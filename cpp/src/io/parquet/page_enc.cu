/*
 * Copyright (c) 2019-2022, NVIDIA CORPORATION.
 *
 * Licensed under the Apache License, Version 2.0 (the "License");
 * you may not use this file except in compliance with the License.
 * You may obtain a copy of the License at
 *
 *     http://www.apache.org/licenses/LICENSE-2.0
 *
 * Unless required by applicable law or agreed to in writing, software
 * distributed under the License is distributed on an "AS IS" BASIS,
 * WITHOUT WARRANTIES OR CONDITIONS OF ANY KIND, either express or implied.
 * See the License for the specific language governing permissions and
 * limitations under the License.
 */
#include "parquet_gpu.hpp"

#include <io/utilities/block_utils.cuh>

#include <cudf/detail/iterator.cuh>
#include <cudf/detail/utilities/cuda.cuh>
#include <cudf/detail/utilities/vector_factories.hpp>

#include <rmm/cuda_stream_view.hpp>
#include <rmm/exec_policy.hpp>

#include <cub/cub.cuh>

#include <cuda/std/chrono>

#include <thrust/binary_search.h>
#include <thrust/copy.h>
#include <thrust/execution_policy.h>
#include <thrust/for_each.h>
#include <thrust/gather.h>
#include <thrust/host_vector.h>
#include <thrust/iterator/constant_iterator.h>
#include <thrust/iterator/counting_iterator.h>
#include <thrust/iterator/discard_iterator.h>
#include <thrust/iterator/reverse_iterator.h>
#include <thrust/iterator/transform_iterator.h>
#include <thrust/merge.h>
#include <thrust/scan.h>
#include <thrust/scatter.h>
#include <thrust/tuple.h>

namespace cudf {
namespace io {
namespace parquet {
namespace gpu {
// Spark doesn't support RLE encoding for BOOLEANs
#ifdef ENABLE_BOOL_RLE
constexpr bool enable_bool_rle = true;
#else
constexpr bool enable_bool_rle = false;
#endif

using ::cudf::detail::device_2dspan;

constexpr int init_hash_bits       = 12;
constexpr uint32_t rle_buffer_size = (1 << 9);

struct frag_init_state_s {
  parquet_column_device_view col;
  PageFragment frag;
};

struct page_enc_state_s {
  uint8_t* cur;          //!< current output ptr
  uint8_t* rle_out;      //!< current RLE write ptr
  uint32_t rle_run;      //!< current RLE run
  uint32_t run_val;      //!< current RLE run value
  uint32_t rle_pos;      //!< RLE encoder positions
  uint32_t rle_numvals;  //!< RLE input value count
  uint32_t rle_lit_count;
  uint32_t rle_rpt_count;
  uint32_t page_start_val;
  uint32_t chunk_start_val;
  volatile uint32_t rpt_map[4];
  volatile uint32_t scratch_red[32];
  EncPage page;
  EncColumnChunk ck;
  parquet_column_device_view col;
  uint16_t vals[rle_buffer_size];
};

/**
 * @brief Returns the size of the type in the Parquet file.
 */
uint32_t __device__ physical_type_len(Type physical_type, type_id id)
{
  if (physical_type == FIXED_LEN_BYTE_ARRAY and id == type_id::DECIMAL128) {
    return sizeof(__int128_t);
  }
  switch (physical_type) {
    case INT96: return 12u;
    case INT64:
    case DOUBLE: return sizeof(int64_t);
    case BOOLEAN: return 1u;
    default: return sizeof(int32_t);
  }
}

/**
 * @brief Return a 12-bit hash from a byte sequence
 */
inline __device__ uint32_t hash_string(const string_view& val)
{
  char const* ptr = val.data();
  uint32_t len    = val.size_bytes();
  if (len != 0) {
    return (ptr[0] + (ptr[len - 1] << 5) + (len << 10)) & ((1 << init_hash_bits) - 1);
  } else {
    return 0;
  }
}

inline __device__ uint32_t uint32_init_hash(uint32_t v)
{
  return (v + (v >> 11) + (v >> 22)) & ((1 << init_hash_bits) - 1);
}

inline __device__ uint32_t uint64_init_hash(uint64_t v)
{
  return uint32_init_hash(static_cast<uint32_t>(v + (v >> 32)));
}

// blockDim {512,1,1}
template <int block_size>
__global__ void __launch_bounds__(block_size)
  gpuInitPageFragments(device_2dspan<PageFragment> frag,
                       device_span<parquet_column_device_view const> col_desc,
                       device_span<partition_info const> partitions,
                       device_span<int const> part_frag_offset,
                       uint32_t fragment_size)
{
  __shared__ __align__(16) frag_init_state_s state_g;

  using block_reduce = cub::BlockReduce<uint32_t, block_size>;
  __shared__ typename block_reduce::TempStorage reduce_storage;

  frag_init_state_s* const s = &state_g;
  uint32_t t                 = threadIdx.x;
  int frag_y                 = blockIdx.y;

  if (t == 0) s->col = col_desc[blockIdx.x];
  __syncthreads();
  if (!t) {
    // Find which partition this fragment came from
    auto it =
      thrust::upper_bound(thrust::seq, part_frag_offset.begin(), part_frag_offset.end(), frag_y);
    int p             = it - part_frag_offset.begin() - 1;
    int part_end_row  = partitions[p].start_row + partitions[p].num_rows;
    s->frag.start_row = (frag_y - part_frag_offset[p]) * fragment_size + partitions[p].start_row;

    // frag.num_rows = fragment_size except for the last fragment in partition which can be smaller.
    // num_rows is fixed but fragment size could be larger if the data is strings or nested.
    s->frag.num_rows           = min(fragment_size, part_end_row - s->frag.start_row);
    s->frag.num_dict_vals      = 0;
    s->frag.fragment_data_size = 0;
    s->frag.dict_data_size     = 0;

    auto col                = *(s->col.parent_column);
    s->frag.start_value_idx = row_to_value_idx(s->frag.start_row, col);
    size_type end_value_idx = row_to_value_idx(s->frag.start_row + s->frag.num_rows, col);
    s->frag.num_leaf_values = end_value_idx - s->frag.start_value_idx;

    if (s->col.level_offsets != nullptr) {
      // For nested schemas, the number of values in a fragment is not directly related to the
      // number of encoded data elements or the number of rows.  It is simply the number of
      // repetition/definition values which together encode validity and nesting information.
      size_type first_level_val_idx = s->col.level_offsets[s->frag.start_row];
      size_type last_level_val_idx  = s->col.level_offsets[s->frag.start_row + s->frag.num_rows];
      s->frag.num_values            = last_level_val_idx - first_level_val_idx;
    } else {
      s->frag.num_values = s->frag.num_rows;
    }
  }
  auto const physical_type = s->col.physical_type;
  auto const dtype_len     = physical_type_len(physical_type, s->col.leaf_column->type().id());
  __syncthreads();

  size_type nvals           = s->frag.num_leaf_values;
  size_type start_value_idx = s->frag.start_value_idx;

  for (uint32_t i = 0; i < nvals; i += block_size) {
    uint32_t val_idx  = start_value_idx + i + t;
    uint32_t is_valid = (i + t < nvals && val_idx < s->col.leaf_column->size())
                          ? s->col.leaf_column->is_valid(val_idx)
                          : 0;
    uint32_t len;
    if (is_valid) {
      len = dtype_len;
      if (physical_type != BOOLEAN) {
        if (physical_type == BYTE_ARRAY) {
          auto str = s->col.leaf_column->element<string_view>(val_idx);
          len += str.size_bytes();
        }
      }
    } else {
      len = 0;
    }

    len = block_reduce(reduce_storage).Sum(len);
    if (!t) { s->frag.fragment_data_size += len; }
    __syncthreads();
  }
  __syncthreads();
  if (t == 0) frag[blockIdx.x][blockIdx.y] = s->frag;
}

// blockDim {128,1,1}
__global__ void __launch_bounds__(128)
  gpuInitFragmentStats(device_2dspan<statistics_group> groups,
                       device_2dspan<PageFragment const> fragments,
                       device_span<parquet_column_device_view const> col_desc)
{
  // TODO: why not 1 block per warp?
  __shared__ __align__(8) statistics_group group_g[4];

  uint32_t lane_id              = threadIdx.x & 0x1f;
  uint32_t frag_id              = blockIdx.y * 4 + (threadIdx.x >> 5);
  uint32_t column_id            = blockIdx.x;
  auto num_fragments_per_column = fragments.size().second;
  statistics_group* const g     = &group_g[threadIdx.x >> 5];
  if (!lane_id && frag_id < num_fragments_per_column) {
    g->col       = &col_desc[column_id];
    g->start_row = fragments[column_id][frag_id].start_value_idx;
    g->num_rows  = fragments[column_id][frag_id].num_leaf_values;
  }
  __syncthreads();
  if (frag_id < num_fragments_per_column and lane_id == 0) groups[column_id][frag_id] = *g;
}

// blockDim {128,1,1}
__global__ void __launch_bounds__(128)
  gpuInitPages(device_2dspan<EncColumnChunk> chunks,
               device_span<gpu::EncPage> pages,
               device_span<size_type> page_sizes,
               device_span<size_type> comp_page_sizes,
               device_span<parquet_column_device_view const> col_desc,
               statistics_merge_group* page_grstats,
               statistics_merge_group* chunk_grstats,
               int32_t num_columns,
               size_t max_page_size_bytes,
               size_type max_page_size_rows)
{
  // TODO: All writing seems to be done by thread 0. Could be replaced by thrust foreach
  __shared__ __align__(8) parquet_column_device_view col_g;
  __shared__ __align__(8) EncColumnChunk ck_g;
  __shared__ __align__(8) PageFragment frag_g;
  __shared__ __align__(8) EncPage page_g;
  __shared__ __align__(8) statistics_merge_group pagestats_g;

  uint32_t t = threadIdx.x;

  if (t == 0) {
    col_g  = col_desc[blockIdx.x];
    ck_g   = chunks[blockIdx.y][blockIdx.x];
    page_g = {};
  }
  __syncthreads();
  if (t < 32) {
    uint32_t fragments_in_chunk  = 0;
    uint32_t rows_in_page        = 0;
    uint32_t values_in_page      = 0;
    uint32_t leaf_values_in_page = 0;
    uint32_t page_size           = 0;
    uint32_t num_pages           = 0;
    uint32_t num_rows            = 0;
    uint32_t page_start          = 0;
    uint32_t page_offset         = ck_g.ck_stat_size;
    uint32_t num_dict_entries    = 0;
    uint32_t comp_page_offset    = ck_g.ck_stat_size;
    uint32_t page_headers_size   = 0;
    uint32_t max_page_data_size  = 0;
    uint32_t cur_row             = ck_g.start_row;
    uint32_t ck_max_stats_len    = 0;
    uint32_t max_stats_len       = 0;

    if (!t) {
      pagestats_g.col_dtype   = col_g.leaf_column->type();
      pagestats_g.stats_dtype = col_g.stats_dtype;
      pagestats_g.start_chunk = ck_g.first_fragment;
      pagestats_g.num_chunks  = 0;
    }
    if (ck_g.use_dictionary) {
      if (!t) {
        page_g.page_data       = ck_g.uncompressed_bfr + page_offset;
        page_g.compressed_data = ck_g.compressed_bfr + comp_page_offset;
        page_g.num_fragments   = 0;
        page_g.page_type       = PageType::DICTIONARY_PAGE;
        page_g.chunk           = &chunks[blockIdx.y][blockIdx.x];
        page_g.chunk_id        = blockIdx.y * num_columns + blockIdx.x;
        page_g.hdr_size        = 0;
        page_g.max_hdr_size    = 32;
        page_g.max_data_size   = ck_g.uniq_data_size;
        page_g.start_row       = cur_row;
        page_g.num_rows        = ck_g.num_dict_entries;
        page_g.num_leaf_values = ck_g.num_dict_entries;
        page_g.num_values      = ck_g.num_dict_entries;  // TODO: shouldn't matter for dict page
        page_offset += page_g.max_hdr_size + page_g.max_data_size;
        if (not comp_page_sizes.empty()) {
          comp_page_offset += page_g.max_hdr_size + comp_page_sizes[ck_g.first_page];
        }
        page_headers_size += page_g.max_hdr_size;
        max_page_data_size = max(max_page_data_size, page_g.max_data_size);
      }
      __syncwarp();
      if (t == 0) {
        if (not pages.empty()) pages[ck_g.first_page] = page_g;
        if (not page_sizes.empty()) page_sizes[ck_g.first_page] = page_g.max_data_size;
        if (page_grstats) page_grstats[ck_g.first_page] = pagestats_g;
      }
      num_pages = 1;
    }
    __syncwarp();
    // This loop goes over one page fragment at a time and adds it to page.
    // When page size crosses a particular limit, then it moves on to the next page and then next
    // page fragment gets added to that one.

    // This doesn't actually deal with data. It's agnostic. It only cares about number of rows and
    // page size.
    do {
      uint32_t minmax_len = 0;
      __syncwarp();
      if (num_rows < ck_g.num_rows) {
        if (t == 0) { frag_g = ck_g.fragments[fragments_in_chunk]; }
        if (!t && ck_g.stats && col_g.stats_dtype == dtype_string) {
          minmax_len = max(ck_g.stats[fragments_in_chunk].min_value.str_val.length,
                           ck_g.stats[fragments_in_chunk].max_value.str_val.length);
        }
      } else if (!t) {
        frag_g.fragment_data_size = 0;
        frag_g.num_rows           = 0;
      }
      __syncwarp();
      uint32_t fragment_data_size =
        (ck_g.use_dictionary)
          ? frag_g.num_leaf_values * 2  // Assume worst-case of 2-bytes per dictionary index
          : frag_g.fragment_data_size;
      // TODO (dm): this convoluted logic to limit page size needs refactoring
      size_t this_max_page_size = (values_in_page * 2 >= ck_g.num_values)   ? 256 * 1024
                                  : (values_in_page * 3 >= ck_g.num_values) ? 384 * 1024
                                                                            : 512 * 1024;

      // override this_max_page_size if the requested size is smaller
      this_max_page_size = min(this_max_page_size, max_page_size_bytes);

      if (num_rows >= ck_g.num_rows ||
          (values_in_page > 0 && (page_size + fragment_data_size > this_max_page_size)) ||
          rows_in_page >= max_page_size_rows) {
        if (ck_g.use_dictionary) {
          page_size =
            1 + 5 + ((values_in_page * ck_g.dict_rle_bits + 7) >> 3) + (values_in_page >> 8);
        }
        if (!t) {
          page_g.num_fragments = fragments_in_chunk - page_start;
          page_g.chunk         = &chunks[blockIdx.y][blockIdx.x];
          page_g.chunk_id      = blockIdx.y * num_columns + blockIdx.x;
          page_g.page_type     = PageType::DATA_PAGE;
          page_g.hdr_size      = 0;
          page_g.max_hdr_size  = 32;  // Max size excluding statistics
          if (ck_g.stats) {
            uint32_t stats_hdr_len = 16;
            if (col_g.stats_dtype == dtype_string) {
              stats_hdr_len += 5 * 3 + 2 * max_stats_len;
            } else {
              stats_hdr_len += ((col_g.stats_dtype >= dtype_int64) ? 10 : 5) * 3;
            }
            page_g.max_hdr_size += stats_hdr_len;
          }
          page_g.page_data = ck_g.uncompressed_bfr + page_offset;
          if (not comp_page_sizes.empty()) {
            page_g.compressed_data = ck_g.compressed_bfr + comp_page_offset;
          }
          page_g.start_row        = cur_row;
          page_g.num_rows         = rows_in_page;
          page_g.num_leaf_values  = leaf_values_in_page;
          page_g.num_values       = values_in_page;
          uint32_t def_level_bits = col_g.num_def_level_bits();
          uint32_t rep_level_bits = col_g.num_rep_level_bits();
          // Run length = 4, max(rle/bitpack header) = 5, add one byte per 256 values for overhead
          // TODO (dm): Improve readability of these calculations.
          uint32_t def_level_size =
            (def_level_bits != 0)
              ? 4 + 5 + ((def_level_bits * page_g.num_values + 7) >> 3) + (page_g.num_values >> 8)
              : 0;
          uint32_t rep_level_size =
            (rep_level_bits != 0)
              ? 4 + 5 + ((rep_level_bits * page_g.num_values + 7) >> 3) + (page_g.num_values >> 8)
              : 0;
          page_g.max_data_size = page_size + def_level_size + rep_level_size;

          pagestats_g.start_chunk = ck_g.first_fragment + page_start;
          pagestats_g.num_chunks  = page_g.num_fragments;
          page_offset += page_g.max_hdr_size + page_g.max_data_size;
          if (not comp_page_sizes.empty()) {
            comp_page_offset += page_g.max_hdr_size + comp_page_sizes[ck_g.first_page + num_pages];
          }
          page_headers_size += page_g.max_hdr_size;
          max_page_data_size = max(max_page_data_size, page_g.max_data_size);
          cur_row += rows_in_page;
          ck_max_stats_len = max(ck_max_stats_len, max_stats_len);
        }
        __syncwarp();
        if (t == 0) {
          if (not pages.empty()) { pages[ck_g.first_page + num_pages] = page_g; }
          if (not page_sizes.empty()) {
            page_sizes[ck_g.first_page + num_pages] = page_g.max_data_size;
          }
          if (page_grstats) { page_grstats[ck_g.first_page + num_pages] = pagestats_g; }
        }

        num_pages++;
        page_size           = 0;
        rows_in_page        = 0;
        values_in_page      = 0;
        leaf_values_in_page = 0;
        page_start          = fragments_in_chunk;
        max_stats_len       = 0;
      }
      max_stats_len = max(max_stats_len, minmax_len);
      num_dict_entries += frag_g.num_dict_vals;
      page_size += fragment_data_size;
      rows_in_page += frag_g.num_rows;
      values_in_page += frag_g.num_values;
      leaf_values_in_page += frag_g.num_leaf_values;
      num_rows += frag_g.num_rows;
      fragments_in_chunk++;
    } while (frag_g.num_rows != 0);
    __syncwarp();
    if (!t) {
      if (ck_g.ck_stat_size == 0 && ck_g.stats) {
        uint32_t ck_stat_size = 48 + 2 * ck_max_stats_len;
        page_offset += ck_stat_size;
        comp_page_offset += ck_stat_size;
        ck_g.ck_stat_size = ck_stat_size;
      }
      ck_g.num_pages          = num_pages;
      ck_g.bfr_size           = page_offset;
      ck_g.page_headers_size  = page_headers_size;
      ck_g.max_page_data_size = max_page_data_size;
      if (not comp_page_sizes.empty()) { ck_g.compressed_size = comp_page_offset; }
      pagestats_g.start_chunk = ck_g.first_page + ck_g.use_dictionary;  // Exclude dictionary
      pagestats_g.num_chunks  = num_pages - ck_g.use_dictionary;
    }
  }
  __syncthreads();
  if (t == 0) {
    if (not pages.empty()) ck_g.pages = &pages[ck_g.first_page];
    chunks[blockIdx.y][blockIdx.x] = ck_g;
    if (chunk_grstats) chunk_grstats[blockIdx.y * num_columns + blockIdx.x] = pagestats_g;
  }
}

/**
 * @brief Mask table representing how many consecutive repeats are needed to code a repeat run
 *[nbits-1]
 */
static __device__ __constant__ uint32_t kRleRunMask[16] = {
  0x00ffffff, 0x0fff, 0x00ff, 0x3f, 0x0f, 0x0f, 0x7, 0x7, 0x3, 0x3, 0x3, 0x3, 0x1, 0x1, 0x1, 0x1};

/**
 * @brief Variable-length encode an integer
 */
inline __device__ uint8_t* VlqEncode(uint8_t* p, uint32_t v)
{
  while (v > 0x7f) {
    *p++ = (v | 0x80);
    v >>= 7;
  }
  *p++ = v;
  return p;
}

/**
 * @brief Pack literal values in output bitstream (1,2,4,8,12 or 16 bits per value)
 */
inline __device__ void PackLiterals(
  uint8_t* dst, uint32_t v, uint32_t count, uint32_t w, uint32_t t)
{
  if (w == 1 || w == 2 || w == 4 || w == 8 || w == 12 || w == 16) {
    if (t <= (count | 0x1f)) {
      if (w == 1 || w == 2 || w == 4) {
        uint32_t mask = 0;
        if (w == 1) {
          v |= shuffle_xor(v, 1) << 1;
          v |= shuffle_xor(v, 2) << 2;
          v |= shuffle_xor(v, 4) << 4;
          mask = 0x7;
        } else if (w == 2) {
          v |= shuffle_xor(v, 1) << 2;
          v |= shuffle_xor(v, 2) << 4;
          mask = 0x3;
        } else if (w == 4) {
          v |= shuffle_xor(v, 1) << 4;
          mask = 0x1;
        }
        if (t < count && mask && !(t & mask)) { dst[(t * w) >> 3] = v; }
        return;
      } else if (w == 8) {
        if (t < count) { dst[t] = v; }
        return;
      } else if (w == 12) {
        v |= shuffle_xor(v, 1) << 12;
        if (t < count && !(t & 1)) {
          dst[(t >> 1) * 3 + 0] = v;
          dst[(t >> 1) * 3 + 1] = v >> 8;
          dst[(t >> 1) * 3 + 2] = v >> 16;
        }
        return;
      } else if (w == 16) {
        if (t < count) {
          dst[t * 2 + 0] = v;
          dst[t * 2 + 1] = v >> 8;
        }
        return;
      }
    } else {
      return;
    }
  } else {
    // Scratch space to temporarily write to. Needed because we will use atomics to write 32 bit
    // words but the destination mem may not be a multiple of 4 bytes.
    // TODO (dm): This assumes blockdim = 128 and max bits per value = 16. Reduce magic numbers.
    __shared__ uint32_t scratch[64];
    if (t < 64) { scratch[t] = 0; }
    __syncthreads();

    if (t <= count) {
      uint64_t v64 = v;
      v64 <<= (t * w) & 0x1f;

      // Copy 64 bit word into two 32 bit words while following C++ strict aliasing rules.
      uint32_t v32[2];
      memcpy(&v32, &v64, sizeof(uint64_t));

      // Atomically write result to scratch
      if (v32[0]) { atomicOr(scratch + ((t * w) >> 5), v32[0]); }
      if (v32[1]) { atomicOr(scratch + ((t * w) >> 5) + 1, v32[1]); }
    }
    __syncthreads();

    // Copy scratch data to final destination
    auto available_bytes = (count * w + 7) / 8;

    auto scratch_bytes = reinterpret_cast<char*>(&scratch[0]);
    if (t < available_bytes) { dst[t] = scratch_bytes[t]; }
    if (t + 128 < available_bytes) { dst[t + 128] = scratch_bytes[t + 128]; }
    __syncthreads();
  }
}

/**
 * @brief RLE encoder
 *
 * @param[in,out] s Page encode state
 * @param[in] numvals Total count of input values
 * @param[in] nbits number of bits per symbol (1..16)
 * @param[in] flush nonzero if last batch in block
 * @param[in] t thread id (0..127)
 */
static __device__ void RleEncode(
  page_enc_state_s* s, uint32_t numvals, uint32_t nbits, uint32_t flush, uint32_t t)
{
  uint32_t rle_pos = s->rle_pos;
  uint32_t rle_run = s->rle_run;

  while (rle_pos < numvals || (flush && rle_run)) {
    uint32_t pos = rle_pos + t;
    if (rle_run > 0 && !(rle_run & 1)) {
      // Currently in a long repeat run
      uint32_t mask = ballot(pos < numvals && s->vals[pos & (rle_buffer_size - 1)] == s->run_val);
      uint32_t rle_rpt_count, max_rpt_count;
      if (!(t & 0x1f)) { s->rpt_map[t >> 5] = mask; }
      __syncthreads();
      if (t < 32) {
        uint32_t c32 = ballot(t >= 4 || s->rpt_map[t] != 0xffffffffu);
        if (!t) {
          uint32_t last_idx = __ffs(c32) - 1;
          s->rle_rpt_count =
            last_idx * 32 + ((last_idx < 4) ? __ffs(~s->rpt_map[last_idx]) - 1 : 0);
        }
      }
      __syncthreads();
      max_rpt_count = min(numvals - rle_pos, 128);
      rle_rpt_count = s->rle_rpt_count;
      rle_run += rle_rpt_count << 1;
      rle_pos += rle_rpt_count;
      if (rle_rpt_count < max_rpt_count || (flush && rle_pos == numvals)) {
        if (t == 0) {
          uint32_t const run_val = s->run_val;
          uint8_t* dst           = VlqEncode(s->rle_out, rle_run);
          *dst++                 = run_val;
          if (nbits > 8) { *dst++ = run_val >> 8; }
          s->rle_out = dst;
        }
        rle_run = 0;
      }
    } else {
      // New run or in a literal run
      uint32_t v0      = s->vals[pos & (rle_buffer_size - 1)];
      uint32_t v1      = s->vals[(pos + 1) & (rle_buffer_size - 1)];
      uint32_t mask    = ballot(pos + 1 < numvals && v0 == v1);
      uint32_t maxvals = min(numvals - rle_pos, 128);
      uint32_t rle_lit_count, rle_rpt_count;
      if (!(t & 0x1f)) { s->rpt_map[t >> 5] = mask; }
      __syncthreads();
      if (t < 32) {
        // Repeat run can only start on a multiple of 8 values
        uint32_t idx8        = (t * 8) >> 5;
        uint32_t pos8        = (t * 8) & 0x1f;
        uint32_t m0          = (idx8 < 4) ? s->rpt_map[idx8] : 0;
        uint32_t m1          = (idx8 < 3) ? s->rpt_map[idx8 + 1] : 0;
        uint32_t needed_mask = kRleRunMask[nbits - 1];
        mask                 = ballot((__funnelshift_r(m0, m1, pos8) & needed_mask) == needed_mask);
        if (!t) {
          uint32_t rle_run_start = (mask != 0) ? min((__ffs(mask) - 1) * 8, maxvals) : maxvals;
          uint32_t rpt_len       = 0;
          if (rle_run_start < maxvals) {
            uint32_t idx_cur = rle_run_start >> 5;
            uint32_t idx_ofs = rle_run_start & 0x1f;
            while (idx_cur < 4) {
              m0   = (idx_cur < 4) ? s->rpt_map[idx_cur] : 0;
              m1   = (idx_cur < 3) ? s->rpt_map[idx_cur + 1] : 0;
              mask = ~__funnelshift_r(m0, m1, idx_ofs);
              if (mask != 0) {
                rpt_len += __ffs(mask) - 1;
                break;
              }
              rpt_len += 32;
              idx_cur++;
            }
          }
          s->rle_lit_count = rle_run_start;
          s->rle_rpt_count = min(rpt_len, maxvals - rle_run_start);
        }
      }
      __syncthreads();
      rle_lit_count = s->rle_lit_count;
      rle_rpt_count = s->rle_rpt_count;
      if (rle_lit_count != 0 || (rle_run != 0 && rle_rpt_count != 0)) {
        uint32_t lit_div8;
        bool need_more_data = false;
        if (!flush && rle_pos + rle_lit_count == numvals) {
          // Wait for more data
          rle_lit_count -= min(rle_lit_count, 24);
          need_more_data = true;
        }
        if (rle_lit_count != 0) {
          lit_div8 = (rle_lit_count + ((flush && rle_pos + rle_lit_count == numvals) ? 7 : 0)) >> 3;
          if (rle_run + lit_div8 * 2 > 0x7f) {
            lit_div8      = 0x3f - (rle_run >> 1);  // Limit to fixed 1-byte header (504 literals)
            rle_rpt_count = 0;                      // Defer repeat run
          }
          if (lit_div8 != 0) {
            uint8_t* dst = s->rle_out + 1 + (rle_run >> 1) * nbits;
            PackLiterals(dst, (rle_pos + t < numvals) ? v0 : 0, lit_div8 * 8, nbits, t);
            rle_run = (rle_run + lit_div8 * 2) | 1;
            rle_pos = min(rle_pos + lit_div8 * 8, numvals);
          }
        }
        if (rle_run >= ((rle_rpt_count != 0 || (flush && rle_pos == numvals)) ? 0x03 : 0x7f)) {
          __syncthreads();
          // Complete literal run
          if (!t) {
            uint8_t* dst = s->rle_out;
            dst[0]       = rle_run;  // At most 0x7f
            dst += 1 + nbits * (rle_run >> 1);
            s->rle_out = dst;
          }
          rle_run = 0;
        }
        if (need_more_data) { break; }
      }
      // Start a repeat run
      if (rle_rpt_count != 0) {
        if (t == s->rle_lit_count) { s->run_val = v0; }
        rle_run = rle_rpt_count * 2;
        rle_pos += rle_rpt_count;
        if (rle_pos + 1 == numvals && !flush) { break; }
      }
    }
    __syncthreads();
  }
  __syncthreads();
  if (!t) {
    s->rle_run     = rle_run;
    s->rle_pos     = rle_pos;
    s->rle_numvals = numvals;
  }
}

/**
 * @brief PLAIN bool encoder
 *
 * @param[in,out] s Page encode state
 * @param[in] numvals Total count of input values
 * @param[in] flush nonzero if last batch in block
 * @param[in] t thread id (0..127)
 */
static __device__ void PlainBoolEncode(page_enc_state_s* s,
                                       uint32_t numvals,
                                       uint32_t flush,
                                       uint32_t t)
{
  uint32_t rle_pos = s->rle_pos;
  uint8_t* dst     = s->rle_out;

  while (rle_pos < numvals) {
    uint32_t pos    = rle_pos + t;
    uint32_t v      = (pos < numvals) ? s->vals[pos & (rle_buffer_size - 1)] : 0;
    uint32_t n      = min(numvals - rle_pos, 128);
    uint32_t nbytes = (n + ((flush) ? 7 : 0)) >> 3;
    if (!nbytes) { break; }
    v |= shuffle_xor(v, 1) << 1;
    v |= shuffle_xor(v, 2) << 2;
    v |= shuffle_xor(v, 4) << 4;
    if (t < n && !(t & 7)) { dst[t >> 3] = v; }
    rle_pos = min(rle_pos + nbytes * 8, numvals);
    dst += nbytes;
  }
  __syncthreads();
  if (!t) {
    s->rle_pos     = rle_pos;
    s->rle_numvals = numvals;
    s->rle_out     = dst;
  }
}

/**
 * @brief Determines the difference between the Proleptic Gregorian Calendar epoch (1970-01-01
 * 00:00:00 UTC) and the Julian date epoch (-4713-11-24 12:00:00 UTC).
 *
 * @return The difference between two epochs in `cuda::std::chrono::duration` format with a period
 * of hours.
 */
constexpr auto julian_calendar_epoch_diff()
{
  using namespace cuda::std::chrono;
  using namespace cuda::std::chrono_literals;
  return sys_days{January / 1 / 1970} - (sys_days{November / 24 / -4713} + 12h);
}

/**
 * @brief Converts a timestamp_ns into a pair with nanoseconds since midnight and number of Julian
 * days. Does not deal with time zones. Used by INT96 code.
 *
 * @param ns number of nanoseconds since epoch
 * @return std::pair<nanoseconds,days> where nanoseconds is the number of nanoseconds
 * elapsed in the day and days is the number of days from Julian epoch.
 */
static __device__ std::pair<duration_ns, duration_D> convert_nanoseconds(timestamp_ns const ns)
{
  using namespace cuda::std::chrono;
  auto const nanosecond_ticks = ns.time_since_epoch();
  auto const gregorian_days   = floor<days>(nanosecond_ticks);
  auto const julian_days      = gregorian_days + ceil<days>(julian_calendar_epoch_diff());

  auto const last_day_ticks = nanosecond_ticks - gregorian_days;
  return {last_day_ticks, julian_days};
}

// blockDim(128, 1, 1)
template <int block_size>
__global__ void __launch_bounds__(128, 8)
  gpuEncodePages(device_span<gpu::EncPage> pages,
                 device_span<device_span<uint8_t const>> comp_in,
                 device_span<device_span<uint8_t>> comp_out,
                 device_span<decompress_status> comp_stats)
{
  __shared__ __align__(8) page_enc_state_s state_g;
  using block_scan = cub::BlockScan<uint32_t, block_size>;
  __shared__ typename block_scan::TempStorage temp_storage;

  page_enc_state_s* const s = &state_g;
  uint32_t t                = threadIdx.x;

  if (t == 0) {
    state_g = page_enc_state_s{};
    s->page = pages[blockIdx.x];
    s->ck   = *s->page.chunk;
    s->col  = *s->ck.col_desc;
    s->cur  = s->page.page_data + s->page.max_hdr_size;
  }
  __syncthreads();

  // Encode Repetition and Definition levels
  if (s->page.page_type != PageType::DICTIONARY_PAGE &&
      (s->col.num_def_level_bits()) != 0 &&  // This means max definition level is not 0 (nullable)
      (s->col.num_rep_level_bits()) == 0     // This means there are no repetition levels (non-list)
  ) {
    // Calculate definition levels from validity
    uint32_t def_lvl_bits = s->col.num_def_level_bits();
    if (def_lvl_bits != 0) {
      if (!t) {
        s->rle_run     = 0;
        s->rle_pos     = 0;
        s->rle_numvals = 0;
        s->rle_out     = s->cur + 4;
      }
      __syncthreads();
      while (s->rle_numvals < s->page.num_rows) {
        uint32_t rle_numvals = s->rle_numvals;
        uint32_t nrows       = min(s->page.num_rows - rle_numvals, 128);
        uint32_t row         = s->page.start_row + rle_numvals + t;
        // Definition level encodes validity. Checks the valid map and if it is valid, then sets the
        // def_lvl accordingly and sets it in s->vals which is then given to RleEncode to encode
        uint32_t def_lvl = [&]() {
          bool within_bounds = rle_numvals + t < s->page.num_rows && row < s->col.num_rows;
          if (not within_bounds) { return 0u; }
          uint32_t def       = 0;
          size_type l        = 0;
          bool is_col_struct = false;
          auto col           = *s->col.parent_column;
          do {
            // If col not nullable then it does not contribute to def levels
            if (s->col.nullability[l]) {
              if (col.is_valid(row)) {
                ++def;
              } else {
                // We have found the shallowest level at which this row is null
                break;
              }
            }
            is_col_struct = (col.type().id() == type_id::STRUCT);
            if (is_col_struct) {
              row += col.offset();
              col = col.child(0);
              ++l;
            }
          } while (is_col_struct);
          return def;
        }();
        s->vals[(rle_numvals + t) & (rle_buffer_size - 1)] = def_lvl;
        __syncthreads();
        rle_numvals += nrows;
        RleEncode(s, rle_numvals, def_lvl_bits, (rle_numvals == s->page.num_rows), t);
        __syncthreads();
      }
      if (t < 32) {
        uint8_t* cur     = s->cur;
        uint8_t* rle_out = s->rle_out;
        if (t < 4) {
          uint32_t rle_bytes = (uint32_t)(rle_out - cur) - 4;
          cur[t]             = rle_bytes >> (t * 8);
        }
        __syncwarp();
        if (t == 0) { s->cur = rle_out; }
      }
    }
  } else if (s->page.page_type != PageType::DICTIONARY_PAGE &&
             s->col.num_rep_level_bits() != 0  // This means there ARE repetition levels (has list)
  ) {
    auto encode_levels = [&](uint8_t const* lvl_val_data, uint32_t nbits) {
      // For list types, the repetition and definition levels are pre-calculated. We just need to
      // encode and write them now.
      if (!t) {
        s->rle_run     = 0;
        s->rle_pos     = 0;
        s->rle_numvals = 0;
        s->rle_out     = s->cur + 4;
      }
      __syncthreads();
      size_type page_first_val_idx = s->col.level_offsets[s->page.start_row];
      size_type col_last_val_idx   = s->col.level_offsets[s->col.num_rows];
      while (s->rle_numvals < s->page.num_values) {
        uint32_t rle_numvals = s->rle_numvals;
        uint32_t nvals       = min(s->page.num_values - rle_numvals, 128);
        uint32_t idx         = page_first_val_idx + rle_numvals + t;
        uint32_t lvl_val =
          (rle_numvals + t < s->page.num_values && idx < col_last_val_idx) ? lvl_val_data[idx] : 0;
        s->vals[(rle_numvals + t) & (rle_buffer_size - 1)] = lvl_val;
        __syncthreads();
        rle_numvals += nvals;
        RleEncode(s, rle_numvals, nbits, (rle_numvals == s->page.num_values), t);
        __syncthreads();
      }
      if (t < 32) {
        uint8_t* cur     = s->cur;
        uint8_t* rle_out = s->rle_out;
        if (t < 4) {
          uint32_t rle_bytes = (uint32_t)(rle_out - cur) - 4;
          cur[t]             = rle_bytes >> (t * 8);
        }
        __syncwarp();
        if (t == 0) { s->cur = rle_out; }
      }
    };
    encode_levels(s->col.rep_values, s->col.num_rep_level_bits());
    __syncthreads();
    encode_levels(s->col.def_values, s->col.num_def_level_bits());
  }
  // Encode data values
  __syncthreads();
  auto const physical_type = s->col.physical_type;
  auto const type_id       = s->col.leaf_column->type().id();
  auto const dtype_len_out = physical_type_len(physical_type, type_id);
  auto const dtype_len_in  = [&]() -> uint32_t {
    if (physical_type == INT32) { return int32_logical_len(type_id); }
    if (physical_type == INT96) { return sizeof(int64_t); }
    return dtype_len_out;
  }();

  auto const dict_bits = (physical_type == BOOLEAN) ? 1
                         : (s->ck.use_dictionary and s->page.page_type != PageType::DICTIONARY_PAGE)
                           ? s->ck.dict_rle_bits
                           : -1;
  if (t == 0) {
    uint8_t* dst   = s->cur;
    s->rle_run     = 0;
    s->rle_pos     = 0;
    s->rle_numvals = 0;
    s->rle_out     = dst;
    if (dict_bits >= 0 && physical_type != BOOLEAN) {
      dst[0]     = dict_bits;
      s->rle_out = dst + 1;
    }
    auto col           = *(s->col.parent_column);
    s->page_start_val  = row_to_value_idx(s->page.start_row, col);
    s->chunk_start_val = row_to_value_idx(s->ck.start_row, col);
  }
  __syncthreads();
  for (uint32_t cur_val_idx = 0; cur_val_idx < s->page.num_leaf_values;) {
    uint32_t nvals = min(s->page.num_leaf_values - cur_val_idx, 128);
    uint32_t len, pos;

    auto [is_valid, val_idx] = [&]() {
      uint32_t val_idx;
      uint32_t is_valid;

      size_type val_idx_in_block = cur_val_idx + t;
      if (s->page.page_type == PageType::DICTIONARY_PAGE) {
        val_idx  = val_idx_in_block;
        is_valid = (val_idx < s->page.num_leaf_values);
        if (is_valid) { val_idx = s->ck.dict_data[val_idx]; }
      } else {
        size_type val_idx_in_leaf_col = s->page_start_val + val_idx_in_block;

        is_valid = (val_idx_in_leaf_col < s->col.leaf_column->size() &&
                    val_idx_in_block < s->page.num_leaf_values)
                     ? s->col.leaf_column->is_valid(val_idx_in_leaf_col)
                     : 0;
        val_idx =
          (s->ck.use_dictionary) ? val_idx_in_leaf_col - s->chunk_start_val : val_idx_in_leaf_col;
      }
      return std::make_tuple(is_valid, val_idx);
    }();

    cur_val_idx += nvals;
    if (dict_bits >= 0) {
      // Dictionary encoding
      if (dict_bits > 0) {
        uint32_t rle_numvals;
        uint32_t rle_numvals_in_block;
        block_scan(temp_storage).ExclusiveSum(is_valid, pos, rle_numvals_in_block);
        rle_numvals = s->rle_numvals;
        if (is_valid) {
          uint32_t v;
          if (physical_type == BOOLEAN) {
            v = s->col.leaf_column->element<uint8_t>(val_idx);
          } else {
            v = s->ck.dict_index[val_idx];
          }
          s->vals[(rle_numvals + pos) & (rle_buffer_size - 1)] = v;
        }
        rle_numvals += rle_numvals_in_block;
        __syncthreads();
        if ((!enable_bool_rle) && (physical_type == BOOLEAN)) {
          PlainBoolEncode(s, rle_numvals, (cur_val_idx == s->page.num_leaf_values), t);
        } else {
          RleEncode(s, rle_numvals, dict_bits, (cur_val_idx == s->page.num_leaf_values), t);
        }
        __syncthreads();
      }
      if (t == 0) { s->cur = s->rle_out; }
      __syncthreads();
    } else {
      // Non-dictionary encoding
      uint8_t* dst = s->cur;

      if (is_valid) {
        len = dtype_len_out;
        if (physical_type == BYTE_ARRAY) {
          len += s->col.leaf_column->element<string_view>(val_idx).size_bytes();
        }
      } else {
        len = 0;
      }
      uint32_t total_len = 0;
      block_scan(temp_storage).ExclusiveSum(len, pos, total_len);
      __syncthreads();
      if (t == 0) { s->cur = dst + total_len; }
      if (is_valid) {
        switch (physical_type) {
          case INT32:
          case FLOAT: {
            int32_t v;
            if (dtype_len_in == 4)
              v = s->col.leaf_column->element<int32_t>(val_idx);
            else if (dtype_len_in == 2)
              v = s->col.leaf_column->element<int16_t>(val_idx);
            else
              v = s->col.leaf_column->element<int8_t>(val_idx);
            dst[pos + 0] = v;
            dst[pos + 1] = v >> 8;
            dst[pos + 2] = v >> 16;
            dst[pos + 3] = v >> 24;
          } break;
          case INT64: {
            int64_t v        = s->col.leaf_column->element<int64_t>(val_idx);
            int32_t ts_scale = s->col.ts_scale;
            if (ts_scale != 0) {
              if (ts_scale < 0) {
                v /= -ts_scale;
              } else {
                v *= ts_scale;
              }
            }
            dst[pos + 0] = v;
            dst[pos + 1] = v >> 8;
            dst[pos + 2] = v >> 16;
            dst[pos + 3] = v >> 24;
            dst[pos + 4] = v >> 32;
            dst[pos + 5] = v >> 40;
            dst[pos + 6] = v >> 48;
            dst[pos + 7] = v >> 56;
          } break;
          case INT96: {
            int64_t v        = s->col.leaf_column->element<int64_t>(val_idx);
            int32_t ts_scale = s->col.ts_scale;
            if (ts_scale != 0) {
              if (ts_scale < 0) {
                v /= -ts_scale;
              } else {
                v *= ts_scale;
              }
            }

            auto const ret = convert_nanoseconds([&]() {
              switch (s->col.leaf_column->type().id()) {
                case type_id::TIMESTAMP_SECONDS:
                case type_id::TIMESTAMP_MILLISECONDS: {
                  return timestamp_ns{duration_ms{v}};
                } break;
                case type_id::TIMESTAMP_MICROSECONDS:
                case type_id::TIMESTAMP_NANOSECONDS: {
                  return timestamp_ns{duration_us{v}};
                } break;
              }
              return timestamp_ns{duration_ns{0}};
            }());

            // the 12 bytes of fixed length data.
            v             = ret.first.count();
            dst[pos + 0]  = v;
            dst[pos + 1]  = v >> 8;
            dst[pos + 2]  = v >> 16;
            dst[pos + 3]  = v >> 24;
            dst[pos + 4]  = v >> 32;
            dst[pos + 5]  = v >> 40;
            dst[pos + 6]  = v >> 48;
            dst[pos + 7]  = v >> 56;
            uint32_t w    = ret.second.count();
            dst[pos + 8]  = w;
            dst[pos + 9]  = w >> 8;
            dst[pos + 10] = w >> 16;
            dst[pos + 11] = w >> 24;
          } break;

          case DOUBLE: {
            auto v = s->col.leaf_column->element<double>(val_idx);
            memcpy(dst + pos, &v, 8);
          } break;
          case BYTE_ARRAY: {
            auto str     = s->col.leaf_column->element<string_view>(val_idx);
            uint32_t v   = len - 4;  // string length
            dst[pos + 0] = v;
            dst[pos + 1] = v >> 8;
            dst[pos + 2] = v >> 16;
            dst[pos + 3] = v >> 24;
            if (v != 0) memcpy(dst + pos + 4, str.data(), v);
          } break;
          case FIXED_LEN_BYTE_ARRAY: {
            if (type_id == type_id::DECIMAL128) {
              // When using FIXED_LEN_BYTE_ARRAY for decimals, the rep is encoded in big-endian
              auto const v = s->col.leaf_column->element<numeric::decimal128>(val_idx).value();
              auto const v_char_ptr = reinterpret_cast<char const*>(&v);
              thrust::copy(thrust::seq,
                           thrust::make_reverse_iterator(v_char_ptr + sizeof(v)),
                           thrust::make_reverse_iterator(v_char_ptr),
                           dst + pos);
            }
          } break;
        }
      }
      __syncthreads();
    }
  }
  if (t == 0) {
    uint8_t* base                = s->page.page_data + s->page.max_hdr_size;
    auto actual_data_size        = static_cast<uint32_t>(s->cur - base);
    uint32_t compressed_bfr_size = GetMaxCompressedBfrSize(actual_data_size);
    s->page.max_data_size        = actual_data_size;
    if (not comp_in.empty()) {
      comp_in[blockIdx.x]  = {base, actual_data_size};
      comp_out[blockIdx.x] = {s->page.compressed_data + s->page.max_hdr_size, compressed_bfr_size};
    }
    pages[blockIdx.x] = s->page;
    if (not comp_stats.empty()) {
      comp_stats[blockIdx.x]      = {0, ~0u};
      pages[blockIdx.x].comp_stat = &comp_stats[blockIdx.x];
    }
  }
}

// blockDim(128, 1, 1)
__global__ void __launch_bounds__(128) gpuDecideCompression(device_span<EncColumnChunk> chunks)
{
  // After changing the way structs are loaded from coop to normal, this kernel has no business
  // being launched with 128 thread block. It can easily be a single warp.
  __shared__ __align__(8) EncColumnChunk ck_g;
  __shared__ __align__(4) unsigned int error_count;
  using warp_reduce = cub::WarpReduce<uint32_t>;
  __shared__ typename warp_reduce::TempStorage temp_storage[2];
  __shared__ volatile bool has_compression;

  uint32_t t                      = threadIdx.x;
  uint32_t uncompressed_data_size = 0;
  uint32_t compressed_data_size   = 0;
  uint32_t num_pages;

  if (t == 0) {
    ck_g = chunks[blockIdx.x];
    atomicAnd(&error_count, 0);
    has_compression = false;
  }
  __syncthreads();
  if (t < 32) {
    num_pages = ck_g.num_pages;
    for (uint32_t page = t; page < num_pages; page += 32) {
      auto& curr_page         = ck_g.pages[page];
      uint32_t page_data_size = curr_page.max_data_size;
      uncompressed_data_size += page_data_size;
      if (auto comp_status = curr_page.comp_stat; comp_status != nullptr) {
        has_compression = true;
        compressed_data_size += comp_status->bytes_written;
        if (comp_status->status != 0) { atomicAdd(&error_count, 1); }
      }
    }
    uncompressed_data_size = warp_reduce(temp_storage[0]).Sum(uncompressed_data_size);
    compressed_data_size   = warp_reduce(temp_storage[1]).Sum(compressed_data_size);
  }
  __syncthreads();
  if (t == 0) {
    bool is_compressed;
    if (has_compression) {
      uint32_t compression_error = atomicAdd(&error_count, 0);
      is_compressed = (!compression_error && compressed_data_size < uncompressed_data_size);
    } else {
      is_compressed = false;
    }
    chunks[blockIdx.x].is_compressed = is_compressed;
    chunks[blockIdx.x].bfr_size      = uncompressed_data_size;
    chunks[blockIdx.x].compressed_size =
      (is_compressed) ? compressed_data_size : uncompressed_data_size;
  }
}

/**
 * Minimal thrift compact protocol support
 */
inline __device__ uint8_t* cpw_put_byte(uint8_t* p, uint8_t v)
{
  *p++ = v;
  return p;
}

inline __device__ uint8_t* cpw_put_uint32(uint8_t* p, uint32_t v)
{
  while (v > 0x7f) {
    *p++ = v | 0x80;
    v >>= 7;
  }
  *p++ = v;
  return p;
}

inline __device__ uint8_t* cpw_put_uint64(uint8_t* p, uint64_t v)
{
  while (v > 0x7f) {
    *p++ = v | 0x80;
    v >>= 7;
  }
  *p++ = v;
  return p;
}

inline __device__ uint8_t* cpw_put_int32(uint8_t* p, int32_t v)
{
  int32_t s = (v < 0);
  return cpw_put_uint32(p, (v ^ -s) * 2 + s);
}

inline __device__ uint8_t* cpw_put_int64(uint8_t* p, int64_t v)
{
  int64_t s = (v < 0);
  return cpw_put_uint64(p, (v ^ -s) * 2 + s);
}

inline __device__ uint8_t* cpw_put_fldh(uint8_t* p, int f, int cur, int t)
{
  if (f > cur && f <= cur + 15) {
    *p++ = ((f - cur) << 4) | t;
    return p;
  } else {
    *p++ = t;
    return cpw_put_int32(p, f);
  }
}

class header_encoder {
  uint8_t* current_header_ptr;
  int current_field_index;

 public:
  inline __device__ header_encoder(uint8_t* header_start)
    : current_header_ptr(header_start), current_field_index(0)
  {
  }

  inline __device__ void field_struct_begin(int field)
  {
    current_header_ptr =
      cpw_put_fldh(current_header_ptr, field, current_field_index, ST_FLD_STRUCT);
    current_field_index = 0;
  }

  inline __device__ void field_struct_end(int field)
  {
    *current_header_ptr++ = 0;
    current_field_index   = field;
  }

  inline __device__ void field_list_begin(int field, size_t len, int type)
  {
    current_header_ptr = cpw_put_fldh(current_header_ptr, field, current_field_index, ST_FLD_LIST);
    current_header_ptr =
      cpw_put_byte(current_header_ptr, (uint8_t)((std::min(len, (size_t)0xfu) << 4) | type));
    if (len >= 0xf) current_header_ptr = cpw_put_uint32(current_header_ptr, len);
    current_field_index = 0;
  }

  inline __device__ void field_list_end(int field) { current_field_index = field; }

  inline __device__ void put_bool(bool value)
  {
    current_header_ptr = cpw_put_byte(current_header_ptr, value ? ST_FLD_TRUE : ST_FLD_FALSE);
  }

  inline __device__ void put_binary(const void* value, uint32_t length)
  {
    current_header_ptr = cpw_put_uint32(current_header_ptr, length);
    memcpy(current_header_ptr, value, length);
    current_header_ptr += length;
  }

  template <typename T>
  inline __device__ void put_int64(T value)
  {
    current_header_ptr = cpw_put_int64(current_header_ptr, static_cast<int64_t>(value));
  }

  template <typename T>
  inline __device__ void field_int32(int field, T value)
  {
    current_header_ptr  = cpw_put_fldh(current_header_ptr, field, current_field_index, ST_FLD_I32);
    current_header_ptr  = cpw_put_int32(current_header_ptr, static_cast<int32_t>(value));
    current_field_index = field;
  }

  template <typename T>
  inline __device__ void field_int64(int field, T value)
  {
    current_header_ptr  = cpw_put_fldh(current_header_ptr, field, current_field_index, ST_FLD_I64);
    current_header_ptr  = cpw_put_int64(current_header_ptr, static_cast<int64_t>(value));
    current_field_index = field;
  }

  inline __device__ void field_binary(int field, const void* value, uint32_t length)
  {
    current_header_ptr =
      cpw_put_fldh(current_header_ptr, field, current_field_index, ST_FLD_BINARY);
    current_header_ptr = cpw_put_uint32(current_header_ptr, length);
    memcpy(current_header_ptr, value, length);
    current_header_ptr += length;
    current_field_index = field;
  }

  inline __device__ void end(uint8_t** header_end, bool termination_flag = true)
  {
    if (termination_flag == false) { *current_header_ptr++ = 0; }
    *header_end = current_header_ptr;
  }

  inline __device__ uint8_t* get_ptr() { return current_header_ptr; }

  inline __device__ void set_ptr(uint8_t* ptr) { current_header_ptr = ptr; }
};

// byteswap 128 bit integer, placing result in dst in network byte order.
// dst must point to at least 16 bytes of memory.
static __device__ void byte_reverse128(__int128_t v, void* dst)
{
  auto const v_char_ptr = reinterpret_cast<unsigned char const*>(&v);
  auto const d_char_ptr = static_cast<unsigned char*>(dst);
  thrust::copy(thrust::seq,
               thrust::make_reverse_iterator(v_char_ptr + sizeof(v)),
               thrust::make_reverse_iterator(v_char_ptr),
               d_char_ptr);
}

__device__ void get_min_max(const statistics_chunk* s,
                            uint8_t dtype,
                            void* scratch,
                            const void** vmin,
                            const void** vmax,
                            uint32_t* lmin,
                            uint32_t* lmax)
{
  uint8_t dtype_len;
  switch (dtype) {
    case dtype_bool: dtype_len = 1; break;
    case dtype_int8:
    case dtype_int16:
    case dtype_int32:
    case dtype_date32:
    case dtype_float32: dtype_len = 4; break;
    case dtype_int64:
    case dtype_timestamp64:
    case dtype_float64:
    case dtype_decimal64: dtype_len = 8; break;
    case dtype_decimal128: dtype_len = 16; break;
    case dtype_string:
    default: dtype_len = 0; break;
  }
  if (s->has_minmax) {
    if (dtype == dtype_string) {
      *lmin = s->min_value.str_val.length;
      *vmin = s->min_value.str_val.ptr;
      *lmax = s->max_value.str_val.length;
      *vmax = s->max_value.str_val.ptr;
    } else {
      *lmin = *lmax = dtype_len;
      if (dtype == dtype_float32) {  // Convert from double to float32
<<<<<<< HEAD
        float* fp_scratch = reinterpret_cast<float*>(scratch);
        fp_scratch[0]     = s->min_value.fp_val;
        fp_scratch[1]     = s->max_value.fp_val;
        *vmin             = &fp_scratch[0];
        *vmax             = &fp_scratch[1];
      } else if (dtype == dtype_decimal128) {
        uint8_t* d128_scratch = reinterpret_cast<uint8_t*>(scratch);
        swap128(s->min_value.d128_val, &d128_scratch[0]);
        swap128(s->max_value.d128_val, &d128_scratch[16]);
        *vmin = &d128_scratch[0];
        *vmax = &d128_scratch[16];
=======
        auto const fp_scratch = static_cast<float*>(scratch);
        fp_scratch[0]         = s->min_value.fp_val;
        fp_scratch[1]         = s->max_value.fp_val;
        vmin                  = &fp_scratch[0];
        vmax                  = &fp_scratch[1];
      } else if (dtype == dtype_decimal128) {
        auto const d128_scratch = static_cast<uint8_t*>(scratch);
        byte_reverse128(s->min_value.d128_val, d128_scratch);
        byte_reverse128(s->max_value.d128_val, &d128_scratch[16]);
        vmin = &d128_scratch[0];
        vmax = &d128_scratch[16];
>>>>>>> f31f867f
      } else {
        *vmin = &s->min_value;
        *vmax = &s->max_value;
      }
    }
  } else {
    *lmin = *lmax = 0;
    *vmin = *vmax = nullptr;
  }
}

__device__ uint8_t* EncodeStatistics(uint8_t* start,
                                     const statistics_chunk* s,
                                     uint8_t dtype,
                                     void* scratch)
{
  uint8_t* end;
  header_encoder encoder(start);
  encoder.field_int64(3, s->null_count);
  if (s->has_minmax) {
    const void *vmin, *vmax;
    uint32_t lmin, lmax;

    get_min_max(s, dtype, scratch, &vmin, &vmax, &lmin, &lmax);
    encoder.field_binary(5, vmax, lmax);
    encoder.field_binary(6, vmin, lmin);
  }
  encoder.end(&end);
  return end;
}

// blockDim(128, 1, 1)
__global__ void __launch_bounds__(128)
  gpuEncodePageHeaders(device_span<EncPage> pages,
                       device_span<decompress_status const> comp_stat,
                       device_span<statistics_chunk const> page_stats,
                       const statistics_chunk* chunk_stats)
{
  // When this whole kernel becomes single thread, the following variables need not be __shared__
  __shared__ __align__(8) parquet_column_device_view col_g;
  __shared__ __align__(8) EncColumnChunk ck_g;
  __shared__ __align__(8) EncPage page_g;
  __shared__ __align__(8) unsigned char scratch[32];

  uint32_t t = threadIdx.x;

  if (t == 0) {
    uint8_t *hdr_start, *hdr_end;
    uint32_t compressed_page_size, uncompressed_page_size;

    page_g = pages[blockIdx.x];
    ck_g   = *page_g.chunk;
    col_g  = *ck_g.col_desc;

    if (chunk_stats && &pages[blockIdx.x] == ck_g.pages) {  // Is this the first page in a chunk?
      hdr_start = (ck_g.is_compressed) ? ck_g.compressed_bfr : ck_g.uncompressed_bfr;
      hdr_end =
        EncodeStatistics(hdr_start, &chunk_stats[page_g.chunk_id], col_g.stats_dtype, scratch);
      page_g.chunk->ck_stat_size = static_cast<uint32_t>(hdr_end - hdr_start);
    }
    uncompressed_page_size = page_g.max_data_size;
    if (ck_g.is_compressed) {
      hdr_start            = page_g.compressed_data;
      compressed_page_size = (uint32_t)comp_stat[blockIdx.x].bytes_written;
      page_g.max_data_size = compressed_page_size;
    } else {
      hdr_start            = page_g.page_data;
      compressed_page_size = uncompressed_page_size;
    }
    header_encoder encoder(hdr_start);
    PageType page_type = page_g.page_type;
    // NOTE: For dictionary encoding, parquet v2 recommends using PLAIN in dictionary page and
    // RLE_DICTIONARY in data page, but parquet v1 uses PLAIN_DICTIONARY in both dictionary and
    // data pages (actual encoding is identical).
    Encoding encoding;
    if (enable_bool_rle) {
      encoding = (col_g.physical_type == BOOLEAN) ? Encoding::RLE
                 : (page_type == PageType::DICTIONARY_PAGE || page_g.chunk->use_dictionary)
                   ? Encoding::PLAIN_DICTIONARY
                   : Encoding::PLAIN;
    } else {
      encoding = (page_type == PageType::DICTIONARY_PAGE || page_g.chunk->use_dictionary)
                   ? Encoding::PLAIN_DICTIONARY
                   : Encoding::PLAIN;
    }
    encoder.field_int32(1, page_type);
    encoder.field_int32(2, uncompressed_page_size);
    encoder.field_int32(3, compressed_page_size);
    if (page_type == PageType::DATA_PAGE) {
      // DataPageHeader
      encoder.field_struct_begin(5);
      encoder.field_int32(1, page_g.num_values);  // NOTE: num_values != num_rows for list types
      encoder.field_int32(2, encoding);           // encoding
      encoder.field_int32(3, Encoding::RLE);      // definition_level_encoding
      encoder.field_int32(4, Encoding::RLE);      // repetition_level_encoding
      // Optionally encode page-level statistics
      if (not page_stats.empty()) {
        encoder.field_struct_begin(5);
        encoder.set_ptr(
          EncodeStatistics(encoder.get_ptr(), &page_stats[blockIdx.x], col_g.stats_dtype, scratch));
        encoder.field_struct_end(5);
      }
      encoder.field_struct_end(5);
    } else {
      // DictionaryPageHeader
      encoder.field_struct_begin(7);
      encoder.field_int32(1, ck_g.num_dict_entries);  // number of values in dictionary
      encoder.field_int32(2, encoding);
      encoder.field_struct_end(7);
    }
    encoder.end(&hdr_end, false);
    page_g.hdr_size = (uint32_t)(hdr_end - hdr_start);
  }
  __syncthreads();
  if (t == 0) pages[blockIdx.x] = page_g;
}

// blockDim(1024, 1, 1)
__global__ void __launch_bounds__(1024)
  gpuGatherPages(device_span<EncColumnChunk> chunks, device_span<gpu::EncPage const> pages)
{
  __shared__ __align__(8) EncColumnChunk ck_g;
  __shared__ __align__(8) EncPage page_g;

  uint32_t t = threadIdx.x;
  uint8_t *dst, *dst_base;
  const EncPage* first_page;
  uint32_t num_pages, uncompressed_size;

  if (t == 0) ck_g = chunks[blockIdx.x];
  __syncthreads();

  first_page = ck_g.pages;
  num_pages  = ck_g.num_pages;
  dst        = (ck_g.is_compressed) ? ck_g.compressed_bfr : ck_g.uncompressed_bfr;
  dst += ck_g.ck_stat_size;  // Skip over chunk statistics
  dst_base          = dst;
  uncompressed_size = ck_g.bfr_size;
  for (uint32_t page = 0; page < num_pages; page++) {
    const uint8_t* src;
    uint32_t hdr_len, data_len;

    if (t == 0) { page_g = first_page[page]; }
    __syncthreads();

    src = (ck_g.is_compressed) ? page_g.compressed_data : page_g.page_data;
    // Copy page header
    hdr_len = page_g.hdr_size;
    memcpy_block<1024, true>(dst, src, hdr_len, t);
    src += page_g.max_hdr_size;
    dst += hdr_len;
    // Copy page data
    uncompressed_size += hdr_len;
    data_len = page_g.max_data_size;
    memcpy_block<1024, true>(dst, src, data_len, t);
    dst += data_len;
    __syncthreads();
    if (!t && page == 0 && ck_g.use_dictionary) { ck_g.dictionary_size = hdr_len + data_len; }
  }
  if (t == 0) {
    chunks[blockIdx.x].bfr_size        = uncompressed_size;
    chunks[blockIdx.x].compressed_size = (dst - dst_base);
    if (ck_g.use_dictionary) { chunks[blockIdx.x].dictionary_size = ck_g.dictionary_size; }
  }
}

/**
 * @brief Tests if statistics are comparable
 */
static __device__ bool isComparable(int8_t ptype, int8_t ctype)
{
  switch (ptype) {
    case Type::BOOLEAN:
    case Type::INT32:
    case Type::INT64:
    case Type::FLOAT:
    case Type::DOUBLE:
    case Type::BYTE_ARRAY: return true;
    case Type::FIXED_LEN_BYTE_ARRAY:
      if (ctype == ConvertedType::DECIMAL) return true;
    default: return false;
  }
}

/**
 * @brief Compares two values.
 * @return -1 if v1 < v2, 0 if v1 == v2, 1 if v1 > v2
 */
template <typename T>
__device__ int32_t compare(T& v1, T& v2)
{
  return (v1 > v2) - (v1 < v2);
}

/**
 * @brief Compares two statistics_val structs.
 * @return -1 if v1 < v2, 0 if v1 == v2, 1 if v1 > v2
 */
static __device__ int32_t compareValues(int8_t ptype,
                                        int8_t ctype,
                                        const statistics_val& v1,
                                        const statistics_val& v2)
{
  switch (ptype) {
    case Type::BOOLEAN: return compare(v1.u_val, v2.u_val);
    case Type::INT32:
    case Type::INT64:
      switch (ctype) {
        case ConvertedType::UINT_8:
        case ConvertedType::UINT_16:
        case ConvertedType::UINT_32:
        case ConvertedType::UINT_64: return compare(v1.u_val, v2.u_val);
        default:  // assume everything else is signed
          return compare(v1.i_val, v2.i_val);
      }
    case Type::FLOAT:
    case Type::DOUBLE: return compare(v1.fp_val, v2.fp_val);
    case Type::BYTE_ARRAY: return static_cast<string_view>(v1.str_val).compare(v2.str_val);
    case Type::FIXED_LEN_BYTE_ARRAY:
      if (ctype == ConvertedType::DECIMAL) return compare(v1.d128_val, v2.d128_val);
      // fall through
  }
  return 0;
}

/**
 * @brief Determine if a set of statstistics are in ascending order.
 */
static __device__ bool isAscending(const statistics_chunk* s,
                                   int8_t ptype,
                                   int8_t ctype,
                                   uint32_t num_pages)
{
  for (uint32_t i = 1; i < num_pages; i++) {
    if (compareValues(ptype, ctype, s[i - 1].min_value, s[i].min_value) > 0 ||
        compareValues(ptype, ctype, s[i - 1].max_value, s[i].max_value) > 0)
      return false;
  }
  return true;
}

/**
 * @brief Determine if a set of statstistics are in descending order.
 */
static __device__ bool isDescending(const statistics_chunk* s,
                                    int8_t ptype,
                                    int8_t ctype,
                                    uint32_t num_pages)
{
  for (uint32_t i = 1; i < num_pages; i++) {
    if (compareValues(ptype, ctype, s[i - 1].min_value, s[i].min_value) < 0 ||
        compareValues(ptype, ctype, s[i - 1].max_value, s[i].max_value) < 0)
      return false;
  }
  return true;
}

/**
 * @brief Determine the ordering of a set of statistics.
 */
static __device__ int32_t calculateBoundaryOrder(const statistics_chunk* s,
                                                 int8_t ptype,
                                                 int8_t ctype,
                                                 uint32_t num_pages)
{
  if (not isComparable(ptype, ctype)) return BoundaryOrder::UNORDERED;
  if (isAscending(s, ptype, ctype, num_pages))
    return BoundaryOrder::ASCENDING;
  else if (isDescending(s, ptype, ctype, num_pages))
    return BoundaryOrder::DESCENDING;
  else
    return BoundaryOrder::UNORDERED;
}

// blockDim(1, 1, 1)
__global__ void __launch_bounds__(1)
  gpuEncodeColumnIndexes(device_span<EncColumnChunk> chunks,
                         device_span<statistics_chunk const> column_stats)
{
  const void *vmin, *vmax;
  uint32_t lmin, lmax;
  uint8_t* col_idx_end;
  unsigned char scratch[32];

  if (column_stats.empty()) return;

  EncColumnChunk ck_g              = chunks[blockIdx.x];
  uint32_t num_pages               = ck_g.num_pages;
  parquet_column_device_view col_g = *ck_g.col_desc;
  size_t first_data_page           = ck_g.use_dictionary ? 1 : 0;
  uint32_t pageidx                 = ck_g.first_page;

  header_encoder encoder(ck_g.column_index_blob);

  // null_pages
  encoder.field_list_begin(1, num_pages - first_data_page, ST_FLD_TRUE);
  for (uint32_t page = first_data_page; page < num_pages; page++)
    encoder.put_bool(column_stats[pageidx + page].non_nulls == 0);
  encoder.field_list_end(1);
  // min_values
  encoder.field_list_begin(2, num_pages - first_data_page, ST_FLD_BINARY);
  for (uint32_t page = first_data_page; page < num_pages; page++) {
    get_min_max(
      &column_stats[pageidx + page], col_g.stats_dtype, scratch, &vmin, &vmax, &lmin, &lmax);
    encoder.put_binary(vmin, lmin);
  }
  encoder.field_list_end(2);
  // max_values
  encoder.field_list_begin(3, num_pages - first_data_page, ST_FLD_BINARY);
  for (uint32_t page = first_data_page; page < num_pages; page++) {
    get_min_max(
      &column_stats[pageidx + page], col_g.stats_dtype, scratch, &vmin, &vmax, &lmin, &lmax);
    encoder.put_binary(vmax, lmax);
  }
  encoder.field_list_end(3);
  encoder.field_int32(4,
                      calculateBoundaryOrder(&column_stats[first_data_page + pageidx],
                                             col_g.physical_type,
                                             col_g.converted_type,
                                             num_pages - first_data_page));
  // null_counts
  encoder.field_list_begin(5, num_pages - first_data_page, ST_FLD_I64);
  for (uint32_t page = first_data_page; page < num_pages; page++)
    encoder.put_int64(column_stats[pageidx + page].null_count);
  encoder.field_list_end(5);
  encoder.end(&col_idx_end, false);

  chunks[blockIdx.x].column_index_size = (uint32_t)(col_idx_end - ck_g.column_index_blob);
}

/**
 * @brief Functor to get definition level value for a nested struct column until the leaf level or
 * the first list level.
 *
 */
struct def_level_fn {
  column_device_view const* parent_col;
  uint8_t const* d_nullability;
  uint8_t sub_level_start;
  uint8_t curr_def_level;

  __device__ uint32_t operator()(size_type i)
  {
    uint32_t def       = curr_def_level;
    uint8_t l          = sub_level_start;
    bool is_col_struct = false;
    auto col           = *parent_col;
    do {
      // If col not nullable then it does not contribute to def levels
      if (d_nullability[l]) {
        if (not col.nullable() or bit_is_set(col.null_mask(), i)) {
          ++def;
        } else {  // We have found the shallowest level at which this row is null
          break;
        }
      }
      is_col_struct = (col.type().id() == type_id::STRUCT);
      if (is_col_struct) {
        col = col.child(0);
        ++l;
      }
    } while (is_col_struct);
    return def;
  }
};

/**
 * @brief Get the dremel offsets and repetition and definition levels for a LIST column
 *
 * The repetition and definition level values are ideally computed using a recursive call over a
 * nested structure but in order to better utilize GPU resources, this function calculates them
 * with a bottom up merge method.
 *
 * Given a LIST column of type `List<List<int>>` like so:
 * ```
 * col = {
 *    [],
 *    [[], [1, 2, 3], [4, 5]],
 *    [[]]
 * }
 * ```
 * We can represent it in cudf format with two level of offsets like this:
 * ```
 * Level 0 offsets = {0, 0, 3, 5, 6}
 * Level 1 offsets = {0, 0, 3, 5, 5}
 * Values          = {1, 2, 3, 4, 5}
 * ```
 * The desired result of this function is the repetition and definition level values that
 * correspond to the data values:
 * ```
 * col = {[], [[], [1, 2, 3], [4, 5]], [[]]}
 * def = { 0    1,  2, 2, 2,   2, 2,     1 }
 * rep = { 0,   0,  0, 2, 2,   1, 2,     0 }
 * ```
 *
 * Since repetition and definition levels arrays contain a value for each empty list, the size of
 * the rep/def level array can be given by
 * ```
 * rep_level.size() = size of leaf column + number of empty lists in level 0
 *                                        + number of empty lists in level 1 ...
 * ```
 *
 * We start with finding the empty lists in the penultimate level and merging it with the indices
 * of the leaf level. The values for the merge are the definition and repetition levels
 * ```
 * empties at level 1 = {0, 5}
 * def values at 1    = {1, 1}
 * rep values at 1    = {1, 1}
 * indices at leaf    = {0, 1, 2, 3, 4}
 * def values at leaf = {2, 2, 2, 2, 2}
 * rep values at leaf = {2, 2, 2, 2, 2}
 * ```
 *
 * merged def values  = {1, 2, 2, 2, 2, 2, 1}
 * merged rep values  = {1, 2, 2, 2, 2, 2, 1}
 *
 * The size of the rep/def values is now larger than the leaf values and the offsets need to be
 * adjusted in order to point to the correct start indices. We do this with an exclusive scan over
 * the indices of offsets of empty lists and adding to existing offsets.
 * ```
 * Level 1 new offsets = {0, 1, 4, 6, 7}
 * ```
 * Repetition values at the beginning of a list need to be decremented. We use the new offsets to
 * scatter the rep value.
 * ```
 * merged rep values  = {1, 2, 2, 2, 2, 2, 1}
 * scatter (1, new offsets)
 * new offsets        = {0, 1,       4,    6, 7}
 * new rep values     = {1, 1, 2, 2, 1, 2, 1}
 * ```
 *
 * Similarly we merge up all the way till level 0 offsets
 *
 * STRUCT COLUMNS :
 * In case of struct columns, we don't have to merge struct levels with their children because a
 * struct is the same size as its children. e.g. for a column `struct<int, float>`, if the row `i`
 * is null, then the children columns `int` and `float` are also null at `i`. They also have the
 * null entry represented in their respective null masks. So for any case of strictly struct based
 * nesting, we can get the definition levels merely by iterating over the nesting for the same row.
 *
 * In case struct and lists are intermixed, the definition levels of all the contiguous struct
 * levels can be constructed using the aforementioned iterative method. Only when we reach a list
 * level, we need to do a merge with the subsequent level.
 *
 * So, for a column like `struct<list<int>>`, we are going to merge between the levels `struct<list`
 * and `int`.
 * For a column like `list<struct<int>>`, we are going to merge between `list` and `struct<int>`.
 *
 * In general, one nesting level is the list level and any struct level that precedes it.
 *
 * A few more examples to visualize the partitioning of column hierarchy into nesting levels:
 * (L is list, S is struct, i is integer(leaf data level), angle brackets omitted)
 * ```
 * 1. LSi     = L   Si
 *              - | --
 *
 * 2. LLSi    = L   L   Si
 *              - | - | --
 *
 * 3. SSLi    = SSL   i
 *              --- | -
 *
 * 4. LLSLSSi = L   L   SL   SSi
 *              - | - | -- | ---
 * ```
 */
dremel_data get_dremel_data(column_view h_col,
                            // TODO(cp): use device_span once it is converted to a single hd_vec
                            rmm::device_uvector<uint8_t> const& d_nullability,
                            std::vector<uint8_t> const& nullability,
                            rmm::cuda_stream_view stream)
{
  auto get_list_level = [](column_view col) {
    while (col.type().id() == type_id::STRUCT) {
      col = col.child(0);
    }
    return col;
  };

  auto get_empties = [&](column_view col, size_type start, size_type end) {
    auto lcv = lists_column_view(get_list_level(col));
    rmm::device_uvector<size_type> empties_idx(lcv.size(), stream);
    rmm::device_uvector<size_type> empties(lcv.size(), stream);
    auto d_off = lcv.offsets().data<size_type>();

    auto empties_idx_end =
      thrust::copy_if(rmm::exec_policy(stream),
                      thrust::make_counting_iterator(start),
                      thrust::make_counting_iterator(end),
                      empties_idx.begin(),
                      [d_off] __device__(auto i) { return d_off[i] == d_off[i + 1]; });
    auto empties_end = thrust::gather(rmm::exec_policy(stream),
                                      empties_idx.begin(),
                                      empties_idx_end,
                                      lcv.offsets().begin<size_type>(),
                                      empties.begin());

    auto empties_size = empties_end - empties.begin();
    return std::make_tuple(std::move(empties), std::move(empties_idx), empties_size);
  };

  // Check if there are empty lists with empty offsets in this column
  bool has_empty_list_offsets = false;
  {
    auto curr_col = h_col;
    while (is_nested(curr_col.type())) {
      if (curr_col.type().id() == type_id::LIST) {
        auto lcv = lists_column_view(curr_col);
        if (lcv.offsets().size() == 0) {
          has_empty_list_offsets = true;
          break;
        }
        curr_col = lcv.child();
      } else if (curr_col.type().id() == type_id::STRUCT) {
        curr_col = curr_col.child(0);
      }
    }
  }
  std::unique_ptr<column> empty_list_offset_col;
  if (has_empty_list_offsets) {
    empty_list_offset_col = make_fixed_width_column(data_type(type_id::INT32), 1);
    cudaMemsetAsync(empty_list_offset_col->mutable_view().head(), 0, sizeof(size_type), stream);
    std::function<column_view(column_view const&)> normalize_col = [&](column_view const& col) {
      auto children = [&]() -> std::vector<column_view> {
        if (col.type().id() == type_id::LIST) {
          auto lcol = lists_column_view(col);
          auto offset_col =
            lcol.offsets().head() == nullptr ? empty_list_offset_col->view() : lcol.offsets();
          return {offset_col, normalize_col(lcol.child())};
        } else if (col.type().id() == type_id::STRUCT) {
          return {normalize_col(col.child(0))};
        } else {
          return {col.child_begin(), col.child_end()};
        }
      }();
      return column_view(col.type(),
                         col.size(),
                         col.head(),
                         col.null_mask(),
                         UNKNOWN_NULL_COUNT,
                         col.offset(),
                         std::move(children));
    };
    h_col = normalize_col(h_col);
  }

  auto curr_col = h_col;
  std::vector<column_view> nesting_levels;
  std::vector<uint8_t> def_at_level;
  std::vector<uint8_t> start_at_sub_level;
  uint8_t curr_nesting_level_idx = 0;

  auto add_def_at_level = [&](column_view col) {
    // Add up all def level contributions in this column all the way till the first list column
    // appears in the hierarchy or until we get to leaf
    uint32_t def = 0;
    start_at_sub_level.push_back(curr_nesting_level_idx);
    while (col.type().id() == type_id::STRUCT) {
      def += (nullability[curr_nesting_level_idx]) ? 1 : 0;
      col = col.child(0);
      ++curr_nesting_level_idx;
    }
    // At the end of all those structs is either a list column or the leaf. Leaf column contributes
    // at least one def level. It doesn't matter what the leaf contributes because it'll be at the
    // end of the exclusive scan.
    def += (nullability[curr_nesting_level_idx]) ? 2 : 1;
    def_at_level.push_back(def);
    ++curr_nesting_level_idx;
  };
  while (cudf::is_nested(curr_col.type())) {
    nesting_levels.push_back(curr_col);
    add_def_at_level(curr_col);
    while (curr_col.type().id() == type_id::STRUCT) {
      // Go down the hierarchy until we get to the LIST or the leaf level
      curr_col = curr_col.child(0);
    }
    if (curr_col.type().id() == type_id::LIST) {
      curr_col = curr_col.child(lists_column_view::child_column_index);
      if (not is_nested(curr_col.type())) {
        // Special case: when the leaf data column is the immediate child of the list col then we
        // want it to be included right away. Otherwise the struct containing it will be included in
        // the next iteration of this loop.
        nesting_levels.push_back(curr_col);
        add_def_at_level(curr_col);
        break;
      }
    }
  }

  auto [device_view_owners, d_nesting_levels] =
    contiguous_copy_column_device_views<column_device_view>(nesting_levels, stream);

  thrust::exclusive_scan(
    thrust::host, def_at_level.begin(), def_at_level.end(), def_at_level.begin());

  // Sliced list column views only have offsets applied to top level. Get offsets for each level.
  rmm::device_uvector<size_type> d_column_offsets(nesting_levels.size(), stream);
  rmm::device_uvector<size_type> d_column_ends(nesting_levels.size(), stream);

  auto d_col = column_device_view::create(h_col, stream);
  cudf::detail::device_single_thread(
    [offset_at_level  = d_column_offsets.data(),
     end_idx_at_level = d_column_ends.data(),
     col              = *d_col] __device__() {
      auto curr_col           = col;
      size_type off           = curr_col.offset();
      size_type end           = off + curr_col.size();
      size_type level         = 0;
      offset_at_level[level]  = off;
      end_idx_at_level[level] = end;
      ++level;
      // Apply offset recursively until we get to leaf data
      // Skip doing the following for any structs we encounter in between.
      while (curr_col.type().id() == type_id::LIST or curr_col.type().id() == type_id::STRUCT) {
        if (curr_col.type().id() == type_id::LIST) {
          off = curr_col.child(lists_column_view::offsets_column_index).element<size_type>(off);
          end = curr_col.child(lists_column_view::offsets_column_index).element<size_type>(end);
          offset_at_level[level]  = off;
          end_idx_at_level[level] = end;
          ++level;
          curr_col = curr_col.child(lists_column_view::child_column_index);
        } else {
          curr_col = curr_col.child(0);
        }
      }
    },
    stream);

  thrust::host_vector<size_type> column_offsets =
    cudf::detail::make_host_vector_async(d_column_offsets, stream);
  thrust::host_vector<size_type> column_ends =
    cudf::detail::make_host_vector_async(d_column_ends, stream);
  stream.synchronize();

  size_t max_vals_size = 0;
  for (size_t l = 0; l < column_offsets.size(); ++l) {
    max_vals_size += column_ends[l] - column_offsets[l];
  }

  rmm::device_uvector<uint8_t> rep_level(max_vals_size, stream);
  rmm::device_uvector<uint8_t> def_level(max_vals_size, stream);

  rmm::device_uvector<uint8_t> temp_rep_vals(max_vals_size, stream);
  rmm::device_uvector<uint8_t> temp_def_vals(max_vals_size, stream);
  rmm::device_uvector<size_type> new_offsets(0, stream);
  size_type curr_rep_values_size = 0;
  {
    // At this point, curr_col contains the leaf column. Max nesting level is
    // nesting_levels.size().

    // We are going to start by merging the last column in nesting_levels (the leaf, which is at the
    // index `nesting_levels.size() - 1`) with the second-to-last (which is at
    // `nesting_levels.size() - 2`).
    size_t level              = nesting_levels.size() - 2;
    curr_col                  = nesting_levels[level];
    auto lcv                  = lists_column_view(get_list_level(curr_col));
    auto offset_size_at_level = column_ends[level] - column_offsets[level] + 1;

    // Get empties at this level
    auto [empties, empties_idx, empties_size] =
      get_empties(nesting_levels[level], column_offsets[level], column_ends[level]);

    // Merge empty at deepest parent level with the rep, def level vals at leaf level

    auto input_parent_rep_it = thrust::make_constant_iterator(level);
    auto input_parent_def_it =
      thrust::make_transform_iterator(empties_idx.begin(),
                                      def_level_fn{d_nesting_levels + level,
                                                   d_nullability.data(),
                                                   start_at_sub_level[level],
                                                   def_at_level[level]});

    // `nesting_levels.size()` == no of list levels + leaf. Max repetition level = no of list levels
    auto input_child_rep_it = thrust::make_constant_iterator(nesting_levels.size() - 1);
    auto input_child_def_it =
      thrust::make_transform_iterator(thrust::make_counting_iterator(column_offsets[level + 1]),
                                      def_level_fn{d_nesting_levels + level + 1,
                                                   d_nullability.data(),
                                                   start_at_sub_level[level + 1],
                                                   def_at_level[level + 1]});

    // Zip the input and output value iterators so that merge operation is done only once
    auto input_parent_zip_it =
      thrust::make_zip_iterator(thrust::make_tuple(input_parent_rep_it, input_parent_def_it));

    auto input_child_zip_it =
      thrust::make_zip_iterator(thrust::make_tuple(input_child_rep_it, input_child_def_it));

    auto output_zip_it =
      thrust::make_zip_iterator(thrust::make_tuple(rep_level.begin(), def_level.begin()));

    auto ends = thrust::merge_by_key(rmm::exec_policy(stream),
                                     empties.begin(),
                                     empties.begin() + empties_size,
                                     thrust::make_counting_iterator(column_offsets[level + 1]),
                                     thrust::make_counting_iterator(column_ends[level + 1]),
                                     input_parent_zip_it,
                                     input_child_zip_it,
                                     thrust::make_discard_iterator(),
                                     output_zip_it);

    curr_rep_values_size = ends.second - output_zip_it;

    // Scan to get distance by which each offset value is shifted due to the insertion of empties
    auto scan_it = cudf::detail::make_counting_transform_iterator(
      column_offsets[level],
      [off = lcv.offsets().data<size_type>(), size = lcv.offsets().size()] __device__(
        auto i) -> int { return (i + 1 < size) && (off[i] == off[i + 1]); });
    rmm::device_uvector<size_type> scan_out(offset_size_at_level, stream);
    thrust::exclusive_scan(
      rmm::exec_policy(stream), scan_it, scan_it + offset_size_at_level, scan_out.begin());

    // Add scan output to existing offsets to get new offsets into merged rep level values
    new_offsets = rmm::device_uvector<size_type>(offset_size_at_level, stream);
    thrust::for_each_n(rmm::exec_policy(stream),
                       thrust::make_counting_iterator(0),
                       offset_size_at_level,
                       [off      = lcv.offsets().data<size_type>() + column_offsets[level],
                        scan_out = scan_out.data(),
                        new_off  = new_offsets.data()] __device__(auto i) {
                         new_off[i] = off[i] - off[0] + scan_out[i];
                       });

    // Set rep level values at level starts to appropriate rep level
    auto scatter_it = thrust::make_constant_iterator(level);
    thrust::scatter(rmm::exec_policy(stream),
                    scatter_it,
                    scatter_it + new_offsets.size() - 1,
                    new_offsets.begin(),
                    rep_level.begin());
  }

  // Having already merged the last two levels, we are now going to merge the result with the
  // third-last level which is at index `nesting_levels.size() - 3`.
  for (int level = nesting_levels.size() - 3; level >= 0; level--) {
    curr_col                  = nesting_levels[level];
    auto lcv                  = lists_column_view(get_list_level(curr_col));
    auto offset_size_at_level = column_ends[level] - column_offsets[level] + 1;

    // Get empties at this level
    auto [empties, empties_idx, empties_size] =
      get_empties(nesting_levels[level], column_offsets[level], column_ends[level]);

    auto offset_transformer = [new_child_offsets = new_offsets.data(),
                               child_start       = column_offsets[level + 1]] __device__(auto x) {
      return new_child_offsets[x - child_start];  // (x - child's offset)
    };

    // We will be reading from old rep_levels and writing again to rep_levels. Swap the current
    // rep values into temp_rep_vals so it can become the input and rep_levels can again be output.
    std::swap(temp_rep_vals, rep_level);
    std::swap(temp_def_vals, def_level);

    // Merge empty at parent level with the rep, def level vals at current level
    auto transformed_empties = thrust::make_transform_iterator(empties.begin(), offset_transformer);

    auto input_parent_rep_it = thrust::make_constant_iterator(level);
    auto input_parent_def_it =
      thrust::make_transform_iterator(empties_idx.begin(),
                                      def_level_fn{d_nesting_levels + level,
                                                   d_nullability.data(),
                                                   start_at_sub_level[level],
                                                   def_at_level[level]});

    // Zip the input and output value iterators so that merge operation is done only once
    auto input_parent_zip_it =
      thrust::make_zip_iterator(thrust::make_tuple(input_parent_rep_it, input_parent_def_it));

    auto input_child_zip_it =
      thrust::make_zip_iterator(thrust::make_tuple(temp_rep_vals.begin(), temp_def_vals.begin()));

    auto output_zip_it =
      thrust::make_zip_iterator(thrust::make_tuple(rep_level.begin(), def_level.begin()));

    auto ends = thrust::merge_by_key(rmm::exec_policy(stream),
                                     transformed_empties,
                                     transformed_empties + empties_size,
                                     thrust::make_counting_iterator(0),
                                     thrust::make_counting_iterator(curr_rep_values_size),
                                     input_parent_zip_it,
                                     input_child_zip_it,
                                     thrust::make_discard_iterator(),
                                     output_zip_it);

    curr_rep_values_size = ends.second - output_zip_it;

    // Scan to get distance by which each offset value is shifted due to the insertion of dremel
    // level value fof an empty list
    auto scan_it = cudf::detail::make_counting_transform_iterator(
      column_offsets[level],
      [off = lcv.offsets().data<size_type>(), size = lcv.offsets().size()] __device__(
        auto i) -> int { return (i + 1 < size) && (off[i] == off[i + 1]); });
    rmm::device_uvector<size_type> scan_out(offset_size_at_level, stream);
    thrust::exclusive_scan(
      rmm::exec_policy(stream), scan_it, scan_it + offset_size_at_level, scan_out.begin());

    // Add scan output to existing offsets to get new offsets into merged rep level values
    rmm::device_uvector<size_type> temp_new_offsets(offset_size_at_level, stream);
    thrust::for_each_n(rmm::exec_policy(stream),
                       thrust::make_counting_iterator(0),
                       offset_size_at_level,
                       [off      = lcv.offsets().data<size_type>() + column_offsets[level],
                        scan_out = scan_out.data(),
                        new_off  = temp_new_offsets.data(),
                        offset_transformer] __device__(auto i) {
                         new_off[i] = offset_transformer(off[i]) + scan_out[i];
                       });
    new_offsets = std::move(temp_new_offsets);

    // Set rep level values at level starts to appropriate rep level
    auto scatter_it = thrust::make_constant_iterator(level);
    thrust::scatter(rmm::exec_policy(stream),
                    scatter_it,
                    scatter_it + new_offsets.size() - 1,
                    new_offsets.begin(),
                    rep_level.begin());
  }

  size_t level_vals_size = new_offsets.back_element(stream);
  rep_level.resize(level_vals_size, stream);
  def_level.resize(level_vals_size, stream);

  stream.synchronize();

  size_type leaf_data_size = column_ends.back() - column_offsets.back();

  return dremel_data{
    std::move(new_offsets), std::move(rep_level), std::move(def_level), leaf_data_size};
}

void InitPageFragments(device_2dspan<PageFragment> frag,
                       device_span<parquet_column_device_view const> col_desc,
                       device_span<partition_info const> partitions,
                       device_span<int const> part_frag_offset,
                       uint32_t fragment_size,
                       rmm::cuda_stream_view stream)
{
  auto num_columns              = frag.size().first;
  auto num_fragments_per_column = frag.size().second;
  dim3 dim_grid(num_columns, num_fragments_per_column);  // 1 threadblock per fragment
  gpuInitPageFragments<512><<<dim_grid, 512, 0, stream.value()>>>(
    frag, col_desc, partitions, part_frag_offset, fragment_size);
}

void InitFragmentStatistics(device_2dspan<statistics_group> groups,
                            device_2dspan<PageFragment const> fragments,
                            device_span<parquet_column_device_view const> col_desc,
                            rmm::cuda_stream_view stream)
{
  int const num_columns              = col_desc.size();
  int const num_fragments_per_column = fragments.size().second;
  auto grid_y = util::div_rounding_up_safe(num_fragments_per_column, 128 / cudf::detail::warp_size);
  dim3 dim_grid(num_columns, grid_y);  // 1 warp per fragment
  gpuInitFragmentStats<<<dim_grid, 128, 0, stream.value()>>>(groups, fragments, col_desc);
}

void InitEncoderPages(device_2dspan<EncColumnChunk> chunks,
                      device_span<gpu::EncPage> pages,
                      device_span<size_type> page_sizes,
                      device_span<size_type> comp_page_sizes,
                      device_span<parquet_column_device_view const> col_desc,
                      int32_t num_columns,
                      size_t max_page_size_bytes,
                      size_type max_page_size_rows,
                      statistics_merge_group* page_grstats,
                      statistics_merge_group* chunk_grstats,
                      rmm::cuda_stream_view stream)
{
  auto num_rowgroups = chunks.size().first;
  dim3 dim_grid(num_columns, num_rowgroups);  // 1 threadblock per rowgroup
  gpuInitPages<<<dim_grid, 128, 0, stream.value()>>>(chunks,
                                                     pages,
                                                     page_sizes,
                                                     comp_page_sizes,
                                                     col_desc,
                                                     page_grstats,
                                                     chunk_grstats,
                                                     num_columns,
                                                     max_page_size_bytes,
                                                     max_page_size_rows);
}

void EncodePages(device_span<gpu::EncPage> pages,
                 device_span<device_span<uint8_t const>> comp_in,
                 device_span<device_span<uint8_t>> comp_out,
                 device_span<decompress_status> comp_stats,
                 rmm::cuda_stream_view stream)
{
  auto num_pages = pages.size();
  // A page is part of one column. This is launching 1 block per page. 1 block will exclusively
  // deal with one datatype.
  gpuEncodePages<128><<<num_pages, 128, 0, stream.value()>>>(pages, comp_in, comp_out, comp_stats);
}

void DecideCompression(device_span<EncColumnChunk> chunks, rmm::cuda_stream_view stream)
{
  gpuDecideCompression<<<chunks.size(), 128, 0, stream.value()>>>(chunks);
}

void EncodePageHeaders(device_span<EncPage> pages,
                       device_span<decompress_status const> comp_stats,
                       device_span<statistics_chunk const> page_stats,
                       const statistics_chunk* chunk_stats,
                       rmm::cuda_stream_view stream)
{
  // TODO: single thread task. No need for 128 threads/block. Earlier it used to employ rest of the
  // threads to coop load structs
  gpuEncodePageHeaders<<<pages.size(), 128, 0, stream.value()>>>(
    pages, comp_stats, page_stats, chunk_stats);
}

void GatherPages(device_span<EncColumnChunk> chunks,
                 device_span<gpu::EncPage const> pages,
                 rmm::cuda_stream_view stream)
{
  gpuGatherPages<<<chunks.size(), 1024, 0, stream.value()>>>(chunks, pages);
}

void EncodeColumnIndexes(device_span<EncColumnChunk> chunks,
                         device_span<statistics_chunk const> column_stats,
                         rmm::cuda_stream_view stream)
{
  gpuEncodeColumnIndexes<<<chunks.size(), 1, 0, stream.value()>>>(chunks, column_stats);
}

}  // namespace gpu
}  // namespace parquet
}  // namespace io
}  // namespace cudf<|MERGE_RESOLUTION|>--- conflicted
+++ resolved
@@ -1354,19 +1354,6 @@
     } else {
       *lmin = *lmax = dtype_len;
       if (dtype == dtype_float32) {  // Convert from double to float32
-<<<<<<< HEAD
-        float* fp_scratch = reinterpret_cast<float*>(scratch);
-        fp_scratch[0]     = s->min_value.fp_val;
-        fp_scratch[1]     = s->max_value.fp_val;
-        *vmin             = &fp_scratch[0];
-        *vmax             = &fp_scratch[1];
-      } else if (dtype == dtype_decimal128) {
-        uint8_t* d128_scratch = reinterpret_cast<uint8_t*>(scratch);
-        swap128(s->min_value.d128_val, &d128_scratch[0]);
-        swap128(s->max_value.d128_val, &d128_scratch[16]);
-        *vmin = &d128_scratch[0];
-        *vmax = &d128_scratch[16];
-=======
         auto const fp_scratch = static_cast<float*>(scratch);
         fp_scratch[0]         = s->min_value.fp_val;
         fp_scratch[1]         = s->max_value.fp_val;
@@ -1378,7 +1365,6 @@
         byte_reverse128(s->max_value.d128_val, &d128_scratch[16]);
         vmin = &d128_scratch[0];
         vmax = &d128_scratch[16];
->>>>>>> f31f867f
       } else {
         *vmin = &s->min_value;
         *vmax = &s->max_value;
