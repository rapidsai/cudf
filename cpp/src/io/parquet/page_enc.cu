--- conflicted
+++ resolved
@@ -17,7 +17,6 @@
 #include <io/utilities/block_utils.cuh>
 
 #include <cudf/detail/utilities/cuda.cuh>
-#include <cudf/lists/lists_column_device_view.cuh>
 
 #include <rmm/cuda_stream_view.hpp>
 #include <rmm/exec_policy.hpp>
@@ -112,7 +111,7 @@
 // blockDim {512,1,1}
 template <int block_size>
 __global__ void __launch_bounds__(block_size) gpuInitPageFragments(PageFragment *frag,
-                                                                   EncColumnDesc *col_desc,
+                                                                   const EncColumnDesc *col_desc,
                                                                    int32_t num_fragments,
                                                                    int32_t num_columns,
                                                                    uint32_t fragment_size,
@@ -138,13 +137,6 @@
   __syncthreads();
   start_row = blockIdx.y * fragment_size;
   if (!t) {
-<<<<<<< HEAD
-    //TODO :
-    auto num_rows = (s->col.parent_column != nullptr)?
-    s->col.parent_column->size() : s->col.leaf_column->size();
-    s->col.num_rows = min(num_rows, max_num_rows);
-=======
->>>>>>> f7658c6f
     // frag.num_rows = fragment_size except for the last page fragment which can be smaller.
     // num_rows is fixed but fragment size could be larger if the data is strings or nested.
     s->frag.num_rows           = min(fragment_size, max_num_rows - min(start_row, max_num_rows));
@@ -161,12 +153,6 @@
     // etc...
     s->start_value_idx      = start_row;
     size_type end_value_idx = start_row + s->frag.num_rows;
-<<<<<<< HEAD
-#if 0// remove
-    for (size_type i = 0; i < s->col.nesting_levels; i++) {
-      s->start_value_idx = s->col.nesting_offsets[i][s->start_value_idx];
-      end_value_idx      = s->col.nesting_offsets[i][end_value_idx];
-=======
     if (s->col.parent_column != nullptr) {
       auto col = *(s->col.parent_column);
       while (col.type().id() == type_id::LIST) {
@@ -175,27 +161,11 @@
         end_value_idx      = offset_col.element<size_type>(end_value_idx);
         col                = col.child(lists_column_view::child_column_index);
       }
->>>>>>> f7658c6f
-    }
-#else
-    {
-      auto col = *(s->col.parent_column);
-      while (col.type().id() == type_id::LIST) {
-        auto offset_col = col.child(lists_column_view::offsets_column_index);
-        s->start_value_idx = offset_col.element<size_type>(s->start_value_idx);
-        end_value_idx = offset_col.element<size_type>(end_value_idx);
-        col = col.child(lists_column_view::child_column_index);
-      }
-    }
-#endif
+    }
     s->frag.start_value_idx = s->start_value_idx;
     s->frag.num_leaf_values = end_value_idx - s->start_value_idx;
 
-<<<<<<< HEAD
-    if (s->col.parent_column != nullptr) {
-=======
     if (s->col.level_offsets != nullptr) {
->>>>>>> f7658c6f
       // For nested schemas, the number of values in a fragment is not directly related to the
       // number of encoded data elements or the number of rows.  It is simply the number of
       // repetition/definition values which together encode validity and nesting information.
@@ -225,18 +195,10 @@
   size_type start_value_idx = s->start_value_idx;
 
   for (uint32_t i = 0; i < nvals; i += block_size) {
-<<<<<<< HEAD
-    uint32_t val_idx      = start_value_idx + i + t;
-    uint32_t is_valid =
-      (i + t < nvals && val_idx < s->col.num_values) ?
-        s->col.leaf_column->is_valid(val_idx)
-        : 0;
-=======
     uint32_t val_idx  = start_value_idx + i + t + s->col.leaf_column_offset;
     uint32_t is_valid = (i + t < nvals && val_idx < s->col.leaf_column->size())
                           ? s->col.leaf_column->is_valid(val_idx)
                           : 0;
->>>>>>> f7658c6f
     uint32_t valid_warp = ballot(is_valid);
     uint32_t len, nz_pos, hash;
     if (is_valid) {
@@ -249,20 +211,11 @@
         } else if (dtype_len_in == 8) {
           hash = uint64_init_hash(s->col.leaf_column->element<uint64_t>(val_idx));
         } else {
-<<<<<<< HEAD
-          hash = uint32_init_hash(
-            (dtype_len_in == 4)
-              ? s->col.leaf_column->element<uint32_t>(val_idx)
-              : (dtype_len_in == 2)
-                  ? s->col.leaf_column->element<uint16_t>(val_idx)
-                  : s->col.leaf_column->element<uint8_t>(val_idx));
-=======
           hash = uint32_init_hash((dtype_len_in == 4)
                                     ? s->col.leaf_column->element<uint32_t>(val_idx)
                                     : (dtype_len_in == 2)
                                         ? s->col.leaf_column->element<uint16_t>(val_idx)
                                         : s->col.leaf_column->element<uint8_t>(val_idx));
->>>>>>> f7658c6f
         }
       }
     } else {
@@ -388,11 +341,7 @@
             if (dtype_len_in == 8) {
               auto v1 = s->col.leaf_column->element<uint64_t>(ck_row);
               auto v2 = s->col.leaf_column->element<uint64_t>(ck_row_ref);
-<<<<<<< HEAD
-              is_dupe     = (v1 == v2);
-=======
               is_dupe = (v1 == v2);
->>>>>>> f7658c6f
               dupe_data_size += (is_dupe) ? 8 : 0;
             } else {
               uint32_t v1, v2;
@@ -1013,10 +962,7 @@
   if (s->page.page_type != PageType::DICTIONARY_PAGE && s->col.level_bits != 0 &&
       s->col.parent_column == nullptr) {
     // Calculate definition levels from validity
-<<<<<<< HEAD
-=======
     // const uint32_t *valid = s->col.valid_map_base;
->>>>>>> f7658c6f
     uint32_t def_lvl_bits = s->col.level_bits & 0xf;
     if (def_lvl_bits != 0) {
       if (!t) {
@@ -1032,18 +978,11 @@
         uint32_t row         = s->page.start_row + rle_numvals + t + s->col.leaf_column_offset;
         // Definition level encodes validity. Checks the valid map and if it is valid, then sets the
         // def_lvl accordingly and sets it in s->vals which is then given to RleEncode to encode
-<<<<<<< HEAD
-        uint32_t def_lvl =
-          (rle_numvals + t < s->page.num_rows && row < s->col.num_rows) ?
-            s->col.leaf_column->is_valid(row)
-            : 0;
-=======
         uint32_t def_lvl = (rle_numvals + t < s->page.num_rows && row < s->col.num_rows)
                              ? s->col.leaf_column->is_valid(row)
                              : 0;
         // Non-list leaf column does not require taking into account
         // leaf_column_offset
->>>>>>> f7658c6f
         s->vals[(rle_numvals + t) & (rle_buffer_size - 1)] = def_lvl;
         __syncthreads();
         rle_numvals += nrows;
@@ -1125,11 +1064,6 @@
       s->rle_out = dst + 1;
     }
     s->page_start_val = s->page.start_row;
-<<<<<<< HEAD
-#if 0// remove
-    for (size_type i = 0; i < s->col.nesting_levels; i++) {
-      s->page_start_val = s->col.nesting_offsets[i][s->page_start_val];
-=======
     if (s->col.parent_column != nullptr) {
       auto col = *(s->col.parent_column);
       while (col.type().id() == type_id::LIST) {
@@ -1137,17 +1071,7 @@
           col.child(lists_column_view::offsets_column_index).element<size_type>(s->page_start_val);
         col = col.child(lists_column_view::child_column_index);
       }
->>>>>>> f7658c6f
-    }
-#else
-    {
-      auto col = *(s->col.parent_column);
-      while (col.type().id() == type_id::LIST) {
-        s->page_start_val = col.child(lists_column_view::offsets_column_index).element<size_type>(s->page_start_val);
-        col = col.child(lists_column_view::child_column_index);
-      }
-    }
-#endif
+    }
   }
   __syncthreads();
   for (uint32_t cur_val_idx = 0; cur_val_idx < s->page.num_leaf_values;) {
@@ -1161,16 +1085,10 @@
       val_idx   = (is_valid) ? s->col.dict_data[val_idx] : val_idx;
       access_id = val_idx + s->col.leaf_column_offset;
     } else {
-<<<<<<< HEAD
-      is_valid =
-        (val_idx < s->col.num_values && cur_val_idx + t < s->page.num_leaf_values) ?
-          s->col.leaf_column->is_valid(val_idx)
-=======
       access_id = val_idx + s->col.leaf_column_offset;
       is_valid =
         (access_id < s->col.leaf_column->size() && cur_val_idx + t < s->page.num_leaf_values)
           ? s->col.leaf_column->is_valid(access_id)
->>>>>>> f7658c6f
           : 0;
     }
     warp_valids = ballot(is_valid);
@@ -1190,11 +1108,7 @@
         if (is_valid) {
           uint32_t v;
           if (dtype == BOOLEAN) {
-<<<<<<< HEAD
-            v = s->col.leaf_column->element<uint8_t>(val_idx);
-=======
             v = s->col.leaf_column->element<uint8_t>(access_id);
->>>>>>> f7658c6f
           } else {
             v = s->col.dict_index[val_idx];
           }
@@ -1218,12 +1132,7 @@
       if (is_valid) {
         len = dtype_len_out;
         if (dtype == BYTE_ARRAY) {
-<<<<<<< HEAD
-          uint32_t str_length = s->col.leaf_column->element<string_view>(val_idx).length();
-          len += str_length;
-=======
           len += s->col.leaf_column->element<string_view>(access_id).length();
->>>>>>> f7658c6f
         }
       } else {
         len = 0;
@@ -1241,30 +1150,18 @@
           case FLOAT: {
             int32_t v;
             if (dtype_len_in == 4)
-<<<<<<< HEAD
-              v = s->col.leaf_column->element<int32_t>(val_idx);
-            else if (dtype_len_in == 2)
-              v = s->col.leaf_column->element<int16_t>(val_idx);
-            else
-              v = s->col.leaf_column->element<int8_t>(val_idx);
-=======
               v = s->col.leaf_column->element<int32_t>(access_id);
             else if (dtype_len_in == 2)
               v = s->col.leaf_column->element<int16_t>(access_id);
             else
               v = s->col.leaf_column->element<int8_t>(access_id);
->>>>>>> f7658c6f
             dst[pos + 0] = v;
             dst[pos + 1] = v >> 8;
             dst[pos + 2] = v >> 16;
             dst[pos + 3] = v >> 24;
           } break;
           case INT64: {
-<<<<<<< HEAD
-            int64_t v = s->col.leaf_column->element<int64_t>(val_idx);
-=======
             int64_t v        = s->col.leaf_column->element<int64_t>(access_id);
->>>>>>> f7658c6f
             int32_t ts_scale = s->col.ts_scale;
             if (ts_scale != 0) {
               if (ts_scale < 0) {
@@ -1283,11 +1180,7 @@
             dst[pos + 7] = v >> 56;
           } break;
           case INT96: {
-<<<<<<< HEAD
-            int64_t v = s->col.leaf_column->element<int64_t>(val_idx);
-=======
             int64_t v        = s->col.leaf_column->element<int64_t>(access_id);
->>>>>>> f7658c6f
             int32_t ts_scale = s->col.ts_scale;
             if (ts_scale != 0) {
               if (ts_scale < 0) {
@@ -1329,18 +1222,6 @@
           } break;
 
           case DOUBLE: {
-<<<<<<< HEAD
-            auto v = s->col.leaf_column->element<double>(val_idx);
-            memcpy(dst + pos, &v, 8);
-          } break;
-          case BYTE_ARRAY: {
-            auto str = s->col.leaf_column->element<string_view>(val_idx);
-            uint32_t v           = len - 4;  // string length
-            dst[pos + 0]         = v;
-            dst[pos + 1]         = v >> 8;
-            dst[pos + 2]         = v >> 16;
-            dst[pos + 3]         = v >> 24;
-=======
             auto v = s->col.leaf_column->element<double>(access_id);
             memcpy(dst + pos, &v, 8);
           } break;
@@ -1351,7 +1232,6 @@
             dst[pos + 1] = v >> 8;
             dst[pos + 2] = v >> 16;
             dst[pos + 3] = v >> 24;
->>>>>>> f7658c6f
             if (v != 0) memcpy(dst + pos + 4, str.data(), v);
           } break;
         }
@@ -2106,7 +1986,7 @@
  * @param[in] stream CUDA stream to use, default 0
  */
 void InitPageFragments(PageFragment *frag,
-                       EncColumnDesc *col_desc,
+                       const EncColumnDesc *col_desc,
                        int32_t num_fragments,
                        int32_t num_columns,
                        uint32_t fragment_size,
@@ -2119,29 +1999,6 @@
 }
 
 void InitColumnDeviceViews(EncColumnDesc *col_desc,
-<<<<<<< HEAD
-                           table_device_view *input_table_device_view,
-                           rmm::cuda_stream_view stream)
-{
-  cudf::detail::device_single_thread(
-      [col_desc, td_view = *input_table_device_view] __device__() mutable {
-        for (size_type i = 0; i < td_view.num_columns(); ++i) {
-          auto col = td_view.column(i);
-          //If this is a list type then assign leaf column
-          if (col.type().id() == type_id::LIST) {
-            col_desc[i].parent_column = &col;
-            while (col.type().id() == type_id::LIST) {
-              col = col.child(lists_column_view::child_column_index);
-            }
-            col_desc[i].leaf_column = &col;
-          } else {
-            col_desc[i].parent_column = nullptr;
-            col_desc[i].leaf_column = &col;
-          }
-        }
-      },
-  stream);
-=======
                            const table_device_view &parent_column_table_device_view,
                            table_device_view &leaf_column_table_device_view,
                            rmm::cuda_stream_view stream)
@@ -2178,7 +2035,6 @@
       }
     },
     stream);
->>>>>>> f7658c6f
 }
 
 /**
