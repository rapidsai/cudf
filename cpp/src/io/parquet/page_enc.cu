/*
 * Copyright (c) 2019-2020, NVIDIA CORPORATION.
 *
 * Licensed under the Apache License, Version 2.0 (the "License");
 * you may not use this file except in compliance with the License.
 * You may obtain a copy of the License at
 *
 *     http://www.apache.org/licenses/LICENSE-2.0
 *
 * Unless required by applicable law or agreed to in writing, software
 * distributed under the License is distributed on an "AS IS" BASIS,
 * WITHOUT WARRANTIES OR CONDITIONS OF ANY KIND, either express or implied.
 * See the License for the specific language governing permissions and
 * limitations under the License.
 */
<<<<<<< HEAD
=======

>>>>>>> 8cc23bdd
#include <io/parquet/parquet_gpu.hpp>
#include <io/utilities/block_utils.cuh>

#include <cudf/detail/utilities/cuda.cuh>

#include <rmm/cuda_stream_view.hpp>

#include <cub/cub.cuh>

#include <thrust/gather.h>
#include <thrust/iterator/discard_iterator.h>
#include <cub/cub.cuh>
#include <cuda/std/chrono>

namespace cudf {
namespace io {
namespace parquet {
namespace gpu {
// Spark doesn't support RLE encoding for BOOLEANs
#ifdef ENABLE_BOOL_RLE
constexpr bool enable_bool_rle = true;
#else
constexpr bool enable_bool_rle = false;
#endif

#define INIT_HASH_BITS 12

struct frag_init_state_s {
  EncColumnDesc col;
  PageFragment frag;
  uint32_t total_dupes;
  size_type start_value_idx;
  volatile uint32_t scratch_red[32];
  uint32_t dict[MAX_PAGE_FRAGMENT_SIZE];
  union {
    uint16_t u16[1 << (INIT_HASH_BITS)];
    uint32_t u32[1 << (INIT_HASH_BITS - 1)];
  } map;
};

#define LOG2_RLE_BFRSZ 9
#define RLE_BFRSZ (1 << LOG2_RLE_BFRSZ)
#define RLE_MAX_LIT_RUN 0xfff8  // Maximum literal run for 2-byte run code

struct page_enc_state_s {
  uint8_t *cur;          //!< current output ptr
  uint8_t *rle_out;      //!< current RLE write ptr
  uint32_t rle_run;      //!< current RLE run
  uint32_t run_val;      //!< current RLE run value
  uint32_t rle_pos;      //!< RLE encoder positions
  uint32_t rle_numvals;  //!< RLE input value count
  uint32_t rle_lit_count;
  uint32_t rle_rpt_count;
  uint32_t page_start_val;
  volatile uint32_t rpt_map[4];
  volatile uint32_t scratch_red[32];
  EncPage page;
  EncColumnChunk ck;
  EncColumnDesc col;
  gpu_inflate_input_s comp_in;
  gpu_inflate_status_s comp_out;
  uint16_t vals[RLE_BFRSZ];
};

/**
 * @brief Return a 12-bit hash from a byte sequence
 */
inline __device__ uint32_t nvstr_init_hash(const uint8_t *ptr, uint32_t len)
{
  if (len != 0) {
    return (ptr[0] + (ptr[len - 1] << 5) + (len << 10)) & ((1 << INIT_HASH_BITS) - 1);
  } else {
    return 0;
  }
}

inline __device__ uint32_t uint32_init_hash(uint32_t v)
{
  return (v + (v >> 11) + (v >> 22)) & ((1 << INIT_HASH_BITS) - 1);
}

inline __device__ uint32_t uint64_init_hash(uint64_t v)
{
  return uint32_init_hash(static_cast<uint32_t>(v + (v >> 32)));
}

/**
 * @brief Initializes encoder page fragments
 *
 * Based on the number of rows in each fragment, populates the value count, the size of data in the
 * fragment, the number of unique values, and the data size of unique values.
 *
 * @param[in] frag Fragment array [fragment_id][column_id]
 * @param[in] col_desc Column description array [column_id]
 * @param[in] num_fragments Number of fragments per column
 * @param[in] num_columns Number of columns
 *
 **/
// blockDim {512,1,1}
template <int block_size>
__global__ void __launch_bounds__(block_size) gpuInitPageFragments(PageFragment *frag,
                                                                   const EncColumnDesc *col_desc,
                                                                   int32_t num_fragments,
                                                                   int32_t num_columns,
                                                                   uint32_t fragment_size,
                                                                   uint32_t max_num_rows)
{
  __shared__ __align__(16) frag_init_state_s state_g;

  using warp_reduce      = cub::WarpReduce<uint32_t>;
  using half_warp_reduce = cub::WarpReduce<uint32_t, 16>;
  __shared__ union {
    typename warp_reduce::TempStorage full[block_size / 32];
    typename half_warp_reduce::TempStorage half;
  } temp_storage;

  frag_init_state_s *const s = &state_g;
  uint32_t t                 = threadIdx.x;
  uint32_t start_row, dtype_len, dtype_len_in, dtype;

  if (t == 0) s->col = col_desc[blockIdx.x];
  for (uint32_t i = 0; i < sizeof(s->map) / sizeof(uint32_t); i += block_size) {
    if (i + t < sizeof(s->map) / sizeof(uint32_t)) s->map.u32[i + t] = 0;
  }
  __syncthreads();
  start_row = blockIdx.y * fragment_size;
  if (!t) {
    s->col.num_rows = min(s->col.num_rows, max_num_rows);
    // frag.num_rows = fragment_size except for the last page fragment which can be smaller.
    // num_rows is fixed but fragment size could be larger if the data is strings or nested.
    s->frag.num_rows           = min(fragment_size, max_num_rows - min(start_row, max_num_rows));
    s->frag.non_nulls          = 0;
    s->frag.num_dict_vals      = 0;
    s->frag.fragment_data_size = 0;
    s->frag.dict_data_size     = 0;
    s->total_dupes             = 0;

    // To use num_vals instead of num_rows, we need to calculate num_vals on the fly.
    // For list<list<int>>, values between i and i+50 can be calculated by
    // off_11 = off[i], off_12 = off[i+50]
    // off_21 = child.off[off_11], off_22 = child.off[off_12]
    // etc...
    s->start_value_idx      = start_row;
    size_type end_value_idx = start_row + s->frag.num_rows;
    for (size_type i = 0; i < s->col.nesting_levels; i++) {
      s->start_value_idx = s->col.nesting_offsets[i][s->start_value_idx];
      end_value_idx      = s->col.nesting_offsets[i][end_value_idx];
    }
    s->frag.start_value_idx = s->start_value_idx;
    s->frag.num_leaf_values = end_value_idx - s->start_value_idx;

    if (s->col.nesting_levels > 0) {
      // For nested schemas, the number of values in a fragment is not directly related to the
      // number of encoded data elements or the number of rows.  It is simply the number of
      // repetition/definition values which together encode validity and nesting information.
      size_type first_level_val_idx = s->col.level_offsets[start_row];
      size_type last_level_val_idx  = s->col.level_offsets[start_row + s->frag.num_rows];
      s->frag.num_values            = last_level_val_idx - first_level_val_idx;
    } else {
      s->frag.num_values = s->frag.num_rows;
    }
  }
  dtype = s->col.physical_type;
  dtype_len =
    (dtype == INT96) ? 12 : (dtype == INT64 || dtype == DOUBLE) ? 8 : (dtype == BOOLEAN) ? 1 : 4;
  if (dtype == INT32) {
    dtype_len_in = GetDtypeLogicalLen(s->col.converted_type);
  } else if (dtype == INT96) {
    // cudf doesn't support INT96 internally and uses INT64, so treat INT96 as an INT64 for
    // computing dictionary hash values and reading the data, but we do treat it as 12 bytes for
    // dtype_len, which determines how much memory we need to allocate for the fragment.
    dtype_len_in = 8;
  } else {
    dtype_len_in = (dtype == BYTE_ARRAY) ? sizeof(nvstrdesc_s) : dtype_len;
  }
  __syncthreads();

  size_type nvals           = s->frag.num_leaf_values;
  size_type start_value_idx = s->start_value_idx;

  for (uint32_t i = 0; i < nvals; i += block_size) {
    const uint32_t *valid = s->col.valid_map_base;
    uint32_t val_idx      = start_value_idx + i + t;
    uint32_t is_valid     = (i + t < nvals && val_idx < s->col.num_values)
                          ? (valid) ? (valid[val_idx >> 5] >> (val_idx & 0x1f)) & 1 : 1
                          : 0;
    uint32_t valid_warp = BALLOT(is_valid);
    uint32_t len, nz_pos, hash;
    if (is_valid) {
      len = dtype_len;
      if (dtype != BOOLEAN) {
        if (dtype == BYTE_ARRAY) {
          const char *ptr = static_cast<const nvstrdesc_s *>(s->col.column_data_base)[val_idx].ptr;
          uint32_t count =
            (uint32_t) reinterpret_cast<const nvstrdesc_s *>(s->col.column_data_base)[val_idx]
              .count;
          len += count;
          hash = nvstr_init_hash(reinterpret_cast<const uint8_t *>(ptr), count);
        } else if (dtype_len_in == 8) {
          hash = uint64_init_hash(static_cast<const uint64_t *>(s->col.column_data_base)[val_idx]);
        } else {
          hash = uint32_init_hash(
            (dtype_len_in == 4)
              ? static_cast<const uint32_t *>(s->col.column_data_base)[val_idx]
              : (dtype_len_in == 2)
                  ? static_cast<const uint16_t *>(s->col.column_data_base)[val_idx]
                  : static_cast<const uint8_t *>(s->col.column_data_base)[val_idx]);
        }
      }
    } else {
      len = 0;
    }

    nz_pos =
      s->frag.non_nulls + __popc(valid_warp & (0x7fffffffu >> (0x1fu - ((uint32_t)t & 0x1f))));
    len = warp_reduce(temp_storage.full[t / 32]).Sum(len);
    if (!(t & 0x1f)) {
      s->scratch_red[(t >> 5) + 0]  = __popc(valid_warp);
      s->scratch_red[(t >> 5) + 16] = len;
    }
    __syncthreads();
    if (t < 32) {
      uint32_t warp_pos  = WarpReducePos16((t < 16) ? s->scratch_red[t] : 0, t);
      uint32_t non_nulls = SHFL(warp_pos, 0xf);
      len = half_warp_reduce(temp_storage.half).Sum((t < 16) ? s->scratch_red[t + 16] : 0);
      if (t < 16) { s->scratch_red[t] = warp_pos; }
      if (!t) {
        s->frag.non_nulls = s->frag.non_nulls + non_nulls;
        s->frag.fragment_data_size += len;
      }
    }
    __syncthreads();
    if (is_valid && dtype != BOOLEAN) {
      uint32_t *dict_index = s->col.dict_index;
      if (t >= 32) { nz_pos += s->scratch_red[(t - 32) >> 5]; }
      if (dict_index) {
        atomicAdd(&s->map.u32[hash >> 1], (hash & 1) ? 1 << 16 : 1);
        dict_index[start_value_idx + nz_pos] =
          ((i + t) << INIT_HASH_BITS) |
          hash;  // Store the hash along with the index, so we don't have to recompute it
      }
    }
    __syncthreads();
  }
  __syncthreads();
  // Reorder the 16-bit local indices according to the hash values
  if (s->col.dict_index) {
#if (INIT_HASH_BITS != 12)
#error "Hardcoded for INIT_HASH_BITS=12"
#endif
    // Cumulative sum of hash map counts
    uint32_t count01 = s->map.u32[t * 4 + 0];
    uint32_t count23 = s->map.u32[t * 4 + 1];
    uint32_t count45 = s->map.u32[t * 4 + 2];
    uint32_t count67 = s->map.u32[t * 4 + 3];
    uint32_t sum01   = count01 + (count01 << 16);
    uint32_t sum23   = count23 + (count23 << 16);
    uint32_t sum45   = count45 + (count45 << 16);
    uint32_t sum67   = count67 + (count67 << 16);
    uint32_t sum_w, tmp;
    sum23 += (sum01 >> 16) * 0x10001;
    sum45 += (sum23 >> 16) * 0x10001;
    sum67 += (sum45 >> 16) * 0x10001;
    sum_w = sum67 >> 16;
    sum_w = WarpReducePos16(sum_w, t);
    if ((t & 0xf) == 0xf) { s->scratch_red[t >> 4] = sum_w; }
    __syncthreads();
    if (t < 32) {
      uint32_t sum_b    = WarpReducePos32(s->scratch_red[t], t);
      s->scratch_red[t] = sum_b;
    }
    __syncthreads();
    tmp                   = (t >= 16) ? s->scratch_red[(t >> 4) - 1] : 0;
    sum_w                 = (sum_w - (sum67 >> 16) + tmp) * 0x10001;
    s->map.u32[t * 4 + 0] = sum_w + sum01 - count01;
    s->map.u32[t * 4 + 1] = sum_w + sum23 - count23;
    s->map.u32[t * 4 + 2] = sum_w + sum45 - count45;
    s->map.u32[t * 4 + 3] = sum_w + sum67 - count67;
    __syncthreads();
  }
  // Put the indices back in hash order
  if (s->col.dict_index) {
    uint32_t *dict_index = s->col.dict_index + start_row;
    uint32_t nnz         = s->frag.non_nulls;
    for (uint32_t i = 0; i < nnz; i += block_size) {
      uint32_t pos = 0, hash = 0, pos_old, pos_new, sh, colliding_row, val = 0;
      bool collision;
      if (i + t < nnz) {
        val     = dict_index[i + t];
        hash    = val & ((1 << INIT_HASH_BITS) - 1);
        sh      = (hash & 1) ? 16 : 0;
        pos_old = s->map.u16[hash];
      }
      // The isolation of the atomicAdd, along with pos_old/pos_new is to guarantee deterministic
      // behavior for the first row in the hash map that will be used for early duplicate detection
      __syncthreads();
      if (i + t < nnz) {
        pos          = (atomicAdd(&s->map.u32[hash >> 1], 1 << sh) >> sh) & 0xffff;
        s->dict[pos] = val;
      }
      __syncthreads();
      collision = false;
      if (i + t < nnz) {
        pos_new   = s->map.u16[hash];
        collision = (pos != pos_old && pos_new > pos_old + 1);
        if (collision) { colliding_row = s->dict[pos_old]; }
      }
      __syncthreads();
      if (collision) { atomicMin(&s->dict[pos_old], val); }
      __syncthreads();
      // Resolve collision
      if (collision && val == s->dict[pos_old]) { s->dict[pos] = colliding_row; }
    }
    __syncthreads();
    // Now that the values are ordered by hash, compare every entry with the first entry in the hash
    // map, the position of the first entry can be inferred from the hash map counts
    uint32_t dupe_data_size = 0;
    for (uint32_t i = 0; i < nnz; i += block_size) {
      const void *col_data = s->col.column_data_base;
      uint32_t ck_row = 0, ck_row_ref = 0, is_dupe = 0, dupe_mask, dupes_before;
      if (i + t < nnz) {
        uint32_t dict_val = s->dict[i + t];
        uint32_t hash     = dict_val & ((1 << INIT_HASH_BITS) - 1);
        ck_row            = start_row + (dict_val >> INIT_HASH_BITS);
        ck_row_ref = start_row + (s->dict[(hash > 0) ? s->map.u16[hash - 1] : 0] >> INIT_HASH_BITS);
        if (ck_row_ref != ck_row) {
          if (dtype == BYTE_ARRAY) {
            const nvstrdesc_s *ck_data = static_cast<const nvstrdesc_s *>(col_data);
            const char *str1           = ck_data[ck_row].ptr;
            uint32_t len1              = (uint32_t)ck_data[ck_row].count;
            const char *str2           = ck_data[ck_row_ref].ptr;
            uint32_t len2              = (uint32_t)ck_data[ck_row_ref].count;
            is_dupe                    = nvstr_is_equal(str1, len1, str2, len2);
            dupe_data_size += (is_dupe) ? 4 + len1 : 0;
          } else {
            if (dtype_len_in == 8) {
              uint64_t v1 = static_cast<const uint64_t *>(col_data)[ck_row];
              uint64_t v2 = static_cast<const uint64_t *>(col_data)[ck_row_ref];
              is_dupe     = (v1 == v2);
              dupe_data_size += (is_dupe) ? 8 : 0;
            } else {
              uint32_t v1, v2;
              if (dtype_len_in == 4) {
                v1 = static_cast<const uint32_t *>(col_data)[ck_row];
                v2 = static_cast<const uint32_t *>(col_data)[ck_row_ref];
              } else if (dtype_len_in == 2) {
                v1 = static_cast<const uint16_t *>(col_data)[ck_row];
                v2 = static_cast<const uint16_t *>(col_data)[ck_row_ref];
              } else {
                v1 = static_cast<const uint8_t *>(col_data)[ck_row];
                v2 = static_cast<const uint8_t *>(col_data)[ck_row_ref];
              }
              is_dupe = (v1 == v2);
              dupe_data_size += (is_dupe) ? 4 : 0;
            }
          }
        }
      }
      dupe_mask    = BALLOT(is_dupe);
      dupes_before = s->total_dupes + __popc(dupe_mask & ((2 << (t & 0x1f)) - 1));
      if (!(t & 0x1f)) { s->scratch_red[t >> 5] = __popc(dupe_mask); }
      __syncthreads();
      if (t < 32) {
        uint32_t warp_dupes = (t < 16) ? s->scratch_red[t] : 0;
        uint32_t warp_pos   = WarpReducePos16(warp_dupes, t);
        if (t == 0xf) { s->total_dupes += warp_pos; }
        if (t < 16) { s->scratch_red[t] = warp_pos - warp_dupes; }
      }
      __syncthreads();
      if (i + t < nnz) {
        if (!is_dupe) {
          dupes_before += s->scratch_red[t >> 5];
          s->col.dict_data[start_row + i + t - dupes_before] = ck_row;
        } else {
          s->col.dict_index[ck_row] = ck_row_ref | (1u << 31);
        }
      }
    }
    __syncthreads();
    dupe_data_size = warp_reduce(temp_storage.full[t / 32]).Sum(dupe_data_size);
    if (!(t & 0x1f)) { s->scratch_red[t >> 5] = dupe_data_size; }
    __syncthreads();
    if (t < 32) {
      dupe_data_size = half_warp_reduce(temp_storage.half).Sum((t < 16) ? s->scratch_red[t] : 0);
      if (!t) {
        s->frag.dict_data_size = s->frag.fragment_data_size - dupe_data_size;
        s->frag.num_dict_vals  = s->frag.non_nulls - s->total_dupes;
      }
    }
  }
  __syncthreads();
  if (t == 0) frag[blockIdx.x * num_fragments + blockIdx.y] = s->frag;
}

// blockDim {128,1,1}
__global__ void __launch_bounds__(128) gpuInitFragmentStats(statistics_group *groups,
                                                            const PageFragment *fragments,
                                                            const EncColumnDesc *col_desc,
                                                            int32_t num_fragments,
                                                            int32_t num_columns,
                                                            uint32_t fragment_size)
{
  __shared__ __align__(8) statistics_group group_g[4];

  uint32_t lane_id          = threadIdx.x & 0x1f;
  uint32_t frag_id          = blockIdx.y * 4 + (threadIdx.x >> 5);
  uint32_t column_id        = blockIdx.x;
  statistics_group *const g = &group_g[threadIdx.x >> 5];
  if (!lane_id && frag_id < num_fragments) {
    g->col       = &col_desc[column_id];
    g->start_row = fragments[column_id * num_fragments + frag_id].start_value_idx;
    g->num_rows  = fragments[column_id * num_fragments + frag_id].num_leaf_values;
  }
  __syncthreads();
  if (frag_id < num_fragments and lane_id == 0) groups[column_id * num_fragments + frag_id] = *g;
}

// blockDim {128,1,1}
__global__ void __launch_bounds__(128) gpuInitPages(EncColumnChunk *chunks,
                                                    EncPage *pages,
                                                    const EncColumnDesc *col_desc,
                                                    statistics_merge_group *page_grstats,
                                                    statistics_merge_group *chunk_grstats,
                                                    int32_t num_rowgroups,
                                                    int32_t num_columns)
{
  __shared__ __align__(8) EncColumnDesc col_g;
  __shared__ __align__(8) EncColumnChunk ck_g;
  __shared__ __align__(8) PageFragment frag_g;
  __shared__ __align__(8) EncPage page_g;
  __shared__ __align__(8) statistics_merge_group pagestats_g;

  uint32_t t = threadIdx.x;

  if (t == 0) {
    col_g = col_desc[blockIdx.x];
    ck_g  = chunks[blockIdx.y * num_columns + blockIdx.x];
  }
  __syncthreads();
  if (t < 32) {
    uint32_t fragments_in_chunk  = 0;
    uint32_t rows_in_page        = 0;
    uint32_t values_in_page      = 0;
    uint32_t leaf_values_in_page = 0;
    uint32_t page_size           = 0;
    uint32_t num_pages           = 0;
    uint32_t num_rows            = 0;
    uint32_t page_start          = 0;
    uint32_t page_offset         = ck_g.ck_stat_size;
    uint32_t num_dict_entries    = 0;
    uint32_t comp_page_offset    = ck_g.ck_stat_size;
    uint32_t cur_row             = ck_g.start_row;
    uint32_t ck_max_stats_len    = 0;
    uint32_t max_stats_len       = 0;

    if (!t) {
      pagestats_g.col         = &col_desc[blockIdx.x];
      pagestats_g.start_chunk = ck_g.first_fragment;
      pagestats_g.num_chunks  = 0;
    }
    if (ck_g.has_dictionary) {
      if (!t) {
        page_g.page_data       = ck_g.uncompressed_bfr + page_offset;
        page_g.compressed_data = ck_g.compressed_bfr + comp_page_offset;
        page_g.num_fragments   = 0;
        page_g.page_type       = PageType::DICTIONARY_PAGE;
        page_g.dict_bits_plus1 = 0;
        page_g.chunk_id        = blockIdx.y * num_columns + blockIdx.x;
        page_g.hdr_size        = 0;
        page_g.max_hdr_size    = 32;
        page_g.max_data_size   = ck_g.dictionary_size;
        page_g.start_row       = cur_row;
        page_g.num_rows        = ck_g.total_dict_entries;
        page_g.num_leaf_values = ck_g.total_dict_entries;
        page_g.num_values      = ck_g.total_dict_entries;
        page_offset += page_g.max_hdr_size + page_g.max_data_size;
        comp_page_offset += page_g.max_hdr_size + GetMaxCompressedBfrSize(page_g.max_data_size);
      }
      SYNCWARP();
      if (t == 0) {
        if (pages) pages[ck_g.first_page] = page_g;
        if (page_grstats) page_grstats[ck_g.first_page] = pagestats_g;
      }
      num_pages = 1;
    }
    SYNCWARP();
    // This loop goes over one page fragment at a time and adds it to page.
    // When page size crosses a particular limit, then it moves on to the next page and then next
    // page fragment gets added to that one.

    // This doesn't actually deal with data. It's agnostic. It only cares about number of rows and
    // page size.
    do {
      uint32_t fragment_data_size, max_page_size, minmax_len = 0;
      SYNCWARP();
      if (num_rows < ck_g.num_rows) {
        if (t == 0) { frag_g = ck_g.fragments[fragments_in_chunk]; }
        if (!t && ck_g.stats && col_g.stats_dtype == dtype_string) {
          minmax_len = max(ck_g.stats[fragments_in_chunk].min_value.str_val.length,
                           ck_g.stats[fragments_in_chunk].max_value.str_val.length);
        }
      } else if (!t) {
        frag_g.fragment_data_size = 0;
        frag_g.num_rows           = 0;
      }
      SYNCWARP();
      if (ck_g.has_dictionary && fragments_in_chunk < ck_g.num_dict_fragments) {
        fragment_data_size =
          frag_g.num_leaf_values * 2;  // Assume worst-case of 2-bytes per dictionary index
      } else {
        fragment_data_size = frag_g.fragment_data_size;
      }
      // TODO (dm): this convoluted logic to limit page size needs refactoring
      max_page_size = (values_in_page * 2 >= ck_g.num_values)
                        ? 256 * 1024
                        : (values_in_page * 3 >= ck_g.num_values) ? 384 * 1024 : 512 * 1024;
      if (num_rows >= ck_g.num_rows ||
          (values_in_page > 0 &&
           (page_size + fragment_data_size > max_page_size ||
            (ck_g.has_dictionary && fragments_in_chunk == ck_g.num_dict_fragments)))) {
        uint32_t dict_bits_plus1;

        if (ck_g.has_dictionary && page_start < ck_g.num_dict_fragments) {
          uint32_t dict_bits;
          if (num_dict_entries <= 2) {
            dict_bits = 1;
          } else if (num_dict_entries <= 4) {
            dict_bits = 2;
          } else if (num_dict_entries <= 16) {
            dict_bits = 4;
          } else if (num_dict_entries <= 256) {
            dict_bits = 8;
          } else if (num_dict_entries <= 4096) {
            dict_bits = 12;
          } else {
            dict_bits = 16;
          }
          page_size       = 1 + 5 + ((values_in_page * dict_bits + 7) >> 3) + (values_in_page >> 8);
          dict_bits_plus1 = dict_bits + 1;
        } else {
          dict_bits_plus1 = 0;
        }
        if (!t) {
          page_g.num_fragments   = fragments_in_chunk - page_start;
          page_g.chunk_id        = blockIdx.y * num_columns + blockIdx.x;
          page_g.page_type       = PageType::DATA_PAGE;
          page_g.dict_bits_plus1 = dict_bits_plus1;
          page_g.hdr_size        = 0;
          page_g.max_hdr_size    = 32;  // Max size excluding statistics
          if (ck_g.stats) {
            uint32_t stats_hdr_len = 16;
            if (col_g.stats_dtype == dtype_string) {
              stats_hdr_len += 5 * 3 + 2 * max_stats_len;
            } else {
              stats_hdr_len += ((col_g.stats_dtype >= dtype_int64) ? 10 : 5) * 3;
            }
            page_g.max_hdr_size += stats_hdr_len;
          }
          page_g.page_data        = ck_g.uncompressed_bfr + page_offset;
          page_g.compressed_data  = ck_g.compressed_bfr + comp_page_offset;
          page_g.start_row        = cur_row;
          page_g.num_rows         = rows_in_page;
          page_g.num_leaf_values  = leaf_values_in_page;
          page_g.num_values       = values_in_page;
          uint32_t def_level_bits = col_g.level_bits & 0xf;
          uint32_t rep_level_bits = col_g.level_bits >> 4;
          // Run length = 4, max(rle/bitpack header) = 5, add one byte per 256 values for overhead
          // TODO (dm): Improve readability of these calculations.
          uint32_t def_level_size =
            (def_level_bits != 0)
              ? 4 + 5 + ((def_level_bits * page_g.num_values + 7) >> 3) + (page_g.num_values >> 8)
              : 0;
          uint32_t rep_level_size =
            (rep_level_bits != 0)
              ? 4 + 5 + ((rep_level_bits * page_g.num_values + 7) >> 3) + (page_g.num_values >> 8)
              : 0;
          page_g.max_data_size = page_size + def_level_size + rep_level_size;

          pagestats_g.start_chunk = ck_g.first_fragment + page_start;
          pagestats_g.num_chunks  = page_g.num_fragments;
          page_offset += page_g.max_hdr_size + page_g.max_data_size;
          comp_page_offset += page_g.max_hdr_size + GetMaxCompressedBfrSize(page_g.max_data_size);
          cur_row += rows_in_page;
          ck_max_stats_len = max(ck_max_stats_len, max_stats_len);
        }
        SYNCWARP();
        if (t == 0) {
          if (pages) { pages[ck_g.first_page + num_pages] = page_g; }

          if (page_grstats) { page_grstats[ck_g.first_page + num_pages] = pagestats_g; }
        }

        num_pages++;
        page_size           = 0;
        rows_in_page        = 0;
        values_in_page      = 0;
        leaf_values_in_page = 0;
        page_start          = fragments_in_chunk;
        max_stats_len       = 0;
      }
      max_stats_len = max(max_stats_len, minmax_len);
      num_dict_entries += frag_g.num_dict_vals;
      page_size += fragment_data_size;
      rows_in_page += frag_g.num_rows;
      values_in_page += frag_g.num_values;
      leaf_values_in_page += frag_g.num_leaf_values;
      num_rows += frag_g.num_rows;
      fragments_in_chunk++;
    } while (frag_g.num_rows != 0);
    SYNCWARP();
    if (!t) {
      if (ck_g.ck_stat_size == 0 && ck_g.stats) {
        uint32_t ck_stat_size = 48 + 2 * ck_max_stats_len;
        page_offset += ck_stat_size;
        comp_page_offset += ck_stat_size;
        ck_g.ck_stat_size = ck_stat_size;
      }
      ck_g.num_pages          = num_pages;
      ck_g.bfr_size           = page_offset;
      ck_g.compressed_size    = comp_page_offset;
      pagestats_g.start_chunk = ck_g.first_page + ck_g.has_dictionary;  // Exclude dictionary
      pagestats_g.num_chunks  = num_pages - ck_g.has_dictionary;
    }
  }
  __syncthreads();
  if (t == 0) {
    chunks[blockIdx.y * num_columns + blockIdx.x] = ck_g;
    if (chunk_grstats) chunk_grstats[blockIdx.y * num_columns + blockIdx.x] = pagestats_g;
  }
}

/**
 * @brief Mask table representing how many consecutive repeats are needed to code a repeat run
 *[nbits-1]
 **/
static __device__ __constant__ uint32_t kRleRunMask[16] = {
  0x00ffffff, 0x0fff, 0x00ff, 0x3f, 0x0f, 0x0f, 0x7, 0x7, 0x3, 0x3, 0x3, 0x3, 0x1, 0x1, 0x1, 0x1};

/**
 * @brief Variable-length encode an integer
 **/
inline __device__ uint8_t *VlqEncode(uint8_t *p, uint32_t v)
{
  while (v > 0x7f) {
    *p++ = (v | 0x80);
    v >>= 7;
  }
  *p++ = v;
  return p;
}

/**
 * @brief Pack literal values in output bitstream (1,2,4,8,12 or 16 bits per value)
 **/
inline __device__ void PackLiterals(
  uint8_t *dst, uint32_t v, uint32_t count, uint32_t w, uint32_t t)
{
  if (w == 1 || w == 2 || w == 4 || w == 8 || w == 12 || w == 16) {
    if (t <= (count | 0x1f)) {
      if (w == 1 || w == 2 || w == 4) {
        uint32_t mask = 0;
        if (w == 1) {
          v |= SHFL_XOR(v, 1) << 1;
          v |= SHFL_XOR(v, 2) << 2;
          v |= SHFL_XOR(v, 4) << 4;
          mask = 0x7;
        } else if (w == 2) {
          v |= SHFL_XOR(v, 1) << 2;
          v |= SHFL_XOR(v, 2) << 4;
          mask = 0x3;
        } else if (w == 4) {
          v |= SHFL_XOR(v, 1) << 4;
          mask = 0x1;
        }
        if (t < count && mask && !(t & mask)) { dst[(t * w) >> 3] = v; }
        return;
      } else if (w == 8) {
        if (t < count) { dst[t] = v; }
        return;
      } else if (w == 12) {
        v |= SHFL_XOR(v, 1) << 12;
        if (t < count && !(t & 1)) {
          dst[(t >> 1) * 3 + 0] = v;
          dst[(t >> 1) * 3 + 1] = v >> 8;
          dst[(t >> 1) * 3 + 2] = v >> 16;
        }
        return;
      } else if (w == 16) {
        if (t < count) {
          dst[t * 2 + 0] = v;
          dst[t * 2 + 1] = v >> 8;
        }
        return;
      }
    } else {
      return;
    }
  } else {
    // Scratch space to temporarily write to. Needed because we will use atomics to write 32 bit
    // words but the destination mem may not be a multiple of 4 bytes.
    // TODO (dm): This assumes blockdim = 128 and max bits per value = 16. Reduce magic numbers.
    __shared__ uint32_t scratch[64];
    if (t < 64) { scratch[t] = 0; }
    __syncthreads();

    if (t <= count) {
      uint64_t v64 = v;
      v64 <<= (t * w) & 0x1f;

      // Copy 64 bit word into two 32 bit words while following C++ strict aliasing rules.
      uint32_t v32[2];
      memcpy(&v32, &v64, sizeof(uint64_t));

      // Atomically write result to scratch
      if (v32[0]) { atomicOr(scratch + ((t * w) >> 5), v32[0]); }
      if (v32[1]) { atomicOr(scratch + ((t * w) >> 5) + 1, v32[1]); }
    }
    __syncthreads();

    // Copy scratch data to final destination
    auto available_bytes = (count * w + 7) / 8;

    auto scratch_bytes = reinterpret_cast<char *>(&scratch[0]);
    if (t < available_bytes) { dst[t] = scratch_bytes[t]; }
    if (t + 128 < available_bytes) { dst[t + 128] = scratch_bytes[t + 128]; }
    __syncthreads();
  }
}

/**
 * @brief RLE encoder
 *
 * @param[in,out] s Page encode state
 * @param[in] numvals Total count of input values
 * @param[in] nbits number of bits per symbol (1..16)
 * @param[in] flush nonzero if last batch in block
 * @param[in] t thread id (0..127)
 */
static __device__ void RleEncode(
  page_enc_state_s *s, uint32_t numvals, uint32_t nbits, uint32_t flush, uint32_t t)
{
  uint32_t rle_pos = s->rle_pos;
  uint32_t rle_run = s->rle_run;

  while (rle_pos < numvals || (flush && rle_run)) {
    uint32_t pos = rle_pos + t;
    if (rle_run > 0 && !(rle_run & 1)) {
      // Currently in a long repeat run
      uint32_t mask = BALLOT(pos < numvals && s->vals[pos & (RLE_BFRSZ - 1)] == s->run_val);
      uint32_t rle_rpt_count, max_rpt_count;
      if (!(t & 0x1f)) { s->rpt_map[t >> 5] = mask; }
      __syncthreads();
      if (t < 32) {
        uint32_t c32 = BALLOT(t >= 4 || s->rpt_map[t] != 0xffffffffu);
        if (!t) {
          uint32_t last_idx = __ffs(c32) - 1;
          s->rle_rpt_count =
            last_idx * 32 + ((last_idx < 4) ? __ffs(~s->rpt_map[last_idx]) - 1 : 0);
        }
      }
      __syncthreads();
      max_rpt_count = min(numvals - rle_pos, 128);
      rle_rpt_count = s->rle_rpt_count;
      rle_run += rle_rpt_count << 1;
      rle_pos += rle_rpt_count;
      if (rle_rpt_count < max_rpt_count || (flush && rle_pos == numvals)) {
        if (t == 0) {
          uint32_t const run_val = s->run_val;
          uint8_t *dst           = VlqEncode(s->rle_out, rle_run);
          *dst++                 = run_val;
          if (nbits > 8) { *dst++ = run_val >> 8; }
          s->rle_out = dst;
        }
        rle_run = 0;
      }
    } else {
      // New run or in a literal run
      uint32_t v0      = s->vals[pos & (RLE_BFRSZ - 1)];
      uint32_t v1      = s->vals[(pos + 1) & (RLE_BFRSZ - 1)];
      uint32_t mask    = BALLOT(pos + 1 < numvals && v0 == v1);
      uint32_t maxvals = min(numvals - rle_pos, 128);
      uint32_t rle_lit_count, rle_rpt_count;
      if (!(t & 0x1f)) { s->rpt_map[t >> 5] = mask; }
      __syncthreads();
      if (t < 32) {
        // Repeat run can only start on a multiple of 8 values
        uint32_t idx8        = (t * 8) >> 5;
        uint32_t pos8        = (t * 8) & 0x1f;
        uint32_t m0          = (idx8 < 4) ? s->rpt_map[idx8] : 0;
        uint32_t m1          = (idx8 < 3) ? s->rpt_map[idx8 + 1] : 0;
        uint32_t needed_mask = kRleRunMask[nbits - 1];
        mask                 = BALLOT((__funnelshift_r(m0, m1, pos8) & needed_mask) == needed_mask);
        if (!t) {
          uint32_t rle_run_start = (mask != 0) ? min((__ffs(mask) - 1) * 8, maxvals) : maxvals;
          uint32_t rpt_len       = 0;
          if (rle_run_start < maxvals) {
            uint32_t idx_cur = rle_run_start >> 5;
            uint32_t idx_ofs = rle_run_start & 0x1f;
            while (idx_cur < 4) {
              m0   = (idx_cur < 4) ? s->rpt_map[idx_cur] : 0;
              m1   = (idx_cur < 3) ? s->rpt_map[idx_cur + 1] : 0;
              mask = ~__funnelshift_r(m0, m1, idx_ofs);
              if (mask != 0) {
                rpt_len += __ffs(mask) - 1;
                break;
              }
              rpt_len += 32;
              idx_cur++;
            }
          }
          s->rle_lit_count = rle_run_start;
          s->rle_rpt_count = min(rpt_len, maxvals - rle_run_start);
        }
      }
      __syncthreads();
      rle_lit_count = s->rle_lit_count;
      rle_rpt_count = s->rle_rpt_count;
      if (rle_lit_count != 0 || (rle_run != 0 && rle_rpt_count != 0)) {
        uint32_t lit_div8;
        bool need_more_data = false;
        if (!flush && rle_pos + rle_lit_count == numvals) {
          // Wait for more data
          rle_lit_count -= min(rle_lit_count, 24);
          need_more_data = true;
        }
        if (rle_lit_count != 0) {
          lit_div8 = (rle_lit_count + ((flush && rle_pos + rle_lit_count == numvals) ? 7 : 0)) >> 3;
          if (rle_run + lit_div8 * 2 > 0x7f) {
            lit_div8      = 0x3f - (rle_run >> 1);  // Limit to fixed 1-byte header (504 literals)
            rle_rpt_count = 0;                      // Defer repeat run
          }
          if (lit_div8 != 0) {
            uint8_t *dst = s->rle_out + 1 + (rle_run >> 1) * nbits;
            PackLiterals(dst, (rle_pos + t < numvals) ? v0 : 0, lit_div8 * 8, nbits, t);
            rle_run = (rle_run + lit_div8 * 2) | 1;
            rle_pos = min(rle_pos + lit_div8 * 8, numvals);
          }
        }
        if (rle_run >= ((rle_rpt_count != 0 || (flush && rle_pos == numvals)) ? 0x03 : 0x7f)) {
          __syncthreads();
          // Complete literal run
          if (!t) {
            uint8_t *dst = s->rle_out;
            dst[0]       = rle_run;  // At most 0x7f
            dst += 1 + nbits * (rle_run >> 1);
            s->rle_out = dst;
          }
          rle_run = 0;
        }
        if (need_more_data) { break; }
      }
      // Start a repeat run
      if (rle_rpt_count != 0) {
        if (t == s->rle_lit_count) { s->run_val = v0; }
        rle_run = rle_rpt_count * 2;
        rle_pos += rle_rpt_count;
        if (rle_pos + 1 == numvals && !flush) { break; }
      }
    }
    __syncthreads();
  }
  __syncthreads();
  if (!t) {
    s->rle_run     = rle_run;
    s->rle_pos     = rle_pos;
    s->rle_numvals = numvals;
  }
}

/**
 * @brief PLAIN bool encoder
 *
 * @param[in,out] s Page encode state
 * @param[in] numvals Total count of input values
 * @param[in] flush nonzero if last batch in block
 * @param[in] t thread id (0..127)
 */
static __device__ void PlainBoolEncode(page_enc_state_s *s,
                                       uint32_t numvals,
                                       uint32_t flush,
                                       uint32_t t)
{
  uint32_t rle_pos = s->rle_pos;
  uint8_t *dst     = s->rle_out;

  while (rle_pos < numvals) {
    uint32_t pos    = rle_pos + t;
    uint32_t v      = (pos < numvals) ? s->vals[pos & (RLE_BFRSZ - 1)] : 0;
    uint32_t n      = min(numvals - rle_pos, 128);
    uint32_t nbytes = (n + ((flush) ? 7 : 0)) >> 3;
    if (!nbytes) { break; }
    v |= SHFL_XOR(v, 1) << 1;
    v |= SHFL_XOR(v, 2) << 2;
    v |= SHFL_XOR(v, 4) << 4;
    if (t < n && !(t & 7)) { dst[t >> 3] = v; }
    rle_pos = min(rle_pos + nbytes * 8, numvals);
    dst += nbytes;
  }
  __syncthreads();
  if (!t) {
    s->rle_pos     = rle_pos;
    s->rle_numvals = numvals;
    s->rle_out     = dst;
  }
}

constexpr auto julian_calendar_epoch_diff()
{
  using namespace cuda::std::chrono;
  using namespace cuda::std::chrono_literals;
  return sys_days{January / 1 / 1970} - (sys_days{November / 24 / -4713} + 12h);
}

/**
 * @brief Converts a sys_time<nanoseconds> into a pair with nanoseconds since midnight and number of
 * Julian days. Does not deal with time zones. Used by INT96 code.
 *
 * @param ns number of nanoseconds since epoch
 * @return std::pair<nanoseconds,days> where nanoseconds is the number of nanoseconds
 * elapsed in the day and days is the number of days from Julian epoch.
 */
static __device__ std::pair<cuda::std::chrono::nanoseconds, cuda::std::chrono::days>
convert_nanoseconds(cuda::std::chrono::sys_time<cuda::std::chrono::nanoseconds> const ns)
{
  using namespace cuda::std::chrono;
  auto const nanosecond_ticks = ns.time_since_epoch();
  auto const gregorian_days   = floor<days>(nanosecond_ticks);
  auto const julian_days      = gregorian_days + ceil<days>(julian_calendar_epoch_diff());

  auto const last_day_ticks = nanosecond_ticks - duration_cast<nanoseconds>(gregorian_days);
  return {last_day_ticks, julian_days};
}

// blockDim(128, 1, 1)
__global__ void __launch_bounds__(128, 8) gpuEncodePages(EncPage *pages,
                                                         const EncColumnChunk *chunks,
                                                         gpu_inflate_input_s *comp_in,
                                                         gpu_inflate_status_s *comp_out,
                                                         uint32_t start_page)
{
  __shared__ __align__(8) page_enc_state_s state_g;

  page_enc_state_s *const s = &state_g;
  uint32_t t                = threadIdx.x;
  uint32_t dtype, dtype_len_in, dtype_len_out;
  int32_t dict_bits;

  if (t == 0) {
    s->page = pages[start_page + blockIdx.x];
    s->ck   = chunks[s->page.chunk_id];
    s->col  = *s->ck.col_desc;
    s->cur  = s->page.page_data + s->page.max_hdr_size;
  }
  __syncthreads();

  // Encode Repetition and Definition levels
  if (s->page.page_type != PageType::DICTIONARY_PAGE && s->col.level_bits != 0 &&
      s->col.nesting_levels == 0) {
    // Calculate definition levels from validity
    const uint32_t *valid = s->col.valid_map_base;
    uint32_t def_lvl_bits = s->col.level_bits & 0xf;
    if (def_lvl_bits != 0) {
      if (!t) {
        s->rle_run     = 0;
        s->rle_pos     = 0;
        s->rle_numvals = 0;
        s->rle_out     = s->cur + 4;
      }
      __syncthreads();
      while (s->rle_numvals < s->page.num_rows) {
        uint32_t rle_numvals = s->rle_numvals;
        uint32_t nrows       = min(s->page.num_rows - rle_numvals, 128);
        uint32_t row         = s->page.start_row + rle_numvals + t;
        // Definition level encodes validity. Checks the valid map and if it is valid, then sets the
        // def_lvl accordingly and sets it in s->vals which is then given to RleEncode to encode
        uint32_t def_lvl = (rle_numvals + t < s->page.num_rows && row < s->col.num_rows)
                             ? (valid) ? (valid[row >> 5] >> (row & 0x1f)) & 1 : 1
                             : 0;
        s->vals[(rle_numvals + t) & (RLE_BFRSZ - 1)] = def_lvl;
        __syncthreads();
        rle_numvals += nrows;
        RleEncode(s, rle_numvals, def_lvl_bits, (rle_numvals == s->page.num_rows), t);
        __syncthreads();
      }
      if (t < 32) {
        uint8_t *cur     = s->cur;
        uint8_t *rle_out = s->rle_out;
        if (t < 4) {
          uint32_t rle_bytes = (uint32_t)(rle_out - cur) - 4;
          cur[t]             = rle_bytes >> (t * 8);
        }
        SYNCWARP();
        if (t == 0) { s->cur = rle_out; }
      }
    }
  } else if (s->page.page_type != PageType::DICTIONARY_PAGE && s->col.nesting_levels > 0) {
    auto encode_levels = [&](uint8_t const *lvl_val_data, uint32_t nbits) {
      // For list types, the repetition and definition levels are pre-calculated. We just need to
      // encode and write them now.
      if (!t) {
        s->rle_run     = 0;
        s->rle_pos     = 0;
        s->rle_numvals = 0;
        s->rle_out     = s->cur + 4;
      }
      __syncthreads();
      size_type page_first_val_idx = s->col.level_offsets[s->page.start_row];
      size_type col_last_val_idx   = s->col.level_offsets[s->col.num_rows];
      while (s->rle_numvals < s->page.num_values) {
        uint32_t rle_numvals = s->rle_numvals;
        uint32_t nvals       = min(s->page.num_values - rle_numvals, 128);
        uint32_t idx         = page_first_val_idx + rle_numvals + t;
        uint32_t lvl_val =
          (rle_numvals + t < s->page.num_values && idx < col_last_val_idx) ? lvl_val_data[idx] : 0;
        s->vals[(rle_numvals + t) & (RLE_BFRSZ - 1)] = lvl_val;
        __syncthreads();
        rle_numvals += nvals;
        RleEncode(s, rle_numvals, nbits, (rle_numvals == s->page.num_values), t);
        __syncthreads();
      }
      if (t < 32) {
        uint8_t *cur     = s->cur;
        uint8_t *rle_out = s->rle_out;
        if (t < 4) {
          uint32_t rle_bytes = (uint32_t)(rle_out - cur) - 4;
          cur[t]             = rle_bytes >> (t * 8);
        }
        SYNCWARP();
        if (t == 0) { s->cur = rle_out; }
      }
    };
    encode_levels(s->col.rep_values, s->col.level_bits >> 4);
    __syncthreads();
    encode_levels(s->col.def_values, s->col.level_bits & 0xf);
  }
  // Encode data values
  __syncthreads();
  dtype = s->col.physical_type;
  dtype_len_out =
    (dtype == INT96) ? 12 : (dtype == INT64 || dtype == DOUBLE) ? 8 : (dtype == BOOLEAN) ? 1 : 4;
  if (dtype == INT32) {
    dtype_len_in = GetDtypeLogicalLen(s->col.converted_type);
  } else if (dtype == INT96) {
    dtype_len_in = 8;
  } else {
    dtype_len_in = (dtype == BYTE_ARRAY) ? sizeof(nvstrdesc_s) : dtype_len_out;
  }
  dict_bits = (dtype == BOOLEAN) ? 1 : (s->page.dict_bits_plus1 - 1);
  if (t == 0) {
    uint8_t *dst   = s->cur;
    s->rle_run     = 0;
    s->rle_pos     = 0;
    s->rle_numvals = 0;
    s->rle_out     = dst;
    if (dict_bits >= 0 && dtype != BOOLEAN) {
      dst[0]     = dict_bits;
      s->rle_out = dst + 1;
    }
    s->page_start_val = s->page.start_row;
    for (size_type i = 0; i < s->col.nesting_levels; i++) {
      s->page_start_val = s->col.nesting_offsets[i][s->page_start_val];
    }
  }
  __syncthreads();
  for (uint32_t cur_val_idx = 0; cur_val_idx < s->page.num_leaf_values;) {
    uint32_t nvals   = min(s->page.num_leaf_values - cur_val_idx, 128);
    uint32_t val_idx = s->page_start_val + cur_val_idx + t;
    uint32_t is_valid, warp_valids, len, pos;

    if (s->page.page_type == PageType::DICTIONARY_PAGE) {
      is_valid = (cur_val_idx + t < s->page.num_leaf_values);
      val_idx  = (is_valid) ? s->col.dict_data[val_idx] : val_idx;
    } else {
      const uint32_t *valid = s->col.valid_map_base;
      is_valid = (val_idx < s->col.num_values && cur_val_idx + t < s->page.num_leaf_values)
                   ? (valid) ? (valid[val_idx >> 5] >> (val_idx & 0x1f)) & 1 : 1
                   : 0;
    }
    warp_valids = BALLOT(is_valid);
    cur_val_idx += nvals;
    if (dict_bits >= 0) {
      // Dictionary encoding
      if (dict_bits > 0) {
        uint32_t rle_numvals;

        pos = __popc(warp_valids & ((1 << (t & 0x1f)) - 1));
        if (!(t & 0x1f)) { s->scratch_red[t >> 5] = __popc(warp_valids); }
        __syncthreads();
        if (t < 32) { s->scratch_red[t] = WarpReducePos4((t < 4) ? s->scratch_red[t] : 0, t); }
        __syncthreads();
        pos         = pos + ((t >= 32) ? s->scratch_red[(t - 32) >> 5] : 0);
        rle_numvals = s->rle_numvals;
        if (is_valid) {
          uint32_t v;
          if (dtype == BOOLEAN) {
            v = reinterpret_cast<const uint8_t *>(s->col.column_data_base)[val_idx];
          } else {
            v = s->col.dict_index[val_idx];
          }
          s->vals[(rle_numvals + pos) & (RLE_BFRSZ - 1)] = v;
        }
        rle_numvals += s->scratch_red[3];
        __syncthreads();
        if ((!enable_bool_rle) && (dtype == BOOLEAN)) {
          PlainBoolEncode(s, rle_numvals, (cur_val_idx == s->page.num_leaf_values), t);
        } else {
          RleEncode(s, rle_numvals, dict_bits, (cur_val_idx == s->page.num_leaf_values), t);
        }
        __syncthreads();
      }
      if (t == 0) { s->cur = s->rle_out; }
      __syncthreads();
    } else {
      // Non-dictionary encoding
      uint8_t *dst = s->cur;

      if (is_valid) {
        len = dtype_len_out;
        if (dtype == BYTE_ARRAY) {
          len += (uint32_t) reinterpret_cast<const nvstrdesc_s *>(s->col.column_data_base)[val_idx]
                   .count;
        }
      } else {
        len = 0;
      }
      pos = WarpReducePos32(len, t);
      if ((t & 0x1f) == 0x1f) { s->scratch_red[t >> 5] = pos; }
      __syncthreads();
      if (t < 32) { s->scratch_red[t] = WarpReducePos4((t < 4) ? s->scratch_red[t] : 0, t); }
      __syncthreads();
      if (t == 0) { s->cur = dst + s->scratch_red[3]; }
      pos = pos + ((t >= 32) ? s->scratch_red[(t - 32) >> 5] : 0) - len;
      if (is_valid) {
        const uint8_t *src8 = reinterpret_cast<const uint8_t *>(s->col.column_data_base) +
                              val_idx * (size_t)dtype_len_in;
        switch (dtype) {
          case INT32:
          case FLOAT: {
            int32_t v;
            if (dtype_len_in == 4)
              v = *reinterpret_cast<const int32_t *>(src8);
            else if (dtype_len_in == 2)
              v = *reinterpret_cast<const int16_t *>(src8);
            else
              v = *reinterpret_cast<const int8_t *>(src8);
            dst[pos + 0] = v;
            dst[pos + 1] = v >> 8;
            dst[pos + 2] = v >> 16;
            dst[pos + 3] = v >> 24;
          } break;
          case INT64: {
            int64_t v        = *reinterpret_cast<const int64_t *>(src8);
            int32_t ts_scale = s->col.ts_scale;
            if (ts_scale != 0) {
              if (ts_scale < 0) {
                v /= -ts_scale;
              } else {
                v *= ts_scale;
              }
            }
            dst[pos + 0] = v;
            dst[pos + 1] = v >> 8;
            dst[pos + 2] = v >> 16;
            dst[pos + 3] = v >> 24;
            dst[pos + 4] = v >> 32;
            dst[pos + 5] = v >> 40;
            dst[pos + 6] = v >> 48;
            dst[pos + 7] = v >> 56;
          } break;
          case INT96: {
            int64_t v        = *reinterpret_cast<const int64_t *>(src8);
            int32_t ts_scale = s->col.ts_scale;
            if (ts_scale != 0) {
              if (ts_scale < 0) {
                v /= -ts_scale;
              } else {
                v *= ts_scale;
              }
            }

            auto const ret = convert_nanoseconds([&]() {
              using namespace cuda::std::chrono;

              switch (s->col.converted_type) {
                case TIMESTAMP_MILLIS: {
                  return sys_time<nanoseconds>{milliseconds{v}};
                } break;
                case TIMESTAMP_MICROS: {
                  return sys_time<nanoseconds>{microseconds{v}};
                } break;
              }
              return sys_time<nanoseconds>{microseconds{0}};
            }());

            // the 12 bytes of fixed length data.
            v             = ret.first.count();
            dst[pos + 0]  = v;
            dst[pos + 1]  = v >> 8;
            dst[pos + 2]  = v >> 16;
            dst[pos + 3]  = v >> 24;
            dst[pos + 4]  = v >> 32;
            dst[pos + 5]  = v >> 40;
            dst[pos + 6]  = v >> 48;
            dst[pos + 7]  = v >> 56;
            uint32_t w    = ret.second.count();
            dst[pos + 8]  = w;
            dst[pos + 9]  = w >> 8;
            dst[pos + 10] = w >> 16;
            dst[pos + 11] = w >> 24;
          } break;

          case DOUBLE: memcpy(dst + pos, src8, 8); break;
          case BYTE_ARRAY: {
            const char *str_data = reinterpret_cast<const nvstrdesc_s *>(src8)->ptr;
            uint32_t v           = len - 4;  // string length
            dst[pos + 0]         = v;
            dst[pos + 1]         = v >> 8;
            dst[pos + 2]         = v >> 16;
            dst[pos + 3]         = v >> 24;
            if (v != 0) memcpy(dst + pos + 4, str_data, v);
          } break;
        }
      }
      __syncthreads();
    }
  }
  if (t == 0) {
    uint8_t *base                = s->page.page_data + s->page.max_hdr_size;
    uint32_t actual_data_size    = static_cast<uint32_t>(s->cur - base);
    uint32_t compressed_bfr_size = GetMaxCompressedBfrSize(actual_data_size);
    s->page.max_data_size        = actual_data_size;
    s->comp_in.srcDevice         = base;
    s->comp_in.srcSize           = actual_data_size;
    s->comp_in.dstDevice         = s->page.compressed_data + s->page.max_hdr_size;
    s->comp_in.dstSize           = compressed_bfr_size;
    s->comp_out.bytes_written    = 0;
    s->comp_out.status           = ~0;
    s->comp_out.reserved         = 0;
  }
  __syncthreads();
  if (t == 0) {
    pages[start_page + blockIdx.x] = s->page;
    if (comp_in) comp_in[blockIdx.x] = s->comp_in;
    if (comp_out) comp_out[blockIdx.x] = s->comp_out;
  }
}

// blockDim(128, 1, 1)
__global__ void __launch_bounds__(128) gpuDecideCompression(EncColumnChunk *chunks,
                                                            const EncPage *pages,
                                                            const gpu_inflate_status_s *comp_out,
                                                            uint32_t start_page)
{
  __shared__ __align__(8) EncColumnChunk ck_g;
  __shared__ __align__(4) unsigned int error_count;
  using warp_reduce = cub::WarpReduce<uint32_t>;
  __shared__ typename warp_reduce::TempStorage temp_storage[2];

  uint32_t t                      = threadIdx.x;
  uint32_t uncompressed_data_size = 0;
  uint32_t compressed_data_size   = 0;
  uint32_t first_page, num_pages;

  if (t == 0) {
    ck_g = chunks[blockIdx.x];
    atomicAnd(&error_count, 0);
  }
  __syncthreads();
  if (t < 32) {
    first_page = ck_g.first_page;
    num_pages  = ck_g.num_pages;
    for (uint32_t page = t; page < num_pages; page += 32) {
      uint32_t page_data_size = pages[first_page + page].max_data_size;
      uint32_t comp_idx       = first_page + page - start_page;
      uncompressed_data_size += page_data_size;
      if (comp_out) {
        compressed_data_size += (uint32_t)comp_out[comp_idx].bytes_written;
        if (comp_out[comp_idx].status != 0) { atomicAdd(&error_count, 1); }
      }
    }
    uncompressed_data_size = warp_reduce(temp_storage[0]).Sum(uncompressed_data_size);
    compressed_data_size   = warp_reduce(temp_storage[1]).Sum(compressed_data_size);
  }
  __syncthreads();
  if (t == 0) {
    bool is_compressed;
    if (comp_out) {
      uint32_t compression_error = atomicAdd(&error_count, 0);
      is_compressed = (!compression_error && compressed_data_size < uncompressed_data_size);
    } else {
      is_compressed = false;
    }
    chunks[blockIdx.x].is_compressed = is_compressed;
    chunks[blockIdx.x].bfr_size      = uncompressed_data_size;
    chunks[blockIdx.x].compressed_size =
      (is_compressed) ? compressed_data_size : uncompressed_data_size;
  }
}

/**
 * Minimal thrift compact protocol support
 **/
inline __device__ uint8_t *cpw_put_uint32(uint8_t *p, uint32_t v)
{
  while (v > 0x7f) {
    *p++ = v | 0x80;
    v >>= 7;
  }
  *p++ = v;
  return p;
}

inline __device__ uint8_t *cpw_put_uint64(uint8_t *p, uint64_t v)
{
  while (v > 0x7f) {
    *p++ = v | 0x80;
    v >>= 7;
  }
  *p++ = v;
  return p;
}

inline __device__ uint8_t *cpw_put_int32(uint8_t *p, int32_t v)
{
  int32_t s = (v < 0);
  return cpw_put_uint32(p, (v ^ -s) * 2 + s);
}

inline __device__ uint8_t *cpw_put_int64(uint8_t *p, int64_t v)
{
  int64_t s = (v < 0);
  return cpw_put_uint64(p, (v ^ -s) * 2 + s);
}

inline __device__ uint8_t *cpw_put_fldh(uint8_t *p, int f, int cur, int t)
{
  if (f > cur && f <= cur + 15) {
    *p++ = ((f - cur) << 4) | t;
    return p;
  } else {
    *p++ = t;
    return cpw_put_int32(p, f);
  }
}

class header_encoder {
  uint8_t *current_header_ptr;
  int current_field_index;

 public:
  inline __device__ header_encoder(uint8_t *header_start)
    : current_header_ptr(header_start), current_field_index(0)
  {
  }

  inline __device__ void field_struct_begin(int field)
  {
    current_header_ptr =
      cpw_put_fldh(current_header_ptr, field, current_field_index, ST_FLD_STRUCT);
    current_field_index = 0;
  }

  inline __device__ void field_struct_end(int field)
  {
    *current_header_ptr++ = 0;
    current_field_index   = field;
  }

  template <typename T>
  inline __device__ void field_int32(int field, T value)
  {
    current_header_ptr  = cpw_put_fldh(current_header_ptr, field, current_field_index, ST_FLD_I32);
    current_header_ptr  = cpw_put_int32(current_header_ptr, static_cast<int32_t>(value));
    current_field_index = field;
  }

  template <typename T>
  inline __device__ void field_int64(int field, T value)
  {
    current_header_ptr  = cpw_put_fldh(current_header_ptr, field, current_field_index, ST_FLD_I64);
    current_header_ptr  = cpw_put_int64(current_header_ptr, static_cast<int64_t>(value));
    current_field_index = field;
  }

  inline __device__ void field_binary(int field, const void *value, uint32_t length)
  {
    current_header_ptr =
      cpw_put_fldh(current_header_ptr, field, current_field_index, ST_FLD_BINARY);
    current_header_ptr = cpw_put_uint32(current_header_ptr, length);
    memcpy(current_header_ptr, value, length);
    current_header_ptr += length;
    current_field_index = field;
  }

  inline __device__ void end(uint8_t **header_end, bool termination_flag = true)
  {
    if (termination_flag == false) { *current_header_ptr++ = 0; }
    *header_end = current_header_ptr;
  }

  inline __device__ uint8_t *get_ptr(void) { return current_header_ptr; }

  inline __device__ void set_ptr(uint8_t *ptr) { current_header_ptr = ptr; }
};

__device__ uint8_t *EncodeStatistics(uint8_t *start,
                                     const statistics_chunk *s,
                                     const EncColumnDesc *col,
                                     float *fp_scratch)
{
  uint8_t *end, dtype, dtype_len;
  dtype = col->stats_dtype;
  switch (dtype) {
    case dtype_bool: dtype_len = 1; break;
    case dtype_int8:
    case dtype_int16:
    case dtype_int32:
    case dtype_date32:
    case dtype_float32: dtype_len = 4; break;
    case dtype_int64:
    case dtype_timestamp64:
    case dtype_float64:
    case dtype_decimal64: dtype_len = 8; break;
    case dtype_decimal128: dtype_len = 16; break;
    case dtype_string:
    default: dtype_len = 0; break;
  }
  header_encoder encoder(start);
  encoder.field_int64(3, s->null_count);
  if (s->has_minmax) {
    const void *vmin, *vmax;
    uint32_t lmin, lmax;

    if (dtype == dtype_string) {
      lmin = s->min_value.str_val.length;
      vmin = s->min_value.str_val.ptr;
      lmax = s->max_value.str_val.length;
      vmax = s->max_value.str_val.ptr;
    } else {
      lmin = lmax = dtype_len;
      if (dtype == dtype_float32) {  // Convert from double to float32
        fp_scratch[0] = s->min_value.fp_val;
        fp_scratch[1] = s->max_value.fp_val;
        vmin          = &fp_scratch[0];
        vmax          = &fp_scratch[1];
      } else {
        vmin = &s->min_value;
        vmax = &s->max_value;
      }
    }
    encoder.field_binary(5, vmax, lmax);
    encoder.field_binary(6, vmin, lmin);
  }
  encoder.end(&end);
  return end;
}

// blockDim(128, 1, 1)
__global__ void __launch_bounds__(128) gpuEncodePageHeaders(EncPage *pages,
                                                            EncColumnChunk *chunks,
                                                            const gpu_inflate_status_s *comp_out,
                                                            const statistics_chunk *page_stats,
                                                            const statistics_chunk *chunk_stats,
                                                            uint32_t start_page)
{
  __shared__ __align__(8) EncColumnDesc col_g;
  __shared__ __align__(8) EncColumnChunk ck_g;
  __shared__ __align__(8) EncPage page_g;
  __shared__ __align__(8) float fp_scratch[2];

  uint32_t t = threadIdx.x;

  if (t == 0) {
    uint8_t *hdr_start, *hdr_end;
    uint32_t compressed_page_size, uncompressed_page_size;

    page_g = pages[start_page + blockIdx.x];
    ck_g   = chunks[page_g.chunk_id];
    col_g  = *ck_g.col_desc;

    if (chunk_stats && start_page + blockIdx.x == ck_g.first_page) {
      hdr_start = (ck_g.is_compressed) ? ck_g.compressed_bfr : ck_g.uncompressed_bfr;
      hdr_end   = EncodeStatistics(hdr_start, &chunk_stats[page_g.chunk_id], &col_g, fp_scratch);
      chunks[page_g.chunk_id].ck_stat_size = static_cast<uint32_t>(hdr_end - hdr_start);
    }
    uncompressed_page_size = page_g.max_data_size;
    if (ck_g.is_compressed) {
      hdr_start            = page_g.compressed_data;
      compressed_page_size = (uint32_t)comp_out[blockIdx.x].bytes_written;
      page_g.max_data_size = compressed_page_size;
    } else {
      hdr_start            = page_g.page_data;
      compressed_page_size = uncompressed_page_size;
    }
    header_encoder encoder(hdr_start);
    PageType page_type = page_g.page_type;
    // NOTE: For dictionary encoding, parquet v2 recommends using PLAIN in dictionary page and
    // RLE_DICTIONARY in data page, but parquet v1 uses PLAIN_DICTIONARY in both dictionary and
    // data pages (actual encoding is identical).
    Encoding encoding;
    if (enable_bool_rle) {
      encoding = (col_g.physical_type != BOOLEAN)
                   ? (page_type == PageType::DICTIONARY_PAGE || page_g.dict_bits_plus1 != 0)
                       ? Encoding::PLAIN_DICTIONARY
                       : Encoding::PLAIN
                   : Encoding::RLE;
    } else {
      encoding = (page_type == PageType::DICTIONARY_PAGE || page_g.dict_bits_plus1 != 0)
                   ? Encoding::PLAIN_DICTIONARY
                   : Encoding::PLAIN;
    }
    encoder.field_int32(1, page_type);
    encoder.field_int32(2, uncompressed_page_size);
    encoder.field_int32(3, compressed_page_size);
    if (page_type == PageType::DATA_PAGE) {
      // DataPageHeader
      encoder.field_struct_begin(5);
      encoder.field_int32(1, page_g.num_values);  // NOTE: num_values != num_rows for list types
      encoder.field_int32(2, encoding);           // encoding
      encoder.field_int32(3, Encoding::RLE);      // definition_level_encoding
      encoder.field_int32(4, Encoding::RLE);      // repetition_level_encoding
      // Optionally encode page-level statistics
      if (page_stats) {
        encoder.field_struct_begin(5);
        encoder.set_ptr(EncodeStatistics(
          encoder.get_ptr(), &page_stats[start_page + blockIdx.x], &col_g, fp_scratch));
        encoder.field_struct_end(5);
      }
      encoder.field_struct_end(5);
    } else {
      // DictionaryPageHeader
      encoder.field_struct_begin(7);
      encoder.field_int32(1, ck_g.total_dict_entries);  // number of values in dictionary
      encoder.field_int32(2, encoding);
      encoder.field_struct_end(7);
    }
    encoder.end(&hdr_end, false);
    page_g.hdr_size = (uint32_t)(hdr_end - hdr_start);
  }
  __syncthreads();
  if (t == 0) pages[start_page + blockIdx.x] = page_g;
}

// blockDim(1024, 1, 1)
__global__ void __launch_bounds__(1024) gpuGatherPages(EncColumnChunk *chunks, const EncPage *pages)
{
  __shared__ __align__(8) EncColumnChunk ck_g;
  __shared__ __align__(8) EncPage page_g;

  uint32_t t = threadIdx.x;
  uint8_t *dst, *dst_base;
  const EncPage *first_page;
  uint32_t num_pages, uncompressed_size;

  if (t == 0) ck_g = chunks[blockIdx.x];
  __syncthreads();

  first_page = &pages[ck_g.first_page];
  num_pages  = ck_g.num_pages;
  dst        = (ck_g.is_compressed) ? ck_g.compressed_bfr : ck_g.uncompressed_bfr;
  dst += ck_g.ck_stat_size;  // Skip over chunk statistics
  dst_base          = dst;
  uncompressed_size = ck_g.bfr_size;
  for (uint32_t page = 0; page < num_pages; page++) {
    const uint8_t *src;
    uint32_t hdr_len, data_len;

    if (t == 0) { page_g = first_page[page]; }
    __syncthreads();

    src = (ck_g.is_compressed) ? page_g.compressed_data : page_g.page_data;
    // Copy page header
    hdr_len = page_g.hdr_size;
    memcpy_block<1024, true>(dst, src, hdr_len, t);
    src += page_g.max_hdr_size;
    dst += hdr_len;
    // Copy page data
    uncompressed_size += hdr_len;
    data_len = page_g.max_data_size;
    memcpy_block<1024, true>(dst, src, data_len, t);
    dst += data_len;
    __syncthreads();
    if (!t && page == 0 && ck_g.has_dictionary) { ck_g.dictionary_size = hdr_len + data_len; }
  }
  if (t == 0) {
    chunks[blockIdx.x].bfr_size        = uncompressed_size;
    chunks[blockIdx.x].compressed_size = (dst - dst_base);
    if (ck_g.has_dictionary) { chunks[blockIdx.x].dictionary_size = ck_g.dictionary_size; }
  }
}

/**
 * @brief Get the dremel offsets and repetition and definition levels for a LIST column
 *
 * The repetition and definition level values are ideally computed using a recursive call over a
 * nested structure but in order to better utilize GPU resources, this function calculates them
 * with a bottom up merge method.
 *
 * Given a LIST column of type `List<List<int>>` like so:
 * ```
 * col = {
 *    [],
 *    [[], [1, 2, 3], [4, 5]],
 *    [[]]
 * }
 * ```
 * We can represent it in cudf format with two level of offsets like this:
 * ```
 * Level 0 offsets = {0, 0, 3, 5, 6}
 * Level 1 offsets = {0, 0, 3, 5, 5}
 * Values          = {1, 2, 3, 4, 5}
 * ```
 * The desired result of this function is the repetition and definition level values that
 * correspond to the data values:
 * ```
 * col = {[], [[], [1, 2, 3], [4, 5]], [[]]}
 * def = { 0    1,  2, 2, 2,   2, 2,     1 }
 * rep = { 0,   0,  0, 2, 2,   1, 2,     0 }
 * ```
 *
 * Since repetition and definition levels arrays contain a value for each empty list, the size of
 * the rep/def level array can be given by
 * ```
 * rep_level.size() = size of leaf column + number of empty lists in level 0
 *                                        + number of empty lists in level 1 ...
 * ```
 *
 * We start with finding the empty lists in the penultimate level and merging it with the indices
 * of the leaf level. The values for the merge are the definition and repetition levels
 * ```
 * empties at level 1 = {0, 5}
 * def values at 1    = {1, 1}
 * rep values at 1    = {1, 1}
 * indices at leaf    = {0, 1, 2, 3, 4}
 * def values at leaf = {2, 2, 2, 2, 2}
 * rep values at leaf = {2, 2, 2, 2, 2}
 * ```
 *
 * merged def values  = {1, 2, 2, 2, 2, 2, 1}
 * merged rep values  = {1, 2, 2, 2, 2, 2, 1}
 *
 * The size of the rep/def values is now larger than the leaf values and the offsets need to be
 * adjusted in order to point to the correct start indices. We do this with an exclusive scan over
 * the indices of offsets of empty lists and adding to existing offsets.
 * ```
 * Level 1 new offsets = {0, 1, 4, 6, 7}
 * ```
 * Repetition values at the beginning of a list need to be decremented. We use the new offsets to
 * scatter the rep value.
 * ```
 * merged rep values  = {1, 2, 2, 2, 2, 2, 1}
 * scatter (1, new offsets)
 * new offsets        = {0, 1,       4,    6, 7}
 * new rep values     = {1, 1, 2, 2, 1, 2, 1}
 * ```
 *
 * Similarly we merge up all the way till level 0 offsets
 */
dremel_data get_dremel_data(column_view h_col, rmm::cuda_stream_view stream)
{
  CUDF_EXPECTS(h_col.type().id() == type_id::LIST,
               "Can only get rep/def levels for LIST type column");

  auto get_empties = [&](column_view col, size_type start, size_type end) {
    auto lcv = lists_column_view(col);
    rmm::device_uvector<size_type> empties_idx(lcv.size(), stream);
    rmm::device_uvector<size_type> empties(lcv.size(), stream);
    auto d_off = lcv.offsets().data<size_type>();

    auto empties_idx_end =
      thrust::copy_if(rmm::exec_policy(stream)->on(stream.value()),
                      thrust::make_counting_iterator(start),
                      thrust::make_counting_iterator(end),
                      empties_idx.begin(),
                      [d_off] __device__(auto i) { return d_off[i] == d_off[i + 1]; });
    auto empties_end = thrust::gather(rmm::exec_policy(stream)->on(stream.value()),
                                      empties_idx.begin(),
                                      empties_idx_end,
                                      lcv.offsets().begin<size_type>(),
                                      empties.begin());

    auto empties_size = empties_end - empties.begin();
    return std::make_tuple(std::move(empties), std::move(empties_idx), empties_size);
  };

  // Reverse the nesting in order to merge the deepest level with the leaf first and merge bottom
  // up
  auto curr_col        = h_col;
  size_t max_vals_size = 0;
  std::vector<column_view> nesting_levels;
  std::vector<uint8_t> def_at_level;
  while (curr_col.type().id() == type_id::LIST) {
    nesting_levels.push_back(curr_col);
    def_at_level.push_back(curr_col.nullable() ? 2 : 1);
    auto lcv = lists_column_view(curr_col);
    max_vals_size += lcv.offsets().size();
    curr_col = lcv.child();
  }
  // One more entry for leaf col
  def_at_level.push_back(curr_col.nullable() ? 2 : 1);
  max_vals_size += curr_col.size();

  thrust::exclusive_scan(
    thrust::host, def_at_level.begin(), def_at_level.end(), def_at_level.begin());

  // Sliced list column views only have offsets applied to top level. Get offsets for each level.
  hostdevice_vector<size_type> column_offsets(nesting_levels.size() + 1, stream);
  hostdevice_vector<size_type> column_ends(nesting_levels.size() + 1, stream);

  auto d_col = column_device_view::create(h_col, stream);
  cudf::detail::device_single_thread(
    [offset_at_level  = column_offsets.device_ptr(),
     end_idx_at_level = column_ends.device_ptr(),
     col              = *d_col] __device__() {
      auto curr_col           = col;
      size_type off           = curr_col.offset();
      size_type end           = off + curr_col.size();
      size_type level         = 0;
      offset_at_level[level]  = off;
      end_idx_at_level[level] = end;
      ++level;
      // Apply offset recursively until we get to leaf data
      while (curr_col.type().id() == type_id::LIST) {
        off = curr_col.child(lists_column_view::offsets_column_index).element<size_type>(off);
        end = curr_col.child(lists_column_view::offsets_column_index).element<size_type>(end);
        offset_at_level[level]  = off;
        end_idx_at_level[level] = end;
        ++level;
        curr_col = curr_col.child(lists_column_view::child_column_index);
      }
    },
    stream);

  column_offsets.device_to_host(stream, true);
  column_ends.device_to_host(stream, true);

  rmm::device_uvector<uint8_t> rep_level(max_vals_size, stream);
  rmm::device_uvector<uint8_t> def_level(max_vals_size, stream);

  rmm::device_uvector<uint8_t> temp_rep_vals(max_vals_size, stream);
  rmm::device_uvector<uint8_t> temp_def_vals(max_vals_size, stream);
  rmm::device_uvector<size_type> new_offsets(0, stream);
  size_type curr_rep_values_size = 0;
  {
    // At this point, curr_col contains the leaf column. Max nesting level is
    // nesting_levels.size().
    size_t level              = nesting_levels.size() - 1;
    curr_col                  = nesting_levels[level];
    auto lcv                  = lists_column_view(curr_col);
    auto offset_size_at_level = column_ends[level] - column_offsets[level] + 1;

    // Get empties at this level
    rmm::device_uvector<size_type> empties(0, stream);
    rmm::device_uvector<size_type> empties_idx(0, stream);
    size_t empties_size;
    std::tie(empties, empties_idx, empties_size) =
      get_empties(nesting_levels[level], column_offsets[level], column_ends[level]);

    // Merge empty at deepest parent level with the rep, def level vals at leaf level

    auto input_parent_rep_it = thrust::make_constant_iterator(level);
    auto input_parent_def_it = thrust::make_transform_iterator(
      thrust::make_counting_iterator(0),
      [idx            = empties_idx.data(),
       mask           = lcv.null_mask(),
       curr_def_level = def_at_level[level]] __device__(auto i) {
        return curr_def_level + ((mask && bit_is_set(mask, idx[i])) ? 1 : 0);
      });

    auto input_child_rep_it = thrust::make_constant_iterator(nesting_levels.size());
    auto input_child_def_it = thrust::make_transform_iterator(
      thrust::make_counting_iterator(column_offsets[level + 1]),
      [mask = lcv.child().null_mask(), curr_def_level = def_at_level[level + 1]] __device__(
        auto i) { return curr_def_level + ((mask && bit_is_set(mask, i)) ? 1 : 0); });

    // Zip the input and output value iterators so that merge operation is done only once
    auto input_parent_zip_it =
      thrust::make_zip_iterator(thrust::make_tuple(input_parent_rep_it, input_parent_def_it));

    auto input_child_zip_it =
      thrust::make_zip_iterator(thrust::make_tuple(input_child_rep_it, input_child_def_it));

    auto output_zip_it =
      thrust::make_zip_iterator(thrust::make_tuple(rep_level.begin(), def_level.begin()));

    auto ends = thrust::merge_by_key(rmm::exec_policy(stream)->on(stream.value()),
                                     empties.begin(),
                                     empties.begin() + empties_size,
                                     thrust::make_counting_iterator(column_offsets[level + 1]),
                                     thrust::make_counting_iterator(column_ends[level + 1]),
                                     input_parent_zip_it,
                                     input_child_zip_it,
                                     thrust::make_discard_iterator(),
                                     output_zip_it);

    curr_rep_values_size = ends.second - output_zip_it;

    // Scan to get distance by which each offset value is shifted due to the insertion of empties
    auto scan_it =
      thrust::make_transform_iterator(thrust::make_counting_iterator(column_offsets[level]),
                                      [off = lcv.offsets().data<size_type>()] __device__(
                                        auto i) -> int { return off[i] == off[i + 1]; });
    rmm::device_uvector<size_type> scan_out(offset_size_at_level, stream);
    thrust::exclusive_scan(rmm::exec_policy(stream)->on(stream.value()),
                           scan_it,
                           scan_it + offset_size_at_level,
                           scan_out.begin());

    // Add scan output to existing offsets to get new offsets into merged rep level values
    new_offsets = rmm::device_uvector<size_type>(offset_size_at_level, stream);
    thrust::for_each_n(rmm::exec_policy(stream)->on(stream.value()),
                       thrust::make_counting_iterator(0),
                       offset_size_at_level,
                       [off      = lcv.offsets().data<size_type>() + column_offsets[level],
                        scan_out = scan_out.data(),
                        new_off  = new_offsets.data()] __device__(auto i) {
                         new_off[i] = off[i] - off[0] + scan_out[i];
                       });

    // Set rep level values at level starts to appropriate rep level
    auto scatter_it = thrust::make_constant_iterator(level);
    thrust::scatter(rmm::exec_policy(stream)->on(stream.value()),
                    scatter_it,
                    scatter_it + new_offsets.size() - 1,
                    new_offsets.begin(),
                    rep_level.begin());
  }

  for (int level = nesting_levels.size() - 2; level >= 0; level--) {
    curr_col                  = nesting_levels[level];
    auto lcv                  = lists_column_view(curr_col);
    auto offset_size_at_level = column_ends[level] - column_offsets[level] + 1;

    // Get empties at this level
    rmm::device_uvector<size_type> empties(0, stream);
    rmm::device_uvector<size_type> empties_idx(0, stream);
    size_t empties_size;
    std::tie(empties, empties_idx, empties_size) =
      get_empties(nesting_levels[level], column_offsets[level], column_ends[level]);

    auto offset_transformer = [new_child_offsets = new_offsets.data(),
                               child_start       = column_offsets[level + 1]] __device__(auto x) {
      return new_child_offsets[x - child_start];  // (x - child's offset)
    };

    // We will be reading from old rep_levels and writing again to rep_levels. Swap the current
    // rep values into temp_rep_vals so it can become the input and rep_levels can again be output.
    std::swap(temp_rep_vals, rep_level);
    std::swap(temp_def_vals, def_level);

    // Merge empty at parent level with the rep, def level vals at current level
    auto transformed_empties = thrust::make_transform_iterator(empties.begin(), offset_transformer);

    auto input_parent_rep_it = thrust::make_constant_iterator(level);
    auto input_parent_def_it = thrust::make_transform_iterator(
      thrust::make_counting_iterator(0),
      [idx            = empties_idx.data(),
       mask           = lcv.null_mask(),
       curr_def_level = def_at_level[level]] __device__(auto i) {
        return curr_def_level + ((mask && bit_is_set(mask, idx[i])) ? 1 : 0);
      });

    // Zip the input and output value iterators so that merge operation is done only once
    auto input_parent_zip_it =
      thrust::make_zip_iterator(thrust::make_tuple(input_parent_rep_it, input_parent_def_it));

    auto input_child_zip_it =
      thrust::make_zip_iterator(thrust::make_tuple(temp_rep_vals.begin(), temp_def_vals.begin()));

    auto output_zip_it =
      thrust::make_zip_iterator(thrust::make_tuple(rep_level.begin(), def_level.begin()));

    auto ends = thrust::merge_by_key(rmm::exec_policy(stream)->on(stream.value()),
                                     transformed_empties,
                                     transformed_empties + empties_size,
                                     thrust::make_counting_iterator(0),
                                     thrust::make_counting_iterator(curr_rep_values_size),
                                     input_parent_zip_it,
                                     input_child_zip_it,
                                     thrust::make_discard_iterator(),
                                     output_zip_it);

    curr_rep_values_size = ends.second - output_zip_it;

    // Scan to get distance by which each offset value is shifted due to the insertion of dremel
    // level value fof an empty list
    auto scan_it =
      thrust::make_transform_iterator(thrust::make_counting_iterator(column_offsets[level]),
                                      [off = lcv.offsets().data<size_type>()] __device__(
                                        auto i) -> int { return off[i] == off[i + 1]; });
    rmm::device_uvector<size_type> scan_out(offset_size_at_level, stream);
    thrust::exclusive_scan(rmm::exec_policy(stream)->on(stream.value()),
                           scan_it,
                           scan_it + offset_size_at_level,
                           scan_out.begin());

    // Add scan output to existing offsets to get new offsets into merged rep level values
    rmm::device_uvector<size_type> temp_new_offsets(offset_size_at_level, stream);
    thrust::for_each_n(rmm::exec_policy(stream)->on(stream.value()),
                       thrust::make_counting_iterator(0),
                       offset_size_at_level,
                       [off      = lcv.offsets().data<size_type>() + column_offsets[level],
                        scan_out = scan_out.data(),
                        new_off  = temp_new_offsets.data(),
                        offset_transformer] __device__(auto i) {
                         new_off[i] = offset_transformer(off[i]) + scan_out[i];
                       });
    new_offsets = std::move(temp_new_offsets);

    // Set rep level values at level starts to appropriate rep level
    auto scatter_it = thrust::make_constant_iterator(level);
    thrust::scatter(rmm::exec_policy(stream)->on(stream.value()),
                    scatter_it,
                    scatter_it + new_offsets.size() - 1,
                    new_offsets.begin(),
                    rep_level.begin());
  }

  size_t level_vals_size = new_offsets.back_element(stream);
  rep_level.resize(level_vals_size, stream);
  def_level.resize(level_vals_size, stream);

  stream.synchronize();

  size_type leaf_col_offset = column_offsets[column_offsets.size() - 1];
  size_type leaf_data_size  = column_ends[column_ends.size() - 1] - leaf_col_offset;

  return dremel_data{std::move(new_offsets),
                     std::move(rep_level),
                     std::move(def_level),
                     leaf_col_offset,
                     leaf_data_size};
}

/**
 * @brief Launches kernel for initializing encoder page fragments
 *
 * @param[in,out] frag Fragment array [column_id][fragment_id]
 * @param[in] col_desc Column description array [column_id]
 * @param[in] num_fragments Number of fragments per column
 * @param[in] num_columns Number of columns
 * @param[in] stream CUDA stream to use, default 0
 */
void InitPageFragments(PageFragment *frag,
                       const EncColumnDesc *col_desc,
                       int32_t num_fragments,
                       int32_t num_columns,
                       uint32_t fragment_size,
                       uint32_t num_rows,
                       rmm::cuda_stream_view stream)
{
  dim3 dim_grid(num_columns, num_fragments);  // 1 threadblock per fragment
  gpuInitPageFragments<512><<<dim_grid, 512, 0, stream.value()>>>(
    frag, col_desc, num_fragments, num_columns, fragment_size, num_rows);
}

/**
 * @brief Launches kernel for initializing fragment statistics groups
 *
 * @param[out] groups Statistics groups [num_columns x num_fragments]
 * @param[in] fragments Page fragments [num_columns x num_fragments]
 * @param[in] col_desc Column description [num_columns]
 * @param[in] num_fragments Number of fragments
 * @param[in] num_columns Number of columns
 * @param[in] fragment_size Max size of each fragment in rows
 * @param[in] stream CUDA stream to use, default 0
 */
void InitFragmentStatistics(statistics_group *groups,
                            const PageFragment *fragments,
                            const EncColumnDesc *col_desc,
                            int32_t num_fragments,
                            int32_t num_columns,
                            uint32_t fragment_size,
                            rmm::cuda_stream_view stream)
{
  dim3 dim_grid(num_columns, (num_fragments + 3) >> 2);  // 1 warp per fragment
  gpuInitFragmentStats<<<dim_grid, 128, 0, stream.value()>>>(
    groups, fragments, col_desc, num_fragments, num_columns, fragment_size);
}

/**
 * @brief Launches kernel for initializing encoder data pages
 *
 * @param[in,out] chunks Column chunks [rowgroup][column]
 * @param[out] pages Encode page array (null if just counting pages)
 * @param[in] col_desc Column description array [column_id]
 * @param[in] num_rowgroups Number of fragments per column
 * @param[in] num_columns Number of columns
 * @param[out] page_grstats Setup for page-level stats
 * @param[out] chunk_grstats Setup for chunk-level stats
 * @param[in] stream CUDA stream to use, default 0
 */
void InitEncoderPages(EncColumnChunk *chunks,
                      EncPage *pages,
                      const EncColumnDesc *col_desc,
                      int32_t num_rowgroups,
                      int32_t num_columns,
                      statistics_merge_group *page_grstats,
                      statistics_merge_group *chunk_grstats,
                      rmm::cuda_stream_view stream)
{
  dim3 dim_grid(num_columns, num_rowgroups);  // 1 threadblock per rowgroup
  gpuInitPages<<<dim_grid, 128, 0, stream.value()>>>(
    chunks, pages, col_desc, page_grstats, chunk_grstats, num_rowgroups, num_columns);
}

/**
 * @brief Launches kernel for packing column data into parquet pages
 *
 * @param[in,out] pages Device array of EncPages (unordered)
 * @param[in] chunks Column chunks
 * @param[in] num_pages Number of pages
 * @param[in] start_page First page to encode in page array
 * @param[out] comp_in Optionally initializes compressor input params
 * @param[out] comp_out Optionally initializes compressor output params
 * @param[in] stream CUDA stream to use, default 0
 */
void EncodePages(EncPage *pages,
                 const EncColumnChunk *chunks,
                 uint32_t num_pages,
                 uint32_t start_page,
                 gpu_inflate_input_s *comp_in,
                 gpu_inflate_status_s *comp_out,
                 rmm::cuda_stream_view stream)
{
  // A page is part of one column. This is launching 1 block per page. 1 block will exclusively
  // deal with one datatype.
  gpuEncodePages<<<num_pages, 128, 0, stream.value()>>>(
    pages, chunks, comp_in, comp_out, start_page);
}

/**
 * @brief Launches kernel to make the compressed vs uncompressed chunk-level decision
 *
 * @param[in,out] chunks Column chunks
 * @param[in] pages Device array of EncPages (unordered)
 * @param[in] num_chunks Number of column chunks
 * @param[in] start_page First page to encode in page array
 * @param[in] comp_out Compressor status
 * @param[in] stream CUDA stream to use, default 0
 */
void DecideCompression(EncColumnChunk *chunks,
                       const EncPage *pages,
                       uint32_t num_chunks,
                       uint32_t start_page,
                       const gpu_inflate_status_s *comp_out,
                       rmm::cuda_stream_view stream)
{
  gpuDecideCompression<<<num_chunks, 128, 0, stream.value()>>>(chunks, pages, comp_out, start_page);
}

/**
 * @brief Launches kernel to encode page headers
 *
 * @param[in,out] pages Device array of EncPages
 * @param[in,out] chunks Column chunks
 * @param[in] num_pages Number of pages
 * @param[in] start_page First page to encode in page array
 * @param[in] comp_out Compressor status or nullptr if no compression
 * @param[in] page_stats Optional page-level statistics to be included in page header
 * @param[in] chunk_stats Optional chunk-level statistics to be encoded
 * @param[in] stream CUDA stream to use, default 0
 */
void EncodePageHeaders(EncPage *pages,
                       EncColumnChunk *chunks,
                       uint32_t num_pages,
                       uint32_t start_page,
                       const gpu_inflate_status_s *comp_out,
                       const statistics_chunk *page_stats,
                       const statistics_chunk *chunk_stats,
                       rmm::cuda_stream_view stream)
{
  gpuEncodePageHeaders<<<num_pages, 128, 0, stream.value()>>>(
    pages, chunks, comp_out, page_stats, chunk_stats, start_page);
}

/**
 * @brief Launches kernel to gather pages to a single contiguous block per chunk
 *
 * @param[in,out] chunks Column chunks
 * @param[in] pages Device array of EncPages
 * @param[in] num_chunks Number of column chunks
 * @param[in] stream CUDA stream to use, default 0
 */
void GatherPages(EncColumnChunk *chunks,
                 const EncPage *pages,
                 uint32_t num_chunks,
                 rmm::cuda_stream_view stream)
{
  gpuGatherPages<<<num_chunks, 1024, 0, stream.value()>>>(chunks, pages);
}

}  // namespace gpu
}  // namespace parquet
}  // namespace io
}  // namespace cudf<|MERGE_RESOLUTION|>--- conflicted
+++ resolved
@@ -13,10 +13,6 @@
  * See the License for the specific language governing permissions and
  * limitations under the License.
  */
-<<<<<<< HEAD
-=======
-
->>>>>>> 8cc23bdd
 #include <io/parquet/parquet_gpu.hpp>
 #include <io/utilities/block_utils.cuh>
 
