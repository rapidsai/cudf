/*
 * Copyright (c) 2019-2020, NVIDIA CORPORATION.
 *
 * Licensed under the Apache License, Version 2.0 (the "License");
 * you may not use this file except in compliance with the License.
 * You may obtain a copy of the License at
 *
 *     http://www.apache.org/licenses/LICENSE-2.0
 *
 * Unless required by applicable law or agreed to in writing, software
 * distributed under the License is distributed on an "AS IS" BASIS,
 * WITHOUT WARRANTIES OR CONDITIONS OF ANY KIND, either express or implied.
 * See the License for the specific language governing permissions and
 * limitations under the License.
 */
#include <io/parquet/parquet_gpu.hpp>
#include <io/utilities/block_utils.cuh>

#include <cudf/detail/utilities/cuda.cuh>
#include <cudf/lists/lists_column_device_view.cuh>

#include <rmm/cuda_stream_view.hpp>
#include <rmm/exec_policy.hpp>

#include <cub/cub.cuh>

#include <thrust/gather.h>
#include <thrust/iterator/discard_iterator.h>
#include <cub/cub.cuh>
#include <cuda/std/chrono>

namespace cudf {
namespace io {
namespace parquet {
namespace gpu {
// Spark doesn't support RLE encoding for BOOLEANs
#ifdef ENABLE_BOOL_RLE
constexpr bool enable_bool_rle = true;
#else
constexpr bool enable_bool_rle = false;
#endif

constexpr int init_hash_bits       = 12;
constexpr uint32_t rle_buffer_size = (1 << 9);

struct frag_init_state_s {
  EncColumnDesc col;
  PageFragment frag;
  uint32_t total_dupes;
  size_type start_value_idx;
  volatile uint32_t scratch_red[32];
  uint32_t dict[max_page_fragment_size];
  union {
    uint16_t u16[1 << (init_hash_bits)];
    uint32_t u32[1 << (init_hash_bits - 1)];
  } map;
};

struct page_enc_state_s {
  uint8_t *cur;          //!< current output ptr
  uint8_t *rle_out;      //!< current RLE write ptr
  uint32_t rle_run;      //!< current RLE run
  uint32_t run_val;      //!< current RLE run value
  uint32_t rle_pos;      //!< RLE encoder positions
  uint32_t rle_numvals;  //!< RLE input value count
  uint32_t rle_lit_count;
  uint32_t rle_rpt_count;
  uint32_t page_start_val;
  volatile uint32_t rpt_map[4];
  volatile uint32_t scratch_red[32];
  EncPage page;
  EncColumnChunk ck;
  EncColumnDesc col;
  gpu_inflate_input_s comp_in;
  gpu_inflate_status_s comp_out;
  uint16_t vals[rle_buffer_size];
};

/**
 * @brief Return a 12-bit hash from a byte sequence
 */
inline __device__ uint32_t nvstr_init_hash(const uint8_t *ptr, uint32_t len)
{
  if (len != 0) {
    return (ptr[0] + (ptr[len - 1] << 5) + (len << 10)) & ((1 << init_hash_bits) - 1);
  } else {
    return 0;
  }
}

inline __device__ uint32_t uint32_init_hash(uint32_t v)
{
  return (v + (v >> 11) + (v >> 22)) & ((1 << init_hash_bits) - 1);
}

inline __device__ uint32_t uint64_init_hash(uint64_t v)
{
  return uint32_init_hash(static_cast<uint32_t>(v + (v >> 32)));
}

/**
 * @brief Initializes encoder page fragments
 *
 * Based on the number of rows in each fragment, populates the value count, the size of data in the
 * fragment, the number of unique values, and the data size of unique values.
 *
 * @param[in] frag Fragment array [fragment_id][column_id]
 * @param[in] col_desc Column description array [column_id]
 * @param[in] num_fragments Number of fragments per column
 * @param[in] num_columns Number of columns
 */
// blockDim {512,1,1}
template <int block_size>
__global__ void __launch_bounds__(block_size) gpuInitPageFragments(PageFragment *frag,
                                                                   EncColumnDesc *col_desc,
                                                                   int32_t num_fragments,
                                                                   int32_t num_columns,
                                                                   uint32_t fragment_size,
                                                                   uint32_t max_num_rows)
{
  __shared__ __align__(16) frag_init_state_s state_g;

  using warp_reduce      = cub::WarpReduce<uint32_t>;
  using half_warp_reduce = cub::WarpReduce<uint32_t, 16>;
  __shared__ union {
    typename warp_reduce::TempStorage full[block_size / 32];
    typename half_warp_reduce::TempStorage half;
  } temp_storage;

  frag_init_state_s *const s = &state_g;
  uint32_t t                 = threadIdx.x;
  uint32_t start_row, dtype_len, dtype_len_in, dtype;

  if (t == 0) s->col = col_desc[blockIdx.x];
  for (uint32_t i = 0; i < sizeof(s->map) / sizeof(uint32_t); i += block_size) {
    if (i + t < sizeof(s->map) / sizeof(uint32_t)) s->map.u32[i + t] = 0;
  }
  __syncthreads();
  start_row = blockIdx.y * fragment_size;
  if (!t) {
    //TODO :
    auto num_rows = (s->col.parent_column != nullptr)?
    s->col.parent_column->size() : s->col.leaf_column->size();
    s->col.num_rows = min(num_rows, max_num_rows);
    // frag.num_rows = fragment_size except for the last page fragment which can be smaller.
    // num_rows is fixed but fragment size could be larger if the data is strings or nested.
    s->frag.num_rows           = min(fragment_size, max_num_rows - min(start_row, max_num_rows));
    s->frag.non_nulls          = 0;
    s->frag.num_dict_vals      = 0;
    s->frag.fragment_data_size = 0;
    s->frag.dict_data_size     = 0;
    s->total_dupes             = 0;

    // To use num_vals instead of num_rows, we need to calculate num_vals on the fly.
    // For list<list<int>>, values between i and i+50 can be calculated by
    // off_11 = off[i], off_12 = off[i+50]
    // off_21 = child.off[off_11], off_22 = child.off[off_12]
    // etc...
    s->start_value_idx      = start_row;
    size_type end_value_idx = start_row + s->frag.num_rows;
#if 0// remove
    for (size_type i = 0; i < s->col.nesting_levels; i++) {
      s->start_value_idx = s->col.nesting_offsets[i][s->start_value_idx];
      end_value_idx      = s->col.nesting_offsets[i][end_value_idx];
    }
#else
    {
      auto col = *(s->col.parent_column);
      while (col.type().id() == type_id::LIST) {
<<<<<<< HEAD
        lists_column_device_view list_col(col);
        auto offset_col = list_col.offsets();
        s->start_value_idx = offset_col.element<size_type>(s->start_value_idx);
        s->end_value_idx = offset_col.element<size_type>(s->end_value_idx);
        col = list_col.child();
=======
        auto offset_col = col.child(lists_column_view::offsets_column_index);
        s->start_value_idx = offset_col.element<size_type>(s->start_value_idx);
        end_value_idx = offset_col.element<size_type>(end_value_idx);
        col = col.child(lists_column_view::child_column_index);
>>>>>>> 9aba2b50
      }
    }
#endif
    s->frag.start_value_idx = s->start_value_idx;
    s->frag.num_leaf_values = end_value_idx - s->start_value_idx;

    if (s->col.parent_column != nullptr) {
      // For nested schemas, the number of values in a fragment is not directly related to the
      // number of encoded data elements or the number of rows.  It is simply the number of
      // repetition/definition values which together encode validity and nesting information.
      size_type first_level_val_idx = s->col.level_offsets[start_row];
      size_type last_level_val_idx  = s->col.level_offsets[start_row + s->frag.num_rows];
      s->frag.num_values            = last_level_val_idx - first_level_val_idx;
    } else {
      s->frag.num_values = s->frag.num_rows;
    }
  }
  dtype = s->col.physical_type;
  dtype_len =
    (dtype == INT96) ? 12 : (dtype == INT64 || dtype == DOUBLE) ? 8 : (dtype == BOOLEAN) ? 1 : 4;
  if (dtype == INT32) {
    dtype_len_in = GetDtypeLogicalLen(s->col.converted_type);
  } else if (dtype == INT96) {
    // cudf doesn't support INT96 internally and uses INT64, so treat INT96 as an INT64 for
    // computing dictionary hash values and reading the data, but we do treat it as 12 bytes for
    // dtype_len, which determines how much memory we need to allocate for the fragment.
    dtype_len_in = 8;
  } else {
    dtype_len_in = (dtype == BYTE_ARRAY) ? sizeof(nvstrdesc_s) : dtype_len;
  }
  __syncthreads();

  size_type nvals           = s->frag.num_leaf_values;
  size_type start_value_idx = s->start_value_idx;

  for (uint32_t i = 0; i < nvals; i += block_size) {
    uint32_t val_idx      = start_value_idx + i + t;
    uint32_t is_valid =
      (i + t < nvals && val_idx < s->col.num_values) ?
        s->col.leaf_column->is_valid(val_idx)
        : 0;
    uint32_t valid_warp = ballot(is_valid);
    uint32_t len, nz_pos, hash;
    if (is_valid) {
      len = dtype_len;
      if (dtype != BOOLEAN) {
        if (dtype == BYTE_ARRAY) {
          auto str = s->col.leaf_column->element<string_view>(val_idx);
          len += str.length();
          hash = nvstr_init_hash(reinterpret_cast<const uint8_t *>(str.data()), str.length());
        } else if (dtype_len_in == 8) {
          hash = uint64_init_hash(s->col.leaf_column->element<uint64_t>(val_idx));
        } else {
          hash = uint32_init_hash(
            (dtype_len_in == 4)
              ? s->col.leaf_column->element<uint32_t>(val_idx)
              : (dtype_len_in == 2)
                  ? s->col.leaf_column->element<uint16_t>(val_idx)
                  : s->col.leaf_column->element<uint8_t>(val_idx));
        }
      }
    } else {
      len = 0;
    }

    nz_pos =
      s->frag.non_nulls + __popc(valid_warp & (0x7fffffffu >> (0x1fu - ((uint32_t)t & 0x1f))));
    len = warp_reduce(temp_storage.full[t / 32]).Sum(len);
    if (!(t & 0x1f)) {
      s->scratch_red[(t >> 5) + 0]  = __popc(valid_warp);
      s->scratch_red[(t >> 5) + 16] = len;
    }
    __syncthreads();
    if (t < 32) {
      uint32_t warp_pos  = WarpReducePos16((t < 16) ? s->scratch_red[t] : 0, t);
      uint32_t non_nulls = shuffle(warp_pos, 0xf);
      len = half_warp_reduce(temp_storage.half).Sum((t < 16) ? s->scratch_red[t + 16] : 0);
      if (t < 16) { s->scratch_red[t] = warp_pos; }
      if (!t) {
        s->frag.non_nulls = s->frag.non_nulls + non_nulls;
        s->frag.fragment_data_size += len;
      }
    }
    __syncthreads();
    if (is_valid && dtype != BOOLEAN) {
      uint32_t *dict_index = s->col.dict_index;
      if (t >= 32) { nz_pos += s->scratch_red[(t - 32) >> 5]; }
      if (dict_index) {
        atomicAdd(&s->map.u32[hash >> 1], (hash & 1) ? 1 << 16 : 1);
        dict_index[start_value_idx + nz_pos] =
          ((i + t) << init_hash_bits) |
          hash;  // Store the hash along with the index, so we don't have to recompute it
      }
    }
    __syncthreads();
  }
  __syncthreads();
  // Reorder the 16-bit local indices according to the hash values
  if (s->col.dict_index) {
    static_assert((init_hash_bits == 12), "Hardcoded for init_hash_bits=12");
    // Cumulative sum of hash map counts
    uint32_t count01 = s->map.u32[t * 4 + 0];
    uint32_t count23 = s->map.u32[t * 4 + 1];
    uint32_t count45 = s->map.u32[t * 4 + 2];
    uint32_t count67 = s->map.u32[t * 4 + 3];
    uint32_t sum01   = count01 + (count01 << 16);
    uint32_t sum23   = count23 + (count23 << 16);
    uint32_t sum45   = count45 + (count45 << 16);
    uint32_t sum67   = count67 + (count67 << 16);
    uint32_t sum_w, tmp;
    sum23 += (sum01 >> 16) * 0x10001;
    sum45 += (sum23 >> 16) * 0x10001;
    sum67 += (sum45 >> 16) * 0x10001;
    sum_w = sum67 >> 16;
    sum_w = WarpReducePos16(sum_w, t);
    if ((t & 0xf) == 0xf) { s->scratch_red[t >> 4] = sum_w; }
    __syncthreads();
    if (t < 32) {
      uint32_t sum_b    = WarpReducePos32(s->scratch_red[t], t);
      s->scratch_red[t] = sum_b;
    }
    __syncthreads();
    tmp                   = (t >= 16) ? s->scratch_red[(t >> 4) - 1] : 0;
    sum_w                 = (sum_w - (sum67 >> 16) + tmp) * 0x10001;
    s->map.u32[t * 4 + 0] = sum_w + sum01 - count01;
    s->map.u32[t * 4 + 1] = sum_w + sum23 - count23;
    s->map.u32[t * 4 + 2] = sum_w + sum45 - count45;
    s->map.u32[t * 4 + 3] = sum_w + sum67 - count67;
    __syncthreads();
  }
  // Put the indices back in hash order
  if (s->col.dict_index) {
    uint32_t *dict_index = s->col.dict_index + start_row;
    uint32_t nnz         = s->frag.non_nulls;
    for (uint32_t i = 0; i < nnz; i += block_size) {
      uint32_t pos = 0, hash = 0, pos_old, pos_new, sh, colliding_row, val = 0;
      bool collision;
      if (i + t < nnz) {
        val     = dict_index[i + t];
        hash    = val & ((1 << init_hash_bits) - 1);
        sh      = (hash & 1) ? 16 : 0;
        pos_old = s->map.u16[hash];
      }
      // The isolation of the atomicAdd, along with pos_old/pos_new is to guarantee deterministic
      // behavior for the first row in the hash map that will be used for early duplicate detection
      __syncthreads();
      if (i + t < nnz) {
        pos          = (atomicAdd(&s->map.u32[hash >> 1], 1 << sh) >> sh) & 0xffff;
        s->dict[pos] = val;
      }
      __syncthreads();
      collision = false;
      if (i + t < nnz) {
        pos_new   = s->map.u16[hash];
        collision = (pos != pos_old && pos_new > pos_old + 1);
        if (collision) { colliding_row = s->dict[pos_old]; }
      }
      __syncthreads();
      if (collision) { atomicMin(&s->dict[pos_old], val); }
      __syncthreads();
      // Resolve collision
      if (collision && val == s->dict[pos_old]) { s->dict[pos] = colliding_row; }
    }
    __syncthreads();
    // Now that the values are ordered by hash, compare every entry with the first entry in the hash
    // map, the position of the first entry can be inferred from the hash map counts
    uint32_t dupe_data_size = 0;
    for (uint32_t i = 0; i < nnz; i += block_size) {
      uint32_t ck_row = 0, ck_row_ref = 0, is_dupe = 0, dupe_mask, dupes_before;
      if (i + t < nnz) {
        uint32_t dict_val = s->dict[i + t];
        uint32_t hash     = dict_val & ((1 << init_hash_bits) - 1);
        ck_row            = start_row + (dict_val >> init_hash_bits);
        ck_row_ref = start_row + (s->dict[(hash > 0) ? s->map.u16[hash - 1] : 0] >> init_hash_bits);
        if (ck_row_ref != ck_row) {
          if (dtype == BYTE_ARRAY) {
            auto str1 = s->col.leaf_column->element<string_view>(ck_row);
            auto str2 = s->col.leaf_column->element<string_view>(ck_row_ref);
            is_dupe   = (str1 == str2);
            dupe_data_size += (is_dupe) ? 4 + str1.length() : 0;
          } else {
            if (dtype_len_in == 8) {
              auto v1 = s->col.leaf_column->element<uint64_t>(ck_row);
              auto v2 = s->col.leaf_column->element<uint64_t>(ck_row_ref);
              is_dupe     = (v1 == v2);
              dupe_data_size += (is_dupe) ? 8 : 0;
            } else {
              uint32_t v1, v2;
              if (dtype_len_in == 4) {
                v1 = s->col.leaf_column->element<uint32_t>(ck_row);
                v2 = s->col.leaf_column->element<uint32_t>(ck_row_ref);
              } else if (dtype_len_in == 2) {
                v1 = s->col.leaf_column->element<uint16_t>(ck_row);
                v2 = s->col.leaf_column->element<uint16_t>(ck_row_ref);
              } else {
                v1 = s->col.leaf_column->element<uint8_t>(ck_row);
                v2 = s->col.leaf_column->element<uint8_t>(ck_row_ref);
              }
              is_dupe = (v1 == v2);
              dupe_data_size += (is_dupe) ? 4 : 0;
            }
          }
        }
      }
      dupe_mask    = ballot(is_dupe);
      dupes_before = s->total_dupes + __popc(dupe_mask & ((2 << (t & 0x1f)) - 1));
      if (!(t & 0x1f)) { s->scratch_red[t >> 5] = __popc(dupe_mask); }
      __syncthreads();
      if (t < 32) {
        uint32_t warp_dupes = (t < 16) ? s->scratch_red[t] : 0;
        uint32_t warp_pos   = WarpReducePos16(warp_dupes, t);
        if (t == 0xf) { s->total_dupes += warp_pos; }
        if (t < 16) { s->scratch_red[t] = warp_pos - warp_dupes; }
      }
      __syncthreads();
      if (i + t < nnz) {
        if (!is_dupe) {
          dupes_before += s->scratch_red[t >> 5];
          s->col.dict_data[start_row + i + t - dupes_before] = ck_row;
        } else {
          s->col.dict_index[ck_row] = ck_row_ref | (1u << 31);
        }
      }
    }
    __syncthreads();
    dupe_data_size = warp_reduce(temp_storage.full[t / 32]).Sum(dupe_data_size);
    if (!(t & 0x1f)) { s->scratch_red[t >> 5] = dupe_data_size; }
    __syncthreads();
    if (t < 32) {
      dupe_data_size = half_warp_reduce(temp_storage.half).Sum((t < 16) ? s->scratch_red[t] : 0);
      if (!t) {
        s->frag.dict_data_size = s->frag.fragment_data_size - dupe_data_size;
        s->frag.num_dict_vals  = s->frag.non_nulls - s->total_dupes;
      }
    }
  }
  __syncthreads();
  if (t == 0) frag[blockIdx.x * num_fragments + blockIdx.y] = s->frag;
}

// blockDim {128,1,1}
__global__ void __launch_bounds__(128) gpuInitFragmentStats(statistics_group *groups,
                                                            const PageFragment *fragments,
                                                            const EncColumnDesc *col_desc,
                                                            int32_t num_fragments,
                                                            int32_t num_columns,
                                                            uint32_t fragment_size)
{
  __shared__ __align__(8) statistics_group group_g[4];

  uint32_t lane_id          = threadIdx.x & 0x1f;
  uint32_t frag_id          = blockIdx.y * 4 + (threadIdx.x >> 5);
  uint32_t column_id        = blockIdx.x;
  statistics_group *const g = &group_g[threadIdx.x >> 5];
  if (!lane_id && frag_id < num_fragments) {
    g->col       = &col_desc[column_id];
    g->start_row = fragments[column_id * num_fragments + frag_id].start_value_idx;
    g->num_rows  = fragments[column_id * num_fragments + frag_id].num_leaf_values;
  }
  __syncthreads();
  if (frag_id < num_fragments and lane_id == 0) groups[column_id * num_fragments + frag_id] = *g;
}

// blockDim {128,1,1}
__global__ void __launch_bounds__(128) gpuInitPages(EncColumnChunk *chunks,
                                                    EncPage *pages,
                                                    const EncColumnDesc *col_desc,
                                                    statistics_merge_group *page_grstats,
                                                    statistics_merge_group *chunk_grstats,
                                                    int32_t num_rowgroups,
                                                    int32_t num_columns)
{
  __shared__ __align__(8) EncColumnDesc col_g;
  __shared__ __align__(8) EncColumnChunk ck_g;
  __shared__ __align__(8) PageFragment frag_g;
  __shared__ __align__(8) EncPage page_g;
  __shared__ __align__(8) statistics_merge_group pagestats_g;

  uint32_t t = threadIdx.x;

  if (t == 0) {
    col_g = col_desc[blockIdx.x];
    ck_g  = chunks[blockIdx.y * num_columns + blockIdx.x];
  }
  __syncthreads();
  if (t < 32) {
    uint32_t fragments_in_chunk  = 0;
    uint32_t rows_in_page        = 0;
    uint32_t values_in_page      = 0;
    uint32_t leaf_values_in_page = 0;
    uint32_t page_size           = 0;
    uint32_t num_pages           = 0;
    uint32_t num_rows            = 0;
    uint32_t page_start          = 0;
    uint32_t page_offset         = ck_g.ck_stat_size;
    uint32_t num_dict_entries    = 0;
    uint32_t comp_page_offset    = ck_g.ck_stat_size;
    uint32_t cur_row             = ck_g.start_row;
    uint32_t ck_max_stats_len    = 0;
    uint32_t max_stats_len       = 0;

    if (!t) {
      pagestats_g.col         = &col_desc[blockIdx.x];
      pagestats_g.start_chunk = ck_g.first_fragment;
      pagestats_g.num_chunks  = 0;
    }
    if (ck_g.has_dictionary) {
      if (!t) {
        page_g.page_data       = ck_g.uncompressed_bfr + page_offset;
        page_g.compressed_data = ck_g.compressed_bfr + comp_page_offset;
        page_g.num_fragments   = 0;
        page_g.page_type       = PageType::DICTIONARY_PAGE;
        page_g.dict_bits_plus1 = 0;
        page_g.chunk_id        = blockIdx.y * num_columns + blockIdx.x;
        page_g.hdr_size        = 0;
        page_g.max_hdr_size    = 32;
        page_g.max_data_size   = ck_g.dictionary_size;
        page_g.start_row       = cur_row;
        page_g.num_rows        = ck_g.total_dict_entries;
        page_g.num_leaf_values = ck_g.total_dict_entries;
        page_g.num_values      = ck_g.total_dict_entries;
        page_offset += page_g.max_hdr_size + page_g.max_data_size;
        comp_page_offset += page_g.max_hdr_size + GetMaxCompressedBfrSize(page_g.max_data_size);
      }
      __syncwarp();
      if (t == 0) {
        if (pages) pages[ck_g.first_page] = page_g;
        if (page_grstats) page_grstats[ck_g.first_page] = pagestats_g;
      }
      num_pages = 1;
    }
    __syncwarp();
    // This loop goes over one page fragment at a time and adds it to page.
    // When page size crosses a particular limit, then it moves on to the next page and then next
    // page fragment gets added to that one.

    // This doesn't actually deal with data. It's agnostic. It only cares about number of rows and
    // page size.
    do {
      uint32_t fragment_data_size, max_page_size, minmax_len = 0;
      __syncwarp();
      if (num_rows < ck_g.num_rows) {
        if (t == 0) { frag_g = ck_g.fragments[fragments_in_chunk]; }
        if (!t && ck_g.stats && col_g.stats_dtype == dtype_string) {
          minmax_len = max(ck_g.stats[fragments_in_chunk].min_value.str_val.length,
                           ck_g.stats[fragments_in_chunk].max_value.str_val.length);
        }
      } else if (!t) {
        frag_g.fragment_data_size = 0;
        frag_g.num_rows           = 0;
      }
      __syncwarp();
      if (ck_g.has_dictionary && fragments_in_chunk < ck_g.num_dict_fragments) {
        fragment_data_size =
          frag_g.num_leaf_values * 2;  // Assume worst-case of 2-bytes per dictionary index
      } else {
        fragment_data_size = frag_g.fragment_data_size;
      }
      // TODO (dm): this convoluted logic to limit page size needs refactoring
      max_page_size = (values_in_page * 2 >= ck_g.num_values)
                        ? 256 * 1024
                        : (values_in_page * 3 >= ck_g.num_values) ? 384 * 1024 : 512 * 1024;
      if (num_rows >= ck_g.num_rows ||
          (values_in_page > 0 &&
           (page_size + fragment_data_size > max_page_size ||
            (ck_g.has_dictionary && fragments_in_chunk == ck_g.num_dict_fragments)))) {
        uint32_t dict_bits_plus1;

        if (ck_g.has_dictionary && page_start < ck_g.num_dict_fragments) {
          uint32_t dict_bits;
          if (num_dict_entries <= 2) {
            dict_bits = 1;
          } else if (num_dict_entries <= 4) {
            dict_bits = 2;
          } else if (num_dict_entries <= 16) {
            dict_bits = 4;
          } else if (num_dict_entries <= 256) {
            dict_bits = 8;
          } else if (num_dict_entries <= 4096) {
            dict_bits = 12;
          } else {
            dict_bits = 16;
          }
          page_size       = 1 + 5 + ((values_in_page * dict_bits + 7) >> 3) + (values_in_page >> 8);
          dict_bits_plus1 = dict_bits + 1;
        } else {
          dict_bits_plus1 = 0;
        }
        if (!t) {
          page_g.num_fragments   = fragments_in_chunk - page_start;
          page_g.chunk_id        = blockIdx.y * num_columns + blockIdx.x;
          page_g.page_type       = PageType::DATA_PAGE;
          page_g.dict_bits_plus1 = dict_bits_plus1;
          page_g.hdr_size        = 0;
          page_g.max_hdr_size    = 32;  // Max size excluding statistics
          if (ck_g.stats) {
            uint32_t stats_hdr_len = 16;
            if (col_g.stats_dtype == dtype_string) {
              stats_hdr_len += 5 * 3 + 2 * max_stats_len;
            } else {
              stats_hdr_len += ((col_g.stats_dtype >= dtype_int64) ? 10 : 5) * 3;
            }
            page_g.max_hdr_size += stats_hdr_len;
          }
          page_g.page_data        = ck_g.uncompressed_bfr + page_offset;
          page_g.compressed_data  = ck_g.compressed_bfr + comp_page_offset;
          page_g.start_row        = cur_row;
          page_g.num_rows         = rows_in_page;
          page_g.num_leaf_values  = leaf_values_in_page;
          page_g.num_values       = values_in_page;
          uint32_t def_level_bits = col_g.level_bits & 0xf;
          uint32_t rep_level_bits = col_g.level_bits >> 4;
          // Run length = 4, max(rle/bitpack header) = 5, add one byte per 256 values for overhead
          // TODO (dm): Improve readability of these calculations.
          uint32_t def_level_size =
            (def_level_bits != 0)
              ? 4 + 5 + ((def_level_bits * page_g.num_values + 7) >> 3) + (page_g.num_values >> 8)
              : 0;
          uint32_t rep_level_size =
            (rep_level_bits != 0)
              ? 4 + 5 + ((rep_level_bits * page_g.num_values + 7) >> 3) + (page_g.num_values >> 8)
              : 0;
          page_g.max_data_size = page_size + def_level_size + rep_level_size;

          pagestats_g.start_chunk = ck_g.first_fragment + page_start;
          pagestats_g.num_chunks  = page_g.num_fragments;
          page_offset += page_g.max_hdr_size + page_g.max_data_size;
          comp_page_offset += page_g.max_hdr_size + GetMaxCompressedBfrSize(page_g.max_data_size);
          cur_row += rows_in_page;
          ck_max_stats_len = max(ck_max_stats_len, max_stats_len);
        }
        __syncwarp();
        if (t == 0) {
          if (pages) { pages[ck_g.first_page + num_pages] = page_g; }

          if (page_grstats) { page_grstats[ck_g.first_page + num_pages] = pagestats_g; }
        }

        num_pages++;
        page_size           = 0;
        rows_in_page        = 0;
        values_in_page      = 0;
        leaf_values_in_page = 0;
        page_start          = fragments_in_chunk;
        max_stats_len       = 0;
      }
      max_stats_len = max(max_stats_len, minmax_len);
      num_dict_entries += frag_g.num_dict_vals;
      page_size += fragment_data_size;
      rows_in_page += frag_g.num_rows;
      values_in_page += frag_g.num_values;
      leaf_values_in_page += frag_g.num_leaf_values;
      num_rows += frag_g.num_rows;
      fragments_in_chunk++;
    } while (frag_g.num_rows != 0);
    __syncwarp();
    if (!t) {
      if (ck_g.ck_stat_size == 0 && ck_g.stats) {
        uint32_t ck_stat_size = 48 + 2 * ck_max_stats_len;
        page_offset += ck_stat_size;
        comp_page_offset += ck_stat_size;
        ck_g.ck_stat_size = ck_stat_size;
      }
      ck_g.num_pages          = num_pages;
      ck_g.bfr_size           = page_offset;
      ck_g.compressed_size    = comp_page_offset;
      pagestats_g.start_chunk = ck_g.first_page + ck_g.has_dictionary;  // Exclude dictionary
      pagestats_g.num_chunks  = num_pages - ck_g.has_dictionary;
    }
  }
  __syncthreads();
  if (t == 0) {
    chunks[blockIdx.y * num_columns + blockIdx.x] = ck_g;
    if (chunk_grstats) chunk_grstats[blockIdx.y * num_columns + blockIdx.x] = pagestats_g;
  }
}

/**
 * @brief Mask table representing how many consecutive repeats are needed to code a repeat run
 *[nbits-1]
 */
static __device__ __constant__ uint32_t kRleRunMask[16] = {
  0x00ffffff, 0x0fff, 0x00ff, 0x3f, 0x0f, 0x0f, 0x7, 0x7, 0x3, 0x3, 0x3, 0x3, 0x1, 0x1, 0x1, 0x1};

/**
 * @brief Variable-length encode an integer
 */
inline __device__ uint8_t *VlqEncode(uint8_t *p, uint32_t v)
{
  while (v > 0x7f) {
    *p++ = (v | 0x80);
    v >>= 7;
  }
  *p++ = v;
  return p;
}

/**
 * @brief Pack literal values in output bitstream (1,2,4,8,12 or 16 bits per value)
 */
inline __device__ void PackLiterals(
  uint8_t *dst, uint32_t v, uint32_t count, uint32_t w, uint32_t t)
{
  if (w == 1 || w == 2 || w == 4 || w == 8 || w == 12 || w == 16) {
    if (t <= (count | 0x1f)) {
      if (w == 1 || w == 2 || w == 4) {
        uint32_t mask = 0;
        if (w == 1) {
          v |= shuffle_xor(v, 1) << 1;
          v |= shuffle_xor(v, 2) << 2;
          v |= shuffle_xor(v, 4) << 4;
          mask = 0x7;
        } else if (w == 2) {
          v |= shuffle_xor(v, 1) << 2;
          v |= shuffle_xor(v, 2) << 4;
          mask = 0x3;
        } else if (w == 4) {
          v |= shuffle_xor(v, 1) << 4;
          mask = 0x1;
        }
        if (t < count && mask && !(t & mask)) { dst[(t * w) >> 3] = v; }
        return;
      } else if (w == 8) {
        if (t < count) { dst[t] = v; }
        return;
      } else if (w == 12) {
        v |= shuffle_xor(v, 1) << 12;
        if (t < count && !(t & 1)) {
          dst[(t >> 1) * 3 + 0] = v;
          dst[(t >> 1) * 3 + 1] = v >> 8;
          dst[(t >> 1) * 3 + 2] = v >> 16;
        }
        return;
      } else if (w == 16) {
        if (t < count) {
          dst[t * 2 + 0] = v;
          dst[t * 2 + 1] = v >> 8;
        }
        return;
      }
    } else {
      return;
    }
  } else {
    // Scratch space to temporarily write to. Needed because we will use atomics to write 32 bit
    // words but the destination mem may not be a multiple of 4 bytes.
    // TODO (dm): This assumes blockdim = 128 and max bits per value = 16. Reduce magic numbers.
    __shared__ uint32_t scratch[64];
    if (t < 64) { scratch[t] = 0; }
    __syncthreads();

    if (t <= count) {
      uint64_t v64 = v;
      v64 <<= (t * w) & 0x1f;

      // Copy 64 bit word into two 32 bit words while following C++ strict aliasing rules.
      uint32_t v32[2];
      memcpy(&v32, &v64, sizeof(uint64_t));

      // Atomically write result to scratch
      if (v32[0]) { atomicOr(scratch + ((t * w) >> 5), v32[0]); }
      if (v32[1]) { atomicOr(scratch + ((t * w) >> 5) + 1, v32[1]); }
    }
    __syncthreads();

    // Copy scratch data to final destination
    auto available_bytes = (count * w + 7) / 8;

    auto scratch_bytes = reinterpret_cast<char *>(&scratch[0]);
    if (t < available_bytes) { dst[t] = scratch_bytes[t]; }
    if (t + 128 < available_bytes) { dst[t + 128] = scratch_bytes[t + 128]; }
    __syncthreads();
  }
}

/**
 * @brief RLE encoder
 *
 * @param[in,out] s Page encode state
 * @param[in] numvals Total count of input values
 * @param[in] nbits number of bits per symbol (1..16)
 * @param[in] flush nonzero if last batch in block
 * @param[in] t thread id (0..127)
 */
static __device__ void RleEncode(
  page_enc_state_s *s, uint32_t numvals, uint32_t nbits, uint32_t flush, uint32_t t)
{
  uint32_t rle_pos = s->rle_pos;
  uint32_t rle_run = s->rle_run;

  while (rle_pos < numvals || (flush && rle_run)) {
    uint32_t pos = rle_pos + t;
    if (rle_run > 0 && !(rle_run & 1)) {
      // Currently in a long repeat run
      uint32_t mask = ballot(pos < numvals && s->vals[pos & (rle_buffer_size - 1)] == s->run_val);
      uint32_t rle_rpt_count, max_rpt_count;
      if (!(t & 0x1f)) { s->rpt_map[t >> 5] = mask; }
      __syncthreads();
      if (t < 32) {
        uint32_t c32 = ballot(t >= 4 || s->rpt_map[t] != 0xffffffffu);
        if (!t) {
          uint32_t last_idx = __ffs(c32) - 1;
          s->rle_rpt_count =
            last_idx * 32 + ((last_idx < 4) ? __ffs(~s->rpt_map[last_idx]) - 1 : 0);
        }
      }
      __syncthreads();
      max_rpt_count = min(numvals - rle_pos, 128);
      rle_rpt_count = s->rle_rpt_count;
      rle_run += rle_rpt_count << 1;
      rle_pos += rle_rpt_count;
      if (rle_rpt_count < max_rpt_count || (flush && rle_pos == numvals)) {
        if (t == 0) {
          uint32_t const run_val = s->run_val;
          uint8_t *dst           = VlqEncode(s->rle_out, rle_run);
          *dst++                 = run_val;
          if (nbits > 8) { *dst++ = run_val >> 8; }
          s->rle_out = dst;
        }
        rle_run = 0;
      }
    } else {
      // New run or in a literal run
      uint32_t v0      = s->vals[pos & (rle_buffer_size - 1)];
      uint32_t v1      = s->vals[(pos + 1) & (rle_buffer_size - 1)];
      uint32_t mask    = ballot(pos + 1 < numvals && v0 == v1);
      uint32_t maxvals = min(numvals - rle_pos, 128);
      uint32_t rle_lit_count, rle_rpt_count;
      if (!(t & 0x1f)) { s->rpt_map[t >> 5] = mask; }
      __syncthreads();
      if (t < 32) {
        // Repeat run can only start on a multiple of 8 values
        uint32_t idx8        = (t * 8) >> 5;
        uint32_t pos8        = (t * 8) & 0x1f;
        uint32_t m0          = (idx8 < 4) ? s->rpt_map[idx8] : 0;
        uint32_t m1          = (idx8 < 3) ? s->rpt_map[idx8 + 1] : 0;
        uint32_t needed_mask = kRleRunMask[nbits - 1];
        mask                 = ballot((__funnelshift_r(m0, m1, pos8) & needed_mask) == needed_mask);
        if (!t) {
          uint32_t rle_run_start = (mask != 0) ? min((__ffs(mask) - 1) * 8, maxvals) : maxvals;
          uint32_t rpt_len       = 0;
          if (rle_run_start < maxvals) {
            uint32_t idx_cur = rle_run_start >> 5;
            uint32_t idx_ofs = rle_run_start & 0x1f;
            while (idx_cur < 4) {
              m0   = (idx_cur < 4) ? s->rpt_map[idx_cur] : 0;
              m1   = (idx_cur < 3) ? s->rpt_map[idx_cur + 1] : 0;
              mask = ~__funnelshift_r(m0, m1, idx_ofs);
              if (mask != 0) {
                rpt_len += __ffs(mask) - 1;
                break;
              }
              rpt_len += 32;
              idx_cur++;
            }
          }
          s->rle_lit_count = rle_run_start;
          s->rle_rpt_count = min(rpt_len, maxvals - rle_run_start);
        }
      }
      __syncthreads();
      rle_lit_count = s->rle_lit_count;
      rle_rpt_count = s->rle_rpt_count;
      if (rle_lit_count != 0 || (rle_run != 0 && rle_rpt_count != 0)) {
        uint32_t lit_div8;
        bool need_more_data = false;
        if (!flush && rle_pos + rle_lit_count == numvals) {
          // Wait for more data
          rle_lit_count -= min(rle_lit_count, 24);
          need_more_data = true;
        }
        if (rle_lit_count != 0) {
          lit_div8 = (rle_lit_count + ((flush && rle_pos + rle_lit_count == numvals) ? 7 : 0)) >> 3;
          if (rle_run + lit_div8 * 2 > 0x7f) {
            lit_div8      = 0x3f - (rle_run >> 1);  // Limit to fixed 1-byte header (504 literals)
            rle_rpt_count = 0;                      // Defer repeat run
          }
          if (lit_div8 != 0) {
            uint8_t *dst = s->rle_out + 1 + (rle_run >> 1) * nbits;
            PackLiterals(dst, (rle_pos + t < numvals) ? v0 : 0, lit_div8 * 8, nbits, t);
            rle_run = (rle_run + lit_div8 * 2) | 1;
            rle_pos = min(rle_pos + lit_div8 * 8, numvals);
          }
        }
        if (rle_run >= ((rle_rpt_count != 0 || (flush && rle_pos == numvals)) ? 0x03 : 0x7f)) {
          __syncthreads();
          // Complete literal run
          if (!t) {
            uint8_t *dst = s->rle_out;
            dst[0]       = rle_run;  // At most 0x7f
            dst += 1 + nbits * (rle_run >> 1);
            s->rle_out = dst;
          }
          rle_run = 0;
        }
        if (need_more_data) { break; }
      }
      // Start a repeat run
      if (rle_rpt_count != 0) {
        if (t == s->rle_lit_count) { s->run_val = v0; }
        rle_run = rle_rpt_count * 2;
        rle_pos += rle_rpt_count;
        if (rle_pos + 1 == numvals && !flush) { break; }
      }
    }
    __syncthreads();
  }
  __syncthreads();
  if (!t) {
    s->rle_run     = rle_run;
    s->rle_pos     = rle_pos;
    s->rle_numvals = numvals;
  }
}

/**
 * @brief PLAIN bool encoder
 *
 * @param[in,out] s Page encode state
 * @param[in] numvals Total count of input values
 * @param[in] flush nonzero if last batch in block
 * @param[in] t thread id (0..127)
 */
static __device__ void PlainBoolEncode(page_enc_state_s *s,
                                       uint32_t numvals,
                                       uint32_t flush,
                                       uint32_t t)
{
  uint32_t rle_pos = s->rle_pos;
  uint8_t *dst     = s->rle_out;

  while (rle_pos < numvals) {
    uint32_t pos    = rle_pos + t;
    uint32_t v      = (pos < numvals) ? s->vals[pos & (rle_buffer_size - 1)] : 0;
    uint32_t n      = min(numvals - rle_pos, 128);
    uint32_t nbytes = (n + ((flush) ? 7 : 0)) >> 3;
    if (!nbytes) { break; }
    v |= shuffle_xor(v, 1) << 1;
    v |= shuffle_xor(v, 2) << 2;
    v |= shuffle_xor(v, 4) << 4;
    if (t < n && !(t & 7)) { dst[t >> 3] = v; }
    rle_pos = min(rle_pos + nbytes * 8, numvals);
    dst += nbytes;
  }
  __syncthreads();
  if (!t) {
    s->rle_pos     = rle_pos;
    s->rle_numvals = numvals;
    s->rle_out     = dst;
  }
}

constexpr auto julian_calendar_epoch_diff()
{
  using namespace cuda::std::chrono;
  using namespace cuda::std::chrono_literals;
  return sys_days{January / 1 / 1970} - (sys_days{November / 24 / -4713} + 12h);
}

/**
 * @brief Converts a sys_time<nanoseconds> into a pair with nanoseconds since midnight and number of
 * Julian days. Does not deal with time zones. Used by INT96 code.
 *
 * @param ns number of nanoseconds since epoch
 * @return std::pair<nanoseconds,days> where nanoseconds is the number of nanoseconds
 * elapsed in the day and days is the number of days from Julian epoch.
 */
static __device__ std::pair<cuda::std::chrono::nanoseconds, cuda::std::chrono::days>
convert_nanoseconds(cuda::std::chrono::sys_time<cuda::std::chrono::nanoseconds> const ns)
{
  using namespace cuda::std::chrono;
  auto const nanosecond_ticks = ns.time_since_epoch();
  auto const gregorian_days   = floor<days>(nanosecond_ticks);
  auto const julian_days      = gregorian_days + ceil<days>(julian_calendar_epoch_diff());

  auto const last_day_ticks = nanosecond_ticks - duration_cast<nanoseconds>(gregorian_days);
  return {last_day_ticks, julian_days};
}

// blockDim(128, 1, 1)
__global__ void __launch_bounds__(128, 8) gpuEncodePages(EncPage *pages,
                                                         const EncColumnChunk *chunks,
                                                         gpu_inflate_input_s *comp_in,
                                                         gpu_inflate_status_s *comp_out,
                                                         uint32_t start_page)
{
  __shared__ __align__(8) page_enc_state_s state_g;

  page_enc_state_s *const s = &state_g;
  uint32_t t                = threadIdx.x;
  uint32_t dtype, dtype_len_in, dtype_len_out;
  int32_t dict_bits;

  if (t == 0) {
    s->page = pages[start_page + blockIdx.x];
    s->ck   = chunks[s->page.chunk_id];
    s->col  = *s->ck.col_desc;
    s->cur  = s->page.page_data + s->page.max_hdr_size;
  }
  __syncthreads();

  // Encode Repetition and Definition levels
  if (s->page.page_type != PageType::DICTIONARY_PAGE && s->col.level_bits != 0 &&
      s->col.parent_column == nullptr) {
    // Calculate definition levels from validity
    uint32_t def_lvl_bits = s->col.level_bits & 0xf;
    if (def_lvl_bits != 0) {
      if (!t) {
        s->rle_run     = 0;
        s->rle_pos     = 0;
        s->rle_numvals = 0;
        s->rle_out     = s->cur + 4;
      }
      __syncthreads();
      while (s->rle_numvals < s->page.num_rows) {
        uint32_t rle_numvals = s->rle_numvals;
        uint32_t nrows       = min(s->page.num_rows - rle_numvals, 128);
        uint32_t row         = s->page.start_row + rle_numvals + t;
        // Definition level encodes validity. Checks the valid map and if it is valid, then sets the
        // def_lvl accordingly and sets it in s->vals which is then given to RleEncode to encode
        uint32_t def_lvl =
          (rle_numvals + t < s->page.num_rows && row < s->col.num_rows) ?
            s->col.leaf_column->is_valid(row)
            : 0;
        s->vals[(rle_numvals + t) & (rle_buffer_size - 1)] = def_lvl;
        __syncthreads();
        rle_numvals += nrows;
        RleEncode(s, rle_numvals, def_lvl_bits, (rle_numvals == s->page.num_rows), t);
        __syncthreads();
      }
      if (t < 32) {
        uint8_t *cur     = s->cur;
        uint8_t *rle_out = s->rle_out;
        if (t < 4) {
          uint32_t rle_bytes = (uint32_t)(rle_out - cur) - 4;
          cur[t]             = rle_bytes >> (t * 8);
        }
        __syncwarp();
        if (t == 0) { s->cur = rle_out; }
      }
    }
  } else if (s->page.page_type != PageType::DICTIONARY_PAGE && s->col.nesting_levels > 0) {
    auto encode_levels = [&](uint8_t const *lvl_val_data, uint32_t nbits) {
      // For list types, the repetition and definition levels are pre-calculated. We just need to
      // encode and write them now.
      if (!t) {
        s->rle_run     = 0;
        s->rle_pos     = 0;
        s->rle_numvals = 0;
        s->rle_out     = s->cur + 4;
      }
      __syncthreads();
      size_type page_first_val_idx = s->col.level_offsets[s->page.start_row];
      size_type col_last_val_idx   = s->col.level_offsets[s->col.num_rows];
      while (s->rle_numvals < s->page.num_values) {
        uint32_t rle_numvals = s->rle_numvals;
        uint32_t nvals       = min(s->page.num_values - rle_numvals, 128);
        uint32_t idx         = page_first_val_idx + rle_numvals + t;
        uint32_t lvl_val =
          (rle_numvals + t < s->page.num_values && idx < col_last_val_idx) ? lvl_val_data[idx] : 0;
        s->vals[(rle_numvals + t) & (rle_buffer_size - 1)] = lvl_val;
        __syncthreads();
        rle_numvals += nvals;
        RleEncode(s, rle_numvals, nbits, (rle_numvals == s->page.num_values), t);
        __syncthreads();
      }
      if (t < 32) {
        uint8_t *cur     = s->cur;
        uint8_t *rle_out = s->rle_out;
        if (t < 4) {
          uint32_t rle_bytes = (uint32_t)(rle_out - cur) - 4;
          cur[t]             = rle_bytes >> (t * 8);
        }
        __syncwarp();
        if (t == 0) { s->cur = rle_out; }
      }
    };
    encode_levels(s->col.rep_values, s->col.level_bits >> 4);
    __syncthreads();
    encode_levels(s->col.def_values, s->col.level_bits & 0xf);
  }
  // Encode data values
  __syncthreads();
  dtype = s->col.physical_type;
  dtype_len_out =
    (dtype == INT96) ? 12 : (dtype == INT64 || dtype == DOUBLE) ? 8 : (dtype == BOOLEAN) ? 1 : 4;
  if (dtype == INT32) {
    dtype_len_in = GetDtypeLogicalLen(s->col.converted_type);
  } else if (dtype == INT96) {
    dtype_len_in = 8;
  } else {
    dtype_len_in = (dtype == BYTE_ARRAY) ? sizeof(nvstrdesc_s) : dtype_len_out;
  }
  dict_bits = (dtype == BOOLEAN) ? 1 : (s->page.dict_bits_plus1 - 1);
  if (t == 0) {
    uint8_t *dst   = s->cur;
    s->rle_run     = 0;
    s->rle_pos     = 0;
    s->rle_numvals = 0;
    s->rle_out     = dst;
    if (dict_bits >= 0 && dtype != BOOLEAN) {
      dst[0]     = dict_bits;
      s->rle_out = dst + 1;
    }
    s->page_start_val = s->page.start_row;
#if 0// remove
    for (size_type i = 0; i < s->col.nesting_levels; i++) {
      s->page_start_val = s->col.nesting_offsets[i][s->page_start_val];
    }
#else
    {
      auto col = *(s->col.parent_column);
      while (col.type().id() == type_id::LIST) {
<<<<<<< HEAD
        lists_column_device_view list_col(col);
        s->page_start_val = list_col.offsets().element<size_type>(s->page_start_val);
        col = list_col.child();
=======
        s->page_start_val = col.child(lists_column_view::offsets_column_index).element<size_type>(s->page_start_val);
        col = col.child(lists_column_view::child_column_index);
>>>>>>> 9aba2b50
      }
    }
#endif
  }
  __syncthreads();
  for (uint32_t cur_val_idx = 0; cur_val_idx < s->page.num_leaf_values;) {
    uint32_t nvals   = min(s->page.num_leaf_values - cur_val_idx, 128);
    uint32_t val_idx = s->page_start_val + cur_val_idx + t;
    uint32_t is_valid, warp_valids, len, pos;

    if (s->page.page_type == PageType::DICTIONARY_PAGE) {
      is_valid = (cur_val_idx + t < s->page.num_leaf_values);
      val_idx  = (is_valid) ? s->col.dict_data[val_idx] : val_idx;
    } else {
      is_valid =
        (val_idx < s->col.num_values && cur_val_idx + t < s->page.num_leaf_values) ?
          s->col.leaf_column->is_valid(val_idx)
          : 0;
    }
    warp_valids = ballot(is_valid);
    cur_val_idx += nvals;
    if (dict_bits >= 0) {
      // Dictionary encoding
      if (dict_bits > 0) {
        uint32_t rle_numvals;

        pos = __popc(warp_valids & ((1 << (t & 0x1f)) - 1));
        if (!(t & 0x1f)) { s->scratch_red[t >> 5] = __popc(warp_valids); }
        __syncthreads();
        if (t < 32) { s->scratch_red[t] = WarpReducePos4((t < 4) ? s->scratch_red[t] : 0, t); }
        __syncthreads();
        pos         = pos + ((t >= 32) ? s->scratch_red[(t - 32) >> 5] : 0);
        rle_numvals = s->rle_numvals;
        if (is_valid) {
          uint32_t v;
          if (dtype == BOOLEAN) {
            v = s->col.leaf_column->element<uint8_t>(val_idx);
          } else {
            v = s->col.dict_index[val_idx];
          }
          s->vals[(rle_numvals + pos) & (rle_buffer_size - 1)] = v;
        }
        rle_numvals += s->scratch_red[3];
        __syncthreads();
        if ((!enable_bool_rle) && (dtype == BOOLEAN)) {
          PlainBoolEncode(s, rle_numvals, (cur_val_idx == s->page.num_leaf_values), t);
        } else {
          RleEncode(s, rle_numvals, dict_bits, (cur_val_idx == s->page.num_leaf_values), t);
        }
        __syncthreads();
      }
      if (t == 0) { s->cur = s->rle_out; }
      __syncthreads();
    } else {
      // Non-dictionary encoding
      uint8_t *dst = s->cur;

      if (is_valid) {
        len = dtype_len_out;
        if (dtype == BYTE_ARRAY) {
          uint32_t str_length = s->col.leaf_column->element<string_view>(val_idx).length();
          len += str_length;
        }
      } else {
        len = 0;
      }
      pos = WarpReducePos32(len, t);
      if ((t & 0x1f) == 0x1f) { s->scratch_red[t >> 5] = pos; }
      __syncthreads();
      if (t < 32) { s->scratch_red[t] = WarpReducePos4((t < 4) ? s->scratch_red[t] : 0, t); }
      __syncthreads();
      if (t == 0) { s->cur = dst + s->scratch_red[3]; }
      pos = pos + ((t >= 32) ? s->scratch_red[(t - 32) >> 5] : 0) - len;
      if (is_valid) {
        switch (dtype) {
          case INT32:
          case FLOAT: {
            int32_t v;
            if (dtype_len_in == 4)
              v = s->col.leaf_column->element<int32_t>(val_idx);
            else if (dtype_len_in == 2)
              v = s->col.leaf_column->element<int16_t>(val_idx);
            else
              v = s->col.leaf_column->element<int8_t>(val_idx);
            dst[pos + 0] = v;
            dst[pos + 1] = v >> 8;
            dst[pos + 2] = v >> 16;
            dst[pos + 3] = v >> 24;
          } break;
          case INT64: {
            int64_t v = s->col.leaf_column->element<int64_t>(val_idx);
            int32_t ts_scale = s->col.ts_scale;
            if (ts_scale != 0) {
              if (ts_scale < 0) {
                v /= -ts_scale;
              } else {
                v *= ts_scale;
              }
            }
            dst[pos + 0] = v;
            dst[pos + 1] = v >> 8;
            dst[pos + 2] = v >> 16;
            dst[pos + 3] = v >> 24;
            dst[pos + 4] = v >> 32;
            dst[pos + 5] = v >> 40;
            dst[pos + 6] = v >> 48;
            dst[pos + 7] = v >> 56;
          } break;
          case INT96: {
            int64_t v = s->col.leaf_column->element<int64_t>(val_idx);
            int32_t ts_scale = s->col.ts_scale;
            if (ts_scale != 0) {
              if (ts_scale < 0) {
                v /= -ts_scale;
              } else {
                v *= ts_scale;
              }
            }

            auto const ret = convert_nanoseconds([&]() {
              using namespace cuda::std::chrono;

              switch (s->col.converted_type) {
                case TIMESTAMP_MILLIS: {
                  return sys_time<nanoseconds>{milliseconds{v}};
                } break;
                case TIMESTAMP_MICROS: {
                  return sys_time<nanoseconds>{microseconds{v}};
                } break;
              }
              return sys_time<nanoseconds>{microseconds{0}};
            }());

            // the 12 bytes of fixed length data.
            v             = ret.first.count();
            dst[pos + 0]  = v;
            dst[pos + 1]  = v >> 8;
            dst[pos + 2]  = v >> 16;
            dst[pos + 3]  = v >> 24;
            dst[pos + 4]  = v >> 32;
            dst[pos + 5]  = v >> 40;
            dst[pos + 6]  = v >> 48;
            dst[pos + 7]  = v >> 56;
            uint32_t w    = ret.second.count();
            dst[pos + 8]  = w;
            dst[pos + 9]  = w >> 8;
            dst[pos + 10] = w >> 16;
            dst[pos + 11] = w >> 24;
          } break;

          case DOUBLE: {
            auto v = s->col.leaf_column->element<double>(val_idx);
            memcpy(dst + pos, &v, 8);
          } break;
          case BYTE_ARRAY: {
            auto str = s->col.leaf_column->element<string_view>(val_idx);
            uint32_t v           = len - 4;  // string length
            dst[pos + 0]         = v;
            dst[pos + 1]         = v >> 8;
            dst[pos + 2]         = v >> 16;
            dst[pos + 3]         = v >> 24;
            if (v != 0) memcpy(dst + pos + 4, str.data(), v);
          } break;
        }
      }
      __syncthreads();
    }
  }
  if (t == 0) {
    uint8_t *base                = s->page.page_data + s->page.max_hdr_size;
    uint32_t actual_data_size    = static_cast<uint32_t>(s->cur - base);
    uint32_t compressed_bfr_size = GetMaxCompressedBfrSize(actual_data_size);
    s->page.max_data_size        = actual_data_size;
    s->comp_in.srcDevice         = base;
    s->comp_in.srcSize           = actual_data_size;
    s->comp_in.dstDevice         = s->page.compressed_data + s->page.max_hdr_size;
    s->comp_in.dstSize           = compressed_bfr_size;
    s->comp_out.bytes_written    = 0;
    s->comp_out.status           = ~0;
    s->comp_out.reserved         = 0;
  }
  __syncthreads();
  if (t == 0) {
    pages[start_page + blockIdx.x] = s->page;
    if (comp_in) comp_in[blockIdx.x] = s->comp_in;
    if (comp_out) comp_out[blockIdx.x] = s->comp_out;
  }
}

// blockDim(128, 1, 1)
__global__ void __launch_bounds__(128) gpuDecideCompression(EncColumnChunk *chunks,
                                                            const EncPage *pages,
                                                            const gpu_inflate_status_s *comp_out,
                                                            uint32_t start_page)
{
  __shared__ __align__(8) EncColumnChunk ck_g;
  __shared__ __align__(4) unsigned int error_count;
  using warp_reduce = cub::WarpReduce<uint32_t>;
  __shared__ typename warp_reduce::TempStorage temp_storage[2];

  uint32_t t                      = threadIdx.x;
  uint32_t uncompressed_data_size = 0;
  uint32_t compressed_data_size   = 0;
  uint32_t first_page, num_pages;

  if (t == 0) {
    ck_g = chunks[blockIdx.x];
    atomicAnd(&error_count, 0);
  }
  __syncthreads();
  if (t < 32) {
    first_page = ck_g.first_page;
    num_pages  = ck_g.num_pages;
    for (uint32_t page = t; page < num_pages; page += 32) {
      uint32_t page_data_size = pages[first_page + page].max_data_size;
      uint32_t comp_idx       = first_page + page - start_page;
      uncompressed_data_size += page_data_size;
      if (comp_out) {
        compressed_data_size += (uint32_t)comp_out[comp_idx].bytes_written;
        if (comp_out[comp_idx].status != 0) { atomicAdd(&error_count, 1); }
      }
    }
    uncompressed_data_size = warp_reduce(temp_storage[0]).Sum(uncompressed_data_size);
    compressed_data_size   = warp_reduce(temp_storage[1]).Sum(compressed_data_size);
  }
  __syncthreads();
  if (t == 0) {
    bool is_compressed;
    if (comp_out) {
      uint32_t compression_error = atomicAdd(&error_count, 0);
      is_compressed = (!compression_error && compressed_data_size < uncompressed_data_size);
    } else {
      is_compressed = false;
    }
    chunks[blockIdx.x].is_compressed = is_compressed;
    chunks[blockIdx.x].bfr_size      = uncompressed_data_size;
    chunks[blockIdx.x].compressed_size =
      (is_compressed) ? compressed_data_size : uncompressed_data_size;
  }
}

/**
 * Minimal thrift compact protocol support
 */
inline __device__ uint8_t *cpw_put_uint32(uint8_t *p, uint32_t v)
{
  while (v > 0x7f) {
    *p++ = v | 0x80;
    v >>= 7;
  }
  *p++ = v;
  return p;
}

inline __device__ uint8_t *cpw_put_uint64(uint8_t *p, uint64_t v)
{
  while (v > 0x7f) {
    *p++ = v | 0x80;
    v >>= 7;
  }
  *p++ = v;
  return p;
}

inline __device__ uint8_t *cpw_put_int32(uint8_t *p, int32_t v)
{
  int32_t s = (v < 0);
  return cpw_put_uint32(p, (v ^ -s) * 2 + s);
}

inline __device__ uint8_t *cpw_put_int64(uint8_t *p, int64_t v)
{
  int64_t s = (v < 0);
  return cpw_put_uint64(p, (v ^ -s) * 2 + s);
}

inline __device__ uint8_t *cpw_put_fldh(uint8_t *p, int f, int cur, int t)
{
  if (f > cur && f <= cur + 15) {
    *p++ = ((f - cur) << 4) | t;
    return p;
  } else {
    *p++ = t;
    return cpw_put_int32(p, f);
  }
}

class header_encoder {
  uint8_t *current_header_ptr;
  int current_field_index;

 public:
  inline __device__ header_encoder(uint8_t *header_start)
    : current_header_ptr(header_start), current_field_index(0)
  {
  }

  inline __device__ void field_struct_begin(int field)
  {
    current_header_ptr =
      cpw_put_fldh(current_header_ptr, field, current_field_index, ST_FLD_STRUCT);
    current_field_index = 0;
  }

  inline __device__ void field_struct_end(int field)
  {
    *current_header_ptr++ = 0;
    current_field_index   = field;
  }

  template <typename T>
  inline __device__ void field_int32(int field, T value)
  {
    current_header_ptr  = cpw_put_fldh(current_header_ptr, field, current_field_index, ST_FLD_I32);
    current_header_ptr  = cpw_put_int32(current_header_ptr, static_cast<int32_t>(value));
    current_field_index = field;
  }

  template <typename T>
  inline __device__ void field_int64(int field, T value)
  {
    current_header_ptr  = cpw_put_fldh(current_header_ptr, field, current_field_index, ST_FLD_I64);
    current_header_ptr  = cpw_put_int64(current_header_ptr, static_cast<int64_t>(value));
    current_field_index = field;
  }

  inline __device__ void field_binary(int field, const void *value, uint32_t length)
  {
    current_header_ptr =
      cpw_put_fldh(current_header_ptr, field, current_field_index, ST_FLD_BINARY);
    current_header_ptr = cpw_put_uint32(current_header_ptr, length);
    memcpy(current_header_ptr, value, length);
    current_header_ptr += length;
    current_field_index = field;
  }

  inline __device__ void end(uint8_t **header_end, bool termination_flag = true)
  {
    if (termination_flag == false) { *current_header_ptr++ = 0; }
    *header_end = current_header_ptr;
  }

  inline __device__ uint8_t *get_ptr(void) { return current_header_ptr; }

  inline __device__ void set_ptr(uint8_t *ptr) { current_header_ptr = ptr; }
};

__device__ uint8_t *EncodeStatistics(uint8_t *start,
                                     const statistics_chunk *s,
                                     const EncColumnDesc *col,
                                     float *fp_scratch)
{
  uint8_t *end, dtype, dtype_len;
  dtype = col->stats_dtype;
  switch (dtype) {
    case dtype_bool: dtype_len = 1; break;
    case dtype_int8:
    case dtype_int16:
    case dtype_int32:
    case dtype_date32:
    case dtype_float32: dtype_len = 4; break;
    case dtype_int64:
    case dtype_timestamp64:
    case dtype_float64:
    case dtype_decimal64: dtype_len = 8; break;
    case dtype_decimal128: dtype_len = 16; break;
    case dtype_string:
    default: dtype_len = 0; break;
  }
  header_encoder encoder(start);
  encoder.field_int64(3, s->null_count);
  if (s->has_minmax) {
    const void *vmin, *vmax;
    uint32_t lmin, lmax;

    if (dtype == dtype_string) {
      lmin = s->min_value.str_val.length;
      vmin = s->min_value.str_val.ptr;
      lmax = s->max_value.str_val.length;
      vmax = s->max_value.str_val.ptr;
    } else {
      lmin = lmax = dtype_len;
      if (dtype == dtype_float32) {  // Convert from double to float32
        fp_scratch[0] = s->min_value.fp_val;
        fp_scratch[1] = s->max_value.fp_val;
        vmin          = &fp_scratch[0];
        vmax          = &fp_scratch[1];
      } else {
        vmin = &s->min_value;
        vmax = &s->max_value;
      }
    }
    encoder.field_binary(5, vmax, lmax);
    encoder.field_binary(6, vmin, lmin);
  }
  encoder.end(&end);
  return end;
}

// blockDim(128, 1, 1)
__global__ void __launch_bounds__(128) gpuEncodePageHeaders(EncPage *pages,
                                                            EncColumnChunk *chunks,
                                                            const gpu_inflate_status_s *comp_out,
                                                            const statistics_chunk *page_stats,
                                                            const statistics_chunk *chunk_stats,
                                                            uint32_t start_page)
{
  __shared__ __align__(8) EncColumnDesc col_g;
  __shared__ __align__(8) EncColumnChunk ck_g;
  __shared__ __align__(8) EncPage page_g;
  __shared__ __align__(8) float fp_scratch[2];

  uint32_t t = threadIdx.x;

  if (t == 0) {
    uint8_t *hdr_start, *hdr_end;
    uint32_t compressed_page_size, uncompressed_page_size;

    page_g = pages[start_page + blockIdx.x];
    ck_g   = chunks[page_g.chunk_id];
    col_g  = *ck_g.col_desc;

    if (chunk_stats && start_page + blockIdx.x == ck_g.first_page) {
      hdr_start = (ck_g.is_compressed) ? ck_g.compressed_bfr : ck_g.uncompressed_bfr;
      hdr_end   = EncodeStatistics(hdr_start, &chunk_stats[page_g.chunk_id], &col_g, fp_scratch);
      chunks[page_g.chunk_id].ck_stat_size = static_cast<uint32_t>(hdr_end - hdr_start);
    }
    uncompressed_page_size = page_g.max_data_size;
    if (ck_g.is_compressed) {
      hdr_start            = page_g.compressed_data;
      compressed_page_size = (uint32_t)comp_out[blockIdx.x].bytes_written;
      page_g.max_data_size = compressed_page_size;
    } else {
      hdr_start            = page_g.page_data;
      compressed_page_size = uncompressed_page_size;
    }
    header_encoder encoder(hdr_start);
    PageType page_type = page_g.page_type;
    // NOTE: For dictionary encoding, parquet v2 recommends using PLAIN in dictionary page and
    // RLE_DICTIONARY in data page, but parquet v1 uses PLAIN_DICTIONARY in both dictionary and
    // data pages (actual encoding is identical).
    Encoding encoding;
    if (enable_bool_rle) {
      encoding = (col_g.physical_type != BOOLEAN)
                   ? (page_type == PageType::DICTIONARY_PAGE || page_g.dict_bits_plus1 != 0)
                       ? Encoding::PLAIN_DICTIONARY
                       : Encoding::PLAIN
                   : Encoding::RLE;
    } else {
      encoding = (page_type == PageType::DICTIONARY_PAGE || page_g.dict_bits_plus1 != 0)
                   ? Encoding::PLAIN_DICTIONARY
                   : Encoding::PLAIN;
    }
    encoder.field_int32(1, page_type);
    encoder.field_int32(2, uncompressed_page_size);
    encoder.field_int32(3, compressed_page_size);
    if (page_type == PageType::DATA_PAGE) {
      // DataPageHeader
      encoder.field_struct_begin(5);
      encoder.field_int32(1, page_g.num_values);  // NOTE: num_values != num_rows for list types
      encoder.field_int32(2, encoding);           // encoding
      encoder.field_int32(3, Encoding::RLE);      // definition_level_encoding
      encoder.field_int32(4, Encoding::RLE);      // repetition_level_encoding
      // Optionally encode page-level statistics
      if (page_stats) {
        encoder.field_struct_begin(5);
        encoder.set_ptr(EncodeStatistics(
          encoder.get_ptr(), &page_stats[start_page + blockIdx.x], &col_g, fp_scratch));
        encoder.field_struct_end(5);
      }
      encoder.field_struct_end(5);
    } else {
      // DictionaryPageHeader
      encoder.field_struct_begin(7);
      encoder.field_int32(1, ck_g.total_dict_entries);  // number of values in dictionary
      encoder.field_int32(2, encoding);
      encoder.field_struct_end(7);
    }
    encoder.end(&hdr_end, false);
    page_g.hdr_size = (uint32_t)(hdr_end - hdr_start);
  }
  __syncthreads();
  if (t == 0) pages[start_page + blockIdx.x] = page_g;
}

// blockDim(1024, 1, 1)
__global__ void __launch_bounds__(1024) gpuGatherPages(EncColumnChunk *chunks, const EncPage *pages)
{
  __shared__ __align__(8) EncColumnChunk ck_g;
  __shared__ __align__(8) EncPage page_g;

  uint32_t t = threadIdx.x;
  uint8_t *dst, *dst_base;
  const EncPage *first_page;
  uint32_t num_pages, uncompressed_size;

  if (t == 0) ck_g = chunks[blockIdx.x];
  __syncthreads();

  first_page = &pages[ck_g.first_page];
  num_pages  = ck_g.num_pages;
  dst        = (ck_g.is_compressed) ? ck_g.compressed_bfr : ck_g.uncompressed_bfr;
  dst += ck_g.ck_stat_size;  // Skip over chunk statistics
  dst_base          = dst;
  uncompressed_size = ck_g.bfr_size;
  for (uint32_t page = 0; page < num_pages; page++) {
    const uint8_t *src;
    uint32_t hdr_len, data_len;

    if (t == 0) { page_g = first_page[page]; }
    __syncthreads();

    src = (ck_g.is_compressed) ? page_g.compressed_data : page_g.page_data;
    // Copy page header
    hdr_len = page_g.hdr_size;
    memcpy_block<1024, true>(dst, src, hdr_len, t);
    src += page_g.max_hdr_size;
    dst += hdr_len;
    // Copy page data
    uncompressed_size += hdr_len;
    data_len = page_g.max_data_size;
    memcpy_block<1024, true>(dst, src, data_len, t);
    dst += data_len;
    __syncthreads();
    if (!t && page == 0 && ck_g.has_dictionary) { ck_g.dictionary_size = hdr_len + data_len; }
  }
  if (t == 0) {
    chunks[blockIdx.x].bfr_size        = uncompressed_size;
    chunks[blockIdx.x].compressed_size = (dst - dst_base);
    if (ck_g.has_dictionary) { chunks[blockIdx.x].dictionary_size = ck_g.dictionary_size; }
  }
}

/**
 * @brief Get the dremel offsets and repetition and definition levels for a LIST column
 *
 * The repetition and definition level values are ideally computed using a recursive call over a
 * nested structure but in order to better utilize GPU resources, this function calculates them
 * with a bottom up merge method.
 *
 * Given a LIST column of type `List<List<int>>` like so:
 * ```
 * col = {
 *    [],
 *    [[], [1, 2, 3], [4, 5]],
 *    [[]]
 * }
 * ```
 * We can represent it in cudf format with two level of offsets like this:
 * ```
 * Level 0 offsets = {0, 0, 3, 5, 6}
 * Level 1 offsets = {0, 0, 3, 5, 5}
 * Values          = {1, 2, 3, 4, 5}
 * ```
 * The desired result of this function is the repetition and definition level values that
 * correspond to the data values:
 * ```
 * col = {[], [[], [1, 2, 3], [4, 5]], [[]]}
 * def = { 0    1,  2, 2, 2,   2, 2,     1 }
 * rep = { 0,   0,  0, 2, 2,   1, 2,     0 }
 * ```
 *
 * Since repetition and definition levels arrays contain a value for each empty list, the size of
 * the rep/def level array can be given by
 * ```
 * rep_level.size() = size of leaf column + number of empty lists in level 0
 *                                        + number of empty lists in level 1 ...
 * ```
 *
 * We start with finding the empty lists in the penultimate level and merging it with the indices
 * of the leaf level. The values for the merge are the definition and repetition levels
 * ```
 * empties at level 1 = {0, 5}
 * def values at 1    = {1, 1}
 * rep values at 1    = {1, 1}
 * indices at leaf    = {0, 1, 2, 3, 4}
 * def values at leaf = {2, 2, 2, 2, 2}
 * rep values at leaf = {2, 2, 2, 2, 2}
 * ```
 *
 * merged def values  = {1, 2, 2, 2, 2, 2, 1}
 * merged rep values  = {1, 2, 2, 2, 2, 2, 1}
 *
 * The size of the rep/def values is now larger than the leaf values and the offsets need to be
 * adjusted in order to point to the correct start indices. We do this with an exclusive scan over
 * the indices of offsets of empty lists and adding to existing offsets.
 * ```
 * Level 1 new offsets = {0, 1, 4, 6, 7}
 * ```
 * Repetition values at the beginning of a list need to be decremented. We use the new offsets to
 * scatter the rep value.
 * ```
 * merged rep values  = {1, 2, 2, 2, 2, 2, 1}
 * scatter (1, new offsets)
 * new offsets        = {0, 1,       4,    6, 7}
 * new rep values     = {1, 1, 2, 2, 1, 2, 1}
 * ```
 *
 * Similarly we merge up all the way till level 0 offsets
 */
dremel_data get_dremel_data(column_view h_col,
                            std::vector<bool> const &level_nullability,
                            rmm::cuda_stream_view stream)
{
  CUDF_EXPECTS(h_col.type().id() == type_id::LIST,
               "Can only get rep/def levels for LIST type column");

  auto get_empties = [&](column_view col, size_type start, size_type end) {
    auto lcv = lists_column_view(col);
    rmm::device_uvector<size_type> empties_idx(lcv.size(), stream);
    rmm::device_uvector<size_type> empties(lcv.size(), stream);
    auto d_off = lcv.offsets().data<size_type>();

    auto empties_idx_end =
      thrust::copy_if(rmm::exec_policy(stream),
                      thrust::make_counting_iterator(start),
                      thrust::make_counting_iterator(end),
                      empties_idx.begin(),
                      [d_off] __device__(auto i) { return d_off[i] == d_off[i + 1]; });
    auto empties_end = thrust::gather(rmm::exec_policy(stream),
                                      empties_idx.begin(),
                                      empties_idx_end,
                                      lcv.offsets().begin<size_type>(),
                                      empties.begin());

    auto empties_size = empties_end - empties.begin();
    return std::make_tuple(std::move(empties), std::move(empties_idx), empties_size);
  };

  // Reverse the nesting in order to merge the deepest level with the leaf first and merge bottom
  // up
  auto curr_col        = h_col;
  size_t max_vals_size = 0;
  std::vector<column_view> nesting_levels;
  std::vector<uint8_t> def_at_level;
  size_type level       = 0;
  auto add_def_at_level = [&](size_type level) {
    auto is_level_nullable =
      curr_col.nullable() or (not level_nullability.empty() and level_nullability[level]);
    def_at_level.push_back(is_level_nullable ? 2 : 1);
  };
  while (curr_col.type().id() == type_id::LIST) {
    nesting_levels.push_back(curr_col);
    add_def_at_level(level);
    auto lcv = lists_column_view(curr_col);
    max_vals_size += lcv.offsets().size();
    curr_col = lcv.child();
    level++;
  }
  // One more entry for leaf col
  add_def_at_level(level);
  max_vals_size += curr_col.size();

  // Add one more value at the end so that we can have the max def level
  def_at_level.push_back(0);
  thrust::exclusive_scan(
    thrust::host, def_at_level.begin(), def_at_level.end(), def_at_level.begin());

  // Sliced list column views only have offsets applied to top level. Get offsets for each level.
  rmm::device_uvector<size_type> d_column_offsets(nesting_levels.size() + 1, stream);
  rmm::device_uvector<size_type> d_column_ends(nesting_levels.size() + 1, stream);

  auto d_col = column_device_view::create(h_col, stream);
  cudf::detail::device_single_thread(
    [offset_at_level  = d_column_offsets.data(),
     end_idx_at_level = d_column_ends.data(),
     col              = *d_col] __device__() {
      auto curr_col           = col;
      size_type off           = curr_col.offset();
      size_type end           = off + curr_col.size();
      size_type level         = 0;
      offset_at_level[level]  = off;
      end_idx_at_level[level] = end;
      ++level;
      // Apply offset recursively until we get to leaf data
      while (curr_col.type().id() == type_id::LIST) {
        off = curr_col.child(lists_column_view::offsets_column_index).element<size_type>(off);
        end = curr_col.child(lists_column_view::offsets_column_index).element<size_type>(end);
        offset_at_level[level]  = off;
        end_idx_at_level[level] = end;
        ++level;
        curr_col = curr_col.child(lists_column_view::child_column_index);
      }
    },
    stream);

  thrust::host_vector<size_type> column_offsets(nesting_levels.size() + 1);
  CUDA_TRY(cudaMemcpyAsync(column_offsets.data(),
                           d_column_offsets.data(),
                           d_column_offsets.size() * sizeof(size_type),
                           cudaMemcpyDeviceToHost,
                           stream.value()));
  thrust::host_vector<size_type> column_ends(nesting_levels.size() + 1);
  CUDA_TRY(cudaMemcpyAsync(column_ends.data(),
                           d_column_ends.data(),
                           d_column_ends.size() * sizeof(size_type),
                           cudaMemcpyDeviceToHost,
                           stream.value()));

  stream.synchronize();

  rmm::device_uvector<uint8_t> rep_level(max_vals_size, stream);
  rmm::device_uvector<uint8_t> def_level(max_vals_size, stream);

  rmm::device_uvector<uint8_t> temp_rep_vals(max_vals_size, stream);
  rmm::device_uvector<uint8_t> temp_def_vals(max_vals_size, stream);
  rmm::device_uvector<size_type> new_offsets(0, stream);
  size_type curr_rep_values_size = 0;
  {
    // At this point, curr_col contains the leaf column. Max nesting level is
    // nesting_levels.size().
    size_t level              = nesting_levels.size() - 1;
    curr_col                  = nesting_levels[level];
    auto lcv                  = lists_column_view(curr_col);
    auto offset_size_at_level = column_ends[level] - column_offsets[level] + 1;

    // Get empties at this level
    rmm::device_uvector<size_type> empties(0, stream);
    rmm::device_uvector<size_type> empties_idx(0, stream);
    size_t empties_size;
    std::tie(empties, empties_idx, empties_size) =
      get_empties(nesting_levels[level], column_offsets[level], column_ends[level]);

    // Merge empty at deepest parent level with the rep, def level vals at leaf level

    auto input_parent_rep_it = thrust::make_constant_iterator(level);
    auto input_parent_def_it = thrust::make_transform_iterator(
      thrust::make_counting_iterator(0),
      [idx            = empties_idx.data(),
       mask           = lcv.null_mask(),
       level_nullable = level_nullability.empty() ? false : level_nullability[level],
       curr_def_level = def_at_level[level]] __device__(auto i) {
        return curr_def_level +
               ((mask && bit_is_set(mask, idx[i]) or (!mask && level_nullable)) ? 1 : 0);
      });

    auto input_child_rep_it = thrust::make_constant_iterator(nesting_levels.size());
    auto input_child_def_it = thrust::make_transform_iterator(
      thrust::make_counting_iterator(column_offsets[level + 1]),
      [mask           = lcv.child().null_mask(),
       level_nullable = level_nullability.empty() ? false : level_nullability[level + 1],
       curr_def_level = def_at_level[level + 1]] __device__(auto i) {
        return curr_def_level +
               ((mask && bit_is_set(mask, i) or (!mask && level_nullable)) ? 1 : 0);
      });

    // Zip the input and output value iterators so that merge operation is done only once
    auto input_parent_zip_it =
      thrust::make_zip_iterator(thrust::make_tuple(input_parent_rep_it, input_parent_def_it));

    auto input_child_zip_it =
      thrust::make_zip_iterator(thrust::make_tuple(input_child_rep_it, input_child_def_it));

    auto output_zip_it =
      thrust::make_zip_iterator(thrust::make_tuple(rep_level.begin(), def_level.begin()));

    auto ends = thrust::merge_by_key(rmm::exec_policy(stream),
                                     empties.begin(),
                                     empties.begin() + empties_size,
                                     thrust::make_counting_iterator(column_offsets[level + 1]),
                                     thrust::make_counting_iterator(column_ends[level + 1]),
                                     input_parent_zip_it,
                                     input_child_zip_it,
                                     thrust::make_discard_iterator(),
                                     output_zip_it);

    curr_rep_values_size = ends.second - output_zip_it;

    // Scan to get distance by which each offset value is shifted due to the insertion of empties
    auto scan_it =
      thrust::make_transform_iterator(thrust::make_counting_iterator(column_offsets[level]),
                                      [off = lcv.offsets().data<size_type>()] __device__(
                                        auto i) -> int { return off[i] == off[i + 1]; });
    rmm::device_uvector<size_type> scan_out(offset_size_at_level, stream);
    thrust::exclusive_scan(
      rmm::exec_policy(stream), scan_it, scan_it + offset_size_at_level, scan_out.begin());

    // Add scan output to existing offsets to get new offsets into merged rep level values
    new_offsets = rmm::device_uvector<size_type>(offset_size_at_level, stream);
    thrust::for_each_n(rmm::exec_policy(stream),
                       thrust::make_counting_iterator(0),
                       offset_size_at_level,
                       [off      = lcv.offsets().data<size_type>() + column_offsets[level],
                        scan_out = scan_out.data(),
                        new_off  = new_offsets.data()] __device__(auto i) {
                         new_off[i] = off[i] - off[0] + scan_out[i];
                       });

    // Set rep level values at level starts to appropriate rep level
    auto scatter_it = thrust::make_constant_iterator(level);
    thrust::scatter(rmm::exec_policy(stream),
                    scatter_it,
                    scatter_it + new_offsets.size() - 1,
                    new_offsets.begin(),
                    rep_level.begin());
  }

  for (int level = nesting_levels.size() - 2; level >= 0; level--) {
    curr_col                  = nesting_levels[level];
    auto lcv                  = lists_column_view(curr_col);
    auto offset_size_at_level = column_ends[level] - column_offsets[level] + 1;

    // Get empties at this level
    rmm::device_uvector<size_type> empties(0, stream);
    rmm::device_uvector<size_type> empties_idx(0, stream);
    size_t empties_size;
    std::tie(empties, empties_idx, empties_size) =
      get_empties(nesting_levels[level], column_offsets[level], column_ends[level]);

    auto offset_transformer = [new_child_offsets = new_offsets.data(),
                               child_start       = column_offsets[level + 1]] __device__(auto x) {
      return new_child_offsets[x - child_start];  // (x - child's offset)
    };

    // We will be reading from old rep_levels and writing again to rep_levels. Swap the current
    // rep values into temp_rep_vals so it can become the input and rep_levels can again be output.
    std::swap(temp_rep_vals, rep_level);
    std::swap(temp_def_vals, def_level);

    // Merge empty at parent level with the rep, def level vals at current level
    auto transformed_empties = thrust::make_transform_iterator(empties.begin(), offset_transformer);

    auto input_parent_rep_it = thrust::make_constant_iterator(level);
    auto input_parent_def_it = thrust::make_transform_iterator(
      thrust::make_counting_iterator(0),
      [idx            = empties_idx.data(),
       mask           = lcv.null_mask(),
       level_nullable = level_nullability.empty() ? false : level_nullability[level],
       curr_def_level = def_at_level[level]] __device__(auto i) {
        return curr_def_level +
               ((mask && bit_is_set(mask, idx[i]) or (!mask && level_nullable)) ? 1 : 0);
      });

    // Zip the input and output value iterators so that merge operation is done only once
    auto input_parent_zip_it =
      thrust::make_zip_iterator(thrust::make_tuple(input_parent_rep_it, input_parent_def_it));

    auto input_child_zip_it =
      thrust::make_zip_iterator(thrust::make_tuple(temp_rep_vals.begin(), temp_def_vals.begin()));

    auto output_zip_it =
      thrust::make_zip_iterator(thrust::make_tuple(rep_level.begin(), def_level.begin()));

    auto ends = thrust::merge_by_key(rmm::exec_policy(stream),
                                     transformed_empties,
                                     transformed_empties + empties_size,
                                     thrust::make_counting_iterator(0),
                                     thrust::make_counting_iterator(curr_rep_values_size),
                                     input_parent_zip_it,
                                     input_child_zip_it,
                                     thrust::make_discard_iterator(),
                                     output_zip_it);

    curr_rep_values_size = ends.second - output_zip_it;

    // Scan to get distance by which each offset value is shifted due to the insertion of dremel
    // level value fof an empty list
    auto scan_it =
      thrust::make_transform_iterator(thrust::make_counting_iterator(column_offsets[level]),
                                      [off = lcv.offsets().data<size_type>()] __device__(
                                        auto i) -> int { return off[i] == off[i + 1]; });
    rmm::device_uvector<size_type> scan_out(offset_size_at_level, stream);
    thrust::exclusive_scan(
      rmm::exec_policy(stream), scan_it, scan_it + offset_size_at_level, scan_out.begin());

    // Add scan output to existing offsets to get new offsets into merged rep level values
    rmm::device_uvector<size_type> temp_new_offsets(offset_size_at_level, stream);
    thrust::for_each_n(rmm::exec_policy(stream),
                       thrust::make_counting_iterator(0),
                       offset_size_at_level,
                       [off      = lcv.offsets().data<size_type>() + column_offsets[level],
                        scan_out = scan_out.data(),
                        new_off  = temp_new_offsets.data(),
                        offset_transformer] __device__(auto i) {
                         new_off[i] = offset_transformer(off[i]) + scan_out[i];
                       });
    new_offsets = std::move(temp_new_offsets);

    // Set rep level values at level starts to appropriate rep level
    auto scatter_it = thrust::make_constant_iterator(level);
    thrust::scatter(rmm::exec_policy(stream),
                    scatter_it,
                    scatter_it + new_offsets.size() - 1,
                    new_offsets.begin(),
                    rep_level.begin());
  }

  size_t level_vals_size = new_offsets.back_element(stream);
  rep_level.resize(level_vals_size, stream);
  def_level.resize(level_vals_size, stream);

  stream.synchronize();

  size_type leaf_col_offset = column_offsets[column_offsets.size() - 1];
  size_type leaf_data_size  = column_ends[column_ends.size() - 1] - leaf_col_offset;
  uint8_t max_def_level     = def_at_level.back() - 1;

  return dremel_data{std::move(new_offsets),
                     std::move(rep_level),
                     std::move(def_level),
                     leaf_col_offset,
                     leaf_data_size,
                     max_def_level};
}

/**
 * @brief Launches kernel for initializing encoder page fragments
 *
 * @param[in,out] frag Fragment array [column_id][fragment_id]
 * @param[in] col_desc Column description array [column_id]
 * @param[in] num_fragments Number of fragments per column
 * @param[in] num_columns Number of columns
 * @param[in] stream CUDA stream to use, default 0
 */
void InitPageFragments(PageFragment *frag,
                       EncColumnDesc *col_desc,
                       int32_t num_fragments,
                       int32_t num_columns,
                       uint32_t fragment_size,
                       uint32_t num_rows,
                       rmm::cuda_stream_view stream)
{
  dim3 dim_grid(num_columns, num_fragments);  // 1 threadblock per fragment
  gpuInitPageFragments<512><<<dim_grid, 512, 0, stream.value()>>>(
    frag, col_desc, num_fragments, num_columns, fragment_size, num_rows);
}

void InitColumnDeviceViews(EncColumnDesc *col_desc,
                           table_device_view *input_table_device_view,
                           rmm::cuda_stream_view stream)
{
  cudf::detail::device_single_thread(
      [col_desc, td_view = *input_table_device_view] __device__() mutable {
        for (size_type i = 0; i < td_view.num_columns(); ++i) {
          auto col = td_view.column(i);
          //If this is a list type then assign leaf column
          if (col.type().id() == type_id::LIST) {
            col_desc[i].parent_column = &col;
            while (col.type().id() == type_id::LIST) {
              col = col.child(lists_column_view::child_column_index);
            }
            col_desc[i].leaf_column = &col;
          } else {
            col_desc[i].parent_column = nullptr;
            col_desc[i].leaf_column = &col;
          }
        }
      },
  stream);
}

/**
 * @brief Launches kernel for initializing fragment statistics groups
 *
 * @param[out] groups Statistics groups [num_columns x num_fragments]
 * @param[in] fragments Page fragments [num_columns x num_fragments]
 * @param[in] col_desc Column description [num_columns]
 * @param[in] num_fragments Number of fragments
 * @param[in] num_columns Number of columns
 * @param[in] fragment_size Max size of each fragment in rows
 * @param[in] stream CUDA stream to use, default 0
 */
void InitFragmentStatistics(statistics_group *groups,
                            const PageFragment *fragments,
                            const EncColumnDesc *col_desc,
                            int32_t num_fragments,
                            int32_t num_columns,
                            uint32_t fragment_size,
                            rmm::cuda_stream_view stream)
{
  dim3 dim_grid(num_columns, (num_fragments + 3) >> 2);  // 1 warp per fragment
  gpuInitFragmentStats<<<dim_grid, 128, 0, stream.value()>>>(
    groups, fragments, col_desc, num_fragments, num_columns, fragment_size);
}

/**
 * @brief Launches kernel for initializing encoder data pages
 *
 * @param[in,out] chunks Column chunks [rowgroup][column]
 * @param[out] pages Encode page array (null if just counting pages)
 * @param[in] col_desc Column description array [column_id]
 * @param[in] num_rowgroups Number of fragments per column
 * @param[in] num_columns Number of columns
 * @param[out] page_grstats Setup for page-level stats
 * @param[out] chunk_grstats Setup for chunk-level stats
 * @param[in] stream CUDA stream to use, default 0
 */
void InitEncoderPages(EncColumnChunk *chunks,
                      EncPage *pages,
                      const EncColumnDesc *col_desc,
                      int32_t num_rowgroups,
                      int32_t num_columns,
                      statistics_merge_group *page_grstats,
                      statistics_merge_group *chunk_grstats,
                      rmm::cuda_stream_view stream)
{
  dim3 dim_grid(num_columns, num_rowgroups);  // 1 threadblock per rowgroup
  gpuInitPages<<<dim_grid, 128, 0, stream.value()>>>(
    chunks, pages, col_desc, page_grstats, chunk_grstats, num_rowgroups, num_columns);
}

/**
 * @brief Launches kernel for packing column data into parquet pages
 *
 * @param[in,out] pages Device array of EncPages (unordered)
 * @param[in] chunks Column chunks
 * @param[in] num_pages Number of pages
 * @param[in] start_page First page to encode in page array
 * @param[out] comp_in Optionally initializes compressor input params
 * @param[out] comp_out Optionally initializes compressor output params
 * @param[in] stream CUDA stream to use, default 0
 */
void EncodePages(EncPage *pages,
                 const EncColumnChunk *chunks,
                 uint32_t num_pages,
                 uint32_t start_page,
                 gpu_inflate_input_s *comp_in,
                 gpu_inflate_status_s *comp_out,
                 rmm::cuda_stream_view stream)
{
  // A page is part of one column. This is launching 1 block per page. 1 block will exclusively
  // deal with one datatype.
  gpuEncodePages<<<num_pages, 128, 0, stream.value()>>>(
    pages, chunks, comp_in, comp_out, start_page);
}

/**
 * @brief Launches kernel to make the compressed vs uncompressed chunk-level decision
 *
 * @param[in,out] chunks Column chunks
 * @param[in] pages Device array of EncPages (unordered)
 * @param[in] num_chunks Number of column chunks
 * @param[in] start_page First page to encode in page array
 * @param[in] comp_out Compressor status
 * @param[in] stream CUDA stream to use, default 0
 */
void DecideCompression(EncColumnChunk *chunks,
                       const EncPage *pages,
                       uint32_t num_chunks,
                       uint32_t start_page,
                       const gpu_inflate_status_s *comp_out,
                       rmm::cuda_stream_view stream)
{
  gpuDecideCompression<<<num_chunks, 128, 0, stream.value()>>>(chunks, pages, comp_out, start_page);
}

/**
 * @brief Launches kernel to encode page headers
 *
 * @param[in,out] pages Device array of EncPages
 * @param[in,out] chunks Column chunks
 * @param[in] num_pages Number of pages
 * @param[in] start_page First page to encode in page array
 * @param[in] comp_out Compressor status or nullptr if no compression
 * @param[in] page_stats Optional page-level statistics to be included in page header
 * @param[in] chunk_stats Optional chunk-level statistics to be encoded
 * @param[in] stream CUDA stream to use, default 0
 */
void EncodePageHeaders(EncPage *pages,
                       EncColumnChunk *chunks,
                       uint32_t num_pages,
                       uint32_t start_page,
                       const gpu_inflate_status_s *comp_out,
                       const statistics_chunk *page_stats,
                       const statistics_chunk *chunk_stats,
                       rmm::cuda_stream_view stream)
{
  gpuEncodePageHeaders<<<num_pages, 128, 0, stream.value()>>>(
    pages, chunks, comp_out, page_stats, chunk_stats, start_page);
}

/**
 * @brief Launches kernel to gather pages to a single contiguous block per chunk
 *
 * @param[in,out] chunks Column chunks
 * @param[in] pages Device array of EncPages
 * @param[in] num_chunks Number of column chunks
 * @param[in] stream CUDA stream to use, default 0
 */
void GatherPages(EncColumnChunk *chunks,
                 const EncPage *pages,
                 uint32_t num_chunks,
                 rmm::cuda_stream_view stream)
{
  gpuGatherPages<<<num_chunks, 1024, 0, stream.value()>>>(chunks, pages);
}

}  // namespace gpu
}  // namespace parquet
}  // namespace io
}  // namespace cudf<|MERGE_RESOLUTION|>--- conflicted
+++ resolved
@@ -167,18 +167,10 @@
     {
       auto col = *(s->col.parent_column);
       while (col.type().id() == type_id::LIST) {
-<<<<<<< HEAD
-        lists_column_device_view list_col(col);
-        auto offset_col = list_col.offsets();
-        s->start_value_idx = offset_col.element<size_type>(s->start_value_idx);
-        s->end_value_idx = offset_col.element<size_type>(s->end_value_idx);
-        col = list_col.child();
-=======
         auto offset_col = col.child(lists_column_view::offsets_column_index);
         s->start_value_idx = offset_col.element<size_type>(s->start_value_idx);
         end_value_idx = offset_col.element<size_type>(end_value_idx);
         col = col.child(lists_column_view::child_column_index);
->>>>>>> 9aba2b50
       }
     }
 #endif
@@ -1092,14 +1084,8 @@
     {
       auto col = *(s->col.parent_column);
       while (col.type().id() == type_id::LIST) {
-<<<<<<< HEAD
-        lists_column_device_view list_col(col);
-        s->page_start_val = list_col.offsets().element<size_type>(s->page_start_val);
-        col = list_col.child();
-=======
         s->page_start_val = col.child(lists_column_view::offsets_column_index).element<size_type>(s->page_start_val);
         col = col.child(lists_column_view::child_column_index);
->>>>>>> 9aba2b50
       }
     }
 #endif
