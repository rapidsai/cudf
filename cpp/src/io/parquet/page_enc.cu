/*
 * Copyright (c) 2019-2020, NVIDIA CORPORATION.
 *
 * Licensed under the Apache License, Version 2.0 (the "License");
 * you may not use this file except in compliance with the License.
 * You may obtain a copy of the License at
 *
 *     http://www.apache.org/licenses/LICENSE-2.0
 *
 * Unless required by applicable law or agreed to in writing, software
 * distributed under the License is distributed on an "AS IS" BASIS,
 * WITHOUT WARRANTIES OR CONDITIONS OF ANY KIND, either express or implied.
 * See the License for the specific language governing permissions and
 * limitations under the License.
 */

#include <io/parquet/parquet_gpu.hpp>
#include <io/utilities/block_utils.cuh>

#include <chrono>
#include <cudf/detail/utilities/cuda.cuh>

#include <rmm/cuda_stream_view.hpp>
<<<<<<< HEAD
#include <rmm/exec_policy.hpp>
=======
>>>>>>> 598a14d8

#include <cub/cub.cuh>

#include <thrust/gather.h>
#include <thrust/iterator/discard_iterator.h>

namespace cudf {
namespace io {
namespace parquet {
namespace gpu {
// Spark doesn't support RLE encoding for BOOLEANs
#ifdef ENABLE_BOOL_RLE
constexpr bool enable_bool_rle = true;
#else
constexpr bool enable_bool_rle = false;
#endif

constexpr int init_hash_bits       = 12;
constexpr uint32_t rle_buffer_size = (1 << 9);

struct frag_init_state_s {
  EncColumnDesc col;
  PageFragment frag;
  uint32_t total_dupes;
  size_type start_value_idx;
  volatile uint32_t scratch_red[32];
  uint32_t dict[max_page_fragment_size];
  union {
    uint16_t u16[1 << (init_hash_bits)];
    uint32_t u32[1 << (init_hash_bits - 1)];
  } map;
};

struct page_enc_state_s {
  uint8_t *cur;          //!< current output ptr
  uint8_t *rle_out;      //!< current RLE write ptr
  uint32_t rle_run;      //!< current RLE run
  uint32_t run_val;      //!< current RLE run value
  uint32_t rle_pos;      //!< RLE encoder positions
  uint32_t rle_numvals;  //!< RLE input value count
  uint32_t rle_lit_count;
  uint32_t rle_rpt_count;
  uint32_t page_start_val;
  volatile uint32_t rpt_map[4];
  volatile uint32_t scratch_red[32];
  EncPage page;
  EncColumnChunk ck;
  EncColumnDesc col;
  gpu_inflate_input_s comp_in;
  gpu_inflate_status_s comp_out;
  uint16_t vals[rle_buffer_size];
};

/**
 * @brief Return a 12-bit hash from a byte sequence
 */
inline __device__ uint32_t nvstr_init_hash(const uint8_t *ptr, uint32_t len)
{
  if (len != 0) {
    return (ptr[0] + (ptr[len - 1] << 5) + (len << 10)) & ((1 << init_hash_bits) - 1);
  } else {
    return 0;
  }
}

inline __device__ uint32_t uint32_init_hash(uint32_t v)
{
  return (v + (v >> 11) + (v >> 22)) & ((1 << init_hash_bits) - 1);
}

inline __device__ uint32_t uint64_init_hash(uint64_t v)
{
  return uint32_init_hash(static_cast<uint32_t>(v + (v >> 32)));
}

/**
 * @brief Initializes encoder page fragments
 *
 * Based on the number of rows in each fragment, populates the value count, the size of data in the
 * fragment, the number of unique values, and the data size of unique values.
 *
 * @param[in] frag Fragment array [fragment_id][column_id]
 * @param[in] col_desc Column description array [column_id]
 * @param[in] num_fragments Number of fragments per column
 * @param[in] num_columns Number of columns
 *
 **/
// blockDim {512,1,1}
template <int block_size>
__global__ void __launch_bounds__(block_size) gpuInitPageFragments(PageFragment *frag,
                                                                   const EncColumnDesc *col_desc,
                                                                   int32_t num_fragments,
                                                                   int32_t num_columns,
                                                                   uint32_t fragment_size,
                                                                   uint32_t max_num_rows)
{
  __shared__ __align__(16) frag_init_state_s state_g;

  using warp_reduce      = cub::WarpReduce<uint32_t>;
  using half_warp_reduce = cub::WarpReduce<uint32_t, 16>;
  __shared__ union {
    typename warp_reduce::TempStorage full[block_size / 32];
    typename half_warp_reduce::TempStorage half;
  } temp_storage;

  frag_init_state_s *const s = &state_g;
  uint32_t t                 = threadIdx.x;
  uint32_t start_row, dtype_len, dtype_len_in, dtype;

  if (t == 0) s->col = col_desc[blockIdx.x];
  for (uint32_t i = 0; i < sizeof(s->map) / sizeof(uint32_t); i += block_size) {
    if (i + t < sizeof(s->map) / sizeof(uint32_t)) s->map.u32[i + t] = 0;
  }
  __syncthreads();
  start_row = blockIdx.y * fragment_size;
  if (!t) {
    s->col.num_rows = min(s->col.num_rows, max_num_rows);
    // frag.num_rows = fragment_size except for the last page fragment which can be smaller.
    // num_rows is fixed but fragment size could be larger if the data is strings or nested.
    s->frag.num_rows           = min(fragment_size, max_num_rows - min(start_row, max_num_rows));
    s->frag.non_nulls          = 0;
    s->frag.num_dict_vals      = 0;
    s->frag.fragment_data_size = 0;
    s->frag.dict_data_size     = 0;
    s->total_dupes             = 0;

    // To use num_vals instead of num_rows, we need to calculate num_vals on the fly.
    // For list<list<int>>, values between i and i+50 can be calculated by
    // off_11 = off[i], off_12 = off[i+50]
    // off_21 = child.off[off_11], off_22 = child.off[off_12]
    // etc...
    s->start_value_idx      = start_row;
    size_type end_value_idx = start_row + s->frag.num_rows;
    for (size_type i = 0; i < s->col.nesting_levels; i++) {
      s->start_value_idx = s->col.nesting_offsets[i][s->start_value_idx];
      end_value_idx      = s->col.nesting_offsets[i][end_value_idx];
    }
    s->frag.start_value_idx = s->start_value_idx;
    s->frag.num_leaf_values = end_value_idx - s->start_value_idx;

    if (s->col.nesting_levels > 0) {
      // For nested schemas, the number of values in a fragment is not directly related to the
      // number of encoded data elements or the number of rows.  It is simply the number of
      // repetition/definition values which together encode validity and nesting information.
      size_type first_level_val_idx = s->col.level_offsets[start_row];
      size_type last_level_val_idx  = s->col.level_offsets[start_row + s->frag.num_rows];
      s->frag.num_values            = last_level_val_idx - first_level_val_idx;
    } else {
      s->frag.num_values = s->frag.num_rows;
    }
  }
  dtype = s->col.physical_type;
  dtype_len =
    (dtype == INT96) ? 12 : (dtype == INT64 || dtype == DOUBLE) ? 8 : (dtype == BOOLEAN) ? 1 : 4;
  if (dtype == INT32) {
    dtype_len_in = GetDtypeLogicalLen(s->col.converted_type);
  } else if (dtype == INT96) {
    // cudf doesn't support INT96 internally and uses INT64, so treat INT96 as an INT64 for
    // computing dictionary hash values and reading the data, but we do treat it as 12 bytes for
    // dtype_len, which determines how much memory we need to allocate for the fragment.
    dtype_len_in = 8;
  } else {
    dtype_len_in = (dtype == BYTE_ARRAY) ? sizeof(nvstrdesc_s) : dtype_len;
  }
  __syncthreads();

  size_type nvals           = s->frag.num_leaf_values;
  size_type start_value_idx = s->start_value_idx;

  for (uint32_t i = 0; i < nvals; i += block_size) {
    const uint32_t *valid = s->col.valid_map_base;
    uint32_t val_idx      = start_value_idx + i + t;
    uint32_t is_valid     = (i + t < nvals && val_idx < s->col.num_values)
                          ? (valid) ? (valid[val_idx >> 5] >> (val_idx & 0x1f)) & 1 : 1
                          : 0;
    uint32_t valid_warp = ballot(is_valid);
    uint32_t len, nz_pos, hash;
    if (is_valid) {
      len = dtype_len;
      if (dtype != BOOLEAN) {
        if (dtype == BYTE_ARRAY) {
          const char *ptr = static_cast<const nvstrdesc_s *>(s->col.column_data_base)[val_idx].ptr;
          uint32_t count =
            (uint32_t) reinterpret_cast<const nvstrdesc_s *>(s->col.column_data_base)[val_idx]
              .count;
          len += count;
          hash = nvstr_init_hash(reinterpret_cast<const uint8_t *>(ptr), count);
        } else if (dtype_len_in == 8) {
          hash = uint64_init_hash(static_cast<const uint64_t *>(s->col.column_data_base)[val_idx]);
        } else {
          hash = uint32_init_hash(
            (dtype_len_in == 4)
              ? static_cast<const uint32_t *>(s->col.column_data_base)[val_idx]
              : (dtype_len_in == 2)
                  ? static_cast<const uint16_t *>(s->col.column_data_base)[val_idx]
                  : static_cast<const uint8_t *>(s->col.column_data_base)[val_idx]);
        }
      }
    } else {
      len = 0;
    }

    nz_pos =
      s->frag.non_nulls + __popc(valid_warp & (0x7fffffffu >> (0x1fu - ((uint32_t)t & 0x1f))));
    len = warp_reduce(temp_storage.full[t / 32]).Sum(len);
    if (!(t & 0x1f)) {
      s->scratch_red[(t >> 5) + 0]  = __popc(valid_warp);
      s->scratch_red[(t >> 5) + 16] = len;
    }
    __syncthreads();
    if (t < 32) {
      uint32_t warp_pos  = WarpReducePos16((t < 16) ? s->scratch_red[t] : 0, t);
      uint32_t non_nulls = shuffle(warp_pos, 0xf);
      len = half_warp_reduce(temp_storage.half).Sum((t < 16) ? s->scratch_red[t + 16] : 0);
      if (t < 16) { s->scratch_red[t] = warp_pos; }
      if (!t) {
        s->frag.non_nulls = s->frag.non_nulls + non_nulls;
        s->frag.fragment_data_size += len;
      }
    }
    __syncthreads();
    if (is_valid && dtype != BOOLEAN) {
      uint32_t *dict_index = s->col.dict_index;
      if (t >= 32) { nz_pos += s->scratch_red[(t - 32) >> 5]; }
      if (dict_index) {
        atomicAdd(&s->map.u32[hash >> 1], (hash & 1) ? 1 << 16 : 1);
        dict_index[start_value_idx + nz_pos] =
          ((i + t) << init_hash_bits) |
          hash;  // Store the hash along with the index, so we don't have to recompute it
      }
    }
    __syncthreads();
  }
  __syncthreads();
  // Reorder the 16-bit local indices according to the hash values
  if (s->col.dict_index) {
    static_assert((init_hash_bits == 12), "Hardcoded for init_hash_bits=12");
    // Cumulative sum of hash map counts
    uint32_t count01 = s->map.u32[t * 4 + 0];
    uint32_t count23 = s->map.u32[t * 4 + 1];
    uint32_t count45 = s->map.u32[t * 4 + 2];
    uint32_t count67 = s->map.u32[t * 4 + 3];
    uint32_t sum01   = count01 + (count01 << 16);
    uint32_t sum23   = count23 + (count23 << 16);
    uint32_t sum45   = count45 + (count45 << 16);
    uint32_t sum67   = count67 + (count67 << 16);
    uint32_t sum_w, tmp;
    sum23 += (sum01 >> 16) * 0x10001;
    sum45 += (sum23 >> 16) * 0x10001;
    sum67 += (sum45 >> 16) * 0x10001;
    sum_w = sum67 >> 16;
    sum_w = WarpReducePos16(sum_w, t);
    if ((t & 0xf) == 0xf) { s->scratch_red[t >> 4] = sum_w; }
    __syncthreads();
    if (t < 32) {
      uint32_t sum_b    = WarpReducePos32(s->scratch_red[t], t);
      s->scratch_red[t] = sum_b;
    }
    __syncthreads();
    tmp                   = (t >= 16) ? s->scratch_red[(t >> 4) - 1] : 0;
    sum_w                 = (sum_w - (sum67 >> 16) + tmp) * 0x10001;
    s->map.u32[t * 4 + 0] = sum_w + sum01 - count01;
    s->map.u32[t * 4 + 1] = sum_w + sum23 - count23;
    s->map.u32[t * 4 + 2] = sum_w + sum45 - count45;
    s->map.u32[t * 4 + 3] = sum_w + sum67 - count67;
    __syncthreads();
  }
  // Put the indices back in hash order
  if (s->col.dict_index) {
    uint32_t *dict_index = s->col.dict_index + start_row;
    uint32_t nnz         = s->frag.non_nulls;
    for (uint32_t i = 0; i < nnz; i += block_size) {
      uint32_t pos = 0, hash = 0, pos_old, pos_new, sh, colliding_row, val = 0;
      bool collision;
      if (i + t < nnz) {
        val     = dict_index[i + t];
        hash    = val & ((1 << init_hash_bits) - 1);
        sh      = (hash & 1) ? 16 : 0;
        pos_old = s->map.u16[hash];
      }
      // The isolation of the atomicAdd, along with pos_old/pos_new is to guarantee deterministic
      // behavior for the first row in the hash map that will be used for early duplicate detection
      __syncthreads();
      if (i + t < nnz) {
        pos          = (atomicAdd(&s->map.u32[hash >> 1], 1 << sh) >> sh) & 0xffff;
        s->dict[pos] = val;
      }
      __syncthreads();
      collision = false;
      if (i + t < nnz) {
        pos_new   = s->map.u16[hash];
        collision = (pos != pos_old && pos_new > pos_old + 1);
        if (collision) { colliding_row = s->dict[pos_old]; }
      }
      __syncthreads();
      if (collision) { atomicMin(&s->dict[pos_old], val); }
      __syncthreads();
      // Resolve collision
      if (collision && val == s->dict[pos_old]) { s->dict[pos] = colliding_row; }
    }
    __syncthreads();
    // Now that the values are ordered by hash, compare every entry with the first entry in the hash
    // map, the position of the first entry can be inferred from the hash map counts
    uint32_t dupe_data_size = 0;
    for (uint32_t i = 0; i < nnz; i += block_size) {
      const void *col_data = s->col.column_data_base;
      uint32_t ck_row = 0, ck_row_ref = 0, is_dupe = 0, dupe_mask, dupes_before;
      if (i + t < nnz) {
        uint32_t dict_val = s->dict[i + t];
        uint32_t hash     = dict_val & ((1 << init_hash_bits) - 1);
        ck_row            = start_row + (dict_val >> init_hash_bits);
        ck_row_ref = start_row + (s->dict[(hash > 0) ? s->map.u16[hash - 1] : 0] >> init_hash_bits);
        if (ck_row_ref != ck_row) {
          if (dtype == BYTE_ARRAY) {
            const nvstrdesc_s *ck_data = static_cast<const nvstrdesc_s *>(col_data);
            const char *str1           = ck_data[ck_row].ptr;
            uint32_t len1              = (uint32_t)ck_data[ck_row].count;
            const char *str2           = ck_data[ck_row_ref].ptr;
            uint32_t len2              = (uint32_t)ck_data[ck_row_ref].count;
            is_dupe                    = nvstr_is_equal(str1, len1, str2, len2);
            dupe_data_size += (is_dupe) ? 4 + len1 : 0;
          } else {
            if (dtype_len_in == 8) {
              uint64_t v1 = static_cast<const uint64_t *>(col_data)[ck_row];
              uint64_t v2 = static_cast<const uint64_t *>(col_data)[ck_row_ref];
              is_dupe     = (v1 == v2);
              dupe_data_size += (is_dupe) ? 8 : 0;
            } else {
              uint32_t v1, v2;
              if (dtype_len_in == 4) {
                v1 = static_cast<const uint32_t *>(col_data)[ck_row];
                v2 = static_cast<const uint32_t *>(col_data)[ck_row_ref];
              } else if (dtype_len_in == 2) {
                v1 = static_cast<const uint16_t *>(col_data)[ck_row];
                v2 = static_cast<const uint16_t *>(col_data)[ck_row_ref];
              } else {
                v1 = static_cast<const uint8_t *>(col_data)[ck_row];
                v2 = static_cast<const uint8_t *>(col_data)[ck_row_ref];
              }
              is_dupe = (v1 == v2);
              dupe_data_size += (is_dupe) ? 4 : 0;
            }
          }
        }
      }
      dupe_mask    = ballot(is_dupe);
      dupes_before = s->total_dupes + __popc(dupe_mask & ((2 << (t & 0x1f)) - 1));
      if (!(t & 0x1f)) { s->scratch_red[t >> 5] = __popc(dupe_mask); }
      __syncthreads();
      if (t < 32) {
        uint32_t warp_dupes = (t < 16) ? s->scratch_red[t] : 0;
        uint32_t warp_pos   = WarpReducePos16(warp_dupes, t);
        if (t == 0xf) { s->total_dupes += warp_pos; }
        if (t < 16) { s->scratch_red[t] = warp_pos - warp_dupes; }
      }
      __syncthreads();
      if (i + t < nnz) {
        if (!is_dupe) {
          dupes_before += s->scratch_red[t >> 5];
          s->col.dict_data[start_row + i + t - dupes_before] = ck_row;
        } else {
          s->col.dict_index[ck_row] = ck_row_ref | (1u << 31);
        }
      }
    }
    __syncthreads();
    dupe_data_size = warp_reduce(temp_storage.full[t / 32]).Sum(dupe_data_size);
    if (!(t & 0x1f)) { s->scratch_red[t >> 5] = dupe_data_size; }
    __syncthreads();
    if (t < 32) {
      dupe_data_size = half_warp_reduce(temp_storage.half).Sum((t < 16) ? s->scratch_red[t] : 0);
      if (!t) {
        s->frag.dict_data_size = s->frag.fragment_data_size - dupe_data_size;
        s->frag.num_dict_vals  = s->frag.non_nulls - s->total_dupes;
      }
    }
  }
  __syncthreads();
  if (t == 0) frag[blockIdx.x * num_fragments + blockIdx.y] = s->frag;
}

// blockDim {128,1,1}
__global__ void __launch_bounds__(128) gpuInitFragmentStats(statistics_group *groups,
                                                            const PageFragment *fragments,
                                                            const EncColumnDesc *col_desc,
                                                            int32_t num_fragments,
                                                            int32_t num_columns,
                                                            uint32_t fragment_size)
{
  __shared__ __align__(8) statistics_group group_g[4];

  uint32_t lane_id          = threadIdx.x & 0x1f;
  uint32_t frag_id          = blockIdx.y * 4 + (threadIdx.x >> 5);
  uint32_t column_id        = blockIdx.x;
  statistics_group *const g = &group_g[threadIdx.x >> 5];
  if (!lane_id && frag_id < num_fragments) {
    g->col       = &col_desc[column_id];
    g->start_row = fragments[column_id * num_fragments + frag_id].start_value_idx;
    g->num_rows  = fragments[column_id * num_fragments + frag_id].num_leaf_values;
  }
  __syncthreads();
  if (frag_id < num_fragments and lane_id == 0) groups[column_id * num_fragments + frag_id] = *g;
}

// blockDim {128,1,1}
__global__ void __launch_bounds__(128) gpuInitPages(EncColumnChunk *chunks,
                                                    EncPage *pages,
                                                    const EncColumnDesc *col_desc,
                                                    statistics_merge_group *page_grstats,
                                                    statistics_merge_group *chunk_grstats,
                                                    int32_t num_rowgroups,
                                                    int32_t num_columns)
{
  __shared__ __align__(8) EncColumnDesc col_g;
  __shared__ __align__(8) EncColumnChunk ck_g;
  __shared__ __align__(8) PageFragment frag_g;
  __shared__ __align__(8) EncPage page_g;
  __shared__ __align__(8) statistics_merge_group pagestats_g;

  uint32_t t = threadIdx.x;

  if (t == 0) {
    col_g = col_desc[blockIdx.x];
    ck_g  = chunks[blockIdx.y * num_columns + blockIdx.x];
  }
  __syncthreads();
  if (t < 32) {
    uint32_t fragments_in_chunk  = 0;
    uint32_t rows_in_page        = 0;
    uint32_t values_in_page      = 0;
    uint32_t leaf_values_in_page = 0;
    uint32_t page_size           = 0;
    uint32_t num_pages           = 0;
    uint32_t num_rows            = 0;
    uint32_t page_start          = 0;
    uint32_t page_offset         = ck_g.ck_stat_size;
    uint32_t num_dict_entries    = 0;
    uint32_t comp_page_offset    = ck_g.ck_stat_size;
    uint32_t cur_row             = ck_g.start_row;
    uint32_t ck_max_stats_len    = 0;
    uint32_t max_stats_len       = 0;

    if (!t) {
      pagestats_g.col         = &col_desc[blockIdx.x];
      pagestats_g.start_chunk = ck_g.first_fragment;
      pagestats_g.num_chunks  = 0;
    }
    if (ck_g.has_dictionary) {
      if (!t) {
        page_g.page_data       = ck_g.uncompressed_bfr + page_offset;
        page_g.compressed_data = ck_g.compressed_bfr + comp_page_offset;
        page_g.num_fragments   = 0;
        page_g.page_type       = PageType::DICTIONARY_PAGE;
        page_g.dict_bits_plus1 = 0;
        page_g.chunk_id        = blockIdx.y * num_columns + blockIdx.x;
        page_g.hdr_size        = 0;
        page_g.max_hdr_size    = 32;
        page_g.max_data_size   = ck_g.dictionary_size;
        page_g.start_row       = cur_row;
        page_g.num_rows        = ck_g.total_dict_entries;
        page_g.num_leaf_values = ck_g.total_dict_entries;
        page_g.num_values      = ck_g.total_dict_entries;
        page_offset += page_g.max_hdr_size + page_g.max_data_size;
        comp_page_offset += page_g.max_hdr_size + GetMaxCompressedBfrSize(page_g.max_data_size);
      }
      __syncwarp();
      if (t == 0) {
        if (pages) pages[ck_g.first_page] = page_g;
        if (page_grstats) page_grstats[ck_g.first_page] = pagestats_g;
      }
      num_pages = 1;
    }
    __syncwarp();
    // This loop goes over one page fragment at a time and adds it to page.
    // When page size crosses a particular limit, then it moves on to the next page and then next
    // page fragment gets added to that one.

    // This doesn't actually deal with data. It's agnostic. It only cares about number of rows and
    // page size.
    do {
      uint32_t fragment_data_size, max_page_size, minmax_len = 0;
      __syncwarp();
      if (num_rows < ck_g.num_rows) {
        if (t == 0) { frag_g = ck_g.fragments[fragments_in_chunk]; }
        if (!t && ck_g.stats && col_g.stats_dtype == dtype_string) {
          minmax_len = max(ck_g.stats[fragments_in_chunk].min_value.str_val.length,
                           ck_g.stats[fragments_in_chunk].max_value.str_val.length);
        }
      } else if (!t) {
        frag_g.fragment_data_size = 0;
        frag_g.num_rows           = 0;
      }
      __syncwarp();
      if (ck_g.has_dictionary && fragments_in_chunk < ck_g.num_dict_fragments) {
        fragment_data_size =
          frag_g.num_leaf_values * 2;  // Assume worst-case of 2-bytes per dictionary index
      } else {
        fragment_data_size = frag_g.fragment_data_size;
      }
      // TODO (dm): this convoluted logic to limit page size needs refactoring
      max_page_size = (values_in_page * 2 >= ck_g.num_values)
                        ? 256 * 1024
                        : (values_in_page * 3 >= ck_g.num_values) ? 384 * 1024 : 512 * 1024;
      if (num_rows >= ck_g.num_rows ||
          (values_in_page > 0 &&
           (page_size + fragment_data_size > max_page_size ||
            (ck_g.has_dictionary && fragments_in_chunk == ck_g.num_dict_fragments)))) {
        uint32_t dict_bits_plus1;

        if (ck_g.has_dictionary && page_start < ck_g.num_dict_fragments) {
          uint32_t dict_bits;
          if (num_dict_entries <= 2) {
            dict_bits = 1;
          } else if (num_dict_entries <= 4) {
            dict_bits = 2;
          } else if (num_dict_entries <= 16) {
            dict_bits = 4;
          } else if (num_dict_entries <= 256) {
            dict_bits = 8;
          } else if (num_dict_entries <= 4096) {
            dict_bits = 12;
          } else {
            dict_bits = 16;
          }
          page_size       = 1 + 5 + ((values_in_page * dict_bits + 7) >> 3) + (values_in_page >> 8);
          dict_bits_plus1 = dict_bits + 1;
        } else {
          dict_bits_plus1 = 0;
        }
        if (!t) {
          page_g.num_fragments   = fragments_in_chunk - page_start;
          page_g.chunk_id        = blockIdx.y * num_columns + blockIdx.x;
          page_g.page_type       = PageType::DATA_PAGE;
          page_g.dict_bits_plus1 = dict_bits_plus1;
          page_g.hdr_size        = 0;
          page_g.max_hdr_size    = 32;  // Max size excluding statistics
          if (ck_g.stats) {
            uint32_t stats_hdr_len = 16;
            if (col_g.stats_dtype == dtype_string) {
              stats_hdr_len += 5 * 3 + 2 * max_stats_len;
            } else {
              stats_hdr_len += ((col_g.stats_dtype >= dtype_int64) ? 10 : 5) * 3;
            }
            page_g.max_hdr_size += stats_hdr_len;
          }
          page_g.page_data        = ck_g.uncompressed_bfr + page_offset;
          page_g.compressed_data  = ck_g.compressed_bfr + comp_page_offset;
          page_g.start_row        = cur_row;
          page_g.num_rows         = rows_in_page;
          page_g.num_leaf_values  = leaf_values_in_page;
          page_g.num_values       = values_in_page;
          uint32_t def_level_bits = col_g.level_bits & 0xf;
          uint32_t rep_level_bits = col_g.level_bits >> 4;
          // Run length = 4, max(rle/bitpack header) = 5, add one byte per 256 values for overhead
          // TODO (dm): Improve readability of these calculations.
          uint32_t def_level_size =
            (def_level_bits != 0)
              ? 4 + 5 + ((def_level_bits * page_g.num_values + 7) >> 3) + (page_g.num_values >> 8)
              : 0;
          uint32_t rep_level_size =
            (rep_level_bits != 0)
              ? 4 + 5 + ((rep_level_bits * page_g.num_values + 7) >> 3) + (page_g.num_values >> 8)
              : 0;
          page_g.max_data_size = page_size + def_level_size + rep_level_size;

          pagestats_g.start_chunk = ck_g.first_fragment + page_start;
          pagestats_g.num_chunks  = page_g.num_fragments;
          page_offset += page_g.max_hdr_size + page_g.max_data_size;
          comp_page_offset += page_g.max_hdr_size + GetMaxCompressedBfrSize(page_g.max_data_size);
          cur_row += rows_in_page;
          ck_max_stats_len = max(ck_max_stats_len, max_stats_len);
        }
        __syncwarp();
        if (t == 0) {
          if (pages) { pages[ck_g.first_page + num_pages] = page_g; }

          if (page_grstats) { page_grstats[ck_g.first_page + num_pages] = pagestats_g; }
        }

        num_pages++;
        page_size           = 0;
        rows_in_page        = 0;
        values_in_page      = 0;
        leaf_values_in_page = 0;
        page_start          = fragments_in_chunk;
        max_stats_len       = 0;
      }
      max_stats_len = max(max_stats_len, minmax_len);
      num_dict_entries += frag_g.num_dict_vals;
      page_size += fragment_data_size;
      rows_in_page += frag_g.num_rows;
      values_in_page += frag_g.num_values;
      leaf_values_in_page += frag_g.num_leaf_values;
      num_rows += frag_g.num_rows;
      fragments_in_chunk++;
    } while (frag_g.num_rows != 0);
    __syncwarp();
    if (!t) {
      if (ck_g.ck_stat_size == 0 && ck_g.stats) {
        uint32_t ck_stat_size = 48 + 2 * ck_max_stats_len;
        page_offset += ck_stat_size;
        comp_page_offset += ck_stat_size;
        ck_g.ck_stat_size = ck_stat_size;
      }
      ck_g.num_pages          = num_pages;
      ck_g.bfr_size           = page_offset;
      ck_g.compressed_size    = comp_page_offset;
      pagestats_g.start_chunk = ck_g.first_page + ck_g.has_dictionary;  // Exclude dictionary
      pagestats_g.num_chunks  = num_pages - ck_g.has_dictionary;
    }
  }
  __syncthreads();
  if (t == 0) {
    chunks[blockIdx.y * num_columns + blockIdx.x] = ck_g;
    if (chunk_grstats) chunk_grstats[blockIdx.y * num_columns + blockIdx.x] = pagestats_g;
  }
}

/**
 * @brief Mask table representing how many consecutive repeats are needed to code a repeat run
 *[nbits-1]
 **/
static __device__ __constant__ uint32_t kRleRunMask[16] = {
  0x00ffffff, 0x0fff, 0x00ff, 0x3f, 0x0f, 0x0f, 0x7, 0x7, 0x3, 0x3, 0x3, 0x3, 0x1, 0x1, 0x1, 0x1};

/**
 * @brief Variable-length encode an integer
 **/
inline __device__ uint8_t *VlqEncode(uint8_t *p, uint32_t v)
{
  while (v > 0x7f) {
    *p++ = (v | 0x80);
    v >>= 7;
  }
  *p++ = v;
  return p;
}

/**
 * @brief Pack literal values in output bitstream (1,2,4,8,12 or 16 bits per value)
 **/
inline __device__ void PackLiterals(
  uint8_t *dst, uint32_t v, uint32_t count, uint32_t w, uint32_t t)
{
  if (w == 1 || w == 2 || w == 4 || w == 8 || w == 12 || w == 16) {
    if (t <= (count | 0x1f)) {
      if (w == 1 || w == 2 || w == 4) {
        uint32_t mask = 0;
        if (w == 1) {
          v |= shuffle_xor(v, 1) << 1;
          v |= shuffle_xor(v, 2) << 2;
          v |= shuffle_xor(v, 4) << 4;
          mask = 0x7;
        } else if (w == 2) {
          v |= shuffle_xor(v, 1) << 2;
          v |= shuffle_xor(v, 2) << 4;
          mask = 0x3;
        } else if (w == 4) {
          v |= shuffle_xor(v, 1) << 4;
          mask = 0x1;
        }
        if (t < count && mask && !(t & mask)) { dst[(t * w) >> 3] = v; }
        return;
      } else if (w == 8) {
        if (t < count) { dst[t] = v; }
        return;
      } else if (w == 12) {
        v |= shuffle_xor(v, 1) << 12;
        if (t < count && !(t & 1)) {
          dst[(t >> 1) * 3 + 0] = v;
          dst[(t >> 1) * 3 + 1] = v >> 8;
          dst[(t >> 1) * 3 + 2] = v >> 16;
        }
        return;
      } else if (w == 16) {
        if (t < count) {
          dst[t * 2 + 0] = v;
          dst[t * 2 + 1] = v >> 8;
        }
        return;
      }
    } else {
      return;
    }
  } else {
    // Scratch space to temporarily write to. Needed because we will use atomics to write 32 bit
    // words but the destination mem may not be a multiple of 4 bytes.
    // TODO (dm): This assumes blockdim = 128 and max bits per value = 16. Reduce magic numbers.
    __shared__ uint32_t scratch[64];
    if (t < 64) { scratch[t] = 0; }
    __syncthreads();

    if (t <= count) {
      uint64_t v64 = v;
      v64 <<= (t * w) & 0x1f;

      // Copy 64 bit word into two 32 bit words while following C++ strict aliasing rules.
      uint32_t v32[2];
      memcpy(&v32, &v64, sizeof(uint64_t));

      // Atomically write result to scratch
      if (v32[0]) { atomicOr(scratch + ((t * w) >> 5), v32[0]); }
      if (v32[1]) { atomicOr(scratch + ((t * w) >> 5) + 1, v32[1]); }
    }
    __syncthreads();

    // Copy scratch data to final destination
    auto available_bytes = (count * w + 7) / 8;

    auto scratch_bytes = reinterpret_cast<char *>(&scratch[0]);
    if (t < available_bytes) { dst[t] = scratch_bytes[t]; }
    if (t + 128 < available_bytes) { dst[t + 128] = scratch_bytes[t + 128]; }
    __syncthreads();
  }
}

/**
 * @brief RLE encoder
 *
 * @param[in,out] s Page encode state
 * @param[in] numvals Total count of input values
 * @param[in] nbits number of bits per symbol (1..16)
 * @param[in] flush nonzero if last batch in block
 * @param[in] t thread id (0..127)
 */
static __device__ void RleEncode(
  page_enc_state_s *s, uint32_t numvals, uint32_t nbits, uint32_t flush, uint32_t t)
{
  uint32_t rle_pos = s->rle_pos;
  uint32_t rle_run = s->rle_run;

  while (rle_pos < numvals || (flush && rle_run)) {
    uint32_t pos = rle_pos + t;
    if (rle_run > 0 && !(rle_run & 1)) {
      // Currently in a long repeat run
      uint32_t mask = ballot(pos < numvals && s->vals[pos & (rle_buffer_size - 1)] == s->run_val);
      uint32_t rle_rpt_count, max_rpt_count;
      if (!(t & 0x1f)) { s->rpt_map[t >> 5] = mask; }
      __syncthreads();
      if (t < 32) {
        uint32_t c32 = ballot(t >= 4 || s->rpt_map[t] != 0xffffffffu);
        if (!t) {
          uint32_t last_idx = __ffs(c32) - 1;
          s->rle_rpt_count =
            last_idx * 32 + ((last_idx < 4) ? __ffs(~s->rpt_map[last_idx]) - 1 : 0);
        }
      }
      __syncthreads();
      max_rpt_count = min(numvals - rle_pos, 128);
      rle_rpt_count = s->rle_rpt_count;
      rle_run += rle_rpt_count << 1;
      rle_pos += rle_rpt_count;
      if (rle_rpt_count < max_rpt_count || (flush && rle_pos == numvals)) {
        if (t == 0) {
          uint32_t const run_val = s->run_val;
          uint8_t *dst           = VlqEncode(s->rle_out, rle_run);
          *dst++                 = run_val;
          if (nbits > 8) { *dst++ = run_val >> 8; }
          s->rle_out = dst;
        }
        rle_run = 0;
      }
    } else {
      // New run or in a literal run
      uint32_t v0      = s->vals[pos & (rle_buffer_size - 1)];
      uint32_t v1      = s->vals[(pos + 1) & (rle_buffer_size - 1)];
      uint32_t mask    = ballot(pos + 1 < numvals && v0 == v1);
      uint32_t maxvals = min(numvals - rle_pos, 128);
      uint32_t rle_lit_count, rle_rpt_count;
      if (!(t & 0x1f)) { s->rpt_map[t >> 5] = mask; }
      __syncthreads();
      if (t < 32) {
        // Repeat run can only start on a multiple of 8 values
        uint32_t idx8        = (t * 8) >> 5;
        uint32_t pos8        = (t * 8) & 0x1f;
        uint32_t m0          = (idx8 < 4) ? s->rpt_map[idx8] : 0;
        uint32_t m1          = (idx8 < 3) ? s->rpt_map[idx8 + 1] : 0;
        uint32_t needed_mask = kRleRunMask[nbits - 1];
        mask                 = ballot((__funnelshift_r(m0, m1, pos8) & needed_mask) == needed_mask);
        if (!t) {
          uint32_t rle_run_start = (mask != 0) ? min((__ffs(mask) - 1) * 8, maxvals) : maxvals;
          uint32_t rpt_len       = 0;
          if (rle_run_start < maxvals) {
            uint32_t idx_cur = rle_run_start >> 5;
            uint32_t idx_ofs = rle_run_start & 0x1f;
            while (idx_cur < 4) {
              m0   = (idx_cur < 4) ? s->rpt_map[idx_cur] : 0;
              m1   = (idx_cur < 3) ? s->rpt_map[idx_cur + 1] : 0;
              mask = ~__funnelshift_r(m0, m1, idx_ofs);
              if (mask != 0) {
                rpt_len += __ffs(mask) - 1;
                break;
              }
              rpt_len += 32;
              idx_cur++;
            }
          }
          s->rle_lit_count = rle_run_start;
          s->rle_rpt_count = min(rpt_len, maxvals - rle_run_start);
        }
      }
      __syncthreads();
      rle_lit_count = s->rle_lit_count;
      rle_rpt_count = s->rle_rpt_count;
      if (rle_lit_count != 0 || (rle_run != 0 && rle_rpt_count != 0)) {
        uint32_t lit_div8;
        bool need_more_data = false;
        if (!flush && rle_pos + rle_lit_count == numvals) {
          // Wait for more data
          rle_lit_count -= min(rle_lit_count, 24);
          need_more_data = true;
        }
        if (rle_lit_count != 0) {
          lit_div8 = (rle_lit_count + ((flush && rle_pos + rle_lit_count == numvals) ? 7 : 0)) >> 3;
          if (rle_run + lit_div8 * 2 > 0x7f) {
            lit_div8      = 0x3f - (rle_run >> 1);  // Limit to fixed 1-byte header (504 literals)
            rle_rpt_count = 0;                      // Defer repeat run
          }
          if (lit_div8 != 0) {
            uint8_t *dst = s->rle_out + 1 + (rle_run >> 1) * nbits;
            PackLiterals(dst, (rle_pos + t < numvals) ? v0 : 0, lit_div8 * 8, nbits, t);
            rle_run = (rle_run + lit_div8 * 2) | 1;
            rle_pos = min(rle_pos + lit_div8 * 8, numvals);
          }
        }
        if (rle_run >= ((rle_rpt_count != 0 || (flush && rle_pos == numvals)) ? 0x03 : 0x7f)) {
          __syncthreads();
          // Complete literal run
          if (!t) {
            uint8_t *dst = s->rle_out;
            dst[0]       = rle_run;  // At most 0x7f
            dst += 1 + nbits * (rle_run >> 1);
            s->rle_out = dst;
          }
          rle_run = 0;
        }
        if (need_more_data) { break; }
      }
      // Start a repeat run
      if (rle_rpt_count != 0) {
        if (t == s->rle_lit_count) { s->run_val = v0; }
        rle_run = rle_rpt_count * 2;
        rle_pos += rle_rpt_count;
        if (rle_pos + 1 == numvals && !flush) { break; }
      }
    }
    __syncthreads();
  }
  __syncthreads();
  if (!t) {
    s->rle_run     = rle_run;
    s->rle_pos     = rle_pos;
    s->rle_numvals = numvals;
  }
}

/**
 * @brief PLAIN bool encoder
 *
 * @param[in,out] s Page encode state
 * @param[in] numvals Total count of input values
 * @param[in] flush nonzero if last batch in block
 * @param[in] t thread id (0..127)
 */
static __device__ void PlainBoolEncode(page_enc_state_s *s,
                                       uint32_t numvals,
                                       uint32_t flush,
                                       uint32_t t)
{
  uint32_t rle_pos = s->rle_pos;
  uint8_t *dst     = s->rle_out;

  while (rle_pos < numvals) {
    uint32_t pos    = rle_pos + t;
    uint32_t v      = (pos < numvals) ? s->vals[pos & (rle_buffer_size - 1)] : 0;
    uint32_t n      = min(numvals - rle_pos, 128);
    uint32_t nbytes = (n + ((flush) ? 7 : 0)) >> 3;
    if (!nbytes) { break; }
    v |= shuffle_xor(v, 1) << 1;
    v |= shuffle_xor(v, 2) << 2;
    v |= shuffle_xor(v, 4) << 4;
    if (t < n && !(t & 7)) { dst[t >> 3] = v; }
    rle_pos = min(rle_pos + nbytes * 8, numvals);
    dst += nbytes;
  }
  __syncthreads();
  if (!t) {
    s->rle_pos     = rle_pos;
    s->rle_numvals = numvals;
    s->rle_out     = dst;
  }
}

constexpr auto julian_calendar_epoch_diff()
{
  using namespace simt::std::chrono;
  using namespace simt::std::chrono_literals;
  return sys_days{January / 1 / 1970} - (sys_days{November / 24 / -4713} + 12h);
}

/**
 * @brief Converts a sys_time<nanoseconds> into a pair with nanoseconds since midnight and number of
 * Julian days. Does not deal with time zones. Used by INT96 code.
 *
 * @param ns number of nanoseconds since epoch
 * @return std::pair<nanoseconds,days> where nanoseconds is the number of nanoseconds
 * elapsed in the day and days is the number of days from Julian epoch.
 */
static __device__ std::pair<simt::std::chrono::nanoseconds, simt::std::chrono::days>
convert_nanoseconds(simt::std::chrono::sys_time<simt::std::chrono::nanoseconds> const ns)
{
  using namespace simt::std::chrono;
  auto const nanosecond_ticks = ns.time_since_epoch();
  auto const gregorian_days   = floor<days>(nanosecond_ticks);
  auto const julian_days      = gregorian_days + ceil<days>(julian_calendar_epoch_diff());

  auto const last_day_ticks = nanosecond_ticks - duration_cast<nanoseconds>(gregorian_days);
  return {last_day_ticks, julian_days};
}

// blockDim(128, 1, 1)
__global__ void __launch_bounds__(128, 8) gpuEncodePages(EncPage *pages,
                                                         const EncColumnChunk *chunks,
                                                         gpu_inflate_input_s *comp_in,
                                                         gpu_inflate_status_s *comp_out,
                                                         uint32_t start_page)
{
  __shared__ __align__(8) page_enc_state_s state_g;

  page_enc_state_s *const s = &state_g;
  uint32_t t                = threadIdx.x;
  uint32_t dtype, dtype_len_in, dtype_len_out;
  int32_t dict_bits;

  if (t == 0) {
    s->page = pages[start_page + blockIdx.x];
    s->ck   = chunks[s->page.chunk_id];
    s->col  = *s->ck.col_desc;
    s->cur  = s->page.page_data + s->page.max_hdr_size;
  }
  __syncthreads();

  // Encode Repetition and Definition levels
  if (s->page.page_type != PageType::DICTIONARY_PAGE && s->col.level_bits != 0 &&
      s->col.nesting_levels == 0) {
    // Calculate definition levels from validity
    const uint32_t *valid = s->col.valid_map_base;
    uint32_t def_lvl_bits = s->col.level_bits & 0xf;
    if (def_lvl_bits != 0) {
      if (!t) {
        s->rle_run     = 0;
        s->rle_pos     = 0;
        s->rle_numvals = 0;
        s->rle_out     = s->cur + 4;
      }
      __syncthreads();
      while (s->rle_numvals < s->page.num_rows) {
        uint32_t rle_numvals = s->rle_numvals;
        uint32_t nrows       = min(s->page.num_rows - rle_numvals, 128);
        uint32_t row         = s->page.start_row + rle_numvals + t;
        // Definition level encodes validity. Checks the valid map and if it is valid, then sets the
        // def_lvl accordingly and sets it in s->vals which is then given to RleEncode to encode
        uint32_t def_lvl = (rle_numvals + t < s->page.num_rows && row < s->col.num_rows)
                             ? (valid) ? (valid[row >> 5] >> (row & 0x1f)) & 1 : 1
                             : 0;
        s->vals[(rle_numvals + t) & (rle_buffer_size - 1)] = def_lvl;
        __syncthreads();
        rle_numvals += nrows;
        RleEncode(s, rle_numvals, def_lvl_bits, (rle_numvals == s->page.num_rows), t);
        __syncthreads();
      }
      if (t < 32) {
        uint8_t *cur     = s->cur;
        uint8_t *rle_out = s->rle_out;
        if (t < 4) {
          uint32_t rle_bytes = (uint32_t)(rle_out - cur) - 4;
          cur[t]             = rle_bytes >> (t * 8);
        }
        __syncwarp();
        if (t == 0) { s->cur = rle_out; }
      }
    }
  } else if (s->page.page_type != PageType::DICTIONARY_PAGE && s->col.nesting_levels > 0) {
    auto encode_levels = [&](uint8_t const *lvl_val_data, uint32_t nbits) {
      // For list types, the repetition and definition levels are pre-calculated. We just need to
      // encode and write them now.
      if (!t) {
        s->rle_run     = 0;
        s->rle_pos     = 0;
        s->rle_numvals = 0;
        s->rle_out     = s->cur + 4;
      }
      __syncthreads();
      size_type page_first_val_idx = s->col.level_offsets[s->page.start_row];
      size_type col_last_val_idx   = s->col.level_offsets[s->col.num_rows];
      while (s->rle_numvals < s->page.num_values) {
        uint32_t rle_numvals = s->rle_numvals;
        uint32_t nvals       = min(s->page.num_values - rle_numvals, 128);
        uint32_t idx         = page_first_val_idx + rle_numvals + t;
        uint32_t lvl_val =
          (rle_numvals + t < s->page.num_values && idx < col_last_val_idx) ? lvl_val_data[idx] : 0;
        s->vals[(rle_numvals + t) & (rle_buffer_size - 1)] = lvl_val;
        __syncthreads();
        rle_numvals += nvals;
        RleEncode(s, rle_numvals, nbits, (rle_numvals == s->page.num_values), t);
        __syncthreads();
      }
      if (t < 32) {
        uint8_t *cur     = s->cur;
        uint8_t *rle_out = s->rle_out;
        if (t < 4) {
          uint32_t rle_bytes = (uint32_t)(rle_out - cur) - 4;
          cur[t]             = rle_bytes >> (t * 8);
        }
        __syncwarp();
        if (t == 0) { s->cur = rle_out; }
      }
    };
    encode_levels(s->col.rep_values, s->col.level_bits >> 4);
    __syncthreads();
    encode_levels(s->col.def_values, s->col.level_bits & 0xf);
  }
  // Encode data values
  __syncthreads();
  dtype = s->col.physical_type;
  dtype_len_out =
    (dtype == INT96) ? 12 : (dtype == INT64 || dtype == DOUBLE) ? 8 : (dtype == BOOLEAN) ? 1 : 4;
  if (dtype == INT32) {
    dtype_len_in = GetDtypeLogicalLen(s->col.converted_type);
  } else if (dtype == INT96) {
    dtype_len_in = 8;
  } else {
    dtype_len_in = (dtype == BYTE_ARRAY) ? sizeof(nvstrdesc_s) : dtype_len_out;
  }
  dict_bits = (dtype == BOOLEAN) ? 1 : (s->page.dict_bits_plus1 - 1);
  if (t == 0) {
    uint8_t *dst   = s->cur;
    s->rle_run     = 0;
    s->rle_pos     = 0;
    s->rle_numvals = 0;
    s->rle_out     = dst;
    if (dict_bits >= 0 && dtype != BOOLEAN) {
      dst[0]     = dict_bits;
      s->rle_out = dst + 1;
    }
    s->page_start_val = s->page.start_row;
    for (size_type i = 0; i < s->col.nesting_levels; i++) {
      s->page_start_val = s->col.nesting_offsets[i][s->page_start_val];
    }
  }
  __syncthreads();
  for (uint32_t cur_val_idx = 0; cur_val_idx < s->page.num_leaf_values;) {
    uint32_t nvals   = min(s->page.num_leaf_values - cur_val_idx, 128);
    uint32_t val_idx = s->page_start_val + cur_val_idx + t;
    uint32_t is_valid, warp_valids, len, pos;

    if (s->page.page_type == PageType::DICTIONARY_PAGE) {
      is_valid = (cur_val_idx + t < s->page.num_leaf_values);
      val_idx  = (is_valid) ? s->col.dict_data[val_idx] : val_idx;
    } else {
      const uint32_t *valid = s->col.valid_map_base;
      is_valid = (val_idx < s->col.num_values && cur_val_idx + t < s->page.num_leaf_values)
                   ? (valid) ? (valid[val_idx >> 5] >> (val_idx & 0x1f)) & 1 : 1
                   : 0;
    }
    warp_valids = ballot(is_valid);
    cur_val_idx += nvals;
    if (dict_bits >= 0) {
      // Dictionary encoding
      if (dict_bits > 0) {
        uint32_t rle_numvals;

        pos = __popc(warp_valids & ((1 << (t & 0x1f)) - 1));
        if (!(t & 0x1f)) { s->scratch_red[t >> 5] = __popc(warp_valids); }
        __syncthreads();
        if (t < 32) { s->scratch_red[t] = WarpReducePos4((t < 4) ? s->scratch_red[t] : 0, t); }
        __syncthreads();
        pos         = pos + ((t >= 32) ? s->scratch_red[(t - 32) >> 5] : 0);
        rle_numvals = s->rle_numvals;
        if (is_valid) {
          uint32_t v;
          if (dtype == BOOLEAN) {
            v = reinterpret_cast<const uint8_t *>(s->col.column_data_base)[val_idx];
          } else {
            v = s->col.dict_index[val_idx];
          }
          s->vals[(rle_numvals + pos) & (rle_buffer_size - 1)] = v;
        }
        rle_numvals += s->scratch_red[3];
        __syncthreads();
        if ((!enable_bool_rle) && (dtype == BOOLEAN)) {
          PlainBoolEncode(s, rle_numvals, (cur_val_idx == s->page.num_leaf_values), t);
        } else {
          RleEncode(s, rle_numvals, dict_bits, (cur_val_idx == s->page.num_leaf_values), t);
        }
        __syncthreads();
      }
      if (t == 0) { s->cur = s->rle_out; }
      __syncthreads();
    } else {
      // Non-dictionary encoding
      uint8_t *dst = s->cur;

      if (is_valid) {
        len = dtype_len_out;
        if (dtype == BYTE_ARRAY) {
          len += (uint32_t) reinterpret_cast<const nvstrdesc_s *>(s->col.column_data_base)[val_idx]
                   .count;
        }
      } else {
        len = 0;
      }
      pos = WarpReducePos32(len, t);
      if ((t & 0x1f) == 0x1f) { s->scratch_red[t >> 5] = pos; }
      __syncthreads();
      if (t < 32) { s->scratch_red[t] = WarpReducePos4((t < 4) ? s->scratch_red[t] : 0, t); }
      __syncthreads();
      if (t == 0) { s->cur = dst + s->scratch_red[3]; }
      pos = pos + ((t >= 32) ? s->scratch_red[(t - 32) >> 5] : 0) - len;
      if (is_valid) {
        const uint8_t *src8 = reinterpret_cast<const uint8_t *>(s->col.column_data_base) +
                              val_idx * (size_t)dtype_len_in;
        switch (dtype) {
          case INT32:
          case FLOAT: {
            int32_t v;
            if (dtype_len_in == 4)
              v = *reinterpret_cast<const int32_t *>(src8);
            else if (dtype_len_in == 2)
              v = *reinterpret_cast<const int16_t *>(src8);
            else
              v = *reinterpret_cast<const int8_t *>(src8);
            dst[pos + 0] = v;
            dst[pos + 1] = v >> 8;
            dst[pos + 2] = v >> 16;
            dst[pos + 3] = v >> 24;
          } break;
          case INT64: {
            int64_t v        = *reinterpret_cast<const int64_t *>(src8);
            int32_t ts_scale = s->col.ts_scale;
            if (ts_scale != 0) {
              if (ts_scale < 0) {
                v /= -ts_scale;
              } else {
                v *= ts_scale;
              }
            }
            dst[pos + 0] = v;
            dst[pos + 1] = v >> 8;
            dst[pos + 2] = v >> 16;
            dst[pos + 3] = v >> 24;
            dst[pos + 4] = v >> 32;
            dst[pos + 5] = v >> 40;
            dst[pos + 6] = v >> 48;
            dst[pos + 7] = v >> 56;
          } break;
          case INT96: {
            int64_t v        = *reinterpret_cast<const int64_t *>(src8);
            int32_t ts_scale = s->col.ts_scale;
            if (ts_scale != 0) {
              if (ts_scale < 0) {
                v /= -ts_scale;
              } else {
                v *= ts_scale;
              }
            }

            auto const ret = convert_nanoseconds([&]() {
              using namespace simt::std::chrono;

              switch (s->col.converted_type) {
                case TIMESTAMP_MILLIS: {
                  return sys_time<nanoseconds>{milliseconds{v}};
                } break;
                case TIMESTAMP_MICROS: {
                  return sys_time<nanoseconds>{microseconds{v}};
                } break;
              }
              return sys_time<nanoseconds>{microseconds{0}};
            }());

            // the 12 bytes of fixed length data.
            v             = ret.first.count();
            dst[pos + 0]  = v;
            dst[pos + 1]  = v >> 8;
            dst[pos + 2]  = v >> 16;
            dst[pos + 3]  = v >> 24;
            dst[pos + 4]  = v >> 32;
            dst[pos + 5]  = v >> 40;
            dst[pos + 6]  = v >> 48;
            dst[pos + 7]  = v >> 56;
            uint32_t w    = ret.second.count();
            dst[pos + 8]  = w;
            dst[pos + 9]  = w >> 8;
            dst[pos + 10] = w >> 16;
            dst[pos + 11] = w >> 24;
          } break;

          case DOUBLE: memcpy(dst + pos, src8, 8); break;
          case BYTE_ARRAY: {
            const char *str_data = reinterpret_cast<const nvstrdesc_s *>(src8)->ptr;
            uint32_t v           = len - 4;  // string length
            dst[pos + 0]         = v;
            dst[pos + 1]         = v >> 8;
            dst[pos + 2]         = v >> 16;
            dst[pos + 3]         = v >> 24;
            if (v != 0) memcpy(dst + pos + 4, str_data, v);
          } break;
        }
      }
      __syncthreads();
    }
  }
  if (t == 0) {
    uint8_t *base                = s->page.page_data + s->page.max_hdr_size;
    uint32_t actual_data_size    = static_cast<uint32_t>(s->cur - base);
    uint32_t compressed_bfr_size = GetMaxCompressedBfrSize(actual_data_size);
    s->page.max_data_size        = actual_data_size;
    s->comp_in.srcDevice         = base;
    s->comp_in.srcSize           = actual_data_size;
    s->comp_in.dstDevice         = s->page.compressed_data + s->page.max_hdr_size;
    s->comp_in.dstSize           = compressed_bfr_size;
    s->comp_out.bytes_written    = 0;
    s->comp_out.status           = ~0;
    s->comp_out.reserved         = 0;
  }
  __syncthreads();
  if (t == 0) {
    pages[start_page + blockIdx.x] = s->page;
    if (comp_in) comp_in[blockIdx.x] = s->comp_in;
    if (comp_out) comp_out[blockIdx.x] = s->comp_out;
  }
}

// blockDim(128, 1, 1)
__global__ void __launch_bounds__(128) gpuDecideCompression(EncColumnChunk *chunks,
                                                            const EncPage *pages,
                                                            const gpu_inflate_status_s *comp_out,
                                                            uint32_t start_page)
{
  __shared__ __align__(8) EncColumnChunk ck_g;
  __shared__ __align__(4) unsigned int error_count;
  using warp_reduce = cub::WarpReduce<uint32_t>;
  __shared__ typename warp_reduce::TempStorage temp_storage[2];

  uint32_t t                      = threadIdx.x;
  uint32_t uncompressed_data_size = 0;
  uint32_t compressed_data_size   = 0;
  uint32_t first_page, num_pages;

  if (t == 0) {
    ck_g = chunks[blockIdx.x];
    atomicAnd(&error_count, 0);
  }
  __syncthreads();
  if (t < 32) {
    first_page = ck_g.first_page;
    num_pages  = ck_g.num_pages;
    for (uint32_t page = t; page < num_pages; page += 32) {
      uint32_t page_data_size = pages[first_page + page].max_data_size;
      uint32_t comp_idx       = first_page + page - start_page;
      uncompressed_data_size += page_data_size;
      if (comp_out) {
        compressed_data_size += (uint32_t)comp_out[comp_idx].bytes_written;
        if (comp_out[comp_idx].status != 0) { atomicAdd(&error_count, 1); }
      }
    }
    uncompressed_data_size = warp_reduce(temp_storage[0]).Sum(uncompressed_data_size);
    compressed_data_size   = warp_reduce(temp_storage[1]).Sum(compressed_data_size);
  }
  __syncthreads();
  if (t == 0) {
    bool is_compressed;
    if (comp_out) {
      uint32_t compression_error = atomicAdd(&error_count, 0);
      is_compressed = (!compression_error && compressed_data_size < uncompressed_data_size);
    } else {
      is_compressed = false;
    }
    chunks[blockIdx.x].is_compressed = is_compressed;
    chunks[blockIdx.x].bfr_size      = uncompressed_data_size;
    chunks[blockIdx.x].compressed_size =
      (is_compressed) ? compressed_data_size : uncompressed_data_size;
  }
}

/**
 * Minimal thrift compact protocol support
 **/
inline __device__ uint8_t *cpw_put_uint32(uint8_t *p, uint32_t v)
{
  while (v > 0x7f) {
    *p++ = v | 0x80;
    v >>= 7;
  }
  *p++ = v;
  return p;
}

inline __device__ uint8_t *cpw_put_uint64(uint8_t *p, uint64_t v)
{
  while (v > 0x7f) {
    *p++ = v | 0x80;
    v >>= 7;
  }
  *p++ = v;
  return p;
}

inline __device__ uint8_t *cpw_put_int32(uint8_t *p, int32_t v)
{
  int32_t s = (v < 0);
  return cpw_put_uint32(p, (v ^ -s) * 2 + s);
}

inline __device__ uint8_t *cpw_put_int64(uint8_t *p, int64_t v)
{
  int64_t s = (v < 0);
  return cpw_put_uint64(p, (v ^ -s) * 2 + s);
}

inline __device__ uint8_t *cpw_put_fldh(uint8_t *p, int f, int cur, int t)
{
  if (f > cur && f <= cur + 15) {
    *p++ = ((f - cur) << 4) | t;
    return p;
  } else {
    *p++ = t;
    return cpw_put_int32(p, f);
  }
}

class header_encoder {
  uint8_t *current_header_ptr;
  int current_field_index;

 public:
  inline __device__ header_encoder(uint8_t *header_start)
    : current_header_ptr(header_start), current_field_index(0)
  {
  }

  inline __device__ void field_struct_begin(int field)
  {
    current_header_ptr =
      cpw_put_fldh(current_header_ptr, field, current_field_index, ST_FLD_STRUCT);
    current_field_index = 0;
  }

  inline __device__ void field_struct_end(int field)
  {
    *current_header_ptr++ = 0;
    current_field_index   = field;
  }

  template <typename T>
  inline __device__ void field_int32(int field, T value)
  {
    current_header_ptr  = cpw_put_fldh(current_header_ptr, field, current_field_index, ST_FLD_I32);
    current_header_ptr  = cpw_put_int32(current_header_ptr, static_cast<int32_t>(value));
    current_field_index = field;
  }

  template <typename T>
  inline __device__ void field_int64(int field, T value)
  {
    current_header_ptr  = cpw_put_fldh(current_header_ptr, field, current_field_index, ST_FLD_I64);
    current_header_ptr  = cpw_put_int64(current_header_ptr, static_cast<int64_t>(value));
    current_field_index = field;
  }

  inline __device__ void field_binary(int field, const void *value, uint32_t length)
  {
    current_header_ptr =
      cpw_put_fldh(current_header_ptr, field, current_field_index, ST_FLD_BINARY);
    current_header_ptr = cpw_put_uint32(current_header_ptr, length);
    memcpy(current_header_ptr, value, length);
    current_header_ptr += length;
    current_field_index = field;
  }

  inline __device__ void end(uint8_t **header_end, bool termination_flag = true)
  {
    if (termination_flag == false) { *current_header_ptr++ = 0; }
    *header_end = current_header_ptr;
  }

  inline __device__ uint8_t *get_ptr(void) { return current_header_ptr; }

  inline __device__ void set_ptr(uint8_t *ptr) { current_header_ptr = ptr; }
};

__device__ uint8_t *EncodeStatistics(uint8_t *start,
                                     const statistics_chunk *s,
                                     const EncColumnDesc *col,
                                     float *fp_scratch)
{
  uint8_t *end, dtype, dtype_len;
  dtype = col->stats_dtype;
  switch (dtype) {
    case dtype_bool: dtype_len = 1; break;
    case dtype_int8:
    case dtype_int16:
    case dtype_int32:
    case dtype_date32:
    case dtype_float32: dtype_len = 4; break;
    case dtype_int64:
    case dtype_timestamp64:
    case dtype_float64:
    case dtype_decimal64: dtype_len = 8; break;
    case dtype_decimal128: dtype_len = 16; break;
    case dtype_string:
    default: dtype_len = 0; break;
  }
  header_encoder encoder(start);
  encoder.field_int64(3, s->null_count);
  if (s->has_minmax) {
    const void *vmin, *vmax;
    uint32_t lmin, lmax;

    if (dtype == dtype_string) {
      lmin = s->min_value.str_val.length;
      vmin = s->min_value.str_val.ptr;
      lmax = s->max_value.str_val.length;
      vmax = s->max_value.str_val.ptr;
    } else {
      lmin = lmax = dtype_len;
      if (dtype == dtype_float32) {  // Convert from double to float32
        fp_scratch[0] = s->min_value.fp_val;
        fp_scratch[1] = s->max_value.fp_val;
        vmin          = &fp_scratch[0];
        vmax          = &fp_scratch[1];
      } else {
        vmin = &s->min_value;
        vmax = &s->max_value;
      }
    }
    encoder.field_binary(5, vmax, lmax);
    encoder.field_binary(6, vmin, lmin);
  }
  encoder.end(&end);
  return end;
}

// blockDim(128, 1, 1)
__global__ void __launch_bounds__(128) gpuEncodePageHeaders(EncPage *pages,
                                                            EncColumnChunk *chunks,
                                                            const gpu_inflate_status_s *comp_out,
                                                            const statistics_chunk *page_stats,
                                                            const statistics_chunk *chunk_stats,
                                                            uint32_t start_page)
{
  __shared__ __align__(8) EncColumnDesc col_g;
  __shared__ __align__(8) EncColumnChunk ck_g;
  __shared__ __align__(8) EncPage page_g;
  __shared__ __align__(8) float fp_scratch[2];

  uint32_t t = threadIdx.x;

  if (t == 0) {
    uint8_t *hdr_start, *hdr_end;
    uint32_t compressed_page_size, uncompressed_page_size;

    page_g = pages[start_page + blockIdx.x];
    ck_g   = chunks[page_g.chunk_id];
    col_g  = *ck_g.col_desc;

    if (chunk_stats && start_page + blockIdx.x == ck_g.first_page) {
      hdr_start = (ck_g.is_compressed) ? ck_g.compressed_bfr : ck_g.uncompressed_bfr;
      hdr_end   = EncodeStatistics(hdr_start, &chunk_stats[page_g.chunk_id], &col_g, fp_scratch);
      chunks[page_g.chunk_id].ck_stat_size = static_cast<uint32_t>(hdr_end - hdr_start);
    }
    uncompressed_page_size = page_g.max_data_size;
    if (ck_g.is_compressed) {
      hdr_start            = page_g.compressed_data;
      compressed_page_size = (uint32_t)comp_out[blockIdx.x].bytes_written;
      page_g.max_data_size = compressed_page_size;
    } else {
      hdr_start            = page_g.page_data;
      compressed_page_size = uncompressed_page_size;
    }
    header_encoder encoder(hdr_start);
    PageType page_type = page_g.page_type;
    // NOTE: For dictionary encoding, parquet v2 recommends using PLAIN in dictionary page and
    // RLE_DICTIONARY in data page, but parquet v1 uses PLAIN_DICTIONARY in both dictionary and
    // data pages (actual encoding is identical).
    Encoding encoding;
    if (enable_bool_rle) {
      encoding = (col_g.physical_type != BOOLEAN)
                   ? (page_type == PageType::DICTIONARY_PAGE || page_g.dict_bits_plus1 != 0)
                       ? Encoding::PLAIN_DICTIONARY
                       : Encoding::PLAIN
                   : Encoding::RLE;
    } else {
      encoding = (page_type == PageType::DICTIONARY_PAGE || page_g.dict_bits_plus1 != 0)
                   ? Encoding::PLAIN_DICTIONARY
                   : Encoding::PLAIN;
    }
    encoder.field_int32(1, page_type);
    encoder.field_int32(2, uncompressed_page_size);
    encoder.field_int32(3, compressed_page_size);
    if (page_type == PageType::DATA_PAGE) {
      // DataPageHeader
      encoder.field_struct_begin(5);
      encoder.field_int32(1, page_g.num_values);  // NOTE: num_values != num_rows for list types
      encoder.field_int32(2, encoding);           // encoding
      encoder.field_int32(3, Encoding::RLE);      // definition_level_encoding
      encoder.field_int32(4, Encoding::RLE);      // repetition_level_encoding
      // Optionally encode page-level statistics
      if (page_stats) {
        encoder.field_struct_begin(5);
        encoder.set_ptr(EncodeStatistics(
          encoder.get_ptr(), &page_stats[start_page + blockIdx.x], &col_g, fp_scratch));
        encoder.field_struct_end(5);
      }
      encoder.field_struct_end(5);
    } else {
      // DictionaryPageHeader
      encoder.field_struct_begin(7);
      encoder.field_int32(1, ck_g.total_dict_entries);  // number of values in dictionary
      encoder.field_int32(2, encoding);
      encoder.field_struct_end(7);
    }
    encoder.end(&hdr_end, false);
    page_g.hdr_size = (uint32_t)(hdr_end - hdr_start);
  }
  __syncthreads();
  if (t == 0) pages[start_page + blockIdx.x] = page_g;
}

// blockDim(1024, 1, 1)
__global__ void __launch_bounds__(1024) gpuGatherPages(EncColumnChunk *chunks, const EncPage *pages)
{
  __shared__ __align__(8) EncColumnChunk ck_g;
  __shared__ __align__(8) EncPage page_g;

  uint32_t t = threadIdx.x;
  uint8_t *dst, *dst_base;
  const EncPage *first_page;
  uint32_t num_pages, uncompressed_size;

  if (t == 0) ck_g = chunks[blockIdx.x];
  __syncthreads();

  first_page = &pages[ck_g.first_page];
  num_pages  = ck_g.num_pages;
  dst        = (ck_g.is_compressed) ? ck_g.compressed_bfr : ck_g.uncompressed_bfr;
  dst += ck_g.ck_stat_size;  // Skip over chunk statistics
  dst_base          = dst;
  uncompressed_size = ck_g.bfr_size;
  for (uint32_t page = 0; page < num_pages; page++) {
    const uint8_t *src;
    uint32_t hdr_len, data_len;

    if (t == 0) { page_g = first_page[page]; }
    __syncthreads();

    src = (ck_g.is_compressed) ? page_g.compressed_data : page_g.page_data;
    // Copy page header
    hdr_len = page_g.hdr_size;
    memcpy_block<1024, true>(dst, src, hdr_len, t);
    src += page_g.max_hdr_size;
    dst += hdr_len;
    // Copy page data
    uncompressed_size += hdr_len;
    data_len = page_g.max_data_size;
    memcpy_block<1024, true>(dst, src, data_len, t);
    dst += data_len;
    __syncthreads();
    if (!t && page == 0 && ck_g.has_dictionary) { ck_g.dictionary_size = hdr_len + data_len; }
  }
  if (t == 0) {
    chunks[blockIdx.x].bfr_size        = uncompressed_size;
    chunks[blockIdx.x].compressed_size = (dst - dst_base);
    if (ck_g.has_dictionary) { chunks[blockIdx.x].dictionary_size = ck_g.dictionary_size; }
  }
}

/**
 * @brief Get the dremel offsets and repetition and definition levels for a LIST column
 *
 * The repetition and definition level values are ideally computed using a recursive call over a
 * nested structure but in order to better utilize GPU resources, this function calculates them
 * with a bottom up merge method.
 *
 * Given a LIST column of type `List<List<int>>` like so:
 * ```
 * col = {
 *    [],
 *    [[], [1, 2, 3], [4, 5]],
 *    [[]]
 * }
 * ```
 * We can represent it in cudf format with two level of offsets like this:
 * ```
 * Level 0 offsets = {0, 0, 3, 5, 6}
 * Level 1 offsets = {0, 0, 3, 5, 5}
 * Values          = {1, 2, 3, 4, 5}
 * ```
 * The desired result of this function is the repetition and definition level values that
 * correspond to the data values:
 * ```
 * col = {[], [[], [1, 2, 3], [4, 5]], [[]]}
 * def = { 0    1,  2, 2, 2,   2, 2,     1 }
 * rep = { 0,   0,  0, 2, 2,   1, 2,     0 }
 * ```
 *
 * Since repetition and definition levels arrays contain a value for each empty list, the size of
 * the rep/def level array can be given by
 * ```
 * rep_level.size() = size of leaf column + number of empty lists in level 0
 *                                        + number of empty lists in level 1 ...
 * ```
 *
 * We start with finding the empty lists in the penultimate level and merging it with the indices
 * of the leaf level. The values for the merge are the definition and repetition levels
 * ```
 * empties at level 1 = {0, 5}
 * def values at 1    = {1, 1}
 * rep values at 1    = {1, 1}
 * indices at leaf    = {0, 1, 2, 3, 4}
 * def values at leaf = {2, 2, 2, 2, 2}
 * rep values at leaf = {2, 2, 2, 2, 2}
 * ```
 *
 * merged def values  = {1, 2, 2, 2, 2, 2, 1}
 * merged rep values  = {1, 2, 2, 2, 2, 2, 1}
 *
 * The size of the rep/def values is now larger than the leaf values and the offsets need to be
 * adjusted in order to point to the correct start indices. We do this with an exclusive scan over
 * the indices of offsets of empty lists and adding to existing offsets.
 * ```
 * Level 1 new offsets = {0, 1, 4, 6, 7}
 * ```
 * Repetition values at the beginning of a list need to be decremented. We use the new offsets to
 * scatter the rep value.
 * ```
 * merged rep values  = {1, 2, 2, 2, 2, 2, 1}
 * scatter (1, new offsets)
 * new offsets        = {0, 1,       4,    6, 7}
 * new rep values     = {1, 1, 2, 2, 1, 2, 1}
 * ```
 *
 * Similarly we merge up all the way till level 0 offsets
 */
<<<<<<< HEAD
dremel_data get_dremel_data(column_view h_col, rmm::cuda_stream_view stream)
=======
dremel_data get_dremel_data(column_view h_col,
                            std::vector<bool> const &level_nullability,
                            rmm::cuda_stream_view stream)
>>>>>>> 598a14d8
{
  CUDF_EXPECTS(h_col.type().id() == type_id::LIST,
               "Can only get rep/def levels for LIST type column");

  auto get_empties = [&](column_view col, size_type start, size_type end) {
    auto lcv = lists_column_view(col);
    rmm::device_uvector<size_type> empties_idx(lcv.size(), stream);
    rmm::device_uvector<size_type> empties(lcv.size(), stream);
    auto d_off = lcv.offsets().data<size_type>();

    auto empties_idx_end =
<<<<<<< HEAD
      thrust::copy_if(rmm::exec_policy(stream),
=======
      thrust::copy_if(rmm::exec_policy(stream)->on(stream.value()),
>>>>>>> 598a14d8
                      thrust::make_counting_iterator(start),
                      thrust::make_counting_iterator(end),
                      empties_idx.begin(),
                      [d_off] __device__(auto i) { return d_off[i] == d_off[i + 1]; });
<<<<<<< HEAD
    auto empties_end = thrust::gather(rmm::exec_policy(stream),
=======
    auto empties_end = thrust::gather(rmm::exec_policy(stream)->on(stream.value()),
>>>>>>> 598a14d8
                                      empties_idx.begin(),
                                      empties_idx_end,
                                      lcv.offsets().begin<size_type>(),
                                      empties.begin());

    auto empties_size = empties_end - empties.begin();
    return std::make_tuple(std::move(empties), std::move(empties_idx), empties_size);
  };

  // Reverse the nesting in order to merge the deepest level with the leaf first and merge bottom
  // up
  auto curr_col        = h_col;
  size_t max_vals_size = 0;
  std::vector<column_view> nesting_levels;
  std::vector<uint8_t> def_at_level;
  size_type level       = 0;
  auto add_def_at_level = [&](size_type level) {
    auto is_level_nullable =
      curr_col.nullable() or (not level_nullability.empty() and level_nullability[level]);
    def_at_level.push_back(is_level_nullable ? 2 : 1);
  };
  while (curr_col.type().id() == type_id::LIST) {
    nesting_levels.push_back(curr_col);
    add_def_at_level(level);
    auto lcv = lists_column_view(curr_col);
    max_vals_size += lcv.offsets().size();
    curr_col = lcv.child();
    level++;
  }
  // One more entry for leaf col
  add_def_at_level(level);
  max_vals_size += curr_col.size();

  // Add one more value at the end so that we can have the max def level
  def_at_level.push_back(0);
  thrust::exclusive_scan(
    thrust::host, def_at_level.begin(), def_at_level.end(), def_at_level.begin());

  // Sliced list column views only have offsets applied to top level. Get offsets for each level.
  rmm::device_uvector<size_type> d_column_offsets(nesting_levels.size() + 1, stream);
  rmm::device_uvector<size_type> d_column_ends(nesting_levels.size() + 1, stream);

  auto d_col = column_device_view::create(h_col, stream);
  cudf::detail::device_single_thread(
    [offset_at_level  = d_column_offsets.data(),
     end_idx_at_level = d_column_ends.data(),
     col              = *d_col] __device__() {
      auto curr_col           = col;
      size_type off           = curr_col.offset();
      size_type end           = off + curr_col.size();
      size_type level         = 0;
      offset_at_level[level]  = off;
      end_idx_at_level[level] = end;
      ++level;
      // Apply offset recursively until we get to leaf data
      while (curr_col.type().id() == type_id::LIST) {
        off = curr_col.child(lists_column_view::offsets_column_index).element<size_type>(off);
        end = curr_col.child(lists_column_view::offsets_column_index).element<size_type>(end);
        offset_at_level[level]  = off;
        end_idx_at_level[level] = end;
        ++level;
        curr_col = curr_col.child(lists_column_view::child_column_index);
      }
    },
    stream);

  thrust::host_vector<size_type> column_offsets(nesting_levels.size() + 1);
  CUDA_TRY(cudaMemcpyAsync(column_offsets.data(),
                           d_column_offsets.data(),
                           d_column_offsets.size() * sizeof(size_type),
                           cudaMemcpyDeviceToHost,
                           stream.value()));
  thrust::host_vector<size_type> column_ends(nesting_levels.size() + 1);
  CUDA_TRY(cudaMemcpyAsync(column_ends.data(),
                           d_column_ends.data(),
                           d_column_ends.size() * sizeof(size_type),
                           cudaMemcpyDeviceToHost,
                           stream.value()));

  stream.synchronize();

  rmm::device_uvector<uint8_t> rep_level(max_vals_size, stream);
  rmm::device_uvector<uint8_t> def_level(max_vals_size, stream);

  rmm::device_uvector<uint8_t> temp_rep_vals(max_vals_size, stream);
  rmm::device_uvector<uint8_t> temp_def_vals(max_vals_size, stream);
  rmm::device_uvector<size_type> new_offsets(0, stream);
  size_type curr_rep_values_size = 0;
  {
    // At this point, curr_col contains the leaf column. Max nesting level is
    // nesting_levels.size().
    size_t level              = nesting_levels.size() - 1;
    curr_col                  = nesting_levels[level];
    auto lcv                  = lists_column_view(curr_col);
    auto offset_size_at_level = column_ends[level] - column_offsets[level] + 1;

    // Get empties at this level
    rmm::device_uvector<size_type> empties(0, stream);
    rmm::device_uvector<size_type> empties_idx(0, stream);
    size_t empties_size;
    std::tie(empties, empties_idx, empties_size) =
      get_empties(nesting_levels[level], column_offsets[level], column_ends[level]);

    // Merge empty at deepest parent level with the rep, def level vals at leaf level

    auto input_parent_rep_it = thrust::make_constant_iterator(level);
    auto input_parent_def_it = thrust::make_transform_iterator(
      thrust::make_counting_iterator(0),
      [idx            = empties_idx.data(),
       mask           = lcv.null_mask(),
       level_nullable = level_nullability.empty() ? false : level_nullability[level],
       curr_def_level = def_at_level[level]] __device__(auto i) {
        return curr_def_level +
               ((mask && bit_is_set(mask, idx[i]) or (!mask && level_nullable)) ? 1 : 0);
      });

    auto input_child_rep_it = thrust::make_constant_iterator(nesting_levels.size());
    auto input_child_def_it = thrust::make_transform_iterator(
      thrust::make_counting_iterator(column_offsets[level + 1]),
      [mask           = lcv.child().null_mask(),
       level_nullable = level_nullability.empty() ? false : level_nullability[level + 1],
       curr_def_level = def_at_level[level + 1]] __device__(auto i) {
        return curr_def_level +
               ((mask && bit_is_set(mask, i) or (!mask && level_nullable)) ? 1 : 0);
      });

    // Zip the input and output value iterators so that merge operation is done only once
    auto input_parent_zip_it =
      thrust::make_zip_iterator(thrust::make_tuple(input_parent_rep_it, input_parent_def_it));

    auto input_child_zip_it =
      thrust::make_zip_iterator(thrust::make_tuple(input_child_rep_it, input_child_def_it));

    auto output_zip_it =
      thrust::make_zip_iterator(thrust::make_tuple(rep_level.begin(), def_level.begin()));

<<<<<<< HEAD
    auto ends = thrust::merge_by_key(rmm::exec_policy(stream),
=======
    auto ends = thrust::merge_by_key(rmm::exec_policy(stream)->on(stream.value()),
>>>>>>> 598a14d8
                                     empties.begin(),
                                     empties.begin() + empties_size,
                                     thrust::make_counting_iterator(column_offsets[level + 1]),
                                     thrust::make_counting_iterator(column_ends[level + 1]),
                                     input_parent_zip_it,
                                     input_child_zip_it,
                                     thrust::make_discard_iterator(),
                                     output_zip_it);

    curr_rep_values_size = ends.second - output_zip_it;

    // Scan to get distance by which each offset value is shifted due to the insertion of empties
    auto scan_it =
      thrust::make_transform_iterator(thrust::make_counting_iterator(column_offsets[level]),
                                      [off = lcv.offsets().data<size_type>()] __device__(
                                        auto i) -> int { return off[i] == off[i + 1]; });
    rmm::device_uvector<size_type> scan_out(offset_size_at_level, stream);
<<<<<<< HEAD
    thrust::exclusive_scan(
      rmm::exec_policy(stream), scan_it, scan_it + offset_size_at_level, scan_out.begin());

    // Add scan output to existing offsets to get new offsets into merged rep level values
    new_offsets = rmm::device_uvector<size_type>(offset_size_at_level, stream);
    thrust::for_each_n(rmm::exec_policy(stream),
=======
    thrust::exclusive_scan(rmm::exec_policy(stream)->on(stream.value()),
                           scan_it,
                           scan_it + offset_size_at_level,
                           scan_out.begin());

    // Add scan output to existing offsets to get new offsets into merged rep level values
    new_offsets = rmm::device_uvector<size_type>(offset_size_at_level, stream);
    thrust::for_each_n(rmm::exec_policy(stream)->on(stream.value()),
>>>>>>> 598a14d8
                       thrust::make_counting_iterator(0),
                       offset_size_at_level,
                       [off      = lcv.offsets().data<size_type>() + column_offsets[level],
                        scan_out = scan_out.data(),
                        new_off  = new_offsets.data()] __device__(auto i) {
                         new_off[i] = off[i] - off[0] + scan_out[i];
                       });

    // Set rep level values at level starts to appropriate rep level
    auto scatter_it = thrust::make_constant_iterator(level);
<<<<<<< HEAD
    thrust::scatter(rmm::exec_policy(stream),
=======
    thrust::scatter(rmm::exec_policy(stream)->on(stream.value()),
>>>>>>> 598a14d8
                    scatter_it,
                    scatter_it + new_offsets.size() - 1,
                    new_offsets.begin(),
                    rep_level.begin());
  }

  for (int level = nesting_levels.size() - 2; level >= 0; level--) {
    curr_col                  = nesting_levels[level];
    auto lcv                  = lists_column_view(curr_col);
    auto offset_size_at_level = column_ends[level] - column_offsets[level] + 1;

    // Get empties at this level
    rmm::device_uvector<size_type> empties(0, stream);
    rmm::device_uvector<size_type> empties_idx(0, stream);
    size_t empties_size;
    std::tie(empties, empties_idx, empties_size) =
      get_empties(nesting_levels[level], column_offsets[level], column_ends[level]);

    auto offset_transformer = [new_child_offsets = new_offsets.data(),
                               child_start       = column_offsets[level + 1]] __device__(auto x) {
      return new_child_offsets[x - child_start];  // (x - child's offset)
    };

    // We will be reading from old rep_levels and writing again to rep_levels. Swap the current
    // rep values into temp_rep_vals so it can become the input and rep_levels can again be output.
    std::swap(temp_rep_vals, rep_level);
    std::swap(temp_def_vals, def_level);

    // Merge empty at parent level with the rep, def level vals at current level
    auto transformed_empties = thrust::make_transform_iterator(empties.begin(), offset_transformer);

    auto input_parent_rep_it = thrust::make_constant_iterator(level);
    auto input_parent_def_it = thrust::make_transform_iterator(
      thrust::make_counting_iterator(0),
      [idx            = empties_idx.data(),
       mask           = lcv.null_mask(),
       level_nullable = level_nullability.empty() ? false : level_nullability[level],
       curr_def_level = def_at_level[level]] __device__(auto i) {
        return curr_def_level +
               ((mask && bit_is_set(mask, idx[i]) or (!mask && level_nullable)) ? 1 : 0);
      });

    // Zip the input and output value iterators so that merge operation is done only once
    auto input_parent_zip_it =
      thrust::make_zip_iterator(thrust::make_tuple(input_parent_rep_it, input_parent_def_it));

    auto input_child_zip_it =
      thrust::make_zip_iterator(thrust::make_tuple(temp_rep_vals.begin(), temp_def_vals.begin()));

    auto output_zip_it =
      thrust::make_zip_iterator(thrust::make_tuple(rep_level.begin(), def_level.begin()));

<<<<<<< HEAD
    auto ends = thrust::merge_by_key(rmm::exec_policy(stream),
=======
    auto ends = thrust::merge_by_key(rmm::exec_policy(stream)->on(stream.value()),
>>>>>>> 598a14d8
                                     transformed_empties,
                                     transformed_empties + empties_size,
                                     thrust::make_counting_iterator(0),
                                     thrust::make_counting_iterator(curr_rep_values_size),
                                     input_parent_zip_it,
                                     input_child_zip_it,
                                     thrust::make_discard_iterator(),
                                     output_zip_it);

    curr_rep_values_size = ends.second - output_zip_it;

    // Scan to get distance by which each offset value is shifted due to the insertion of dremel
    // level value fof an empty list
    auto scan_it =
      thrust::make_transform_iterator(thrust::make_counting_iterator(column_offsets[level]),
                                      [off = lcv.offsets().data<size_type>()] __device__(
                                        auto i) -> int { return off[i] == off[i + 1]; });
    rmm::device_uvector<size_type> scan_out(offset_size_at_level, stream);
<<<<<<< HEAD
    thrust::exclusive_scan(
      rmm::exec_policy(stream), scan_it, scan_it + offset_size_at_level, scan_out.begin());

    // Add scan output to existing offsets to get new offsets into merged rep level values
    rmm::device_uvector<size_type> temp_new_offsets(offset_size_at_level, stream);
    thrust::for_each_n(rmm::exec_policy(stream),
=======
    thrust::exclusive_scan(rmm::exec_policy(stream)->on(stream.value()),
                           scan_it,
                           scan_it + offset_size_at_level,
                           scan_out.begin());

    // Add scan output to existing offsets to get new offsets into merged rep level values
    rmm::device_uvector<size_type> temp_new_offsets(offset_size_at_level, stream);
    thrust::for_each_n(rmm::exec_policy(stream)->on(stream.value()),
>>>>>>> 598a14d8
                       thrust::make_counting_iterator(0),
                       offset_size_at_level,
                       [off      = lcv.offsets().data<size_type>() + column_offsets[level],
                        scan_out = scan_out.data(),
                        new_off  = temp_new_offsets.data(),
                        offset_transformer] __device__(auto i) {
                         new_off[i] = offset_transformer(off[i]) + scan_out[i];
                       });
    new_offsets = std::move(temp_new_offsets);

    // Set rep level values at level starts to appropriate rep level
    auto scatter_it = thrust::make_constant_iterator(level);
<<<<<<< HEAD
    thrust::scatter(rmm::exec_policy(stream),
=======
    thrust::scatter(rmm::exec_policy(stream)->on(stream.value()),
>>>>>>> 598a14d8
                    scatter_it,
                    scatter_it + new_offsets.size() - 1,
                    new_offsets.begin(),
                    rep_level.begin());
  }

  size_t level_vals_size = new_offsets.back_element(stream);
  rep_level.resize(level_vals_size, stream);
  def_level.resize(level_vals_size, stream);

  stream.synchronize();

  size_type leaf_col_offset = column_offsets[column_offsets.size() - 1];
  size_type leaf_data_size  = column_ends[column_ends.size() - 1] - leaf_col_offset;
  uint8_t max_def_level     = def_at_level.back() - 1;

  return dremel_data{std::move(new_offsets),
                     std::move(rep_level),
                     std::move(def_level),
                     leaf_col_offset,
                     leaf_data_size,
                     max_def_level};
}

/**
 * @brief Launches kernel for initializing encoder page fragments
 *
 * @param[in,out] frag Fragment array [column_id][fragment_id]
 * @param[in] col_desc Column description array [column_id]
 * @param[in] num_fragments Number of fragments per column
 * @param[in] num_columns Number of columns
 * @param[in] stream CUDA stream to use, default 0
 */
void InitPageFragments(PageFragment *frag,
                       const EncColumnDesc *col_desc,
                       int32_t num_fragments,
                       int32_t num_columns,
                       uint32_t fragment_size,
                       uint32_t num_rows,
                       rmm::cuda_stream_view stream)
{
  dim3 dim_grid(num_columns, num_fragments);  // 1 threadblock per fragment
  gpuInitPageFragments<512><<<dim_grid, 512, 0, stream.value()>>>(
    frag, col_desc, num_fragments, num_columns, fragment_size, num_rows);
}

/**
 * @brief Launches kernel for initializing fragment statistics groups
 *
 * @param[out] groups Statistics groups [num_columns x num_fragments]
 * @param[in] fragments Page fragments [num_columns x num_fragments]
 * @param[in] col_desc Column description [num_columns]
 * @param[in] num_fragments Number of fragments
 * @param[in] num_columns Number of columns
 * @param[in] fragment_size Max size of each fragment in rows
 * @param[in] stream CUDA stream to use, default 0
 */
void InitFragmentStatistics(statistics_group *groups,
                            const PageFragment *fragments,
                            const EncColumnDesc *col_desc,
                            int32_t num_fragments,
                            int32_t num_columns,
                            uint32_t fragment_size,
                            rmm::cuda_stream_view stream)
{
  dim3 dim_grid(num_columns, (num_fragments + 3) >> 2);  // 1 warp per fragment
  gpuInitFragmentStats<<<dim_grid, 128, 0, stream.value()>>>(
    groups, fragments, col_desc, num_fragments, num_columns, fragment_size);
}

/**
 * @brief Launches kernel for initializing encoder data pages
 *
 * @param[in,out] chunks Column chunks [rowgroup][column]
 * @param[out] pages Encode page array (null if just counting pages)
 * @param[in] col_desc Column description array [column_id]
 * @param[in] num_rowgroups Number of fragments per column
 * @param[in] num_columns Number of columns
 * @param[out] page_grstats Setup for page-level stats
 * @param[out] chunk_grstats Setup for chunk-level stats
 * @param[in] stream CUDA stream to use, default 0
 */
void InitEncoderPages(EncColumnChunk *chunks,
                      EncPage *pages,
                      const EncColumnDesc *col_desc,
                      int32_t num_rowgroups,
                      int32_t num_columns,
                      statistics_merge_group *page_grstats,
                      statistics_merge_group *chunk_grstats,
                      rmm::cuda_stream_view stream)
{
  dim3 dim_grid(num_columns, num_rowgroups);  // 1 threadblock per rowgroup
  gpuInitPages<<<dim_grid, 128, 0, stream.value()>>>(
    chunks, pages, col_desc, page_grstats, chunk_grstats, num_rowgroups, num_columns);
}

/**
 * @brief Launches kernel for packing column data into parquet pages
 *
 * @param[in,out] pages Device array of EncPages (unordered)
 * @param[in] chunks Column chunks
 * @param[in] num_pages Number of pages
 * @param[in] start_page First page to encode in page array
 * @param[out] comp_in Optionally initializes compressor input params
 * @param[out] comp_out Optionally initializes compressor output params
 * @param[in] stream CUDA stream to use, default 0
 */
void EncodePages(EncPage *pages,
                 const EncColumnChunk *chunks,
                 uint32_t num_pages,
                 uint32_t start_page,
                 gpu_inflate_input_s *comp_in,
                 gpu_inflate_status_s *comp_out,
                 rmm::cuda_stream_view stream)
{
  // A page is part of one column. This is launching 1 block per page. 1 block will exclusively
  // deal with one datatype.
  gpuEncodePages<<<num_pages, 128, 0, stream.value()>>>(
    pages, chunks, comp_in, comp_out, start_page);
}

/**
 * @brief Launches kernel to make the compressed vs uncompressed chunk-level decision
 *
 * @param[in,out] chunks Column chunks
 * @param[in] pages Device array of EncPages (unordered)
 * @param[in] num_chunks Number of column chunks
 * @param[in] start_page First page to encode in page array
 * @param[in] comp_out Compressor status
 * @param[in] stream CUDA stream to use, default 0
 */
void DecideCompression(EncColumnChunk *chunks,
                       const EncPage *pages,
                       uint32_t num_chunks,
                       uint32_t start_page,
                       const gpu_inflate_status_s *comp_out,
                       rmm::cuda_stream_view stream)
{
  gpuDecideCompression<<<num_chunks, 128, 0, stream.value()>>>(chunks, pages, comp_out, start_page);
}

/**
 * @brief Launches kernel to encode page headers
 *
 * @param[in,out] pages Device array of EncPages
 * @param[in,out] chunks Column chunks
 * @param[in] num_pages Number of pages
 * @param[in] start_page First page to encode in page array
 * @param[in] comp_out Compressor status or nullptr if no compression
 * @param[in] page_stats Optional page-level statistics to be included in page header
 * @param[in] chunk_stats Optional chunk-level statistics to be encoded
 * @param[in] stream CUDA stream to use, default 0
 */
void EncodePageHeaders(EncPage *pages,
                       EncColumnChunk *chunks,
                       uint32_t num_pages,
                       uint32_t start_page,
                       const gpu_inflate_status_s *comp_out,
                       const statistics_chunk *page_stats,
                       const statistics_chunk *chunk_stats,
                       rmm::cuda_stream_view stream)
{
  gpuEncodePageHeaders<<<num_pages, 128, 0, stream.value()>>>(
    pages, chunks, comp_out, page_stats, chunk_stats, start_page);
}

/**
 * @brief Launches kernel to gather pages to a single contiguous block per chunk
 *
 * @param[in,out] chunks Column chunks
 * @param[in] pages Device array of EncPages
 * @param[in] num_chunks Number of column chunks
 * @param[in] stream CUDA stream to use, default 0
 */
void GatherPages(EncColumnChunk *chunks,
                 const EncPage *pages,
                 uint32_t num_chunks,
                 rmm::cuda_stream_view stream)
{
  gpuGatherPages<<<num_chunks, 1024, 0, stream.value()>>>(chunks, pages);
}

}  // namespace gpu
}  // namespace parquet
}  // namespace io
}  // namespace cudf<|MERGE_RESOLUTION|>--- conflicted
+++ resolved
@@ -21,10 +21,7 @@
 #include <cudf/detail/utilities/cuda.cuh>
 
 #include <rmm/cuda_stream_view.hpp>
-<<<<<<< HEAD
 #include <rmm/exec_policy.hpp>
-=======
->>>>>>> 598a14d8
 
 #include <cub/cub.cuh>
 
@@ -1670,13 +1667,9 @@
  *
  * Similarly we merge up all the way till level 0 offsets
  */
-<<<<<<< HEAD
-dremel_data get_dremel_data(column_view h_col, rmm::cuda_stream_view stream)
-=======
 dremel_data get_dremel_data(column_view h_col,
                             std::vector<bool> const &level_nullability,
                             rmm::cuda_stream_view stream)
->>>>>>> 598a14d8
 {
   CUDF_EXPECTS(h_col.type().id() == type_id::LIST,
                "Can only get rep/def levels for LIST type column");
@@ -1688,20 +1681,12 @@
     auto d_off = lcv.offsets().data<size_type>();
 
     auto empties_idx_end =
-<<<<<<< HEAD
       thrust::copy_if(rmm::exec_policy(stream),
-=======
-      thrust::copy_if(rmm::exec_policy(stream)->on(stream.value()),
->>>>>>> 598a14d8
                       thrust::make_counting_iterator(start),
                       thrust::make_counting_iterator(end),
                       empties_idx.begin(),
                       [d_off] __device__(auto i) { return d_off[i] == d_off[i + 1]; });
-<<<<<<< HEAD
     auto empties_end = thrust::gather(rmm::exec_policy(stream),
-=======
-    auto empties_end = thrust::gather(rmm::exec_policy(stream)->on(stream.value()),
->>>>>>> 598a14d8
                                       empties_idx.begin(),
                                       empties_idx_end,
                                       lcv.offsets().begin<size_type>(),
@@ -1838,11 +1823,7 @@
     auto output_zip_it =
       thrust::make_zip_iterator(thrust::make_tuple(rep_level.begin(), def_level.begin()));
 
-<<<<<<< HEAD
     auto ends = thrust::merge_by_key(rmm::exec_policy(stream),
-=======
-    auto ends = thrust::merge_by_key(rmm::exec_policy(stream)->on(stream.value()),
->>>>>>> 598a14d8
                                      empties.begin(),
                                      empties.begin() + empties_size,
                                      thrust::make_counting_iterator(column_offsets[level + 1]),
@@ -1860,23 +1841,12 @@
                                       [off = lcv.offsets().data<size_type>()] __device__(
                                         auto i) -> int { return off[i] == off[i + 1]; });
     rmm::device_uvector<size_type> scan_out(offset_size_at_level, stream);
-<<<<<<< HEAD
     thrust::exclusive_scan(
       rmm::exec_policy(stream), scan_it, scan_it + offset_size_at_level, scan_out.begin());
 
     // Add scan output to existing offsets to get new offsets into merged rep level values
     new_offsets = rmm::device_uvector<size_type>(offset_size_at_level, stream);
     thrust::for_each_n(rmm::exec_policy(stream),
-=======
-    thrust::exclusive_scan(rmm::exec_policy(stream)->on(stream.value()),
-                           scan_it,
-                           scan_it + offset_size_at_level,
-                           scan_out.begin());
-
-    // Add scan output to existing offsets to get new offsets into merged rep level values
-    new_offsets = rmm::device_uvector<size_type>(offset_size_at_level, stream);
-    thrust::for_each_n(rmm::exec_policy(stream)->on(stream.value()),
->>>>>>> 598a14d8
                        thrust::make_counting_iterator(0),
                        offset_size_at_level,
                        [off      = lcv.offsets().data<size_type>() + column_offsets[level],
@@ -1887,11 +1857,7 @@
 
     // Set rep level values at level starts to appropriate rep level
     auto scatter_it = thrust::make_constant_iterator(level);
-<<<<<<< HEAD
     thrust::scatter(rmm::exec_policy(stream),
-=======
-    thrust::scatter(rmm::exec_policy(stream)->on(stream.value()),
->>>>>>> 598a14d8
                     scatter_it,
                     scatter_it + new_offsets.size() - 1,
                     new_offsets.begin(),
@@ -1944,11 +1910,7 @@
     auto output_zip_it =
       thrust::make_zip_iterator(thrust::make_tuple(rep_level.begin(), def_level.begin()));
 
-<<<<<<< HEAD
     auto ends = thrust::merge_by_key(rmm::exec_policy(stream),
-=======
-    auto ends = thrust::merge_by_key(rmm::exec_policy(stream)->on(stream.value()),
->>>>>>> 598a14d8
                                      transformed_empties,
                                      transformed_empties + empties_size,
                                      thrust::make_counting_iterator(0),
@@ -1967,23 +1929,12 @@
                                       [off = lcv.offsets().data<size_type>()] __device__(
                                         auto i) -> int { return off[i] == off[i + 1]; });
     rmm::device_uvector<size_type> scan_out(offset_size_at_level, stream);
-<<<<<<< HEAD
     thrust::exclusive_scan(
       rmm::exec_policy(stream), scan_it, scan_it + offset_size_at_level, scan_out.begin());
 
     // Add scan output to existing offsets to get new offsets into merged rep level values
     rmm::device_uvector<size_type> temp_new_offsets(offset_size_at_level, stream);
     thrust::for_each_n(rmm::exec_policy(stream),
-=======
-    thrust::exclusive_scan(rmm::exec_policy(stream)->on(stream.value()),
-                           scan_it,
-                           scan_it + offset_size_at_level,
-                           scan_out.begin());
-
-    // Add scan output to existing offsets to get new offsets into merged rep level values
-    rmm::device_uvector<size_type> temp_new_offsets(offset_size_at_level, stream);
-    thrust::for_each_n(rmm::exec_policy(stream)->on(stream.value()),
->>>>>>> 598a14d8
                        thrust::make_counting_iterator(0),
                        offset_size_at_level,
                        [off      = lcv.offsets().data<size_type>() + column_offsets[level],
@@ -1996,11 +1947,7 @@
 
     // Set rep level values at level starts to appropriate rep level
     auto scatter_it = thrust::make_constant_iterator(level);
-<<<<<<< HEAD
     thrust::scatter(rmm::exec_policy(stream),
-=======
-    thrust::scatter(rmm::exec_policy(stream)->on(stream.value()),
->>>>>>> 598a14d8
                     scatter_it,
                     scatter_it + new_offsets.size() - 1,
                     new_offsets.begin(),
