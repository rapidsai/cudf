/*
 * Copyright (c) 2019-2020, NVIDIA CORPORATION.
 *
 * Licensed under the Apache License, Version 2.0 (the "License");
 * you may not use this file except in compliance with the License.
 * You may obtain a copy of the License at
 *
 *     http://www.apache.org/licenses/LICENSE-2.0
 *
 * Unless required by applicable law or agreed to in writing, software
 * distributed under the License is distributed on an "AS IS" BASIS,
 * WITHOUT WARRANTIES OR CONDITIONS OF ANY KIND, either express or implied.
 * See the License for the specific language governing permissions and
 * limitations under the License.
 */
#include <io/parquet/parquet_gpu.hpp>
#include <io/utilities/block_utils.cuh>

#include <cudf/detail/utilities/cuda.cuh>

#include <rmm/cuda_stream_view.hpp>
#include <rmm/exec_policy.hpp>

#include <cub/cub.cuh>

#include <thrust/gather.h>
#include <thrust/iterator/discard_iterator.h>
#include <cub/cub.cuh>
#include <cuda/std/chrono>

namespace cudf {
namespace io {
namespace parquet {
namespace gpu {
// Spark doesn't support RLE encoding for BOOLEANs
#ifdef ENABLE_BOOL_RLE
constexpr bool enable_bool_rle = true;
#else
constexpr bool enable_bool_rle = false;
#endif

constexpr int init_hash_bits       = 12;
constexpr uint32_t rle_buffer_size = (1 << 9);

struct frag_init_state_s {
  EncColumnDesc col;
  PageFragment frag;
  uint32_t total_dupes;
  size_type start_value_idx;
  volatile uint32_t scratch_red[32];
  uint32_t dict[max_page_fragment_size];
  union {
    uint16_t u16[1 << (init_hash_bits)];
    uint32_t u32[1 << (init_hash_bits - 1)];
  } map;
};

struct page_enc_state_s {
  uint8_t *cur;          //!< current output ptr
  uint8_t *rle_out;      //!< current RLE write ptr
  uint32_t rle_run;      //!< current RLE run
  uint32_t run_val;      //!< current RLE run value
  uint32_t rle_pos;      //!< RLE encoder positions
  uint32_t rle_numvals;  //!< RLE input value count
  uint32_t rle_lit_count;
  uint32_t rle_rpt_count;
  uint32_t page_start_val;
  volatile uint32_t rpt_map[4];
  volatile uint32_t scratch_red[32];
  EncPage page;
  EncColumnChunk ck;
  EncColumnDesc col;
  gpu_inflate_input_s comp_in;
  gpu_inflate_status_s comp_out;
  uint16_t vals[rle_buffer_size];
};

/**
 * @brief Return a 12-bit hash from a byte sequence
 */
inline __device__ uint32_t nvstr_init_hash(const uint8_t *ptr, uint32_t len)
{
  if (len != 0) {
    return (ptr[0] + (ptr[len - 1] << 5) + (len << 10)) & ((1 << init_hash_bits) - 1);
  } else {
    return 0;
  }
}

inline __device__ uint32_t uint32_init_hash(uint32_t v)
{
  return (v + (v >> 11) + (v >> 22)) & ((1 << init_hash_bits) - 1);
}

inline __device__ uint32_t uint64_init_hash(uint64_t v)
{
  return uint32_init_hash(static_cast<uint32_t>(v + (v >> 32)));
}

/**
 * @brief Initializes encoder page fragments
 *
 * Based on the number of rows in each fragment, populates the value count, the size of data in the
 * fragment, the number of unique values, and the data size of unique values.
 *
 * @param[in] frag Fragment array [fragment_id][column_id]
 * @param[in] col_desc Column description array [column_id]
 * @param[in] num_fragments Number of fragments per column
 * @param[in] num_columns Number of columns
 */
// blockDim {512,1,1}
template <int block_size>
__global__ void __launch_bounds__(block_size) gpuInitPageFragments(PageFragment *frag,
                                                                   const EncColumnDesc *col_desc,
                                                                   int32_t num_fragments,
                                                                   int32_t num_columns,
                                                                   uint32_t fragment_size,
                                                                   uint32_t max_num_rows)
{
  __shared__ __align__(16) frag_init_state_s state_g;

  using block_reduce = cub::BlockReduce<uint32_t, block_size>;
  using block_scan   = cub::BlockScan<uint32_t, block_size>;
  __shared__ union {
    typename block_reduce::TempStorage reduce_storage;
    typename block_scan::TempStorage scan_storage;
  } temp_storage;

  frag_init_state_s *const s = &state_g;
  uint32_t t                 = threadIdx.x;
  uint32_t start_row, dtype_len, dtype_len_in, dtype;

  if (t == 0) s->col = col_desc[blockIdx.x];
  for (uint32_t i = 0; i < sizeof(s->map) / sizeof(uint32_t); i += block_size) {
    if (i + t < sizeof(s->map) / sizeof(uint32_t)) s->map.u32[i + t] = 0;
  }
  __syncthreads();
  start_row = blockIdx.y * fragment_size;
  if (!t) {
    // frag.num_rows = fragment_size except for the last page fragment which can be smaller.
    // num_rows is fixed but fragment size could be larger if the data is strings or nested.
    s->frag.num_rows           = min(fragment_size, max_num_rows - min(start_row, max_num_rows));
    s->frag.non_nulls          = 0;
    s->frag.num_dict_vals      = 0;
    s->frag.fragment_data_size = 0;
    s->frag.dict_data_size     = 0;
    s->total_dupes             = 0;

    // To use num_vals instead of num_rows, we need to calculate num_vals on the fly.
    // For list<list<int>>, values between i and i+50 can be calculated by
    // off_11 = off[i], off_12 = off[i+50]
    // off_21 = child.off[off_11], off_22 = child.off[off_12]
    // etc...
    size_type end_value_idx = start_row + s->frag.num_rows;
    if (s->col.parent_column == nullptr) {
      s->start_value_idx = start_row;
    } else {
      auto col                     = *(s->col.parent_column);
      auto current_start_value_idx = start_row;
      while (col.type().id() == type_id::LIST) {
        auto offset_col = col.child(lists_column_view::offsets_column_index);
        current_start_value_idx =
          offset_col.element<size_type>(current_start_value_idx + col.offset());
        end_value_idx = offset_col.element<size_type>(end_value_idx + col.offset());
        col           = col.child(lists_column_view::child_column_index);
      }
      s->start_value_idx = current_start_value_idx;
    }
    s->frag.start_value_idx = s->start_value_idx;
    s->frag.num_leaf_values = end_value_idx - s->start_value_idx;

    if (s->col.level_offsets != nullptr) {
      // For nested schemas, the number of values in a fragment is not directly related to the
      // number of encoded data elements or the number of rows.  It is simply the number of
      // repetition/definition values which together encode validity and nesting information.
      size_type first_level_val_idx = s->col.level_offsets[start_row];
      size_type last_level_val_idx  = s->col.level_offsets[start_row + s->frag.num_rows];
      s->frag.num_values            = last_level_val_idx - first_level_val_idx;
    } else {
      s->frag.num_values = s->frag.num_rows;
    }
  }
  dtype = s->col.physical_type;
  dtype_len =
    (dtype == INT96) ? 12 : (dtype == INT64 || dtype == DOUBLE) ? 8 : (dtype == BOOLEAN) ? 1 : 4;
  if (dtype == INT32) {
    dtype_len_in = GetDtypeLogicalLen(s->col.leaf_column);
  } else if (dtype == INT96) {
    // cudf doesn't support INT96 internally and uses INT64, so treat INT96 as an INT64 for
    // computing dictionary hash values and reading the data, but we do treat it as 12 bytes for
    // dtype_len, which determines how much memory we need to allocate for the fragment.
    dtype_len_in = 8;
  } else {
    dtype_len_in = (dtype == BYTE_ARRAY) ? sizeof(nvstrdesc_s) : dtype_len;
  }
  __syncthreads();

  size_type nvals           = s->frag.num_leaf_values;
  size_type start_value_idx = s->start_value_idx;

  for (uint32_t i = 0; i < nvals; i += block_size) {
<<<<<<< HEAD
    const uint32_t *valid = s->col.valid_map_base;
    uint32_t val_idx      = start_value_idx + i + t;
    uint32_t is_valid =
      (i + t < nvals && val_idx < s->col.num_values)
        ? (valid)
            ? (valid[(val_idx + validity_offset) / 32] >> ((val_idx + validity_offset) % 32)) & 1
            : 1
        : 0;
=======
    uint32_t val_idx  = start_value_idx + i + t;
    uint32_t is_valid = (i + t < nvals && val_idx < s->col.leaf_column->size())
                          ? s->col.leaf_column->is_valid(val_idx)
                          : 0;
    uint32_t valid_warp = ballot(is_valid);
>>>>>>> eb8dc88a
    uint32_t len, nz_pos, hash;
    if (is_valid) {
      len = dtype_len;
      if (dtype != BOOLEAN) {
        if (dtype == BYTE_ARRAY) {
          auto str = s->col.leaf_column->element<string_view>(val_idx);
          len += str.size_bytes();
          hash = nvstr_init_hash(reinterpret_cast<const uint8_t *>(str.data()), str.size_bytes());
        } else if (dtype_len_in == 8) {
          hash = uint64_init_hash(s->col.leaf_column->element<uint64_t>(val_idx));
        } else {
          hash = uint32_init_hash((dtype_len_in == 4)
                                    ? s->col.leaf_column->element<uint32_t>(val_idx)
                                    : (dtype_len_in == 2)
                                        ? s->col.leaf_column->element<uint16_t>(val_idx)
                                        : s->col.leaf_column->element<uint8_t>(val_idx));
        }
      }
    } else {
      len = 0;
    }

    uint32_t non_nulls;
    block_scan(temp_storage.scan_storage).ExclusiveSum(is_valid, nz_pos, non_nulls);
    nz_pos += s->frag.non_nulls;
    __syncthreads();
    len = block_reduce(temp_storage.reduce_storage).Sum(len);
    if (!t) {
      s->frag.non_nulls += non_nulls;
      s->frag.fragment_data_size += len;
    }
    __syncthreads();
    if (is_valid && dtype != BOOLEAN) {
      uint32_t *dict_index = s->col.dict_index;
      if (dict_index) {
        atomicAdd(&s->map.u32[hash >> 1], (hash & 1) ? 1 << 16 : 1);
        dict_index[start_value_idx + nz_pos] =
          ((i + t) << init_hash_bits) |
          hash;  // Store the hash along with the index, so we don't have to recompute it
      }
    }
    __syncthreads();
  }
  __syncthreads();
  // Reorder the 16-bit local indices according to the hash values
  if (s->col.dict_index) {
    static_assert((init_hash_bits == 12), "Hardcoded for init_hash_bits=12");
    // Cumulative sum of hash map counts
    uint32_t count01 = s->map.u32[t * 4 + 0];
    uint32_t count23 = s->map.u32[t * 4 + 1];
    uint32_t count45 = s->map.u32[t * 4 + 2];
    uint32_t count67 = s->map.u32[t * 4 + 3];
    uint32_t sum01   = count01 + (count01 << 16);
    uint32_t sum23   = count23 + (count23 << 16);
    uint32_t sum45   = count45 + (count45 << 16);
    uint32_t sum67   = count67 + (count67 << 16);
    uint32_t sum_w;
    sum23 += (sum01 >> 16) * 0x10001;
    sum45 += (sum23 >> 16) * 0x10001;
    sum67 += (sum45 >> 16) * 0x10001;
    sum_w = sum67 >> 16;
    block_scan(temp_storage.scan_storage).InclusiveSum(sum_w, sum_w);
    sum_w                 = (sum_w - (sum67 >> 16)) * 0x10001;
    s->map.u32[t * 4 + 0] = sum_w + sum01 - count01;
    s->map.u32[t * 4 + 1] = sum_w + sum23 - count23;
    s->map.u32[t * 4 + 2] = sum_w + sum45 - count45;
    s->map.u32[t * 4 + 3] = sum_w + sum67 - count67;
    __syncthreads();
  }
  __syncthreads();
  // Put the indices back in hash order
  if (s->col.dict_index) {
    uint32_t *dict_index = s->col.dict_index + start_row;
    uint32_t nnz         = s->frag.non_nulls;
    for (uint32_t i = 0; i < nnz; i += block_size) {
      uint32_t pos = 0, hash = 0, pos_old, pos_new, sh, colliding_row, val = 0;
      bool collision;
      if (i + t < nnz) {
        val     = dict_index[i + t];
        hash    = val & ((1 << init_hash_bits) - 1);
        sh      = (hash & 1) ? 16 : 0;
        pos_old = s->map.u16[hash];
      }
      // The isolation of the atomicAdd, along with pos_old/pos_new is to guarantee deterministic
      // behavior for the first row in the hash map that will be used for early duplicate detection
      __syncthreads();
      if (i + t < nnz) {
        pos          = (atomicAdd(&s->map.u32[hash >> 1], 1 << sh) >> sh) & 0xffff;
        s->dict[pos] = val;
      }
      __syncthreads();
      collision = false;
      if (i + t < nnz) {
        pos_new   = s->map.u16[hash];
        collision = (pos != pos_old && pos_new > pos_old + 1);
        if (collision) { colliding_row = s->dict[pos_old]; }
      }
      __syncthreads();
      if (collision) { atomicMin(&s->dict[pos_old], val); }
      __syncthreads();
      // Resolve collision
      if (collision && val == s->dict[pos_old]) { s->dict[pos] = colliding_row; }
    }
    __syncthreads();
    // Now that the values are ordered by hash, compare every entry with the first entry in the hash
    // map, the position of the first entry can be inferred from the hash map counts
    uint32_t dupe_data_size = 0;
    for (uint32_t i = 0; i < nnz; i += block_size) {
<<<<<<< HEAD
      const void *col_data = s->col.column_data_base;
      uint32_t ck_row = 0, ck_row_ref = 0, is_dupe = 0, dupes_before;
=======
      uint32_t ck_row = 0, ck_row_ref = 0, is_dupe = 0, dupe_mask, dupes_before;
>>>>>>> eb8dc88a
      if (i + t < nnz) {
        uint32_t dict_val = s->dict[i + t];
        uint32_t hash     = dict_val & ((1 << init_hash_bits) - 1);
        ck_row            = start_row + (dict_val >> init_hash_bits);
        ck_row_ref = start_row + (s->dict[(hash > 0) ? s->map.u16[hash - 1] : 0] >> init_hash_bits);
        if (ck_row_ref != ck_row) {
          if (dtype == BYTE_ARRAY) {
            auto str1 = s->col.leaf_column->element<string_view>(ck_row);
            auto str2 = s->col.leaf_column->element<string_view>(ck_row_ref);
            is_dupe   = (str1 == str2);
            dupe_data_size += (is_dupe) ? 4 + str1.size_bytes() : 0;
          } else {
            if (dtype_len_in == 8) {
              auto v1 = s->col.leaf_column->element<uint64_t>(ck_row);
              auto v2 = s->col.leaf_column->element<uint64_t>(ck_row_ref);
              is_dupe = (v1 == v2);
              dupe_data_size += (is_dupe) ? 8 : 0;
            } else {
              uint32_t v1, v2;
              if (dtype_len_in == 4) {
                v1 = s->col.leaf_column->element<uint32_t>(ck_row);
                v2 = s->col.leaf_column->element<uint32_t>(ck_row_ref);
              } else if (dtype_len_in == 2) {
                v1 = s->col.leaf_column->element<uint16_t>(ck_row);
                v2 = s->col.leaf_column->element<uint16_t>(ck_row_ref);
              } else {
                v1 = s->col.leaf_column->element<uint8_t>(ck_row);
                v2 = s->col.leaf_column->element<uint8_t>(ck_row_ref);
              }
              is_dupe = (v1 == v2);
              dupe_data_size += (is_dupe) ? 4 : 0;
            }
          }
        }
      }
      uint32_t tmp_dupes;
      block_scan(temp_storage.scan_storage).InclusiveSum(is_dupe, dupes_before, tmp_dupes);
      dupes_before += s->total_dupes;
      __syncthreads();
      if (t == 0) { s->total_dupes += tmp_dupes; }
      if (i + t < nnz) {
        if (!is_dupe) {
          s->col.dict_data[start_row + i + t - dupes_before] = ck_row;
        } else {
          s->col.dict_index[ck_row] = ck_row_ref | (1u << 31);
        }
      }
    }
    __syncthreads();
    dupe_data_size = block_reduce(temp_storage.reduce_storage).Sum(dupe_data_size);
    if (!t) {
      s->frag.dict_data_size = s->frag.fragment_data_size - dupe_data_size;
      s->frag.num_dict_vals  = s->frag.non_nulls - s->total_dupes;
    }
  }
  __syncthreads();
  if (t == 0) frag[blockIdx.x * num_fragments + blockIdx.y] = s->frag;
}

// blockDim {128,1,1}
__global__ void __launch_bounds__(128) gpuInitFragmentStats(statistics_group *groups,
                                                            const PageFragment *fragments,
                                                            const EncColumnDesc *col_desc,
                                                            int32_t num_fragments,
                                                            int32_t num_columns,
                                                            uint32_t fragment_size)
{
  __shared__ __align__(8) statistics_group group_g[4];

  uint32_t lane_id          = threadIdx.x & 0x1f;
  uint32_t frag_id          = blockIdx.y * 4 + (threadIdx.x >> 5);
  uint32_t column_id        = blockIdx.x;
  statistics_group *const g = &group_g[threadIdx.x >> 5];
  if (!lane_id && frag_id < num_fragments) {
    g->col       = &col_desc[column_id];
    g->start_row = fragments[column_id * num_fragments + frag_id].start_value_idx;
    g->num_rows  = fragments[column_id * num_fragments + frag_id].num_leaf_values;
  }
  __syncthreads();
  if (frag_id < num_fragments and lane_id == 0) groups[column_id * num_fragments + frag_id] = *g;
}

// blockDim {128,1,1}
__global__ void __launch_bounds__(128) gpuInitPages(EncColumnChunk *chunks,
                                                    EncPage *pages,
                                                    const EncColumnDesc *col_desc,
                                                    statistics_merge_group *page_grstats,
                                                    statistics_merge_group *chunk_grstats,
                                                    int32_t num_rowgroups,
                                                    int32_t num_columns)
{
  __shared__ __align__(8) EncColumnDesc col_g;
  __shared__ __align__(8) EncColumnChunk ck_g;
  __shared__ __align__(8) PageFragment frag_g;
  __shared__ __align__(8) EncPage page_g;
  __shared__ __align__(8) statistics_merge_group pagestats_g;

  uint32_t t = threadIdx.x;

  if (t == 0) {
    col_g = col_desc[blockIdx.x];
    ck_g  = chunks[blockIdx.y * num_columns + blockIdx.x];
  }
  __syncthreads();
  if (t < 32) {
    uint32_t fragments_in_chunk  = 0;
    uint32_t rows_in_page        = 0;
    uint32_t values_in_page      = 0;
    uint32_t leaf_values_in_page = 0;
    uint32_t page_size           = 0;
    uint32_t num_pages           = 0;
    uint32_t num_rows            = 0;
    uint32_t page_start          = 0;
    uint32_t page_offset         = ck_g.ck_stat_size;
    uint32_t num_dict_entries    = 0;
    uint32_t comp_page_offset    = ck_g.ck_stat_size;
    uint32_t cur_row             = ck_g.start_row;
    uint32_t ck_max_stats_len    = 0;
    uint32_t max_stats_len       = 0;

    if (!t) {
      pagestats_g.col         = &col_desc[blockIdx.x];
      pagestats_g.start_chunk = ck_g.first_fragment;
      pagestats_g.num_chunks  = 0;
    }
    if (ck_g.has_dictionary) {
      if (!t) {
        page_g.page_data       = ck_g.uncompressed_bfr + page_offset;
        page_g.compressed_data = ck_g.compressed_bfr + comp_page_offset;
        page_g.num_fragments   = 0;
        page_g.page_type       = PageType::DICTIONARY_PAGE;
        page_g.dict_bits_plus1 = 0;
        page_g.chunk_id        = blockIdx.y * num_columns + blockIdx.x;
        page_g.hdr_size        = 0;
        page_g.max_hdr_size    = 32;
        page_g.max_data_size   = ck_g.dictionary_size;
        page_g.start_row       = cur_row;
        page_g.num_rows        = ck_g.total_dict_entries;
        page_g.num_leaf_values = ck_g.total_dict_entries;
        page_g.num_values      = ck_g.total_dict_entries;
        page_offset += page_g.max_hdr_size + page_g.max_data_size;
        comp_page_offset += page_g.max_hdr_size + GetMaxCompressedBfrSize(page_g.max_data_size);
      }
      __syncwarp();
      if (t == 0) {
        if (pages) pages[ck_g.first_page] = page_g;
        if (page_grstats) page_grstats[ck_g.first_page] = pagestats_g;
      }
      num_pages = 1;
    }
    __syncwarp();
    // This loop goes over one page fragment at a time and adds it to page.
    // When page size crosses a particular limit, then it moves on to the next page and then next
    // page fragment gets added to that one.

    // This doesn't actually deal with data. It's agnostic. It only cares about number of rows and
    // page size.
    do {
      uint32_t fragment_data_size, max_page_size, minmax_len = 0;
      __syncwarp();
      if (num_rows < ck_g.num_rows) {
        if (t == 0) { frag_g = ck_g.fragments[fragments_in_chunk]; }
        if (!t && ck_g.stats && col_g.stats_dtype == dtype_string) {
          minmax_len = max(ck_g.stats[fragments_in_chunk].min_value.str_val.length,
                           ck_g.stats[fragments_in_chunk].max_value.str_val.length);
        }
      } else if (!t) {
        frag_g.fragment_data_size = 0;
        frag_g.num_rows           = 0;
      }
      __syncwarp();
      if (ck_g.has_dictionary && fragments_in_chunk < ck_g.num_dict_fragments) {
        fragment_data_size =
          frag_g.num_leaf_values * 2;  // Assume worst-case of 2-bytes per dictionary index
      } else {
        fragment_data_size = frag_g.fragment_data_size;
      }
      // TODO (dm): this convoluted logic to limit page size needs refactoring
      max_page_size = (values_in_page * 2 >= ck_g.num_values)
                        ? 256 * 1024
                        : (values_in_page * 3 >= ck_g.num_values) ? 384 * 1024 : 512 * 1024;
      if (num_rows >= ck_g.num_rows ||
          (values_in_page > 0 &&
           (page_size + fragment_data_size > max_page_size ||
            (ck_g.has_dictionary && fragments_in_chunk == ck_g.num_dict_fragments)))) {
        uint32_t dict_bits_plus1;

        if (ck_g.has_dictionary && page_start < ck_g.num_dict_fragments) {
          uint32_t dict_bits;
          if (num_dict_entries <= 2) {
            dict_bits = 1;
          } else if (num_dict_entries <= 4) {
            dict_bits = 2;
          } else if (num_dict_entries <= 16) {
            dict_bits = 4;
          } else if (num_dict_entries <= 256) {
            dict_bits = 8;
          } else if (num_dict_entries <= 4096) {
            dict_bits = 12;
          } else {
            dict_bits = 16;
          }
          page_size       = 1 + 5 + ((values_in_page * dict_bits + 7) >> 3) + (values_in_page >> 8);
          dict_bits_plus1 = dict_bits + 1;
        } else {
          dict_bits_plus1 = 0;
        }
        if (!t) {
          page_g.num_fragments   = fragments_in_chunk - page_start;
          page_g.chunk_id        = blockIdx.y * num_columns + blockIdx.x;
          page_g.page_type       = PageType::DATA_PAGE;
          page_g.dict_bits_plus1 = dict_bits_plus1;
          page_g.hdr_size        = 0;
          page_g.max_hdr_size    = 32;  // Max size excluding statistics
          if (ck_g.stats) {
            uint32_t stats_hdr_len = 16;
            if (col_g.stats_dtype == dtype_string) {
              stats_hdr_len += 5 * 3 + 2 * max_stats_len;
            } else {
              stats_hdr_len += ((col_g.stats_dtype >= dtype_int64) ? 10 : 5) * 3;
            }
            page_g.max_hdr_size += stats_hdr_len;
          }
          page_g.page_data        = ck_g.uncompressed_bfr + page_offset;
          page_g.compressed_data  = ck_g.compressed_bfr + comp_page_offset;
          page_g.start_row        = cur_row;
          page_g.num_rows         = rows_in_page;
          page_g.num_leaf_values  = leaf_values_in_page;
          page_g.num_values       = values_in_page;
          uint32_t def_level_bits = col_g.level_bits & 0xf;
          uint32_t rep_level_bits = col_g.level_bits >> 4;
          // Run length = 4, max(rle/bitpack header) = 5, add one byte per 256 values for overhead
          // TODO (dm): Improve readability of these calculations.
          uint32_t def_level_size =
            (def_level_bits != 0)
              ? 4 + 5 + ((def_level_bits * page_g.num_values + 7) >> 3) + (page_g.num_values >> 8)
              : 0;
          uint32_t rep_level_size =
            (rep_level_bits != 0)
              ? 4 + 5 + ((rep_level_bits * page_g.num_values + 7) >> 3) + (page_g.num_values >> 8)
              : 0;
          page_g.max_data_size = page_size + def_level_size + rep_level_size;

          pagestats_g.start_chunk = ck_g.first_fragment + page_start;
          pagestats_g.num_chunks  = page_g.num_fragments;
          page_offset += page_g.max_hdr_size + page_g.max_data_size;
          comp_page_offset += page_g.max_hdr_size + GetMaxCompressedBfrSize(page_g.max_data_size);
          cur_row += rows_in_page;
          ck_max_stats_len = max(ck_max_stats_len, max_stats_len);
        }
        __syncwarp();
        if (t == 0) {
          if (pages) { pages[ck_g.first_page + num_pages] = page_g; }

          if (page_grstats) { page_grstats[ck_g.first_page + num_pages] = pagestats_g; }
        }

        num_pages++;
        page_size           = 0;
        rows_in_page        = 0;
        values_in_page      = 0;
        leaf_values_in_page = 0;
        page_start          = fragments_in_chunk;
        max_stats_len       = 0;
      }
      max_stats_len = max(max_stats_len, minmax_len);
      num_dict_entries += frag_g.num_dict_vals;
      page_size += fragment_data_size;
      rows_in_page += frag_g.num_rows;
      values_in_page += frag_g.num_values;
      leaf_values_in_page += frag_g.num_leaf_values;
      num_rows += frag_g.num_rows;
      fragments_in_chunk++;
    } while (frag_g.num_rows != 0);
    __syncwarp();
    if (!t) {
      if (ck_g.ck_stat_size == 0 && ck_g.stats) {
        uint32_t ck_stat_size = 48 + 2 * ck_max_stats_len;
        page_offset += ck_stat_size;
        comp_page_offset += ck_stat_size;
        ck_g.ck_stat_size = ck_stat_size;
      }
      ck_g.num_pages          = num_pages;
      ck_g.bfr_size           = page_offset;
      ck_g.compressed_size    = comp_page_offset;
      pagestats_g.start_chunk = ck_g.first_page + ck_g.has_dictionary;  // Exclude dictionary
      pagestats_g.num_chunks  = num_pages - ck_g.has_dictionary;
    }
  }
  __syncthreads();
  if (t == 0) {
    chunks[blockIdx.y * num_columns + blockIdx.x] = ck_g;
    if (chunk_grstats) chunk_grstats[blockIdx.y * num_columns + blockIdx.x] = pagestats_g;
  }
}

/**
 * @brief Mask table representing how many consecutive repeats are needed to code a repeat run
 *[nbits-1]
 */
static __device__ __constant__ uint32_t kRleRunMask[16] = {
  0x00ffffff, 0x0fff, 0x00ff, 0x3f, 0x0f, 0x0f, 0x7, 0x7, 0x3, 0x3, 0x3, 0x3, 0x1, 0x1, 0x1, 0x1};

/**
 * @brief Variable-length encode an integer
 */
inline __device__ uint8_t *VlqEncode(uint8_t *p, uint32_t v)
{
  while (v > 0x7f) {
    *p++ = (v | 0x80);
    v >>= 7;
  }
  *p++ = v;
  return p;
}

/**
 * @brief Pack literal values in output bitstream (1,2,4,8,12 or 16 bits per value)
 */
inline __device__ void PackLiterals(
  uint8_t *dst, uint32_t v, uint32_t count, uint32_t w, uint32_t t)
{
  if (w == 1 || w == 2 || w == 4 || w == 8 || w == 12 || w == 16) {
    if (t <= (count | 0x1f)) {
      if (w == 1 || w == 2 || w == 4) {
        uint32_t mask = 0;
        if (w == 1) {
          v |= shuffle_xor(v, 1) << 1;
          v |= shuffle_xor(v, 2) << 2;
          v |= shuffle_xor(v, 4) << 4;
          mask = 0x7;
        } else if (w == 2) {
          v |= shuffle_xor(v, 1) << 2;
          v |= shuffle_xor(v, 2) << 4;
          mask = 0x3;
        } else if (w == 4) {
          v |= shuffle_xor(v, 1) << 4;
          mask = 0x1;
        }
        if (t < count && mask && !(t & mask)) { dst[(t * w) >> 3] = v; }
        return;
      } else if (w == 8) {
        if (t < count) { dst[t] = v; }
        return;
      } else if (w == 12) {
        v |= shuffle_xor(v, 1) << 12;
        if (t < count && !(t & 1)) {
          dst[(t >> 1) * 3 + 0] = v;
          dst[(t >> 1) * 3 + 1] = v >> 8;
          dst[(t >> 1) * 3 + 2] = v >> 16;
        }
        return;
      } else if (w == 16) {
        if (t < count) {
          dst[t * 2 + 0] = v;
          dst[t * 2 + 1] = v >> 8;
        }
        return;
      }
    } else {
      return;
    }
  } else {
    // Scratch space to temporarily write to. Needed because we will use atomics to write 32 bit
    // words but the destination mem may not be a multiple of 4 bytes.
    // TODO (dm): This assumes blockdim = 128 and max bits per value = 16. Reduce magic numbers.
    __shared__ uint32_t scratch[64];
    if (t < 64) { scratch[t] = 0; }
    __syncthreads();

    if (t <= count) {
      uint64_t v64 = v;
      v64 <<= (t * w) & 0x1f;

      // Copy 64 bit word into two 32 bit words while following C++ strict aliasing rules.
      uint32_t v32[2];
      memcpy(&v32, &v64, sizeof(uint64_t));

      // Atomically write result to scratch
      if (v32[0]) { atomicOr(scratch + ((t * w) >> 5), v32[0]); }
      if (v32[1]) { atomicOr(scratch + ((t * w) >> 5) + 1, v32[1]); }
    }
    __syncthreads();

    // Copy scratch data to final destination
    auto available_bytes = (count * w + 7) / 8;

    auto scratch_bytes = reinterpret_cast<char *>(&scratch[0]);
    if (t < available_bytes) { dst[t] = scratch_bytes[t]; }
    if (t + 128 < available_bytes) { dst[t + 128] = scratch_bytes[t + 128]; }
    __syncthreads();
  }
}

/**
 * @brief RLE encoder
 *
 * @param[in,out] s Page encode state
 * @param[in] numvals Total count of input values
 * @param[in] nbits number of bits per symbol (1..16)
 * @param[in] flush nonzero if last batch in block
 * @param[in] t thread id (0..127)
 */
static __device__ void RleEncode(
  page_enc_state_s *s, uint32_t numvals, uint32_t nbits, uint32_t flush, uint32_t t)
{
  uint32_t rle_pos = s->rle_pos;
  uint32_t rle_run = s->rle_run;

  while (rle_pos < numvals || (flush && rle_run)) {
    uint32_t pos = rle_pos + t;
    if (rle_run > 0 && !(rle_run & 1)) {
      // Currently in a long repeat run
      uint32_t mask = ballot(pos < numvals && s->vals[pos & (rle_buffer_size - 1)] == s->run_val);
      uint32_t rle_rpt_count, max_rpt_count;
      if (!(t & 0x1f)) { s->rpt_map[t >> 5] = mask; }
      __syncthreads();
      if (t < 32) {
        uint32_t c32 = ballot(t >= 4 || s->rpt_map[t] != 0xffffffffu);
        if (!t) {
          uint32_t last_idx = __ffs(c32) - 1;
          s->rle_rpt_count =
            last_idx * 32 + ((last_idx < 4) ? __ffs(~s->rpt_map[last_idx]) - 1 : 0);
        }
      }
      __syncthreads();
      max_rpt_count = min(numvals - rle_pos, 128);
      rle_rpt_count = s->rle_rpt_count;
      rle_run += rle_rpt_count << 1;
      rle_pos += rle_rpt_count;
      if (rle_rpt_count < max_rpt_count || (flush && rle_pos == numvals)) {
        if (t == 0) {
          uint32_t const run_val = s->run_val;
          uint8_t *dst           = VlqEncode(s->rle_out, rle_run);
          *dst++                 = run_val;
          if (nbits > 8) { *dst++ = run_val >> 8; }
          s->rle_out = dst;
        }
        rle_run = 0;
      }
    } else {
      // New run or in a literal run
      uint32_t v0      = s->vals[pos & (rle_buffer_size - 1)];
      uint32_t v1      = s->vals[(pos + 1) & (rle_buffer_size - 1)];
      uint32_t mask    = ballot(pos + 1 < numvals && v0 == v1);
      uint32_t maxvals = min(numvals - rle_pos, 128);
      uint32_t rle_lit_count, rle_rpt_count;
      if (!(t & 0x1f)) { s->rpt_map[t >> 5] = mask; }
      __syncthreads();
      if (t < 32) {
        // Repeat run can only start on a multiple of 8 values
        uint32_t idx8        = (t * 8) >> 5;
        uint32_t pos8        = (t * 8) & 0x1f;
        uint32_t m0          = (idx8 < 4) ? s->rpt_map[idx8] : 0;
        uint32_t m1          = (idx8 < 3) ? s->rpt_map[idx8 + 1] : 0;
        uint32_t needed_mask = kRleRunMask[nbits - 1];
        mask                 = ballot((__funnelshift_r(m0, m1, pos8) & needed_mask) == needed_mask);
        if (!t) {
          uint32_t rle_run_start = (mask != 0) ? min((__ffs(mask) - 1) * 8, maxvals) : maxvals;
          uint32_t rpt_len       = 0;
          if (rle_run_start < maxvals) {
            uint32_t idx_cur = rle_run_start >> 5;
            uint32_t idx_ofs = rle_run_start & 0x1f;
            while (idx_cur < 4) {
              m0   = (idx_cur < 4) ? s->rpt_map[idx_cur] : 0;
              m1   = (idx_cur < 3) ? s->rpt_map[idx_cur + 1] : 0;
              mask = ~__funnelshift_r(m0, m1, idx_ofs);
              if (mask != 0) {
                rpt_len += __ffs(mask) - 1;
                break;
              }
              rpt_len += 32;
              idx_cur++;
            }
          }
          s->rle_lit_count = rle_run_start;
          s->rle_rpt_count = min(rpt_len, maxvals - rle_run_start);
        }
      }
      __syncthreads();
      rle_lit_count = s->rle_lit_count;
      rle_rpt_count = s->rle_rpt_count;
      if (rle_lit_count != 0 || (rle_run != 0 && rle_rpt_count != 0)) {
        uint32_t lit_div8;
        bool need_more_data = false;
        if (!flush && rle_pos + rle_lit_count == numvals) {
          // Wait for more data
          rle_lit_count -= min(rle_lit_count, 24);
          need_more_data = true;
        }
        if (rle_lit_count != 0) {
          lit_div8 = (rle_lit_count + ((flush && rle_pos + rle_lit_count == numvals) ? 7 : 0)) >> 3;
          if (rle_run + lit_div8 * 2 > 0x7f) {
            lit_div8      = 0x3f - (rle_run >> 1);  // Limit to fixed 1-byte header (504 literals)
            rle_rpt_count = 0;                      // Defer repeat run
          }
          if (lit_div8 != 0) {
            uint8_t *dst = s->rle_out + 1 + (rle_run >> 1) * nbits;
            PackLiterals(dst, (rle_pos + t < numvals) ? v0 : 0, lit_div8 * 8, nbits, t);
            rle_run = (rle_run + lit_div8 * 2) | 1;
            rle_pos = min(rle_pos + lit_div8 * 8, numvals);
          }
        }
        if (rle_run >= ((rle_rpt_count != 0 || (flush && rle_pos == numvals)) ? 0x03 : 0x7f)) {
          __syncthreads();
          // Complete literal run
          if (!t) {
            uint8_t *dst = s->rle_out;
            dst[0]       = rle_run;  // At most 0x7f
            dst += 1 + nbits * (rle_run >> 1);
            s->rle_out = dst;
          }
          rle_run = 0;
        }
        if (need_more_data) { break; }
      }
      // Start a repeat run
      if (rle_rpt_count != 0) {
        if (t == s->rle_lit_count) { s->run_val = v0; }
        rle_run = rle_rpt_count * 2;
        rle_pos += rle_rpt_count;
        if (rle_pos + 1 == numvals && !flush) { break; }
      }
    }
    __syncthreads();
  }
  __syncthreads();
  if (!t) {
    s->rle_run     = rle_run;
    s->rle_pos     = rle_pos;
    s->rle_numvals = numvals;
  }
}

/**
 * @brief PLAIN bool encoder
 *
 * @param[in,out] s Page encode state
 * @param[in] numvals Total count of input values
 * @param[in] flush nonzero if last batch in block
 * @param[in] t thread id (0..127)
 */
static __device__ void PlainBoolEncode(page_enc_state_s *s,
                                       uint32_t numvals,
                                       uint32_t flush,
                                       uint32_t t)
{
  uint32_t rle_pos = s->rle_pos;
  uint8_t *dst     = s->rle_out;

  while (rle_pos < numvals) {
    uint32_t pos    = rle_pos + t;
    uint32_t v      = (pos < numvals) ? s->vals[pos & (rle_buffer_size - 1)] : 0;
    uint32_t n      = min(numvals - rle_pos, 128);
    uint32_t nbytes = (n + ((flush) ? 7 : 0)) >> 3;
    if (!nbytes) { break; }
    v |= shuffle_xor(v, 1) << 1;
    v |= shuffle_xor(v, 2) << 2;
    v |= shuffle_xor(v, 4) << 4;
    if (t < n && !(t & 7)) { dst[t >> 3] = v; }
    rle_pos = min(rle_pos + nbytes * 8, numvals);
    dst += nbytes;
  }
  __syncthreads();
  if (!t) {
    s->rle_pos     = rle_pos;
    s->rle_numvals = numvals;
    s->rle_out     = dst;
  }
}

constexpr auto julian_calendar_epoch_diff()
{
  using namespace cuda::std::chrono;
  using namespace cuda::std::chrono_literals;
  return sys_days{January / 1 / 1970} - (sys_days{November / 24 / -4713} + 12h);
}

/**
 * @brief Converts a sys_time<nanoseconds> into a pair with nanoseconds since midnight and number of
 * Julian days. Does not deal with time zones. Used by INT96 code.
 *
 * @param ns number of nanoseconds since epoch
 * @return std::pair<nanoseconds,days> where nanoseconds is the number of nanoseconds
 * elapsed in the day and days is the number of days from Julian epoch.
 */
static __device__ std::pair<cuda::std::chrono::nanoseconds, cuda::std::chrono::days>
convert_nanoseconds(cuda::std::chrono::sys_time<cuda::std::chrono::nanoseconds> const ns)
{
  using namespace cuda::std::chrono;
  auto const nanosecond_ticks = ns.time_since_epoch();
  auto const gregorian_days   = floor<days>(nanosecond_ticks);
  auto const julian_days      = gregorian_days + ceil<days>(julian_calendar_epoch_diff());

  auto const last_day_ticks = nanosecond_ticks - duration_cast<nanoseconds>(gregorian_days);
  return {last_day_ticks, julian_days};
}

// blockDim(128, 1, 1)
template <int block_size>
__global__ void __launch_bounds__(128, 8) gpuEncodePages(EncPage *pages,
                                                         const EncColumnChunk *chunks,
                                                         gpu_inflate_input_s *comp_in,
                                                         gpu_inflate_status_s *comp_out,
                                                         uint32_t start_page)
{
  __shared__ __align__(8) page_enc_state_s state_g;
  using block_scan = cub::BlockScan<uint32_t, block_size>;
  __shared__ typename block_scan::TempStorage temp_storage;

  page_enc_state_s *const s = &state_g;
  uint32_t t                = threadIdx.x;
  uint32_t dtype, dtype_len_in, dtype_len_out;
  int32_t dict_bits;

  if (t == 0) {
    s->page = pages[start_page + blockIdx.x];
    s->ck   = chunks[s->page.chunk_id];
    s->col  = *s->ck.col_desc;
    s->cur  = s->page.page_data + s->page.max_hdr_size;
  }
  __syncthreads();

  // Encode Repetition and Definition levels
  if (s->page.page_type != PageType::DICTIONARY_PAGE && s->col.level_bits != 0 &&
      s->col.parent_column == nullptr) {
    // Calculate definition levels from validity
    uint32_t def_lvl_bits = s->col.level_bits & 0xf;
    if (def_lvl_bits != 0) {
      if (!t) {
        s->rle_run     = 0;
        s->rle_pos     = 0;
        s->rle_numvals = 0;
        s->rle_out     = s->cur + 4;
      }
      __syncthreads();
      while (s->rle_numvals < s->page.num_rows) {
        uint32_t rle_numvals = s->rle_numvals;
        uint32_t nrows       = min(s->page.num_rows - rle_numvals, 128);
        uint32_t row         = s->page.start_row + rle_numvals + t;
        // Definition level encodes validity. Checks the valid map and if it is valid, then sets the
        // def_lvl accordingly and sets it in s->vals which is then given to RleEncode to encode
        uint32_t def_lvl = (rle_numvals + t < s->page.num_rows && row < s->col.num_rows)
                             ? s->col.leaf_column->is_valid(row)
                             : 0;
        s->vals[(rle_numvals + t) & (rle_buffer_size - 1)] = def_lvl;
        __syncthreads();
        rle_numvals += nrows;
        RleEncode(s, rle_numvals, def_lvl_bits, (rle_numvals == s->page.num_rows), t);
        __syncthreads();
      }
      if (t < 32) {
        uint8_t *cur     = s->cur;
        uint8_t *rle_out = s->rle_out;
        if (t < 4) {
          uint32_t rle_bytes = (uint32_t)(rle_out - cur) - 4;
          cur[t]             = rle_bytes >> (t * 8);
        }
        __syncwarp();
        if (t == 0) { s->cur = rle_out; }
      }
    }
  } else if (s->page.page_type != PageType::DICTIONARY_PAGE && s->col.parent_column != nullptr) {
    auto encode_levels = [&](uint8_t const *lvl_val_data, uint32_t nbits) {
      // For list types, the repetition and definition levels are pre-calculated. We just need to
      // encode and write them now.
      if (!t) {
        s->rle_run     = 0;
        s->rle_pos     = 0;
        s->rle_numvals = 0;
        s->rle_out     = s->cur + 4;
      }
      __syncthreads();
      size_type page_first_val_idx = s->col.level_offsets[s->page.start_row];
      size_type col_last_val_idx   = s->col.level_offsets[s->col.num_rows];
      while (s->rle_numvals < s->page.num_values) {
        uint32_t rle_numvals = s->rle_numvals;
        uint32_t nvals       = min(s->page.num_values - rle_numvals, 128);
        uint32_t idx         = page_first_val_idx + rle_numvals + t;
        uint32_t lvl_val =
          (rle_numvals + t < s->page.num_values && idx < col_last_val_idx) ? lvl_val_data[idx] : 0;
        s->vals[(rle_numvals + t) & (rle_buffer_size - 1)] = lvl_val;
        __syncthreads();
        rle_numvals += nvals;
        RleEncode(s, rle_numvals, nbits, (rle_numvals == s->page.num_values), t);
        __syncthreads();
      }
      if (t < 32) {
        uint8_t *cur     = s->cur;
        uint8_t *rle_out = s->rle_out;
        if (t < 4) {
          uint32_t rle_bytes = (uint32_t)(rle_out - cur) - 4;
          cur[t]             = rle_bytes >> (t * 8);
        }
        __syncwarp();
        if (t == 0) { s->cur = rle_out; }
      }
    };
    encode_levels(s->col.rep_values, s->col.level_bits >> 4);
    __syncthreads();
    encode_levels(s->col.def_values, s->col.level_bits & 0xf);
  }
  // Encode data values
  __syncthreads();
  dtype = s->col.physical_type;
  dtype_len_out =
    (dtype == INT96) ? 12 : (dtype == INT64 || dtype == DOUBLE) ? 8 : (dtype == BOOLEAN) ? 1 : 4;
  if (dtype == INT32) {
    dtype_len_in = GetDtypeLogicalLen(s->col.leaf_column);
  } else if (dtype == INT96) {
    dtype_len_in = 8;
  } else {
    dtype_len_in = (dtype == BYTE_ARRAY) ? sizeof(nvstrdesc_s) : dtype_len_out;
  }
  dict_bits = (dtype == BOOLEAN) ? 1 : (s->page.dict_bits_plus1 - 1);
  if (t == 0) {
    uint8_t *dst   = s->cur;
    s->rle_run     = 0;
    s->rle_pos     = 0;
    s->rle_numvals = 0;
    s->rle_out     = dst;
    if (dict_bits >= 0 && dtype != BOOLEAN) {
      dst[0]     = dict_bits;
      s->rle_out = dst + 1;
    }
    s->page_start_val = s->page.start_row;
    if (s->col.parent_column != nullptr) {
      auto col                    = *(s->col.parent_column);
      auto current_page_start_val = s->page_start_val;
      while (col.type().id() == type_id::LIST) {
        current_page_start_val = col.child(lists_column_view::offsets_column_index)
                                   .element<size_type>(current_page_start_val + col.offset());
        col = col.child(lists_column_view::child_column_index);
      }
      s->page_start_val = current_page_start_val;
    }
  }
  __syncthreads();
  for (uint32_t cur_val_idx = 0; cur_val_idx < s->page.num_leaf_values;) {
    uint32_t nvals   = min(s->page.num_leaf_values - cur_val_idx, 128);
    uint32_t val_idx = s->page_start_val + cur_val_idx + t;
    uint32_t is_valid, len, pos;

    if (s->page.page_type == PageType::DICTIONARY_PAGE) {
      is_valid = (cur_val_idx + t < s->page.num_leaf_values);
      val_idx  = (is_valid) ? s->col.dict_data[val_idx] : val_idx;
    } else {
      is_valid = (val_idx < s->col.leaf_column->size() && cur_val_idx + t < s->page.num_leaf_values)
                   ? s->col.leaf_column->is_valid(val_idx)
                   : 0;
    }
    uint32_t warp_valids = ballot(is_valid);
    cur_val_idx += nvals;
    if (dict_bits >= 0) {
      // Dictionary encoding
      if (dict_bits > 0) {
        uint32_t rle_numvals;

        // pos = __popc(warp_valids & ((1 << (t & 0x1f)) - 1));
        uint32_t tmp_rle_numvals = 0;
        block_scan(temp_storage).ExclusiveSum(is_valid, pos, tmp_rle_numvals);
        rle_numvals = s->rle_numvals;
        if (is_valid) {
          uint32_t v;
          if (dtype == BOOLEAN) {
            v = s->col.leaf_column->element<uint8_t>(val_idx);
          } else {
            v = s->col.dict_index[val_idx];
          }
          s->vals[(rle_numvals + pos) & (rle_buffer_size - 1)] = v;
        }
        rle_numvals += tmp_rle_numvals;
        __syncthreads();
        if ((!enable_bool_rle) && (dtype == BOOLEAN)) {
          PlainBoolEncode(s, rle_numvals, (cur_val_idx == s->page.num_leaf_values), t);
        } else {
          RleEncode(s, rle_numvals, dict_bits, (cur_val_idx == s->page.num_leaf_values), t);
        }
        __syncthreads();
      }
      if (t == 0) { s->cur = s->rle_out; }
      __syncthreads();
    } else {
      // Non-dictionary encoding
      uint8_t *dst = s->cur;

      if (is_valid) {
        len = dtype_len_out;
        if (dtype == BYTE_ARRAY) {
          len += s->col.leaf_column->element<string_view>(val_idx).size_bytes();
        }
      } else {
        len = 0;
      }
      uint32_t total_len = 0;
      block_scan(temp_storage).ExclusiveSum(len, pos, total_len);
      __syncthreads();
      if (t == 0) { s->cur = dst + total_len; }
      if (is_valid) {
        switch (dtype) {
          case INT32:
          case FLOAT: {
            int32_t v;
            if (dtype_len_in == 4)
              v = s->col.leaf_column->element<int32_t>(val_idx);
            else if (dtype_len_in == 2)
              v = s->col.leaf_column->element<int16_t>(val_idx);
            else
              v = s->col.leaf_column->element<int8_t>(val_idx);
            dst[pos + 0] = v;
            dst[pos + 1] = v >> 8;
            dst[pos + 2] = v >> 16;
            dst[pos + 3] = v >> 24;
          } break;
          case INT64: {
            int64_t v        = s->col.leaf_column->element<int64_t>(val_idx);
            int32_t ts_scale = s->col.ts_scale;
            if (ts_scale != 0) {
              if (ts_scale < 0) {
                v /= -ts_scale;
              } else {
                v *= ts_scale;
              }
            }
            dst[pos + 0] = v;
            dst[pos + 1] = v >> 8;
            dst[pos + 2] = v >> 16;
            dst[pos + 3] = v >> 24;
            dst[pos + 4] = v >> 32;
            dst[pos + 5] = v >> 40;
            dst[pos + 6] = v >> 48;
            dst[pos + 7] = v >> 56;
          } break;
          case INT96: {
            int64_t v        = s->col.leaf_column->element<int64_t>(val_idx);
            int32_t ts_scale = s->col.ts_scale;
            if (ts_scale != 0) {
              if (ts_scale < 0) {
                v /= -ts_scale;
              } else {
                v *= ts_scale;
              }
            }

            auto const ret = convert_nanoseconds([&]() {
              using namespace cuda::std::chrono;

              switch (s->col.converted_type) {
                case TIMESTAMP_MILLIS: {
                  return sys_time<nanoseconds>{milliseconds{v}};
                } break;
                case TIMESTAMP_MICROS: {
                  return sys_time<nanoseconds>{microseconds{v}};
                } break;
              }
              return sys_time<nanoseconds>{microseconds{0}};
            }());

            // the 12 bytes of fixed length data.
            v             = ret.first.count();
            dst[pos + 0]  = v;
            dst[pos + 1]  = v >> 8;
            dst[pos + 2]  = v >> 16;
            dst[pos + 3]  = v >> 24;
            dst[pos + 4]  = v >> 32;
            dst[pos + 5]  = v >> 40;
            dst[pos + 6]  = v >> 48;
            dst[pos + 7]  = v >> 56;
            uint32_t w    = ret.second.count();
            dst[pos + 8]  = w;
            dst[pos + 9]  = w >> 8;
            dst[pos + 10] = w >> 16;
            dst[pos + 11] = w >> 24;
          } break;

          case DOUBLE: {
            auto v = s->col.leaf_column->element<double>(val_idx);
            memcpy(dst + pos, &v, 8);
          } break;
          case BYTE_ARRAY: {
            auto str     = s->col.leaf_column->element<string_view>(val_idx);
            uint32_t v   = len - 4;  // string length
            dst[pos + 0] = v;
            dst[pos + 1] = v >> 8;
            dst[pos + 2] = v >> 16;
            dst[pos + 3] = v >> 24;
            if (v != 0) memcpy(dst + pos + 4, str.data(), v);
          } break;
        }
      }
      __syncthreads();
    }
  }
  if (t == 0) {
    uint8_t *base                = s->page.page_data + s->page.max_hdr_size;
    uint32_t actual_data_size    = static_cast<uint32_t>(s->cur - base);
    uint32_t compressed_bfr_size = GetMaxCompressedBfrSize(actual_data_size);
    s->page.max_data_size        = actual_data_size;
    s->comp_in.srcDevice         = base;
    s->comp_in.srcSize           = actual_data_size;
    s->comp_in.dstDevice         = s->page.compressed_data + s->page.max_hdr_size;
    s->comp_in.dstSize           = compressed_bfr_size;
    s->comp_out.bytes_written    = 0;
    s->comp_out.status           = ~0;
    s->comp_out.reserved         = 0;
  }
  __syncthreads();
  if (t == 0) {
    pages[start_page + blockIdx.x] = s->page;
    if (comp_in) comp_in[blockIdx.x] = s->comp_in;
    if (comp_out) comp_out[blockIdx.x] = s->comp_out;
  }
}

// blockDim(128, 1, 1)
__global__ void __launch_bounds__(128) gpuDecideCompression(EncColumnChunk *chunks,
                                                            const EncPage *pages,
                                                            const gpu_inflate_status_s *comp_out,
                                                            uint32_t start_page)
{
  __shared__ __align__(8) EncColumnChunk ck_g;
  __shared__ __align__(4) unsigned int error_count;
  using warp_reduce = cub::WarpReduce<uint32_t>;
  __shared__ typename warp_reduce::TempStorage temp_storage[2];

  uint32_t t                      = threadIdx.x;
  uint32_t uncompressed_data_size = 0;
  uint32_t compressed_data_size   = 0;
  uint32_t first_page, num_pages;

  if (t == 0) {
    ck_g = chunks[blockIdx.x];
    atomicAnd(&error_count, 0);
  }
  __syncthreads();
  if (t < 32) {
    first_page = ck_g.first_page;
    num_pages  = ck_g.num_pages;
    for (uint32_t page = t; page < num_pages; page += 32) {
      uint32_t page_data_size = pages[first_page + page].max_data_size;
      uint32_t comp_idx       = first_page + page - start_page;
      uncompressed_data_size += page_data_size;
      if (comp_out) {
        compressed_data_size += (uint32_t)comp_out[comp_idx].bytes_written;
        if (comp_out[comp_idx].status != 0) { atomicAdd(&error_count, 1); }
      }
    }
    uncompressed_data_size = warp_reduce(temp_storage[0]).Sum(uncompressed_data_size);
    compressed_data_size   = warp_reduce(temp_storage[1]).Sum(compressed_data_size);
  }
  __syncthreads();
  if (t == 0) {
    bool is_compressed;
    if (comp_out) {
      uint32_t compression_error = atomicAdd(&error_count, 0);
      is_compressed = (!compression_error && compressed_data_size < uncompressed_data_size);
    } else {
      is_compressed = false;
    }
    chunks[blockIdx.x].is_compressed = is_compressed;
    chunks[blockIdx.x].bfr_size      = uncompressed_data_size;
    chunks[blockIdx.x].compressed_size =
      (is_compressed) ? compressed_data_size : uncompressed_data_size;
  }
}

/**
 * Minimal thrift compact protocol support
 */
inline __device__ uint8_t *cpw_put_uint32(uint8_t *p, uint32_t v)
{
  while (v > 0x7f) {
    *p++ = v | 0x80;
    v >>= 7;
  }
  *p++ = v;
  return p;
}

inline __device__ uint8_t *cpw_put_uint64(uint8_t *p, uint64_t v)
{
  while (v > 0x7f) {
    *p++ = v | 0x80;
    v >>= 7;
  }
  *p++ = v;
  return p;
}

inline __device__ uint8_t *cpw_put_int32(uint8_t *p, int32_t v)
{
  int32_t s = (v < 0);
  return cpw_put_uint32(p, (v ^ -s) * 2 + s);
}

inline __device__ uint8_t *cpw_put_int64(uint8_t *p, int64_t v)
{
  int64_t s = (v < 0);
  return cpw_put_uint64(p, (v ^ -s) * 2 + s);
}

inline __device__ uint8_t *cpw_put_fldh(uint8_t *p, int f, int cur, int t)
{
  if (f > cur && f <= cur + 15) {
    *p++ = ((f - cur) << 4) | t;
    return p;
  } else {
    *p++ = t;
    return cpw_put_int32(p, f);
  }
}

class header_encoder {
  uint8_t *current_header_ptr;
  int current_field_index;

 public:
  inline __device__ header_encoder(uint8_t *header_start)
    : current_header_ptr(header_start), current_field_index(0)
  {
  }

  inline __device__ void field_struct_begin(int field)
  {
    current_header_ptr =
      cpw_put_fldh(current_header_ptr, field, current_field_index, ST_FLD_STRUCT);
    current_field_index = 0;
  }

  inline __device__ void field_struct_end(int field)
  {
    *current_header_ptr++ = 0;
    current_field_index   = field;
  }

  template <typename T>
  inline __device__ void field_int32(int field, T value)
  {
    current_header_ptr  = cpw_put_fldh(current_header_ptr, field, current_field_index, ST_FLD_I32);
    current_header_ptr  = cpw_put_int32(current_header_ptr, static_cast<int32_t>(value));
    current_field_index = field;
  }

  template <typename T>
  inline __device__ void field_int64(int field, T value)
  {
    current_header_ptr  = cpw_put_fldh(current_header_ptr, field, current_field_index, ST_FLD_I64);
    current_header_ptr  = cpw_put_int64(current_header_ptr, static_cast<int64_t>(value));
    current_field_index = field;
  }

  inline __device__ void field_binary(int field, const void *value, uint32_t length)
  {
    current_header_ptr =
      cpw_put_fldh(current_header_ptr, field, current_field_index, ST_FLD_BINARY);
    current_header_ptr = cpw_put_uint32(current_header_ptr, length);
    memcpy(current_header_ptr, value, length);
    current_header_ptr += length;
    current_field_index = field;
  }

  inline __device__ void end(uint8_t **header_end, bool termination_flag = true)
  {
    if (termination_flag == false) { *current_header_ptr++ = 0; }
    *header_end = current_header_ptr;
  }

  inline __device__ uint8_t *get_ptr(void) { return current_header_ptr; }

  inline __device__ void set_ptr(uint8_t *ptr) { current_header_ptr = ptr; }
};

__device__ uint8_t *EncodeStatistics(uint8_t *start,
                                     const statistics_chunk *s,
                                     const EncColumnDesc *col,
                                     float *fp_scratch)
{
  uint8_t *end, dtype, dtype_len;
  dtype = col->stats_dtype;
  switch (dtype) {
    case dtype_bool: dtype_len = 1; break;
    case dtype_int8:
    case dtype_int16:
    case dtype_int32:
    case dtype_date32:
    case dtype_float32: dtype_len = 4; break;
    case dtype_int64:
    case dtype_timestamp64:
    case dtype_float64:
    case dtype_decimal64: dtype_len = 8; break;
    case dtype_decimal128: dtype_len = 16; break;
    case dtype_string:
    default: dtype_len = 0; break;
  }
  header_encoder encoder(start);
  encoder.field_int64(3, s->null_count);
  if (s->has_minmax) {
    const void *vmin, *vmax;
    uint32_t lmin, lmax;

    if (dtype == dtype_string) {
      lmin = s->min_value.str_val.length;
      vmin = s->min_value.str_val.ptr;
      lmax = s->max_value.str_val.length;
      vmax = s->max_value.str_val.ptr;
    } else {
      lmin = lmax = dtype_len;
      if (dtype == dtype_float32) {  // Convert from double to float32
        fp_scratch[0] = s->min_value.fp_val;
        fp_scratch[1] = s->max_value.fp_val;
        vmin          = &fp_scratch[0];
        vmax          = &fp_scratch[1];
      } else {
        vmin = &s->min_value;
        vmax = &s->max_value;
      }
    }
    encoder.field_binary(5, vmax, lmax);
    encoder.field_binary(6, vmin, lmin);
  }
  encoder.end(&end);
  return end;
}

// blockDim(128, 1, 1)
__global__ void __launch_bounds__(128) gpuEncodePageHeaders(EncPage *pages,
                                                            EncColumnChunk *chunks,
                                                            const gpu_inflate_status_s *comp_out,
                                                            const statistics_chunk *page_stats,
                                                            const statistics_chunk *chunk_stats,
                                                            uint32_t start_page)
{
  __shared__ __align__(8) EncColumnDesc col_g;
  __shared__ __align__(8) EncColumnChunk ck_g;
  __shared__ __align__(8) EncPage page_g;
  __shared__ __align__(8) float fp_scratch[2];

  uint32_t t = threadIdx.x;

  if (t == 0) {
    uint8_t *hdr_start, *hdr_end;
    uint32_t compressed_page_size, uncompressed_page_size;

    page_g = pages[start_page + blockIdx.x];
    ck_g   = chunks[page_g.chunk_id];
    col_g  = *ck_g.col_desc;

    if (chunk_stats && start_page + blockIdx.x == ck_g.first_page) {
      hdr_start = (ck_g.is_compressed) ? ck_g.compressed_bfr : ck_g.uncompressed_bfr;
      hdr_end   = EncodeStatistics(hdr_start, &chunk_stats[page_g.chunk_id], &col_g, fp_scratch);
      chunks[page_g.chunk_id].ck_stat_size = static_cast<uint32_t>(hdr_end - hdr_start);
    }
    uncompressed_page_size = page_g.max_data_size;
    if (ck_g.is_compressed) {
      hdr_start            = page_g.compressed_data;
      compressed_page_size = (uint32_t)comp_out[blockIdx.x].bytes_written;
      page_g.max_data_size = compressed_page_size;
    } else {
      hdr_start            = page_g.page_data;
      compressed_page_size = uncompressed_page_size;
    }
    header_encoder encoder(hdr_start);
    PageType page_type = page_g.page_type;
    // NOTE: For dictionary encoding, parquet v2 recommends using PLAIN in dictionary page and
    // RLE_DICTIONARY in data page, but parquet v1 uses PLAIN_DICTIONARY in both dictionary and
    // data pages (actual encoding is identical).
    Encoding encoding;
    if (enable_bool_rle) {
      encoding = (col_g.physical_type != BOOLEAN)
                   ? (page_type == PageType::DICTIONARY_PAGE || page_g.dict_bits_plus1 != 0)
                       ? Encoding::PLAIN_DICTIONARY
                       : Encoding::PLAIN
                   : Encoding::RLE;
    } else {
      encoding = (page_type == PageType::DICTIONARY_PAGE || page_g.dict_bits_plus1 != 0)
                   ? Encoding::PLAIN_DICTIONARY
                   : Encoding::PLAIN;
    }
    encoder.field_int32(1, page_type);
    encoder.field_int32(2, uncompressed_page_size);
    encoder.field_int32(3, compressed_page_size);
    if (page_type == PageType::DATA_PAGE) {
      // DataPageHeader
      encoder.field_struct_begin(5);
      encoder.field_int32(1, page_g.num_values);  // NOTE: num_values != num_rows for list types
      encoder.field_int32(2, encoding);           // encoding
      encoder.field_int32(3, Encoding::RLE);      // definition_level_encoding
      encoder.field_int32(4, Encoding::RLE);      // repetition_level_encoding
      // Optionally encode page-level statistics
      if (page_stats) {
        encoder.field_struct_begin(5);
        encoder.set_ptr(EncodeStatistics(
          encoder.get_ptr(), &page_stats[start_page + blockIdx.x], &col_g, fp_scratch));
        encoder.field_struct_end(5);
      }
      encoder.field_struct_end(5);
    } else {
      // DictionaryPageHeader
      encoder.field_struct_begin(7);
      encoder.field_int32(1, ck_g.total_dict_entries);  // number of values in dictionary
      encoder.field_int32(2, encoding);
      encoder.field_struct_end(7);
    }
    encoder.end(&hdr_end, false);
    page_g.hdr_size = (uint32_t)(hdr_end - hdr_start);
  }
  __syncthreads();
  if (t == 0) pages[start_page + blockIdx.x] = page_g;
}

// blockDim(1024, 1, 1)
__global__ void __launch_bounds__(1024) gpuGatherPages(EncColumnChunk *chunks, const EncPage *pages)
{
  __shared__ __align__(8) EncColumnChunk ck_g;
  __shared__ __align__(8) EncPage page_g;

  uint32_t t = threadIdx.x;
  uint8_t *dst, *dst_base;
  const EncPage *first_page;
  uint32_t num_pages, uncompressed_size;

  if (t == 0) ck_g = chunks[blockIdx.x];
  __syncthreads();

  first_page = &pages[ck_g.first_page];
  num_pages  = ck_g.num_pages;
  dst        = (ck_g.is_compressed) ? ck_g.compressed_bfr : ck_g.uncompressed_bfr;
  dst += ck_g.ck_stat_size;  // Skip over chunk statistics
  dst_base          = dst;
  uncompressed_size = ck_g.bfr_size;
  for (uint32_t page = 0; page < num_pages; page++) {
    const uint8_t *src;
    uint32_t hdr_len, data_len;

    if (t == 0) { page_g = first_page[page]; }
    __syncthreads();

    src = (ck_g.is_compressed) ? page_g.compressed_data : page_g.page_data;
    // Copy page header
    hdr_len = page_g.hdr_size;
    memcpy_block<1024, true>(dst, src, hdr_len, t);
    src += page_g.max_hdr_size;
    dst += hdr_len;
    // Copy page data
    uncompressed_size += hdr_len;
    data_len = page_g.max_data_size;
    memcpy_block<1024, true>(dst, src, data_len, t);
    dst += data_len;
    __syncthreads();
    if (!t && page == 0 && ck_g.has_dictionary) { ck_g.dictionary_size = hdr_len + data_len; }
  }
  if (t == 0) {
    chunks[blockIdx.x].bfr_size        = uncompressed_size;
    chunks[blockIdx.x].compressed_size = (dst - dst_base);
    if (ck_g.has_dictionary) { chunks[blockIdx.x].dictionary_size = ck_g.dictionary_size; }
  }
}

/**
 * @brief Get the dremel offsets and repetition and definition levels for a LIST column
 *
 * The repetition and definition level values are ideally computed using a recursive call over a
 * nested structure but in order to better utilize GPU resources, this function calculates them
 * with a bottom up merge method.
 *
 * Given a LIST column of type `List<List<int>>` like so:
 * ```
 * col = {
 *    [],
 *    [[], [1, 2, 3], [4, 5]],
 *    [[]]
 * }
 * ```
 * We can represent it in cudf format with two level of offsets like this:
 * ```
 * Level 0 offsets = {0, 0, 3, 5, 6}
 * Level 1 offsets = {0, 0, 3, 5, 5}
 * Values          = {1, 2, 3, 4, 5}
 * ```
 * The desired result of this function is the repetition and definition level values that
 * correspond to the data values:
 * ```
 * col = {[], [[], [1, 2, 3], [4, 5]], [[]]}
 * def = { 0    1,  2, 2, 2,   2, 2,     1 }
 * rep = { 0,   0,  0, 2, 2,   1, 2,     0 }
 * ```
 *
 * Since repetition and definition levels arrays contain a value for each empty list, the size of
 * the rep/def level array can be given by
 * ```
 * rep_level.size() = size of leaf column + number of empty lists in level 0
 *                                        + number of empty lists in level 1 ...
 * ```
 *
 * We start with finding the empty lists in the penultimate level and merging it with the indices
 * of the leaf level. The values for the merge are the definition and repetition levels
 * ```
 * empties at level 1 = {0, 5}
 * def values at 1    = {1, 1}
 * rep values at 1    = {1, 1}
 * indices at leaf    = {0, 1, 2, 3, 4}
 * def values at leaf = {2, 2, 2, 2, 2}
 * rep values at leaf = {2, 2, 2, 2, 2}
 * ```
 *
 * merged def values  = {1, 2, 2, 2, 2, 2, 1}
 * merged rep values  = {1, 2, 2, 2, 2, 2, 1}
 *
 * The size of the rep/def values is now larger than the leaf values and the offsets need to be
 * adjusted in order to point to the correct start indices. We do this with an exclusive scan over
 * the indices of offsets of empty lists and adding to existing offsets.
 * ```
 * Level 1 new offsets = {0, 1, 4, 6, 7}
 * ```
 * Repetition values at the beginning of a list need to be decremented. We use the new offsets to
 * scatter the rep value.
 * ```
 * merged rep values  = {1, 2, 2, 2, 2, 2, 1}
 * scatter (1, new offsets)
 * new offsets        = {0, 1,       4,    6, 7}
 * new rep values     = {1, 1, 2, 2, 1, 2, 1}
 * ```
 *
 * Similarly we merge up all the way till level 0 offsets
 */
dremel_data get_dremel_data(column_view h_col,
                            std::vector<bool> const &level_nullability,
                            rmm::cuda_stream_view stream)
{
  CUDF_EXPECTS(h_col.type().id() == type_id::LIST,
               "Can only get rep/def levels for LIST type column");

  auto get_empties = [&](column_view col, size_type start, size_type end) {
    auto lcv = lists_column_view(col);
    rmm::device_uvector<size_type> empties_idx(lcv.size(), stream);
    rmm::device_uvector<size_type> empties(lcv.size(), stream);
    auto d_off = lcv.offsets().data<size_type>();

    auto empties_idx_end =
      thrust::copy_if(rmm::exec_policy(stream),
                      thrust::make_counting_iterator(start),
                      thrust::make_counting_iterator(end),
                      empties_idx.begin(),
                      [d_off] __device__(auto i) { return d_off[i] == d_off[i + 1]; });
    auto empties_end = thrust::gather(rmm::exec_policy(stream),
                                      empties_idx.begin(),
                                      empties_idx_end,
                                      lcv.offsets().begin<size_type>(),
                                      empties.begin());

    auto empties_size = empties_end - empties.begin();
    return std::make_tuple(std::move(empties), std::move(empties_idx), empties_size);
  };

  // Reverse the nesting in order to merge the deepest level with the leaf first and merge bottom
  // up
  auto curr_col        = h_col;
  size_t max_vals_size = 0;
  std::vector<column_view> nesting_levels;
  std::vector<uint8_t> def_at_level;
  size_type level       = 0;
  auto add_def_at_level = [&](size_type level) {
    auto is_level_nullable =
      curr_col.nullable() or (not level_nullability.empty() and level_nullability[level]);
    def_at_level.push_back(is_level_nullable ? 2 : 1);
  };
  while (curr_col.type().id() == type_id::LIST) {
    nesting_levels.push_back(curr_col);
    add_def_at_level(level);
    auto lcv = lists_column_view(curr_col);
    max_vals_size += lcv.offsets().size();
    curr_col = lcv.child();
    level++;
  }
  // One more entry for leaf col
  add_def_at_level(level);
  max_vals_size += curr_col.size();

  // Add one more value at the end so that we can have the max def level
  def_at_level.push_back(0);
  thrust::exclusive_scan(
    thrust::host, def_at_level.begin(), def_at_level.end(), def_at_level.begin());

  // Sliced list column views only have offsets applied to top level. Get offsets for each level.
  rmm::device_uvector<size_type> d_column_offsets(nesting_levels.size() + 1, stream);
  rmm::device_uvector<size_type> d_column_ends(nesting_levels.size() + 1, stream);

  auto d_col = column_device_view::create(h_col, stream);
  cudf::detail::device_single_thread(
    [offset_at_level  = d_column_offsets.data(),
     end_idx_at_level = d_column_ends.data(),
     col              = *d_col] __device__() {
      auto curr_col           = col;
      size_type off           = curr_col.offset();
      size_type end           = off + curr_col.size();
      size_type level         = 0;
      offset_at_level[level]  = off;
      end_idx_at_level[level] = end;
      ++level;
      // Apply offset recursively until we get to leaf data
      while (curr_col.type().id() == type_id::LIST) {
        off = curr_col.child(lists_column_view::offsets_column_index).element<size_type>(off);
        end = curr_col.child(lists_column_view::offsets_column_index).element<size_type>(end);
        offset_at_level[level]  = off;
        end_idx_at_level[level] = end;
        ++level;
        curr_col = curr_col.child(lists_column_view::child_column_index);
      }
    },
    stream);

  thrust::host_vector<size_type> column_offsets(nesting_levels.size() + 1);
  CUDA_TRY(cudaMemcpyAsync(column_offsets.data(),
                           d_column_offsets.data(),
                           d_column_offsets.size() * sizeof(size_type),
                           cudaMemcpyDeviceToHost,
                           stream.value()));
  thrust::host_vector<size_type> column_ends(nesting_levels.size() + 1);
  CUDA_TRY(cudaMemcpyAsync(column_ends.data(),
                           d_column_ends.data(),
                           d_column_ends.size() * sizeof(size_type),
                           cudaMemcpyDeviceToHost,
                           stream.value()));

  stream.synchronize();

  rmm::device_uvector<uint8_t> rep_level(max_vals_size, stream);
  rmm::device_uvector<uint8_t> def_level(max_vals_size, stream);

  rmm::device_uvector<uint8_t> temp_rep_vals(max_vals_size, stream);
  rmm::device_uvector<uint8_t> temp_def_vals(max_vals_size, stream);
  rmm::device_uvector<size_type> new_offsets(0, stream);
  size_type curr_rep_values_size = 0;
  {
    // At this point, curr_col contains the leaf column. Max nesting level is
    // nesting_levels.size().
    size_t level              = nesting_levels.size() - 1;
    curr_col                  = nesting_levels[level];
    auto lcv                  = lists_column_view(curr_col);
    auto offset_size_at_level = column_ends[level] - column_offsets[level] + 1;

    // Get empties at this level
    rmm::device_uvector<size_type> empties(0, stream);
    rmm::device_uvector<size_type> empties_idx(0, stream);
    size_t empties_size;
    std::tie(empties, empties_idx, empties_size) =
      get_empties(nesting_levels[level], column_offsets[level], column_ends[level]);

    // Merge empty at deepest parent level with the rep, def level vals at leaf level

    auto input_parent_rep_it = thrust::make_constant_iterator(level);
    auto input_parent_def_it = thrust::make_transform_iterator(
      thrust::make_counting_iterator(0),
      [idx            = empties_idx.data(),
       mask           = lcv.null_mask(),
       level_nullable = level_nullability.empty() ? false : level_nullability[level],
       curr_def_level = def_at_level[level]] __device__(auto i) {
        return curr_def_level +
               ((mask && bit_is_set(mask, idx[i]) or (!mask && level_nullable)) ? 1 : 0);
      });

    auto input_child_rep_it = thrust::make_constant_iterator(nesting_levels.size());
    auto input_child_def_it = thrust::make_transform_iterator(
      thrust::make_counting_iterator(column_offsets[level + 1]),
      [mask           = lcv.child().null_mask(),
       level_nullable = level_nullability.empty() ? false : level_nullability[level + 1],
       curr_def_level = def_at_level[level + 1]] __device__(auto i) {
        return curr_def_level +
               ((mask && bit_is_set(mask, i) or (!mask && level_nullable)) ? 1 : 0);
      });

    // Zip the input and output value iterators so that merge operation is done only once
    auto input_parent_zip_it =
      thrust::make_zip_iterator(thrust::make_tuple(input_parent_rep_it, input_parent_def_it));

    auto input_child_zip_it =
      thrust::make_zip_iterator(thrust::make_tuple(input_child_rep_it, input_child_def_it));

    auto output_zip_it =
      thrust::make_zip_iterator(thrust::make_tuple(rep_level.begin(), def_level.begin()));

    auto ends = thrust::merge_by_key(rmm::exec_policy(stream),
                                     empties.begin(),
                                     empties.begin() + empties_size,
                                     thrust::make_counting_iterator(column_offsets[level + 1]),
                                     thrust::make_counting_iterator(column_ends[level + 1]),
                                     input_parent_zip_it,
                                     input_child_zip_it,
                                     thrust::make_discard_iterator(),
                                     output_zip_it);

    curr_rep_values_size = ends.second - output_zip_it;

    // Scan to get distance by which each offset value is shifted due to the insertion of empties
    auto scan_it =
      thrust::make_transform_iterator(thrust::make_counting_iterator(column_offsets[level]),
                                      [off = lcv.offsets().data<size_type>()] __device__(
                                        auto i) -> int { return off[i] == off[i + 1]; });
    rmm::device_uvector<size_type> scan_out(offset_size_at_level, stream);
    thrust::exclusive_scan(
      rmm::exec_policy(stream), scan_it, scan_it + offset_size_at_level, scan_out.begin());

    // Add scan output to existing offsets to get new offsets into merged rep level values
    new_offsets = rmm::device_uvector<size_type>(offset_size_at_level, stream);
    thrust::for_each_n(rmm::exec_policy(stream),
                       thrust::make_counting_iterator(0),
                       offset_size_at_level,
                       [off      = lcv.offsets().data<size_type>() + column_offsets[level],
                        scan_out = scan_out.data(),
                        new_off  = new_offsets.data()] __device__(auto i) {
                         new_off[i] = off[i] - off[0] + scan_out[i];
                       });

    // Set rep level values at level starts to appropriate rep level
    auto scatter_it = thrust::make_constant_iterator(level);
    thrust::scatter(rmm::exec_policy(stream),
                    scatter_it,
                    scatter_it + new_offsets.size() - 1,
                    new_offsets.begin(),
                    rep_level.begin());
  }

  for (int level = nesting_levels.size() - 2; level >= 0; level--) {
    curr_col                  = nesting_levels[level];
    auto lcv                  = lists_column_view(curr_col);
    auto offset_size_at_level = column_ends[level] - column_offsets[level] + 1;

    // Get empties at this level
    rmm::device_uvector<size_type> empties(0, stream);
    rmm::device_uvector<size_type> empties_idx(0, stream);
    size_t empties_size;
    std::tie(empties, empties_idx, empties_size) =
      get_empties(nesting_levels[level], column_offsets[level], column_ends[level]);

    auto offset_transformer = [new_child_offsets = new_offsets.data(),
                               child_start       = column_offsets[level + 1]] __device__(auto x) {
      return new_child_offsets[x - child_start];  // (x - child's offset)
    };

    // We will be reading from old rep_levels and writing again to rep_levels. Swap the current
    // rep values into temp_rep_vals so it can become the input and rep_levels can again be output.
    std::swap(temp_rep_vals, rep_level);
    std::swap(temp_def_vals, def_level);

    // Merge empty at parent level with the rep, def level vals at current level
    auto transformed_empties = thrust::make_transform_iterator(empties.begin(), offset_transformer);

    auto input_parent_rep_it = thrust::make_constant_iterator(level);
    auto input_parent_def_it = thrust::make_transform_iterator(
      thrust::make_counting_iterator(0),
      [idx            = empties_idx.data(),
       mask           = lcv.null_mask(),
       level_nullable = level_nullability.empty() ? false : level_nullability[level],
       curr_def_level = def_at_level[level]] __device__(auto i) {
        return curr_def_level +
               ((mask && bit_is_set(mask, idx[i]) or (!mask && level_nullable)) ? 1 : 0);
      });

    // Zip the input and output value iterators so that merge operation is done only once
    auto input_parent_zip_it =
      thrust::make_zip_iterator(thrust::make_tuple(input_parent_rep_it, input_parent_def_it));

    auto input_child_zip_it =
      thrust::make_zip_iterator(thrust::make_tuple(temp_rep_vals.begin(), temp_def_vals.begin()));

    auto output_zip_it =
      thrust::make_zip_iterator(thrust::make_tuple(rep_level.begin(), def_level.begin()));

    auto ends = thrust::merge_by_key(rmm::exec_policy(stream),
                                     transformed_empties,
                                     transformed_empties + empties_size,
                                     thrust::make_counting_iterator(0),
                                     thrust::make_counting_iterator(curr_rep_values_size),
                                     input_parent_zip_it,
                                     input_child_zip_it,
                                     thrust::make_discard_iterator(),
                                     output_zip_it);

    curr_rep_values_size = ends.second - output_zip_it;

    // Scan to get distance by which each offset value is shifted due to the insertion of dremel
    // level value fof an empty list
    auto scan_it =
      thrust::make_transform_iterator(thrust::make_counting_iterator(column_offsets[level]),
                                      [off = lcv.offsets().data<size_type>()] __device__(
                                        auto i) -> int { return off[i] == off[i + 1]; });
    rmm::device_uvector<size_type> scan_out(offset_size_at_level, stream);
    thrust::exclusive_scan(
      rmm::exec_policy(stream), scan_it, scan_it + offset_size_at_level, scan_out.begin());

    // Add scan output to existing offsets to get new offsets into merged rep level values
    rmm::device_uvector<size_type> temp_new_offsets(offset_size_at_level, stream);
    thrust::for_each_n(rmm::exec_policy(stream),
                       thrust::make_counting_iterator(0),
                       offset_size_at_level,
                       [off      = lcv.offsets().data<size_type>() + column_offsets[level],
                        scan_out = scan_out.data(),
                        new_off  = temp_new_offsets.data(),
                        offset_transformer] __device__(auto i) {
                         new_off[i] = offset_transformer(off[i]) + scan_out[i];
                       });
    new_offsets = std::move(temp_new_offsets);

    // Set rep level values at level starts to appropriate rep level
    auto scatter_it = thrust::make_constant_iterator(level);
    thrust::scatter(rmm::exec_policy(stream),
                    scatter_it,
                    scatter_it + new_offsets.size() - 1,
                    new_offsets.begin(),
                    rep_level.begin());
  }

  size_t level_vals_size = new_offsets.back_element(stream);
  rep_level.resize(level_vals_size, stream);
  def_level.resize(level_vals_size, stream);

  stream.synchronize();

  size_type leaf_col_offset = column_offsets[column_offsets.size() - 1];
  size_type leaf_data_size  = column_ends[column_ends.size() - 1] - leaf_col_offset;
  uint8_t max_def_level     = def_at_level.back() - 1;

  return dremel_data{std::move(new_offsets),
                     std::move(rep_level),
                     std::move(def_level),
                     leaf_col_offset,
                     leaf_data_size,
                     max_def_level};
}

/**
 * @brief Launches kernel for initializing encoder page fragments
 *
 * @param[in,out] frag Fragment array [column_id][fragment_id]
 * @param[in] col_desc Column description array [column_id]
 * @param[in] num_fragments Number of fragments per column
 * @param[in] num_columns Number of columns
 * @param[in] stream CUDA stream to use, default 0
 */
void InitPageFragments(PageFragment *frag,
                       const EncColumnDesc *col_desc,
                       int32_t num_fragments,
                       int32_t num_columns,
                       uint32_t fragment_size,
                       uint32_t num_rows,
                       rmm::cuda_stream_view stream)
{
  dim3 dim_grid(num_columns, num_fragments);  // 1 threadblock per fragment
  gpuInitPageFragments<512><<<dim_grid, 512, 0, stream.value()>>>(
    frag, col_desc, num_fragments, num_columns, fragment_size, num_rows);
}

/**
 * @copydoc void init_column_device_views(EncColumnDesc *col_desc,
 *            column_device_view *leaf_column_views,
 *            const table_device_view &parent_table_device_view,
 *            rmm::cuda_stream_view stream)
 */
void init_column_device_views(EncColumnDesc *col_desc,
                              column_device_view *leaf_column_views,
                              const table_device_view &parent_column_table_device_view,
                              rmm::cuda_stream_view stream)
{
  cudf::detail::device_single_thread(
    [col_desc,
     parent_col_view = parent_column_table_device_view,
     leaf_column_views] __device__() mutable {
      for (size_type i = 0; i < parent_col_view.num_columns(); ++i) {
        column_device_view col = parent_col_view.column(i);
        if (col.type().id() == type_id::LIST) {
          col_desc[i].parent_column = parent_col_view.begin() + i;
        } else {
          col_desc[i].parent_column = nullptr;
        }
        // traverse till leaf column
        while (col.type().id() == type_id::LIST) {
          col = col.child(lists_column_view::child_column_index);
        }
        // Store leaf_column to device storage
        column_device_view *leaf_col_ptr = leaf_column_views + i;
        *leaf_col_ptr                    = col;
        col_desc[i].leaf_column          = leaf_col_ptr;
      }
    },
    stream);
}

/**
 * @brief Launches kernel for initializing fragment statistics groups
 *
 * @param[out] groups Statistics groups [num_columns x num_fragments]
 * @param[in] fragments Page fragments [num_columns x num_fragments]
 * @param[in] col_desc Column description [num_columns]
 * @param[in] num_fragments Number of fragments
 * @param[in] num_columns Number of columns
 * @param[in] fragment_size Max size of each fragment in rows
 * @param[in] stream CUDA stream to use, default 0
 */
void InitFragmentStatistics(statistics_group *groups,
                            const PageFragment *fragments,
                            const EncColumnDesc *col_desc,
                            int32_t num_fragments,
                            int32_t num_columns,
                            uint32_t fragment_size,
                            rmm::cuda_stream_view stream)
{
  dim3 dim_grid(num_columns, (num_fragments + 3) >> 2);  // 1 warp per fragment
  gpuInitFragmentStats<<<dim_grid, 128, 0, stream.value()>>>(
    groups, fragments, col_desc, num_fragments, num_columns, fragment_size);
}

/**
 * @brief Launches kernel for initializing encoder data pages
 *
 * @param[in,out] chunks Column chunks [rowgroup][column]
 * @param[out] pages Encode page array (null if just counting pages)
 * @param[in] col_desc Column description array [column_id]
 * @param[in] num_rowgroups Number of fragments per column
 * @param[in] num_columns Number of columns
 * @param[out] page_grstats Setup for page-level stats
 * @param[out] chunk_grstats Setup for chunk-level stats
 * @param[in] stream CUDA stream to use, default 0
 */
void InitEncoderPages(EncColumnChunk *chunks,
                      EncPage *pages,
                      const EncColumnDesc *col_desc,
                      int32_t num_rowgroups,
                      int32_t num_columns,
                      statistics_merge_group *page_grstats,
                      statistics_merge_group *chunk_grstats,
                      rmm::cuda_stream_view stream)
{
  dim3 dim_grid(num_columns, num_rowgroups);  // 1 threadblock per rowgroup
  gpuInitPages<<<dim_grid, 128, 0, stream.value()>>>(
    chunks, pages, col_desc, page_grstats, chunk_grstats, num_rowgroups, num_columns);
}

/**
 * @brief Launches kernel for packing column data into parquet pages
 *
 * @param[in,out] pages Device array of EncPages (unordered)
 * @param[in] chunks Column chunks
 * @param[in] num_pages Number of pages
 * @param[in] start_page First page to encode in page array
 * @param[out] comp_in Optionally initializes compressor input params
 * @param[out] comp_out Optionally initializes compressor output params
 * @param[in] stream CUDA stream to use, default 0
 */
void EncodePages(EncPage *pages,
                 const EncColumnChunk *chunks,
                 uint32_t num_pages,
                 uint32_t start_page,
                 gpu_inflate_input_s *comp_in,
                 gpu_inflate_status_s *comp_out,
                 rmm::cuda_stream_view stream)
{
  // A page is part of one column. This is launching 1 block per page. 1 block will exclusively
  // deal with one datatype.
  gpuEncodePages<128>
    <<<num_pages, 128, 0, stream.value()>>>(pages, chunks, comp_in, comp_out, start_page);
}

/**
 * @brief Launches kernel to make the compressed vs uncompressed chunk-level decision
 *
 * @param[in,out] chunks Column chunks
 * @param[in] pages Device array of EncPages (unordered)
 * @param[in] num_chunks Number of column chunks
 * @param[in] start_page First page to encode in page array
 * @param[in] comp_out Compressor status
 * @param[in] stream CUDA stream to use, default 0
 */
void DecideCompression(EncColumnChunk *chunks,
                       const EncPage *pages,
                       uint32_t num_chunks,
                       uint32_t start_page,
                       const gpu_inflate_status_s *comp_out,
                       rmm::cuda_stream_view stream)
{
  gpuDecideCompression<<<num_chunks, 128, 0, stream.value()>>>(chunks, pages, comp_out, start_page);
}

/**
 * @brief Launches kernel to encode page headers
 *
 * @param[in,out] pages Device array of EncPages
 * @param[in,out] chunks Column chunks
 * @param[in] num_pages Number of pages
 * @param[in] start_page First page to encode in page array
 * @param[in] comp_out Compressor status or nullptr if no compression
 * @param[in] page_stats Optional page-level statistics to be included in page header
 * @param[in] chunk_stats Optional chunk-level statistics to be encoded
 * @param[in] stream CUDA stream to use, default 0
 */
void EncodePageHeaders(EncPage *pages,
                       EncColumnChunk *chunks,
                       uint32_t num_pages,
                       uint32_t start_page,
                       const gpu_inflate_status_s *comp_out,
                       const statistics_chunk *page_stats,
                       const statistics_chunk *chunk_stats,
                       rmm::cuda_stream_view stream)
{
  gpuEncodePageHeaders<<<num_pages, 128, 0, stream.value()>>>(
    pages, chunks, comp_out, page_stats, chunk_stats, start_page);
}

/**
 * @brief Launches kernel to gather pages to a single contiguous block per chunk
 *
 * @param[in,out] chunks Column chunks
 * @param[in] pages Device array of EncPages
 * @param[in] num_chunks Number of column chunks
 * @param[in] stream CUDA stream to use, default 0
 */
void GatherPages(EncColumnChunk *chunks,
                 const EncPage *pages,
                 uint32_t num_chunks,
                 rmm::cuda_stream_view stream)
{
  gpuGatherPages<<<num_chunks, 1024, 0, stream.value()>>>(chunks, pages);
}

}  // namespace gpu
}  // namespace parquet
}  // namespace io
}  // namespace cudf<|MERGE_RESOLUTION|>--- conflicted
+++ resolved
@@ -199,22 +199,10 @@
   size_type start_value_idx = s->start_value_idx;
 
   for (uint32_t i = 0; i < nvals; i += block_size) {
-<<<<<<< HEAD
-    const uint32_t *valid = s->col.valid_map_base;
-    uint32_t val_idx      = start_value_idx + i + t;
-    uint32_t is_valid =
-      (i + t < nvals && val_idx < s->col.num_values)
-        ? (valid)
-            ? (valid[(val_idx + validity_offset) / 32] >> ((val_idx + validity_offset) % 32)) & 1
-            : 1
-        : 0;
-=======
     uint32_t val_idx  = start_value_idx + i + t;
     uint32_t is_valid = (i + t < nvals && val_idx < s->col.leaf_column->size())
                           ? s->col.leaf_column->is_valid(val_idx)
                           : 0;
-    uint32_t valid_warp = ballot(is_valid);
->>>>>>> eb8dc88a
     uint32_t len, nz_pos, hash;
     if (is_valid) {
       len = dtype_len;
@@ -323,12 +311,7 @@
     // map, the position of the first entry can be inferred from the hash map counts
     uint32_t dupe_data_size = 0;
     for (uint32_t i = 0; i < nnz; i += block_size) {
-<<<<<<< HEAD
-      const void *col_data = s->col.column_data_base;
       uint32_t ck_row = 0, ck_row_ref = 0, is_dupe = 0, dupes_before;
-=======
-      uint32_t ck_row = 0, ck_row_ref = 0, is_dupe = 0, dupe_mask, dupes_before;
->>>>>>> eb8dc88a
       if (i + t < nnz) {
         uint32_t dict_val = s->dict[i + t];
         uint32_t hash     = dict_val & ((1 << init_hash_bits) - 1);
@@ -1080,14 +1063,11 @@
                    ? s->col.leaf_column->is_valid(val_idx)
                    : 0;
     }
-    uint32_t warp_valids = ballot(is_valid);
     cur_val_idx += nvals;
     if (dict_bits >= 0) {
       // Dictionary encoding
       if (dict_bits > 0) {
         uint32_t rle_numvals;
-
-        // pos = __popc(warp_valids & ((1 << (t & 0x1f)) - 1));
         uint32_t tmp_rle_numvals = 0;
         block_scan(temp_storage).ExclusiveSum(is_valid, pos, tmp_rle_numvals);
         rle_numvals = s->rle_numvals;
