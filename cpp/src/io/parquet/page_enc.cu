/*
 * Copyright (c) 2019-2020, NVIDIA CORPORATION.
 *
 * Licensed under the Apache License, Version 2.0 (the "License");
 * you may not use this file except in compliance with the License.
 * You may obtain a copy of the License at
 *
 *     http://www.apache.org/licenses/LICENSE-2.0
 *
 * Unless required by applicable law or agreed to in writing, software
 * distributed under the License is distributed on an "AS IS" BASIS,
 * WITHOUT WARRANTIES OR CONDITIONS OF ANY KIND, either express or implied.
 * See the License for the specific language governing permissions and
 * limitations under the License.
 */

#include <io/parquet/parquet_gpu.hpp>
#include <io/utilities/block_utils.cuh>

#include <cudf/detail/utilities/cuda.cuh>

#include <rmm/cuda_stream_view.hpp>

#include <cub/cub.cuh>

#include <thrust/gather.h>
#include <thrust/iterator/discard_iterator.h>

namespace cudf {
namespace io {
namespace parquet {
namespace gpu {
// Spark doesn't support RLE encoding for BOOLEANs
#ifdef ENABLE_BOOL_RLE
constexpr bool enable_bool_rle = true;
#else
constexpr bool enable_bool_rle = false;
#endif

#define INIT_HASH_BITS 12

struct frag_init_state_s {
  EncColumnDesc col;
  PageFragment frag;
  uint32_t total_dupes;
  size_type start_value_idx;
  volatile uint32_t scratch_red[32];
  uint32_t dict[MAX_PAGE_FRAGMENT_SIZE];
  union {
    uint16_t u16[1 << (INIT_HASH_BITS)];
    uint32_t u32[1 << (INIT_HASH_BITS - 1)];
  } map;
};

#define LOG2_RLE_BFRSZ 9
#define RLE_BFRSZ (1 << LOG2_RLE_BFRSZ)
#define RLE_MAX_LIT_RUN 0xfff8  // Maximum literal run for 2-byte run code

struct page_enc_state_s {
  uint8_t *cur;          //!< current output ptr
  uint8_t *rle_out;      //!< current RLE write ptr
  uint32_t rle_run;      //!< current RLE run
  uint32_t run_val;      //!< current RLE run value
  uint32_t rle_pos;      //!< RLE encoder positions
  uint32_t rle_numvals;  //!< RLE input value count
  uint32_t rle_lit_count;
  uint32_t rle_rpt_count;
  uint32_t page_start_val;
  volatile uint32_t rpt_map[4];
  volatile uint32_t scratch_red[32];
  EncPage page;
  EncColumnChunk ck;
  EncColumnDesc col;
  gpu_inflate_input_s comp_in;
  gpu_inflate_status_s comp_out;
  uint16_t vals[RLE_BFRSZ];
};

/**
 * @brief Return a 12-bit hash from a byte sequence
 */
inline __device__ uint32_t nvstr_init_hash(const uint8_t *ptr, uint32_t len)
{
  if (len != 0) {
    return (ptr[0] + (ptr[len - 1] << 5) + (len << 10)) & ((1 << INIT_HASH_BITS) - 1);
  } else {
    return 0;
  }
}

inline __device__ uint32_t uint32_init_hash(uint32_t v)
{
  return (v + (v >> 11) + (v >> 22)) & ((1 << INIT_HASH_BITS) - 1);
}

inline __device__ uint32_t uint64_init_hash(uint64_t v)
{
  return uint32_init_hash(static_cast<uint32_t>(v + (v >> 32)));
}

/**
 * @brief Initializes encoder page fragments
 *
 * Based on the number of rows in each fragment, populates the value count, the size of data in the
 * fragment, the number of unique values, and the data size of unique values.
 *
 * @param[in] frag Fragment array [fragment_id][column_id]
 * @param[in] col_desc Column description array [column_id]
 * @param[in] num_fragments Number of fragments per column
 * @param[in] num_columns Number of columns
 *
 **/
// blockDim {512,1,1}
template <int block_size>
__global__ void __launch_bounds__(block_size) gpuInitPageFragments(PageFragment *frag,
                                                                   const EncColumnDesc *col_desc,
                                                                   int32_t num_fragments,
                                                                   int32_t num_columns,
                                                                   uint32_t fragment_size,
                                                                   uint32_t max_num_rows)
{
  __shared__ __align__(16) frag_init_state_s state_g;

  using warp_reduce      = cub::WarpReduce<uint32_t>;
  using half_warp_reduce = cub::WarpReduce<uint32_t, 16>;
  __shared__ union {
    typename warp_reduce::TempStorage full[block_size / 32];
    typename half_warp_reduce::TempStorage half;
  } temp_storage;

  frag_init_state_s *const s = &state_g;
  uint32_t t                 = threadIdx.x;
  uint32_t start_row, dtype_len, dtype_len_in, dtype;

  if (t == 0) s->col = col_desc[blockIdx.x];
  for (uint32_t i = 0; i < sizeof(s->map) / sizeof(uint32_t); i += block_size) {
    if (i + t < sizeof(s->map) / sizeof(uint32_t)) s->map.u32[i + t] = 0;
  }
  __syncthreads();
  start_row = blockIdx.y * fragment_size;
  if (!t) {
    s->col.num_rows = min(s->col.num_rows, max_num_rows);
    // frag.num_rows = fragment_size except for the last page fragment which can be smaller.
    // num_rows is fixed but fragment size could be larger if the data is strings or nested.
    s->frag.num_rows           = min(fragment_size, max_num_rows - min(start_row, max_num_rows));
    s->frag.non_nulls          = 0;
    s->frag.num_dict_vals      = 0;
    s->frag.fragment_data_size = 0;
    s->frag.dict_data_size     = 0;
    s->total_dupes             = 0;

    // To use num_vals instead of num_rows, we need to calculate num_vals on the fly.
    // For list<list<int>>, values between i and i+50 can be calculated by
    // off_11 = off[i], off_12 = off[i+50]
    // off_21 = child.off[off_11], off_22 = child.off[off_12]
    // etc...
    s->start_value_idx      = start_row;
    size_type end_value_idx = start_row + s->frag.num_rows;
    for (size_type i = 0; i < s->col.nesting_levels; i++) {
      s->start_value_idx = s->col.nesting_offsets[i][s->start_value_idx];
      end_value_idx      = s->col.nesting_offsets[i][end_value_idx];
    }
    s->frag.num_leaf_values = end_value_idx - s->start_value_idx;

    if (s->col.nesting_levels > 0) {
      // For nested schemas, the number of values in a fragment is not directly related to the
      // number of encoded data elements or the number of rows.  It is simply the number of
      // repetition/definition values which together encode validity and nesting information.
      size_type first_level_val_idx = s->col.level_offsets[start_row];
      size_type last_level_val_idx  = s->col.level_offsets[start_row + s->frag.num_rows];
      s->frag.num_values            = last_level_val_idx - first_level_val_idx;
    } else {
      s->frag.num_values = s->frag.num_rows;
    }
  }
  dtype     = s->col.physical_type;
  dtype_len = (dtype == INT64 || dtype == DOUBLE) ? 8 : (dtype == BOOLEAN) ? 1 : 4;
  if (dtype == INT32) {
    dtype_len_in = GetDtypeLogicalLen(s->col.converted_type);
  } else {
    dtype_len_in = (dtype == BYTE_ARRAY) ? sizeof(nvstrdesc_s) : dtype_len;
  }
  __syncthreads();

  size_type nvals           = s->frag.num_leaf_values;
  size_type start_value_idx = s->start_value_idx;

  for (uint32_t i = 0; i < nvals; i += block_size) {
    const uint32_t *valid = s->col.valid_map_base;
    uint32_t val_idx      = start_value_idx + i + t;
    uint32_t is_valid     = (i + t < nvals && val_idx < s->col.num_values)
                          ? (valid) ? (valid[val_idx >> 5] >> (val_idx & 0x1f)) & 1 : 1
                          : 0;
    uint32_t valid_warp = BALLOT(is_valid);
    uint32_t len, nz_pos, hash;
    if (is_valid) {
      len = dtype_len;
      if (dtype != BOOLEAN) {
        if (dtype == BYTE_ARRAY) {
          const char *ptr = static_cast<const nvstrdesc_s *>(s->col.column_data_base)[val_idx].ptr;
          uint32_t count =
            (uint32_t) reinterpret_cast<const nvstrdesc_s *>(s->col.column_data_base)[val_idx]
              .count;
          len += count;
          hash = nvstr_init_hash(reinterpret_cast<const uint8_t *>(ptr), count);
        } else if (dtype_len_in == 8) {
          hash = uint64_init_hash(static_cast<const uint64_t *>(s->col.column_data_base)[val_idx]);
        } else {
          hash = uint32_init_hash(
            (dtype_len_in == 4)
              ? static_cast<const uint32_t *>(s->col.column_data_base)[val_idx]
              : (dtype_len_in == 2)
                  ? static_cast<const uint16_t *>(s->col.column_data_base)[val_idx]
                  : static_cast<const uint8_t *>(s->col.column_data_base)[val_idx]);
        }
      }
    } else {
      len = 0;
    }

    nz_pos =
      s->frag.non_nulls + __popc(valid_warp & (0x7fffffffu >> (0x1fu - ((uint32_t)t & 0x1f))));
    len = warp_reduce(temp_storage.full[t / 32]).Sum(len);
    if (!(t & 0x1f)) {
      s->scratch_red[(t >> 5) + 0]  = __popc(valid_warp);
      s->scratch_red[(t >> 5) + 16] = len;
    }
    __syncthreads();
    if (t < 32) {
      uint32_t warp_pos  = WarpReducePos16((t < 16) ? s->scratch_red[t] : 0, t);
      uint32_t non_nulls = SHFL(warp_pos, 0xf);
      len = half_warp_reduce(temp_storage.half).Sum((t < 16) ? s->scratch_red[t + 16] : 0);
      if (t < 16) { s->scratch_red[t] = warp_pos; }
      if (!t) {
        s->frag.non_nulls = s->frag.non_nulls + non_nulls;
        s->frag.fragment_data_size += len;
      }
    }
    __syncthreads();
    if (is_valid && dtype != BOOLEAN) {
      uint32_t *dict_index = s->col.dict_index;
      if (t >= 32) { nz_pos += s->scratch_red[(t - 32) >> 5]; }
      if (dict_index) {
        atomicAdd(&s->map.u32[hash >> 1], (hash & 1) ? 1 << 16 : 1);
        dict_index[start_value_idx + nz_pos] =
          ((i + t) << INIT_HASH_BITS) |
          hash;  // Store the hash along with the index, so we don't have to recompute it
      }
    }
    __syncthreads();
  }
  __syncthreads();
  // Reorder the 16-bit local indices according to the hash values
  if (s->col.dict_index) {
#if (INIT_HASH_BITS != 12)
#error "Hardcoded for INIT_HASH_BITS=12"
#endif
    // Cumulative sum of hash map counts
    uint32_t count01 = s->map.u32[t * 4 + 0];
    uint32_t count23 = s->map.u32[t * 4 + 1];
    uint32_t count45 = s->map.u32[t * 4 + 2];
    uint32_t count67 = s->map.u32[t * 4 + 3];
    uint32_t sum01   = count01 + (count01 << 16);
    uint32_t sum23   = count23 + (count23 << 16);
    uint32_t sum45   = count45 + (count45 << 16);
    uint32_t sum67   = count67 + (count67 << 16);
    uint32_t sum_w, tmp;
    sum23 += (sum01 >> 16) * 0x10001;
    sum45 += (sum23 >> 16) * 0x10001;
    sum67 += (sum45 >> 16) * 0x10001;
    sum_w = sum67 >> 16;
    sum_w = WarpReducePos16(sum_w, t);
    if ((t & 0xf) == 0xf) { s->scratch_red[t >> 4] = sum_w; }
    __syncthreads();
    if (t < 32) {
      uint32_t sum_b    = WarpReducePos32(s->scratch_red[t], t);
      s->scratch_red[t] = sum_b;
    }
    __syncthreads();
    tmp                   = (t >= 16) ? s->scratch_red[(t >> 4) - 1] : 0;
    sum_w                 = (sum_w - (sum67 >> 16) + tmp) * 0x10001;
    s->map.u32[t * 4 + 0] = sum_w + sum01 - count01;
    s->map.u32[t * 4 + 1] = sum_w + sum23 - count23;
    s->map.u32[t * 4 + 2] = sum_w + sum45 - count45;
    s->map.u32[t * 4 + 3] = sum_w + sum67 - count67;
    __syncthreads();
  }
  // Put the indices back in hash order
  if (s->col.dict_index) {
    uint32_t *dict_index = s->col.dict_index + start_row;
    uint32_t nnz         = s->frag.non_nulls;
    for (uint32_t i = 0; i < nnz; i += block_size) {
      uint32_t pos = 0, hash = 0, pos_old, pos_new, sh, colliding_row, val = 0;
      bool collision;
      if (i + t < nnz) {
        val     = dict_index[i + t];
        hash    = val & ((1 << INIT_HASH_BITS) - 1);
        sh      = (hash & 1) ? 16 : 0;
        pos_old = s->map.u16[hash];
      }
      // The isolation of the atomicAdd, along with pos_old/pos_new is to guarantee deterministic
      // behavior for the first row in the hash map that will be used for early duplicate detection
      __syncthreads();
      if (i + t < nnz) {
        pos          = (atomicAdd(&s->map.u32[hash >> 1], 1 << sh) >> sh) & 0xffff;
        s->dict[pos] = val;
      }
      __syncthreads();
      collision = false;
      if (i + t < nnz) {
        pos_new   = s->map.u16[hash];
        collision = (pos != pos_old && pos_new > pos_old + 1);
        if (collision) { colliding_row = s->dict[pos_old]; }
      }
      __syncthreads();
      if (collision) { atomicMin(&s->dict[pos_old], val); }
      __syncthreads();
      // Resolve collision
      if (collision && val == s->dict[pos_old]) { s->dict[pos] = colliding_row; }
    }
    __syncthreads();
    // Now that the values are ordered by hash, compare every entry with the first entry in the hash
    // map, the position of the first entry can be inferred from the hash map counts
    uint32_t dupe_data_size = 0;
    for (uint32_t i = 0; i < nnz; i += block_size) {
      const void *col_data = s->col.column_data_base;
      uint32_t ck_row = 0, ck_row_ref = 0, is_dupe = 0, dupe_mask, dupes_before;
      if (i + t < nnz) {
        uint32_t dict_val = s->dict[i + t];
        uint32_t hash     = dict_val & ((1 << INIT_HASH_BITS) - 1);
        ck_row            = start_row + (dict_val >> INIT_HASH_BITS);
        ck_row_ref = start_row + (s->dict[(hash > 0) ? s->map.u16[hash - 1] : 0] >> INIT_HASH_BITS);
        if (ck_row_ref != ck_row) {
          if (dtype == BYTE_ARRAY) {
            const nvstrdesc_s *ck_data = static_cast<const nvstrdesc_s *>(col_data);
            const char *str1           = ck_data[ck_row].ptr;
            uint32_t len1              = (uint32_t)ck_data[ck_row].count;
            const char *str2           = ck_data[ck_row_ref].ptr;
            uint32_t len2              = (uint32_t)ck_data[ck_row_ref].count;
            is_dupe                    = nvstr_is_equal(str1, len1, str2, len2);
            dupe_data_size += (is_dupe) ? 4 + len1 : 0;
          } else {
            if (dtype_len_in == 8) {
              uint64_t v1 = static_cast<const uint64_t *>(col_data)[ck_row];
              uint64_t v2 = static_cast<const uint64_t *>(col_data)[ck_row_ref];
              is_dupe     = (v1 == v2);
              dupe_data_size += (is_dupe) ? 8 : 0;
            } else {
              uint32_t v1, v2;
              if (dtype_len_in == 4) {
                v1 = static_cast<const uint32_t *>(col_data)[ck_row];
                v2 = static_cast<const uint32_t *>(col_data)[ck_row_ref];
              } else if (dtype_len_in == 2) {
                v1 = static_cast<const uint16_t *>(col_data)[ck_row];
                v2 = static_cast<const uint16_t *>(col_data)[ck_row_ref];
              } else {
                v1 = static_cast<const uint8_t *>(col_data)[ck_row];
                v2 = static_cast<const uint8_t *>(col_data)[ck_row_ref];
              }
              is_dupe = (v1 == v2);
              dupe_data_size += (is_dupe) ? 4 : 0;
            }
          }
        }
      }
      dupe_mask    = BALLOT(is_dupe);
      dupes_before = s->total_dupes + __popc(dupe_mask & ((2 << (t & 0x1f)) - 1));
      if (!(t & 0x1f)) { s->scratch_red[t >> 5] = __popc(dupe_mask); }
      __syncthreads();
      if (t < 32) {
        uint32_t warp_dupes = (t < 16) ? s->scratch_red[t] : 0;
        uint32_t warp_pos   = WarpReducePos16(warp_dupes, t);
        if (t == 0xf) { s->total_dupes += warp_pos; }
        if (t < 16) { s->scratch_red[t] = warp_pos - warp_dupes; }
      }
      __syncthreads();
      if (i + t < nnz) {
        if (!is_dupe) {
          dupes_before += s->scratch_red[t >> 5];
          s->col.dict_data[start_row + i + t - dupes_before] = ck_row;
        } else {
          s->col.dict_index[ck_row] = ck_row_ref | (1u << 31);
        }
      }
    }
    __syncthreads();
    dupe_data_size = warp_reduce(temp_storage.full[t / 32]).Sum(dupe_data_size);
    if (!(t & 0x1f)) { s->scratch_red[t >> 5] = dupe_data_size; }
    __syncthreads();
    if (t < 32) {
      dupe_data_size = half_warp_reduce(temp_storage.half).Sum((t < 16) ? s->scratch_red[t] : 0);
      if (!t) {
        s->frag.dict_data_size = s->frag.fragment_data_size - dupe_data_size;
        s->frag.num_dict_vals  = s->frag.non_nulls - s->total_dupes;
      }
    }
  }
  __syncthreads();
  if (t == 0) frag[blockIdx.x * num_fragments + blockIdx.y] = s->frag;
}

// blockDim {128,1,1}
__global__ void __launch_bounds__(128) gpuInitFragmentStats(statistics_group *groups,
                                                            const PageFragment *fragments,
                                                            const EncColumnDesc *col_desc,
                                                            int32_t num_fragments,
                                                            int32_t num_columns,
                                                            uint32_t fragment_size)
{
  __shared__ __align__(8) statistics_group group_g[4];

  uint32_t lane_id          = threadIdx.x & 0x1f;
  uint32_t frag_id          = blockIdx.y * 4 + (threadIdx.x >> 5);
  uint32_t column_id        = blockIdx.x;
  statistics_group *const g = &group_g[threadIdx.x >> 5];
  if (!lane_id && frag_id < num_fragments) {
    g->col       = &col_desc[column_id];
    g->start_row = frag_id * fragment_size;
    g->num_rows  = fragments[column_id * num_fragments + frag_id].num_rows;
  }
  __syncthreads();
  if (frag_id < num_fragments and lane_id == 0) groups[column_id * num_fragments + frag_id] = *g;
}

// blockDim {128,1,1}
__global__ void __launch_bounds__(128) gpuInitPages(EncColumnChunk *chunks,
                                                    EncPage *pages,
                                                    const EncColumnDesc *col_desc,
                                                    statistics_merge_group *page_grstats,
                                                    statistics_merge_group *chunk_grstats,
                                                    int32_t num_rowgroups,
                                                    int32_t num_columns)
{
  __shared__ __align__(8) EncColumnDesc col_g;
  __shared__ __align__(8) EncColumnChunk ck_g;
  __shared__ __align__(8) PageFragment frag_g;
  __shared__ __align__(8) EncPage page_g;
  __shared__ __align__(8) statistics_merge_group pagestats_g;

  uint32_t t = threadIdx.x;

  if (t == 0) {
    col_g = col_desc[blockIdx.x];
    ck_g  = chunks[blockIdx.y * num_columns + blockIdx.x];
  }
  __syncthreads();
  if (t < 32) {
    uint32_t fragments_in_chunk  = 0;
    uint32_t rows_in_page        = 0;
    uint32_t values_in_page      = 0;
    uint32_t leaf_values_in_page = 0;
    uint32_t page_size           = 0;
    uint32_t num_pages           = 0;
    uint32_t num_rows            = 0;
    uint32_t page_start          = 0;
    uint32_t page_offset         = ck_g.ck_stat_size;
    uint32_t num_dict_entries    = 0;
    uint32_t comp_page_offset    = ck_g.ck_stat_size;
    uint32_t cur_row             = ck_g.start_row;
    uint32_t ck_max_stats_len    = 0;
    uint32_t max_stats_len       = 0;

    if (!t) {
      pagestats_g.col         = &col_desc[blockIdx.x];
      pagestats_g.start_chunk = ck_g.first_fragment;
      pagestats_g.num_chunks  = 0;
    }
    if (ck_g.has_dictionary) {
      if (!t) {
        page_g.page_data       = ck_g.uncompressed_bfr + page_offset;
        page_g.compressed_data = ck_g.compressed_bfr + comp_page_offset;
        page_g.num_fragments   = 0;
        page_g.page_type       = PageType::DICTIONARY_PAGE;
        page_g.dict_bits_plus1 = 0;
        page_g.chunk_id        = blockIdx.y * num_columns + blockIdx.x;
        page_g.hdr_size        = 0;
        page_g.max_hdr_size    = 32;
        page_g.max_data_size   = ck_g.dictionary_size;
        page_g.start_row       = cur_row;
        page_g.num_rows        = ck_g.total_dict_entries;
        page_g.num_leaf_values = ck_g.total_dict_entries;
        page_g.num_values      = ck_g.total_dict_entries;
        page_offset += page_g.max_hdr_size + page_g.max_data_size;
        comp_page_offset += page_g.max_hdr_size + GetMaxCompressedBfrSize(page_g.max_data_size);
      }
      SYNCWARP();
      if (t == 0) {
        if (pages) pages[ck_g.first_page] = page_g;
        if (page_grstats) page_grstats[ck_g.first_page] = pagestats_g;
      }
      num_pages = 1;
    }
    SYNCWARP();
    // This loop goes over one page fragment at a time and adds it to page.
    // When page size crosses a particular limit, then it moves on to the next page and then next
    // page fragment gets added to that one.

    // This doesn't actually deal with data. It's agnostic. It only cares about number of rows and
    // page size.
    do {
      uint32_t fragment_data_size, max_page_size, minmax_len = 0;
      SYNCWARP();
      if (num_rows < ck_g.num_rows) {
        if (t == 0) { frag_g = ck_g.fragments[fragments_in_chunk]; }
        if (!t && ck_g.stats && col_g.stats_dtype == dtype_string) {
          minmax_len = max(ck_g.stats[fragments_in_chunk].min_value.str_val.length,
                           ck_g.stats[fragments_in_chunk].max_value.str_val.length);
        }
      } else if (!t) {
        frag_g.fragment_data_size = 0;
        frag_g.num_rows           = 0;
      }
      SYNCWARP();
      if (ck_g.has_dictionary && fragments_in_chunk < ck_g.num_dict_fragments) {
        fragment_data_size =
          frag_g.num_leaf_values * 2;  // Assume worst-case of 2-bytes per dictionary index
      } else {
        fragment_data_size = frag_g.fragment_data_size;
      }
      // TODO (dm): this convoluted logic to limit page size needs refactoring
      max_page_size = (values_in_page * 2 >= ck_g.num_values)
                        ? 256 * 1024
                        : (values_in_page * 3 >= ck_g.num_values) ? 384 * 1024 : 512 * 1024;
      if (num_rows >= ck_g.num_rows ||
          (values_in_page > 0 &&
           (page_size + fragment_data_size > max_page_size ||
            (ck_g.has_dictionary && fragments_in_chunk == ck_g.num_dict_fragments)))) {
        uint32_t dict_bits_plus1;

        if (ck_g.has_dictionary && page_start < ck_g.num_dict_fragments) {
          uint32_t dict_bits;
          if (num_dict_entries <= 2) {
            dict_bits = 1;
          } else if (num_dict_entries <= 4) {
            dict_bits = 2;
          } else if (num_dict_entries <= 16) {
            dict_bits = 4;
          } else if (num_dict_entries <= 256) {
            dict_bits = 8;
          } else if (num_dict_entries <= 4096) {
            dict_bits = 12;
          } else {
            dict_bits = 16;
          }
          page_size       = 1 + 5 + ((values_in_page * dict_bits + 7) >> 3) + (values_in_page >> 8);
          dict_bits_plus1 = dict_bits + 1;
        } else {
          dict_bits_plus1 = 0;
        }
        if (!t) {
          page_g.num_fragments   = fragments_in_chunk - page_start;
          page_g.chunk_id        = blockIdx.y * num_columns + blockIdx.x;
          page_g.page_type       = PageType::DATA_PAGE;
          page_g.dict_bits_plus1 = dict_bits_plus1;
          page_g.hdr_size        = 0;
          page_g.max_hdr_size    = 32;  // Max size excluding statistics
          if (ck_g.stats) {
            uint32_t stats_hdr_len = 16;
            if (col_g.stats_dtype == dtype_string) {
              stats_hdr_len += 5 * 3 + 2 * max_stats_len;
            } else {
              stats_hdr_len += ((col_g.stats_dtype >= dtype_int64) ? 10 : 5) * 3;
            }
            page_g.max_hdr_size += stats_hdr_len;
          }
          page_g.page_data        = ck_g.uncompressed_bfr + page_offset;
          page_g.compressed_data  = ck_g.compressed_bfr + comp_page_offset;
          page_g.start_row        = cur_row;
          page_g.num_rows         = rows_in_page;
          page_g.num_leaf_values  = leaf_values_in_page;
          page_g.num_values       = values_in_page;
          uint32_t def_level_bits = col_g.level_bits & 0xf;
          uint32_t rep_level_bits = col_g.level_bits >> 4;
          // Run length = 4, max(rle/bitpack header) = 5, add one byte per 256 values for overhead
          // TODO (dm): Improve readability of these calculations.
          uint32_t def_level_size =
            (def_level_bits != 0)
              ? 4 + 5 + ((def_level_bits * page_g.num_values + 7) >> 3) + (page_g.num_values >> 8)
              : 0;
          uint32_t rep_level_size =
            (rep_level_bits != 0)
              ? 4 + 5 + ((rep_level_bits * page_g.num_values + 7) >> 3) + (page_g.num_values >> 8)
              : 0;
          page_g.max_data_size = page_size + def_level_size + rep_level_size;

          pagestats_g.start_chunk = ck_g.first_fragment + page_start;
          pagestats_g.num_chunks  = page_g.num_fragments;
          page_offset += page_g.max_hdr_size + page_g.max_data_size;
          comp_page_offset += page_g.max_hdr_size + GetMaxCompressedBfrSize(page_g.max_data_size);
          cur_row += rows_in_page;
          ck_max_stats_len = max(ck_max_stats_len, max_stats_len);
        }
        SYNCWARP();
        if (t == 0) {
          if (pages) { pages[ck_g.first_page + num_pages] = page_g; }

          if (page_grstats) { page_grstats[ck_g.first_page + num_pages] = pagestats_g; }
        }

        num_pages++;
        page_size           = 0;
        rows_in_page        = 0;
        values_in_page      = 0;
        leaf_values_in_page = 0;
        page_start          = fragments_in_chunk;
        max_stats_len       = 0;
      }
      max_stats_len = max(max_stats_len, minmax_len);
      num_dict_entries += frag_g.num_dict_vals;
      page_size += fragment_data_size;
      rows_in_page += frag_g.num_rows;
      values_in_page += frag_g.num_values;
      leaf_values_in_page += frag_g.num_leaf_values;
      num_rows += frag_g.num_rows;
      fragments_in_chunk++;
    } while (frag_g.num_rows != 0);
    SYNCWARP();
    if (!t) {
      if (ck_g.ck_stat_size == 0 && ck_g.stats) {
        uint32_t ck_stat_size = 48 + 2 * ck_max_stats_len;
        page_offset += ck_stat_size;
        comp_page_offset += ck_stat_size;
        ck_g.ck_stat_size = ck_stat_size;
      }
      ck_g.num_pages          = num_pages;
      ck_g.bfr_size           = page_offset;
      ck_g.compressed_size    = comp_page_offset;
      pagestats_g.start_chunk = ck_g.first_page + ck_g.has_dictionary;  // Exclude dictionary
      pagestats_g.num_chunks  = num_pages - ck_g.has_dictionary;
    }
  }
  __syncthreads();
  if (t == 0) {
    chunks[blockIdx.y * num_columns + blockIdx.x] = ck_g;
    if (chunk_grstats) chunk_grstats[blockIdx.y * num_columns + blockIdx.x] = pagestats_g;
  }
}

/**
 * @brief Mask table representing how many consecutive repeats are needed to code a repeat run
 *[nbits-1]
 **/
static __device__ __constant__ uint32_t kRleRunMask[16] = {
  0x00ffffff, 0x0fff, 0x00ff, 0x3f, 0x0f, 0x0f, 0x7, 0x7, 0x3, 0x3, 0x3, 0x3, 0x1, 0x1, 0x1, 0x1};

/**
 * @brief Variable-length encode an integer
 **/
inline __device__ uint8_t *VlqEncode(uint8_t *p, uint32_t v)
{
  while (v > 0x7f) {
    *p++ = (v | 0x80);
    v >>= 7;
  }
  *p++ = v;
  return p;
}

/**
 * @brief Pack literal values in output bitstream (1,2,4,8,12 or 16 bits per value)
 **/
inline __device__ void PackLiterals(
  uint8_t *dst, uint32_t v, uint32_t count, uint32_t w, uint32_t t)
{
  if (w == 1 || w == 2 || w == 4 || w == 8 || w == 12 || w == 16) {
    if (t <= (count | 0x1f)) {
      if (w == 1 || w == 2 || w == 4) {
        uint32_t mask = 0;
        if (w == 1) {
          v |= SHFL_XOR(v, 1) << 1;
          v |= SHFL_XOR(v, 2) << 2;
          v |= SHFL_XOR(v, 4) << 4;
          mask = 0x7;
        } else if (w == 2) {
          v |= SHFL_XOR(v, 1) << 2;
          v |= SHFL_XOR(v, 2) << 4;
          mask = 0x3;
        } else if (w == 4) {
          v |= SHFL_XOR(v, 1) << 4;
          mask = 0x1;
        }
        if (t < count && mask && !(t & mask)) { dst[(t * w) >> 3] = v; }
        return;
      } else if (w == 8) {
        if (t < count) { dst[t] = v; }
        return;
      } else if (w == 12) {
        v |= SHFL_XOR(v, 1) << 12;
        if (t < count && !(t & 1)) {
          dst[(t >> 1) * 3 + 0] = v;
          dst[(t >> 1) * 3 + 1] = v >> 8;
          dst[(t >> 1) * 3 + 2] = v >> 16;
        }
        return;
      } else if (w == 16) {
        if (t < count) {
          dst[t * 2 + 0] = v;
          dst[t * 2 + 1] = v >> 8;
        }
        return;
      }
    } else {
      return;
    }
  } else {
    // Scratch space to temporarily write to. Needed because we will use atomics to write 32 bit
    // words but the destination mem may not be a multiple of 4 bytes.
    // TODO (dm): This assumes blockdim = 128 and max bits per value = 16. Reduce magic numbers.
    __shared__ uint32_t scratch[64];
    if (t < 64) { scratch[t] = 0; }
    __syncthreads();

    if (t <= count) {
      uint64_t v64 = v;
      v64 <<= (t * w) & 0x1f;

      // Copy 64 bit word into two 32 bit words while following C++ strict aliasing rules.
      uint32_t v32[2];
      memcpy(&v32, &v64, sizeof(uint64_t));

      // Atomically write result to scratch
      if (v32[0]) { atomicOr(scratch + ((t * w) >> 5), v32[0]); }
      if (v32[1]) { atomicOr(scratch + ((t * w) >> 5) + 1, v32[1]); }
    }
    __syncthreads();

    // Copy scratch data to final destination
    auto available_bytes = (count * w + 7) / 8;

    auto scratch_bytes = reinterpret_cast<char *>(&scratch[0]);
    if (t < available_bytes) { dst[t] = scratch_bytes[t]; }
    if (t + 128 < available_bytes) { dst[t + 128] = scratch_bytes[t + 128]; }
    __syncthreads();
  }
}

/**
 * @brief RLE encoder
 *
 * @param[in,out] s Page encode state
 * @param[in] numvals Total count of input values
 * @param[in] nbits number of bits per symbol (1..16)
 * @param[in] flush nonzero if last batch in block
 * @param[in] t thread id (0..127)
 */
static __device__ void RleEncode(
  page_enc_state_s *s, uint32_t numvals, uint32_t nbits, uint32_t flush, uint32_t t)
{
  uint32_t rle_pos = s->rle_pos;
  uint32_t rle_run = s->rle_run;

  while (rle_pos < numvals || (flush && rle_run)) {
    uint32_t pos = rle_pos + t;
    if (rle_run > 0 && !(rle_run & 1)) {
      // Currently in a long repeat run
      uint32_t mask = BALLOT(pos < numvals && s->vals[pos & (RLE_BFRSZ - 1)] == s->run_val);
      uint32_t rle_rpt_count, max_rpt_count;
      if (!(t & 0x1f)) { s->rpt_map[t >> 5] = mask; }
      __syncthreads();
      if (t < 32) {
        uint32_t c32 = BALLOT(t >= 4 || s->rpt_map[t] != 0xffffffffu);
        if (!t) {
          uint32_t last_idx = __ffs(c32) - 1;
          s->rle_rpt_count =
            last_idx * 32 + ((last_idx < 4) ? __ffs(~s->rpt_map[last_idx]) - 1 : 0);
        }
      }
      __syncthreads();
      max_rpt_count = min(numvals - rle_pos, 128);
      rle_rpt_count = s->rle_rpt_count;
      rle_run += rle_rpt_count << 1;
      rle_pos += rle_rpt_count;
      if (rle_rpt_count < max_rpt_count || (flush && rle_pos == numvals)) {
        if (t == 0) {
          uint32_t const run_val = s->run_val;
          uint8_t *dst           = VlqEncode(s->rle_out, rle_run);
          *dst++                 = run_val;
          if (nbits > 8) { *dst++ = run_val >> 8; }
          s->rle_out = dst;
        }
        rle_run = 0;
      }
    } else {
      // New run or in a literal run
      uint32_t v0      = s->vals[pos & (RLE_BFRSZ - 1)];
      uint32_t v1      = s->vals[(pos + 1) & (RLE_BFRSZ - 1)];
      uint32_t mask    = BALLOT(pos + 1 < numvals && v0 == v1);
      uint32_t maxvals = min(numvals - rle_pos, 128);
      uint32_t rle_lit_count, rle_rpt_count;
      if (!(t & 0x1f)) { s->rpt_map[t >> 5] = mask; }
      __syncthreads();
      if (t < 32) {
        // Repeat run can only start on a multiple of 8 values
        uint32_t idx8        = (t * 8) >> 5;
        uint32_t pos8        = (t * 8) & 0x1f;
        uint32_t m0          = (idx8 < 4) ? s->rpt_map[idx8] : 0;
        uint32_t m1          = (idx8 < 3) ? s->rpt_map[idx8 + 1] : 0;
        uint32_t needed_mask = kRleRunMask[nbits - 1];
        mask                 = BALLOT((__funnelshift_r(m0, m1, pos8) & needed_mask) == needed_mask);
        if (!t) {
          uint32_t rle_run_start = (mask != 0) ? min((__ffs(mask) - 1) * 8, maxvals) : maxvals;
          uint32_t rpt_len       = 0;
          if (rle_run_start < maxvals) {
            uint32_t idx_cur = rle_run_start >> 5;
            uint32_t idx_ofs = rle_run_start & 0x1f;
            while (idx_cur < 4) {
              m0   = (idx_cur < 4) ? s->rpt_map[idx_cur] : 0;
              m1   = (idx_cur < 3) ? s->rpt_map[idx_cur + 1] : 0;
              mask = ~__funnelshift_r(m0, m1, idx_ofs);
              if (mask != 0) {
                rpt_len += __ffs(mask) - 1;
                break;
              }
              rpt_len += 32;
              idx_cur++;
            }
          }
          s->rle_lit_count = rle_run_start;
          s->rle_rpt_count = min(rpt_len, maxvals - rle_run_start);
        }
      }
      __syncthreads();
      rle_lit_count = s->rle_lit_count;
      rle_rpt_count = s->rle_rpt_count;
      if (rle_lit_count != 0 || (rle_run != 0 && rle_rpt_count != 0)) {
        uint32_t lit_div8;
        bool need_more_data = false;
        if (!flush && rle_pos + rle_lit_count == numvals) {
          // Wait for more data
          rle_lit_count -= min(rle_lit_count, 24);
          need_more_data = true;
        }
        if (rle_lit_count != 0) {
          lit_div8 = (rle_lit_count + ((flush && rle_pos + rle_lit_count == numvals) ? 7 : 0)) >> 3;
          if (rle_run + lit_div8 * 2 > 0x7f) {
            lit_div8      = 0x3f - (rle_run >> 1);  // Limit to fixed 1-byte header (504 literals)
            rle_rpt_count = 0;                      // Defer repeat run
          }
          if (lit_div8 != 0) {
            uint8_t *dst = s->rle_out + 1 + (rle_run >> 1) * nbits;
            PackLiterals(dst, (rle_pos + t < numvals) ? v0 : 0, lit_div8 * 8, nbits, t);
            rle_run = (rle_run + lit_div8 * 2) | 1;
            rle_pos = min(rle_pos + lit_div8 * 8, numvals);
          }
        }
        if (rle_run >= ((rle_rpt_count != 0 || (flush && rle_pos == numvals)) ? 0x03 : 0x7f)) {
          __syncthreads();
          // Complete literal run
          if (!t) {
            uint8_t *dst = s->rle_out;
            dst[0]       = rle_run;  // At most 0x7f
            dst += 1 + nbits * (rle_run >> 1);
            s->rle_out = dst;
          }
          rle_run = 0;
        }
        if (need_more_data) { break; }
      }
      // Start a repeat run
      if (rle_rpt_count != 0) {
        if (t == s->rle_lit_count) { s->run_val = v0; }
        rle_run = rle_rpt_count * 2;
        rle_pos += rle_rpt_count;
        if (rle_pos + 1 == numvals && !flush) { break; }
      }
    }
    __syncthreads();
  }
  __syncthreads();
  if (!t) {
    s->rle_run     = rle_run;
    s->rle_pos     = rle_pos;
    s->rle_numvals = numvals;
  }
}

/**
 * @brief PLAIN bool encoder
 *
 * @param[in,out] s Page encode state
 * @param[in] numvals Total count of input values
 * @param[in] flush nonzero if last batch in block
 * @param[in] t thread id (0..127)
 */
static __device__ void PlainBoolEncode(page_enc_state_s *s,
                                       uint32_t numvals,
                                       uint32_t flush,
                                       uint32_t t)
{
  uint32_t rle_pos = s->rle_pos;
  uint8_t *dst     = s->rle_out;

  while (rle_pos < numvals) {
    uint32_t pos    = rle_pos + t;
    uint32_t v      = (pos < numvals) ? s->vals[pos & (RLE_BFRSZ - 1)] : 0;
    uint32_t n      = min(numvals - rle_pos, 128);
    uint32_t nbytes = (n + ((flush) ? 7 : 0)) >> 3;
    if (!nbytes) { break; }
    v |= SHFL_XOR(v, 1) << 1;
    v |= SHFL_XOR(v, 2) << 2;
    v |= SHFL_XOR(v, 4) << 4;
    if (t < n && !(t & 7)) { dst[t >> 3] = v; }
    rle_pos = min(rle_pos + nbytes * 8, numvals);
    dst += nbytes;
  }
  __syncthreads();
  if (!t) {
    s->rle_pos     = rle_pos;
    s->rle_numvals = numvals;
    s->rle_out     = dst;
  }
}

// blockDim(128, 1, 1)
__global__ void __launch_bounds__(128, 8) gpuEncodePages(EncPage *pages,
                                                         const EncColumnChunk *chunks,
                                                         gpu_inflate_input_s *comp_in,
                                                         gpu_inflate_status_s *comp_out,
                                                         uint32_t start_page)
{
  __shared__ __align__(8) page_enc_state_s state_g;

  page_enc_state_s *const s = &state_g;
  uint32_t t                = threadIdx.x;
  uint32_t dtype, dtype_len_in, dtype_len_out;
  int32_t dict_bits;

  if (t == 0) {
    s->page = pages[start_page + blockIdx.x];
    s->ck   = chunks[s->page.chunk_id];
    s->col  = *s->ck.col_desc;
    s->cur  = s->page.page_data + s->page.max_hdr_size;
  }
  __syncthreads();

  // Encode Repetition and Definition levels
  if (s->page.page_type != PageType::DICTIONARY_PAGE && s->col.level_bits != 0 &&
      s->col.nesting_levels == 0) {
    // Calculate definition levels from validity
    const uint32_t *valid = s->col.valid_map_base;
    uint32_t def_lvl_bits = s->col.level_bits & 0xf;
    if (def_lvl_bits != 0) {
      if (!t) {
        s->rle_run     = 0;
        s->rle_pos     = 0;
        s->rle_numvals = 0;
        s->rle_out     = s->cur + 4;
      }
      __syncthreads();
      while (s->rle_numvals < s->page.num_rows) {
        uint32_t rle_numvals = s->rle_numvals;
        uint32_t nrows       = min(s->page.num_rows - rle_numvals, 128);
        uint32_t row         = s->page.start_row + rle_numvals + t;
        // Definition level encodes validity. Checks the valid map and if it is valid, then sets the
        // def_lvl accordingly and sets it in s->vals which is then given to RleEncode to encode
        uint32_t def_lvl = (rle_numvals + t < s->page.num_rows && row < s->col.num_rows)
                             ? (valid) ? (valid[row >> 5] >> (row & 0x1f)) & 1 : 1
                             : 0;
        s->vals[(rle_numvals + t) & (RLE_BFRSZ - 1)] = def_lvl;
        __syncthreads();
        rle_numvals += nrows;
        RleEncode(s, rle_numvals, def_lvl_bits, (rle_numvals == s->page.num_rows), t);
        __syncthreads();
      }
      if (t < 32) {
        uint8_t *cur     = s->cur;
        uint8_t *rle_out = s->rle_out;
        if (t < 4) {
          uint32_t rle_bytes = (uint32_t)(rle_out - cur) - 4;
          cur[t]             = rle_bytes >> (t * 8);
        }
        SYNCWARP();
        if (t == 0) { s->cur = rle_out; }
      }
    }
  } else if (s->page.page_type != PageType::DICTIONARY_PAGE && s->col.nesting_levels > 0) {
    auto encode_levels = [&](uint8_t const *lvl_val_data, uint32_t nbits) {
      // For list types, the repetition and definition levels are pre-calculated. We just need to
      // encode and write them now.
      if (!t) {
        s->rle_run     = 0;
        s->rle_pos     = 0;
        s->rle_numvals = 0;
        s->rle_out     = s->cur + 4;
      }
      __syncthreads();
      size_type page_first_val_idx = s->col.level_offsets[s->page.start_row];
      size_type col_last_val_idx   = s->col.level_offsets[s->col.num_rows];
      while (s->rle_numvals < s->page.num_values) {
        uint32_t rle_numvals = s->rle_numvals;
        uint32_t nvals       = min(s->page.num_values - rle_numvals, 128);
        uint32_t idx         = page_first_val_idx + rle_numvals + t;
        uint32_t lvl_val =
          (rle_numvals + t < s->page.num_values && idx < col_last_val_idx) ? lvl_val_data[idx] : 0;
        s->vals[(rle_numvals + t) & (RLE_BFRSZ - 1)] = lvl_val;
        __syncthreads();
        rle_numvals += nvals;
        RleEncode(s, rle_numvals, nbits, (rle_numvals == s->page.num_values), t);
        __syncthreads();
      }
      if (t < 32) {
        uint8_t *cur     = s->cur;
        uint8_t *rle_out = s->rle_out;
        if (t < 4) {
          uint32_t rle_bytes = (uint32_t)(rle_out - cur) - 4;
          cur[t]             = rle_bytes >> (t * 8);
        }
        SYNCWARP();
        if (t == 0) { s->cur = rle_out; }
      }
    };
    encode_levels(s->col.rep_values, s->col.level_bits >> 4);
    __syncthreads();
    encode_levels(s->col.def_values, s->col.level_bits & 0xf);
  }
  // Encode data values
  __syncthreads();
  dtype         = s->col.physical_type;
  dtype_len_out = (dtype == INT64 || dtype == DOUBLE) ? 8 : (dtype == BOOLEAN) ? 1 : 4;
  if (dtype == INT32) {
    dtype_len_in = GetDtypeLogicalLen(s->col.converted_type);
  } else {
    dtype_len_in = (dtype == BYTE_ARRAY) ? sizeof(nvstrdesc_s) : dtype_len_out;
  }
  dict_bits = (dtype == BOOLEAN) ? 1 : (s->page.dict_bits_plus1 - 1);
  if (t == 0) {
    uint8_t *dst   = s->cur;
    s->rle_run     = 0;
    s->rle_pos     = 0;
    s->rle_numvals = 0;
    s->rle_out     = dst;
    if (dict_bits >= 0 && dtype != BOOLEAN) {
      dst[0]     = dict_bits;
      s->rle_out = dst + 1;
    }
    s->page_start_val = s->page.start_row;
    for (size_type i = 0; i < s->col.nesting_levels; i++) {
      s->page_start_val = s->col.nesting_offsets[i][s->page_start_val];
    }
  }
  __syncthreads();
  for (uint32_t cur_val_idx = 0; cur_val_idx < s->page.num_leaf_values;) {
    uint32_t nvals   = min(s->page.num_leaf_values - cur_val_idx, 128);
    uint32_t val_idx = s->page_start_val + cur_val_idx + t;
    uint32_t is_valid, warp_valids, len, pos;

    if (s->page.page_type == PageType::DICTIONARY_PAGE) {
      is_valid = (cur_val_idx + t < s->page.num_leaf_values);
      val_idx  = (is_valid) ? s->col.dict_data[val_idx] : val_idx;
    } else {
      const uint32_t *valid = s->col.valid_map_base;
      is_valid = (val_idx < s->col.num_values && cur_val_idx + t < s->page.num_leaf_values)
                   ? (valid) ? (valid[val_idx >> 5] >> (val_idx & 0x1f)) & 1 : 1
                   : 0;
    }
    warp_valids = BALLOT(is_valid);
    cur_val_idx += nvals;
    if (dict_bits >= 0) {
      // Dictionary encoding
      if (dict_bits > 0) {
        uint32_t rle_numvals;

        pos = __popc(warp_valids & ((1 << (t & 0x1f)) - 1));
        if (!(t & 0x1f)) { s->scratch_red[t >> 5] = __popc(warp_valids); }
        __syncthreads();
        if (t < 32) { s->scratch_red[t] = WarpReducePos4((t < 4) ? s->scratch_red[t] : 0, t); }
        __syncthreads();
        pos         = pos + ((t >= 32) ? s->scratch_red[(t - 32) >> 5] : 0);
        rle_numvals = s->rle_numvals;
        if (is_valid) {
          uint32_t v;
          if (dtype == BOOLEAN) {
            v = reinterpret_cast<const uint8_t *>(s->col.column_data_base)[val_idx];
          } else {
            v = s->col.dict_index[val_idx];
          }
          s->vals[(rle_numvals + pos) & (RLE_BFRSZ - 1)] = v;
        }
        rle_numvals += s->scratch_red[3];
        __syncthreads();
        if ((!enable_bool_rle) && (dtype == BOOLEAN)) {
          PlainBoolEncode(s, rle_numvals, (cur_val_idx == s->page.num_leaf_values), t);
        } else {
          RleEncode(s, rle_numvals, dict_bits, (cur_val_idx == s->page.num_leaf_values), t);
        }
        __syncthreads();
      }
      if (t == 0) { s->cur = s->rle_out; }
      __syncthreads();
    } else {
      // Non-dictionary encoding
      uint8_t *dst = s->cur;

      if (is_valid) {
        len = dtype_len_out;
        if (dtype == BYTE_ARRAY) {
          len += (uint32_t) reinterpret_cast<const nvstrdesc_s *>(s->col.column_data_base)[val_idx]
                   .count;
        }
      } else {
        len = 0;
      }
      pos = WarpReducePos32(len, t);
      if ((t & 0x1f) == 0x1f) { s->scratch_red[t >> 5] = pos; }
      __syncthreads();
      if (t < 32) { s->scratch_red[t] = WarpReducePos4((t < 4) ? s->scratch_red[t] : 0, t); }
      __syncthreads();
      if (t == 0) { s->cur = dst + s->scratch_red[3]; }
      pos = pos + ((t >= 32) ? s->scratch_red[(t - 32) >> 5] : 0) - len;
      if (is_valid) {
        const uint8_t *src8 = reinterpret_cast<const uint8_t *>(s->col.column_data_base) +
                              val_idx * (size_t)dtype_len_in;
        switch (dtype) {
          case INT32:
          case FLOAT: {
            int32_t v;
            if (dtype_len_in == 4)
              v = *reinterpret_cast<const int32_t *>(src8);
            else if (dtype_len_in == 2)
              v = *reinterpret_cast<const int16_t *>(src8);
            else
              v = *reinterpret_cast<const int8_t *>(src8);
            dst[pos + 0] = v;
            dst[pos + 1] = v >> 8;
            dst[pos + 2] = v >> 16;
            dst[pos + 3] = v >> 24;
          } break;
          case INT64: {
            int64_t v        = *reinterpret_cast<const int64_t *>(src8);
            int32_t ts_scale = s->col.ts_scale;
            if (ts_scale != 0) {
              if (ts_scale < 0) {
                v /= -ts_scale;
              } else {
                v *= ts_scale;
              }
            }
            dst[pos + 0] = v;
            dst[pos + 1] = v >> 8;
            dst[pos + 2] = v >> 16;
            dst[pos + 3] = v >> 24;
            dst[pos + 4] = v >> 32;
            dst[pos + 5] = v >> 40;
            dst[pos + 6] = v >> 48;
            dst[pos + 7] = v >> 56;
          } break;
          case DOUBLE: memcpy(dst + pos, src8, 8); break;
          case BYTE_ARRAY: {
            const char *str_data = reinterpret_cast<const nvstrdesc_s *>(src8)->ptr;
            uint32_t v           = len - 4;  // string length
            dst[pos + 0]         = v;
            dst[pos + 1]         = v >> 8;
            dst[pos + 2]         = v >> 16;
            dst[pos + 3]         = v >> 24;
            if (v != 0) memcpy(dst + pos + 4, str_data, v);
          } break;
        }
      }
      __syncthreads();
    }
  }
  if (t == 0) {
    uint8_t *base                = s->page.page_data + s->page.max_hdr_size;
    uint32_t actual_data_size    = static_cast<uint32_t>(s->cur - base);
    uint32_t compressed_bfr_size = GetMaxCompressedBfrSize(actual_data_size);
    s->page.max_data_size        = actual_data_size;
    s->comp_in.srcDevice         = base;
    s->comp_in.srcSize           = actual_data_size;
    s->comp_in.dstDevice         = s->page.compressed_data + s->page.max_hdr_size;
    s->comp_in.dstSize           = compressed_bfr_size;
    s->comp_out.bytes_written    = 0;
    s->comp_out.status           = ~0;
    s->comp_out.reserved         = 0;
  }
  __syncthreads();
  if (t == 0) {
    pages[start_page + blockIdx.x] = s->page;
    if (comp_in) comp_in[blockIdx.x] = s->comp_in;
    if (comp_out) comp_out[blockIdx.x] = s->comp_out;
  }
}

// blockDim(128, 1, 1)
__global__ void __launch_bounds__(128) gpuDecideCompression(EncColumnChunk *chunks,
                                                            const EncPage *pages,
                                                            const gpu_inflate_status_s *comp_out,
                                                            uint32_t start_page)
{
  __shared__ __align__(8) EncColumnChunk ck_g;
  __shared__ __align__(4) unsigned int error_count;
  using warp_reduce = cub::WarpReduce<uint32_t>;
  __shared__ typename warp_reduce::TempStorage temp_storage[2];

  uint32_t t                      = threadIdx.x;
  uint32_t uncompressed_data_size = 0;
  uint32_t compressed_data_size   = 0;
  uint32_t first_page, num_pages;

  if (t == 0) {
    ck_g = chunks[blockIdx.x];
    atomicAnd(&error_count, 0);
  }
  __syncthreads();
  if (t < 32) {
    first_page = ck_g.first_page;
    num_pages  = ck_g.num_pages;
    for (uint32_t page = t; page < num_pages; page += 32) {
      uint32_t page_data_size = pages[first_page + page].max_data_size;
      uint32_t comp_idx       = first_page + page - start_page;
      uncompressed_data_size += page_data_size;
      if (comp_out) {
        compressed_data_size += (uint32_t)comp_out[comp_idx].bytes_written;
        if (comp_out[comp_idx].status != 0) { atomicAdd(&error_count, 1); }
      }
    }
    uncompressed_data_size = warp_reduce(temp_storage[0]).Sum(uncompressed_data_size);
    compressed_data_size   = warp_reduce(temp_storage[1]).Sum(compressed_data_size);
  }
  __syncthreads();
  if (t == 0) {
    bool is_compressed;
    if (comp_out) {
      uint32_t compression_error = atomicAdd(&error_count, 0);
      is_compressed = (!compression_error && compressed_data_size < uncompressed_data_size);
    } else {
      is_compressed = false;
    }
    chunks[blockIdx.x].is_compressed = is_compressed;
    chunks[blockIdx.x].bfr_size      = uncompressed_data_size;
    chunks[blockIdx.x].compressed_size =
      (is_compressed) ? compressed_data_size : uncompressed_data_size;
  }
}

/**
 * Minimal thrift compact protocol support
 **/
inline __device__ uint8_t *cpw_put_uint32(uint8_t *p, uint32_t v)
{
  while (v > 0x7f) {
    *p++ = v | 0x80;
    v >>= 7;
  }
  *p++ = v;
  return p;
}

inline __device__ uint8_t *cpw_put_uint64(uint8_t *p, uint64_t v)
{
  while (v > 0x7f) {
    *p++ = v | 0x80;
    v >>= 7;
  }
  *p++ = v;
  return p;
}

inline __device__ uint8_t *cpw_put_int32(uint8_t *p, int32_t v)
{
  int32_t s = (v < 0);
  return cpw_put_uint32(p, (v ^ -s) * 2 + s);
}

inline __device__ uint8_t *cpw_put_int64(uint8_t *p, int64_t v)
{
  int64_t s = (v < 0);
  return cpw_put_uint64(p, (v ^ -s) * 2 + s);
}

inline __device__ uint8_t *cpw_put_fldh(uint8_t *p, int f, int cur, int t)
{
  if (f > cur && f <= cur + 15) {
    *p++ = ((f - cur) << 4) | t;
    return p;
  } else {
    *p++ = t;
    return cpw_put_int32(p, f);
  }
}

class header_encoder {
  uint8_t *current_header_ptr;
  int current_field_index;

 public:
  inline __device__ header_encoder(uint8_t *header_start)
    : current_header_ptr(header_start), current_field_index(0)
  {
  }

  inline __device__ void field_struct_begin(int field)
  {
    current_header_ptr =
      cpw_put_fldh(current_header_ptr, field, current_field_index, ST_FLD_STRUCT);
    current_field_index = 0;
  }

  inline __device__ void field_struct_end(int field)
  {
    *current_header_ptr++ = 0;
    current_field_index   = field;
  }

  template <typename T>
  inline __device__ void field_int32(int field, T value)
  {
    current_header_ptr  = cpw_put_fldh(current_header_ptr, field, current_field_index, ST_FLD_I32);
    current_header_ptr  = cpw_put_int32(current_header_ptr, static_cast<int32_t>(value));
    current_field_index = field;
  }

  template <typename T>
  inline __device__ void field_int64(int field, T value)
  {
    current_header_ptr  = cpw_put_fldh(current_header_ptr, field, current_field_index, ST_FLD_I64);
    current_header_ptr  = cpw_put_int64(current_header_ptr, static_cast<int64_t>(value));
    current_field_index = field;
  }

  inline __device__ void field_binary(int field, const void *value, uint32_t length)
  {
    current_header_ptr =
      cpw_put_fldh(current_header_ptr, field, current_field_index, ST_FLD_BINARY);
    current_header_ptr = cpw_put_uint32(current_header_ptr, length);
    memcpy(current_header_ptr, value, length);
    current_header_ptr += length;
    current_field_index = field;
  }

  inline __device__ void end(uint8_t **header_end, bool termination_flag = true)
  {
    if (termination_flag == false) { *current_header_ptr++ = 0; }
    *header_end = current_header_ptr;
  }

  inline __device__ uint8_t *get_ptr(void) { return current_header_ptr; }

  inline __device__ void set_ptr(uint8_t *ptr) { current_header_ptr = ptr; }
};

__device__ uint8_t *EncodeStatistics(uint8_t *start,
                                     const statistics_chunk *s,
                                     const EncColumnDesc *col,
                                     float *fp_scratch)
{
  uint8_t *end, dtype, dtype_len;
  dtype = col->stats_dtype;
  switch (dtype) {
    case dtype_bool: dtype_len = 1; break;
    case dtype_int8:
    case dtype_int16:
    case dtype_int32:
    case dtype_date32:
    case dtype_float32: dtype_len = 4; break;
    case dtype_int64:
    case dtype_timestamp64:
    case dtype_float64:
    case dtype_decimal64: dtype_len = 8; break;
    case dtype_decimal128: dtype_len = 16; break;
    case dtype_string:
    default: dtype_len = 0; break;
  }
  header_encoder encoder(start);
  encoder.field_int64(3, s->null_count);
  if (s->has_minmax) {
    const void *vmin, *vmax;
    uint32_t lmin, lmax;

    if (dtype == dtype_string) {
      lmin = s->min_value.str_val.length;
      vmin = s->min_value.str_val.ptr;
      lmax = s->max_value.str_val.length;
      vmax = s->max_value.str_val.ptr;
    } else {
      lmin = lmax = dtype_len;
      if (dtype == dtype_float32) {  // Convert from double to float32
        fp_scratch[0] = s->min_value.fp_val;
        fp_scratch[1] = s->max_value.fp_val;
        vmin          = &fp_scratch[0];
        vmax          = &fp_scratch[1];
      } else {
        vmin = &s->min_value;
        vmax = &s->max_value;
      }
    }
    encoder.field_binary(5, vmax, lmax);
    encoder.field_binary(6, vmin, lmin);
  }
  encoder.end(&end);
  return end;
}

// blockDim(128, 1, 1)
__global__ void __launch_bounds__(128) gpuEncodePageHeaders(EncPage *pages,
                                                            EncColumnChunk *chunks,
                                                            const gpu_inflate_status_s *comp_out,
                                                            const statistics_chunk *page_stats,
                                                            const statistics_chunk *chunk_stats,
                                                            uint32_t start_page)
{
  __shared__ __align__(8) EncColumnDesc col_g;
  __shared__ __align__(8) EncColumnChunk ck_g;
  __shared__ __align__(8) EncPage page_g;
  __shared__ __align__(8) float fp_scratch[2];

  uint32_t t = threadIdx.x;

  if (t == 0) {
    uint8_t *hdr_start, *hdr_end;
    uint32_t compressed_page_size, uncompressed_page_size;

    page_g = pages[start_page + blockIdx.x];
    ck_g   = chunks[page_g.chunk_id];
    col_g  = *ck_g.col_desc;

    if (chunk_stats && start_page + blockIdx.x == ck_g.first_page) {
      hdr_start = (ck_g.is_compressed) ? ck_g.compressed_bfr : ck_g.uncompressed_bfr;
      hdr_end   = EncodeStatistics(hdr_start, &chunk_stats[page_g.chunk_id], &col_g, fp_scratch);
      chunks[page_g.chunk_id].ck_stat_size = static_cast<uint32_t>(hdr_end - hdr_start);
    }
    uncompressed_page_size = page_g.max_data_size;
    if (ck_g.is_compressed) {
      hdr_start            = page_g.compressed_data;
      compressed_page_size = (uint32_t)comp_out[blockIdx.x].bytes_written;
      page_g.max_data_size = compressed_page_size;
    } else {
      hdr_start            = page_g.page_data;
      compressed_page_size = uncompressed_page_size;
    }
    header_encoder encoder(hdr_start);
    PageType page_type = page_g.page_type;
    // NOTE: For dictionary encoding, parquet v2 recommends using PLAIN in dictionary page and
    // RLE_DICTIONARY in data page, but parquet v1 uses PLAIN_DICTIONARY in both dictionary and
    // data pages (actual encoding is identical).
    Encoding encoding;
    if (enable_bool_rle) {
      encoding = (col_g.physical_type != BOOLEAN)
                   ? (page_type == PageType::DICTIONARY_PAGE || page_g.dict_bits_plus1 != 0)
                       ? Encoding::PLAIN_DICTIONARY
                       : Encoding::PLAIN
                   : Encoding::RLE;
    } else {
      encoding = (page_type == PageType::DICTIONARY_PAGE || page_g.dict_bits_plus1 != 0)
                   ? Encoding::PLAIN_DICTIONARY
                   : Encoding::PLAIN;
    }
    encoder.field_int32(1, page_type);
    encoder.field_int32(2, uncompressed_page_size);
    encoder.field_int32(3, compressed_page_size);
    if (page_type == PageType::DATA_PAGE) {
      // DataPageHeader
      encoder.field_struct_begin(5);
      encoder.field_int32(1, page_g.num_values);  // NOTE: num_values != num_rows for list types
      encoder.field_int32(2, encoding);           // encoding
      encoder.field_int32(3, Encoding::RLE);      // definition_level_encoding
      encoder.field_int32(4, Encoding::RLE);      // repetition_level_encoding
      // Optionally encode page-level statistics
      if (page_stats) {
        encoder.field_struct_begin(5);
        encoder.set_ptr(EncodeStatistics(
          encoder.get_ptr(), &page_stats[start_page + blockIdx.x], &col_g, fp_scratch));
        encoder.field_struct_end(5);
      }
      encoder.field_struct_end(5);
    } else {
      // DictionaryPageHeader
      encoder.field_struct_begin(7);
      encoder.field_int32(1, ck_g.total_dict_entries);  // number of values in dictionary
      encoder.field_int32(2, encoding);
      encoder.field_struct_end(7);
    }
    encoder.end(&hdr_end, false);
    page_g.hdr_size = (uint32_t)(hdr_end - hdr_start);
  }
  __syncthreads();
  if (t == 0) pages[start_page + blockIdx.x] = page_g;
}

// blockDim(1024, 1, 1)
__global__ void __launch_bounds__(1024) gpuGatherPages(EncColumnChunk *chunks, const EncPage *pages)
{
  __shared__ __align__(8) EncColumnChunk ck_g;
  __shared__ __align__(8) EncPage page_g;

  uint32_t t = threadIdx.x;
  uint8_t *dst, *dst_base;
  const EncPage *first_page;
  uint32_t num_pages, uncompressed_size;

  if (t == 0) ck_g = chunks[blockIdx.x];
  __syncthreads();

  first_page = &pages[ck_g.first_page];
  num_pages  = ck_g.num_pages;
  dst        = (ck_g.is_compressed) ? ck_g.compressed_bfr : ck_g.uncompressed_bfr;
  dst += ck_g.ck_stat_size;  // Skip over chunk statistics
  dst_base          = dst;
  uncompressed_size = ck_g.bfr_size;
  for (uint32_t page = 0; page < num_pages; page++) {
    const uint8_t *src;
    uint32_t hdr_len, data_len;

    if (t == 0) { page_g = first_page[page]; }
    __syncthreads();

    src = (ck_g.is_compressed) ? page_g.compressed_data : page_g.page_data;
    // Copy page header
    hdr_len = page_g.hdr_size;
    memcpy_block<1024, true>(dst, src, hdr_len, t);
    src += page_g.max_hdr_size;
    dst += hdr_len;
    // Copy page data
    uncompressed_size += hdr_len;
    data_len = page_g.max_data_size;
    memcpy_block<1024, true>(dst, src, data_len, t);
    dst += data_len;
    __syncthreads();
    if (!t && page == 0 && ck_g.has_dictionary) { ck_g.dictionary_size = hdr_len + data_len; }
  }
  if (t == 0) {
    chunks[blockIdx.x].bfr_size        = uncompressed_size;
    chunks[blockIdx.x].compressed_size = (dst - dst_base);
    if (ck_g.has_dictionary) { chunks[blockIdx.x].dictionary_size = ck_g.dictionary_size; }
  }
}

/**
 * @brief Get the dremel offsets and repetition and definition levels for a LIST column
 *
 * The repetition and definition level values are ideally computed using a recursive call over a
 * nested structure but in order to better utilize GPU resources, this function calculates them
 * with a bottom up merge method.
 *
 * Given a LIST column of type `List<List<int>>` like so:
 * ```
 * col = {
 *    [],
 *    [[], [1, 2, 3], [4, 5]],
 *    [[]]
 * }
 * ```
 * We can represent it in cudf format with two level of offsets like this:
 * ```
 * Level 0 offsets = {0, 0, 3, 5, 6}
 * Level 1 offsets = {0, 0, 3, 5, 5}
 * Values          = {1, 2, 3, 4, 5}
 * ```
 * The desired result of this function is the repetition and definition level values that
 * correspond to the data values:
 * ```
 * col = {[], [[], [1, 2, 3], [4, 5]], [[]]}
 * def = { 0    1,  2, 2, 2,   2, 2,     1 }
 * rep = { 0,   0,  0, 2, 2,   1, 2,     0 }
 * ```
 *
 * Since repetition and definition levels arrays contain a value for each empty list, the size of
 * the rep/def level array can be given by
 * ```
 * rep_level.size() = size of leaf column + number of empty lists in level 0
 *                                        + number of empty lists in level 1 ...
 * ```
 *
 * We start with finding the empty lists in the penultimate level and merging it with the indices
 * of the leaf level. The values for the merge are the definition and repetition levels
 * ```
 * empties at level 1 = {0, 5}
 * def values at 1    = {1, 1}
 * rep values at 1    = {1, 1}
 * indices at leaf    = {0, 1, 2, 3, 4}
 * def values at leaf = {2, 2, 2, 2, 2}
 * rep values at leaf = {2, 2, 2, 2, 2}
 * ```
 *
 * merged def values  = {1, 2, 2, 2, 2, 2, 1}
 * merged rep values  = {1, 2, 2, 2, 2, 2, 1}
 *
 * The size of the rep/def values is now larger than the leaf values and the offsets need to be
 * adjusted in order to point to the correct start indices. We do this with an exclusive scan over
 * the indices of offsets of empty lists and adding to existing offsets.
 * ```
 * Level 1 new offsets = {0, 1, 4, 6, 7}
 * ```
 * Repetition values at the beginning of a list need to be decremented. We use the new offsets to
 * scatter the rep value.
 * ```
 * merged rep values  = {1, 2, 2, 2, 2, 2, 1}
 * scatter (1, new offsets)
 * new offsets        = {0, 1,       4,    6, 7}
 * new rep values     = {1, 1, 2, 2, 1, 2, 1}
 * ```
 *
 * Similarly we merge up all the way till level 0 offsets
 */
dremel_data get_dremel_data(column_view h_col, rmm::cuda_stream_view stream)
{
  CUDF_EXPECTS(h_col.type().id() == type_id::LIST,
               "Can only get rep/def levels for LIST type column");

  auto get_empties = [&](column_view col, size_type start, size_type end) {
    auto lcv = lists_column_view(col);
    rmm::device_uvector<size_type> empties_idx(lcv.size(), stream);
    rmm::device_uvector<size_type> empties(lcv.size(), stream);
    auto d_off = lcv.offsets().data<size_type>();

    auto empties_idx_end =
      thrust::copy_if(rmm::exec_policy(stream)->on(stream.value()),
                      thrust::make_counting_iterator(start),
                      thrust::make_counting_iterator(end),
                      empties_idx.begin(),
                      [d_off] __device__(auto i) { return d_off[i] == d_off[i + 1]; });
    auto empties_end = thrust::gather(rmm::exec_policy(stream)->on(stream.value()),
                                      empties_idx.begin(),
                                      empties_idx_end,
                                      lcv.offsets().begin<size_type>(),
                                      empties.begin());

    auto empties_size = empties_end - empties.begin();
    return std::make_tuple(std::move(empties), std::move(empties_idx), empties_size);
  };

  // Reverse the nesting in order to merge the deepest level with the leaf first and merge bottom
  // up
  auto curr_col        = h_col;
  size_t max_vals_size = 0;
  std::vector<column_view> nesting_levels;
  std::vector<uint8_t> def_at_level;
  while (curr_col.type().id() == type_id::LIST) {
    nesting_levels.push_back(curr_col);
    def_at_level.push_back(curr_col.nullable() ? 2 : 1);
    auto lcv = lists_column_view(curr_col);
    max_vals_size += lcv.offsets().size();
    curr_col = lcv.child();
  }
  // One more entry for leaf col
  def_at_level.push_back(curr_col.nullable() ? 2 : 1);
  max_vals_size += curr_col.size();

  thrust::exclusive_scan(
    thrust::host, def_at_level.begin(), def_at_level.end(), def_at_level.begin());

  // Sliced list column views only have offsets applied to top level. Get offsets for each level.
  hostdevice_vector<size_type> column_offsets(nesting_levels.size() + 1, stream);
  hostdevice_vector<size_type> column_ends(nesting_levels.size() + 1, stream);

  auto d_col = column_device_view::create(h_col, stream);
  cudf::detail::device_single_thread(
    [offset_at_level  = column_offsets.device_ptr(),
     end_idx_at_level = column_ends.device_ptr(),
     col              = *d_col] __device__() {
      auto curr_col           = col;
      size_type off           = curr_col.offset();
      size_type end           = off + curr_col.size();
      size_type level         = 0;
      offset_at_level[level]  = off;
      end_idx_at_level[level] = end;
      ++level;
      // Apply offset recursively until we get to leaf data
      while (curr_col.type().id() == type_id::LIST) {
        off = curr_col.child(lists_column_view::offsets_column_index).element<size_type>(off);
        end = curr_col.child(lists_column_view::offsets_column_index).element<size_type>(end);
        offset_at_level[level]  = off;
        end_idx_at_level[level] = end;
        ++level;
        curr_col = curr_col.child(lists_column_view::child_column_index);
      }
    },
    stream);

  column_offsets.device_to_host(stream, true);
  column_ends.device_to_host(stream, true);

  rmm::device_uvector<uint8_t> rep_level(max_vals_size, stream);
  rmm::device_uvector<uint8_t> def_level(max_vals_size, stream);

  rmm::device_uvector<uint8_t> temp_rep_vals(max_vals_size, stream);
  rmm::device_uvector<uint8_t> temp_def_vals(max_vals_size, stream);
  rmm::device_uvector<size_type> new_offsets(0, stream);
  size_type curr_rep_values_size = 0;
  {
    // At this point, curr_col contains the leaf column. Max nesting level is
    // nesting_levels.size().
    size_t level              = nesting_levels.size() - 1;
    curr_col                  = nesting_levels[level];
    auto lcv                  = lists_column_view(curr_col);
    auto offset_size_at_level = column_ends[level] - column_offsets[level] + 1;

    // Get empties at this level
    rmm::device_uvector<size_type> empties(0, stream);
    rmm::device_uvector<size_type> empties_idx(0, stream);
    size_t empties_size;
    std::tie(empties, empties_idx, empties_size) =
      get_empties(nesting_levels[level], column_offsets[level], column_ends[level]);

    // Merge empty at deepest parent level with the rep, def level vals at leaf level

    auto input_parent_rep_it = thrust::make_constant_iterator(level);
    auto input_parent_def_it = thrust::make_transform_iterator(
      thrust::make_counting_iterator(0),
      [idx            = empties_idx.data(),
       mask           = lcv.null_mask(),
       curr_def_level = def_at_level[level]] __device__(auto i) {
        return curr_def_level + ((mask && bit_is_set(mask, idx[i])) ? 1 : 0);
      });

    auto input_child_rep_it = thrust::make_constant_iterator(nesting_levels.size());
    auto input_child_def_it = thrust::make_transform_iterator(
      thrust::make_counting_iterator(column_offsets[level + 1]),
      [mask = lcv.child().null_mask(), curr_def_level = def_at_level[level + 1]] __device__(
        auto i) { return curr_def_level + ((mask && bit_is_set(mask, i)) ? 1 : 0); });

    // Zip the input and output value iterators so that merge operation is done only once
    auto input_parent_zip_it =
      thrust::make_zip_iterator(thrust::make_tuple(input_parent_rep_it, input_parent_def_it));

    auto input_child_zip_it =
      thrust::make_zip_iterator(thrust::make_tuple(input_child_rep_it, input_child_def_it));

    auto output_zip_it =
      thrust::make_zip_iterator(thrust::make_tuple(rep_level.begin(), def_level.begin()));

    auto ends = thrust::merge_by_key(rmm::exec_policy(stream)->on(stream.value()),
                                     empties.begin(),
                                     empties.begin() + empties_size,
                                     thrust::make_counting_iterator(column_offsets[level + 1]),
                                     thrust::make_counting_iterator(column_ends[level + 1]),
                                     input_parent_zip_it,
                                     input_child_zip_it,
                                     thrust::make_discard_iterator(),
                                     output_zip_it);

    curr_rep_values_size = ends.second - output_zip_it;

    // Scan to get distance by which each offset value is shifted due to the insertion of empties
    auto scan_it =
      thrust::make_transform_iterator(thrust::make_counting_iterator(column_offsets[level]),
                                      [off = lcv.offsets().data<size_type>()] __device__(
                                        auto i) -> int { return off[i] == off[i + 1]; });
    rmm::device_uvector<size_type> scan_out(offset_size_at_level, stream);
    thrust::exclusive_scan(rmm::exec_policy(stream)->on(stream.value()),
                           scan_it,
                           scan_it + offset_size_at_level,
                           scan_out.begin());

    // Add scan output to existing offsets to get new offsets into merged rep level values
    new_offsets = rmm::device_uvector<size_type>(offset_size_at_level, stream);
    thrust::for_each_n(rmm::exec_policy(stream)->on(stream.value()),
                       thrust::make_counting_iterator(0),
                       offset_size_at_level,
                       [off      = lcv.offsets().data<size_type>() + column_offsets[level],
                        scan_out = scan_out.data(),
                        new_off  = new_offsets.data()] __device__(auto i) {
                         new_off[i] = off[i] - off[0] + scan_out[i];
                       });

    // Set rep level values at level starts to appropriate rep level
    auto scatter_it = thrust::make_constant_iterator(level);
    thrust::scatter(rmm::exec_policy(stream)->on(stream.value()),
                    scatter_it,
                    scatter_it + new_offsets.size() - 1,
                    new_offsets.begin(),
                    rep_level.begin());
  }

  for (int level = nesting_levels.size() - 2; level >= 0; level--) {
    curr_col                  = nesting_levels[level];
    auto lcv                  = lists_column_view(curr_col);
    auto offset_size_at_level = column_ends[level] - column_offsets[level] + 1;

    // Get empties at this level
    rmm::device_uvector<size_type> empties(0, stream);
    rmm::device_uvector<size_type> empties_idx(0, stream);
    size_t empties_size;
    std::tie(empties, empties_idx, empties_size) =
      get_empties(nesting_levels[level], column_offsets[level], column_ends[level]);

    auto offset_transformer = [new_child_offsets = new_offsets.data(),
                               child_start       = column_offsets[level + 1]] __device__(auto x) {
      return new_child_offsets[x - child_start];  // (x - child's offset)
    };

    // We will be reading from old rep_levels and writing again to rep_levels. Swap the current
    // rep values into temp_rep_vals so it can become the input and rep_levels can again be output.
    std::swap(temp_rep_vals, rep_level);
    std::swap(temp_def_vals, def_level);

    // Merge empty at parent level with the rep, def level vals at current level
    auto transformed_empties = thrust::make_transform_iterator(empties.begin(), offset_transformer);

    auto input_parent_rep_it = thrust::make_constant_iterator(level);
    auto input_parent_def_it = thrust::make_transform_iterator(
      thrust::make_counting_iterator(0),
      [idx            = empties_idx.data(),
       mask           = lcv.null_mask(),
       curr_def_level = def_at_level[level]] __device__(auto i) {
        return curr_def_level + ((mask && bit_is_set(mask, idx[i])) ? 1 : 0);
      });

    // Zip the input and output value iterators so that merge operation is done only once
    auto input_parent_zip_it =
      thrust::make_zip_iterator(thrust::make_tuple(input_parent_rep_it, input_parent_def_it));

    auto input_child_zip_it =
      thrust::make_zip_iterator(thrust::make_tuple(temp_rep_vals.begin(), temp_def_vals.begin()));

    auto output_zip_it =
      thrust::make_zip_iterator(thrust::make_tuple(rep_level.begin(), def_level.begin()));

    auto ends = thrust::merge_by_key(rmm::exec_policy(stream)->on(stream.value()),
                                     transformed_empties,
                                     transformed_empties + empties_size,
                                     thrust::make_counting_iterator(0),
                                     thrust::make_counting_iterator(curr_rep_values_size),
                                     input_parent_zip_it,
                                     input_child_zip_it,
                                     thrust::make_discard_iterator(),
                                     output_zip_it);

    curr_rep_values_size = ends.second - output_zip_it;

    // Scan to get distance by which each offset value is shifted due to the insertion of dremel
    // level value fof an empty list
    auto scan_it =
      thrust::make_transform_iterator(thrust::make_counting_iterator(column_offsets[level]),
                                      [off = lcv.offsets().data<size_type>()] __device__(
                                        auto i) -> int { return off[i] == off[i + 1]; });
    rmm::device_uvector<size_type> scan_out(offset_size_at_level, stream);
    thrust::exclusive_scan(rmm::exec_policy(stream)->on(stream.value()),
                           scan_it,
                           scan_it + offset_size_at_level,
                           scan_out.begin());

    // Add scan output to existing offsets to get new offsets into merged rep level values
    rmm::device_uvector<size_type> temp_new_offsets(offset_size_at_level, stream);
    thrust::for_each_n(rmm::exec_policy(stream)->on(stream.value()),
                       thrust::make_counting_iterator(0),
                       offset_size_at_level,
                       [off      = lcv.offsets().data<size_type>() + column_offsets[level],
                        scan_out = scan_out.data(),
                        new_off  = temp_new_offsets.data(),
                        offset_transformer] __device__(auto i) {
                         new_off[i] = offset_transformer(off[i]) + scan_out[i];
                       });
    new_offsets = std::move(temp_new_offsets);

    // Set rep level values at level starts to appropriate rep level
    auto scatter_it = thrust::make_constant_iterator(level);
    thrust::scatter(rmm::exec_policy(stream)->on(stream.value()),
                    scatter_it,
                    scatter_it + new_offsets.size() - 1,
                    new_offsets.begin(),
                    rep_level.begin());
  }

  size_t level_vals_size = new_offsets.back_element(stream);
  rep_level.resize(level_vals_size, stream);
  def_level.resize(level_vals_size, stream);

  stream.synchronize();

  size_type leaf_col_offset = column_offsets[column_offsets.size() - 1];
  size_type leaf_data_size  = column_ends[column_ends.size() - 1] - leaf_col_offset;

  return dremel_data{std::move(new_offsets),
                     std::move(rep_level),
                     std::move(def_level),
                     leaf_col_offset,
                     leaf_data_size};
}

/**
 * @brief Launches kernel for initializing encoder page fragments
 *
 * @param[in,out] frag Fragment array [column_id][fragment_id]
 * @param[in] col_desc Column description array [column_id]
 * @param[in] num_fragments Number of fragments per column
 * @param[in] num_columns Number of columns
 * @param[in] stream CUDA stream to use, default 0
<<<<<<< HEAD
 *
 * @return cudaSuccess if successful, a CUDA error code otherwise
 **/
cudaError_t InitPageFragments(PageFragment *frag,
                              const EncColumnDesc *col_desc,
                              int32_t num_fragments,
                              int32_t num_columns,
                              uint32_t fragment_size,
                              uint32_t num_rows,
                              rmm::cuda_stream_view stream)
=======
 */
void InitPageFragments(PageFragment *frag,
                       const EncColumnDesc *col_desc,
                       int32_t num_fragments,
                       int32_t num_columns,
                       uint32_t fragment_size,
                       uint32_t num_rows,
                       cudaStream_t stream)
>>>>>>> 9fc08f34
{
  dim3 dim_grid(num_columns, num_fragments);  // 1 threadblock per fragment
  gpuInitPageFragments<512><<<dim_grid, 512, 0, stream.value()>>>(
    frag, col_desc, num_fragments, num_columns, fragment_size, num_rows);
}

/**
 * @brief Launches kernel for initializing fragment statistics groups
 *
 * @param[out] groups Statistics groups [num_columns x num_fragments]
 * @param[in] fragments Page fragments [num_columns x num_fragments]
 * @param[in] col_desc Column description [num_columns]
 * @param[in] num_fragments Number of fragments
 * @param[in] num_columns Number of columns
 * @param[in] fragment_size Max size of each fragment in rows
 * @param[in] stream CUDA stream to use, default 0
<<<<<<< HEAD
 *
 * @return cudaSuccess if successful, a CUDA error code otherwise
 **/
cudaError_t InitFragmentStatistics(statistics_group *groups,
                                   const PageFragment *fragments,
                                   const EncColumnDesc *col_desc,
                                   int32_t num_fragments,
                                   int32_t num_columns,
                                   uint32_t fragment_size,
                                   rmm::cuda_stream_view stream)
=======
 */
void InitFragmentStatistics(statistics_group *groups,
                            const PageFragment *fragments,
                            const EncColumnDesc *col_desc,
                            int32_t num_fragments,
                            int32_t num_columns,
                            uint32_t fragment_size,
                            cudaStream_t stream)
>>>>>>> 9fc08f34
{
  dim3 dim_grid(num_columns, (num_fragments + 3) >> 2);  // 1 warp per fragment
  gpuInitFragmentStats<<<dim_grid, 128, 0, stream.value()>>>(
    groups, fragments, col_desc, num_fragments, num_columns, fragment_size);
}

/**
 * @brief Launches kernel for initializing encoder data pages
 *
 * @param[in,out] chunks Column chunks [rowgroup][column]
 * @param[out] pages Encode page array (null if just counting pages)
 * @param[in] col_desc Column description array [column_id]
 * @param[in] num_rowgroups Number of fragments per column
 * @param[in] num_columns Number of columns
 * @param[out] page_grstats Setup for page-level stats
 * @param[out] chunk_grstats Setup for chunk-level stats
 * @param[in] stream CUDA stream to use, default 0
<<<<<<< HEAD
 *
 * @return cudaSuccess if successful, a CUDA error code otherwise
 **/
cudaError_t InitEncoderPages(EncColumnChunk *chunks,
                             EncPage *pages,
                             const EncColumnDesc *col_desc,
                             int32_t num_rowgroups,
                             int32_t num_columns,
                             statistics_merge_group *page_grstats,
                             statistics_merge_group *chunk_grstats,
                             rmm::cuda_stream_view stream)
=======
 */
void InitEncoderPages(EncColumnChunk *chunks,
                      EncPage *pages,
                      const EncColumnDesc *col_desc,
                      int32_t num_rowgroups,
                      int32_t num_columns,
                      statistics_merge_group *page_grstats,
                      statistics_merge_group *chunk_grstats,
                      cudaStream_t stream)
>>>>>>> 9fc08f34
{
  dim3 dim_grid(num_columns, num_rowgroups);  // 1 threadblock per rowgroup
  gpuInitPages<<<dim_grid, 128, 0, stream.value()>>>(
    chunks, pages, col_desc, page_grstats, chunk_grstats, num_rowgroups, num_columns);
}

/**
 * @brief Launches kernel for packing column data into parquet pages
 *
 * @param[in,out] pages Device array of EncPages (unordered)
 * @param[in] chunks Column chunks
 * @param[in] num_pages Number of pages
 * @param[in] start_page First page to encode in page array
 * @param[out] comp_in Optionally initializes compressor input params
 * @param[out] comp_out Optionally initializes compressor output params
 * @param[in] stream CUDA stream to use, default 0
<<<<<<< HEAD
 *
 * @return cudaSuccess if successful, a CUDA error code otherwise
 **/
cudaError_t EncodePages(EncPage *pages,
                        const EncColumnChunk *chunks,
                        uint32_t num_pages,
                        uint32_t start_page,
                        gpu_inflate_input_s *comp_in,
                        gpu_inflate_status_s *comp_out,
                        rmm::cuda_stream_view stream)
{
  // A page is part of one column. This is launching 1 block per page. 1 block will exclusively
  // deal with one datatype.
  gpuEncodePages<<<num_pages, 128, 0, stream.value()>>>(
    pages, chunks, comp_in, comp_out, start_page);
  return cudaSuccess;
=======
 */
void EncodePages(EncPage *pages,
                 const EncColumnChunk *chunks,
                 uint32_t num_pages,
                 uint32_t start_page,
                 gpu_inflate_input_s *comp_in,
                 gpu_inflate_status_s *comp_out,
                 cudaStream_t stream)
{
  // A page is part of one column. This is launching 1 block per page. 1 block will exclusively
  // deal with one datatype.
  gpuEncodePages<<<num_pages, 128, 0, stream>>>(pages, chunks, comp_in, comp_out, start_page);
>>>>>>> 9fc08f34
}

/**
 * @brief Launches kernel to make the compressed vs uncompressed chunk-level decision
 *
 * @param[in,out] chunks Column chunks
 * @param[in] pages Device array of EncPages (unordered)
 * @param[in] num_chunks Number of column chunks
 * @param[in] start_page First page to encode in page array
 * @param[in] comp_out Compressor status
 * @param[in] stream CUDA stream to use, default 0
<<<<<<< HEAD
 *
 * @return cudaSuccess if successful, a CUDA error code otherwise
 **/
cudaError_t DecideCompression(EncColumnChunk *chunks,
                              const EncPage *pages,
                              uint32_t num_chunks,
                              uint32_t start_page,
                              const gpu_inflate_status_s *comp_out,
                              rmm::cuda_stream_view stream)
{
  gpuDecideCompression<<<num_chunks, 128, 0, stream.value()>>>(chunks, pages, comp_out, start_page);
  return cudaSuccess;
=======
 */
void DecideCompression(EncColumnChunk *chunks,
                       const EncPage *pages,
                       uint32_t num_chunks,
                       uint32_t start_page,
                       const gpu_inflate_status_s *comp_out,
                       cudaStream_t stream)
{
  gpuDecideCompression<<<num_chunks, 128, 0, stream>>>(chunks, pages, comp_out, start_page);
>>>>>>> 9fc08f34
}

/**
 * @brief Launches kernel to encode page headers
 *
 * @param[in,out] pages Device array of EncPages
 * @param[in,out] chunks Column chunks
 * @param[in] num_pages Number of pages
 * @param[in] start_page First page to encode in page array
 * @param[in] comp_out Compressor status or nullptr if no compression
 * @param[in] page_stats Optional page-level statistics to be included in page header
 * @param[in] chunk_stats Optional chunk-level statistics to be encoded
 * @param[in] stream CUDA stream to use, default 0
<<<<<<< HEAD
 *
 * @return cudaSuccess if successful, a CUDA error code otherwise
 **/
cudaError_t EncodePageHeaders(EncPage *pages,
                              EncColumnChunk *chunks,
                              uint32_t num_pages,
                              uint32_t start_page,
                              const gpu_inflate_status_s *comp_out,
                              const statistics_chunk *page_stats,
                              const statistics_chunk *chunk_stats,
                              rmm::cuda_stream_view stream)
=======
 */
void EncodePageHeaders(EncPage *pages,
                       EncColumnChunk *chunks,
                       uint32_t num_pages,
                       uint32_t start_page,
                       const gpu_inflate_status_s *comp_out,
                       const statistics_chunk *page_stats,
                       const statistics_chunk *chunk_stats,
                       cudaStream_t stream)
>>>>>>> 9fc08f34
{
  gpuEncodePageHeaders<<<num_pages, 128, 0, stream.value()>>>(
    pages, chunks, comp_out, page_stats, chunk_stats, start_page);
}

/**
 * @brief Launches kernel to gather pages to a single contiguous block per chunk
 *
 * @param[in,out] chunks Column chunks
 * @param[in] pages Device array of EncPages
 * @param[in] num_chunks Number of column chunks
 * @param[in] stream CUDA stream to use, default 0
<<<<<<< HEAD
 *
 * @return cudaSuccess if successful, a CUDA error code otherwise
 **/
cudaError_t GatherPages(EncColumnChunk *chunks,
                        const EncPage *pages,
                        uint32_t num_chunks,
                        rmm::cuda_stream_view stream)
{
  gpuGatherPages<<<num_chunks, 1024, 0, stream.value()>>>(chunks, pages);
  return cudaSuccess;
=======
 */
void GatherPages(EncColumnChunk *chunks,
                 const EncPage *pages,
                 uint32_t num_chunks,
                 cudaStream_t stream)
{
  gpuGatherPages<<<num_chunks, 1024, 0, stream>>>(chunks, pages);
>>>>>>> 9fc08f34
}

}  // namespace gpu
}  // namespace parquet
}  // namespace io
}  // namespace cudf<|MERGE_RESOLUTION|>--- conflicted
+++ resolved
@@ -1875,18 +1875,6 @@
  * @param[in] num_fragments Number of fragments per column
  * @param[in] num_columns Number of columns
  * @param[in] stream CUDA stream to use, default 0
-<<<<<<< HEAD
- *
- * @return cudaSuccess if successful, a CUDA error code otherwise
- **/
-cudaError_t InitPageFragments(PageFragment *frag,
-                              const EncColumnDesc *col_desc,
-                              int32_t num_fragments,
-                              int32_t num_columns,
-                              uint32_t fragment_size,
-                              uint32_t num_rows,
-                              rmm::cuda_stream_view stream)
-=======
  */
 void InitPageFragments(PageFragment *frag,
                        const EncColumnDesc *col_desc,
@@ -1894,8 +1882,7 @@
                        int32_t num_columns,
                        uint32_t fragment_size,
                        uint32_t num_rows,
-                       cudaStream_t stream)
->>>>>>> 9fc08f34
+                       rmm::cuda_stream_view stream)
 {
   dim3 dim_grid(num_columns, num_fragments);  // 1 threadblock per fragment
   gpuInitPageFragments<512><<<dim_grid, 512, 0, stream.value()>>>(
@@ -1912,18 +1899,6 @@
  * @param[in] num_columns Number of columns
  * @param[in] fragment_size Max size of each fragment in rows
  * @param[in] stream CUDA stream to use, default 0
-<<<<<<< HEAD
- *
- * @return cudaSuccess if successful, a CUDA error code otherwise
- **/
-cudaError_t InitFragmentStatistics(statistics_group *groups,
-                                   const PageFragment *fragments,
-                                   const EncColumnDesc *col_desc,
-                                   int32_t num_fragments,
-                                   int32_t num_columns,
-                                   uint32_t fragment_size,
-                                   rmm::cuda_stream_view stream)
-=======
  */
 void InitFragmentStatistics(statistics_group *groups,
                             const PageFragment *fragments,
@@ -1931,8 +1906,7 @@
                             int32_t num_fragments,
                             int32_t num_columns,
                             uint32_t fragment_size,
-                            cudaStream_t stream)
->>>>>>> 9fc08f34
+                            rmm::cuda_stream_view stream)
 {
   dim3 dim_grid(num_columns, (num_fragments + 3) >> 2);  // 1 warp per fragment
   gpuInitFragmentStats<<<dim_grid, 128, 0, stream.value()>>>(
@@ -1950,19 +1924,6 @@
  * @param[out] page_grstats Setup for page-level stats
  * @param[out] chunk_grstats Setup for chunk-level stats
  * @param[in] stream CUDA stream to use, default 0
-<<<<<<< HEAD
- *
- * @return cudaSuccess if successful, a CUDA error code otherwise
- **/
-cudaError_t InitEncoderPages(EncColumnChunk *chunks,
-                             EncPage *pages,
-                             const EncColumnDesc *col_desc,
-                             int32_t num_rowgroups,
-                             int32_t num_columns,
-                             statistics_merge_group *page_grstats,
-                             statistics_merge_group *chunk_grstats,
-                             rmm::cuda_stream_view stream)
-=======
  */
 void InitEncoderPages(EncColumnChunk *chunks,
                       EncPage *pages,
@@ -1971,8 +1932,7 @@
                       int32_t num_columns,
                       statistics_merge_group *page_grstats,
                       statistics_merge_group *chunk_grstats,
-                      cudaStream_t stream)
->>>>>>> 9fc08f34
+                      rmm::cuda_stream_view stream)
 {
   dim3 dim_grid(num_columns, num_rowgroups);  // 1 threadblock per rowgroup
   gpuInitPages<<<dim_grid, 128, 0, stream.value()>>>(
@@ -1989,24 +1949,6 @@
  * @param[out] comp_in Optionally initializes compressor input params
  * @param[out] comp_out Optionally initializes compressor output params
  * @param[in] stream CUDA stream to use, default 0
-<<<<<<< HEAD
- *
- * @return cudaSuccess if successful, a CUDA error code otherwise
- **/
-cudaError_t EncodePages(EncPage *pages,
-                        const EncColumnChunk *chunks,
-                        uint32_t num_pages,
-                        uint32_t start_page,
-                        gpu_inflate_input_s *comp_in,
-                        gpu_inflate_status_s *comp_out,
-                        rmm::cuda_stream_view stream)
-{
-  // A page is part of one column. This is launching 1 block per page. 1 block will exclusively
-  // deal with one datatype.
-  gpuEncodePages<<<num_pages, 128, 0, stream.value()>>>(
-    pages, chunks, comp_in, comp_out, start_page);
-  return cudaSuccess;
-=======
  */
 void EncodePages(EncPage *pages,
                  const EncColumnChunk *chunks,
@@ -2014,12 +1956,12 @@
                  uint32_t start_page,
                  gpu_inflate_input_s *comp_in,
                  gpu_inflate_status_s *comp_out,
-                 cudaStream_t stream)
+                 rmm::cuda_stream_view stream)
 {
   // A page is part of one column. This is launching 1 block per page. 1 block will exclusively
   // deal with one datatype.
-  gpuEncodePages<<<num_pages, 128, 0, stream>>>(pages, chunks, comp_in, comp_out, start_page);
->>>>>>> 9fc08f34
+  gpuEncodePages<<<num_pages, 128, 0, stream.value()>>>(
+    pages, chunks, comp_in, comp_out, start_page);
 }
 
 /**
@@ -2031,30 +1973,15 @@
  * @param[in] start_page First page to encode in page array
  * @param[in] comp_out Compressor status
  * @param[in] stream CUDA stream to use, default 0
-<<<<<<< HEAD
- *
- * @return cudaSuccess if successful, a CUDA error code otherwise
- **/
-cudaError_t DecideCompression(EncColumnChunk *chunks,
-                              const EncPage *pages,
-                              uint32_t num_chunks,
-                              uint32_t start_page,
-                              const gpu_inflate_status_s *comp_out,
-                              rmm::cuda_stream_view stream)
-{
-  gpuDecideCompression<<<num_chunks, 128, 0, stream.value()>>>(chunks, pages, comp_out, start_page);
-  return cudaSuccess;
-=======
  */
 void DecideCompression(EncColumnChunk *chunks,
                        const EncPage *pages,
                        uint32_t num_chunks,
                        uint32_t start_page,
                        const gpu_inflate_status_s *comp_out,
-                       cudaStream_t stream)
-{
-  gpuDecideCompression<<<num_chunks, 128, 0, stream>>>(chunks, pages, comp_out, start_page);
->>>>>>> 9fc08f34
+                       rmm::cuda_stream_view stream)
+{
+  gpuDecideCompression<<<num_chunks, 128, 0, stream.value()>>>(chunks, pages, comp_out, start_page);
 }
 
 /**
@@ -2068,19 +1995,6 @@
  * @param[in] page_stats Optional page-level statistics to be included in page header
  * @param[in] chunk_stats Optional chunk-level statistics to be encoded
  * @param[in] stream CUDA stream to use, default 0
-<<<<<<< HEAD
- *
- * @return cudaSuccess if successful, a CUDA error code otherwise
- **/
-cudaError_t EncodePageHeaders(EncPage *pages,
-                              EncColumnChunk *chunks,
-                              uint32_t num_pages,
-                              uint32_t start_page,
-                              const gpu_inflate_status_s *comp_out,
-                              const statistics_chunk *page_stats,
-                              const statistics_chunk *chunk_stats,
-                              rmm::cuda_stream_view stream)
-=======
  */
 void EncodePageHeaders(EncPage *pages,
                        EncColumnChunk *chunks,
@@ -2089,8 +2003,7 @@
                        const gpu_inflate_status_s *comp_out,
                        const statistics_chunk *page_stats,
                        const statistics_chunk *chunk_stats,
-                       cudaStream_t stream)
->>>>>>> 9fc08f34
+                       rmm::cuda_stream_view stream)
 {
   gpuEncodePageHeaders<<<num_pages, 128, 0, stream.value()>>>(
     pages, chunks, comp_out, page_stats, chunk_stats, start_page);
@@ -2103,26 +2016,13 @@
  * @param[in] pages Device array of EncPages
  * @param[in] num_chunks Number of column chunks
  * @param[in] stream CUDA stream to use, default 0
-<<<<<<< HEAD
- *
- * @return cudaSuccess if successful, a CUDA error code otherwise
- **/
-cudaError_t GatherPages(EncColumnChunk *chunks,
-                        const EncPage *pages,
-                        uint32_t num_chunks,
-                        rmm::cuda_stream_view stream)
-{
-  gpuGatherPages<<<num_chunks, 1024, 0, stream.value()>>>(chunks, pages);
-  return cudaSuccess;
-=======
  */
 void GatherPages(EncColumnChunk *chunks,
                  const EncPage *pages,
                  uint32_t num_chunks,
-                 cudaStream_t stream)
-{
-  gpuGatherPages<<<num_chunks, 1024, 0, stream>>>(chunks, pages);
->>>>>>> 9fc08f34
+                 rmm::cuda_stream_view stream)
+{
+  gpuGatherPages<<<num_chunks, 1024, 0, stream.value()>>>(chunks, pages);
 }
 
 }  // namespace gpu
