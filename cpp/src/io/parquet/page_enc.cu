/*
 * Copyright (c) 2019-2020, NVIDIA CORPORATION.
 *
 * Licensed under the Apache License, Version 2.0 (the "License");
 * you may not use this file except in compliance with the License.
 * You may obtain a copy of the License at
 *
 *     http://www.apache.org/licenses/LICENSE-2.0
 *
 * Unless required by applicable law or agreed to in writing, software
 * distributed under the License is distributed on an "AS IS" BASIS,
 * WITHOUT WARRANTIES OR CONDITIONS OF ANY KIND, either express or implied.
 * See the License for the specific language governing permissions and
 * limitations under the License.
 */
#include <io/parquet/parquet_gpu.hpp>
#include <io/utilities/block_utils.cuh>

#include <cudf/detail/utilities/cuda.cuh>

#include <rmm/cuda_stream_view.hpp>
#include <rmm/exec_policy.hpp>

#include <cub/cub.cuh>

#include <thrust/gather.h>
#include <thrust/iterator/discard_iterator.h>
#include <cub/cub.cuh>
#include <cuda/std/chrono>

namespace cudf {
namespace io {
namespace parquet {
namespace gpu {
// Spark doesn't support RLE encoding for BOOLEANs
#ifdef ENABLE_BOOL_RLE
constexpr bool enable_bool_rle = true;
#else
constexpr bool enable_bool_rle = false;
#endif

constexpr int init_hash_bits       = 12;
constexpr uint32_t rle_buffer_size = (1 << 9);

struct frag_init_state_s {
  EncColumnDesc col;
  PageFragment frag;
  uint32_t total_dupes;
  size_type start_value_idx;
  volatile uint32_t scratch_red[32];
  uint32_t dict[max_page_fragment_size];
  union {
    uint16_t u16[1 << (init_hash_bits)];
    uint32_t u32[1 << (init_hash_bits - 1)];
  } map;
};

struct page_enc_state_s {
  uint8_t *cur;          //!< current output ptr
  uint8_t *rle_out;      //!< current RLE write ptr
  uint32_t rle_run;      //!< current RLE run
  uint32_t run_val;      //!< current RLE run value
  uint32_t rle_pos;      //!< RLE encoder positions
  uint32_t rle_numvals;  //!< RLE input value count
  uint32_t rle_lit_count;
  uint32_t rle_rpt_count;
  uint32_t page_start_val;
  volatile uint32_t rpt_map[4];
  volatile uint32_t scratch_red[32];
  EncPage page;
  EncColumnChunk ck;
  EncColumnDesc col;
  gpu_inflate_input_s comp_in;
  gpu_inflate_status_s comp_out;
  uint16_t vals[rle_buffer_size];
};

/**
 * @brief Return a 12-bit hash from a byte sequence
 */
inline __device__ uint32_t nvstr_init_hash(const uint8_t *ptr, uint32_t len)
{
  if (len != 0) {
    return (ptr[0] + (ptr[len - 1] << 5) + (len << 10)) & ((1 << init_hash_bits) - 1);
  } else {
    return 0;
  }
}

inline __device__ uint32_t uint32_init_hash(uint32_t v)
{
  return (v + (v >> 11) + (v >> 22)) & ((1 << init_hash_bits) - 1);
}

inline __device__ uint32_t uint64_init_hash(uint64_t v)
{
  return uint32_init_hash(static_cast<uint32_t>(v + (v >> 32)));
}

/**
 * @brief Initializes encoder page fragments
 *
 * Based on the number of rows in each fragment, populates the value count, the size of data in the
 * fragment, the number of unique values, and the data size of unique values.
 *
 * @param[in] frag Fragment array [fragment_id][column_id]
 * @param[in] col_desc Column description array [column_id]
 * @param[in] num_fragments Number of fragments per column
 * @param[in] num_columns Number of columns
 */
// blockDim {512,1,1}
template <int block_size>
__global__ void __launch_bounds__(block_size) gpuInitPageFragments(PageFragment *frag,
                                                                   const EncColumnDesc *col_desc,
                                                                   int32_t num_fragments,
                                                                   int32_t num_columns,
                                                                   uint32_t fragment_size,
                                                                   uint32_t max_num_rows)
{
  __shared__ __align__(16) frag_init_state_s state_g;

  using warp_reduce      = cub::WarpReduce<uint32_t>;
  using half_warp_reduce = cub::WarpReduce<uint32_t, 16>;
  __shared__ union {
    typename warp_reduce::TempStorage full[block_size / 32];
    typename half_warp_reduce::TempStorage half;
  } temp_storage;

  frag_init_state_s *const s = &state_g;
  uint32_t t                 = threadIdx.x;
  uint32_t start_row, dtype_len, dtype_len_in, dtype;

  if (t == 0) s->col = col_desc[blockIdx.x];
  for (uint32_t i = 0; i < sizeof(s->map) / sizeof(uint32_t); i += block_size) {
    if (i + t < sizeof(s->map) / sizeof(uint32_t)) s->map.u32[i + t] = 0;
  }
  __syncthreads();
  start_row = blockIdx.y * fragment_size;
  if (!t) {
    // frag.num_rows = fragment_size except for the last page fragment which can be smaller.
    // num_rows is fixed but fragment size could be larger if the data is strings or nested.
    s->frag.num_rows           = min(fragment_size, max_num_rows - min(start_row, max_num_rows));
    s->frag.non_nulls          = 0;
    s->frag.num_dict_vals      = 0;
    s->frag.fragment_data_size = 0;
    s->frag.dict_data_size     = 0;
    s->total_dupes             = 0;

    // To use num_vals instead of num_rows, we need to calculate num_vals on the fly.
    // For list<list<int>>, values between i and i+50 can be calculated by
    // off_11 = off[i], off_12 = off[i+50]
    // off_21 = child.off[off_11], off_22 = child.off[off_12]
    // etc...
    size_type end_value_idx = start_row + s->frag.num_rows;
<<<<<<< HEAD
    if (s->col.parent_column != nullptr) {
      auto col = *(s->col.parent_column);
      while (col.type().id() == type_id::LIST) {
        auto offset_col    = col.child(lists_column_view::offsets_column_index);
        s->start_value_idx = offset_col.element<size_type>(s->start_value_idx);
        end_value_idx      = offset_col.element<size_type>(end_value_idx);
        col                = col.child(lists_column_view::child_column_index);
      }
=======
    if (s->col.parent_column == nullptr) {
      s->start_value_idx = start_row;
    } else {
      auto col                     = *(s->col.parent_column);
      auto current_start_value_idx = start_row;
      while (col.type().id() == type_id::LIST) {
        auto offset_col = col.child(lists_column_view::offsets_column_index);
        current_start_value_idx =
          offset_col.element<size_type>(current_start_value_idx + col.offset());
        end_value_idx = offset_col.element<size_type>(end_value_idx + col.offset());
        col           = col.child(lists_column_view::child_column_index);
      }
      s->start_value_idx = current_start_value_idx;
>>>>>>> bd0691fd
    }
    s->frag.start_value_idx = s->start_value_idx;
    s->frag.num_leaf_values = end_value_idx - s->start_value_idx;

    if (s->col.level_offsets != nullptr) {
      // For nested schemas, the number of values in a fragment is not directly related to the
      // number of encoded data elements or the number of rows.  It is simply the number of
      // repetition/definition values which together encode validity and nesting information.
      size_type first_level_val_idx = s->col.level_offsets[start_row];
      size_type last_level_val_idx  = s->col.level_offsets[start_row + s->frag.num_rows];
      s->frag.num_values            = last_level_val_idx - first_level_val_idx;
    } else {
      s->frag.num_values = s->frag.num_rows;
    }
  }
  dtype = s->col.physical_type;
  dtype_len =
    (dtype == INT96) ? 12 : (dtype == INT64 || dtype == DOUBLE) ? 8 : (dtype == BOOLEAN) ? 1 : 4;
  if (dtype == INT32) {
    dtype_len_in = GetDtypeLogicalLen(s->col.leaf_column);
  } else if (dtype == INT96) {
    // cudf doesn't support INT96 internally and uses INT64, so treat INT96 as an INT64 for
    // computing dictionary hash values and reading the data, but we do treat it as 12 bytes for
    // dtype_len, which determines how much memory we need to allocate for the fragment.
    dtype_len_in = 8;
  } else {
    dtype_len_in = (dtype == BYTE_ARRAY) ? sizeof(nvstrdesc_s) : dtype_len;
  }
  __syncthreads();

  size_type nvals           = s->frag.num_leaf_values;
  size_type start_value_idx = s->start_value_idx;

  for (uint32_t i = 0; i < nvals; i += block_size) {
<<<<<<< HEAD
    uint32_t val_idx  = start_value_idx + i + t + s->col.leaf_column_offset;
=======
    uint32_t val_idx  = start_value_idx + i + t;
>>>>>>> bd0691fd
    uint32_t is_valid = (i + t < nvals && val_idx < s->col.leaf_column->size())
                          ? s->col.leaf_column->is_valid(val_idx)
                          : 0;
    uint32_t valid_warp = ballot(is_valid);
    uint32_t len, nz_pos, hash;
    if (is_valid) {
      len = dtype_len;
      if (dtype != BOOLEAN) {
        if (dtype == BYTE_ARRAY) {
          auto str = s->col.leaf_column->element<string_view>(val_idx);
<<<<<<< HEAD
          len += str.length();
          hash = nvstr_init_hash(reinterpret_cast<const uint8_t *>(str.data()), str.length());
=======
          len += str.size_bytes();
          hash = nvstr_init_hash(reinterpret_cast<const uint8_t *>(str.data()), str.size_bytes());
>>>>>>> bd0691fd
        } else if (dtype_len_in == 8) {
          hash = uint64_init_hash(s->col.leaf_column->element<uint64_t>(val_idx));
        } else {
          hash = uint32_init_hash((dtype_len_in == 4)
                                    ? s->col.leaf_column->element<uint32_t>(val_idx)
                                    : (dtype_len_in == 2)
                                        ? s->col.leaf_column->element<uint16_t>(val_idx)
                                        : s->col.leaf_column->element<uint8_t>(val_idx));
        }
      }
    } else {
      len = 0;
    }

    nz_pos =
      s->frag.non_nulls + __popc(valid_warp & (0x7fffffffu >> (0x1fu - ((uint32_t)t & 0x1f))));
    len = warp_reduce(temp_storage.full[t / 32]).Sum(len);
    if (!(t & 0x1f)) {
      s->scratch_red[(t >> 5) + 0]  = __popc(valid_warp);
      s->scratch_red[(t >> 5) + 16] = len;
    }
    __syncthreads();
    if (t < 32) {
      uint32_t warp_pos  = WarpReducePos16((t < 16) ? s->scratch_red[t] : 0, t);
      uint32_t non_nulls = shuffle(warp_pos, 0xf);
      len = half_warp_reduce(temp_storage.half).Sum((t < 16) ? s->scratch_red[t + 16] : 0);
      if (t < 16) { s->scratch_red[t] = warp_pos; }
      if (!t) {
        s->frag.non_nulls = s->frag.non_nulls + non_nulls;
        s->frag.fragment_data_size += len;
      }
    }
    __syncthreads();
    if (is_valid && dtype != BOOLEAN) {
      uint32_t *dict_index = s->col.dict_index;
      if (t >= 32) { nz_pos += s->scratch_red[(t - 32) >> 5]; }
      if (dict_index) {
        atomicAdd(&s->map.u32[hash >> 1], (hash & 1) ? 1 << 16 : 1);
        dict_index[start_value_idx + nz_pos] =
          ((i + t) << init_hash_bits) |
          hash;  // Store the hash along with the index, so we don't have to recompute it
      }
    }
    __syncthreads();
  }
  __syncthreads();
  // Reorder the 16-bit local indices according to the hash values
  if (s->col.dict_index) {
    static_assert((init_hash_bits == 12), "Hardcoded for init_hash_bits=12");
    // Cumulative sum of hash map counts
    uint32_t count01 = s->map.u32[t * 4 + 0];
    uint32_t count23 = s->map.u32[t * 4 + 1];
    uint32_t count45 = s->map.u32[t * 4 + 2];
    uint32_t count67 = s->map.u32[t * 4 + 3];
    uint32_t sum01   = count01 + (count01 << 16);
    uint32_t sum23   = count23 + (count23 << 16);
    uint32_t sum45   = count45 + (count45 << 16);
    uint32_t sum67   = count67 + (count67 << 16);
    uint32_t sum_w, tmp;
    sum23 += (sum01 >> 16) * 0x10001;
    sum45 += (sum23 >> 16) * 0x10001;
    sum67 += (sum45 >> 16) * 0x10001;
    sum_w = sum67 >> 16;
    sum_w = WarpReducePos16(sum_w, t);
    if ((t & 0xf) == 0xf) { s->scratch_red[t >> 4] = sum_w; }
    __syncthreads();
    if (t < 32) {
      uint32_t sum_b    = WarpReducePos32(s->scratch_red[t], t);
      s->scratch_red[t] = sum_b;
    }
    __syncthreads();
    tmp                   = (t >= 16) ? s->scratch_red[(t >> 4) - 1] : 0;
    sum_w                 = (sum_w - (sum67 >> 16) + tmp) * 0x10001;
    s->map.u32[t * 4 + 0] = sum_w + sum01 - count01;
    s->map.u32[t * 4 + 1] = sum_w + sum23 - count23;
    s->map.u32[t * 4 + 2] = sum_w + sum45 - count45;
    s->map.u32[t * 4 + 3] = sum_w + sum67 - count67;
    __syncthreads();
  }
  // Put the indices back in hash order
  if (s->col.dict_index) {
    uint32_t *dict_index = s->col.dict_index + start_row;
    uint32_t nnz         = s->frag.non_nulls;
    for (uint32_t i = 0; i < nnz; i += block_size) {
      uint32_t pos = 0, hash = 0, pos_old, pos_new, sh, colliding_row, val = 0;
      bool collision;
      if (i + t < nnz) {
        val     = dict_index[i + t];
        hash    = val & ((1 << init_hash_bits) - 1);
        sh      = (hash & 1) ? 16 : 0;
        pos_old = s->map.u16[hash];
      }
      // The isolation of the atomicAdd, along with pos_old/pos_new is to guarantee deterministic
      // behavior for the first row in the hash map that will be used for early duplicate detection
      __syncthreads();
      if (i + t < nnz) {
        pos          = (atomicAdd(&s->map.u32[hash >> 1], 1 << sh) >> sh) & 0xffff;
        s->dict[pos] = val;
      }
      __syncthreads();
      collision = false;
      if (i + t < nnz) {
        pos_new   = s->map.u16[hash];
        collision = (pos != pos_old && pos_new > pos_old + 1);
        if (collision) { colliding_row = s->dict[pos_old]; }
      }
      __syncthreads();
      if (collision) { atomicMin(&s->dict[pos_old], val); }
      __syncthreads();
      // Resolve collision
      if (collision && val == s->dict[pos_old]) { s->dict[pos] = colliding_row; }
    }
    __syncthreads();
    // Now that the values are ordered by hash, compare every entry with the first entry in the hash
    // map, the position of the first entry can be inferred from the hash map counts
    uint32_t dupe_data_size = 0;
    for (uint32_t i = 0; i < nnz; i += block_size) {
      uint32_t ck_row = 0, ck_row_ref = 0, is_dupe = 0, dupe_mask, dupes_before;
      if (i + t < nnz) {
        uint32_t dict_val = s->dict[i + t];
        uint32_t hash     = dict_val & ((1 << init_hash_bits) - 1);
        ck_row            = start_row + (dict_val >> init_hash_bits);
        ck_row_ref = start_row + (s->dict[(hash > 0) ? s->map.u16[hash - 1] : 0] >> init_hash_bits);
        if (ck_row_ref != ck_row) {
          if (dtype == BYTE_ARRAY) {
            auto str1 = s->col.leaf_column->element<string_view>(ck_row);
            auto str2 = s->col.leaf_column->element<string_view>(ck_row_ref);
            is_dupe   = (str1 == str2);
<<<<<<< HEAD
            dupe_data_size += (is_dupe) ? 4 + str1.length() : 0;
=======
            dupe_data_size += (is_dupe) ? 4 + str1.size_bytes() : 0;
>>>>>>> bd0691fd
          } else {
            if (dtype_len_in == 8) {
              auto v1 = s->col.leaf_column->element<uint64_t>(ck_row);
              auto v2 = s->col.leaf_column->element<uint64_t>(ck_row_ref);
              is_dupe = (v1 == v2);
              dupe_data_size += (is_dupe) ? 8 : 0;
            } else {
              uint32_t v1, v2;
              if (dtype_len_in == 4) {
                v1 = s->col.leaf_column->element<uint32_t>(ck_row);
                v2 = s->col.leaf_column->element<uint32_t>(ck_row_ref);
              } else if (dtype_len_in == 2) {
                v1 = s->col.leaf_column->element<uint16_t>(ck_row);
                v2 = s->col.leaf_column->element<uint16_t>(ck_row_ref);
              } else {
                v1 = s->col.leaf_column->element<uint8_t>(ck_row);
                v2 = s->col.leaf_column->element<uint8_t>(ck_row_ref);
              }
              is_dupe = (v1 == v2);
              dupe_data_size += (is_dupe) ? 4 : 0;
            }
          }
        }
      }
      dupe_mask    = ballot(is_dupe);
      dupes_before = s->total_dupes + __popc(dupe_mask & ((2 << (t & 0x1f)) - 1));
      if (!(t & 0x1f)) { s->scratch_red[t >> 5] = __popc(dupe_mask); }
      __syncthreads();
      if (t < 32) {
        uint32_t warp_dupes = (t < 16) ? s->scratch_red[t] : 0;
        uint32_t warp_pos   = WarpReducePos16(warp_dupes, t);
        if (t == 0xf) { s->total_dupes += warp_pos; }
        if (t < 16) { s->scratch_red[t] = warp_pos - warp_dupes; }
      }
      __syncthreads();
      if (i + t < nnz) {
        if (!is_dupe) {
          dupes_before += s->scratch_red[t >> 5];
          s->col.dict_data[start_row + i + t - dupes_before] = ck_row;
        } else {
          s->col.dict_index[ck_row] = ck_row_ref | (1u << 31);
        }
      }
    }
    __syncthreads();
    dupe_data_size = warp_reduce(temp_storage.full[t / 32]).Sum(dupe_data_size);
    if (!(t & 0x1f)) { s->scratch_red[t >> 5] = dupe_data_size; }
    __syncthreads();
    if (t < 32) {
      dupe_data_size = half_warp_reduce(temp_storage.half).Sum((t < 16) ? s->scratch_red[t] : 0);
      if (!t) {
        s->frag.dict_data_size = s->frag.fragment_data_size - dupe_data_size;
        s->frag.num_dict_vals  = s->frag.non_nulls - s->total_dupes;
      }
    }
  }
  __syncthreads();
  if (t == 0) frag[blockIdx.x * num_fragments + blockIdx.y] = s->frag;
}

// blockDim {128,1,1}
__global__ void __launch_bounds__(128) gpuInitFragmentStats(statistics_group *groups,
                                                            const PageFragment *fragments,
                                                            const EncColumnDesc *col_desc,
                                                            int32_t num_fragments,
                                                            int32_t num_columns,
                                                            uint32_t fragment_size)
{
  __shared__ __align__(8) statistics_group group_g[4];

  uint32_t lane_id          = threadIdx.x & 0x1f;
  uint32_t frag_id          = blockIdx.y * 4 + (threadIdx.x >> 5);
  uint32_t column_id        = blockIdx.x;
  statistics_group *const g = &group_g[threadIdx.x >> 5];
  if (!lane_id && frag_id < num_fragments) {
    g->col       = &col_desc[column_id];
    g->start_row = fragments[column_id * num_fragments + frag_id].start_value_idx;
    g->num_rows  = fragments[column_id * num_fragments + frag_id].num_leaf_values;
  }
  __syncthreads();
  if (frag_id < num_fragments and lane_id == 0) groups[column_id * num_fragments + frag_id] = *g;
}

// blockDim {128,1,1}
__global__ void __launch_bounds__(128) gpuInitPages(EncColumnChunk *chunks,
                                                    EncPage *pages,
                                                    const EncColumnDesc *col_desc,
                                                    statistics_merge_group *page_grstats,
                                                    statistics_merge_group *chunk_grstats,
                                                    int32_t num_rowgroups,
                                                    int32_t num_columns)
{
  __shared__ __align__(8) EncColumnDesc col_g;
  __shared__ __align__(8) EncColumnChunk ck_g;
  __shared__ __align__(8) PageFragment frag_g;
  __shared__ __align__(8) EncPage page_g;
  __shared__ __align__(8) statistics_merge_group pagestats_g;

  uint32_t t = threadIdx.x;

  if (t == 0) {
    col_g = col_desc[blockIdx.x];
    ck_g  = chunks[blockIdx.y * num_columns + blockIdx.x];
  }
  __syncthreads();
  if (t < 32) {
    uint32_t fragments_in_chunk  = 0;
    uint32_t rows_in_page        = 0;
    uint32_t values_in_page      = 0;
    uint32_t leaf_values_in_page = 0;
    uint32_t page_size           = 0;
    uint32_t num_pages           = 0;
    uint32_t num_rows            = 0;
    uint32_t page_start          = 0;
    uint32_t page_offset         = ck_g.ck_stat_size;
    uint32_t num_dict_entries    = 0;
    uint32_t comp_page_offset    = ck_g.ck_stat_size;
    uint32_t cur_row             = ck_g.start_row;
    uint32_t ck_max_stats_len    = 0;
    uint32_t max_stats_len       = 0;

    if (!t) {
      pagestats_g.col         = &col_desc[blockIdx.x];
      pagestats_g.start_chunk = ck_g.first_fragment;
      pagestats_g.num_chunks  = 0;
    }
    if (ck_g.has_dictionary) {
      if (!t) {
        page_g.page_data       = ck_g.uncompressed_bfr + page_offset;
        page_g.compressed_data = ck_g.compressed_bfr + comp_page_offset;
        page_g.num_fragments   = 0;
        page_g.page_type       = PageType::DICTIONARY_PAGE;
        page_g.dict_bits_plus1 = 0;
        page_g.chunk_id        = blockIdx.y * num_columns + blockIdx.x;
        page_g.hdr_size        = 0;
        page_g.max_hdr_size    = 32;
        page_g.max_data_size   = ck_g.dictionary_size;
        page_g.start_row       = cur_row;
        page_g.num_rows        = ck_g.total_dict_entries;
        page_g.num_leaf_values = ck_g.total_dict_entries;
        page_g.num_values      = ck_g.total_dict_entries;
        page_offset += page_g.max_hdr_size + page_g.max_data_size;
        comp_page_offset += page_g.max_hdr_size + GetMaxCompressedBfrSize(page_g.max_data_size);
      }
      __syncwarp();
      if (t == 0) {
        if (pages) pages[ck_g.first_page] = page_g;
        if (page_grstats) page_grstats[ck_g.first_page] = pagestats_g;
      }
      num_pages = 1;
    }
    __syncwarp();
    // This loop goes over one page fragment at a time and adds it to page.
    // When page size crosses a particular limit, then it moves on to the next page and then next
    // page fragment gets added to that one.

    // This doesn't actually deal with data. It's agnostic. It only cares about number of rows and
    // page size.
    do {
      uint32_t fragment_data_size, max_page_size, minmax_len = 0;
      __syncwarp();
      if (num_rows < ck_g.num_rows) {
        if (t == 0) { frag_g = ck_g.fragments[fragments_in_chunk]; }
        if (!t && ck_g.stats && col_g.stats_dtype == dtype_string) {
          minmax_len = max(ck_g.stats[fragments_in_chunk].min_value.str_val.length,
                           ck_g.stats[fragments_in_chunk].max_value.str_val.length);
        }
      } else if (!t) {
        frag_g.fragment_data_size = 0;
        frag_g.num_rows           = 0;
      }
      __syncwarp();
      if (ck_g.has_dictionary && fragments_in_chunk < ck_g.num_dict_fragments) {
        fragment_data_size =
          frag_g.num_leaf_values * 2;  // Assume worst-case of 2-bytes per dictionary index
      } else {
        fragment_data_size = frag_g.fragment_data_size;
      }
      // TODO (dm): this convoluted logic to limit page size needs refactoring
      max_page_size = (values_in_page * 2 >= ck_g.num_values)
                        ? 256 * 1024
                        : (values_in_page * 3 >= ck_g.num_values) ? 384 * 1024 : 512 * 1024;
      if (num_rows >= ck_g.num_rows ||
          (values_in_page > 0 &&
           (page_size + fragment_data_size > max_page_size ||
            (ck_g.has_dictionary && fragments_in_chunk == ck_g.num_dict_fragments)))) {
        uint32_t dict_bits_plus1;

        if (ck_g.has_dictionary && page_start < ck_g.num_dict_fragments) {
          uint32_t dict_bits;
          if (num_dict_entries <= 2) {
            dict_bits = 1;
          } else if (num_dict_entries <= 4) {
            dict_bits = 2;
          } else if (num_dict_entries <= 16) {
            dict_bits = 4;
          } else if (num_dict_entries <= 256) {
            dict_bits = 8;
          } else if (num_dict_entries <= 4096) {
            dict_bits = 12;
          } else {
            dict_bits = 16;
          }
          page_size       = 1 + 5 + ((values_in_page * dict_bits + 7) >> 3) + (values_in_page >> 8);
          dict_bits_plus1 = dict_bits + 1;
        } else {
          dict_bits_plus1 = 0;
        }
        if (!t) {
          page_g.num_fragments   = fragments_in_chunk - page_start;
          page_g.chunk_id        = blockIdx.y * num_columns + blockIdx.x;
          page_g.page_type       = PageType::DATA_PAGE;
          page_g.dict_bits_plus1 = dict_bits_plus1;
          page_g.hdr_size        = 0;
          page_g.max_hdr_size    = 32;  // Max size excluding statistics
          if (ck_g.stats) {
            uint32_t stats_hdr_len = 16;
            if (col_g.stats_dtype == dtype_string) {
              stats_hdr_len += 5 * 3 + 2 * max_stats_len;
            } else {
              stats_hdr_len += ((col_g.stats_dtype >= dtype_int64) ? 10 : 5) * 3;
            }
            page_g.max_hdr_size += stats_hdr_len;
          }
          page_g.page_data        = ck_g.uncompressed_bfr + page_offset;
          page_g.compressed_data  = ck_g.compressed_bfr + comp_page_offset;
          page_g.start_row        = cur_row;
          page_g.num_rows         = rows_in_page;
          page_g.num_leaf_values  = leaf_values_in_page;
          page_g.num_values       = values_in_page;
          uint32_t def_level_bits = col_g.level_bits & 0xf;
          uint32_t rep_level_bits = col_g.level_bits >> 4;
          // Run length = 4, max(rle/bitpack header) = 5, add one byte per 256 values for overhead
          // TODO (dm): Improve readability of these calculations.
          uint32_t def_level_size =
            (def_level_bits != 0)
              ? 4 + 5 + ((def_level_bits * page_g.num_values + 7) >> 3) + (page_g.num_values >> 8)
              : 0;
          uint32_t rep_level_size =
            (rep_level_bits != 0)
              ? 4 + 5 + ((rep_level_bits * page_g.num_values + 7) >> 3) + (page_g.num_values >> 8)
              : 0;
          page_g.max_data_size = page_size + def_level_size + rep_level_size;

          pagestats_g.start_chunk = ck_g.first_fragment + page_start;
          pagestats_g.num_chunks  = page_g.num_fragments;
          page_offset += page_g.max_hdr_size + page_g.max_data_size;
          comp_page_offset += page_g.max_hdr_size + GetMaxCompressedBfrSize(page_g.max_data_size);
          cur_row += rows_in_page;
          ck_max_stats_len = max(ck_max_stats_len, max_stats_len);
        }
        __syncwarp();
        if (t == 0) {
          if (pages) { pages[ck_g.first_page + num_pages] = page_g; }

          if (page_grstats) { page_grstats[ck_g.first_page + num_pages] = pagestats_g; }
        }

        num_pages++;
        page_size           = 0;
        rows_in_page        = 0;
        values_in_page      = 0;
        leaf_values_in_page = 0;
        page_start          = fragments_in_chunk;
        max_stats_len       = 0;
      }
      max_stats_len = max(max_stats_len, minmax_len);
      num_dict_entries += frag_g.num_dict_vals;
      page_size += fragment_data_size;
      rows_in_page += frag_g.num_rows;
      values_in_page += frag_g.num_values;
      leaf_values_in_page += frag_g.num_leaf_values;
      num_rows += frag_g.num_rows;
      fragments_in_chunk++;
    } while (frag_g.num_rows != 0);
    __syncwarp();
    if (!t) {
      if (ck_g.ck_stat_size == 0 && ck_g.stats) {
        uint32_t ck_stat_size = 48 + 2 * ck_max_stats_len;
        page_offset += ck_stat_size;
        comp_page_offset += ck_stat_size;
        ck_g.ck_stat_size = ck_stat_size;
      }
      ck_g.num_pages          = num_pages;
      ck_g.bfr_size           = page_offset;
      ck_g.compressed_size    = comp_page_offset;
      pagestats_g.start_chunk = ck_g.first_page + ck_g.has_dictionary;  // Exclude dictionary
      pagestats_g.num_chunks  = num_pages - ck_g.has_dictionary;
    }
  }
  __syncthreads();
  if (t == 0) {
    chunks[blockIdx.y * num_columns + blockIdx.x] = ck_g;
    if (chunk_grstats) chunk_grstats[blockIdx.y * num_columns + blockIdx.x] = pagestats_g;
  }
}

/**
 * @brief Mask table representing how many consecutive repeats are needed to code a repeat run
 *[nbits-1]
 */
static __device__ __constant__ uint32_t kRleRunMask[16] = {
  0x00ffffff, 0x0fff, 0x00ff, 0x3f, 0x0f, 0x0f, 0x7, 0x7, 0x3, 0x3, 0x3, 0x3, 0x1, 0x1, 0x1, 0x1};

/**
 * @brief Variable-length encode an integer
 */
inline __device__ uint8_t *VlqEncode(uint8_t *p, uint32_t v)
{
  while (v > 0x7f) {
    *p++ = (v | 0x80);
    v >>= 7;
  }
  *p++ = v;
  return p;
}

/**
 * @brief Pack literal values in output bitstream (1,2,4,8,12 or 16 bits per value)
 */
inline __device__ void PackLiterals(
  uint8_t *dst, uint32_t v, uint32_t count, uint32_t w, uint32_t t)
{
  if (w == 1 || w == 2 || w == 4 || w == 8 || w == 12 || w == 16) {
    if (t <= (count | 0x1f)) {
      if (w == 1 || w == 2 || w == 4) {
        uint32_t mask = 0;
        if (w == 1) {
          v |= shuffle_xor(v, 1) << 1;
          v |= shuffle_xor(v, 2) << 2;
          v |= shuffle_xor(v, 4) << 4;
          mask = 0x7;
        } else if (w == 2) {
          v |= shuffle_xor(v, 1) << 2;
          v |= shuffle_xor(v, 2) << 4;
          mask = 0x3;
        } else if (w == 4) {
          v |= shuffle_xor(v, 1) << 4;
          mask = 0x1;
        }
        if (t < count && mask && !(t & mask)) { dst[(t * w) >> 3] = v; }
        return;
      } else if (w == 8) {
        if (t < count) { dst[t] = v; }
        return;
      } else if (w == 12) {
        v |= shuffle_xor(v, 1) << 12;
        if (t < count && !(t & 1)) {
          dst[(t >> 1) * 3 + 0] = v;
          dst[(t >> 1) * 3 + 1] = v >> 8;
          dst[(t >> 1) * 3 + 2] = v >> 16;
        }
        return;
      } else if (w == 16) {
        if (t < count) {
          dst[t * 2 + 0] = v;
          dst[t * 2 + 1] = v >> 8;
        }
        return;
      }
    } else {
      return;
    }
  } else {
    // Scratch space to temporarily write to. Needed because we will use atomics to write 32 bit
    // words but the destination mem may not be a multiple of 4 bytes.
    // TODO (dm): This assumes blockdim = 128 and max bits per value = 16. Reduce magic numbers.
    __shared__ uint32_t scratch[64];
    if (t < 64) { scratch[t] = 0; }
    __syncthreads();

    if (t <= count) {
      uint64_t v64 = v;
      v64 <<= (t * w) & 0x1f;

      // Copy 64 bit word into two 32 bit words while following C++ strict aliasing rules.
      uint32_t v32[2];
      memcpy(&v32, &v64, sizeof(uint64_t));

      // Atomically write result to scratch
      if (v32[0]) { atomicOr(scratch + ((t * w) >> 5), v32[0]); }
      if (v32[1]) { atomicOr(scratch + ((t * w) >> 5) + 1, v32[1]); }
    }
    __syncthreads();

    // Copy scratch data to final destination
    auto available_bytes = (count * w + 7) / 8;

    auto scratch_bytes = reinterpret_cast<char *>(&scratch[0]);
    if (t < available_bytes) { dst[t] = scratch_bytes[t]; }
    if (t + 128 < available_bytes) { dst[t + 128] = scratch_bytes[t + 128]; }
    __syncthreads();
  }
}

/**
 * @brief RLE encoder
 *
 * @param[in,out] s Page encode state
 * @param[in] numvals Total count of input values
 * @param[in] nbits number of bits per symbol (1..16)
 * @param[in] flush nonzero if last batch in block
 * @param[in] t thread id (0..127)
 */
static __device__ void RleEncode(
  page_enc_state_s *s, uint32_t numvals, uint32_t nbits, uint32_t flush, uint32_t t)
{
  uint32_t rle_pos = s->rle_pos;
  uint32_t rle_run = s->rle_run;

  while (rle_pos < numvals || (flush && rle_run)) {
    uint32_t pos = rle_pos + t;
    if (rle_run > 0 && !(rle_run & 1)) {
      // Currently in a long repeat run
      uint32_t mask = ballot(pos < numvals && s->vals[pos & (rle_buffer_size - 1)] == s->run_val);
      uint32_t rle_rpt_count, max_rpt_count;
      if (!(t & 0x1f)) { s->rpt_map[t >> 5] = mask; }
      __syncthreads();
      if (t < 32) {
        uint32_t c32 = ballot(t >= 4 || s->rpt_map[t] != 0xffffffffu);
        if (!t) {
          uint32_t last_idx = __ffs(c32) - 1;
          s->rle_rpt_count =
            last_idx * 32 + ((last_idx < 4) ? __ffs(~s->rpt_map[last_idx]) - 1 : 0);
        }
      }
      __syncthreads();
      max_rpt_count = min(numvals - rle_pos, 128);
      rle_rpt_count = s->rle_rpt_count;
      rle_run += rle_rpt_count << 1;
      rle_pos += rle_rpt_count;
      if (rle_rpt_count < max_rpt_count || (flush && rle_pos == numvals)) {
        if (t == 0) {
          uint32_t const run_val = s->run_val;
          uint8_t *dst           = VlqEncode(s->rle_out, rle_run);
          *dst++                 = run_val;
          if (nbits > 8) { *dst++ = run_val >> 8; }
          s->rle_out = dst;
        }
        rle_run = 0;
      }
    } else {
      // New run or in a literal run
      uint32_t v0      = s->vals[pos & (rle_buffer_size - 1)];
      uint32_t v1      = s->vals[(pos + 1) & (rle_buffer_size - 1)];
      uint32_t mask    = ballot(pos + 1 < numvals && v0 == v1);
      uint32_t maxvals = min(numvals - rle_pos, 128);
      uint32_t rle_lit_count, rle_rpt_count;
      if (!(t & 0x1f)) { s->rpt_map[t >> 5] = mask; }
      __syncthreads();
      if (t < 32) {
        // Repeat run can only start on a multiple of 8 values
        uint32_t idx8        = (t * 8) >> 5;
        uint32_t pos8        = (t * 8) & 0x1f;
        uint32_t m0          = (idx8 < 4) ? s->rpt_map[idx8] : 0;
        uint32_t m1          = (idx8 < 3) ? s->rpt_map[idx8 + 1] : 0;
        uint32_t needed_mask = kRleRunMask[nbits - 1];
        mask                 = ballot((__funnelshift_r(m0, m1, pos8) & needed_mask) == needed_mask);
        if (!t) {
          uint32_t rle_run_start = (mask != 0) ? min((__ffs(mask) - 1) * 8, maxvals) : maxvals;
          uint32_t rpt_len       = 0;
          if (rle_run_start < maxvals) {
            uint32_t idx_cur = rle_run_start >> 5;
            uint32_t idx_ofs = rle_run_start & 0x1f;
            while (idx_cur < 4) {
              m0   = (idx_cur < 4) ? s->rpt_map[idx_cur] : 0;
              m1   = (idx_cur < 3) ? s->rpt_map[idx_cur + 1] : 0;
              mask = ~__funnelshift_r(m0, m1, idx_ofs);
              if (mask != 0) {
                rpt_len += __ffs(mask) - 1;
                break;
              }
              rpt_len += 32;
              idx_cur++;
            }
          }
          s->rle_lit_count = rle_run_start;
          s->rle_rpt_count = min(rpt_len, maxvals - rle_run_start);
        }
      }
      __syncthreads();
      rle_lit_count = s->rle_lit_count;
      rle_rpt_count = s->rle_rpt_count;
      if (rle_lit_count != 0 || (rle_run != 0 && rle_rpt_count != 0)) {
        uint32_t lit_div8;
        bool need_more_data = false;
        if (!flush && rle_pos + rle_lit_count == numvals) {
          // Wait for more data
          rle_lit_count -= min(rle_lit_count, 24);
          need_more_data = true;
        }
        if (rle_lit_count != 0) {
          lit_div8 = (rle_lit_count + ((flush && rle_pos + rle_lit_count == numvals) ? 7 : 0)) >> 3;
          if (rle_run + lit_div8 * 2 > 0x7f) {
            lit_div8      = 0x3f - (rle_run >> 1);  // Limit to fixed 1-byte header (504 literals)
            rle_rpt_count = 0;                      // Defer repeat run
          }
          if (lit_div8 != 0) {
            uint8_t *dst = s->rle_out + 1 + (rle_run >> 1) * nbits;
            PackLiterals(dst, (rle_pos + t < numvals) ? v0 : 0, lit_div8 * 8, nbits, t);
            rle_run = (rle_run + lit_div8 * 2) | 1;
            rle_pos = min(rle_pos + lit_div8 * 8, numvals);
          }
        }
        if (rle_run >= ((rle_rpt_count != 0 || (flush && rle_pos == numvals)) ? 0x03 : 0x7f)) {
          __syncthreads();
          // Complete literal run
          if (!t) {
            uint8_t *dst = s->rle_out;
            dst[0]       = rle_run;  // At most 0x7f
            dst += 1 + nbits * (rle_run >> 1);
            s->rle_out = dst;
          }
          rle_run = 0;
        }
        if (need_more_data) { break; }
      }
      // Start a repeat run
      if (rle_rpt_count != 0) {
        if (t == s->rle_lit_count) { s->run_val = v0; }
        rle_run = rle_rpt_count * 2;
        rle_pos += rle_rpt_count;
        if (rle_pos + 1 == numvals && !flush) { break; }
      }
    }
    __syncthreads();
  }
  __syncthreads();
  if (!t) {
    s->rle_run     = rle_run;
    s->rle_pos     = rle_pos;
    s->rle_numvals = numvals;
  }
}

/**
 * @brief PLAIN bool encoder
 *
 * @param[in,out] s Page encode state
 * @param[in] numvals Total count of input values
 * @param[in] flush nonzero if last batch in block
 * @param[in] t thread id (0..127)
 */
static __device__ void PlainBoolEncode(page_enc_state_s *s,
                                       uint32_t numvals,
                                       uint32_t flush,
                                       uint32_t t)
{
  uint32_t rle_pos = s->rle_pos;
  uint8_t *dst     = s->rle_out;

  while (rle_pos < numvals) {
    uint32_t pos    = rle_pos + t;
    uint32_t v      = (pos < numvals) ? s->vals[pos & (rle_buffer_size - 1)] : 0;
    uint32_t n      = min(numvals - rle_pos, 128);
    uint32_t nbytes = (n + ((flush) ? 7 : 0)) >> 3;
    if (!nbytes) { break; }
    v |= shuffle_xor(v, 1) << 1;
    v |= shuffle_xor(v, 2) << 2;
    v |= shuffle_xor(v, 4) << 4;
    if (t < n && !(t & 7)) { dst[t >> 3] = v; }
    rle_pos = min(rle_pos + nbytes * 8, numvals);
    dst += nbytes;
  }
  __syncthreads();
  if (!t) {
    s->rle_pos     = rle_pos;
    s->rle_numvals = numvals;
    s->rle_out     = dst;
  }
}

constexpr auto julian_calendar_epoch_diff()
{
  using namespace cuda::std::chrono;
  using namespace cuda::std::chrono_literals;
  return sys_days{January / 1 / 1970} - (sys_days{November / 24 / -4713} + 12h);
}

/**
 * @brief Converts a sys_time<nanoseconds> into a pair with nanoseconds since midnight and number of
 * Julian days. Does not deal with time zones. Used by INT96 code.
 *
 * @param ns number of nanoseconds since epoch
 * @return std::pair<nanoseconds,days> where nanoseconds is the number of nanoseconds
 * elapsed in the day and days is the number of days from Julian epoch.
 */
static __device__ std::pair<cuda::std::chrono::nanoseconds, cuda::std::chrono::days>
convert_nanoseconds(cuda::std::chrono::sys_time<cuda::std::chrono::nanoseconds> const ns)
{
  using namespace cuda::std::chrono;
  auto const nanosecond_ticks = ns.time_since_epoch();
  auto const gregorian_days   = floor<days>(nanosecond_ticks);
  auto const julian_days      = gregorian_days + ceil<days>(julian_calendar_epoch_diff());

  auto const last_day_ticks = nanosecond_ticks - duration_cast<nanoseconds>(gregorian_days);
  return {last_day_ticks, julian_days};
}

// blockDim(128, 1, 1)
__global__ void __launch_bounds__(128, 8) gpuEncodePages(EncPage *pages,
                                                         const EncColumnChunk *chunks,
                                                         gpu_inflate_input_s *comp_in,
                                                         gpu_inflate_status_s *comp_out,
                                                         uint32_t start_page)
{
  __shared__ __align__(8) page_enc_state_s state_g;

  page_enc_state_s *const s = &state_g;
  uint32_t t                = threadIdx.x;
  uint32_t dtype, dtype_len_in, dtype_len_out;
  int32_t dict_bits;

  if (t == 0) {
    s->page = pages[start_page + blockIdx.x];
    s->ck   = chunks[s->page.chunk_id];
    s->col  = *s->ck.col_desc;
    s->cur  = s->page.page_data + s->page.max_hdr_size;
  }
  __syncthreads();

  // Encode Repetition and Definition levels
  if (s->page.page_type != PageType::DICTIONARY_PAGE && s->col.level_bits != 0 &&
      s->col.parent_column == nullptr) {
    // Calculate definition levels from validity
    uint32_t def_lvl_bits = s->col.level_bits & 0xf;
    if (def_lvl_bits != 0) {
      if (!t) {
        s->rle_run     = 0;
        s->rle_pos     = 0;
        s->rle_numvals = 0;
        s->rle_out     = s->cur + 4;
      }
      __syncthreads();
      while (s->rle_numvals < s->page.num_rows) {
        uint32_t rle_numvals = s->rle_numvals;
        uint32_t nrows       = min(s->page.num_rows - rle_numvals, 128);
        uint32_t row         = s->page.start_row + rle_numvals + t + s->col.leaf_column_offset;
        // Definition level encodes validity. Checks the valid map and if it is valid, then sets the
        // def_lvl accordingly and sets it in s->vals which is then given to RleEncode to encode
        uint32_t def_lvl = (rle_numvals + t < s->page.num_rows && row < s->col.num_rows)
                             ? s->col.leaf_column->is_valid(row)
                             : 0;
<<<<<<< HEAD
        // Non-list leaf column does not require taking into account
        // leaf_column_offset
=======
>>>>>>> bd0691fd
        s->vals[(rle_numvals + t) & (rle_buffer_size - 1)] = def_lvl;
        __syncthreads();
        rle_numvals += nrows;
        RleEncode(s, rle_numvals, def_lvl_bits, (rle_numvals == s->page.num_rows), t);
        __syncthreads();
      }
      if (t < 32) {
        uint8_t *cur     = s->cur;
        uint8_t *rle_out = s->rle_out;
        if (t < 4) {
          uint32_t rle_bytes = (uint32_t)(rle_out - cur) - 4;
          cur[t]             = rle_bytes >> (t * 8);
        }
        __syncwarp();
        if (t == 0) { s->cur = rle_out; }
      }
    }
  } else if (s->page.page_type != PageType::DICTIONARY_PAGE && s->col.parent_column != nullptr) {
    auto encode_levels = [&](uint8_t const *lvl_val_data, uint32_t nbits) {
      // For list types, the repetition and definition levels are pre-calculated. We just need to
      // encode and write them now.
      if (!t) {
        s->rle_run     = 0;
        s->rle_pos     = 0;
        s->rle_numvals = 0;
        s->rle_out     = s->cur + 4;
      }
      __syncthreads();
      size_type page_first_val_idx = s->col.level_offsets[s->page.start_row];
      size_type col_last_val_idx   = s->col.level_offsets[s->col.num_rows];
      while (s->rle_numvals < s->page.num_values) {
        uint32_t rle_numvals = s->rle_numvals;
        uint32_t nvals       = min(s->page.num_values - rle_numvals, 128);
        uint32_t idx         = page_first_val_idx + rle_numvals + t;
        uint32_t lvl_val =
          (rle_numvals + t < s->page.num_values && idx < col_last_val_idx) ? lvl_val_data[idx] : 0;
        s->vals[(rle_numvals + t) & (rle_buffer_size - 1)] = lvl_val;
        __syncthreads();
        rle_numvals += nvals;
        RleEncode(s, rle_numvals, nbits, (rle_numvals == s->page.num_values), t);
        __syncthreads();
      }
      if (t < 32) {
        uint8_t *cur     = s->cur;
        uint8_t *rle_out = s->rle_out;
        if (t < 4) {
          uint32_t rle_bytes = (uint32_t)(rle_out - cur) - 4;
          cur[t]             = rle_bytes >> (t * 8);
        }
        __syncwarp();
        if (t == 0) { s->cur = rle_out; }
      }
    };
    encode_levels(s->col.rep_values, s->col.level_bits >> 4);
    __syncthreads();
    encode_levels(s->col.def_values, s->col.level_bits & 0xf);
  }
  // Encode data values
  __syncthreads();
  dtype = s->col.physical_type;
  dtype_len_out =
    (dtype == INT96) ? 12 : (dtype == INT64 || dtype == DOUBLE) ? 8 : (dtype == BOOLEAN) ? 1 : 4;
  if (dtype == INT32) {
    dtype_len_in = GetDtypeLogicalLen(s->col.leaf_column);
  } else if (dtype == INT96) {
    dtype_len_in = 8;
  } else {
    dtype_len_in = (dtype == BYTE_ARRAY) ? sizeof(nvstrdesc_s) : dtype_len_out;
  }
  dict_bits = (dtype == BOOLEAN) ? 1 : (s->page.dict_bits_plus1 - 1);
  if (t == 0) {
    uint8_t *dst   = s->cur;
    s->rle_run     = 0;
    s->rle_pos     = 0;
    s->rle_numvals = 0;
    s->rle_out     = dst;
    if (dict_bits >= 0 && dtype != BOOLEAN) {
      dst[0]     = dict_bits;
      s->rle_out = dst + 1;
    }
    s->page_start_val = s->page.start_row;
    if (s->col.parent_column != nullptr) {
<<<<<<< HEAD
      auto col = *(s->col.parent_column);
      while (col.type().id() == type_id::LIST) {
        s->page_start_val =
          col.child(lists_column_view::offsets_column_index).element<size_type>(s->page_start_val);
        col = col.child(lists_column_view::child_column_index);
      }
=======
      auto col                    = *(s->col.parent_column);
      auto current_page_start_val = s->page_start_val;
      while (col.type().id() == type_id::LIST) {
        current_page_start_val = col.child(lists_column_view::offsets_column_index)
                                   .element<size_type>(current_page_start_val + col.offset());
        col = col.child(lists_column_view::child_column_index);
      }
      s->page_start_val = current_page_start_val;
>>>>>>> bd0691fd
    }
  }
  __syncthreads();
  for (uint32_t cur_val_idx = 0; cur_val_idx < s->page.num_leaf_values;) {
    uint32_t nvals   = min(s->page.num_leaf_values - cur_val_idx, 128);
    uint32_t val_idx = s->page_start_val + cur_val_idx + t;
    uint32_t access_id;
    uint32_t is_valid, warp_valids, len, pos;

    if (s->page.page_type == PageType::DICTIONARY_PAGE) {
      is_valid  = (cur_val_idx + t < s->page.num_leaf_values);
      val_idx   = (is_valid) ? s->col.dict_data[val_idx] : val_idx;
      access_id = val_idx + s->col.leaf_column_offset;
    } else {
<<<<<<< HEAD
      access_id = val_idx + s->col.leaf_column_offset;
      is_valid =
        (access_id < s->col.leaf_column->size() && cur_val_idx + t < s->page.num_leaf_values)
          ? s->col.leaf_column->is_valid(access_id)
          : 0;
=======
      is_valid = (val_idx < s->col.leaf_column->size() && cur_val_idx + t < s->page.num_leaf_values)
                   ? s->col.leaf_column->is_valid(val_idx)
                   : 0;
>>>>>>> bd0691fd
    }
    warp_valids = ballot(is_valid);
    cur_val_idx += nvals;
    if (dict_bits >= 0) {
      // Dictionary encoding
      if (dict_bits > 0) {
        uint32_t rle_numvals;

        pos = __popc(warp_valids & ((1 << (t & 0x1f)) - 1));
        if (!(t & 0x1f)) { s->scratch_red[t >> 5] = __popc(warp_valids); }
        __syncthreads();
        if (t < 32) { s->scratch_red[t] = WarpReducePos4((t < 4) ? s->scratch_red[t] : 0, t); }
        __syncthreads();
        pos         = pos + ((t >= 32) ? s->scratch_red[(t - 32) >> 5] : 0);
        rle_numvals = s->rle_numvals;
        if (is_valid) {
          uint32_t v;
          if (dtype == BOOLEAN) {
<<<<<<< HEAD
            v = s->col.leaf_column->element<uint8_t>(access_id);
=======
            v = s->col.leaf_column->element<uint8_t>(val_idx);
>>>>>>> bd0691fd
          } else {
            v = s->col.dict_index[val_idx];
          }
          s->vals[(rle_numvals + pos) & (rle_buffer_size - 1)] = v;
        }
        rle_numvals += s->scratch_red[3];
        __syncthreads();
        if ((!enable_bool_rle) && (dtype == BOOLEAN)) {
          PlainBoolEncode(s, rle_numvals, (cur_val_idx == s->page.num_leaf_values), t);
        } else {
          RleEncode(s, rle_numvals, dict_bits, (cur_val_idx == s->page.num_leaf_values), t);
        }
        __syncthreads();
      }
      if (t == 0) { s->cur = s->rle_out; }
      __syncthreads();
    } else {
      // Non-dictionary encoding
      uint8_t *dst = s->cur;

      if (is_valid) {
        len = dtype_len_out;
        if (dtype == BYTE_ARRAY) {
<<<<<<< HEAD
          len += s->col.leaf_column->element<string_view>(access_id).length();
=======
          len += s->col.leaf_column->element<string_view>(val_idx).size_bytes();
>>>>>>> bd0691fd
        }
      } else {
        len = 0;
      }
      pos = WarpReducePos32(len, t);
      if ((t & 0x1f) == 0x1f) { s->scratch_red[t >> 5] = pos; }
      __syncthreads();
      if (t < 32) { s->scratch_red[t] = WarpReducePos4((t < 4) ? s->scratch_red[t] : 0, t); }
      __syncthreads();
      if (t == 0) { s->cur = dst + s->scratch_red[3]; }
      pos = pos + ((t >= 32) ? s->scratch_red[(t - 32) >> 5] : 0) - len;
      if (is_valid) {
        switch (dtype) {
          case INT32:
          case FLOAT: {
            int32_t v;
            if (dtype_len_in == 4)
<<<<<<< HEAD
              v = s->col.leaf_column->element<int32_t>(access_id);
            else if (dtype_len_in == 2)
              v = s->col.leaf_column->element<int16_t>(access_id);
            else
              v = s->col.leaf_column->element<int8_t>(access_id);
=======
              v = s->col.leaf_column->element<int32_t>(val_idx);
            else if (dtype_len_in == 2)
              v = s->col.leaf_column->element<int16_t>(val_idx);
            else
              v = s->col.leaf_column->element<int8_t>(val_idx);
>>>>>>> bd0691fd
            dst[pos + 0] = v;
            dst[pos + 1] = v >> 8;
            dst[pos + 2] = v >> 16;
            dst[pos + 3] = v >> 24;
          } break;
          case INT64: {
<<<<<<< HEAD
            int64_t v        = s->col.leaf_column->element<int64_t>(access_id);
=======
            int64_t v        = s->col.leaf_column->element<int64_t>(val_idx);
>>>>>>> bd0691fd
            int32_t ts_scale = s->col.ts_scale;
            if (ts_scale != 0) {
              if (ts_scale < 0) {
                v /= -ts_scale;
              } else {
                v *= ts_scale;
              }
            }
            dst[pos + 0] = v;
            dst[pos + 1] = v >> 8;
            dst[pos + 2] = v >> 16;
            dst[pos + 3] = v >> 24;
            dst[pos + 4] = v >> 32;
            dst[pos + 5] = v >> 40;
            dst[pos + 6] = v >> 48;
            dst[pos + 7] = v >> 56;
          } break;
          case INT96: {
<<<<<<< HEAD
            int64_t v        = s->col.leaf_column->element<int64_t>(access_id);
=======
            int64_t v        = s->col.leaf_column->element<int64_t>(val_idx);
>>>>>>> bd0691fd
            int32_t ts_scale = s->col.ts_scale;
            if (ts_scale != 0) {
              if (ts_scale < 0) {
                v /= -ts_scale;
              } else {
                v *= ts_scale;
              }
            }

            auto const ret = convert_nanoseconds([&]() {
              using namespace cuda::std::chrono;

              switch (s->col.converted_type) {
                case TIMESTAMP_MILLIS: {
                  return sys_time<nanoseconds>{milliseconds{v}};
                } break;
                case TIMESTAMP_MICROS: {
                  return sys_time<nanoseconds>{microseconds{v}};
                } break;
              }
              return sys_time<nanoseconds>{microseconds{0}};
            }());

            // the 12 bytes of fixed length data.
            v             = ret.first.count();
            dst[pos + 0]  = v;
            dst[pos + 1]  = v >> 8;
            dst[pos + 2]  = v >> 16;
            dst[pos + 3]  = v >> 24;
            dst[pos + 4]  = v >> 32;
            dst[pos + 5]  = v >> 40;
            dst[pos + 6]  = v >> 48;
            dst[pos + 7]  = v >> 56;
            uint32_t w    = ret.second.count();
            dst[pos + 8]  = w;
            dst[pos + 9]  = w >> 8;
            dst[pos + 10] = w >> 16;
            dst[pos + 11] = w >> 24;
          } break;

          case DOUBLE: {
<<<<<<< HEAD
            auto v = s->col.leaf_column->element<double>(access_id);
            memcpy(dst + pos, &v, 8);
          } break;
          case BYTE_ARRAY: {
            auto str     = s->col.leaf_column->element<string_view>(access_id);
=======
            auto v = s->col.leaf_column->element<double>(val_idx);
            memcpy(dst + pos, &v, 8);
          } break;
          case BYTE_ARRAY: {
            auto str     = s->col.leaf_column->element<string_view>(val_idx);
>>>>>>> bd0691fd
            uint32_t v   = len - 4;  // string length
            dst[pos + 0] = v;
            dst[pos + 1] = v >> 8;
            dst[pos + 2] = v >> 16;
            dst[pos + 3] = v >> 24;
            if (v != 0) memcpy(dst + pos + 4, str.data(), v);
          } break;
        }
      }
      __syncthreads();
    }
  }
  if (t == 0) {
    uint8_t *base                = s->page.page_data + s->page.max_hdr_size;
    uint32_t actual_data_size    = static_cast<uint32_t>(s->cur - base);
    uint32_t compressed_bfr_size = GetMaxCompressedBfrSize(actual_data_size);
    s->page.max_data_size        = actual_data_size;
    s->comp_in.srcDevice         = base;
    s->comp_in.srcSize           = actual_data_size;
    s->comp_in.dstDevice         = s->page.compressed_data + s->page.max_hdr_size;
    s->comp_in.dstSize           = compressed_bfr_size;
    s->comp_out.bytes_written    = 0;
    s->comp_out.status           = ~0;
    s->comp_out.reserved         = 0;
  }
  __syncthreads();
  if (t == 0) {
    pages[start_page + blockIdx.x] = s->page;
    if (comp_in) comp_in[blockIdx.x] = s->comp_in;
    if (comp_out) comp_out[blockIdx.x] = s->comp_out;
  }
}

// blockDim(128, 1, 1)
__global__ void __launch_bounds__(128) gpuDecideCompression(EncColumnChunk *chunks,
                                                            const EncPage *pages,
                                                            const gpu_inflate_status_s *comp_out,
                                                            uint32_t start_page)
{
  __shared__ __align__(8) EncColumnChunk ck_g;
  __shared__ __align__(4) unsigned int error_count;
  using warp_reduce = cub::WarpReduce<uint32_t>;
  __shared__ typename warp_reduce::TempStorage temp_storage[2];

  uint32_t t                      = threadIdx.x;
  uint32_t uncompressed_data_size = 0;
  uint32_t compressed_data_size   = 0;
  uint32_t first_page, num_pages;

  if (t == 0) {
    ck_g = chunks[blockIdx.x];
    atomicAnd(&error_count, 0);
  }
  __syncthreads();
  if (t < 32) {
    first_page = ck_g.first_page;
    num_pages  = ck_g.num_pages;
    for (uint32_t page = t; page < num_pages; page += 32) {
      uint32_t page_data_size = pages[first_page + page].max_data_size;
      uint32_t comp_idx       = first_page + page - start_page;
      uncompressed_data_size += page_data_size;
      if (comp_out) {
        compressed_data_size += (uint32_t)comp_out[comp_idx].bytes_written;
        if (comp_out[comp_idx].status != 0) { atomicAdd(&error_count, 1); }
      }
    }
    uncompressed_data_size = warp_reduce(temp_storage[0]).Sum(uncompressed_data_size);
    compressed_data_size   = warp_reduce(temp_storage[1]).Sum(compressed_data_size);
  }
  __syncthreads();
  if (t == 0) {
    bool is_compressed;
    if (comp_out) {
      uint32_t compression_error = atomicAdd(&error_count, 0);
      is_compressed = (!compression_error && compressed_data_size < uncompressed_data_size);
    } else {
      is_compressed = false;
    }
    chunks[blockIdx.x].is_compressed = is_compressed;
    chunks[blockIdx.x].bfr_size      = uncompressed_data_size;
    chunks[blockIdx.x].compressed_size =
      (is_compressed) ? compressed_data_size : uncompressed_data_size;
  }
}

/**
 * Minimal thrift compact protocol support
 */
inline __device__ uint8_t *cpw_put_uint32(uint8_t *p, uint32_t v)
{
  while (v > 0x7f) {
    *p++ = v | 0x80;
    v >>= 7;
  }
  *p++ = v;
  return p;
}

inline __device__ uint8_t *cpw_put_uint64(uint8_t *p, uint64_t v)
{
  while (v > 0x7f) {
    *p++ = v | 0x80;
    v >>= 7;
  }
  *p++ = v;
  return p;
}

inline __device__ uint8_t *cpw_put_int32(uint8_t *p, int32_t v)
{
  int32_t s = (v < 0);
  return cpw_put_uint32(p, (v ^ -s) * 2 + s);
}

inline __device__ uint8_t *cpw_put_int64(uint8_t *p, int64_t v)
{
  int64_t s = (v < 0);
  return cpw_put_uint64(p, (v ^ -s) * 2 + s);
}

inline __device__ uint8_t *cpw_put_fldh(uint8_t *p, int f, int cur, int t)
{
  if (f > cur && f <= cur + 15) {
    *p++ = ((f - cur) << 4) | t;
    return p;
  } else {
    *p++ = t;
    return cpw_put_int32(p, f);
  }
}

class header_encoder {
  uint8_t *current_header_ptr;
  int current_field_index;

 public:
  inline __device__ header_encoder(uint8_t *header_start)
    : current_header_ptr(header_start), current_field_index(0)
  {
  }

  inline __device__ void field_struct_begin(int field)
  {
    current_header_ptr =
      cpw_put_fldh(current_header_ptr, field, current_field_index, ST_FLD_STRUCT);
    current_field_index = 0;
  }

  inline __device__ void field_struct_end(int field)
  {
    *current_header_ptr++ = 0;
    current_field_index   = field;
  }

  template <typename T>
  inline __device__ void field_int32(int field, T value)
  {
    current_header_ptr  = cpw_put_fldh(current_header_ptr, field, current_field_index, ST_FLD_I32);
    current_header_ptr  = cpw_put_int32(current_header_ptr, static_cast<int32_t>(value));
    current_field_index = field;
  }

  template <typename T>
  inline __device__ void field_int64(int field, T value)
  {
    current_header_ptr  = cpw_put_fldh(current_header_ptr, field, current_field_index, ST_FLD_I64);
    current_header_ptr  = cpw_put_int64(current_header_ptr, static_cast<int64_t>(value));
    current_field_index = field;
  }

  inline __device__ void field_binary(int field, const void *value, uint32_t length)
  {
    current_header_ptr =
      cpw_put_fldh(current_header_ptr, field, current_field_index, ST_FLD_BINARY);
    current_header_ptr = cpw_put_uint32(current_header_ptr, length);
    memcpy(current_header_ptr, value, length);
    current_header_ptr += length;
    current_field_index = field;
  }

  inline __device__ void end(uint8_t **header_end, bool termination_flag = true)
  {
    if (termination_flag == false) { *current_header_ptr++ = 0; }
    *header_end = current_header_ptr;
  }

  inline __device__ uint8_t *get_ptr(void) { return current_header_ptr; }

  inline __device__ void set_ptr(uint8_t *ptr) { current_header_ptr = ptr; }
};

__device__ uint8_t *EncodeStatistics(uint8_t *start,
                                     const statistics_chunk *s,
                                     const EncColumnDesc *col,
                                     float *fp_scratch)
{
  uint8_t *end, dtype, dtype_len;
  dtype = col->stats_dtype;
  switch (dtype) {
    case dtype_bool: dtype_len = 1; break;
    case dtype_int8:
    case dtype_int16:
    case dtype_int32:
    case dtype_date32:
    case dtype_float32: dtype_len = 4; break;
    case dtype_int64:
    case dtype_timestamp64:
    case dtype_float64:
    case dtype_decimal64: dtype_len = 8; break;
    case dtype_decimal128: dtype_len = 16; break;
    case dtype_string:
    default: dtype_len = 0; break;
  }
  header_encoder encoder(start);
  encoder.field_int64(3, s->null_count);
  if (s->has_minmax) {
    const void *vmin, *vmax;
    uint32_t lmin, lmax;

    if (dtype == dtype_string) {
      lmin = s->min_value.str_val.length;
      vmin = s->min_value.str_val.ptr;
      lmax = s->max_value.str_val.length;
      vmax = s->max_value.str_val.ptr;
    } else {
      lmin = lmax = dtype_len;
      if (dtype == dtype_float32) {  // Convert from double to float32
        fp_scratch[0] = s->min_value.fp_val;
        fp_scratch[1] = s->max_value.fp_val;
        vmin          = &fp_scratch[0];
        vmax          = &fp_scratch[1];
      } else {
        vmin = &s->min_value;
        vmax = &s->max_value;
      }
    }
    encoder.field_binary(5, vmax, lmax);
    encoder.field_binary(6, vmin, lmin);
  }
  encoder.end(&end);
  return end;
}

// blockDim(128, 1, 1)
__global__ void __launch_bounds__(128) gpuEncodePageHeaders(EncPage *pages,
                                                            EncColumnChunk *chunks,
                                                            const gpu_inflate_status_s *comp_out,
                                                            const statistics_chunk *page_stats,
                                                            const statistics_chunk *chunk_stats,
                                                            uint32_t start_page)
{
  __shared__ __align__(8) EncColumnDesc col_g;
  __shared__ __align__(8) EncColumnChunk ck_g;
  __shared__ __align__(8) EncPage page_g;
  __shared__ __align__(8) float fp_scratch[2];

  uint32_t t = threadIdx.x;

  if (t == 0) {
    uint8_t *hdr_start, *hdr_end;
    uint32_t compressed_page_size, uncompressed_page_size;

    page_g = pages[start_page + blockIdx.x];
    ck_g   = chunks[page_g.chunk_id];
    col_g  = *ck_g.col_desc;

    if (chunk_stats && start_page + blockIdx.x == ck_g.first_page) {
      hdr_start = (ck_g.is_compressed) ? ck_g.compressed_bfr : ck_g.uncompressed_bfr;
      hdr_end   = EncodeStatistics(hdr_start, &chunk_stats[page_g.chunk_id], &col_g, fp_scratch);
      chunks[page_g.chunk_id].ck_stat_size = static_cast<uint32_t>(hdr_end - hdr_start);
    }
    uncompressed_page_size = page_g.max_data_size;
    if (ck_g.is_compressed) {
      hdr_start            = page_g.compressed_data;
      compressed_page_size = (uint32_t)comp_out[blockIdx.x].bytes_written;
      page_g.max_data_size = compressed_page_size;
    } else {
      hdr_start            = page_g.page_data;
      compressed_page_size = uncompressed_page_size;
    }
    header_encoder encoder(hdr_start);
    PageType page_type = page_g.page_type;
    // NOTE: For dictionary encoding, parquet v2 recommends using PLAIN in dictionary page and
    // RLE_DICTIONARY in data page, but parquet v1 uses PLAIN_DICTIONARY in both dictionary and
    // data pages (actual encoding is identical).
    Encoding encoding;
    if (enable_bool_rle) {
      encoding = (col_g.physical_type != BOOLEAN)
                   ? (page_type == PageType::DICTIONARY_PAGE || page_g.dict_bits_plus1 != 0)
                       ? Encoding::PLAIN_DICTIONARY
                       : Encoding::PLAIN
                   : Encoding::RLE;
    } else {
      encoding = (page_type == PageType::DICTIONARY_PAGE || page_g.dict_bits_plus1 != 0)
                   ? Encoding::PLAIN_DICTIONARY
                   : Encoding::PLAIN;
    }
    encoder.field_int32(1, page_type);
    encoder.field_int32(2, uncompressed_page_size);
    encoder.field_int32(3, compressed_page_size);
    if (page_type == PageType::DATA_PAGE) {
      // DataPageHeader
      encoder.field_struct_begin(5);
      encoder.field_int32(1, page_g.num_values);  // NOTE: num_values != num_rows for list types
      encoder.field_int32(2, encoding);           // encoding
      encoder.field_int32(3, Encoding::RLE);      // definition_level_encoding
      encoder.field_int32(4, Encoding::RLE);      // repetition_level_encoding
      // Optionally encode page-level statistics
      if (page_stats) {
        encoder.field_struct_begin(5);
        encoder.set_ptr(EncodeStatistics(
          encoder.get_ptr(), &page_stats[start_page + blockIdx.x], &col_g, fp_scratch));
        encoder.field_struct_end(5);
      }
      encoder.field_struct_end(5);
    } else {
      // DictionaryPageHeader
      encoder.field_struct_begin(7);
      encoder.field_int32(1, ck_g.total_dict_entries);  // number of values in dictionary
      encoder.field_int32(2, encoding);
      encoder.field_struct_end(7);
    }
    encoder.end(&hdr_end, false);
    page_g.hdr_size = (uint32_t)(hdr_end - hdr_start);
  }
  __syncthreads();
  if (t == 0) pages[start_page + blockIdx.x] = page_g;
}

// blockDim(1024, 1, 1)
__global__ void __launch_bounds__(1024) gpuGatherPages(EncColumnChunk *chunks, const EncPage *pages)
{
  __shared__ __align__(8) EncColumnChunk ck_g;
  __shared__ __align__(8) EncPage page_g;

  uint32_t t = threadIdx.x;
  uint8_t *dst, *dst_base;
  const EncPage *first_page;
  uint32_t num_pages, uncompressed_size;

  if (t == 0) ck_g = chunks[blockIdx.x];
  __syncthreads();

  first_page = &pages[ck_g.first_page];
  num_pages  = ck_g.num_pages;
  dst        = (ck_g.is_compressed) ? ck_g.compressed_bfr : ck_g.uncompressed_bfr;
  dst += ck_g.ck_stat_size;  // Skip over chunk statistics
  dst_base          = dst;
  uncompressed_size = ck_g.bfr_size;
  for (uint32_t page = 0; page < num_pages; page++) {
    const uint8_t *src;
    uint32_t hdr_len, data_len;

    if (t == 0) { page_g = first_page[page]; }
    __syncthreads();

    src = (ck_g.is_compressed) ? page_g.compressed_data : page_g.page_data;
    // Copy page header
    hdr_len = page_g.hdr_size;
    memcpy_block<1024, true>(dst, src, hdr_len, t);
    src += page_g.max_hdr_size;
    dst += hdr_len;
    // Copy page data
    uncompressed_size += hdr_len;
    data_len = page_g.max_data_size;
    memcpy_block<1024, true>(dst, src, data_len, t);
    dst += data_len;
    __syncthreads();
    if (!t && page == 0 && ck_g.has_dictionary) { ck_g.dictionary_size = hdr_len + data_len; }
  }
  if (t == 0) {
    chunks[blockIdx.x].bfr_size        = uncompressed_size;
    chunks[blockIdx.x].compressed_size = (dst - dst_base);
    if (ck_g.has_dictionary) { chunks[blockIdx.x].dictionary_size = ck_g.dictionary_size; }
  }
}

/**
 * @brief Get the dremel offsets and repetition and definition levels for a LIST column
 *
 * The repetition and definition level values are ideally computed using a recursive call over a
 * nested structure but in order to better utilize GPU resources, this function calculates them
 * with a bottom up merge method.
 *
 * Given a LIST column of type `List<List<int>>` like so:
 * ```
 * col = {
 *    [],
 *    [[], [1, 2, 3], [4, 5]],
 *    [[]]
 * }
 * ```
 * We can represent it in cudf format with two level of offsets like this:
 * ```
 * Level 0 offsets = {0, 0, 3, 5, 6}
 * Level 1 offsets = {0, 0, 3, 5, 5}
 * Values          = {1, 2, 3, 4, 5}
 * ```
 * The desired result of this function is the repetition and definition level values that
 * correspond to the data values:
 * ```
 * col = {[], [[], [1, 2, 3], [4, 5]], [[]]}
 * def = { 0    1,  2, 2, 2,   2, 2,     1 }
 * rep = { 0,   0,  0, 2, 2,   1, 2,     0 }
 * ```
 *
 * Since repetition and definition levels arrays contain a value for each empty list, the size of
 * the rep/def level array can be given by
 * ```
 * rep_level.size() = size of leaf column + number of empty lists in level 0
 *                                        + number of empty lists in level 1 ...
 * ```
 *
 * We start with finding the empty lists in the penultimate level and merging it with the indices
 * of the leaf level. The values for the merge are the definition and repetition levels
 * ```
 * empties at level 1 = {0, 5}
 * def values at 1    = {1, 1}
 * rep values at 1    = {1, 1}
 * indices at leaf    = {0, 1, 2, 3, 4}
 * def values at leaf = {2, 2, 2, 2, 2}
 * rep values at leaf = {2, 2, 2, 2, 2}
 * ```
 *
 * merged def values  = {1, 2, 2, 2, 2, 2, 1}
 * merged rep values  = {1, 2, 2, 2, 2, 2, 1}
 *
 * The size of the rep/def values is now larger than the leaf values and the offsets need to be
 * adjusted in order to point to the correct start indices. We do this with an exclusive scan over
 * the indices of offsets of empty lists and adding to existing offsets.
 * ```
 * Level 1 new offsets = {0, 1, 4, 6, 7}
 * ```
 * Repetition values at the beginning of a list need to be decremented. We use the new offsets to
 * scatter the rep value.
 * ```
 * merged rep values  = {1, 2, 2, 2, 2, 2, 1}
 * scatter (1, new offsets)
 * new offsets        = {0, 1,       4,    6, 7}
 * new rep values     = {1, 1, 2, 2, 1, 2, 1}
 * ```
 *
 * Similarly we merge up all the way till level 0 offsets
 */
dremel_data get_dremel_data(column_view h_col,
                            std::vector<bool> const &level_nullability,
                            rmm::cuda_stream_view stream)
{
  CUDF_EXPECTS(h_col.type().id() == type_id::LIST,
               "Can only get rep/def levels for LIST type column");

  auto get_empties = [&](column_view col, size_type start, size_type end) {
    auto lcv = lists_column_view(col);
    rmm::device_uvector<size_type> empties_idx(lcv.size(), stream);
    rmm::device_uvector<size_type> empties(lcv.size(), stream);
    auto d_off = lcv.offsets().data<size_type>();

    auto empties_idx_end =
      thrust::copy_if(rmm::exec_policy(stream),
                      thrust::make_counting_iterator(start),
                      thrust::make_counting_iterator(end),
                      empties_idx.begin(),
                      [d_off] __device__(auto i) { return d_off[i] == d_off[i + 1]; });
    auto empties_end = thrust::gather(rmm::exec_policy(stream),
                                      empties_idx.begin(),
                                      empties_idx_end,
                                      lcv.offsets().begin<size_type>(),
                                      empties.begin());

    auto empties_size = empties_end - empties.begin();
    return std::make_tuple(std::move(empties), std::move(empties_idx), empties_size);
  };

  // Reverse the nesting in order to merge the deepest level with the leaf first and merge bottom
  // up
  auto curr_col        = h_col;
  size_t max_vals_size = 0;
  std::vector<column_view> nesting_levels;
  std::vector<uint8_t> def_at_level;
  size_type level       = 0;
  auto add_def_at_level = [&](size_type level) {
    auto is_level_nullable =
      curr_col.nullable() or (not level_nullability.empty() and level_nullability[level]);
    def_at_level.push_back(is_level_nullable ? 2 : 1);
  };
  while (curr_col.type().id() == type_id::LIST) {
    nesting_levels.push_back(curr_col);
    add_def_at_level(level);
    auto lcv = lists_column_view(curr_col);
    max_vals_size += lcv.offsets().size();
    curr_col = lcv.child();
    level++;
  }
  // One more entry for leaf col
  add_def_at_level(level);
  max_vals_size += curr_col.size();

  // Add one more value at the end so that we can have the max def level
  def_at_level.push_back(0);
  thrust::exclusive_scan(
    thrust::host, def_at_level.begin(), def_at_level.end(), def_at_level.begin());

  // Sliced list column views only have offsets applied to top level. Get offsets for each level.
  rmm::device_uvector<size_type> d_column_offsets(nesting_levels.size() + 1, stream);
  rmm::device_uvector<size_type> d_column_ends(nesting_levels.size() + 1, stream);

  auto d_col = column_device_view::create(h_col, stream);
  cudf::detail::device_single_thread(
    [offset_at_level  = d_column_offsets.data(),
     end_idx_at_level = d_column_ends.data(),
     col              = *d_col] __device__() {
      auto curr_col           = col;
      size_type off           = curr_col.offset();
      size_type end           = off + curr_col.size();
      size_type level         = 0;
      offset_at_level[level]  = off;
      end_idx_at_level[level] = end;
      ++level;
      // Apply offset recursively until we get to leaf data
      while (curr_col.type().id() == type_id::LIST) {
        off = curr_col.child(lists_column_view::offsets_column_index).element<size_type>(off);
        end = curr_col.child(lists_column_view::offsets_column_index).element<size_type>(end);
        offset_at_level[level]  = off;
        end_idx_at_level[level] = end;
        ++level;
        curr_col = curr_col.child(lists_column_view::child_column_index);
      }
    },
    stream);

  thrust::host_vector<size_type> column_offsets(nesting_levels.size() + 1);
  CUDA_TRY(cudaMemcpyAsync(column_offsets.data(),
                           d_column_offsets.data(),
                           d_column_offsets.size() * sizeof(size_type),
                           cudaMemcpyDeviceToHost,
                           stream.value()));
  thrust::host_vector<size_type> column_ends(nesting_levels.size() + 1);
  CUDA_TRY(cudaMemcpyAsync(column_ends.data(),
                           d_column_ends.data(),
                           d_column_ends.size() * sizeof(size_type),
                           cudaMemcpyDeviceToHost,
                           stream.value()));

  stream.synchronize();

  rmm::device_uvector<uint8_t> rep_level(max_vals_size, stream);
  rmm::device_uvector<uint8_t> def_level(max_vals_size, stream);

  rmm::device_uvector<uint8_t> temp_rep_vals(max_vals_size, stream);
  rmm::device_uvector<uint8_t> temp_def_vals(max_vals_size, stream);
  rmm::device_uvector<size_type> new_offsets(0, stream);
  size_type curr_rep_values_size = 0;
  {
    // At this point, curr_col contains the leaf column. Max nesting level is
    // nesting_levels.size().
    size_t level              = nesting_levels.size() - 1;
    curr_col                  = nesting_levels[level];
    auto lcv                  = lists_column_view(curr_col);
    auto offset_size_at_level = column_ends[level] - column_offsets[level] + 1;

    // Get empties at this level
    rmm::device_uvector<size_type> empties(0, stream);
    rmm::device_uvector<size_type> empties_idx(0, stream);
    size_t empties_size;
    std::tie(empties, empties_idx, empties_size) =
      get_empties(nesting_levels[level], column_offsets[level], column_ends[level]);

    // Merge empty at deepest parent level with the rep, def level vals at leaf level

    auto input_parent_rep_it = thrust::make_constant_iterator(level);
    auto input_parent_def_it = thrust::make_transform_iterator(
      thrust::make_counting_iterator(0),
      [idx            = empties_idx.data(),
       mask           = lcv.null_mask(),
       level_nullable = level_nullability.empty() ? false : level_nullability[level],
       curr_def_level = def_at_level[level]] __device__(auto i) {
        return curr_def_level +
               ((mask && bit_is_set(mask, idx[i]) or (!mask && level_nullable)) ? 1 : 0);
      });

    auto input_child_rep_it = thrust::make_constant_iterator(nesting_levels.size());
    auto input_child_def_it = thrust::make_transform_iterator(
      thrust::make_counting_iterator(column_offsets[level + 1]),
      [mask           = lcv.child().null_mask(),
       level_nullable = level_nullability.empty() ? false : level_nullability[level + 1],
       curr_def_level = def_at_level[level + 1]] __device__(auto i) {
        return curr_def_level +
               ((mask && bit_is_set(mask, i) or (!mask && level_nullable)) ? 1 : 0);
      });

    // Zip the input and output value iterators so that merge operation is done only once
    auto input_parent_zip_it =
      thrust::make_zip_iterator(thrust::make_tuple(input_parent_rep_it, input_parent_def_it));

    auto input_child_zip_it =
      thrust::make_zip_iterator(thrust::make_tuple(input_child_rep_it, input_child_def_it));

    auto output_zip_it =
      thrust::make_zip_iterator(thrust::make_tuple(rep_level.begin(), def_level.begin()));

    auto ends = thrust::merge_by_key(rmm::exec_policy(stream),
                                     empties.begin(),
                                     empties.begin() + empties_size,
                                     thrust::make_counting_iterator(column_offsets[level + 1]),
                                     thrust::make_counting_iterator(column_ends[level + 1]),
                                     input_parent_zip_it,
                                     input_child_zip_it,
                                     thrust::make_discard_iterator(),
                                     output_zip_it);

    curr_rep_values_size = ends.second - output_zip_it;

    // Scan to get distance by which each offset value is shifted due to the insertion of empties
    auto scan_it =
      thrust::make_transform_iterator(thrust::make_counting_iterator(column_offsets[level]),
                                      [off = lcv.offsets().data<size_type>()] __device__(
                                        auto i) -> int { return off[i] == off[i + 1]; });
    rmm::device_uvector<size_type> scan_out(offset_size_at_level, stream);
    thrust::exclusive_scan(
      rmm::exec_policy(stream), scan_it, scan_it + offset_size_at_level, scan_out.begin());

    // Add scan output to existing offsets to get new offsets into merged rep level values
    new_offsets = rmm::device_uvector<size_type>(offset_size_at_level, stream);
    thrust::for_each_n(rmm::exec_policy(stream),
                       thrust::make_counting_iterator(0),
                       offset_size_at_level,
                       [off      = lcv.offsets().data<size_type>() + column_offsets[level],
                        scan_out = scan_out.data(),
                        new_off  = new_offsets.data()] __device__(auto i) {
                         new_off[i] = off[i] - off[0] + scan_out[i];
                       });

    // Set rep level values at level starts to appropriate rep level
    auto scatter_it = thrust::make_constant_iterator(level);
    thrust::scatter(rmm::exec_policy(stream),
                    scatter_it,
                    scatter_it + new_offsets.size() - 1,
                    new_offsets.begin(),
                    rep_level.begin());
  }

  for (int level = nesting_levels.size() - 2; level >= 0; level--) {
    curr_col                  = nesting_levels[level];
    auto lcv                  = lists_column_view(curr_col);
    auto offset_size_at_level = column_ends[level] - column_offsets[level] + 1;

    // Get empties at this level
    rmm::device_uvector<size_type> empties(0, stream);
    rmm::device_uvector<size_type> empties_idx(0, stream);
    size_t empties_size;
    std::tie(empties, empties_idx, empties_size) =
      get_empties(nesting_levels[level], column_offsets[level], column_ends[level]);

    auto offset_transformer = [new_child_offsets = new_offsets.data(),
                               child_start       = column_offsets[level + 1]] __device__(auto x) {
      return new_child_offsets[x - child_start];  // (x - child's offset)
    };

    // We will be reading from old rep_levels and writing again to rep_levels. Swap the current
    // rep values into temp_rep_vals so it can become the input and rep_levels can again be output.
    std::swap(temp_rep_vals, rep_level);
    std::swap(temp_def_vals, def_level);

    // Merge empty at parent level with the rep, def level vals at current level
    auto transformed_empties = thrust::make_transform_iterator(empties.begin(), offset_transformer);

    auto input_parent_rep_it = thrust::make_constant_iterator(level);
    auto input_parent_def_it = thrust::make_transform_iterator(
      thrust::make_counting_iterator(0),
      [idx            = empties_idx.data(),
       mask           = lcv.null_mask(),
       level_nullable = level_nullability.empty() ? false : level_nullability[level],
       curr_def_level = def_at_level[level]] __device__(auto i) {
        return curr_def_level +
               ((mask && bit_is_set(mask, idx[i]) or (!mask && level_nullable)) ? 1 : 0);
      });

    // Zip the input and output value iterators so that merge operation is done only once
    auto input_parent_zip_it =
      thrust::make_zip_iterator(thrust::make_tuple(input_parent_rep_it, input_parent_def_it));

    auto input_child_zip_it =
      thrust::make_zip_iterator(thrust::make_tuple(temp_rep_vals.begin(), temp_def_vals.begin()));

    auto output_zip_it =
      thrust::make_zip_iterator(thrust::make_tuple(rep_level.begin(), def_level.begin()));

    auto ends = thrust::merge_by_key(rmm::exec_policy(stream),
                                     transformed_empties,
                                     transformed_empties + empties_size,
                                     thrust::make_counting_iterator(0),
                                     thrust::make_counting_iterator(curr_rep_values_size),
                                     input_parent_zip_it,
                                     input_child_zip_it,
                                     thrust::make_discard_iterator(),
                                     output_zip_it);

    curr_rep_values_size = ends.second - output_zip_it;

    // Scan to get distance by which each offset value is shifted due to the insertion of dremel
    // level value fof an empty list
    auto scan_it =
      thrust::make_transform_iterator(thrust::make_counting_iterator(column_offsets[level]),
                                      [off = lcv.offsets().data<size_type>()] __device__(
                                        auto i) -> int { return off[i] == off[i + 1]; });
    rmm::device_uvector<size_type> scan_out(offset_size_at_level, stream);
    thrust::exclusive_scan(
      rmm::exec_policy(stream), scan_it, scan_it + offset_size_at_level, scan_out.begin());

    // Add scan output to existing offsets to get new offsets into merged rep level values
    rmm::device_uvector<size_type> temp_new_offsets(offset_size_at_level, stream);
    thrust::for_each_n(rmm::exec_policy(stream),
                       thrust::make_counting_iterator(0),
                       offset_size_at_level,
                       [off      = lcv.offsets().data<size_type>() + column_offsets[level],
                        scan_out = scan_out.data(),
                        new_off  = temp_new_offsets.data(),
                        offset_transformer] __device__(auto i) {
                         new_off[i] = offset_transformer(off[i]) + scan_out[i];
                       });
    new_offsets = std::move(temp_new_offsets);

    // Set rep level values at level starts to appropriate rep level
    auto scatter_it = thrust::make_constant_iterator(level);
    thrust::scatter(rmm::exec_policy(stream),
                    scatter_it,
                    scatter_it + new_offsets.size() - 1,
                    new_offsets.begin(),
                    rep_level.begin());
  }

  size_t level_vals_size = new_offsets.back_element(stream);
  rep_level.resize(level_vals_size, stream);
  def_level.resize(level_vals_size, stream);

  stream.synchronize();

  size_type leaf_col_offset = column_offsets[column_offsets.size() - 1];
  size_type leaf_data_size  = column_ends[column_ends.size() - 1] - leaf_col_offset;
  uint8_t max_def_level     = def_at_level.back() - 1;

  return dremel_data{std::move(new_offsets),
                     std::move(rep_level),
                     std::move(def_level),
                     leaf_col_offset,
                     leaf_data_size,
                     max_def_level};
}

/**
 * @brief Launches kernel for initializing encoder page fragments
 *
 * @param[in,out] frag Fragment array [column_id][fragment_id]
 * @param[in] col_desc Column description array [column_id]
 * @param[in] num_fragments Number of fragments per column
 * @param[in] num_columns Number of columns
 * @param[in] stream CUDA stream to use, default 0
 */
void InitPageFragments(PageFragment *frag,
                       const EncColumnDesc *col_desc,
                       int32_t num_fragments,
                       int32_t num_columns,
                       uint32_t fragment_size,
                       uint32_t num_rows,
                       rmm::cuda_stream_view stream)
{
  dim3 dim_grid(num_columns, num_fragments);  // 1 threadblock per fragment
  gpuInitPageFragments<512><<<dim_grid, 512, 0, stream.value()>>>(
    frag, col_desc, num_fragments, num_columns, fragment_size, num_rows);
}

/**
<<<<<<< HEAD
 * @brief Set column_device_view pointers in column description array
 *
 * @param[out] col_desc Column description array [column_id]
 * @param[out] leaf_table_device_view Table device view to store leaf columns
 * @param[in] parent_table_device_view Table device view containing parent columns
 * @param[in] stream CUDA stream to use, default 0
 */
void InitColumnDeviceViews(EncColumnDesc *col_desc,
                           table_device_view &leaf_column_table_device_view,
                           const table_device_view &parent_column_table_device_view,
                           rmm::cuda_stream_view stream)
=======
 * @copydoc void init_column_device_views(EncColumnDesc *col_desc,
 *            column_device_view *leaf_column_views,
 *            const table_device_view &parent_table_device_view,
 *            rmm::cuda_stream_view stream)
 */
void init_column_device_views(EncColumnDesc *col_desc,
                              column_device_view *leaf_column_views,
                              const table_device_view &parent_column_table_device_view,
                              rmm::cuda_stream_view stream)
>>>>>>> bd0691fd
{
  cudf::detail::device_single_thread(
    [col_desc,
     parent_col_view = parent_column_table_device_view,
<<<<<<< HEAD
     leaf_column_table_device_view] __device__() mutable {
      for (size_type i = 0; i < parent_col_view.num_columns(); ++i) {
        column_device_view col = parent_col_view.column(i);
        // leaf_column_offset is required to store the offset of the
        // leaf column if the column type is LIST. This is done because
        // the element accessor of a leaf column device view does not
        // take into account the offset of the parent column.
        // Therefore this offset is selectively applied only for list columns
        size_type leaf_column_offset = 0;
        if (col.type().id() == type_id::LIST) {
          col_desc[i].parent_column = parent_col_view.begin() + i;
          leaf_column_offset        = col.offset();
=======
     leaf_column_views] __device__() mutable {
      for (size_type i = 0; i < parent_col_view.num_columns(); ++i) {
        column_device_view col = parent_col_view.column(i);
        if (col.type().id() == type_id::LIST) {
          col_desc[i].parent_column = parent_col_view.begin() + i;
>>>>>>> bd0691fd
        } else {
          col_desc[i].parent_column = nullptr;
        }
        // traverse till leaf column
        while (col.type().id() == type_id::LIST) {
<<<<<<< HEAD
          auto offset_col    = col.child(lists_column_view::offsets_column_index);
          leaf_column_offset = offset_col.element<size_type>(leaf_column_offset);
          col                = col.child(lists_column_view::child_column_index);
        }
        // Store leaf_column to device storage
        column_device_view *leaf_col_ptr = leaf_column_table_device_view.begin() + i;
        *leaf_col_ptr                    = col;
        col_desc[i].leaf_column          = leaf_col_ptr;
        col_desc[i].leaf_column_offset   = leaf_column_offset;
=======
          auto offset_col = col.child(lists_column_view::offsets_column_index);
          col             = col.child(lists_column_view::child_column_index);
        }
        // Store leaf_column to device storage
        column_device_view *leaf_col_ptr = leaf_column_views + i;
        *leaf_col_ptr                    = col;
        col_desc[i].leaf_column          = leaf_col_ptr;
>>>>>>> bd0691fd
      }
    },
    stream);
}

/**
 * @brief Launches kernel for initializing fragment statistics groups
 *
 * @param[out] groups Statistics groups [num_columns x num_fragments]
 * @param[in] fragments Page fragments [num_columns x num_fragments]
 * @param[in] col_desc Column description [num_columns]
 * @param[in] num_fragments Number of fragments
 * @param[in] num_columns Number of columns
 * @param[in] fragment_size Max size of each fragment in rows
 * @param[in] stream CUDA stream to use, default 0
 */
void InitFragmentStatistics(statistics_group *groups,
                            const PageFragment *fragments,
                            const EncColumnDesc *col_desc,
                            int32_t num_fragments,
                            int32_t num_columns,
                            uint32_t fragment_size,
                            rmm::cuda_stream_view stream)
{
  dim3 dim_grid(num_columns, (num_fragments + 3) >> 2);  // 1 warp per fragment
  gpuInitFragmentStats<<<dim_grid, 128, 0, stream.value()>>>(
    groups, fragments, col_desc, num_fragments, num_columns, fragment_size);
}

/**
 * @brief Launches kernel for initializing encoder data pages
 *
 * @param[in,out] chunks Column chunks [rowgroup][column]
 * @param[out] pages Encode page array (null if just counting pages)
 * @param[in] col_desc Column description array [column_id]
 * @param[in] num_rowgroups Number of fragments per column
 * @param[in] num_columns Number of columns
 * @param[out] page_grstats Setup for page-level stats
 * @param[out] chunk_grstats Setup for chunk-level stats
 * @param[in] stream CUDA stream to use, default 0
 */
void InitEncoderPages(EncColumnChunk *chunks,
                      EncPage *pages,
                      const EncColumnDesc *col_desc,
                      int32_t num_rowgroups,
                      int32_t num_columns,
                      statistics_merge_group *page_grstats,
                      statistics_merge_group *chunk_grstats,
                      rmm::cuda_stream_view stream)
{
  dim3 dim_grid(num_columns, num_rowgroups);  // 1 threadblock per rowgroup
  gpuInitPages<<<dim_grid, 128, 0, stream.value()>>>(
    chunks, pages, col_desc, page_grstats, chunk_grstats, num_rowgroups, num_columns);
}

/**
 * @brief Launches kernel for packing column data into parquet pages
 *
 * @param[in,out] pages Device array of EncPages (unordered)
 * @param[in] chunks Column chunks
 * @param[in] num_pages Number of pages
 * @param[in] start_page First page to encode in page array
 * @param[out] comp_in Optionally initializes compressor input params
 * @param[out] comp_out Optionally initializes compressor output params
 * @param[in] stream CUDA stream to use, default 0
 */
void EncodePages(EncPage *pages,
                 const EncColumnChunk *chunks,
                 uint32_t num_pages,
                 uint32_t start_page,
                 gpu_inflate_input_s *comp_in,
                 gpu_inflate_status_s *comp_out,
                 rmm::cuda_stream_view stream)
{
  // A page is part of one column. This is launching 1 block per page. 1 block will exclusively
  // deal with one datatype.
  gpuEncodePages<<<num_pages, 128, 0, stream.value()>>>(
    pages, chunks, comp_in, comp_out, start_page);
}

/**
 * @brief Launches kernel to make the compressed vs uncompressed chunk-level decision
 *
 * @param[in,out] chunks Column chunks
 * @param[in] pages Device array of EncPages (unordered)
 * @param[in] num_chunks Number of column chunks
 * @param[in] start_page First page to encode in page array
 * @param[in] comp_out Compressor status
 * @param[in] stream CUDA stream to use, default 0
 */
void DecideCompression(EncColumnChunk *chunks,
                       const EncPage *pages,
                       uint32_t num_chunks,
                       uint32_t start_page,
                       const gpu_inflate_status_s *comp_out,
                       rmm::cuda_stream_view stream)
{
  gpuDecideCompression<<<num_chunks, 128, 0, stream.value()>>>(chunks, pages, comp_out, start_page);
}

/**
 * @brief Launches kernel to encode page headers
 *
 * @param[in,out] pages Device array of EncPages
 * @param[in,out] chunks Column chunks
 * @param[in] num_pages Number of pages
 * @param[in] start_page First page to encode in page array
 * @param[in] comp_out Compressor status or nullptr if no compression
 * @param[in] page_stats Optional page-level statistics to be included in page header
 * @param[in] chunk_stats Optional chunk-level statistics to be encoded
 * @param[in] stream CUDA stream to use, default 0
 */
void EncodePageHeaders(EncPage *pages,
                       EncColumnChunk *chunks,
                       uint32_t num_pages,
                       uint32_t start_page,
                       const gpu_inflate_status_s *comp_out,
                       const statistics_chunk *page_stats,
                       const statistics_chunk *chunk_stats,
                       rmm::cuda_stream_view stream)
{
  gpuEncodePageHeaders<<<num_pages, 128, 0, stream.value()>>>(
    pages, chunks, comp_out, page_stats, chunk_stats, start_page);
}

/**
 * @brief Launches kernel to gather pages to a single contiguous block per chunk
 *
 * @param[in,out] chunks Column chunks
 * @param[in] pages Device array of EncPages
 * @param[in] num_chunks Number of column chunks
 * @param[in] stream CUDA stream to use, default 0
 */
void GatherPages(EncColumnChunk *chunks,
                 const EncPage *pages,
                 uint32_t num_chunks,
                 rmm::cuda_stream_view stream)
{
  gpuGatherPages<<<num_chunks, 1024, 0, stream.value()>>>(chunks, pages);
}

}  // namespace gpu
}  // namespace parquet
}  // namespace io
}  // namespace cudf<|MERGE_RESOLUTION|>--- conflicted
+++ resolved
@@ -152,16 +152,6 @@
     // off_21 = child.off[off_11], off_22 = child.off[off_12]
     // etc...
     size_type end_value_idx = start_row + s->frag.num_rows;
-<<<<<<< HEAD
-    if (s->col.parent_column != nullptr) {
-      auto col = *(s->col.parent_column);
-      while (col.type().id() == type_id::LIST) {
-        auto offset_col    = col.child(lists_column_view::offsets_column_index);
-        s->start_value_idx = offset_col.element<size_type>(s->start_value_idx);
-        end_value_idx      = offset_col.element<size_type>(end_value_idx);
-        col                = col.child(lists_column_view::child_column_index);
-      }
-=======
     if (s->col.parent_column == nullptr) {
       s->start_value_idx = start_row;
     } else {
@@ -175,7 +165,6 @@
         col           = col.child(lists_column_view::child_column_index);
       }
       s->start_value_idx = current_start_value_idx;
->>>>>>> bd0691fd
     }
     s->frag.start_value_idx = s->start_value_idx;
     s->frag.num_leaf_values = end_value_idx - s->start_value_idx;
@@ -210,11 +199,7 @@
   size_type start_value_idx = s->start_value_idx;
 
   for (uint32_t i = 0; i < nvals; i += block_size) {
-<<<<<<< HEAD
-    uint32_t val_idx  = start_value_idx + i + t + s->col.leaf_column_offset;
-=======
     uint32_t val_idx  = start_value_idx + i + t;
->>>>>>> bd0691fd
     uint32_t is_valid = (i + t < nvals && val_idx < s->col.leaf_column->size())
                           ? s->col.leaf_column->is_valid(val_idx)
                           : 0;
@@ -225,13 +210,8 @@
       if (dtype != BOOLEAN) {
         if (dtype == BYTE_ARRAY) {
           auto str = s->col.leaf_column->element<string_view>(val_idx);
-<<<<<<< HEAD
-          len += str.length();
-          hash = nvstr_init_hash(reinterpret_cast<const uint8_t *>(str.data()), str.length());
-=======
           len += str.size_bytes();
           hash = nvstr_init_hash(reinterpret_cast<const uint8_t *>(str.data()), str.size_bytes());
->>>>>>> bd0691fd
         } else if (dtype_len_in == 8) {
           hash = uint64_init_hash(s->col.leaf_column->element<uint64_t>(val_idx));
         } else {
@@ -360,11 +340,7 @@
             auto str1 = s->col.leaf_column->element<string_view>(ck_row);
             auto str2 = s->col.leaf_column->element<string_view>(ck_row_ref);
             is_dupe   = (str1 == str2);
-<<<<<<< HEAD
-            dupe_data_size += (is_dupe) ? 4 + str1.length() : 0;
-=======
             dupe_data_size += (is_dupe) ? 4 + str1.size_bytes() : 0;
->>>>>>> bd0691fd
           } else {
             if (dtype_len_in == 8) {
               auto v1 = s->col.leaf_column->element<uint64_t>(ck_row);
@@ -1002,17 +978,12 @@
       while (s->rle_numvals < s->page.num_rows) {
         uint32_t rle_numvals = s->rle_numvals;
         uint32_t nrows       = min(s->page.num_rows - rle_numvals, 128);
-        uint32_t row         = s->page.start_row + rle_numvals + t + s->col.leaf_column_offset;
+        uint32_t row         = s->page.start_row + rle_numvals + t;
         // Definition level encodes validity. Checks the valid map and if it is valid, then sets the
         // def_lvl accordingly and sets it in s->vals which is then given to RleEncode to encode
         uint32_t def_lvl = (rle_numvals + t < s->page.num_rows && row < s->col.num_rows)
                              ? s->col.leaf_column->is_valid(row)
                              : 0;
-<<<<<<< HEAD
-        // Non-list leaf column does not require taking into account
-        // leaf_column_offset
-=======
->>>>>>> bd0691fd
         s->vals[(rle_numvals + t) & (rle_buffer_size - 1)] = def_lvl;
         __syncthreads();
         rle_numvals += nrows;
@@ -1095,14 +1066,6 @@
     }
     s->page_start_val = s->page.start_row;
     if (s->col.parent_column != nullptr) {
-<<<<<<< HEAD
-      auto col = *(s->col.parent_column);
-      while (col.type().id() == type_id::LIST) {
-        s->page_start_val =
-          col.child(lists_column_view::offsets_column_index).element<size_type>(s->page_start_val);
-        col = col.child(lists_column_view::child_column_index);
-      }
-=======
       auto col                    = *(s->col.parent_column);
       auto current_page_start_val = s->page_start_val;
       while (col.type().id() == type_id::LIST) {
@@ -1111,32 +1074,21 @@
         col = col.child(lists_column_view::child_column_index);
       }
       s->page_start_val = current_page_start_val;
->>>>>>> bd0691fd
     }
   }
   __syncthreads();
   for (uint32_t cur_val_idx = 0; cur_val_idx < s->page.num_leaf_values;) {
     uint32_t nvals   = min(s->page.num_leaf_values - cur_val_idx, 128);
     uint32_t val_idx = s->page_start_val + cur_val_idx + t;
-    uint32_t access_id;
     uint32_t is_valid, warp_valids, len, pos;
 
     if (s->page.page_type == PageType::DICTIONARY_PAGE) {
-      is_valid  = (cur_val_idx + t < s->page.num_leaf_values);
-      val_idx   = (is_valid) ? s->col.dict_data[val_idx] : val_idx;
-      access_id = val_idx + s->col.leaf_column_offset;
+      is_valid = (cur_val_idx + t < s->page.num_leaf_values);
+      val_idx  = (is_valid) ? s->col.dict_data[val_idx] : val_idx;
     } else {
-<<<<<<< HEAD
-      access_id = val_idx + s->col.leaf_column_offset;
-      is_valid =
-        (access_id < s->col.leaf_column->size() && cur_val_idx + t < s->page.num_leaf_values)
-          ? s->col.leaf_column->is_valid(access_id)
-          : 0;
-=======
       is_valid = (val_idx < s->col.leaf_column->size() && cur_val_idx + t < s->page.num_leaf_values)
                    ? s->col.leaf_column->is_valid(val_idx)
                    : 0;
->>>>>>> bd0691fd
     }
     warp_valids = ballot(is_valid);
     cur_val_idx += nvals;
@@ -1155,11 +1107,7 @@
         if (is_valid) {
           uint32_t v;
           if (dtype == BOOLEAN) {
-<<<<<<< HEAD
-            v = s->col.leaf_column->element<uint8_t>(access_id);
-=======
             v = s->col.leaf_column->element<uint8_t>(val_idx);
->>>>>>> bd0691fd
           } else {
             v = s->col.dict_index[val_idx];
           }
@@ -1183,11 +1131,7 @@
       if (is_valid) {
         len = dtype_len_out;
         if (dtype == BYTE_ARRAY) {
-<<<<<<< HEAD
-          len += s->col.leaf_column->element<string_view>(access_id).length();
-=======
           len += s->col.leaf_column->element<string_view>(val_idx).size_bytes();
->>>>>>> bd0691fd
         }
       } else {
         len = 0;
@@ -1205,30 +1149,18 @@
           case FLOAT: {
             int32_t v;
             if (dtype_len_in == 4)
-<<<<<<< HEAD
-              v = s->col.leaf_column->element<int32_t>(access_id);
-            else if (dtype_len_in == 2)
-              v = s->col.leaf_column->element<int16_t>(access_id);
-            else
-              v = s->col.leaf_column->element<int8_t>(access_id);
-=======
               v = s->col.leaf_column->element<int32_t>(val_idx);
             else if (dtype_len_in == 2)
               v = s->col.leaf_column->element<int16_t>(val_idx);
             else
               v = s->col.leaf_column->element<int8_t>(val_idx);
->>>>>>> bd0691fd
             dst[pos + 0] = v;
             dst[pos + 1] = v >> 8;
             dst[pos + 2] = v >> 16;
             dst[pos + 3] = v >> 24;
           } break;
           case INT64: {
-<<<<<<< HEAD
-            int64_t v        = s->col.leaf_column->element<int64_t>(access_id);
-=======
             int64_t v        = s->col.leaf_column->element<int64_t>(val_idx);
->>>>>>> bd0691fd
             int32_t ts_scale = s->col.ts_scale;
             if (ts_scale != 0) {
               if (ts_scale < 0) {
@@ -1247,11 +1179,7 @@
             dst[pos + 7] = v >> 56;
           } break;
           case INT96: {
-<<<<<<< HEAD
-            int64_t v        = s->col.leaf_column->element<int64_t>(access_id);
-=======
             int64_t v        = s->col.leaf_column->element<int64_t>(val_idx);
->>>>>>> bd0691fd
             int32_t ts_scale = s->col.ts_scale;
             if (ts_scale != 0) {
               if (ts_scale < 0) {
@@ -1293,19 +1221,11 @@
           } break;
 
           case DOUBLE: {
-<<<<<<< HEAD
-            auto v = s->col.leaf_column->element<double>(access_id);
-            memcpy(dst + pos, &v, 8);
-          } break;
-          case BYTE_ARRAY: {
-            auto str     = s->col.leaf_column->element<string_view>(access_id);
-=======
             auto v = s->col.leaf_column->element<double>(val_idx);
             memcpy(dst + pos, &v, 8);
           } break;
           case BYTE_ARRAY: {
             auto str     = s->col.leaf_column->element<string_view>(val_idx);
->>>>>>> bd0691fd
             uint32_t v   = len - 4;  // string length
             dst[pos + 0] = v;
             dst[pos + 1] = v >> 8;
@@ -2078,19 +1998,6 @@
 }
 
 /**
-<<<<<<< HEAD
- * @brief Set column_device_view pointers in column description array
- *
- * @param[out] col_desc Column description array [column_id]
- * @param[out] leaf_table_device_view Table device view to store leaf columns
- * @param[in] parent_table_device_view Table device view containing parent columns
- * @param[in] stream CUDA stream to use, default 0
- */
-void InitColumnDeviceViews(EncColumnDesc *col_desc,
-                           table_device_view &leaf_column_table_device_view,
-                           const table_device_view &parent_column_table_device_view,
-                           rmm::cuda_stream_view stream)
-=======
  * @copydoc void init_column_device_views(EncColumnDesc *col_desc,
  *            column_device_view *leaf_column_views,
  *            const table_device_view &parent_table_device_view,
@@ -2100,47 +2007,20 @@
                               column_device_view *leaf_column_views,
                               const table_device_view &parent_column_table_device_view,
                               rmm::cuda_stream_view stream)
->>>>>>> bd0691fd
 {
   cudf::detail::device_single_thread(
     [col_desc,
      parent_col_view = parent_column_table_device_view,
-<<<<<<< HEAD
-     leaf_column_table_device_view] __device__() mutable {
-      for (size_type i = 0; i < parent_col_view.num_columns(); ++i) {
-        column_device_view col = parent_col_view.column(i);
-        // leaf_column_offset is required to store the offset of the
-        // leaf column if the column type is LIST. This is done because
-        // the element accessor of a leaf column device view does not
-        // take into account the offset of the parent column.
-        // Therefore this offset is selectively applied only for list columns
-        size_type leaf_column_offset = 0;
-        if (col.type().id() == type_id::LIST) {
-          col_desc[i].parent_column = parent_col_view.begin() + i;
-          leaf_column_offset        = col.offset();
-=======
      leaf_column_views] __device__() mutable {
       for (size_type i = 0; i < parent_col_view.num_columns(); ++i) {
         column_device_view col = parent_col_view.column(i);
         if (col.type().id() == type_id::LIST) {
           col_desc[i].parent_column = parent_col_view.begin() + i;
->>>>>>> bd0691fd
         } else {
           col_desc[i].parent_column = nullptr;
         }
         // traverse till leaf column
         while (col.type().id() == type_id::LIST) {
-<<<<<<< HEAD
-          auto offset_col    = col.child(lists_column_view::offsets_column_index);
-          leaf_column_offset = offset_col.element<size_type>(leaf_column_offset);
-          col                = col.child(lists_column_view::child_column_index);
-        }
-        // Store leaf_column to device storage
-        column_device_view *leaf_col_ptr = leaf_column_table_device_view.begin() + i;
-        *leaf_col_ptr                    = col;
-        col_desc[i].leaf_column          = leaf_col_ptr;
-        col_desc[i].leaf_column_offset   = leaf_column_offset;
-=======
           auto offset_col = col.child(lists_column_view::offsets_column_index);
           col             = col.child(lists_column_view::child_column_index);
         }
@@ -2148,7 +2028,6 @@
         column_device_view *leaf_col_ptr = leaf_column_views + i;
         *leaf_col_ptr                    = col;
         col_desc[i].leaf_column          = leaf_col_ptr;
->>>>>>> bd0691fd
       }
     },
     stream);
