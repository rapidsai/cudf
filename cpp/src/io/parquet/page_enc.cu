/*
 * Copyright (c) 2019-2023, NVIDIA CORPORATION.
 *
 * Licensed under the Apache License, Version 2.0 (the "License");
 * you may not use this file except in compliance with the License.
 * You may obtain a copy of the License at
 *
 *     http://www.apache.org/licenses/LICENSE-2.0
 *
 * Unless required by applicable law or agreed to in writing, software
 * distributed under the License is distributed on an "AS IS" BASIS,
 * WITHOUT WARRANTIES OR CONDITIONS OF ANY KIND, either express or implied.
 * See the License for the specific language governing permissions and
 * limitations under the License.
 */

#include "parquet_gpu.cuh"

#include <io/utilities/block_utils.cuh>

#include <cudf/detail/iterator.cuh>
#include <cudf/detail/utilities/assert.cuh>
#include <cudf/detail/utilities/cuda.cuh>
#include <cudf/detail/utilities/vector_factories.hpp>

#include <rmm/cuda_stream_view.hpp>
#include <rmm/exec_policy.hpp>

#include <cub/cub.cuh>

#include <cuda/std/chrono>

#include <thrust/binary_search.h>
#include <thrust/gather.h>
#include <thrust/iterator/discard_iterator.h>
#include <thrust/iterator/reverse_iterator.h>
#include <thrust/iterator/transform_iterator.h>
#include <thrust/iterator/zip_iterator.h>
#include <thrust/merge.h>
#include <thrust/scan.h>
#include <thrust/scatter.h>
#include <thrust/tuple.h>

<<<<<<< HEAD
namespace cudf {
namespace io {
namespace parquet {
namespace detail {
=======
namespace cudf::io::parquet::detail {
>>>>>>> e28017cc

namespace {

using ::cudf::detail::device_2dspan;

constexpr uint32_t rle_buffer_size = (1 << 9);

// do not truncate statistics
constexpr int32_t NO_TRUNC_STATS = 0;

// minimum scratch space required for encoding statistics
constexpr size_t MIN_STATS_SCRATCH_SIZE = sizeof(__int128_t);

// mask to determine lane id
constexpr uint32_t WARP_MASK = cudf::detail::warp_size - 1;

// currently 64k - 1
constexpr uint32_t MAX_GRID_Y_SIZE = (1 << 16) - 1;

// space needed for RLE length field
constexpr int RLE_LENGTH_FIELD_LEN = 4;

struct frag_init_state_s {
  parquet_column_device_view col;
  PageFragment frag;
};

struct page_enc_state_s {
  uint8_t* cur;          //!< current output ptr
  uint8_t* rle_out;      //!< current RLE write ptr
  uint8_t* rle_len_pos;  //!< position to write RLE length (for V2 boolean data)
  uint32_t rle_run;      //!< current RLE run
  uint32_t run_val;      //!< current RLE run value
  uint32_t rle_pos;      //!< RLE encoder positions
  uint32_t rle_numvals;  //!< RLE input value count
  uint32_t rle_lit_count;
  uint32_t rle_rpt_count;
  uint32_t page_start_val;
  uint32_t chunk_start_val;
  volatile uint32_t rpt_map[4];
  volatile uint32_t scratch_red[32];
  EncPage page;
  EncColumnChunk ck;
  parquet_column_device_view col;
  uint32_t vals[rle_buffer_size];
};

/**
 * @brief Returns the size of the type in the Parquet file.
 */
constexpr uint32_t physical_type_len(Type physical_type, type_id id)
{
  if (physical_type == FIXED_LEN_BYTE_ARRAY and id == type_id::DECIMAL128) {
    return sizeof(__int128_t);
  }
  switch (physical_type) {
    case INT96: return 12u;
    case INT64:
    case DOUBLE: return sizeof(int64_t);
    case BOOLEAN: return 1u;
    default: return sizeof(int32_t);
  }
}

constexpr uint32_t max_RLE_page_size(uint8_t value_bit_width, uint32_t num_values)
{
  if (value_bit_width == 0) return 0;

  // Run length = 4, max(rle/bitpack header) = 5. bitpacking worst case is one byte every 8 values
  // (because bitpacked runs are a multiple of 8). Don't need to round up the last term since that
  // overhead is accounted for in the '5'.
  // TODO: this formula does not take into account the data for RLE runs. The worst realistic case
  // is repeated runs of 8 bitpacked, 2 RLE values. In this case, the formula would be
  //   0.8 * (num_values * bw / 8 + num_values / 8) + 0.2 * (num_values / 2 * (1 + (bw+7)/8))
  // for bw < 8 the above value will be larger than below, but in testing it seems like for low
  // bitwidths it's hard to get the pathological 8:2 split.
  // If the encoder starts printing the data corruption warning, then this will need to be
  // revisited.
  return 4 + 5 + util::div_rounding_up_unsafe(num_values * value_bit_width, 8) + (num_values / 8);
}

// subtract b from a, but return 0 if this would underflow
constexpr size_t underflow_safe_subtract(size_t a, size_t b)
{
  if (b > a) { return 0; }
  return a - b;
}

void __device__ init_frag_state(frag_init_state_s* const s,
                                uint32_t fragment_size,
                                int part_end_row)
{
  // frag.num_rows = fragment_size except for the last fragment in partition which can be
  // smaller. num_rows is fixed but fragment size could be larger if the data is strings or
  // nested.
  s->frag.num_rows           = min(fragment_size, part_end_row - s->frag.start_row);
  s->frag.num_dict_vals      = 0;
  s->frag.fragment_data_size = 0;
  s->frag.dict_data_size     = 0;

  s->frag.start_value_idx  = row_to_value_idx(s->frag.start_row, s->col);
  auto const end_value_idx = row_to_value_idx(s->frag.start_row + s->frag.num_rows, s->col);
  s->frag.num_leaf_values  = end_value_idx - s->frag.start_value_idx;

  if (s->col.level_offsets != nullptr) {
    // For nested schemas, the number of values in a fragment is not directly related to the
    // number of encoded data elements or the number of rows.  It is simply the number of
    // repetition/definition values which together encode validity and nesting information.
    auto const first_level_val_idx = s->col.level_offsets[s->frag.start_row];
    auto const last_level_val_idx  = s->col.level_offsets[s->frag.start_row + s->frag.num_rows];
    s->frag.num_values             = last_level_val_idx - first_level_val_idx;
  } else {
    s->frag.num_values = s->frag.num_rows;
  }
}

template <int block_size>
void __device__ calculate_frag_size(frag_init_state_s* const s, int t)
{
  using block_reduce = cub::BlockReduce<uint32_t, block_size>;
  __shared__ typename block_reduce::TempStorage reduce_storage;

  auto const physical_type   = s->col.physical_type;
  auto const leaf_type       = s->col.leaf_column->type().id();
  auto const dtype_len       = physical_type_len(physical_type, leaf_type);
  auto const nvals           = s->frag.num_leaf_values;
  auto const start_value_idx = s->frag.start_value_idx;

  for (uint32_t i = 0; i < nvals; i += block_size) {
    auto const val_idx  = start_value_idx + i + t;
    auto const is_valid = i + t < nvals && val_idx < s->col.leaf_column->size() &&
                          s->col.leaf_column->is_valid(val_idx);
    uint32_t len;
    if (is_valid) {
      len = dtype_len;
      if (physical_type == BYTE_ARRAY) {
        switch (leaf_type) {
          case type_id::STRING: {
            auto str = s->col.leaf_column->element<string_view>(val_idx);
            len += str.size_bytes();
          } break;
          case type_id::LIST: {
            auto list_element =
              get_element<statistics::byte_array_view>(*s->col.leaf_column, val_idx);
            len += list_element.size_bytes();
          } break;
          default: CUDF_UNREACHABLE("Unsupported data type for leaf column");
        }
      }
    } else {
      len = 0;
    }

    len = block_reduce(reduce_storage).Sum(len);
    if (t == 0) { s->frag.fragment_data_size += len; }
    __syncthreads();
    // page fragment size must fit in a 32-bit signed integer
    if (s->frag.fragment_data_size > std::numeric_limits<int32_t>::max()) {
      CUDF_UNREACHABLE("page fragment size exceeds maximum for i32");
    }
  }
}

Encoding __device__ determine_encoding(PageType page_type,
                                       Type physical_type,
                                       bool use_dictionary,
                                       bool write_v2_headers)
{
  // NOTE: For dictionary encoding, parquet v2 recommends using PLAIN in dictionary page and
  // RLE_DICTIONARY in data page, but parquet v1 uses PLAIN_DICTIONARY in both dictionary and
  // data pages (actual encoding is identical).
  switch (page_type) {
    case PageType::DATA_PAGE: return use_dictionary ? Encoding::PLAIN_DICTIONARY : Encoding::PLAIN;
    case PageType::DATA_PAGE_V2:
      // TODO need to work in delta encodings here when they're added
      return physical_type == BOOLEAN ? Encoding::RLE
             : use_dictionary         ? Encoding::RLE_DICTIONARY
                                      : Encoding::PLAIN;
    case PageType::DICTIONARY_PAGE:
      return write_v2_headers ? Encoding::PLAIN : Encoding::PLAIN_DICTIONARY;
    default: CUDF_UNREACHABLE("unsupported page type");
  }
}

// operator to use with warp_reduce. stolen from cub::Sum
struct BitwiseOr {
  /// Binary OR operator, returns <tt>a | b</tt>
  template <typename T>
  __host__ __device__ __forceinline__ T operator()(T const& a, T const& b) const
  {
    return a | b;
  }
};

}  // anonymous namespace

// blockDim {512,1,1}
template <int block_size>
__global__ void __launch_bounds__(block_size)
  gpuInitRowGroupFragments(device_2dspan<PageFragment> frag,
                           device_span<parquet_column_device_view const> col_desc,
                           device_span<partition_info const> partitions,
                           device_span<int const> part_frag_offset,
                           uint32_t fragment_size)
{
  __shared__ __align__(16) frag_init_state_s state_g;

  frag_init_state_s* const s          = &state_g;
  auto const t                        = threadIdx.x;
  auto const num_fragments_per_column = frag.size().second;

  if (t == 0) { s->col = col_desc[blockIdx.x]; }
  __syncthreads();

  for (uint32_t frag_y = blockIdx.y; frag_y < num_fragments_per_column; frag_y += gridDim.y) {
    if (t == 0) {
      // Find which partition this fragment came from
      auto it =
        thrust::upper_bound(thrust::seq, part_frag_offset.begin(), part_frag_offset.end(), frag_y);
      int const p            = it - part_frag_offset.begin() - 1;
      int const part_end_row = partitions[p].start_row + partitions[p].num_rows;
      s->frag.start_row = (frag_y - part_frag_offset[p]) * fragment_size + partitions[p].start_row;
      s->frag.chunk     = frag[blockIdx.x][frag_y].chunk;
      init_frag_state(s, fragment_size, part_end_row);
    }
    __syncthreads();

    calculate_frag_size<block_size>(s, t);
    __syncthreads();
    if (t == 0) { frag[blockIdx.x][frag_y] = s->frag; }
  }
}

// blockDim {512,1,1}
template <int block_size>
__global__ void __launch_bounds__(block_size)
  gpuCalculatePageFragments(device_span<PageFragment> frag,
                            device_span<size_type const> column_frag_sizes)
{
  __shared__ __align__(16) frag_init_state_s state_g;

  EncColumnChunk* const ck_g = frag[blockIdx.x].chunk;
  frag_init_state_s* const s = &state_g;
  uint32_t const t           = threadIdx.x;
  auto const fragment_size   = column_frag_sizes[ck_g->col_desc_id];

  if (t == 0) { s->col = *ck_g->col_desc; }
  __syncthreads();

  if (t == 0) {
    int const part_end_row = ck_g->start_row + ck_g->num_rows;
    s->frag.start_row      = ck_g->start_row + (blockIdx.x - ck_g->first_fragment) * fragment_size;
    s->frag.chunk          = ck_g;
    init_frag_state(s, fragment_size, part_end_row);
  }
  __syncthreads();

  calculate_frag_size<block_size>(s, t);
  if (t == 0) { frag[blockIdx.x] = s->frag; }
}

// blockDim {128,1,1}
__global__ void __launch_bounds__(128)
  gpuInitFragmentStats(device_span<statistics_group> groups,
                       device_span<PageFragment const> fragments)
{
  uint32_t const lane_id = threadIdx.x & WARP_MASK;
  uint32_t const frag_id = blockIdx.x * 4 + (threadIdx.x / cudf::detail::warp_size);
  if (frag_id < fragments.size()) {
    if (lane_id == 0) {
      statistics_group g;
      auto* const ck_g = fragments[frag_id].chunk;
      g.col            = ck_g->col_desc;
      g.start_row      = fragments[frag_id].start_value_idx;
      g.num_rows       = fragments[frag_id].num_leaf_values;
      g.non_leaf_nulls = fragments[frag_id].num_values - g.num_rows;
      groups[frag_id]  = g;
    }
  }
}

// blockDim {128,1,1}
__global__ void __launch_bounds__(128)
  gpuInitPages(device_2dspan<EncColumnChunk> chunks,
               device_span<EncPage> pages,
               device_span<size_type> page_sizes,
               device_span<size_type> comp_page_sizes,
               device_span<parquet_column_device_view const> col_desc,
               statistics_merge_group* page_grstats,
               statistics_merge_group* chunk_grstats,
               int32_t num_columns,
               size_t max_page_size_bytes,
               size_type max_page_size_rows,
               uint32_t page_align,
               bool write_v2_headers)
{
  // TODO: All writing seems to be done by thread 0. Could be replaced by thrust foreach
  __shared__ __align__(8) parquet_column_device_view col_g;
  __shared__ __align__(8) EncColumnChunk ck_g;
  __shared__ __align__(8) PageFragment frag_g;
  __shared__ __align__(8) EncPage page_g;
  __shared__ __align__(8) statistics_merge_group pagestats_g;

  uint32_t const t          = threadIdx.x;
  auto const data_page_type = write_v2_headers ? PageType::DATA_PAGE_V2 : PageType::DATA_PAGE;

  if (t == 0) {
    col_g  = col_desc[blockIdx.x];
    ck_g   = chunks[blockIdx.y][blockIdx.x];
    page_g = {};
  }
  __syncthreads();
  if (t < 32) {
    uint32_t fragments_in_chunk  = 0;
    uint32_t rows_in_page        = 0;
    uint32_t values_in_page      = 0;
    uint32_t leaf_values_in_page = 0;
    size_t page_size             = 0;
    uint32_t num_pages           = 0;
    uint32_t num_rows            = 0;
    uint32_t page_start          = 0;
    uint32_t page_offset         = ck_g.ck_stat_size;
    uint32_t num_dict_entries    = 0;
    uint32_t comp_page_offset    = ck_g.ck_stat_size;
    uint32_t page_headers_size   = 0;
    uint32_t max_page_data_size  = 0;
    uint32_t cur_row             = ck_g.start_row;
    uint32_t ck_max_stats_len    = 0;
    uint32_t max_stats_len       = 0;

    if (!t) {
      pagestats_g.col_dtype   = col_g.leaf_column->type();
      pagestats_g.stats_dtype = col_g.stats_dtype;
      pagestats_g.start_chunk = ck_g.first_fragment;
      pagestats_g.num_chunks  = 0;
    }
    if (ck_g.use_dictionary) {
      if (!t) {
        page_g.page_data       = ck_g.uncompressed_bfr + page_offset;
        page_g.compressed_data = ck_g.compressed_bfr + comp_page_offset;
        page_g.num_fragments   = 0;
        page_g.page_type       = PageType::DICTIONARY_PAGE;
        page_g.chunk           = &chunks[blockIdx.y][blockIdx.x];
        page_g.chunk_id        = blockIdx.y * num_columns + blockIdx.x;
        page_g.hdr_size        = 0;
        page_g.max_hdr_size    = 32;
        page_g.max_data_size   = ck_g.uniq_data_size;
        page_g.start_row       = cur_row;
        page_g.num_rows        = ck_g.num_dict_entries;
        page_g.num_leaf_values = ck_g.num_dict_entries;
        page_g.num_values      = ck_g.num_dict_entries;  // TODO: shouldn't matter for dict page
        page_offset +=
          util::round_up_unsafe(page_g.max_hdr_size + page_g.max_data_size, page_align);
        if (not comp_page_sizes.empty()) {
          comp_page_offset += page_g.max_hdr_size + comp_page_sizes[ck_g.first_page];
        }
        page_headers_size += page_g.max_hdr_size;
        max_page_data_size = max(max_page_data_size, page_g.max_data_size);
      }
      __syncwarp();
      if (t == 0) {
        if (not pages.empty()) pages[ck_g.first_page] = page_g;
        if (not page_sizes.empty()) page_sizes[ck_g.first_page] = page_g.max_data_size;
        if (page_grstats) page_grstats[ck_g.first_page] = pagestats_g;
      }
      num_pages = 1;
    }
    __syncwarp();

    // page padding needed for RLE encoded boolean data
    auto const rle_pad =
      write_v2_headers && col_g.physical_type == BOOLEAN ? RLE_LENGTH_FIELD_LEN : 0;

    // This loop goes over one page fragment at a time and adds it to page.
    // When page size crosses a particular limit, then it moves on to the next page and then next
    // page fragment gets added to that one.

    // This doesn't actually deal with data. It's agnostic. It only cares about number of rows and
    // page size.
    do {
      uint32_t minmax_len = 0;
      __syncwarp();
      if (num_rows < ck_g.num_rows) {
        if (t == 0) { frag_g = ck_g.fragments[fragments_in_chunk]; }
        if (!t && ck_g.stats) {
          if (col_g.stats_dtype == dtype_string) {
            minmax_len = max(ck_g.stats[fragments_in_chunk].min_value.str_val.length,
                             ck_g.stats[fragments_in_chunk].max_value.str_val.length);
          } else if (col_g.stats_dtype == dtype_byte_array) {
            minmax_len = max(ck_g.stats[fragments_in_chunk].min_value.byte_val.length,
                             ck_g.stats[fragments_in_chunk].max_value.byte_val.length);
          }
        }
      } else if (!t) {
        frag_g.fragment_data_size = 0;
        frag_g.num_rows           = 0;
      }
      __syncwarp();
      uint32_t fragment_data_size =
        (ck_g.use_dictionary)
          ? frag_g.num_leaf_values * util::div_rounding_up_unsafe(ck_g.dict_rle_bits, 8)
          : frag_g.fragment_data_size;

      // page fragment size must fit in a 32-bit signed integer
      if (fragment_data_size > std::numeric_limits<int32_t>::max()) {
        CUDF_UNREACHABLE("page fragment size exceeds maximum for i32");
      }

      // TODO (dm): this convoluted logic to limit page size needs refactoring
      size_t this_max_page_size = (values_in_page * 2 >= ck_g.num_values)   ? 256 * 1024
                                  : (values_in_page * 3 >= ck_g.num_values) ? 384 * 1024
                                                                            : 512 * 1024;

      // override this_max_page_size if the requested size is smaller
      this_max_page_size = min(this_max_page_size, max_page_size_bytes);

      // subtract size of rep and def level vectors and RLE length field
      auto num_vals      = values_in_page + frag_g.num_values;
      this_max_page_size = underflow_safe_subtract(
        this_max_page_size,
        max_RLE_page_size(col_g.num_def_level_bits(), num_vals) +
          max_RLE_page_size(col_g.num_rep_level_bits(), num_vals) + rle_pad);

      // checks to see when we need to close the current page and start a new one
      auto const is_last_chunk          = num_rows >= ck_g.num_rows;
      auto const is_page_bytes_exceeded = page_size + fragment_data_size > this_max_page_size;
      auto const is_page_rows_exceeded  = rows_in_page + frag_g.num_rows > max_page_size_rows;
      // only check for limit overflow if there's already at least one fragment for this page
      auto const is_page_too_big =
        values_in_page > 0 && (is_page_bytes_exceeded || is_page_rows_exceeded);

      if (is_last_chunk || is_page_too_big) {
        if (ck_g.use_dictionary) {
          // Additional byte to store entry bit width
          page_size = 1 + max_RLE_page_size(ck_g.dict_rle_bits, values_in_page);
        }
        if (!t) {
          page_g.num_fragments = fragments_in_chunk - page_start;
          page_g.chunk         = &chunks[blockIdx.y][blockIdx.x];
          page_g.chunk_id      = blockIdx.y * num_columns + blockIdx.x;
          page_g.page_type     = data_page_type;
          page_g.hdr_size      = 0;
          page_g.max_hdr_size  = 32;  // Max size excluding statistics
          if (ck_g.stats) {
            uint32_t stats_hdr_len = 16;
            if (col_g.stats_dtype == dtype_string || col_g.stats_dtype == dtype_byte_array) {
              stats_hdr_len += 5 * 3 + 2 * max_stats_len;
            } else {
              stats_hdr_len += ((col_g.stats_dtype >= dtype_int64) ? 10 : 5) * 3;
            }
            page_g.max_hdr_size += stats_hdr_len;
          }
          page_g.max_hdr_size = util::round_up_unsafe(page_g.max_hdr_size, page_align);
          page_g.page_data    = ck_g.uncompressed_bfr + page_offset;
          if (not comp_page_sizes.empty()) {
            page_g.compressed_data = ck_g.compressed_bfr + comp_page_offset;
          }
          page_g.start_row          = cur_row;
          page_g.num_rows           = rows_in_page;
          page_g.num_leaf_values    = leaf_values_in_page;
          page_g.num_values         = values_in_page;
          auto const def_level_size = max_RLE_page_size(col_g.num_def_level_bits(), values_in_page);
          auto const rep_level_size = max_RLE_page_size(col_g.num_rep_level_bits(), values_in_page);
          auto const max_data_size  = page_size + def_level_size + rep_level_size + rle_pad;
          // page size must fit in 32-bit signed integer
          if (max_data_size > std::numeric_limits<int32_t>::max()) {
            CUDF_UNREACHABLE("page size exceeds maximum for i32");
          }
          page_g.max_data_size    = static_cast<uint32_t>(max_data_size);
          pagestats_g.start_chunk = ck_g.first_fragment + page_start;
          pagestats_g.num_chunks  = page_g.num_fragments;
          page_offset +=
            util::round_up_unsafe(page_g.max_hdr_size + page_g.max_data_size, page_align);
          if (not comp_page_sizes.empty()) {
            comp_page_offset += page_g.max_hdr_size + comp_page_sizes[ck_g.first_page + num_pages];
          }
          page_headers_size += page_g.max_hdr_size;
          max_page_data_size = max(max_page_data_size, page_g.max_data_size);
          cur_row += rows_in_page;
          ck_max_stats_len = max(ck_max_stats_len, max_stats_len);
        }
        __syncwarp();
        if (t == 0) {
          if (not pages.empty()) { pages[ck_g.first_page + num_pages] = page_g; }
          if (not page_sizes.empty()) {
            page_sizes[ck_g.first_page + num_pages] = page_g.max_data_size;
          }
          if (page_grstats) { page_grstats[ck_g.first_page + num_pages] = pagestats_g; }
        }

        num_pages++;
        page_size           = 0;
        rows_in_page        = 0;
        values_in_page      = 0;
        leaf_values_in_page = 0;
        page_start          = fragments_in_chunk;
        max_stats_len       = 0;
      }
      max_stats_len = max(max_stats_len, minmax_len);
      num_dict_entries += frag_g.num_dict_vals;
      page_size += fragment_data_size;
      rows_in_page += frag_g.num_rows;
      values_in_page += frag_g.num_values;
      leaf_values_in_page += frag_g.num_leaf_values;
      num_rows += frag_g.num_rows;
      fragments_in_chunk++;
    } while (frag_g.num_rows != 0);
    __syncwarp();
    if (!t) {
      if (ck_g.ck_stat_size == 0 && ck_g.stats) {
        uint32_t ck_stat_size = util::round_up_unsafe(48 + 2 * ck_max_stats_len, page_align);
        page_offset += ck_stat_size;
        comp_page_offset += ck_stat_size;
        ck_g.ck_stat_size = ck_stat_size;
      }
      ck_g.num_pages          = num_pages;
      ck_g.bfr_size           = page_offset;
      ck_g.page_headers_size  = page_headers_size;
      ck_g.max_page_data_size = max_page_data_size;
      if (not comp_page_sizes.empty()) { ck_g.compressed_size = comp_page_offset; }
      pagestats_g.start_chunk = ck_g.first_page + ck_g.use_dictionary;  // Exclude dictionary
      pagestats_g.num_chunks  = num_pages - ck_g.use_dictionary;
    }
  }
  __syncthreads();
  if (t == 0) {
    if (not pages.empty()) ck_g.pages = &pages[ck_g.first_page];
    chunks[blockIdx.y][blockIdx.x] = ck_g;
    if (chunk_grstats) chunk_grstats[blockIdx.y * num_columns + blockIdx.x] = pagestats_g;
  }
}

/**
 * @brief Mask table representing how many consecutive repeats are needed to code a repeat run
 *[nbits-1]
 */
static __device__ __constant__ uint32_t kRleRunMask[24] = {
  0x00ff'ffff, 0x0fff, 0x00ff, 0x3f, 0x0f, 0x0f, 0x7, 0x7, 0x3, 0x3, 0x3, 0x3,
  0x1,         0x1,    0x1,    0x1,  0x1,  0x1,  0x1, 0x1, 0x1, 0x1, 0x1, 0x1};

/**
 * @brief Variable-length encode an integer
 */
inline __device__ uint8_t* VlqEncode(uint8_t* p, uint32_t v)
{
  while (v > 0x7f) {
    *p++ = (v | 0x80);
    v >>= 7;
  }
  *p++ = v;
  return p;
}

/**
 * @brief Pack literal values in output bitstream (1,2,3,4,5,6,8,10,12,16,20 or 24 bits per value)
 */
inline __device__ void PackLiteralsShuffle(
  uint8_t* dst, uint32_t v, uint32_t count, uint32_t w, uint32_t t)
{
  constexpr uint32_t MASK2T = 1;  // mask for 2 thread leader
  constexpr uint32_t MASK4T = 3;  // mask for 4 thread leader
  constexpr uint32_t MASK8T = 7;  // mask for 8 thread leader
  uint64_t v64;

  if (t > (count | 0x1f)) { return; }

  switch (w) {
    case 1:
      v |= shuffle_xor(v, 1) << 1;  // grab bit 1 from neighbor
      v |= shuffle_xor(v, 2) << 2;  // grab bits 2-3 from 2 lanes over
      v |= shuffle_xor(v, 4) << 4;  // grab bits 4-7 from 4 lanes over
      // sub-warp leader writes the combined bits
      if (t < count && !(t & MASK8T)) { dst[(t * w) >> 3] = v; }
      return;
    case 2:
      v |= shuffle_xor(v, 1) << 2;
      v |= shuffle_xor(v, 2) << 4;
      if (t < count && !(t & MASK4T)) { dst[(t * w) >> 3] = v; }
      return;
    case 3:
      v |= shuffle_xor(v, 1) << 3;
      v |= shuffle_xor(v, 2) << 6;
      v |= shuffle_xor(v, 4) << 12;
      if (t < count && !(t & MASK8T)) {
        dst[(t >> 3) * 3 + 0] = v;
        dst[(t >> 3) * 3 + 1] = v >> 8;
        dst[(t >> 3) * 3 + 2] = v >> 16;
      }
      return;
    case 4:
      v |= shuffle_xor(v, 1) << 4;
      if (t < count && !(t & MASK2T)) { dst[(t * w) >> 3] = v; }
      return;
    case 5:
      v |= shuffle_xor(v, 1) << 5;
      v |= shuffle_xor(v, 2) << 10;
      v64 = static_cast<uint64_t>(shuffle_xor(v, 4)) << 20 | v;
      if (t < count && !(t & MASK8T)) {
        dst[(t >> 3) * 5 + 0] = v64;
        dst[(t >> 3) * 5 + 1] = v64 >> 8;
        dst[(t >> 3) * 5 + 2] = v64 >> 16;
        dst[(t >> 3) * 5 + 3] = v64 >> 24;
        dst[(t >> 3) * 5 + 4] = v64 >> 32;
      }
      return;
    case 6:
      v |= shuffle_xor(v, 1) << 6;
      v |= shuffle_xor(v, 2) << 12;
      if (t < count && !(t & MASK4T)) {
        dst[(t >> 2) * 3 + 0] = v;
        dst[(t >> 2) * 3 + 1] = v >> 8;
        dst[(t >> 2) * 3 + 2] = v >> 16;
      }
      return;
    case 8:
      if (t < count) { dst[t] = v; }
      return;
    case 10:
      v |= shuffle_xor(v, 1) << 10;
      v64 = static_cast<uint64_t>(shuffle_xor(v, 2)) << 20 | v;
      if (t < count && !(t & MASK4T)) {
        dst[(t >> 2) * 5 + 0] = v64;
        dst[(t >> 2) * 5 + 1] = v64 >> 8;
        dst[(t >> 2) * 5 + 2] = v64 >> 16;
        dst[(t >> 2) * 5 + 3] = v64 >> 24;
        dst[(t >> 2) * 5 + 4] = v64 >> 32;
      }
      return;
    case 12:
      v |= shuffle_xor(v, 1) << 12;
      if (t < count && !(t & MASK2T)) {
        dst[(t >> 1) * 3 + 0] = v;
        dst[(t >> 1) * 3 + 1] = v >> 8;
        dst[(t >> 1) * 3 + 2] = v >> 16;
      }
      return;
    case 16:
      if (t < count) {
        dst[t * 2 + 0] = v;
        dst[t * 2 + 1] = v >> 8;
      }
      return;
    case 20:
      v64 = static_cast<uint64_t>(shuffle_xor(v, 1)) << 20 | v;
      if (t < count && !(t & MASK2T)) {
        dst[(t >> 1) * 5 + 0] = v64;
        dst[(t >> 1) * 5 + 1] = v64 >> 8;
        dst[(t >> 1) * 5 + 2] = v64 >> 16;
        dst[(t >> 1) * 5 + 3] = v64 >> 24;
        dst[(t >> 1) * 5 + 4] = v64 >> 32;
      }
      return;
    case 24:
      if (t < count) {
        dst[t * 3 + 0] = v;
        dst[t * 3 + 1] = v >> 8;
        dst[t * 3 + 2] = v >> 16;
      }
      return;

    default: CUDF_UNREACHABLE("Unsupported bit width");
  }
}

/**
 * @brief Pack literals of arbitrary bit-length in output bitstream.
 */
inline __device__ void PackLiteralsRoundRobin(
  uint8_t* dst, uint32_t v, uint32_t count, uint32_t w, uint32_t t)
{
  // Scratch space to temporarily write to. Needed because we will use atomics to write 32 bit
  // words but the destination mem may not be a multiple of 4 bytes.
  // TODO (dm): This assumes blockdim = 128. Reduce magic numbers.
  constexpr uint32_t NUM_THREADS  = 128;  // this needs to match gpuEncodePages block_size parameter
  constexpr uint32_t NUM_BYTES    = (NUM_THREADS * MAX_DICT_BITS) >> 3;
  constexpr uint32_t SCRATCH_SIZE = NUM_BYTES / sizeof(uint32_t);
  __shared__ uint32_t scratch[SCRATCH_SIZE];
  for (uint32_t i = t; i < SCRATCH_SIZE; i += NUM_THREADS) {
    scratch[i] = 0;
  }
  __syncthreads();

  if (t <= count) {
    // shift symbol left by up to 31 bits
    uint64_t v64 = v;
    v64 <<= (t * w) & 0x1f;

    // Copy 64 bit word into two 32 bit words while following C++ strict aliasing rules.
    uint32_t v32[2];
    memcpy(&v32, &v64, sizeof(uint64_t));

    // Atomically write result to scratch
    if (v32[0]) { atomicOr(scratch + ((t * w) >> 5), v32[0]); }
    if (v32[1]) { atomicOr(scratch + ((t * w) >> 5) + 1, v32[1]); }
  }
  __syncthreads();

  // Copy scratch data to final destination
  auto available_bytes = (count * w + 7) / 8;

  auto scratch_bytes = reinterpret_cast<char*>(&scratch[0]);
  for (uint32_t i = t; i < available_bytes; i += NUM_THREADS) {
    dst[i] = scratch_bytes[i];
  }
  __syncthreads();
}

/**
 * @brief Pack literal values in output bitstream
 */
inline __device__ void PackLiterals(
  uint8_t* dst, uint32_t v, uint32_t count, uint32_t w, uint32_t t)
{
  if (w > 24) { CUDF_UNREACHABLE("Unsupported bit width"); }
  switch (w) {
    case 1:
    case 2:
    case 3:
    case 4:
    case 5:
    case 6:
    case 8:
    case 10:
    case 12:
    case 16:
    case 20:
    case 24:
      // bit widths that lie on easy boundaries can be handled either directly
      // (8, 16, 24) or through fast shuffle operations.
      PackLiteralsShuffle(dst, v, count, w, t);
      return;
    default:
      // bit packing that uses atomics, but can handle arbitrary bit widths up to 24.
      PackLiteralsRoundRobin(dst, v, count, w, t);
  }
}

/**
 * @brief RLE encoder
 *
 * @param[in,out] s Page encode state
 * @param[in] numvals Total count of input values
 * @param[in] nbits number of bits per symbol (1..16)
 * @param[in] flush nonzero if last batch in block
 * @param[in] t thread id (0..127)
 */
static __device__ void RleEncode(
  page_enc_state_s* s, uint32_t numvals, uint32_t nbits, uint32_t flush, uint32_t t)
{
  uint32_t rle_pos = s->rle_pos;
  uint32_t rle_run = s->rle_run;

  while (rle_pos < numvals || (flush && rle_run)) {
    uint32_t pos = rle_pos + t;
    if (rle_run > 0 && !(rle_run & 1)) {
      // Currently in a long repeat run
      uint32_t mask = ballot(pos < numvals && s->vals[pos & (rle_buffer_size - 1)] == s->run_val);
      uint32_t rle_rpt_count, max_rpt_count;
      if (!(t & 0x1f)) { s->rpt_map[t >> 5] = mask; }
      __syncthreads();
      if (t < 32) {
        uint32_t c32 = ballot(t >= 4 || s->rpt_map[t] != 0xffff'ffffu);
        if (!t) {
          uint32_t last_idx = __ffs(c32) - 1;
          s->rle_rpt_count =
            last_idx * 32 + ((last_idx < 4) ? __ffs(~s->rpt_map[last_idx]) - 1 : 0);
        }
      }
      __syncthreads();
      max_rpt_count = min(numvals - rle_pos, 128);
      rle_rpt_count = s->rle_rpt_count;
      rle_run += rle_rpt_count << 1;
      rle_pos += rle_rpt_count;
      if (rle_rpt_count < max_rpt_count || (flush && rle_pos == numvals)) {
        if (t == 0) {
          uint32_t const run_val = s->run_val;
          uint8_t* dst           = VlqEncode(s->rle_out, rle_run);
          *dst++                 = run_val;
          if (nbits > 8) { *dst++ = run_val >> 8; }
          if (nbits > 16) { *dst++ = run_val >> 16; }
          s->rle_out = dst;
        }
        rle_run = 0;
      }
    } else {
      // New run or in a literal run
      uint32_t v0      = s->vals[pos & (rle_buffer_size - 1)];
      uint32_t v1      = s->vals[(pos + 1) & (rle_buffer_size - 1)];
      uint32_t mask    = ballot(pos + 1 < numvals && v0 == v1);
      uint32_t maxvals = min(numvals - rle_pos, 128);
      uint32_t rle_lit_count, rle_rpt_count;
      if (!(t & 0x1f)) { s->rpt_map[t >> 5] = mask; }
      __syncthreads();
      if (t < 32) {
        // Repeat run can only start on a multiple of 8 values
        uint32_t idx8        = (t * 8) >> 5;
        uint32_t pos8        = (t * 8) & 0x1f;
        uint32_t m0          = (idx8 < 4) ? s->rpt_map[idx8] : 0;
        uint32_t m1          = (idx8 < 3) ? s->rpt_map[idx8 + 1] : 0;
        uint32_t needed_mask = kRleRunMask[nbits - 1];
        mask                 = ballot((__funnelshift_r(m0, m1, pos8) & needed_mask) == needed_mask);
        if (!t) {
          uint32_t rle_run_start = (mask != 0) ? min((__ffs(mask) - 1) * 8, maxvals) : maxvals;
          uint32_t rpt_len       = 0;
          if (rle_run_start < maxvals) {
            uint32_t idx_cur = rle_run_start >> 5;
            uint32_t idx_ofs = rle_run_start & 0x1f;
            while (idx_cur < 4) {
              m0   = (idx_cur < 4) ? s->rpt_map[idx_cur] : 0;
              m1   = (idx_cur < 3) ? s->rpt_map[idx_cur + 1] : 0;
              mask = ~__funnelshift_r(m0, m1, idx_ofs);
              if (mask != 0) {
                rpt_len += __ffs(mask) - 1;
                break;
              }
              rpt_len += 32;
              idx_cur++;
            }
          }
          s->rle_lit_count = rle_run_start;
          s->rle_rpt_count = min(rpt_len, maxvals - rle_run_start);
        }
      }
      __syncthreads();
      rle_lit_count = s->rle_lit_count;
      rle_rpt_count = s->rle_rpt_count;
      if (rle_lit_count != 0 || (rle_run != 0 && rle_rpt_count != 0)) {
        uint32_t lit_div8;
        bool need_more_data = false;
        if (!flush && rle_pos + rle_lit_count == numvals) {
          // Wait for more data
          rle_lit_count -= min(rle_lit_count, 24);
          need_more_data = true;
        }
        if (rle_lit_count != 0) {
          lit_div8 = (rle_lit_count + ((flush && rle_pos + rle_lit_count == numvals) ? 7 : 0)) >> 3;
          if (rle_run + lit_div8 * 2 > 0x7f) {
            lit_div8      = 0x3f - (rle_run >> 1);  // Limit to fixed 1-byte header (504 literals)
            rle_rpt_count = 0;                      // Defer repeat run
          }
          if (lit_div8 != 0) {
            uint8_t* dst = s->rle_out + 1 + (rle_run >> 1) * nbits;
            PackLiterals(dst, (rle_pos + t < numvals) ? v0 : 0, lit_div8 * 8, nbits, t);
            rle_run = (rle_run + lit_div8 * 2) | 1;
            rle_pos = min(rle_pos + lit_div8 * 8, numvals);
          }
        }
        if (rle_run >= ((rle_rpt_count != 0 || (flush && rle_pos == numvals)) ? 0x03 : 0x7f)) {
          __syncthreads();
          // Complete literal run
          if (!t) {
            uint8_t* dst = s->rle_out;
            dst[0]       = rle_run;  // At most 0x7f
            dst += 1 + nbits * (rle_run >> 1);
            s->rle_out = dst;
          }
          rle_run = 0;
        }
        if (need_more_data) { break; }
      }
      // Start a repeat run
      if (rle_rpt_count != 0) {
        if (t == s->rle_lit_count) { s->run_val = v0; }
        rle_run = rle_rpt_count * 2;
        rle_pos += rle_rpt_count;
        if (rle_pos + 1 == numvals && !flush) { break; }
      }
    }
    __syncthreads();
  }
  __syncthreads();
  if (!t) {
    s->rle_run     = rle_run;
    s->rle_pos     = rle_pos;
    s->rle_numvals = numvals;
  }
}

/**
 * @brief PLAIN bool encoder
 *
 * @param[in,out] s Page encode state
 * @param[in] numvals Total count of input values
 * @param[in] flush nonzero if last batch in block
 * @param[in] t thread id (0..127)
 */
static __device__ void PlainBoolEncode(page_enc_state_s* s,
                                       uint32_t numvals,
                                       uint32_t flush,
                                       uint32_t t)
{
  uint32_t rle_pos = s->rle_pos;
  uint8_t* dst     = s->rle_out;

  while (rle_pos < numvals) {
    uint32_t pos    = rle_pos + t;
    uint32_t v      = (pos < numvals) ? s->vals[pos & (rle_buffer_size - 1)] : 0;
    uint32_t n      = min(numvals - rle_pos, 128);
    uint32_t nbytes = (n + ((flush) ? 7 : 0)) >> 3;
    if (!nbytes) { break; }
    v |= shuffle_xor(v, 1) << 1;
    v |= shuffle_xor(v, 2) << 2;
    v |= shuffle_xor(v, 4) << 4;
    if (t < n && !(t & 7)) { dst[t >> 3] = v; }
    rle_pos = min(rle_pos + nbytes * 8, numvals);
    dst += nbytes;
  }
  __syncthreads();
  if (!t) {
    s->rle_pos     = rle_pos;
    s->rle_numvals = numvals;
    s->rle_out     = dst;
  }
}

/**
 * @brief Determines the difference between the Proleptic Gregorian Calendar epoch (1970-01-01
 * 00:00:00 UTC) and the Julian date epoch (-4713-11-24 12:00:00 UTC).
 *
 * @return The difference between two epochs in `cuda::std::chrono::duration` format with a period
 * of hours.
 */
constexpr auto julian_calendar_epoch_diff()
{
  using namespace cuda::std::chrono;
  using namespace cuda::std::chrono_literals;
  return sys_days{January / 1 / 1970} - (sys_days{November / 24 / -4713} + 12h);
}

/**
 * @brief Converts number `v` of periods of type `PeriodT` into a pair with nanoseconds since
 * midnight and number of Julian days. Does not deal with time zones. Used by INT96 code.
 *
 * @tparam PeriodT a ratio representing the tick period in duration
 * @param v count of ticks since epoch
 * @return A pair of (nanoseconds, days) where nanoseconds is the number of nanoseconds
 * elapsed in the day and days is the number of days from Julian epoch.
 */
template <typename PeriodT>
__device__ auto julian_days_with_time(int64_t v)
{
  using namespace cuda::std::chrono;
  auto const dur_total             = duration<int64_t, PeriodT>{v};
  auto const dur_days              = floor<days>(dur_total);
  auto const dur_time_of_day       = dur_total - dur_days;
  auto const dur_time_of_day_nanos = duration_cast<nanoseconds>(dur_time_of_day);
  auto const julian_days           = dur_days + ceil<days>(julian_calendar_epoch_diff());
  return std::make_pair(dur_time_of_day_nanos, julian_days);
}

// blockDim(128, 1, 1)
template <int block_size>
__global__ void __launch_bounds__(128, 8)
  gpuEncodePages(device_span<EncPage> pages,
                 device_span<device_span<uint8_t const>> comp_in,
                 device_span<device_span<uint8_t>> comp_out,
                 device_span<compression_result> comp_results,
                 bool write_v2_headers)
{
  __shared__ __align__(8) page_enc_state_s state_g;
  using block_reduce = cub::BlockReduce<uint32_t, block_size>;
  using block_scan   = cub::BlockScan<uint32_t, block_size>;
  __shared__ union {
    typename block_reduce::TempStorage reduce_storage;
    typename block_scan::TempStorage scan_storage;
  } temp_storage;

  page_enc_state_s* const s = &state_g;
  auto const t              = threadIdx.x;

  if (t == 0) {
    state_g = page_enc_state_s{};
    s->page = pages[blockIdx.x];
    s->ck   = *s->page.chunk;
    s->col  = *s->ck.col_desc;
    s->cur  = s->page.page_data + s->page.max_hdr_size;
    // init V2 info
    s->page.def_lvl_bytes = 0;
    s->page.rep_lvl_bytes = 0;
    s->page.num_nulls     = 0;
    s->rle_len_pos        = nullptr;
  }
  __syncthreads();

  auto const is_v2 = s->page.page_type == PageType::DATA_PAGE_V2;

  // Encode Repetition and Definition levels
  if (s->page.page_type != PageType::DICTIONARY_PAGE &&
      (s->col.num_def_level_bits()) != 0 &&  // This means max definition level is not 0 (nullable)
      (s->col.num_rep_level_bits()) == 0     // This means there are no repetition levels (non-list)
  ) {
    // Calculate definition levels from validity
    uint32_t def_lvl_bits = s->col.num_def_level_bits();
    if (def_lvl_bits != 0) {
      if (!t) {
        s->rle_run     = 0;
        s->rle_pos     = 0;
        s->rle_numvals = 0;
        s->rle_out     = s->cur;
        if (not is_v2) {
          s->rle_out += 4;  // save space for length
        }
      }
      __syncthreads();
      while (s->rle_numvals < s->page.num_rows) {
        uint32_t rle_numvals = s->rle_numvals;
        uint32_t nrows       = min(s->page.num_rows - rle_numvals, 128);
        auto row             = s->page.start_row + rle_numvals + t;
        // Definition level encodes validity. Checks the valid map and if it is valid, then sets the
        // def_lvl accordingly and sets it in s->vals which is then given to RleEncode to encode
        uint32_t def_lvl = [&]() {
          bool within_bounds = rle_numvals + t < s->page.num_rows && row < s->col.num_rows;
          if (not within_bounds) { return 0u; }
          uint32_t def       = 0;
          size_type l        = 0;
          bool is_col_struct = false;
          auto col           = *s->col.parent_column;
          do {
            // If col not nullable then it does not contribute to def levels
            if (s->col.nullability[l]) {
              if (col.is_valid(row)) {
                ++def;
              } else {
                // We have found the shallowest level at which this row is null
                break;
              }
            }
            is_col_struct = (col.type().id() == type_id::STRUCT);
            if (is_col_struct) {
              row += col.offset();
              col = col.child(0);
              ++l;
            }
          } while (is_col_struct);
          return def;
        }();
        s->vals[(rle_numvals + t) & (rle_buffer_size - 1)] = def_lvl;
        __syncthreads();
        rle_numvals += nrows;
        RleEncode(s, rle_numvals, def_lvl_bits, (rle_numvals == s->page.num_rows), t);
        __syncthreads();
      }
      if (t < 32) {
        uint8_t* const cur       = s->cur;
        uint8_t* const rle_out   = s->rle_out;
        uint32_t const rle_bytes = static_cast<uint32_t>(rle_out - cur) - (is_v2 ? 0 : 4);
        if (is_v2 && t == 0) {
          s->page.def_lvl_bytes = rle_bytes;
        } else if (not is_v2 && t < 4) {
          cur[t] = rle_bytes >> (t * 8);
        }
        __syncwarp();
        if (t == 0) { s->cur = rle_out; }
      }
    }
  } else if (s->page.page_type != PageType::DICTIONARY_PAGE &&
             s->col.num_rep_level_bits() != 0  // This means there ARE repetition levels (has list)
  ) {
    auto encode_levels = [&](uint8_t const* lvl_val_data, uint32_t nbits, uint32_t& lvl_bytes) {
      // For list types, the repetition and definition levels are pre-calculated. We just need to
      // encode and write them now.
      if (!t) {
        s->rle_run     = 0;
        s->rle_pos     = 0;
        s->rle_numvals = 0;
        s->rle_out     = s->cur;
        if (not is_v2) {
          s->rle_out += 4;  // save space for length
        }
      }
      __syncthreads();
      size_type page_first_val_idx = s->col.level_offsets[s->page.start_row];
      size_type col_last_val_idx   = s->col.level_offsets[s->col.num_rows];
      while (s->rle_numvals < s->page.num_values) {
        uint32_t rle_numvals = s->rle_numvals;
        uint32_t nvals       = min(s->page.num_values - rle_numvals, 128);
        uint32_t idx         = page_first_val_idx + rle_numvals + t;
        uint32_t lvl_val =
          (rle_numvals + t < s->page.num_values && idx < col_last_val_idx) ? lvl_val_data[idx] : 0;
        s->vals[(rle_numvals + t) & (rle_buffer_size - 1)] = lvl_val;
        __syncthreads();
        rle_numvals += nvals;
        RleEncode(s, rle_numvals, nbits, (rle_numvals == s->page.num_values), t);
        __syncthreads();
      }
      if (t < 32) {
        uint8_t* const cur       = s->cur;
        uint8_t* const rle_out   = s->rle_out;
        uint32_t const rle_bytes = static_cast<uint32_t>(rle_out - cur) - (is_v2 ? 0 : 4);
        if (is_v2 && t == 0) {
          lvl_bytes = rle_bytes;
        } else if (not is_v2 && t < 4) {
          cur[t] = rle_bytes >> (t * 8);
        }
        __syncwarp();
        if (t == 0) { s->cur = rle_out; }
      }
    };
    encode_levels(s->col.rep_values, s->col.num_rep_level_bits(), s->page.rep_lvl_bytes);
    __syncthreads();
    encode_levels(s->col.def_values, s->col.num_def_level_bits(), s->page.def_lvl_bytes);
  }
  // Encode data values
  __syncthreads();
  auto const physical_type = s->col.physical_type;
  auto const type_id       = s->col.leaf_column->type().id();
  auto const dtype_len_out = physical_type_len(physical_type, type_id);
  auto const dtype_len_in  = [&]() -> uint32_t {
    if (physical_type == INT32) { return int32_logical_len(type_id); }
    if (physical_type == INT96) { return sizeof(int64_t); }
    return dtype_len_out;
  }();

  auto const dict_bits = (physical_type == BOOLEAN) ? 1
                         : (s->ck.use_dictionary and s->page.page_type != PageType::DICTIONARY_PAGE)
                           ? s->ck.dict_rle_bits
                           : -1;
  if (t == 0) {
    uint8_t* dst   = s->cur;
    s->rle_run     = 0;
    s->rle_pos     = 0;
    s->rle_numvals = 0;
    s->rle_out     = dst;
    s->page.encoding =
      determine_encoding(s->page.page_type, physical_type, s->ck.use_dictionary, write_v2_headers);
    if (dict_bits >= 0 && physical_type != BOOLEAN) {
      dst[0]     = dict_bits;
      s->rle_out = dst + 1;
    } else if (is_v2 && physical_type == BOOLEAN) {
      // save space for RLE length. we don't know the total length yet.
      s->rle_out     = dst + RLE_LENGTH_FIELD_LEN;
      s->rle_len_pos = dst;
    }
    s->page_start_val  = row_to_value_idx(s->page.start_row, s->col);
    s->chunk_start_val = row_to_value_idx(s->ck.start_row, s->col);
  }
  __syncthreads();
  uint32_t num_valid = 0;
  for (uint32_t cur_val_idx = 0; cur_val_idx < s->page.num_leaf_values;) {
    uint32_t nvals = min(s->page.num_leaf_values - cur_val_idx, 128);
    uint32_t len, pos;

    auto [is_valid, val_idx] = [&]() {
      uint32_t val_idx;
      uint32_t is_valid;

      size_type val_idx_in_block = cur_val_idx + t;
      if (s->page.page_type == PageType::DICTIONARY_PAGE) {
        val_idx  = val_idx_in_block;
        is_valid = (val_idx < s->page.num_leaf_values);
        if (is_valid) { val_idx = s->ck.dict_data[val_idx]; }
      } else {
        size_type val_idx_in_leaf_col = s->page_start_val + val_idx_in_block;

        is_valid = (val_idx_in_leaf_col < s->col.leaf_column->size() &&
                    val_idx_in_block < s->page.num_leaf_values)
                     ? s->col.leaf_column->is_valid(val_idx_in_leaf_col)
                     : 0;
        val_idx =
          (s->ck.use_dictionary) ? val_idx_in_leaf_col - s->chunk_start_val : val_idx_in_leaf_col;
      }
      return std::make_tuple(is_valid, val_idx);
    }();

    if (is_valid) num_valid++;

    cur_val_idx += nvals;
    if (dict_bits >= 0) {
      // Dictionary encoding
      if (dict_bits > 0) {
        uint32_t rle_numvals;
        uint32_t rle_numvals_in_block;
        block_scan(temp_storage.scan_storage).ExclusiveSum(is_valid, pos, rle_numvals_in_block);
        rle_numvals = s->rle_numvals;
        if (is_valid) {
          uint32_t v;
          if (physical_type == BOOLEAN) {
            v = s->col.leaf_column->element<uint8_t>(val_idx);
          } else {
            v = s->ck.dict_index[val_idx];
          }
          s->vals[(rle_numvals + pos) & (rle_buffer_size - 1)] = v;
        }
        rle_numvals += rle_numvals_in_block;
        __syncthreads();
        if (!is_v2 && physical_type == BOOLEAN) {
          PlainBoolEncode(s, rle_numvals, (cur_val_idx == s->page.num_leaf_values), t);
        } else {
          RleEncode(s, rle_numvals, dict_bits, (cur_val_idx == s->page.num_leaf_values), t);
        }
        __syncthreads();
      }
      if (t == 0) { s->cur = s->rle_out; }
      __syncthreads();
    } else {
      // Non-dictionary encoding
      uint8_t* dst = s->cur;

      if (is_valid) {
        len = dtype_len_out;
        if (physical_type == BYTE_ARRAY) {
          if (type_id == type_id::STRING) {
            len += s->col.leaf_column->element<string_view>(val_idx).size_bytes();
          } else if (s->col.output_as_byte_array && type_id == type_id::LIST) {
            len +=
              get_element<statistics::byte_array_view>(*s->col.leaf_column, val_idx).size_bytes();
          }
        }
      } else {
        len = 0;
      }
      uint32_t total_len = 0;
      block_scan(temp_storage.scan_storage).ExclusiveSum(len, pos, total_len);
      __syncthreads();
      if (t == 0) { s->cur = dst + total_len; }
      if (is_valid) {
        switch (physical_type) {
          case INT32: [[fallthrough]];
          case FLOAT: {
            auto const v = [dtype_len = dtype_len_in,
                            idx       = val_idx,
                            col       = s->col.leaf_column,
                            scale     = s->col.ts_scale == 0 ? 1 : s->col.ts_scale]() -> int32_t {
              switch (dtype_len) {
                case 8: return col->element<int64_t>(idx) * scale;
                case 4: return col->element<int32_t>(idx) * scale;
                case 2: return col->element<int16_t>(idx) * scale;
                default: return col->element<int8_t>(idx) * scale;
              }
            }();

            dst[pos + 0] = v;
            dst[pos + 1] = v >> 8;
            dst[pos + 2] = v >> 16;
            dst[pos + 3] = v >> 24;
          } break;
          case INT64: {
            int64_t v        = s->col.leaf_column->element<int64_t>(val_idx);
            int32_t ts_scale = s->col.ts_scale;
            if (ts_scale != 0) {
              if (ts_scale < 0) {
                v /= -ts_scale;
              } else {
                v *= ts_scale;
              }
            }
            dst[pos + 0] = v;
            dst[pos + 1] = v >> 8;
            dst[pos + 2] = v >> 16;
            dst[pos + 3] = v >> 24;
            dst[pos + 4] = v >> 32;
            dst[pos + 5] = v >> 40;
            dst[pos + 6] = v >> 48;
            dst[pos + 7] = v >> 56;
          } break;
          case INT96: {
            int64_t v        = s->col.leaf_column->element<int64_t>(val_idx);
            int32_t ts_scale = s->col.ts_scale;
            if (ts_scale != 0) {
              if (ts_scale < 0) {
                v /= -ts_scale;
              } else {
                v *= ts_scale;
              }
            }

            auto const [last_day_nanos, julian_days] = [&] {
              using namespace cuda::std::chrono;
              switch (s->col.leaf_column->type().id()) {
                case type_id::TIMESTAMP_SECONDS:
                case type_id::TIMESTAMP_MILLISECONDS: {
                  return julian_days_with_time<cuda::std::milli>(v);
                } break;
                case type_id::TIMESTAMP_MICROSECONDS:
                case type_id::TIMESTAMP_NANOSECONDS: {
                  return julian_days_with_time<cuda::std::micro>(v);
                } break;
              }
              return julian_days_with_time<cuda::std::nano>(0);
            }();

            // the 12 bytes of fixed length data.
            v             = last_day_nanos.count();
            dst[pos + 0]  = v;
            dst[pos + 1]  = v >> 8;
            dst[pos + 2]  = v >> 16;
            dst[pos + 3]  = v >> 24;
            dst[pos + 4]  = v >> 32;
            dst[pos + 5]  = v >> 40;
            dst[pos + 6]  = v >> 48;
            dst[pos + 7]  = v >> 56;
            uint32_t w    = julian_days.count();
            dst[pos + 8]  = w;
            dst[pos + 9]  = w >> 8;
            dst[pos + 10] = w >> 16;
            dst[pos + 11] = w >> 24;
          } break;

          case DOUBLE: {
            auto v = s->col.leaf_column->element<double>(val_idx);
            memcpy(dst + pos, &v, 8);
          } break;
          case BYTE_ARRAY: {
            auto const bytes = [](cudf::type_id const type_id,
                                  column_device_view const* leaf_column,
                                  uint32_t const val_idx) -> void const* {
              switch (type_id) {
                case type_id::STRING:
                  return reinterpret_cast<void const*>(
                    leaf_column->element<string_view>(val_idx).data());
                case type_id::LIST:
                  return reinterpret_cast<void const*>(
                    get_element<statistics::byte_array_view>(*(leaf_column), val_idx).data());
                default: CUDF_UNREACHABLE("invalid type id for byte array writing!");
              }
            }(type_id, s->col.leaf_column, val_idx);
            uint32_t v   = len - 4;  // string length
            dst[pos + 0] = v;
            dst[pos + 1] = v >> 8;
            dst[pos + 2] = v >> 16;
            dst[pos + 3] = v >> 24;
            if (v != 0) memcpy(dst + pos + 4, bytes, v);
          } break;
          case FIXED_LEN_BYTE_ARRAY: {
            if (type_id == type_id::DECIMAL128) {
              // When using FIXED_LEN_BYTE_ARRAY for decimals, the rep is encoded in big-endian
              auto const v = s->col.leaf_column->element<numeric::decimal128>(val_idx).value();
              auto const v_char_ptr = reinterpret_cast<char const*>(&v);
              thrust::copy(thrust::seq,
                           thrust::make_reverse_iterator(v_char_ptr + sizeof(v)),
                           thrust::make_reverse_iterator(v_char_ptr),
                           dst + pos);
            }
          } break;
        }
      }
      __syncthreads();
    }
  }

  uint32_t const valid_count = block_reduce(temp_storage.reduce_storage).Sum(num_valid);

  // save RLE length if necessary
  if (s->rle_len_pos != nullptr && t < 32) {
    // size doesn't include the 4 bytes for the length
    auto const rle_size = static_cast<uint32_t>(s->cur - s->rle_len_pos) - RLE_LENGTH_FIELD_LEN;
    if (t < RLE_LENGTH_FIELD_LEN) { s->rle_len_pos[t] = rle_size >> (t * 8); }
    __syncwarp();
  }

  // V2 does not compress rep and def level data
  size_t const skip_comp_size = s->page.def_lvl_bytes + s->page.rep_lvl_bytes;

  if (t == 0) {
    s->page.num_nulls           = s->page.num_values - valid_count;
    uint8_t* const base         = s->page.page_data + s->page.max_hdr_size;
    auto const actual_data_size = static_cast<uint32_t>(s->cur - base);
    if (actual_data_size > s->page.max_data_size) {
      CUDF_UNREACHABLE("detected possible page data corruption");
    }
    s->page.max_data_size = actual_data_size;
    if (not comp_in.empty()) {
      comp_in[blockIdx.x]  = {base + skip_comp_size, actual_data_size - skip_comp_size};
      comp_out[blockIdx.x] = {s->page.compressed_data + s->page.max_hdr_size + skip_comp_size,
                              0};  // size is unused
    }
    pages[blockIdx.x] = s->page;
    if (not comp_results.empty()) {
      comp_results[blockIdx.x]   = {0, compression_status::FAILURE};
      pages[blockIdx.x].comp_res = &comp_results[blockIdx.x];
    }
  }

  // copy over uncompressed data
  if (skip_comp_size != 0 && not comp_in.empty()) {
    uint8_t const* const src = s->page.page_data + s->page.max_hdr_size;
    uint8_t* const dst       = s->page.compressed_data + s->page.max_hdr_size;
    for (int i = t; i < skip_comp_size; i += block_size) {
      dst[i] = src[i];
    }
  }
}

constexpr int decide_compression_warps_in_block = 4;
constexpr int decide_compression_block_size =
  decide_compression_warps_in_block * cudf::detail::warp_size;

// blockDim(decide_compression_block_size, 1, 1)
__global__ void __launch_bounds__(decide_compression_block_size)
  gpuDecideCompression(device_span<EncColumnChunk> chunks)
{
  __shared__ __align__(8) EncColumnChunk ck_g[decide_compression_warps_in_block];
  __shared__ __align__(4) unsigned int compression_error[decide_compression_warps_in_block];
  using warp_reduce = cub::WarpReduce<uint32_t>;
  __shared__ typename warp_reduce::TempStorage temp_storage[decide_compression_warps_in_block][2];

  auto const lane_id  = threadIdx.x % cudf::detail::warp_size;
  auto const warp_id  = threadIdx.x / cudf::detail::warp_size;
  auto const chunk_id = blockIdx.x * decide_compression_warps_in_block + warp_id;

  if (chunk_id >= chunks.size()) { return; }

  if (lane_id == 0) {
    ck_g[warp_id]              = chunks[chunk_id];
    compression_error[warp_id] = 0;
  }
  __syncwarp();

  uint32_t uncompressed_data_size = 0;
  uint32_t compressed_data_size   = 0;
  uint32_t encodings              = 0;
  auto const num_pages            = ck_g[warp_id].num_pages;
  for (auto page_id = lane_id; page_id < num_pages; page_id += cudf::detail::warp_size) {
    auto const& curr_page     = ck_g[warp_id].pages[page_id];
    auto const page_data_size = curr_page.max_data_size;
    auto const lvl_bytes      = curr_page.def_lvl_bytes + curr_page.rep_lvl_bytes;
    uncompressed_data_size += page_data_size;
    if (auto comp_res = curr_page.comp_res; comp_res != nullptr) {
      compressed_data_size += comp_res->bytes_written + lvl_bytes;
      if (comp_res->status != compression_status::SUCCESS) {
        atomicOr(&compression_error[warp_id], 1);
      }
    }
    // collect encoding info for the chunk metadata
    encodings |= encoding_to_mask(curr_page.encoding);
  }
  uncompressed_data_size = warp_reduce(temp_storage[warp_id][0]).Sum(uncompressed_data_size);
  compressed_data_size   = warp_reduce(temp_storage[warp_id][1]).Sum(compressed_data_size);
  __syncwarp();
  encodings = warp_reduce(temp_storage[warp_id][0]).Reduce(encodings, BitwiseOr{});
  __syncwarp();

  if (lane_id == 0) {
    auto const write_compressed = compressed_data_size != 0 and compression_error[warp_id] == 0 and
                                  compressed_data_size < uncompressed_data_size;
    chunks[chunk_id].is_compressed = write_compressed;
    chunks[chunk_id].bfr_size      = uncompressed_data_size;
    chunks[chunk_id].compressed_size =
      write_compressed ? compressed_data_size : uncompressed_data_size;

    // if there is repetition or definition level data add RLE encoding
    auto const rle_bits =
      ck_g[warp_id].col_desc->num_def_level_bits() + ck_g[warp_id].col_desc->num_rep_level_bits();
    if (rle_bits > 0) { encodings |= encoding_to_mask(Encoding::RLE); }
    chunks[chunk_id].encodings = encodings;
  }
}

/**
 * Minimal thrift compact protocol support
 */
inline __device__ uint8_t* cpw_put_uint8(uint8_t* p, uint8_t v)
{
  *p++ = v;
  return p;
}

inline __device__ uint8_t* cpw_put_uint32(uint8_t* p, uint32_t v)
{
  while (v > 0x7f) {
    *p++ = v | 0x80;
    v >>= 7;
  }
  *p++ = v;
  return p;
}

inline __device__ uint8_t* cpw_put_uint64(uint8_t* p, uint64_t v)
{
  while (v > 0x7f) {
    *p++ = v | 0x80;
    v >>= 7;
  }
  *p++ = v;
  return p;
}

inline __device__ uint8_t* cpw_put_int32(uint8_t* p, int32_t v)
{
  int32_t s = (v < 0);
  return cpw_put_uint32(p, (v ^ -s) * 2 + s);
}

inline __device__ uint8_t* cpw_put_int64(uint8_t* p, int64_t v)
{
  int64_t s = (v < 0);
  return cpw_put_uint64(p, (v ^ -s) * 2 + s);
}

inline __device__ uint8_t* cpw_put_fldh(uint8_t* p, int f, int cur, int t)
{
  if (f > cur && f <= cur + 15) {
    *p++ = ((f - cur) << 4) | t;
    return p;
  } else {
    *p++ = t;
    return cpw_put_int32(p, f);
  }
}

class header_encoder {
  uint8_t* current_header_ptr;
  int current_field_index;

 public:
  inline __device__ header_encoder(uint8_t* header_start)
    : current_header_ptr(header_start), current_field_index(0)
  {
  }

  inline __device__ void field_struct_begin(int field)
  {
    current_header_ptr =
      cpw_put_fldh(current_header_ptr, field, current_field_index, ST_FLD_STRUCT);
    current_field_index = 0;
  }

  inline __device__ void field_struct_end(int field)
  {
    *current_header_ptr++ = 0;
    current_field_index   = field;
  }

  inline __device__ void field_list_begin(int field, size_t len, int type)
  {
    current_header_ptr = cpw_put_fldh(current_header_ptr, field, current_field_index, ST_FLD_LIST);
    current_header_ptr = cpw_put_uint8(
      current_header_ptr, static_cast<uint8_t>((std::min(len, size_t{0xfu}) << 4) | type));
    if (len >= 0xf) { current_header_ptr = cpw_put_uint32(current_header_ptr, len); }
    current_field_index = 0;
  }

  inline __device__ void field_list_end(int field) { current_field_index = field; }

  inline __device__ void put_bool(bool value)
  {
    current_header_ptr = cpw_put_uint8(current_header_ptr, value ? ST_FLD_TRUE : ST_FLD_FALSE);
  }

  inline __device__ void put_binary(void const* value, uint32_t length)
  {
    current_header_ptr = cpw_put_uint32(current_header_ptr, length);
    memcpy(current_header_ptr, value, length);
    current_header_ptr += length;
  }

  template <typename T>
  inline __device__ void put_int64(T value)
  {
    current_header_ptr = cpw_put_int64(current_header_ptr, static_cast<int64_t>(value));
  }

  inline __device__ void field_bool(int field, bool value)
  {
    current_header_ptr = cpw_put_fldh(
      current_header_ptr, field, current_field_index, value ? ST_FLD_TRUE : ST_FLD_FALSE);
    current_field_index = field;
  }

  template <typename T>
  inline __device__ void field_int32(int field, T value)
  {
    current_header_ptr  = cpw_put_fldh(current_header_ptr, field, current_field_index, ST_FLD_I32);
    current_header_ptr  = cpw_put_int32(current_header_ptr, static_cast<int32_t>(value));
    current_field_index = field;
  }

  template <typename T>
  inline __device__ void field_int64(int field, T value)
  {
    current_header_ptr  = cpw_put_fldh(current_header_ptr, field, current_field_index, ST_FLD_I64);
    current_header_ptr  = cpw_put_int64(current_header_ptr, static_cast<int64_t>(value));
    current_field_index = field;
  }

  inline __device__ void field_binary(int field, void const* value, uint32_t length)
  {
    current_header_ptr =
      cpw_put_fldh(current_header_ptr, field, current_field_index, ST_FLD_BINARY);
    current_header_ptr = cpw_put_uint32(current_header_ptr, length);
    memcpy(current_header_ptr, value, length);
    current_header_ptr += length;
    current_field_index = field;
  }

  inline __device__ void end(uint8_t** header_end, bool termination_flag = true)
  {
    if (not termination_flag) { *current_header_ptr++ = 0; }
    *header_end = current_header_ptr;
  }

  inline __device__ uint8_t* get_ptr() { return current_header_ptr; }

  inline __device__ void set_ptr(uint8_t* ptr) { current_header_ptr = ptr; }
};

namespace {

// byteswap 128 bit integer, placing result in dst in network byte order.
// dst must point to at least 16 bytes of memory.
__device__ void byte_reverse128(__int128_t v, void* dst)
{
  auto const v_char_ptr = reinterpret_cast<unsigned char const*>(&v);
  auto const d_char_ptr = static_cast<unsigned char*>(dst);
  thrust::copy(thrust::seq,
               thrust::make_reverse_iterator(v_char_ptr + sizeof(v)),
               thrust::make_reverse_iterator(v_char_ptr),
               d_char_ptr);
}

/**
 * @brief Test to see if a span contains all valid UTF-8 characters.
 *
 * @param span device_span to test.
 * @return true if the span contains all valid UTF-8 characters.
 */
__device__ bool is_valid_utf8(device_span<unsigned char const> span)
{
  auto idx = 0;
  while (idx < span.size_bytes()) {
    // UTF-8 character should start with valid beginning bit pattern
    if (not strings::detail::is_valid_begin_utf8_char(span[idx])) { return false; }
    // subsequent elements of the character should be continuation chars
    auto const width = strings::detail::bytes_in_utf8_byte(span[idx++]);
    for (size_type i = 1; i < width && idx < span.size_bytes(); i++, idx++) {
      if (not strings::detail::is_utf8_continuation_char(span[idx])) { return false; }
    }
  }

  return true;
}

/**
 * @brief Increment part of a UTF-8 character.
 *
 * Attempt to increment the char pointed to by ptr, which is assumed to be part of a valid UTF-8
 * character. Returns true if successful, false if the increment caused an overflow, in which case
 * the data at ptr will be set to the lowest valid UTF-8 bit pattern (start or continuation).
 * Will halt execution if passed invalid UTF-8.
 */
__device__ bool increment_utf8_at(unsigned char* ptr)
{
  unsigned char elem = *ptr;
  // elem is one of (no 5 or 6 byte chars allowed):
  //  0b0vvvvvvv a 1 byte character
  //  0b10vvvvvv a continuation byte
  //  0b110vvvvv start of a 2 byte character
  //  0b1110vvvv start of a 3 byte character
  //  0b11110vvv start of a 4 byte character

  // TODO(ets): starting at 4 byte and working down.  Should probably start low and work higher.
  uint8_t mask  = 0xF8;
  uint8_t valid = 0xF0;

  while (mask != 0) {
    if ((elem & mask) == valid) {
      elem++;
      if ((elem & mask) != mask) {  // no overflow
        *ptr = elem;
        return true;
      }
      *ptr = valid;
      return false;
    }
    mask <<= 1;
    valid <<= 1;
  }

  // should not reach here since we test for valid UTF-8 higher up the call chain
  CUDF_UNREACHABLE("Trying to increment non-utf8");
}

/**
 * @brief Attempt to truncate a span of UTF-8 characters to at most truncate_length_bytes.
 *
 * If is_min is false, then the final character (or characters if there is overflow) will be
 * incremented so that the resultant UTF-8 will still be a valid maximum. scratch is only used when
 * is_min is false, and must be at least truncate_length bytes in size. If the span cannot be
 * truncated, leave it untouched and return the original length.
 *
 * @return Pair object containing a pointer to the truncated data and its length.
 */
__device__ std::pair<void const*, uint32_t> truncate_utf8(device_span<unsigned char const> span,
                                                          bool is_min,
                                                          void* scratch,
                                                          int32_t truncate_length)
{
  // we know at this point that truncate_length < size_bytes, so
  // there is data at [len]. work backwards until we find
  // the start of a UTF-8 encoded character, since UTF-8 characters may be multi-byte.
  auto len = truncate_length;
  while (not strings::detail::is_begin_utf8_char(span[len]) && len > 0) {
    len--;
  }

  if (len != 0) {
    if (is_min) { return {span.data(), len}; }
    memcpy(scratch, span.data(), len);
    // increment last byte, working backwards if the byte overflows
    auto const ptr = static_cast<unsigned char*>(scratch);
    for (int32_t i = len - 1; i >= 0; i--) {
      if (increment_utf8_at(&ptr[i])) {  // true if no overflow
        return {scratch, len};
      }
    }
    // cannot increment, so fall through
  }

  // couldn't truncate, return original value
  return {span.data(), span.size_bytes()};
}

/**
 * @brief Attempt to truncate a span of binary data to at most truncate_length bytes.
 *
 * If is_min is false, then the final byte (or bytes if there is overflow) will be
 * incremented so that the resultant binary will still be a valid maximum. scratch is only used when
 * is_min is false, and must be at least truncate_length bytes in size. If the span cannot be
 * truncated, leave it untouched and return the original length.
 *
 * @return Pair object containing a pointer to the truncated data and its length.
 */
__device__ std::pair<void const*, uint32_t> truncate_binary(device_span<uint8_t const> arr,
                                                            bool is_min,
                                                            void* scratch,
                                                            int32_t truncate_length)
{
  if (is_min) { return {arr.data(), truncate_length}; }
  memcpy(scratch, arr.data(), truncate_length);
  // increment last byte, working backwards if the byte overflows
  auto const ptr = static_cast<uint8_t*>(scratch);
  for (int32_t i = truncate_length - 1; i >= 0; i--) {
    ptr[i]++;
    if (ptr[i] != 0) {  // no overflow
      return {scratch, i + 1};
    }
  }

  // couldn't truncate, return original value
  return {arr.data(), arr.size_bytes()};
}

// TODO (ets): the assumption here is that string columns might have UTF-8 or plain binary,
// while binary columns are assumed to be binary and will be treated as such.  If this assumption
// is incorrect, then truncate_byte_array() and truncate_string() should just be combined into
// a single function.
/**
 * @brief Attempt to truncate a UTF-8 string to at most truncate_length bytes.
 */
__device__ std::pair<void const*, uint32_t> truncate_string(string_view const& str,
                                                            bool is_min,
                                                            void* scratch,
                                                            int32_t truncate_length)
{
  if (truncate_length == NO_TRUNC_STATS or str.size_bytes() <= truncate_length) {
    return {str.data(), str.size_bytes()};
  }

  // convert char to unsigned since UTF-8 is just bytes, not chars.  can't use std::byte because
  // that can't be incremented.
  auto const span = device_span<unsigned char const>(
    reinterpret_cast<unsigned char const*>(str.data()), str.size_bytes());

  // if str is all 8-bit chars, or is actually not UTF-8, then we can just use truncate_binary()
  if (str.size_bytes() != str.length() and is_valid_utf8(span.first(truncate_length))) {
    return truncate_utf8(span, is_min, scratch, truncate_length);
  }
  return truncate_binary(span, is_min, scratch, truncate_length);
}

/**
 * @brief Attempt to truncate a binary array to at most truncate_length bytes.
 */
__device__ std::pair<void const*, uint32_t> truncate_byte_array(
  statistics::byte_array_view const& arr, bool is_min, void* scratch, int32_t truncate_length)
{
  if (truncate_length == NO_TRUNC_STATS or arr.size_bytes() <= truncate_length) {
    return {arr.data(), arr.size_bytes()};
  }

  // convert std::byte to uint8_t since bytes can't be incremented
  device_span<uint8_t const> const span{reinterpret_cast<uint8_t const*>(arr.data()),
                                        arr.size_bytes()};
  return truncate_binary(span, is_min, scratch, truncate_length);
}

/**
 * @brief Find a min or max value of the proper form to be included in Parquet statistics
 * structures.
 *
 * Given a statistics_val union and a data type, perform any transformations needed to produce a
 * valid min or max binary value.  String and byte array types will be truncated if they exceed
 * truncate_length.
 */
__device__ std::pair<void const*, uint32_t> get_extremum(statistics_val const* stats_val,
                                                         statistics_dtype dtype,
                                                         void* scratch,
                                                         bool is_min,
                                                         int32_t truncate_length)
{
  switch (dtype) {
    case dtype_bool: return {stats_val, sizeof(bool)};
    case dtype_int8:
    case dtype_int16:
    case dtype_int32:
    case dtype_date32: return {stats_val, sizeof(int32_t)};
    case dtype_float32: {
      auto const fp_scratch = static_cast<float*>(scratch);
      fp_scratch[0]         = stats_val->fp_val;
      return {scratch, sizeof(float)};
    }
    case dtype_int64:
    case dtype_timestamp64:
    case dtype_float64: return {stats_val, sizeof(int64_t)};
    case dtype_decimal64:
    case dtype_decimal128:
      byte_reverse128(stats_val->d128_val, scratch);
      return {scratch, sizeof(__int128_t)};
    case dtype_string: return truncate_string(stats_val->str_val, is_min, scratch, truncate_length);
    case dtype_byte_array:
      return truncate_byte_array(stats_val->byte_val, is_min, scratch, truncate_length);
    default: CUDF_UNREACHABLE("Invalid statistics data type");
  }
}

}  // namespace

__device__ uint8_t* EncodeStatistics(uint8_t* start,
                                     statistics_chunk const* s,
                                     statistics_dtype dtype,
                                     void* scratch)
{
  uint8_t* end;
  header_encoder encoder(start);
  encoder.field_int64(3, s->null_count);
  if (s->has_minmax) {
    auto const [max_ptr, max_size] =
      get_extremum(&s->max_value, dtype, scratch, false, NO_TRUNC_STATS);
    encoder.field_binary(5, max_ptr, max_size);
    auto const [min_ptr, min_size] =
      get_extremum(&s->min_value, dtype, scratch, true, NO_TRUNC_STATS);
    encoder.field_binary(6, min_ptr, min_size);
  }
  encoder.end(&end);
  return end;
}

// blockDim(128, 1, 1)
__global__ void __launch_bounds__(128)
  gpuEncodePageHeaders(device_span<EncPage> pages,
                       device_span<compression_result const> comp_results,
                       device_span<statistics_chunk const> page_stats,
                       statistics_chunk const* chunk_stats)
{
  // When this whole kernel becomes single thread, the following variables need not be __shared__
  __shared__ __align__(8) parquet_column_device_view col_g;
  __shared__ __align__(8) EncColumnChunk ck_g;
  __shared__ __align__(8) EncPage page_g;
  __shared__ __align__(8) unsigned char scratch[MIN_STATS_SCRATCH_SIZE];

  auto const t = threadIdx.x;

  if (t == 0) {
    uint8_t *hdr_start, *hdr_end;
    uint32_t compressed_page_size, uncompressed_page_size;

    page_g = pages[blockIdx.x];
    ck_g   = *page_g.chunk;
    col_g  = *ck_g.col_desc;

    if (chunk_stats && &pages[blockIdx.x] == ck_g.pages) {  // Is this the first page in a chunk?
      hdr_start = (ck_g.is_compressed) ? ck_g.compressed_bfr : ck_g.uncompressed_bfr;
      hdr_end =
        EncodeStatistics(hdr_start, &chunk_stats[page_g.chunk_id], col_g.stats_dtype, scratch);
      page_g.chunk->ck_stat_size = static_cast<uint32_t>(hdr_end - hdr_start);
    }
    uncompressed_page_size = page_g.max_data_size;
    if (ck_g.is_compressed) {
      auto const lvl_bytes = page_g.def_lvl_bytes + page_g.rep_lvl_bytes;
      hdr_start            = page_g.compressed_data;
      compressed_page_size =
        static_cast<uint32_t>(comp_results[blockIdx.x].bytes_written) + lvl_bytes;
      page_g.max_data_size = compressed_page_size;
    } else {
      hdr_start            = page_g.page_data;
      compressed_page_size = uncompressed_page_size;
    }
    header_encoder encoder(hdr_start);
    PageType page_type = page_g.page_type;

    encoder.field_int32(1, page_type);
    encoder.field_int32(2, uncompressed_page_size);
    encoder.field_int32(3, compressed_page_size);

    if (page_type == PageType::DATA_PAGE) {
      // DataPageHeader
      encoder.field_struct_begin(5);
      encoder.field_int32(1, page_g.num_values);  // NOTE: num_values != num_rows for list types
      encoder.field_int32(2, page_g.encoding);    // encoding
      encoder.field_int32(3, Encoding::RLE);      // definition_level_encoding
      encoder.field_int32(4, Encoding::RLE);      // repetition_level_encoding
      // Optionally encode page-level statistics
      if (not page_stats.empty()) {
        encoder.field_struct_begin(5);
        encoder.set_ptr(
          EncodeStatistics(encoder.get_ptr(), &page_stats[blockIdx.x], col_g.stats_dtype, scratch));
        encoder.field_struct_end(5);
      }
      encoder.field_struct_end(5);
    } else if (page_type == PageType::DATA_PAGE_V2) {
      // DataPageHeaderV2
      encoder.field_struct_begin(8);
      encoder.field_int32(1, page_g.num_values);
      encoder.field_int32(2, page_g.num_nulls);
      encoder.field_int32(3, page_g.num_rows);
      encoder.field_int32(4, page_g.encoding);
      encoder.field_int32(5, page_g.def_lvl_bytes);
      encoder.field_int32(6, page_g.rep_lvl_bytes);
      encoder.field_bool(7, ck_g.is_compressed);  // TODO can compress at page level now
      // Optionally encode page-level statistics
      if (not page_stats.empty()) {
        encoder.field_struct_begin(8);
        encoder.set_ptr(
          EncodeStatistics(encoder.get_ptr(), &page_stats[blockIdx.x], col_g.stats_dtype, scratch));
        encoder.field_struct_end(8);
      }
      encoder.field_struct_end(8);
    } else {
      // DictionaryPageHeader
      encoder.field_struct_begin(7);
      encoder.field_int32(1, ck_g.num_dict_entries);  // number of values in dictionary
      encoder.field_int32(2, page_g.encoding);
      encoder.field_struct_end(7);
    }
    encoder.end(&hdr_end, false);
    page_g.hdr_size = (uint32_t)(hdr_end - hdr_start);
  }
  __syncthreads();
  if (t == 0) pages[blockIdx.x] = page_g;
}

// blockDim(1024, 1, 1)
__global__ void __launch_bounds__(1024)
  gpuGatherPages(device_span<EncColumnChunk> chunks, device_span<EncPage const> pages)
{
  __shared__ __align__(8) EncColumnChunk ck_g;
  __shared__ __align__(8) EncPage page_g;

  auto const t = threadIdx.x;
  uint8_t *dst, *dst_base;
  EncPage const* first_page;
  uint32_t num_pages, uncompressed_size;

  if (t == 0) ck_g = chunks[blockIdx.x];
  __syncthreads();

  first_page = ck_g.pages;
  num_pages  = ck_g.num_pages;
  dst        = (ck_g.is_compressed) ? ck_g.compressed_bfr : ck_g.uncompressed_bfr;
  dst += ck_g.ck_stat_size;  // Skip over chunk statistics
  dst_base          = dst;
  uncompressed_size = ck_g.bfr_size;
  for (uint32_t page = 0; page < num_pages; page++) {
    uint8_t const* src;
    uint32_t hdr_len, data_len;

    if (t == 0) { page_g = first_page[page]; }
    __syncthreads();

    src = (ck_g.is_compressed) ? page_g.compressed_data : page_g.page_data;
    // Copy page header
    hdr_len = page_g.hdr_size;
    memcpy_block<1024, true>(dst, src, hdr_len, t);
    src += page_g.max_hdr_size;
    dst += hdr_len;
    // Copy page data
    uncompressed_size += hdr_len;
    data_len = page_g.max_data_size;
    memcpy_block<1024, true>(dst, src, data_len, t);
    dst += data_len;
    __syncthreads();
    if (!t && page == 0 && ck_g.use_dictionary) { ck_g.dictionary_size = hdr_len + data_len; }
  }
  if (t == 0) {
    chunks[blockIdx.x].bfr_size        = uncompressed_size;
    chunks[blockIdx.x].compressed_size = (dst - dst_base);
    if (ck_g.use_dictionary) { chunks[blockIdx.x].dictionary_size = ck_g.dictionary_size; }
  }
}

namespace {

/**
 * @brief Tests if statistics are comparable given the column's
 * physical and converted types
 */
__device__ bool is_comparable(Type ptype, ConvertedType ctype)
{
  switch (ptype) {
    case Type::BOOLEAN:
    case Type::INT32:
    case Type::INT64:
    case Type::FLOAT:
    case Type::DOUBLE:
    case Type::BYTE_ARRAY: return true;
    case Type::FIXED_LEN_BYTE_ARRAY:
      if (ctype == ConvertedType::DECIMAL) { return true; }
      [[fallthrough]];
    default: return false;
  }
}

/**
 * @brief Compares two values.
 * @return -1 if v1 < v2, 0 if v1 == v2, 1 if v1 > v2
 */
template <typename T>
constexpr __device__ int32_t compare(T& v1, T& v2)
{
  return (v1 > v2) - (v1 < v2);
}

/**
 * @brief Compares two statistics_val structs.
 * @return < 0 if v1 < v2, 0 if v1 == v2, > 0 if v1 > v2
 */
__device__ int32_t compare_values(Type ptype,
                                  ConvertedType ctype,
                                  statistics_val const& v1,
                                  statistics_val const& v2)
{
  switch (ptype) {
    case Type::BOOLEAN: return compare(v1.u_val, v2.u_val);
    case Type::INT32:
    case Type::INT64:
      switch (ctype) {
        case ConvertedType::UINT_8:
        case ConvertedType::UINT_16:
        case ConvertedType::UINT_32:
        case ConvertedType::UINT_64: return compare(v1.u_val, v2.u_val);
        default:  // assume everything else is signed
          return compare(v1.i_val, v2.i_val);
      }
    case Type::FLOAT:
    case Type::DOUBLE: return compare(v1.fp_val, v2.fp_val);
    case Type::BYTE_ARRAY: return static_cast<string_view>(v1.str_val).compare(v2.str_val);
    case Type::FIXED_LEN_BYTE_ARRAY:
      if (ctype == ConvertedType::DECIMAL) { return compare(v1.d128_val, v2.d128_val); }
  }
  // calling is_comparable() should prevent reaching here
  CUDF_UNREACHABLE("Trying to compare non-comparable type");
  return 0;
}

/**
 * @brief Determine if a set of statstistics are in ascending order.
 */
__device__ bool is_ascending(statistics_chunk const* s,
                             Type ptype,
                             ConvertedType ctype,
                             uint32_t num_pages)
{
  for (uint32_t i = 1; i < num_pages; i++) {
    if (compare_values(ptype, ctype, s[i - 1].min_value, s[i].min_value) > 0 ||
        compare_values(ptype, ctype, s[i - 1].max_value, s[i].max_value) > 0) {
      return false;
    }
  }
  return true;
}

/**
 * @brief Determine if a set of statstistics are in descending order.
 */
__device__ bool is_descending(statistics_chunk const* s,
                              Type ptype,
                              ConvertedType ctype,
                              uint32_t num_pages)
{
  for (uint32_t i = 1; i < num_pages; i++) {
    if (compare_values(ptype, ctype, s[i - 1].min_value, s[i].min_value) < 0 ||
        compare_values(ptype, ctype, s[i - 1].max_value, s[i].max_value) < 0) {
      return false;
    }
  }
  return true;
}

/**
 * @brief Determine the ordering of a set of statistics.
 */
__device__ int32_t calculate_boundary_order(statistics_chunk const* s,
                                            Type ptype,
                                            ConvertedType ctype,
                                            uint32_t num_pages)
{
  if (not is_comparable(ptype, ctype)) { return BoundaryOrder::UNORDERED; }
  if (is_ascending(s, ptype, ctype, num_pages)) {
    return BoundaryOrder::ASCENDING;
  } else if (is_descending(s, ptype, ctype, num_pages)) {
    return BoundaryOrder::DESCENDING;
  }
  return BoundaryOrder::UNORDERED;
}

// align ptr to an 8-byte boundary. address returned will be <= ptr.
constexpr __device__ void* align8(void* ptr)
{
  // it's ok to round down because we have an extra 7 bytes in the buffer
  auto algn = 3 & reinterpret_cast<std::uintptr_t>(ptr);
  return static_cast<char*>(ptr) - algn;
}

}  // namespace

// blockDim(1, 1, 1)
__global__ void __launch_bounds__(1)
  gpuEncodeColumnIndexes(device_span<EncColumnChunk> chunks,
                         device_span<statistics_chunk const> column_stats,
                         int32_t column_index_truncate_length)
{
  __align__(8) unsigned char s_scratch[MIN_STATS_SCRATCH_SIZE];
  uint8_t* col_idx_end;

  if (column_stats.empty()) { return; }

  EncColumnChunk* ck_g             = &chunks[blockIdx.x];
  uint32_t num_pages               = ck_g->num_pages;
  parquet_column_device_view col_g = *ck_g->col_desc;
  size_t first_data_page           = ck_g->use_dictionary ? 1 : 0;
  uint32_t pageidx                 = ck_g->first_page;

  header_encoder encoder(ck_g->column_index_blob);

  // make sure scratch is aligned properly. here column_index_size indicates
  // how much scratch space is available for this chunk, including space for
  // truncation scratch + padding for alignment.
  void* scratch =
    column_index_truncate_length < MIN_STATS_SCRATCH_SIZE
      ? s_scratch
      : align8(ck_g->column_index_blob + ck_g->column_index_size - column_index_truncate_length);

  // null_pages
  encoder.field_list_begin(1, num_pages - first_data_page, ST_FLD_TRUE);
  for (uint32_t page = first_data_page; page < num_pages; page++) {
    encoder.put_bool(column_stats[pageidx + page].non_nulls == 0);
  }
  encoder.field_list_end(1);
  // min_values
  encoder.field_list_begin(2, num_pages - first_data_page, ST_FLD_BINARY);
  for (uint32_t page = first_data_page; page < num_pages; page++) {
    auto const [min_ptr, min_size] = get_extremum(&column_stats[pageidx + page].min_value,
                                                  col_g.stats_dtype,
                                                  scratch,
                                                  true,
                                                  column_index_truncate_length);
    encoder.put_binary(min_ptr, min_size);
  }
  encoder.field_list_end(2);
  // max_values
  encoder.field_list_begin(3, num_pages - first_data_page, ST_FLD_BINARY);
  for (uint32_t page = first_data_page; page < num_pages; page++) {
    auto const [max_ptr, max_size] = get_extremum(&column_stats[pageidx + page].max_value,
                                                  col_g.stats_dtype,
                                                  scratch,
                                                  false,
                                                  column_index_truncate_length);
    encoder.put_binary(max_ptr, max_size);
  }
  encoder.field_list_end(3);
  // boundary_order
  encoder.field_int32(4,
                      calculate_boundary_order(&column_stats[first_data_page + pageidx],
                                               col_g.physical_type,
                                               col_g.converted_type,
                                               num_pages - first_data_page));
  // null_counts
  encoder.field_list_begin(5, num_pages - first_data_page, ST_FLD_I64);
  for (uint32_t page = first_data_page; page < num_pages; page++) {
    encoder.put_int64(column_stats[pageidx + page].null_count);
  }
  encoder.field_list_end(5);
  encoder.end(&col_idx_end, false);

  // now reset column_index_size to the actual size of the encoded column index blob
  ck_g->column_index_size = static_cast<uint32_t>(col_idx_end - ck_g->column_index_blob);
}

void InitRowGroupFragments(device_2dspan<PageFragment> frag,
                           device_span<parquet_column_device_view const> col_desc,
                           device_span<partition_info const> partitions,
                           device_span<int const> part_frag_offset,
                           uint32_t fragment_size,
                           rmm::cuda_stream_view stream)
{
  auto const num_columns              = frag.size().first;
  auto const num_fragments_per_column = frag.size().second;
  auto const grid_y = std::min(static_cast<uint32_t>(num_fragments_per_column), MAX_GRID_Y_SIZE);
  dim3 const dim_grid(num_columns, grid_y);  // 1 threadblock per fragment
  gpuInitRowGroupFragments<512><<<dim_grid, 512, 0, stream.value()>>>(
    frag, col_desc, partitions, part_frag_offset, fragment_size);
}

void CalculatePageFragments(device_span<PageFragment> frag,
                            device_span<size_type const> column_frag_sizes,
                            rmm::cuda_stream_view stream)
{
  gpuCalculatePageFragments<512><<<frag.size(), 512, 0, stream.value()>>>(frag, column_frag_sizes);
}

void InitFragmentStatistics(device_span<statistics_group> groups,
                            device_span<PageFragment const> fragments,
                            rmm::cuda_stream_view stream)
{
  int const num_fragments = fragments.size();
  int const dim = util::div_rounding_up_safe(num_fragments, 128 / cudf::detail::warp_size);
  gpuInitFragmentStats<<<dim, 128, 0, stream.value()>>>(groups, fragments);
}

void InitEncoderPages(device_2dspan<EncColumnChunk> chunks,
                      device_span<EncPage> pages,
                      device_span<size_type> page_sizes,
                      device_span<size_type> comp_page_sizes,
                      device_span<parquet_column_device_view const> col_desc,
                      int32_t num_columns,
                      size_t max_page_size_bytes,
                      size_type max_page_size_rows,
                      uint32_t page_align,
                      bool write_v2_headers,
                      statistics_merge_group* page_grstats,
                      statistics_merge_group* chunk_grstats,
                      rmm::cuda_stream_view stream)
{
  auto num_rowgroups = chunks.size().first;
  dim3 dim_grid(num_columns, num_rowgroups);  // 1 threadblock per rowgroup
  gpuInitPages<<<dim_grid, 128, 0, stream.value()>>>(chunks,
                                                     pages,
                                                     page_sizes,
                                                     comp_page_sizes,
                                                     col_desc,
                                                     page_grstats,
                                                     chunk_grstats,
                                                     num_columns,
                                                     max_page_size_bytes,
                                                     max_page_size_rows,
                                                     page_align,
                                                     write_v2_headers);
}

void EncodePages(device_span<EncPage> pages,
                 bool write_v2_headers,
                 device_span<device_span<uint8_t const>> comp_in,
                 device_span<device_span<uint8_t>> comp_out,
                 device_span<compression_result> comp_results,
                 rmm::cuda_stream_view stream)
{
  auto num_pages = pages.size();
  // A page is part of one column. This is launching 1 block per page. 1 block will exclusively
  // deal with one datatype.
  gpuEncodePages<128><<<num_pages, 128, 0, stream.value()>>>(
    pages, comp_in, comp_out, comp_results, write_v2_headers);
}

void DecideCompression(device_span<EncColumnChunk> chunks, rmm::cuda_stream_view stream)
{
  auto const num_blocks =
    util::div_rounding_up_safe<int>(chunks.size(), decide_compression_warps_in_block);
  gpuDecideCompression<<<num_blocks, decide_compression_block_size, 0, stream.value()>>>(chunks);
}

void EncodePageHeaders(device_span<EncPage> pages,
                       device_span<compression_result const> comp_results,
                       device_span<statistics_chunk const> page_stats,
                       statistics_chunk const* chunk_stats,
                       rmm::cuda_stream_view stream)
{
  // TODO: single thread task. No need for 128 threads/block. Earlier it used to employ rest of the
  // threads to coop load structs
  gpuEncodePageHeaders<<<pages.size(), 128, 0, stream.value()>>>(
    pages, comp_results, page_stats, chunk_stats);
}

void GatherPages(device_span<EncColumnChunk> chunks,
                 device_span<EncPage const> pages,
                 rmm::cuda_stream_view stream)
{
  gpuGatherPages<<<chunks.size(), 1024, 0, stream.value()>>>(chunks, pages);
}

void EncodeColumnIndexes(device_span<EncColumnChunk> chunks,
                         device_span<statistics_chunk const> column_stats,
                         int32_t column_index_truncate_length,
                         rmm::cuda_stream_view stream)
{
  gpuEncodeColumnIndexes<<<chunks.size(), 1, 0, stream.value()>>>(
    chunks, column_stats, column_index_truncate_length);
}

<<<<<<< HEAD
}  // namespace detail
}  // namespace parquet
}  // namespace io
}  // namespace cudf
=======
}  // namespace cudf::io::parquet::detail
>>>>>>> e28017cc
<|MERGE_RESOLUTION|>--- conflicted
+++ resolved
@@ -41,14 +41,7 @@
 #include <thrust/scatter.h>
 #include <thrust/tuple.h>
 
-<<<<<<< HEAD
-namespace cudf {
-namespace io {
-namespace parquet {
-namespace detail {
-=======
 namespace cudf::io::parquet::detail {
->>>>>>> e28017cc
 
 namespace {
 
@@ -2347,11 +2340,4 @@
     chunks, column_stats, column_index_truncate_length);
 }
 
-<<<<<<< HEAD
-}  // namespace detail
-}  // namespace parquet
-}  // namespace io
-}  // namespace cudf
-=======
-}  // namespace cudf::io::parquet::detail
->>>>>>> e28017cc
+}  // namespace cudf::io::parquet::detail