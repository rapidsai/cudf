--- conflicted
+++ resolved
@@ -337,19 +337,10 @@
   }
 };
 
-<<<<<<< HEAD
-// I is the column type from the input table
-template <typename I>
-__device__ uint8_t const* delta_encode(page_enc_state_s<0>* s, uint64_t* buffer, void* temp_space)
-=======
 // PT is the parquet physical type (INT32 or INT64).
 // I is the column type from the input table.
 template <Type PT, typename I>
-__device__ uint8_t const* delta_encode(page_enc_state_s<0>* s,
-                                       uint32_t valid_count,
-                                       uint64_t* buffer,
-                                       void* temp_space)
->>>>>>> d97b3e09
+__device__ uint8_t const* delta_encode(page_enc_state_s<0>* s, uint64_t* buffer, void* temp_space)
 {
   using output_type = std::conditional_t<PT == INT32, int32_t, int64_t>;
   __shared__ delta_binary_packer<output_type> packer;
@@ -1871,17 +1862,10 @@
   __shared__ uleb128_t delta_shared[delta::buffer_size + delta::block_size];
   __shared__ __align__(8) page_enc_state_s<0> state_g;
   __shared__ union {
-<<<<<<< HEAD
-    typename delta::index_scan::TempStorage delta_index_tmp;
-    typename delta::block_reduce::TempStorage delta_reduce_tmp;
-    typename delta::warp_reduce::TempStorage delta_warp_red_tmp[delta::num_mini_blocks];
-=======
-    typename block_reduce::TempStorage reduce_storage;
     typename delta_binary_packer<uleb128_t>::index_scan::TempStorage delta_index_tmp;
     typename delta_binary_packer<uleb128_t>::block_reduce::TempStorage delta_reduce_tmp;
     typename delta_binary_packer<uleb128_t>::warp_reduce::TempStorage
       delta_warp_red_tmp[delta::num_mini_blocks];
->>>>>>> d97b3e09
   } temp_storage;
 
   auto* const s = &state_g;
@@ -1930,52 +1914,30 @@
     switch (dtype_len_in) {
       case 8: {
         // only DURATIONS map to 8 bytes, so safe to just use signed here?
-<<<<<<< HEAD
-        delta_ptr = delta_encode<int64_t>(s, delta_shared, &temp_storage);
-=======
-        delta_ptr = delta_encode<INT32, int64_t>(s, valid_count, delta_shared, &temp_storage);
->>>>>>> d97b3e09
+        delta_ptr = delta_encode<INT32, int64_t>(s, delta_shared, &temp_storage);
         break;
       }
       case 4: {
         if (type_id == type_id::UINT32) {
-<<<<<<< HEAD
-          delta_ptr = delta_encode<uint32_t>(s, delta_shared, &temp_storage);
+          delta_ptr = delta_encode<INT32, uint32_t>(s, delta_shared, &temp_storage);
         } else {
-          delta_ptr = delta_encode<int32_t>(s, delta_shared, &temp_storage);
-=======
-          delta_ptr = delta_encode<INT32, uint32_t>(s, valid_count, delta_shared, &temp_storage);
-        } else {
-          delta_ptr = delta_encode<INT32, int32_t>(s, valid_count, delta_shared, &temp_storage);
->>>>>>> d97b3e09
+          delta_ptr = delta_encode<INT32, int32_t>(s, delta_shared, &temp_storage);
         }
         break;
       }
       case 2: {
         if (type_id == type_id::UINT16) {
-<<<<<<< HEAD
-          delta_ptr = delta_encode<uint16_t>(s, delta_shared, &temp_storage);
+          delta_ptr = delta_encode<INT32, uint16_t>(s, delta_shared, &temp_storage);
         } else {
-          delta_ptr = delta_encode<int16_t>(s, delta_shared, &temp_storage);
-=======
-          delta_ptr = delta_encode<INT32, uint16_t>(s, valid_count, delta_shared, &temp_storage);
-        } else {
-          delta_ptr = delta_encode<INT32, int16_t>(s, valid_count, delta_shared, &temp_storage);
->>>>>>> d97b3e09
+          delta_ptr = delta_encode<INT32, int16_t>(s, delta_shared, &temp_storage);
         }
         break;
       }
       case 1: {
         if (type_id == type_id::UINT8) {
-<<<<<<< HEAD
-          delta_ptr = delta_encode<uint8_t>(s, delta_shared, &temp_storage);
+          delta_ptr = delta_encode<INT32, uint8_t>(s, delta_shared, &temp_storage);
         } else {
-          delta_ptr = delta_encode<int8_t>(s, delta_shared, &temp_storage);
-=======
-          delta_ptr = delta_encode<INT32, uint8_t>(s, valid_count, delta_shared, &temp_storage);
-        } else {
-          delta_ptr = delta_encode<INT32, int8_t>(s, valid_count, delta_shared, &temp_storage);
->>>>>>> d97b3e09
+          delta_ptr = delta_encode<INT32, int8_t>(s, delta_shared, &temp_storage);
         }
         break;
       }
@@ -1983,15 +1945,9 @@
     }
   } else {
     if (type_id == type_id::UINT64) {
-<<<<<<< HEAD
-      delta_ptr = delta_encode<uint64_t>(s, delta_shared, &temp_storage);
+      delta_ptr = delta_encode<INT64, uint64_t>(s, delta_shared, &temp_storage);
     } else {
-      delta_ptr = delta_encode<int64_t>(s, delta_shared, &temp_storage);
-=======
-      delta_ptr = delta_encode<INT64, uint64_t>(s, valid_count, delta_shared, &temp_storage);
-    } else {
-      delta_ptr = delta_encode<INT64, int64_t>(s, valid_count, delta_shared, &temp_storage);
->>>>>>> d97b3e09
+      delta_ptr = delta_encode<INT64, int64_t>(s, delta_shared, &temp_storage);
     }
   }
 
