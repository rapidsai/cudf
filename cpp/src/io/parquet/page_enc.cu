--- conflicted
+++ resolved
@@ -43,16 +43,9 @@
 #include <thrust/scatter.h>
 #include <thrust/tuple.h>
 
-<<<<<<< HEAD
 #include <bitset>
 
-namespace cudf {
-namespace io {
-namespace parquet {
-namespace gpu {
-=======
 namespace cudf::io::parquet::detail {
->>>>>>> e345620d
 
 namespace {
 
@@ -384,9 +377,7 @@
   }
 }
 
-__device__ size_t delta_data_len(parquet::Type physical_type,
-                                 cudf::type_id type_id,
-                                 uint32_t num_values)
+__device__ size_t delta_data_len(Type physical_type, cudf::type_id type_id, uint32_t num_values)
 {
   auto const dtype_len_out = physical_type_len(physical_type, type_id);
   auto const dtype_len     = [&]() -> uint32_t {
@@ -1112,19 +1103,9 @@
 // the level data is encoded.
 // blockDim(128, 1, 1)
 template <int block_size>
-<<<<<<< HEAD
-__global__ void __launch_bounds__(block_size, 8)
-  gpuEncodePageLevels(device_span<gpu::EncPage> pages,
-                      bool write_v2_headers,
-                      encode_kernel_mask kernel_mask)
-=======
-__global__ void __launch_bounds__(128, 8)
-  gpuEncodePages(device_span<EncPage> pages,
-                 device_span<device_span<uint8_t const>> comp_in,
-                 device_span<device_span<uint8_t>> comp_out,
-                 device_span<compression_result> comp_results,
-                 bool write_v2_headers)
->>>>>>> e345620d
+__global__ void __launch_bounds__(block_size, 8) gpuEncodePageLevels(device_span<EncPage> pages,
+                                                                     bool write_v2_headers,
+                                                                     encode_kernel_mask kernel_mask)
 {
   __shared__ __align__(8) rle_page_enc_state_s state_g;
 
@@ -1275,7 +1256,7 @@
 __device__ void finish_page_encode(state_buf* s,
                                    uint32_t valid_count,
                                    uint8_t const* end_ptr,
-                                   device_span<gpu::EncPage> pages,
+                                   device_span<EncPage> pages,
                                    device_span<device_span<uint8_t const>> comp_in,
                                    device_span<device_span<uint8_t>> comp_out,
                                    device_span<compression_result> comp_results,
@@ -1322,7 +1303,7 @@
 // blockDim(128, 1, 1)
 template <int block_size>
 __global__ void __launch_bounds__(block_size, 8)
-  gpuEncodePages(device_span<gpu::EncPage> pages,
+  gpuEncodePages(device_span<EncPage> pages,
                  device_span<device_span<uint8_t const>> comp_in,
                  device_span<device_span<uint8_t>> comp_out,
                  device_span<compression_result> comp_results,
@@ -1565,7 +1546,7 @@
 // blockDim(128, 1, 1)
 template <int block_size>
 __global__ void __launch_bounds__(block_size, 8)
-  gpuEncodeDictPages(device_span<gpu::EncPage> pages,
+  gpuEncodeDictPages(device_span<EncPage> pages,
                      device_span<device_span<uint8_t const>> comp_in,
                      device_span<device_span<uint8_t>> comp_out,
                      device_span<compression_result> comp_results,
@@ -1706,7 +1687,7 @@
 // blockDim(128, 1, 1)
 template <int block_size>
 __global__ void __launch_bounds__(block_size, 8)
-  gpuEncodeDeltaBinaryPages(device_span<gpu::EncPage> pages,
+  gpuEncodeDeltaBinaryPages(device_span<EncPage> pages,
                             device_span<device_span<uint8_t const>> comp_in,
                             device_span<device_span<uint8_t>> comp_out,
                             device_span<compression_result> comp_results)
