--- conflicted
+++ resolved
@@ -21,12 +21,8 @@
 
 #pragma once
 
-<<<<<<< HEAD
+#include <cudf/io/detail/parquet.hpp>
 #include "parquet.hpp"
-=======
-#include <cudf/io/detail/parquet.hpp>
-#include "parquet.h"
->>>>>>> c5aefae1
 
 namespace cudf {
 namespace io {
