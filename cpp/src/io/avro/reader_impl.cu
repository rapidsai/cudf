--- conflicted
+++ resolved
@@ -283,20 +283,8 @@
     compressed_data.host_to_device_async(stream);
 
     cudf::detail::hostdevice_vector<size_t> uncompressed_data_sizes(num_blocks, stream);
-<<<<<<< HEAD
     get_snappy_uncompressed_size(compressed_data, uncompressed_data_sizes, stream);
-    uncompressed_data_sizes.device_to_host_sync(stream);
-=======
-    nvcompStatus_t status =
-      nvcompBatchedSnappyGetDecompressSizeAsync(compressed_data_ptrs.device_ptr(),
-                                                compressed_data_sizes.device_ptr(),
-                                                uncompressed_data_sizes.device_ptr(),
-                                                num_blocks,
-                                                stream.value());
-    CUDF_EXPECTS(status == nvcompStatus_t::nvcompSuccess,
-                 "Unable to get uncompressed sizes for snappy compressed blocks");
     uncompressed_data_sizes.device_to_host(stream);
->>>>>>> bcca1a68
 
     cudf::detail::hostdevice_vector<size_t> uncompressed_data_offsets(num_blocks, stream);
     std::exclusive_scan(uncompressed_data_sizes.begin(),
