--- conflicted
+++ resolved
@@ -38,13 +38,11 @@
 
 using cudf::detail::device_span;
 
-using cudf::detail::device_span;
-
 namespace cudf {
 namespace io {
 namespace detail {
 namespace avro {
-// Import functionality that's independent of legacy code
+
 using namespace cudf::io::avro;
 using namespace cudf::io;
 
@@ -193,11 +191,7 @@
   }
 
   for (int loop_cnt = 0; loop_cnt < 2; loop_cnt++) {
-    CUDA_TRY(cudaMemcpyAsync(inflate_in.device_ptr(),
-                             inflate_in.host_ptr(),
-                             inflate_in.memory_size(),
-                             cudaMemcpyHostToDevice,
-                             stream.value()));
+    inflate_in.host_to_device(stream);
     CUDA_TRY(
       cudaMemsetAsync(inflate_out.device_ptr(), 0, inflate_out.memory_size(), stream.value()));
     if (_metadata->codec == "deflate") {
@@ -209,11 +203,8 @@
     } else {
       CUDF_FAIL("Unsupported compression codec\n");
     }
-    CUDA_TRY(cudaMemcpyAsync(inflate_out.host_ptr(),
-                             inflate_out.device_ptr(),
-                             inflate_out.memory_size(),
-                             cudaMemcpyDeviceToHost,
-                             stream.value()));
+
+    inflate_out.device_to_host(stream);
     stream.synchronize();
 
     // Check if larger output is required, as it's not known ahead of time
@@ -248,7 +239,6 @@
   return decomp_block_data;
 }
 
-<<<<<<< HEAD
 std::vector<std::unique_ptr<cudf::column>> reader::impl::decode_data(
   device_span<uint8_t const> const block_data,
   const std::vector<std::pair<uint32_t, uint32_t>> &dict,
@@ -256,16 +246,7 @@
   size_t num_rows,
   std::vector<std::pair<int, std::string>> selection,
   std::vector<data_type> const &column_types,
-  cudaStream_t stream)
-=======
-void reader::impl::decode_data(const rmm::device_buffer &block_data,
-                               const std::vector<std::pair<uint32_t, uint32_t>> &dict,
-                               device_span<gpu::nvstrdesc_s> global_dictionary,
-                               size_t num_rows,
-                               std::vector<std::pair<int, std::string>> selection,
-                               std::vector<column_buffer> &out_buffers,
-                               rmm::cuda_stream_view stream)
->>>>>>> bd537b6f
+  rmm::cuda_stream_view stream)
 {
   std::vector<column_buffer> out_buffers;
 
@@ -334,7 +315,6 @@
   }
   rmm::device_buffer block_list(
     _metadata->block_list.data(), _metadata->block_list.size() * sizeof(block_desc_s), stream);
-<<<<<<< HEAD
 
   schema_desc.host_to_device(stream);
 
@@ -348,24 +328,6 @@
     _metadata->skip_rows,
     min_row_data_size,
     stream);
-=======
-  CUDA_TRY(cudaMemcpyAsync(schema_desc.device_ptr(),
-                           schema_desc.host_ptr(),
-                           schema_desc.memory_size(),
-                           cudaMemcpyHostToDevice,
-                           stream.value()));
-
-  gpu::DecodeAvroColumnData(static_cast<block_desc_s *>(block_list.data()),
-                            schema_desc.device_ptr(),
-                            global_dictionary,
-                            static_cast<const uint8_t *>(block_data.data()),
-                            static_cast<uint32_t>(_metadata->block_list.size()),
-                            static_cast<uint32_t>(schema_desc.size()),
-                            _metadata->num_rows,
-                            _metadata->skip_rows,
-                            min_row_data_size,
-                            stream);
->>>>>>> bd537b6f
 
   // Copy valid bits that are shared between columns
   for (size_t i = 0; i < out_buffers.size(); i++) {
@@ -377,17 +339,8 @@
                                stream.value()));
     }
   }
-<<<<<<< HEAD
 
   schema_desc.device_to_host(stream, true);
-=======
-  CUDA_TRY(cudaMemcpyAsync(schema_desc.host_ptr(),
-                           schema_desc.device_ptr(),
-                           schema_desc.memory_size(),
-                           cudaMemcpyDeviceToHost,
-                           stream.value()));
-  stream.synchronize();
->>>>>>> bd537b6f
 
   for (size_t i = 0; i < out_buffers.size(); i++) {
     const auto col_idx          = selection[i].first;
@@ -398,7 +351,7 @@
   std::vector<std::unique_ptr<cudf::column>> out_columns;
 
   for (size_t i = 0; i < column_types.size(); ++i) {
-    out_columns.emplace_back(make_column(out_buffers[i], stream, _mr));
+    out_columns.emplace_back(make_column(out_buffers[i], nullptr, stream, _mr));
   }
 
   return out_columns;
@@ -465,14 +418,9 @@
         for (const auto &sym : col_schema.symbols) { dictionary_data_size += sym.length(); }
       }
 
-<<<<<<< HEAD
       hostdevice_vector<gpu::nvstrdesc_s> global_dictionary(total_dictionary_entries +
                                                             dictionary_data_size);
 
-=======
-      rmm::device_uvector<gpu::nvstrdesc_s> d_global_dict(total_dictionary_entries, stream);
-      rmm::device_uvector<char> d_global_dict_data(dictionary_data_size, stream);
->>>>>>> bd537b6f
       if (total_dictionary_entries > 0) {
         std::vector<gpu::nvstrdesc_s> h_global_dict(total_dictionary_entries);
         std::vector<char> h_global_dict_data(dictionary_data_size);
@@ -493,45 +441,16 @@
             dict_pos += len;
           }
         }
-<<<<<<< HEAD
-=======
-
-        CUDA_TRY(cudaMemcpyAsync(d_global_dict.data(),
-                                 h_global_dict.data(),
-                                 h_global_dict.size() * sizeof(gpu::nvstrdesc_s),
-                                 cudaMemcpyDefault,
-                                 stream.value()));
-        CUDA_TRY(cudaMemcpyAsync(d_global_dict_data.data(),
-                                 h_global_dict_data.data(),
-                                 h_global_dict_data.size() * sizeof(char),
-                                 cudaMemcpyDefault,
-                                 stream.value()));
-        stream.synchronize();
-      }
->>>>>>> bd537b6f
 
         global_dictionary.host_to_device(stream);
       }
 
-<<<<<<< HEAD
       auto block_data_span = device_span<uint8_t const>(  //
         static_cast<uint8_t const *>(block_data.data()),
         block_data.size());
 
       out_columns = decode_data(
         block_data_span, dict, global_dictionary, num_rows, selected_columns, column_types, stream);
-=======
-      decode_data(block_data, dict, d_global_dict, num_rows, selected_columns, out_buffers, stream);
-
-      for (size_t i = 0; i < column_types.size(); ++i) {
-        out_columns.emplace_back(make_column(out_buffers[i], nullptr, stream, _mr));
-      }
-    } else {
-      // Create empty columns
-      for (size_t i = 0; i < column_types.size(); ++i) {
-        out_columns.emplace_back(make_empty_column(column_types[i]));
-      }
->>>>>>> bd537b6f
     }
   }
 
