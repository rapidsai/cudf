/*
 * Copyright (c) 2019, NVIDIA CORPORATION.
 *
 * Licensed under the Apache License, Version 2.0 (the "License");
 * you may not use this file except in compliance with the License.
 * You may obtain a copy of the License at
 *
 *     http://www.apache.org/licenses/LICENSE-2.0
 *
 * Unless required by applicable law or agreed to in writing, software
 * distributed under the License is distributed on an "AS IS" BASIS,
 * WITHOUT WARRANTIES OR CONDITIONS OF ANY KIND, either express or implied.
 * See the License for the specific language governing permissions and
 * limitations under the License.
 */

#include "avro.h"
#include <string.h>
#include <unordered_map>

namespace cudf {
namespace io {
namespace avro {

template <>
uint64_t container::get_encoded()
{
  uint64_t val = 0;
  for (uint64_t len = 0; len < 64; len += 7) {
    auto const byte = get_raw<uint8_t>();
    val |= (byte & 0x7f) << len;
    if (byte < 0x80) break;
  }
  return val;
}

template <>
int64_t container::get_encoded()
{
  auto const uval = get_encoded<uint64_t>();
  return (int64_t)((uval >> 1u) ^ -(int64_t)(uval & 1));
}

template <>
std::string container::get_encoded()
{
  auto const len = [&] {
    auto const len = get_encoded<uint64_t>();
    return (len & 1) || (m_cur >= m_end) ? 0
                                         : std::min(len >> 1, static_cast<uint64_t>(m_end - m_cur));
  }();
  auto const s = reinterpret_cast<char const *>(m_cur);
  m_cur += len;
  return std::string(s, len);
}

/**
 * @Brief AVRO file metadata parser
 *
 * @param md[out] parsed avro file metadata
 * @param max_num_rows[in] maximum number of rows
 * @param first_row[in] drop blocks below first_row
 *
 * @returns true if successful, false if error
 */
bool container::parse(file_metadata *md, size_t max_num_rows, size_t first_row)
{
  constexpr uint32_t avro_magic = (('O' << 0) | ('b' << 8) | ('j' << 16) | (0x01 << 24));
  uint32_t sig4, max_block_size;
  size_t total_object_count;

<<<<<<< HEAD
  sig4 = getb();
  sig4 |= getb() << 8;
  sig4 |= getb() << 16;
  sig4 |= getb() << 24;
  if (sig4 != avro_magic) { return false; }
=======
  sig4 = get_raw<uint8_t>();
  sig4 |= get_raw<uint8_t>() << 8;
  sig4 |= get_raw<uint8_t>() << 16;
  sig4 |= get_raw<uint8_t>() << 24;
  if (sig4 != AVRO_MAGIC) { return false; }
>>>>>>> 72205986
  for (;;) {
    uint32_t num_md_items = static_cast<uint32_t>(get_encoded<int64_t>());
    if (num_md_items == 0) { break; }
    for (uint32_t i = 0; i < num_md_items; i++) {
      auto const key   = get_encoded<std::string>();
      auto const value = get_encoded<std::string>();
      if (key == "avro.codec") {
        md->codec = value;
      } else if (key == "avro.schema") {
        schema_parser sp;
        if (!sp.parse(md->schema, value)) { return false; }
      } else {
        // printf("\"%s\" = \"%s\"\n", key.c_str(), value.c_str());
        md->user_data.emplace(key, value);
      }
    }
  }
  md->sync_marker[0] = get_raw<uint64_t>();
  md->sync_marker[1] = get_raw<uint64_t>();

  md->metadata_size  = m_cur - m_base;
  md->skip_rows      = 0;
  max_block_size     = 0;
  total_object_count = 0;
  while (m_cur + 18 < m_end && total_object_count < max_num_rows) {
    auto const object_count = static_cast<uint32_t>(get_encoded<int64_t>());
    auto const block_size   = static_cast<uint32_t>(get_encoded<int64_t>());
    if (block_size <= 0 || object_count <= 0 || m_cur + block_size + 16 > m_end) { break; }
    if (object_count > first_row) {
      uint32_t block_row = static_cast<uint32_t>(total_object_count);
      max_block_size     = std::max(max_block_size, block_size);
      total_object_count += object_count;
      if (!md->block_list.size()) {
        md->skip_rows = static_cast<uint32_t>(first_row);
        total_object_count -= first_row;
        first_row = 0;
      }
      md->block_list.emplace_back(m_cur - m_base, block_size, block_row, object_count);
    } else {
      first_row -= object_count;
    }
    m_cur += block_size;
    m_cur += 16;  // TODO: Validate sync marker
  }
  md->max_block_size  = max_block_size;
  md->num_rows        = total_object_count;
  md->total_data_size = m_cur - (m_base + md->metadata_size);
  // Extract columns
  for (size_t i = 0; i < md->schema.size(); i++) {
    type_kind_e kind = md->schema[i].kind;
    if (kind > type_null && kind < type_record) {
      // Primitive type column
      column_desc col;
      int parent_idx       = md->schema[i].parent_idx;
      col.schema_data_idx  = (int32_t)i;
      col.schema_null_idx  = -1;
      col.parent_union_idx = -1;
      col.name             = md->schema[i].name;
      if (parent_idx >= 0) {
        while (parent_idx >= 0) {
          if (md->schema[parent_idx].kind == type_union) {
            int pos = parent_idx + 1;
            for (int num_children = md->schema[parent_idx].num_children; num_children > 0;
                 --num_children) {
              int skip = 1;
              if (pos == i) {
                col.parent_union_idx = md->schema[parent_idx].num_children - num_children;
              } else if (md->schema[pos].kind == type_null) {
                col.schema_null_idx = pos;
                break;
              }
              do {
                skip = skip + md->schema[pos].num_children - 1;
                pos++;
              } while (skip != 0);
            }
          }
          // Ignore the root or array entries
          if ((parent_idx != 0 && md->schema[parent_idx].kind != type_array) ||
              col.name.length() == 0) {
            if (col.name.length() > 0) { col.name.insert(0, 1, '.'); }
            col.name.insert(0, md->schema[parent_idx].name);
          }
          parent_idx = md->schema[parent_idx].parent_idx;
        }
      }
      md->columns.emplace_back(std::move(col));
    }
  }
  return true;
}

/**
 * @brief Parser state
 **/
enum json_state_e {
  state_attrname = 0,
  state_attrcolon,
  state_attrvalue,
  state_attrvalue_last,
  state_nextattr,
  state_nextsymbol,
};

enum {
  attrtype_none = -1,
  attrtype_type = 0,
  attrtype_name,
  attrtype_fields,
  attrtype_symbols,
  attrtype_items,
};

/**
 * @Brief AVRO JSON schema parser
 *
 * @param schema[out] parsed avro schema
 * @param str[in] avro schema (JSON string)
 *
 * @returns true if successful, false if error
 */
bool schema_parser::parse(std::vector<schema_entry> &schema, const std::string &json_str)
{
  char depthbuf[MAX_SCHEMA_DEPTH];
  int depth = 0, parent_idx = -1, entry_idx = -1;
  json_state_e state = state_attrname;
  std::string str;
  const std::unordered_map<std::string, type_kind_e> typenames = {{"null", type_null},
                                                                  {"boolean", type_boolean},
                                                                  {"int", type_int},
                                                                  {"long", type_long},
                                                                  {"float", type_float},
                                                                  {"double", type_double},
                                                                  {"bytes", type_bytes},
                                                                  {"string", type_string},
                                                                  {"record", type_record},
                                                                  {"enum", type_enum},
                                                                  {"array", type_array}};
  const std::unordered_map<std::string, int> attrnames         = {{"type", attrtype_type},
                                                          {"name", attrtype_name},
                                                          {"fields", attrtype_fields},
                                                          {"symbols", attrtype_symbols},
                                                          {"items", attrtype_items}};
  int cur_attr                                                 = attrtype_none;
  m_base                                                       = json_str.c_str();
  m_cur                                                        = m_base;
  m_end                                                        = m_base + json_str.length();
  while (more_data()) {
    int c = *m_cur++;
    switch (c) {
      case '"':
        str = get_str();
        // printf("str: \"%s\" (cur_attr=%d, state=%d)\n", str.c_str(), cur_attr, state);
        if (state == state_attrname && cur_attr == attrtype_none &&
            typenames.find(str) != typenames.end()) {
          cur_attr = attrtype_type;
          state    = state_attrvalue_last;
        }
        if (state == state_attrname) {
          auto t   = attrnames.find(str);
          cur_attr = (t == attrnames.end()) ? attrtype_none : t->second;
          state    = state_attrcolon;
        } else if (state == state_attrvalue || state == state_attrvalue_last) {
          if (entry_idx < 0) {
            entry_idx = static_cast<int>(schema.size());
            schema.emplace_back(type_not_set, parent_idx);
            if (parent_idx >= 0) { schema[parent_idx].num_children++; }
          }
          if (cur_attr == attrtype_type) {
            auto t = typenames.find(str);
            if (t == typenames.end()) return false;
            schema[entry_idx].kind = t->second;
          } else if (cur_attr == attrtype_name) {
            if (entry_idx < 0) return false;
            schema[entry_idx].name = std::move(str);
          }
          if (state == state_attrvalue_last) { entry_idx = -1; }
          state    = state_nextattr;
          cur_attr = attrtype_none;
        } else if (state == state_nextsymbol) {
          if (entry_idx < 0) return false;
          schema[entry_idx].symbols.emplace_back(std::move(str));
        }
        break;
      case ':':
        if (state != state_attrcolon) return false;
        state = state_attrvalue;
        break;
      case ',':
        if (state != state_nextsymbol) {
          if (state != state_nextattr) return false;
          state = state_attrname;
        }
        break;
      case '{':
        if (state == state_attrvalue && cur_attr == attrtype_type) {
          if (entry_idx < 0) {
            entry_idx = static_cast<int>(schema.size());
            schema.emplace_back(type_record, parent_idx);
            if (parent_idx >= 0) { schema[parent_idx].num_children++; }
          }
          cur_attr = attrtype_none;
          state    = state_attrname;
        } else if (state == state_attrvalue && cur_attr == attrtype_items && entry_idx >= 0) {
          // Treat array as a one-field record
          parent_idx = entry_idx;
          entry_idx  = -1;
          cur_attr   = attrtype_none;
          state      = state_attrname;
        }
        if (depth >= MAX_SCHEMA_DEPTH || state != state_attrname) { return false; }
        depthbuf[depth++] = '{';
        break;
      case '}':
        if (depth == 0 || state != state_nextattr || depthbuf[depth - 1] != '{') return false;
        --depth;
        if (entry_idx < 0) {
          parent_idx = (parent_idx >= 0) ? schema[parent_idx].parent_idx : -1;
        } else {
          entry_idx = -1;
        }
        break;
      case '[':
        if (state == state_attrname && cur_attr == attrtype_none) {
          cur_attr = attrtype_type;
          state    = state_attrvalue;
        }
        if (depth >= MAX_SCHEMA_DEPTH || state != state_attrvalue) { return false; }
        depthbuf[depth++] = '[';
        if (cur_attr == attrtype_symbols) {
          state = state_nextsymbol;
          break;
        } else if (cur_attr == attrtype_type) {
          if (entry_idx < 0 || schema[entry_idx].kind != type_not_set) {
            entry_idx = static_cast<int>(schema.size());
            schema.emplace_back(type_union, parent_idx);
            if (parent_idx >= 0) { schema[parent_idx].num_children++; }
          } else {
            schema[entry_idx].kind = type_union;
          }
          parent_idx = entry_idx;
        } else if (cur_attr != attrtype_fields || entry_idx < 0 ||
                   schema[entry_idx].kind < type_record) {
          return false;
        } else {
          parent_idx = entry_idx;
        }
        entry_idx = -1;
        cur_attr  = attrtype_none;
        state     = state_attrname;
        break;
      case ']':
        if (depth == 0 || (state != state_nextattr && state != state_nextsymbol) ||
            depthbuf[depth - 1] != '[')
          return false;
        --depth;
        if (state == state_nextsymbol) {
          state = state_nextattr;
        } else if (parent_idx >= 0) {
          entry_idx  = parent_idx;
          parent_idx = schema[parent_idx].parent_idx;
        }
        break;
      case ' ':
      case '\x09':
      case '\x0d':
      case '\x0a':
        // Ignore spaces, tabs and CRLF
        break;
      default: return false;
    }
  }
  // printf("schema (%d entries) = %s\n", (int)schema.size(), m_base);
  return true;
}

/**
 * @Brief Parse a string
 *
 * @returns parsed string, consuming the terminating quote
 */
std::string schema_parser::get_str()
{
  std::string s;
  const char *start = m_cur;
  const char *cur   = start;
  while (cur < m_end && *cur++ != '"')
    ;
  int32_t len = static_cast<int32_t>(cur - start - 1);
  m_cur       = cur;
  return s.assign(start, std::max(len, 0));
}

}  // namespace avro
}  // namespace io
}  // namespace cudf<|MERGE_RESOLUTION|>--- conflicted
+++ resolved
@@ -69,19 +69,11 @@
   uint32_t sig4, max_block_size;
   size_t total_object_count;
 
-<<<<<<< HEAD
-  sig4 = getb();
-  sig4 |= getb() << 8;
-  sig4 |= getb() << 16;
-  sig4 |= getb() << 24;
-  if (sig4 != avro_magic) { return false; }
-=======
   sig4 = get_raw<uint8_t>();
   sig4 |= get_raw<uint8_t>() << 8;
   sig4 |= get_raw<uint8_t>() << 16;
   sig4 |= get_raw<uint8_t>() << 24;
-  if (sig4 != AVRO_MAGIC) { return false; }
->>>>>>> 72205986
+  if (sig4 != avro_magic) { return false; }
   for (;;) {
     uint32_t num_md_items = static_cast<uint32_t>(get_encoded<int64_t>());
     if (num_md_items == 0) { break; }
