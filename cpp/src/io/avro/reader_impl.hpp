--- conflicted
+++ resolved
@@ -24,12 +24,12 @@
 #include "avro.h"
 #include "avro_gpu.h"
 
-#include <cudf/utilities/span.hpp>
 #include <io/utilities/column_buffer.hpp>
 #include <io/utilities/hostdevice_vector.hpp>
 
 #include <cudf/io/datasource.hpp>
 #include <cudf/io/detail/avro.hpp>
+#include <cudf/utilities/span.hpp>
 
 #include <rmm/cuda_stream_view.hpp>
 
@@ -84,13 +84,8 @@
    *
    * @return Device buffer to decompressed block data
    */
-<<<<<<< HEAD
   rmm::device_buffer decompress_data(rmm::device_buffer const &comp_block_data,
-                                     cudaStream_t stream);
-=======
-  rmm::device_buffer decompress_data(const rmm::device_buffer &comp_block_data,
                                      rmm::cuda_stream_view stream);
->>>>>>> bd537b6f
 
   /**
    * @brief Convert the avro row-based block data and outputs to columns
@@ -98,7 +93,6 @@
    * @param block_data Uncompressed block data
    * @param dict Dictionary entries
    * @param global_dictionary Dictionary allocation
-<<<<<<< HEAD
    * @param stream CUDA stream used for device memory operations and kernel launches.
    */
   std::vector<std::unique_ptr<cudf::column>> decode_data(
@@ -108,19 +102,7 @@
     size_t num_rows,
     std::vector<std::pair<int, std::string>> selection,
     std::vector<data_type> const &column_types,
-    cudaStream_t stream);
-=======
-   * @param out_buffers Output columns' device buffers
-   * @param stream CUDA stream used for device memory operations and kernel launches.
-   */
-  void decode_data(const rmm::device_buffer &block_data,
-                   const std::vector<std::pair<uint32_t, uint32_t>> &dict,
-                   cudf::detail::device_span<gpu::nvstrdesc_s> global_dictionary,
-                   size_t num_rows,
-                   std::vector<std::pair<int, std::string>> columns,
-                   std::vector<column_buffer> &out_buffers,
-                   rmm::cuda_stream_view stream);
->>>>>>> bd537b6f
+    rmm::cuda_stream_view stream);
 
  private:
   rmm::mr::device_memory_resource *_mr = nullptr;
