/*
 * Copyright (c) 2019-2020, NVIDIA CORPORATION.
 *
 * Licensed under the Apache License, Version 2.0 (the "License");
 * you may not use this file except in compliance with the License.
 * You may obtain a copy of the License at
 *
 *     http://www.apache.org/licenses/LICENSE-2.0
 *
 * Unless required by applicable law or agreed to in writing, software
 * distributed under the License is distributed on an "AS IS" BASIS,
 * WITHOUT WARRANTIES OR CONDITIONS OF ANY KIND, either express or implied.
 * See the License for the specific language governing permissions and
 * limitations under the License.
 */
#pragma once

#include "avro_common.h"

#include <cudf/utilities/span.hpp>

<<<<<<< HEAD
using cudf::detail::device_span;
=======
#include <rmm/cuda_stream_view.hpp>
>>>>>>> bd537b6f

namespace cudf {
namespace io {
namespace avro {
namespace gpu {
/**
 * @brief Struct to describe the output of a string datatype
 */
struct nvstrdesc_s {
  char const *ptr;
  size_t count;
};

/**
 * @brief Struct to describe the avro schema
 */
struct schemadesc_s {
  uint32_t kind;   // avro type kind
  uint32_t count;  // for records/unions: number of following child columns, for nulls: global
                   // null_count, for enums: dictionary ofs
  void *dataptr;   // Ptr to column data, or null if column not selected
};

/**
 * @brief Launches kernel for decoding column data
 *
 * @param[in] blocks Data block descriptions
 * @param[in] global_dictionary Global dictionary entries
 * @param[in] avro_data Raw block data
<<<<<<< HEAD
 * @param[in] schema Schema description
=======
 * @param[in] num_blocks Number of blocks
 * @param[in] schema_len Number of entries in schema
>>>>>>> bd537b6f
 * @param[in] max_rows Maximum number of rows to load
 * @param[in] first_row Crop all rows below first_row
 * @param[in] min_row_size Minimum size in bytes of a row
 * @param[in] stream CUDA stream to use, default 0
<<<<<<< HEAD
 **/
void decode_avro_column_data(device_span<block_desc_s const> blocks,
                             device_span<nvstrdesc_s const> global_dictionary,
                             device_span<uint8_t const> avro_data,
                             device_span<schemadesc_s> schema,
                             size_t max_rows,
                             size_t first_row,
                             uint32_t min_row_size,
                             cudaStream_t stream);
=======
 */
void DecodeAvroColumnData(block_desc_s *blocks,
                          schemadesc_s *schema,
                          cudf::detail::device_span<nvstrdesc_s> global_dictionary,
                          const uint8_t *avro_data,
                          uint32_t num_blocks,
                          uint32_t schema_len,
                          size_t max_rows              = ~0,
                          size_t first_row             = 0,
                          uint32_t min_row_size        = 0,
                          rmm::cuda_stream_view stream = rmm::cuda_stream_default);
>>>>>>> bd537b6f

}  // namespace gpu
}  // namespace avro
}  // namespace io
}  // namespace cudf<|MERGE_RESOLUTION|>--- conflicted
+++ resolved
@@ -19,11 +19,8 @@
 
 #include <cudf/utilities/span.hpp>
 
-<<<<<<< HEAD
 using cudf::detail::device_span;
-=======
 #include <rmm/cuda_stream_view.hpp>
->>>>>>> bd537b6f
 
 namespace cudf {
 namespace io {
@@ -31,7 +28,7 @@
 namespace gpu {
 /**
  * @brief Struct to describe the output of a string datatype
- */
+ **/
 struct nvstrdesc_s {
   char const *ptr;
   size_t count;
@@ -39,7 +36,7 @@
 
 /**
  * @brief Struct to describe the avro schema
- */
+ **/
 struct schemadesc_s {
   uint32_t kind;   // avro type kind
   uint32_t count;  // for records/unions: number of following child columns, for nulls: global
@@ -53,17 +50,11 @@
  * @param[in] blocks Data block descriptions
  * @param[in] global_dictionary Global dictionary entries
  * @param[in] avro_data Raw block data
-<<<<<<< HEAD
  * @param[in] schema Schema description
-=======
- * @param[in] num_blocks Number of blocks
- * @param[in] schema_len Number of entries in schema
->>>>>>> bd537b6f
  * @param[in] max_rows Maximum number of rows to load
  * @param[in] first_row Crop all rows below first_row
  * @param[in] min_row_size Minimum size in bytes of a row
  * @param[in] stream CUDA stream to use, default 0
-<<<<<<< HEAD
  **/
 void decode_avro_column_data(device_span<block_desc_s const> blocks,
                              device_span<nvstrdesc_s const> global_dictionary,
@@ -72,20 +63,7 @@
                              size_t max_rows,
                              size_t first_row,
                              uint32_t min_row_size,
-                             cudaStream_t stream);
-=======
- */
-void DecodeAvroColumnData(block_desc_s *blocks,
-                          schemadesc_s *schema,
-                          cudf::detail::device_span<nvstrdesc_s> global_dictionary,
-                          const uint8_t *avro_data,
-                          uint32_t num_blocks,
-                          uint32_t schema_len,
-                          size_t max_rows              = ~0,
-                          size_t first_row             = 0,
-                          uint32_t min_row_size        = 0,
-                          rmm::cuda_stream_view stream = rmm::cuda_stream_default);
->>>>>>> bd537b6f
+                             rmm::cuda_stream_view stream);
 
 }  // namespace gpu
 }  // namespace avro
