/*
 * Copyright (c) 2019-2020, NVIDIA CORPORATION.
 *
 * Licensed under the Apache License, Version 2.0 (the "License");
 * you may not use this file except in compliance with the License.
 * You may obtain a copy of the License at
 *
 *     http://www.apache.org/licenses/LICENSE-2.0
 *
 * Unless required by applicable law or agreed to in writing, software
 * distributed under the License is distributed on an "AS IS" BASIS,
 * WITHOUT WARRANTIES OR CONDITIONS OF ANY KIND, either express or implied.
 * See the License for the specific language governing permissions and
 * limitations under the License.
 */

#include "csv_common.h"
#include "csv_gpu.h"
#include "datetime.cuh"

#include <io/utilities/block_utils.cuh>
#include <io/utilities/parsing_utils.cuh>

#include <cudf/detail/utilities/trie.cuh>
#include <cudf/fixed_point/fixed_point.hpp>
#include <cudf/lists/list_view.cuh>
#include <cudf/null_mask.hpp>
#include <cudf/strings/string_view.cuh>
#include <cudf/utilities/bit.hpp>
#include <cudf/utilities/error.hpp>
#include <cudf/utilities/traits.hpp>
#include <cudf/utilities/type_dispatcher.hpp>

#include <thrust/detail/copy.h>
#include <thrust/transform.h>

#include <type_traits>

using namespace ::cudf::io;

namespace cudf {
namespace io {
namespace csv {
namespace gpu {

/// Block dimension for dtype detection and conversion kernels
constexpr uint32_t csvparse_block_dim = 128;

/*
 * @brief Checks whether the given character is a whitespace character.
 *
 * @param ch The character to check
 *
 * @return True if the input is whitespace, False otherwise
 */
__device__ __inline__ bool is_whitespace(char c) { return c == '\t' || c == ' '; }

/*
 * @brief Scans a character stream within a range, and adjusts the start and end
 * indices of the range to ignore whitespace and quotation characters.
 *
 * @param data The character stream to scan
 * @param start The start index to adjust
 * @param end The end index to adjust
 * @param quotechar The character used to denote quotes
 *
 * @return Adjusted or unchanged start_idx and end_idx
 */
__device__ __inline__ void trim_field_start_end(const char *data,
                                                long *start,
                                                long *end,
                                                char quotechar = '\0')
{
  while ((*start < *end) && is_whitespace(data[*start])) { (*start)++; }
  if ((*start < *end) && data[*start] == quotechar) { (*start)++; }
  while ((*start <= *end) && is_whitespace(data[*end])) { (*end)--; }
  if ((*start <= *end) && data[*end] == quotechar) { (*end)--; }
}

/*
 * @brief Returns true is the input character is a valid digit.
 * Supports both decimal and hexadecimal digits (uppercase and lowercase).
 *
 * @param c Character to check
 * @param is_hex Whether to check as a hexadecimal
 *
 * @return `true` if it is digit-like, `false` otherwise
 */
__device__ __inline__ bool is_digit(char c, bool is_hex = false)
{
  if (c >= '0' && c <= '9') return true;

  if (is_hex) {
    if (c >= 'A' && c <= 'F') return true;
    if (c >= 'a' && c <= 'f') return true;
  }

  return false;
}

/*
 * @brief Checks whether the given character counters indicate a potentially
 * valid date and/or time field.
 *
 * For performance and simplicity, we detect only the most common date
 * formats. Example formats that are detectable:
 *
 *    `2001/02/30`
 *    `2001-02-30 00:00:00`
 *    `2/30/2001 T04:05:60.7`
 *    `2 / 1 / 2011`
 *    `02/January`
 *
 * @param len Number of non special-symbol or numeric characters
 * @param decimal_count Number of '.' characters
 * @param colon_count Number of ':' characters
 * @param dash_count Number of '-' characters
 * @param slash_count Number of '/' characters
 *
 * @return `true` if it is date-like, `false` otherwise
 */
__device__ __inline__ bool is_datetime(
  long len, long decimal_count, long colon_count, long dash_count, long slash_count)
{
  // Must not exceed count of longest month (September) plus `T` time indicator
  if (len > 10) { return false; }
  // Must not exceed more than one decimals or more than two time separators
  if (decimal_count > 1 || colon_count > 2) { return false; }
  // Must have one or two '-' or '/' but not both as date separators
  if ((dash_count > 0 && dash_count < 3 && slash_count == 0) ||
      (dash_count == 0 && slash_count > 0 && slash_count < 3)) {
    return true;
  }

  return false;
}

/*
 * @brief Returns true if the counters indicate a potentially valid float.
 * False positives are possible because positions are not taken into account.
 * For example, field "e.123-" would match the pattern.
 *
 * @param len Number of non special-symbol or numeric characters
 * @param digit_count Number of digits characters
 * @param decimal_count Number of '.' characters
 * @param dash_count Number of '-' characters
 * @param exponent_count Number of 'e or E' characters
 *
 * @return `true` if it is floating point-like, `false` otherwise
 */
__device__ __inline__ bool is_floatingpoint(
  long len, long digit_count, long decimal_count, long dash_count, long exponent_count)
{
  // Can't have more than one exponent and one decimal point
  if (decimal_count > 1) return false;
  if (exponent_count > 1) return false;

  // Without the exponent or a decimal point, this is an integer, not a float
  if (decimal_count == 0 && exponent_count == 0) return false;

  // Can only have one '-' per component
  if (dash_count > 1 + exponent_count) return false;

  // If anything other than these characters is present, it's not a float
  if (digit_count + decimal_count + dash_count + exponent_count != len) { return false; }

  // Needs at least 1 digit, 2 if exponent is present
  if (digit_count < 1 + exponent_count) return false;

  return true;
}

/*
 * @brief CUDA kernel that parses and converts CSV data into cuDF column data.
 *
 * Data is processed in one row/record at a time, so the number of total
 * threads (tid) is equal to the number of rows.
 *
 * @param raw_csv The entire CSV data to read
 * @param opts A set of parsing options
 * @param num_records The number of lines/rows of CSV data
 * @param num_columns The number of columns of CSV data
 * @param column_flags Per-column parsing behavior flags
 * @param recStart The start the CSV data of interest
 * @param d_columnData The count for each column data type
 */
__global__ void __launch_bounds__(csvparse_block_dim)
  data_type_detection(const char *raw_csv,
                      const ParseOptions opts,
                      size_t num_records,
                      int num_columns,
                      column_parse::flags *flags,
                      const uint64_t *recStart,
                      column_parse::stats *d_columnData)
{
  // ThreadIds range per block, so also need the blockId
  // This is entry into the fields; threadId is an element within `num_records`
  long rec_id = threadIdx.x + (blockDim.x * blockIdx.x);

  // we can have more threads than data, make sure we are not past the end of
  // the data
  if (rec_id >= num_records) { return; }

  long start = recStart[rec_id];
  long stop  = recStart[rec_id + 1];

  long pos       = start;
  int col        = 0;
  int actual_col = 0;

  // Going through all the columns of a given record
  while (col < num_columns) {
    if (start > stop) { break; }

    pos = cudf::io::gpu::seek_field_end(raw_csv + pos, raw_csv + stop, opts) - raw_csv;

    // Checking if this is a column that the user wants --- user can filter
    // columns
    if (flags[col] & column_parse::enabled) {
      long tempPos   = pos - 1;
      long field_len = pos - start;

      if (field_len <= 0 || serializedTrieContains(opts.naValuesTrie, raw_csv + start, field_len)) {
        atomicAdd(&d_columnData[actual_col].countNULL, 1);
      } else if (serializedTrieContains(opts.trueValuesTrie, raw_csv + start, field_len) ||
                 serializedTrieContains(opts.falseValuesTrie, raw_csv + start, field_len)) {
        atomicAdd(&d_columnData[actual_col].countBool, 1);
      } else if (cudf::io::gpu::is_infinity(raw_csv + start, raw_csv + tempPos)) {
        atomicAdd(&d_columnData[actual_col].countFloat, 1);
      } else {
        long countNumber   = 0;
        long countDecimal  = 0;
        long countSlash    = 0;
        long countDash     = 0;
        long countPlus     = 0;
        long countColon    = 0;
        long countString   = 0;
        long countExponent = 0;

        // Modify start & end to ignore whitespace and quotechars
        // This could possibly result in additional empty fields
        trim_field_start_end(raw_csv, &start, &tempPos);
        field_len = tempPos - start + 1;

        for (long startPos = start; startPos <= tempPos; startPos++) {
          if (is_digit(raw_csv[startPos])) {
            countNumber++;
            continue;
          }
          // Looking for unique characters that will help identify column types.
          switch (raw_csv[startPos]) {
            case '.': countDecimal++; break;
            case '-': countDash++; break;
            case '+': countPlus++; break;
            case '/': countSlash++; break;
            case ':': countColon++; break;
            case 'e':
            case 'E':
              if (startPos > start && startPos < tempPos) countExponent++;
              break;
            default: countString++; break;
          }
        }

        // Integers have to have the length of the string
        long int_req_number_cnt = field_len;
        // Off by one if they start with a minus sign
        if ((raw_csv[start] == '-' || raw_csv[start] == '+') && field_len > 1) {
          --int_req_number_cnt;
        }

        if (field_len == 0) {
          // Ignoring whitespace and quotes can result in empty fields
          atomicAdd(&d_columnData[actual_col].countNULL, 1);
        } else if (flags[col] & column_parse::as_datetime) {
          // PANDAS uses `object` dtype if the date is unparseable
          if (is_datetime(countString, countDecimal, countColon, countDash, countSlash)) {
            atomicAdd(&d_columnData[actual_col].countDateAndTime, 1);
          } else {
            atomicAdd(&d_columnData[actual_col].countString, 1);
          }
        } else if (countNumber == int_req_number_cnt) {
          atomicAdd(&d_columnData[actual_col].countInt64, 1);
        } else if (is_floatingpoint(
                     field_len, countNumber, countDecimal, countDash + countPlus, countExponent)) {
          atomicAdd(&d_columnData[actual_col].countFloat, 1);
        } else {
          atomicAdd(&d_columnData[actual_col].countString, 1);
        }
      }
      actual_col++;
    }
    pos++;
    start = pos;
    col++;
  }
}

template <typename T, int base>
__inline__ __device__ T
decode_value(const char *data, long start, long end, ParseOptions const &opts)
{
  return cudf::io::gpu::parse_numeric<T, base>(data, start, end, opts);
}

template <typename T>
__inline__ __device__ T
decode_value(const char *data, long start, long end, ParseOptions const &opts)
{
  return cudf::io::gpu::parse_numeric<T>(data, start, end, opts);
}

template <>
__inline__ __device__ cudf::timestamp_D decode_value(const char *data,
                                                     long start,
                                                     long end,
                                                     ParseOptions const &opts)
{
  return timestamp_D{cudf::duration_D{parseDateFormat(data, start, end, opts.dayfirst)}};
}

template <>
__inline__ __device__ cudf::timestamp_s decode_value(const char *data,
                                                     long start,
                                                     long end,
                                                     ParseOptions const &opts)
{
  auto milli = parseDateTimeFormat(data, start, end, opts.dayfirst);
  return timestamp_s{cudf::duration_s{milli / 1000}};
}

template <>
__inline__ __device__ cudf::timestamp_ms decode_value(const char *data,
                                                      long start,
                                                      long end,
                                                      ParseOptions const &opts)
{
  auto milli = parseDateTimeFormat(data, start, end, opts.dayfirst);
  return timestamp_ms{cudf::duration_ms{milli}};
}

template <>
__inline__ __device__ cudf::timestamp_us decode_value(const char *data,
                                                      long start,
                                                      long end,
                                                      ParseOptions const &opts)
{
  auto milli = parseDateTimeFormat(data, start, end, opts.dayfirst);
  return timestamp_us{cudf::duration_us{milli * 1000}};
}

template <>
__inline__ __device__ cudf::timestamp_ns decode_value(const char *data,
                                                      long start,
                                                      long end,
                                                      ParseOptions const &opts)
{
  auto milli = parseDateTimeFormat(data, start, end, opts.dayfirst);
  return timestamp_ns{cudf::duration_ns{milli * 1000000}};
}

#ifndef DURATION_DECODE_VALUE
#define DURATION_DECODE_VALUE(Type)                                   \
  template <>                                                         \
  __inline__ __device__ Type decode_value(                            \
    const char *data, long start, long end, ParseOptions const &opts) \
  {                                                                   \
    return Type{parseTimeDeltaFormat<Type>(data, start, end)};        \
  }
#endif
DURATION_DECODE_VALUE(duration_D)
DURATION_DECODE_VALUE(duration_s)
DURATION_DECODE_VALUE(duration_ms)
DURATION_DECODE_VALUE(duration_us)
DURATION_DECODE_VALUE(duration_ns)

// The purpose of this is merely to allow compilation ONLY
// TODO : make this work for csv
template <>
__inline__ __device__ cudf::string_view decode_value(const char *data,
                                                     long start,
                                                     long end,
                                                     ParseOptions const &opts)
{
  return cudf::string_view{};
}

// The purpose of this is merely to allow compilation ONLY
template <>
__inline__ __device__ cudf::dictionary32 decode_value(const char *data,
                                                      long start,
                                                      long end,
                                                      ParseOptions const &opts)
{
  return cudf::dictionary32{};
}

// The purpose of this is merely to allow compilation ONLY
// TODO : make this work for csv
template <>
__inline__ __device__ cudf::list_view decode_value(const char *data,
                                                   long start,
                                                   long end,
                                                   ParseOptions const &opts)
{
  return cudf::list_view{};
}

// The purpose of this is merely to allow compilation ONLY
// TODO : make this work for csv
template <>
__inline__ __device__ numeric::decimal32 decode_value(const char *data,
                                                      long start,
                                                      long end,
                                                      ParseOptions const &opts)
{
  return numeric::decimal32{};
}

// The purpose of this is merely to allow compilation ONLY
// TODO : make this work for csv
template <>
__inline__ __device__ numeric::decimal64 decode_value(const char *data,
                                                      long start,
                                                      long end,
                                                      ParseOptions const &opts)
{
  return numeric::decimal64{};
}

// The purpose of this is merely to allow compilation ONLY
// TODO : make this work for csv
template <>
__inline__ __device__ cudf::struct_view decode_value(const char *data,
                                                     long start,
                                                     long end,
                                                     ParseOptions const &opts)
{
  return cudf::struct_view{};
}

/**
 * @brief Functor for converting CSV raw data to typed value.
 */
struct decode_op {
  /**
   * @brief Dispatch for numeric types whose values can be convertible to
   * 0 or 1 to represent boolean false/true, based upon checking against a
   * true/false values list.
   *
   * @return bool Whether the parsed value is valid.
   */
  template <typename T,
            typename std::enable_if_t<std::is_integral<T>::value and !std::is_same<T, bool>::value>
              * = nullptr>
  __host__ __device__ __forceinline__ bool operator()(const char *data,
                                                      void *out_buffer,
                                                      size_t row,
                                                      long start,
                                                      long end,
                                                      ParseOptions const &opts,
                                                      column_parse::flags flags)
  {
    auto &value{static_cast<T *>(out_buffer)[row]};

    // Check for user-specified true/false values first, where the output is
    // replaced with 1/0 respectively
    const size_t field_len = end - start + 1;
    if (serializedTrieContains(opts.trueValuesTrie, data + start, field_len)) {
      value = 1;
    } else if (serializedTrieContains(opts.falseValuesTrie, data + start, field_len)) {
      value = 0;
    } else {
      if (flags & column_parse::as_hexadecimal) {
        value = decode_value<T, 16>(data, start, end, opts);
      } else {
        value = decode_value<T>(data, start, end, opts);
      }
    }
    return true;
  }

  /**
   * @brief Dispatch for boolean type types.
   */
  template <typename T, typename std::enable_if_t<std::is_same<T, bool>::value> * = nullptr>
  __host__ __device__ __forceinline__ bool operator()(const char *data,
                                                      void *out_buffer,
                                                      size_t row,
                                                      long start,
                                                      long end,
                                                      ParseOptions const &opts,
                                                      column_parse::flags flags)
  {
    auto &value{static_cast<T *>(out_buffer)[row]};

    // Check for user-specified true/false values first, where the output is
    // replaced with 1/0 respectively
    const size_t field_len = end - start + 1;
    if (serializedTrieContains(opts.trueValuesTrie, data + start, field_len)) {
      value = 1;
    } else if (serializedTrieContains(opts.falseValuesTrie, data + start, field_len)) {
      value = 0;
    } else {
      value = decode_value<T>(data, start, end, opts);
    }
    return true;
  }

  /**
   * @brief Dispatch for floating points, which are set to NaN if the input
   * is not valid. In such case, the validity mask is set to zero too.
   */
  template <typename T, typename std::enable_if_t<std::is_floating_point<T>::value> * = nullptr>
  __host__ __device__ __forceinline__ bool operator()(const char *data,
                                                      void *out_buffer,
                                                      size_t row,
                                                      long start,
                                                      long end,
                                                      ParseOptions const &opts,
                                                      column_parse::flags flags)
  {
    auto &value{static_cast<T *>(out_buffer)[row]};

    value = decode_value<T>(data, start, end, opts);
    return !std::isnan(value);
  }

  /**
   * @brief Dispatch for all other types.
   */
  template <typename T,
            typename std::enable_if_t<!std::is_integral<T>::value and
                                      !std::is_floating_point<T>::value> * = nullptr>
  __host__ __device__ __forceinline__ bool operator()(const char *data,
                                                      void *out_buffer,
                                                      size_t row,
                                                      long start,
                                                      long end,
                                                      ParseOptions const &opts,
                                                      column_parse::flags flags)
  {
    auto &value{static_cast<T *>(out_buffer)[row]};

    value = decode_value<T>(data, start, end, opts);
    return true;
  }
};

/**
 * @brief CUDA kernel that parses and converts CSV data into cuDF column data.
 *
 * Data is processed one record at a time
 *
 * @param[in] raw_csv The entire CSV data to read
 * @param[in] opts A set of parsing options
 * @param[in] num_records The number of lines/rows of CSV data
 * @param[in] num_columns The number of columns of CSV data
 * @param[in] column_flags Per-column parsing behavior flags
 * @param[in] recStart The start the CSV data of interest
 * @param[in] dtype The data type of the column
 * @param[out] data The output column data
 * @param[out] valid The bitmaps indicating whether column fields are valid
 * @param[out] num_valid The numbers of valid fields in columns
 **/
__global__ void __launch_bounds__(csvparse_block_dim)
  convert_csv_to_cudf(const char *raw_csv,
                      const ParseOptions opts,
                      size_t num_records,
                      size_t num_columns,
                      const column_parse::flags *flags,
                      const uint64_t *recStart,
                      cudf::data_type *dtype,
                      void **data,
                      cudf::bitmask_type **valid)
{
  // thread IDs range per block, so also need the block id
  long rec_id =
    threadIdx.x + (blockDim.x * blockIdx.x);  // this is entry into the field array - tid is
                                              // an elements within the num_entries array

  // we can have more threads than data, make sure we are not past the end of
  // the data
  if (rec_id >= num_records) return;

  long start = recStart[rec_id];
  long stop  = recStart[rec_id + 1];

  long pos       = start;
  int col        = 0;
  int actual_col = 0;

  while (col < num_columns) {
    if (start > stop) break;

    pos = cudf::io::gpu::seek_field_end(raw_csv + pos, raw_csv + stop, opts) - raw_csv;

    if (flags[col] & column_parse::enabled) {
      // check if the entire field is a NaN string - consistent with pandas
      const bool is_na = serializedTrieContains(opts.naValuesTrie, raw_csv + start, pos - start);

      // Modify start & end to ignore whitespace and quotechars
      long tempPos = pos - 1;
      if (!is_na && dtype[actual_col].id() != cudf::type_id::STRING) {
        trim_field_start_end(raw_csv, &start, &tempPos, opts.quotechar);
      }

      if (!is_na && start <= (tempPos)) {  // Empty fields are not legal values

        // Type dispatcher does not handle STRING
        if (dtype[actual_col].id() == cudf::type_id::STRING) {
          long end = pos;
          if (opts.keepquotes == false) {
            if ((raw_csv[start] == opts.quotechar) && (raw_csv[end - 1] == opts.quotechar)) {
              start++;
              end--;
            }
          }
          auto str_list          = static_cast<std::pair<const char *, size_t> *>(data[actual_col]);
          str_list[rec_id].first = raw_csv + start;
          str_list[rec_id].second = end - start;
        } else {
          if (cudf::type_dispatcher(dtype[actual_col],
                                    decode_op{},
                                    raw_csv,
                                    data[actual_col],
                                    rec_id,
                                    start,
                                    tempPos,
                                    opts,
                                    flags[col])) {
            // set the valid bitmap - all bits were set to 0 to start
            set_bit(valid[actual_col], rec_id);
          }
        }
      } else if (dtype[actual_col].id() == cudf::type_id::STRING) {
        auto str_list           = static_cast<std::pair<const char *, size_t> *>(data[actual_col]);
        str_list[rec_id].first  = nullptr;
        str_list[rec_id].second = 0;
      }
      actual_col++;
    }
    pos++;
    start = pos;
    col++;
  }
}

/*
 * @brief Merge two packed row contexts (each corresponding to a block of characters)
 * and return the packed row context corresponding to the merged character block
 **/
inline __device__ packed_rowctx_t merge_row_contexts(packed_rowctx_t first_ctx,
                                                     packed_rowctx_t second_ctx)
{
  uint32_t id0 = get_row_context(first_ctx, ROW_CTX_NONE) & 3;
  uint32_t id1 = get_row_context(first_ctx, ROW_CTX_QUOTE) & 3;
  uint32_t id2 = get_row_context(first_ctx, ROW_CTX_COMMENT) & 3;
  return (first_ctx & ~pack_row_contexts(3, 3, 3)) +
         pack_row_contexts(get_row_context(second_ctx, id0),
                           get_row_context(second_ctx, id1),
                           get_row_context(second_ctx, id2));
}

/*
 * @brief Per-character context:
 * 1-bit count (0 or 1) per context in the lower 4 bits
 * 2-bit output context id per input context in bits 8..15
 **/
constexpr __device__ uint32_t make_char_context(uint32_t id0,
                                                uint32_t id1,
                                                uint32_t id2 = ROW_CTX_COMMENT,
                                                uint32_t c0  = 0,
                                                uint32_t c1  = 0,
                                                uint32_t c2  = 0)
{
  return (id0 << 8) | (id1 << 10) | (id2 << 12) | (ROW_CTX_EOF << 14) | (c0) | (c1 << 1) |
         (c2 << 2);
}

/*
 * @brief Merge a 1-character context to keep track of bitmasks where new rows occur
 * Merges a single-character "block" row context at position pos with the current
 * block's row context (the current block contains 32-pos characters)
 *
 * @param ctx Current block context and new rows bitmaps
 * @param char_ctx state transitions associated with new character
 * @param pos Position within the current 32-character block
 *
 * NOTE: This is probably the most performance-critical piece of the row gathering kernel.
 * The char_ctx value should be created via make_char_context, and its value should
 * have been evaluated at compile-time.
 *
 **/
inline __device__ void merge_char_context(uint4 &ctx, uint32_t char_ctx, uint32_t pos)
{
  uint32_t id0 = (ctx.w >> 0) & 3;
  uint32_t id1 = (ctx.w >> 2) & 3;
  uint32_t id2 = (ctx.w >> 4) & 3;
  // Set the newrow bit in the bitmap at the corresponding position
  ctx.x |= ((char_ctx >> id0) & 1) << pos;
  ctx.y |= ((char_ctx >> id1) & 1) << pos;
  ctx.z |= ((char_ctx >> id2) & 1) << pos;
  // Update the output context ids
  ctx.w = ((char_ctx >> (8 + id0 * 2)) & 0x03) | ((char_ctx >> (6 + id1 * 2)) & 0x0c) |
          ((char_ctx >> (4 + id2 * 2)) & 0x30) | (ROW_CTX_EOF << 6);
}

/*
 * Convert the context-with-row-bitmaps version to a packed row context
 **/
inline __device__ packed_rowctx_t pack_rowmaps(uint4 ctx_map)
{
  return pack_row_contexts(make_row_context(__popc(ctx_map.x), (ctx_map.w >> 0) & 3),
                           make_row_context(__popc(ctx_map.y), (ctx_map.w >> 2) & 3),
                           make_row_context(__popc(ctx_map.z), (ctx_map.w >> 4) & 3));
}

/*
 * Selects the row bitmap corresponding to the given parser state
 **/
inline __device__ uint32_t select_rowmap(uint4 ctx_map, uint32_t ctxid)
{
  return (ctxid == ROW_CTX_NONE)
           ? ctx_map.x
           : (ctxid == ROW_CTX_QUOTE) ? ctx_map.y : (ctxid == ROW_CTX_COMMENT) ? ctx_map.z : 0;
}

/*
 * @brief 512-wide row context merge transform
 *
 * Repeatedly merge row context blocks, keeping track of each merge operation
 * in a context tree so that the transform is reversible
 * The tree is organized such that the left and right children of node n
 * are located at indices n*2 and n*2+1, the root node starting at index 1
 *
 * Each node contains the counts and output contexts corresponding to the
 * possible input contexts.
 * Each parent node's count is obtained by adding the corresponding counts
 * from the left child node with the right child node's count selected from
 * the left child node's output context:
 *   parent.count[k] = left.count[k] + right.count[left.outctx[k]]
 *   parent.outctx[k] = right.outctx[left.outctx[k]]
 *
 * @param ctxtree[out] packed row context tree
 * @param ctxb[in] packed row context for the current character block
 * @param t thread id (leaf node id)
 *
 **/
static inline __device__ void rowctx_merge_transform(uint64_t ctxtree[1024],
                                                     packed_rowctx_t ctxb,
                                                     uint32_t t)
{
  uint64_t tmp;

#define CTX_MERGE(lanemask, tmask, base, level_scale)                       \
  tmp = SHFL_XOR(ctxb, lanemask);                                           \
  if (!(t & (tmask))) {                                                     \
    ctxb                                   = merge_row_contexts(ctxb, tmp); \
    ctxtree[(base) + (t >> (level_scale))] = ctxb;                          \
  }

  ctxtree[512 + t] = ctxb;
  CTX_MERGE(1, 0x1, 256, 1);
  CTX_MERGE(2, 0x3, 128, 2);
  CTX_MERGE(4, 0x7, 64, 3);
  CTX_MERGE(8, 0xf, 32, 4);
  __syncthreads();
  if (t < 32) {
    ctxb = ctxtree[32 + t];
    CTX_MERGE(1, 0x1, 16, 1);
    CTX_MERGE(2, 0x3, 8, 2);
    CTX_MERGE(4, 0x7, 4, 3);
    CTX_MERGE(8, 0xf, 2, 4);
    // Final stage
    tmp = SHFL_XOR(ctxb, 16);
    if (t == 0) { ctxtree[1] = merge_row_contexts(ctxb, tmp); }
  }
#undef CTX_MERGE
}

/*
 * @brief 512-wide row context inverse merge transform
 *
 * Walks the context tree starting from the root node (index 1) using
 * the starting context in node index 0.
 * The return value is the starting row and input context for the given leaf node
 *
 * @param[in] ctxtree Merge transform tree
 * @param[in] t thread id (leaf node id)
 *
 * @return Final row context and count (row_position*4 + context_id format)
 **/
static inline __device__ rowctx32_t rowctx_inverse_merge_transform(uint64_t ctxtree[1024],
                                                                   uint32_t t)
{
  uint32_t ctx     = ctxtree[0] & 3;  // Starting input context
  rowctx32_t brow4 = 0;               // output row in block *4
  rowctx32_t ctxb_left, ctxb_right, ctxb_sum;

#define CTX_UNMERGE(rmask, base)                                      \
  ctxb_sum   = get_row_context(ctxtree[base], ctx);                   \
  ctxb_left  = get_row_context(ctxtree[(base)*2 + 0], ctx);           \
  ctxb_right = get_row_context(ctxtree[(base)*2 + 1], ctxb_left & 3); \
  if (t & (rmask)) {                                                  \
    brow4 += (ctxb_sum & ~3) - (ctxb_right & ~3);                     \
    ctx = ctxb_left & 3;                                              \
  }

  CTX_UNMERGE(256, 1);
  CTX_UNMERGE(128, 2 + (t >> 8));
  CTX_UNMERGE(64, 4 + (t >> 7));
  CTX_UNMERGE(32, 8 + (t >> 6));
  CTX_UNMERGE(16, 16 + (t >> 5));
  CTX_UNMERGE(8, 32 + (t >> 4));
  CTX_UNMERGE(4, 64 + (t >> 3));
  CTX_UNMERGE(2, 128 + (t >> 2));
  CTX_UNMERGE(1, 256 + (t >> 1));
#undef CTX_UNMERGE

  return brow4 + ctx;
}

/**
 * @brief Gather row offsets from CSV character data split into 16KB chunks
 *
 * This is done in two phases: the first phase returns the possible row counts
 * per 16K character block for each possible parsing context at the start of the block,
 * along with the resulting parsing context at the end of the block.
 * The caller can then compute the actual parsing context at the beginning of each
 * individual block and total row count.
 * The second phase outputs the location of each row in the block, using the parsing
 * context and initial row counter accumulated from the results of the previous phase.
 * Row parsing context will be updated after phase 2 such that the value contains
 * the number of rows starting at byte_range_end or beyond.
 *
 * @param row_ctx Row parsing context (output of phase 1 or input to phase 2)
 * @param offsets_out Row offsets (nullptr for phase1, non-null indicates phase 2)
 * @param start Base pointer of character data (all row offsets are relative to this)
 * @param chunk_size Total number of characters to parse
 * @param parse_pos Current parsing position in the file
 * @param start_offset Position of the start of the character buffer in the file
 * @param data_size CSV file size
 * @param byte_range_start Ignore rows starting before this position in the file
 * @param byte_range_end In phase 2, store the number of rows beyond range in row_ctx
 * @param skip_rows Number of rows to skip (ignored in phase 1)
 * @param num_row_offsets Number of entries in offsets_out array
 * @param terminator Line terminator character
 * @param delimiter Column delimiter character
 * @param quotechar Quote character
 * @param escapechar Delimiter escape character
 * @param commentchar Comment line character (skip rows starting with this character)
 **/
__global__ void __launch_bounds__(rowofs_block_dim) gather_row_offsets_gpu(uint64_t *row_ctx,
                                                                           uint64_t *offsets_out,
                                                                           const char *start,
                                                                           size_t chunk_size,
                                                                           size_t parse_pos,
                                                                           size_t start_offset,
                                                                           size_t data_size,
                                                                           size_t byte_range_start,
                                                                           size_t byte_range_end,
                                                                           size_t skip_rows,
                                                                           size_t num_row_offsets,
                                                                           int terminator,
                                                                           int delimiter,
                                                                           int quotechar,
                                                                           int escapechar,
                                                                           int commentchar)
{
  __shared__ __align__(8) uint64_t ctxtree[rowofs_block_dim * 2];
<<<<<<< HEAD
  using warp_reduce      = typename cub::WarpReduce<uint32_t>;
  using half_warp_reduce = typename cub::WarpReduce<uint32_t, 16>;
  __shared__ union {
    typename warp_reduce::TempStorage full;
    typename half_warp_reduce::TempStorage half[rowofs_block_dim / 32];
  } temp_storage;
=======
>>>>>>> 2a16c1f5

  const char *end = start + (min(parse_pos + chunk_size, data_size) - start_offset);
  uint32_t t      = threadIdx.x;
  size_t block_pos =
    (parse_pos - start_offset) + blockIdx.x * static_cast<size_t>(rowofs_block_bytes) + t * 32;
  const char *cur = start + block_pos;

  // Initial state is neutral context (no state transitions), zero rows
  uint4 ctx_map = {
    .x = 0,
    .y = 0,
    .z = 0,
    .w = (ROW_CTX_NONE << 0) | (ROW_CTX_QUOTE << 2) | (ROW_CTX_COMMENT << 4) | (ROW_CTX_EOF << 6)};
  int c, c_prev = (cur > start && cur <= end) ? cur[-1] : terminator;
  // Loop through all 32 bytes and keep a bitmask of row starts for each possible input context
  for (uint32_t pos = 0; pos < 32; pos++, cur++, c_prev = c) {
    uint32_t ctx;
    if (cur < end) {
      c = cur[0];
      if (c_prev == terminator) {
        if (c == commentchar) {
          // Start of a new comment row
          ctx = make_char_context(ROW_CTX_COMMENT, ROW_CTX_QUOTE, ROW_CTX_COMMENT, 1, 0, 1);
        } else if (c == quotechar) {
          // Quoted string on newrow, or quoted string ending in terminator
          ctx = make_char_context(ROW_CTX_QUOTE, ROW_CTX_NONE, ROW_CTX_QUOTE, 1, 0, 1);
        } else {
          // Start of a new row unless within a quote
          ctx = make_char_context(ROW_CTX_NONE, ROW_CTX_QUOTE, ROW_CTX_NONE, 1, 0, 1);
        }
      } else if (c == quotechar) {
        if (c_prev == delimiter || c_prev == quotechar) {
          // Quoted string after delimiter, quoted string ending in delimiter, or double-quote
          ctx = make_char_context(ROW_CTX_QUOTE, ROW_CTX_NONE);
        } else {
          // Closing or ignored quote
          ctx = make_char_context(ROW_CTX_NONE, ROW_CTX_NONE);
        }
      } else {
        // Neutral character
        ctx = make_char_context(ROW_CTX_NONE, ROW_CTX_QUOTE);
      }
    } else {
      const char *data_end = start + data_size - start_offset;
      if (cur <= end && cur == data_end) {
        // Add a newline at data end (need the extra row offset to infer length of previous row)
        ctx = make_char_context(ROW_CTX_EOF, ROW_CTX_EOF, ROW_CTX_EOF, 1, 1, 1);
      } else {
        // Pass-through context (beyond chunk_size or data_end)
        ctx = make_char_context(ROW_CTX_NONE, ROW_CTX_QUOTE, ROW_CTX_COMMENT);
      }
    }
    // Merge with current context, keeping track of where new rows occur
    merge_char_context(ctx_map, ctx, pos);
  }

  // Eliminate rows that start before byte_range_start
  if (start_offset + block_pos < byte_range_start) {
    uint32_t dist_minus1 = min(byte_range_start - (start_offset + block_pos) - 1, UINT64_C(31));
    uint32_t mask        = 0xfffffffe << dist_minus1;
    ctx_map.x &= mask;
    ctx_map.y &= mask;
    ctx_map.z &= mask;
  }

  // Convert the long-form {rowmap,outctx}[inctx] version into packed version
  // {rowcount,ouctx}[inctx], then merge the row contexts of the 32-character blocks into
  // a single 16K-character block context
  rowctx_merge_transform(ctxtree, pack_rowmaps(ctx_map), t);

  // If this is the second phase, get the block's initial parser state and row counter
  if (offsets_out) {
    if (t == 0) { ctxtree[0] = row_ctx[blockIdx.x]; }
    __syncthreads();

    // Walk back the transform tree with the known initial parser state
    rowctx32_t ctx             = rowctx_inverse_merge_transform(ctxtree, t);
    uint64_t row               = (ctxtree[0] >> 2) + (ctx >> 2);
    uint32_t rows_out_of_range = 0;
    uint32_t rowmap            = select_rowmap(ctx_map, ctx & 3);
    // Output row positions
    while (rowmap != 0) {
      uint32_t pos = __ffs(rowmap);
      block_pos += pos;
      if (row >= skip_rows && row - skip_rows < num_row_offsets) {
        // Output byte offsets are relative to the base of the input buffer
        offsets_out[row - skip_rows] = block_pos - 1;
        rows_out_of_range += (start_offset + block_pos - 1 >= byte_range_end);
      }
      row++;
      rowmap >>= pos;
    }
    // Return the number of rows out of range
    rows_out_of_range = WarpReduceSum16(rows_out_of_range);
    __syncthreads();
    if (!(t & 0xf)) { ctxtree[t >> 4] = rows_out_of_range; }
    __syncthreads();
    if (t < 32) {
<<<<<<< HEAD
      rows_out_of_range = warp_reduce(temp_storage.full).Sum(static_cast<uint32_t>(ctxtree[t]));
=======
      rows_out_of_range = WarpReduceSum32(static_cast<uint32_t>(ctxtree[t]));
>>>>>>> 2a16c1f5
      if (t == 0) { row_ctx[blockIdx.x] = rows_out_of_range; }
    }
  } else {
    // Just store the row counts and output contexts
    if (t == 0) { row_ctx[blockIdx.x] = ctxtree[1]; }
  }
}

size_t __host__ count_blank_rows(rmm::device_vector<uint64_t> const &row_offsets,
                                 rmm::device_vector<char> const &data,
                                 const cudf::io::ParseOptions &opts,
                                 cudaStream_t stream)
{
  const char *d_data  = data.data().get();
  size_t d_size       = data.size();
  const auto newline  = opts.skipblanklines ? opts.terminator : opts.comment;
  const auto comment  = opts.comment != '\0' ? opts.comment : newline;
  const auto carriage = (opts.skipblanklines && opts.terminator == '\n') ? '\r' : comment;
  return thrust::count_if(
    rmm::exec_policy(stream)->on(stream),
    row_offsets.begin(),
    row_offsets.end(),
    [d_data, d_size, newline, comment, carriage] __device__(const uint64_t pos) {
      return ((pos != d_size) &&
              (d_data[pos] == newline || d_data[pos] == comment || d_data[pos] == carriage));
    });
}

void __host__ remove_blank_rows(rmm::device_vector<uint64_t> &row_offsets,
                                rmm::device_vector<char> const &data,
                                const cudf::io::ParseOptions &opts,
                                cudaStream_t stream)
{
  const char *d_data  = data.data().get();
  size_t d_size       = data.size();
  const auto newline  = opts.skipblanklines ? opts.terminator : opts.comment;
  const auto comment  = opts.comment != '\0' ? opts.comment : newline;
  const auto carriage = (opts.skipblanklines && opts.terminator == '\n') ? '\r' : comment;
  auto new_end        = thrust::remove_if(
    rmm::exec_policy(stream)->on(stream),
    row_offsets.begin(),
    row_offsets.end(),
    [d_data, d_size, newline, comment, carriage] __device__(const uint64_t pos) {
      return ((pos != d_size) &&
              (d_data[pos] == newline || d_data[pos] == comment || d_data[pos] == carriage));
    });
  row_offsets.resize(new_end - row_offsets.begin());
}

thrust::host_vector<column_parse::stats> detect_column_types(const char *data,
                                                             const uint64_t *row_starts,
                                                             size_t num_rows,
                                                             size_t num_actual_columns,
                                                             size_t num_active_columns,
                                                             const cudf::io::ParseOptions &options,
                                                             column_parse::flags *flags,
                                                             cudaStream_t stream)
{
  // Calculate actual block count to use based on records count
  const int block_size = csvparse_block_dim;
  const int grid_size  = (num_rows + block_size - 1) / block_size;

  auto d_stats = rmm::device_vector<column_parse::stats>(num_active_columns);

  data_type_detection<<<grid_size, block_size, 0, stream>>>(
    data, options, num_rows, num_actual_columns, flags, row_starts, d_stats.data().get());

  return thrust::host_vector<column_parse::stats>(d_stats);
}

cudaError_t __host__ DecodeRowColumnData(const char *data,
                                         const uint64_t *row_starts,
                                         size_t num_rows,
                                         size_t num_columns,
                                         const ParseOptions &options,
                                         const column_parse::flags *flags,
                                         cudf::data_type *dtypes,
                                         void **columns,
                                         cudf::bitmask_type **valids,
                                         cudaStream_t stream)
{
  // Calculate actual block count to use based on records count
  const int block_size = csvparse_block_dim;
  const int grid_size  = (num_rows + block_size - 1) / block_size;

  convert_csv_to_cudf<<<grid_size, block_size, 0, stream>>>(
    data, options, num_rows, num_columns, flags, row_starts, dtypes, columns, valids);

  return cudaSuccess;
}

uint32_t __host__ gather_row_offsets(uint64_t *row_ctx,
                                     uint64_t *offsets_out,
                                     const char *start,
                                     size_t chunk_size,
                                     size_t parse_pos,
                                     size_t start_offset,
                                     size_t data_size,
                                     size_t byte_range_start,
                                     size_t byte_range_end,
                                     size_t skip_rows,
                                     size_t num_row_offsets,
                                     const ParseOptions &options,
                                     cudaStream_t stream)
{
  uint32_t dim_grid = 1 + (chunk_size / rowofs_block_bytes);
  gather_row_offsets_gpu<<<dim_grid, rowofs_block_dim, 0, stream>>>(
    row_ctx,
    offsets_out,
    start,
    chunk_size,
    parse_pos,
    start_offset,
    data_size,
    byte_range_start,
    byte_range_end,
    skip_rows,
    num_row_offsets,
    options.terminator,
    options.delimiter,
    (options.quotechar) ? options.quotechar : 0x100,
    /*(options.escapechar) ? options.escapechar :*/ 0x100,
    (options.comment) ? options.comment : 0x100);

  return dim_grid;
}

}  // namespace gpu
}  // namespace csv
}  // namespace io
}  // namespace cudf<|MERGE_RESOLUTION|>--- conflicted
+++ resolved
@@ -869,15 +869,12 @@
                                                                            int commentchar)
 {
   __shared__ __align__(8) uint64_t ctxtree[rowofs_block_dim * 2];
-<<<<<<< HEAD
   using warp_reduce      = typename cub::WarpReduce<uint32_t>;
   using half_warp_reduce = typename cub::WarpReduce<uint32_t, 16>;
   __shared__ union {
     typename warp_reduce::TempStorage full;
     typename half_warp_reduce::TempStorage half[rowofs_block_dim / 32];
   } temp_storage;
-=======
->>>>>>> 2a16c1f5
 
   const char *end = start + (min(parse_pos + chunk_size, data_size) - start_offset);
   uint32_t t      = threadIdx.x;
@@ -976,11 +973,7 @@
     if (!(t & 0xf)) { ctxtree[t >> 4] = rows_out_of_range; }
     __syncthreads();
     if (t < 32) {
-<<<<<<< HEAD
       rows_out_of_range = warp_reduce(temp_storage.full).Sum(static_cast<uint32_t>(ctxtree[t]));
-=======
-      rows_out_of_range = WarpReduceSum32(static_cast<uint32_t>(ctxtree[t]));
->>>>>>> 2a16c1f5
       if (t == 0) { row_ctx[blockIdx.x] = rows_out_of_range; }
     }
   } else {
