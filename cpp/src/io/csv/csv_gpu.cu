--- conflicted
+++ resolved
@@ -300,94 +300,56 @@
 }
 
 template <typename T, int base>
-<<<<<<< HEAD
 __inline__ __device__ T decode_value(ParseOptions const &opts, char const *begin, char const *end)
-=======
-__inline__ __device__ T decode_value(char const *begin, char const *end, ParseOptions const &opts)
->>>>>>> a42d2ed3
 {
   return cudf::io::gpu::parse_numeric<T, base>(begin, end, opts);
 }
 
 template <typename T>
-<<<<<<< HEAD
 __inline__ __device__ T decode_value(ParseOptions const &opts, char const *begin, char const *end)
-=======
-__inline__ __device__ T decode_value(char const *begin, char const *end, ParseOptions const &opts)
->>>>>>> a42d2ed3
 {
   return cudf::io::gpu::parse_numeric<T>(begin, end, opts);
 }
 
 template <>
-<<<<<<< HEAD
 __inline__ __device__ cudf::timestamp_D decode_value(ParseOptions const &opts,
                                                      char const *begin,
                                                      char const *end)
-=======
-__inline__ __device__ cudf::timestamp_D decode_value(char const *begin,
-                                                     char const *end,
-                                                     ParseOptions const &opts)
->>>>>>> a42d2ed3
 {
   return timestamp_D{cudf::duration_D{parseDateFormat(begin, end, opts.dayfirst)}};
 }
 
 template <>
-<<<<<<< HEAD
 __inline__ __device__ cudf::timestamp_s decode_value(ParseOptions const &opts,
                                                      char const *begin,
                                                      char const *end)
-=======
-__inline__ __device__ cudf::timestamp_s decode_value(char const *begin,
-                                                     char const *end,
-                                                     ParseOptions const &opts)
->>>>>>> a42d2ed3
 {
   auto milli = parseDateTimeFormat(begin, end, opts.dayfirst);
   return timestamp_s{cudf::duration_s{milli / 1000}};
 }
 
 template <>
-<<<<<<< HEAD
 __inline__ __device__ cudf::timestamp_ms decode_value(ParseOptions const &opts,
                                                       char const *begin,
                                                       char const *end)
-=======
-__inline__ __device__ cudf::timestamp_ms decode_value(char const *begin,
-                                                      char const *end,
-                                                      ParseOptions const &opts)
->>>>>>> a42d2ed3
 {
   auto milli = parseDateTimeFormat(begin, end, opts.dayfirst);
   return timestamp_ms{cudf::duration_ms{milli}};
 }
 
 template <>
-<<<<<<< HEAD
 __inline__ __device__ cudf::timestamp_us decode_value(ParseOptions const &opts,
                                                       char const *begin,
                                                       char const *end)
-=======
-__inline__ __device__ cudf::timestamp_us decode_value(char const *begin,
-                                                      char const *end,
-                                                      ParseOptions const &opts)
->>>>>>> a42d2ed3
 {
   auto milli = parseDateTimeFormat(begin, end, opts.dayfirst);
   return timestamp_us{cudf::duration_us{milli * 1000}};
 }
 
 template <>
-<<<<<<< HEAD
 __inline__ __device__ cudf::timestamp_ns decode_value(ParseOptions const &opts,
                                                       char const *begin,
                                                       char const *end)
-=======
-__inline__ __device__ cudf::timestamp_ns decode_value(char const *begin,
-                                                      char const *end,
-                                                      ParseOptions const &opts)
->>>>>>> a42d2ed3
 {
   auto milli = parseDateTimeFormat(begin, end, opts.dayfirst);
   return timestamp_ns{cudf::duration_ns{milli * 1000000}};
@@ -397,11 +359,7 @@
 #define DURATION_DECODE_VALUE(Type)                                 \
   template <>                                                       \
   __inline__ __device__ Type decode_value(                          \
-<<<<<<< HEAD
     ParseOptions const &opts, char const *begin, char const *end)   \
-=======
-    const char *begin, const char *end, ParseOptions const &opts)   \
->>>>>>> a42d2ed3
   {                                                                 \
     return Type{parseTimeDeltaFormat<Type>(begin, 0, end - begin)}; \
   }
@@ -415,30 +373,18 @@
 // The purpose of this is merely to allow compilation ONLY
 // TODO : make this work for csv
 template <>
-<<<<<<< HEAD
 __inline__ __device__ cudf::string_view decode_value(ParseOptions const &opts,
                                                      char const *begin,
                                                      char const *end)
-=======
-__inline__ __device__ cudf::string_view decode_value(char const *begin,
-                                                     char const *end,
-                                                     ParseOptions const &opts)
->>>>>>> a42d2ed3
 {
   return cudf::string_view{};
 }
 
 // The purpose of this is merely to allow compilation ONLY
 template <>
-<<<<<<< HEAD
 __inline__ __device__ cudf::dictionary32 decode_value(ParseOptions const &opts,
                                                       char const *begin,
                                                       char const *end)
-=======
-__inline__ __device__ cudf::dictionary32 decode_value(char const *begin,
-                                                      char const *end,
-                                                      ParseOptions const &opts)
->>>>>>> a42d2ed3
 {
   return cudf::dictionary32{};
 }
@@ -446,15 +392,9 @@
 // The purpose of this is merely to allow compilation ONLY
 // TODO : make this work for csv
 template <>
-<<<<<<< HEAD
 __inline__ __device__ cudf::list_view decode_value(ParseOptions const &opts,
                                                    char const *begin,
                                                    char const *end)
-=======
-__inline__ __device__ cudf::list_view decode_value(char const *begin,
-                                                   char const *end,
-                                                   ParseOptions const &opts)
->>>>>>> a42d2ed3
 {
   return cudf::list_view{};
 }
@@ -462,15 +402,9 @@
 // The purpose of this is merely to allow compilation ONLY
 // TODO : make this work for csv
 template <>
-<<<<<<< HEAD
 __inline__ __device__ numeric::decimal32 decode_value(ParseOptions const &opts,
                                                       char const *begin,
                                                       char const *end)
-=======
-__inline__ __device__ numeric::decimal32 decode_value(char const *begin,
-                                                      char const *end,
-                                                      ParseOptions const &opts)
->>>>>>> a42d2ed3
 {
   return numeric::decimal32{};
 }
@@ -478,15 +412,9 @@
 // The purpose of this is merely to allow compilation ONLY
 // TODO : make this work for csv
 template <>
-<<<<<<< HEAD
 __inline__ __device__ numeric::decimal64 decode_value(ParseOptions const &opts,
                                                       char const *begin,
                                                       char const *end)
-=======
-__inline__ __device__ numeric::decimal64 decode_value(char const *begin,
-                                                      char const *end,
-                                                      ParseOptions const &opts)
->>>>>>> a42d2ed3
 {
   return numeric::decimal64{};
 }
@@ -494,15 +422,9 @@
 // The purpose of this is merely to allow compilation ONLY
 // TODO : make this work for csv
 template <>
-<<<<<<< HEAD
 __inline__ __device__ cudf::struct_view decode_value(ParseOptions const &opts,
                                                      char const *begin,
                                                      char const *end)
-=======
-__inline__ __device__ cudf::struct_view decode_value(char const *begin,
-                                                     char const *end,
-                                                     ParseOptions const &opts)
->>>>>>> a42d2ed3
 {
   return cudf::struct_view{};
 }
@@ -521,35 +443,11 @@
   template <typename T,
             typename std::enable_if_t<std::is_integral<T>::value and !std::is_same<T, bool>::value>
               * = nullptr>
-<<<<<<< HEAD
   __host__ __device__ __forceinline__ bool operator()(ParseOptions const &opts,
                                                       void *out_buffer,
                                                       size_t row,
                                                       char const *begin,
                                                       char const *end,
-
-                                                      column_parse::flags flags)
-  {
-    auto &value{static_cast<T *>(out_buffer)[row]};
-
-    // Check for user-specified true/false values first, where the output is
-    // replaced with 1/0 respectively
-    const size_t field_len = end - begin + 1;
-    if (serializedTrieContains(opts.trueValuesTrie, begin, field_len)) {
-      value = 1;
-    } else if (serializedTrieContains(opts.falseValuesTrie, begin, field_len)) {
-      value = 0;
-    } else {
-      if (flags & column_parse::as_hexadecimal) {
-        value = decode_value<T, 16>(opts, begin, end);
-      } else {
-        value = decode_value<T>(opts, begin, end);
-=======
-  __host__ __device__ __forceinline__ bool operator()(void *out_buffer,
-                                                      size_t row,
-                                                      char const *begin,
-                                                      char const *end,
-                                                      ParseOptions const &opts,
                                                       column_parse::flags flags)
   {
     static_cast<T *>(out_buffer)[row] = [&]() {
@@ -562,11 +460,10 @@
         return static_cast<T>(0);
       } else {
         if (flags & column_parse::as_hexadecimal) {
-          return decode_value<T, 16>(begin, end, opts);
+          return decode_value<T, 16>(opts, begin, end);
         } else {
-          return decode_value<T>(begin, end, opts);
+          return decode_value<T>(opts, begin, end);
         }
->>>>>>> a42d2ed3
       }
     }();
 
@@ -577,19 +474,11 @@
    * @brief Dispatch for boolean type types.
    */
   template <typename T, typename std::enable_if_t<std::is_same<T, bool>::value> * = nullptr>
-<<<<<<< HEAD
   __host__ __device__ __forceinline__ bool operator()(ParseOptions const &opts,
                                                       void *out_buffer,
                                                       size_t row,
                                                       char const *begin,
                                                       char const *end,
-=======
-  __host__ __device__ __forceinline__ bool operator()(void *out_buffer,
-                                                      size_t row,
-                                                      char const *begin,
-                                                      char const *end,
-                                                      ParseOptions const &opts,
->>>>>>> a42d2ed3
                                                       column_parse::flags flags)
   {
     auto &value{static_cast<T *>(out_buffer)[row]};
@@ -602,11 +491,7 @@
     } else if (serializedTrieContains(opts.falseValuesTrie, begin, field_len)) {
       value = 0;
     } else {
-<<<<<<< HEAD
       value = decode_value<T>(opts, begin, end);
-=======
-      value = decode_value<T>(begin, end, opts);
->>>>>>> a42d2ed3
     }
     return true;
   }
@@ -616,28 +501,16 @@
    * is not valid. In such case, the validity mask is set to zero too.
    */
   template <typename T, typename std::enable_if_t<std::is_floating_point<T>::value> * = nullptr>
-<<<<<<< HEAD
   __host__ __device__ __forceinline__ bool operator()(ParseOptions const &opts,
                                                       void *out_buffer,
                                                       size_t row,
                                                       char const *begin,
                                                       char const *end,
-=======
-  __host__ __device__ __forceinline__ bool operator()(void *out_buffer,
-                                                      size_t row,
-                                                      char const *begin,
-                                                      char const *end,
-                                                      ParseOptions const &opts,
->>>>>>> a42d2ed3
                                                       column_parse::flags flags)
   {
     auto &value{static_cast<T *>(out_buffer)[row]};
 
-<<<<<<< HEAD
     value = decode_value<T>(opts, begin, end);
-=======
-    value = decode_value<T>(begin, end, opts);
->>>>>>> a42d2ed3
     return !std::isnan(value);
   }
 
@@ -647,28 +520,16 @@
   template <typename T,
             typename std::enable_if_t<!std::is_integral<T>::value and
                                       !std::is_floating_point<T>::value> * = nullptr>
-<<<<<<< HEAD
   __host__ __device__ __forceinline__ bool operator()(ParseOptions const &opts,
                                                       void *out_buffer,
                                                       size_t row,
                                                       char const *begin,
                                                       char const *end,
-=======
-  __host__ __device__ __forceinline__ bool operator()(void *out_buffer,
-                                                      size_t row,
-                                                      char const *begin,
-                                                      char const *end,
-                                                      ParseOptions const &opts,
->>>>>>> a42d2ed3
                                                       column_parse::flags flags)
   {
     auto &value{static_cast<T *>(out_buffer)[row]};
 
-<<<<<<< HEAD
     value = decode_value<T>(opts, begin, end);
-=======
-    value = decode_value<T>(begin, end, opts);
->>>>>>> a42d2ed3
     return true;
   }
 };
@@ -747,13 +608,6 @@
         } else {
           if (cudf::type_dispatcher(columns[col].type,
                                     decode_op{},
-<<<<<<< HEAD
-=======
-                                    data[actual_col],
-                                    rec_id,
-                                    raw_csv + start,
-                                    raw_csv + tempPos,
->>>>>>> a42d2ed3
                                     opts,
                                     columns[col].data,
                                     rec_id,
