--- conflicted
+++ resolved
@@ -22,6 +22,7 @@
 #include <cudf/types.hpp>
 
 #include <rmm/cuda_stream_view.hpp>
+#include <rmm/exec_policy.hpp>
 
 #include <strings/convert/utilities.cuh>
 #include <strings/utilities.cuh>
@@ -195,11 +196,7 @@
     auto chars_view = chars_column->mutable_view();
     auto d_chars    = chars_view.template data<char>();
 
-<<<<<<< HEAD
     thrust::for_each_n(rmm::exec_policy(stream),
-=======
-    thrust::for_each_n(rmm::exec_policy(stream)->on(stream.value()),
->>>>>>> 598a14d8
                        thrust::make_counting_iterator<size_type>(0),
                        strings_count,
                        duration_to_string_fn<T>{d_column, d_new_offsets, d_chars});
