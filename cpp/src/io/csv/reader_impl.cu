/*
 * Copyright (c) 2019-2020, NVIDIA CORPORATION.
 *
 * Licensed under the Apache License, Version 2.0 (the "License");
 * you may not use this file except in compliance with the License.
 * You may obtain a copy of the License at
 *
 *     http://www.apache.org/licenses/LICENSE-2.0
 *
 * Unless required by applicable law or agreed to in writing, software
 * distributed under the License is distributed on an "AS IS" BASIS,
 * WITHOUT WARRANTIES OR CONDITIONS OF ANY KIND, either express or implied.
 * See the License for the specific language governing permissions and
 * limitations under the License.
 */

/**
 * @file reader_impl.cu
 * @brief cuDF-IO CSV reader class implementation
 **/

#include "reader_impl.hpp"

#include <io/comp/io_uncomp.h>
#include <io/utilities/parsing_utils.cuh>
#include <io/utilities/type_conversion.cuh>

#include <cudf/io/types.hpp>
#include <cudf/strings/replace.hpp>
#include <cudf/table/table.hpp>
#include <cudf/utilities/error.hpp>

#include <algorithm>
#include <iostream>
#include <numeric>
#include <tuple>
#include <unordered_map>

using std::string;
using std::vector;

namespace cudf {
namespace io {
namespace detail {
namespace csv {
using namespace cudf::io::csv;
using namespace cudf::io;

/**
 * @brief Estimates the maximum expected length or a row, based on the number
 * of columns
 *
 * If the number of columns is not available, it will return a value large
 * enough for most use cases
 *
 * @param[in] num_columns Number of columns in the CSV file (optional)
 *
 * @return Estimated maximum size of a row, in bytes
 **/
constexpr size_t calculateMaxRowSize(int num_columns = 0) noexcept
{
  constexpr size_t max_row_bytes = 16 * 1024;  // 16KB
  constexpr size_t column_bytes  = 64;
  constexpr size_t base_padding  = 1024;  // 1KB
  if (num_columns == 0) {
    // Use flat size if the number of columns is not known
    return max_row_bytes;
  } else {
    // Expand the size based on the number of columns, if available
    return base_padding + num_columns * column_bytes;
  }
}

/**
 * @brief Translates a dtype string and returns its dtype enumeration and any
 * extended dtype flags that are supported by cuIO. Often, this is a column
 * with the same underlying dtype the basic types, but with different parsing
 * interpretations.
 *
 * @param[in] dtype String containing the basic or extended dtype
 *
 * @return Tuple of data_type and flags
 */
std::tuple<data_type, column_parse::flags> get_dtype_info(const std::string &dtype)
{
  if (dtype == "hex" || dtype == "hex64") {
    return std::make_tuple(data_type{cudf::type_id::INT64}, column_parse::as_hexadecimal);
  }
  if (dtype == "hex32") {
    return std::make_tuple(data_type{cudf::type_id::INT32}, column_parse::as_hexadecimal);
  }

  return std::make_tuple(convert_string_to_dtype(dtype), column_parse::as_default);
}

/**
 * @brief Removes the first and Last quote in the string
 */
string removeQuotes(string str, char quotechar)
{
  // Exclude first and last quotation char
  const size_t first_quote = str.find(quotechar);
  if (first_quote != string::npos) { str.erase(first_quote, 1); }
  const size_t last_quote = str.rfind(quotechar);
  if (last_quote != string::npos) { str.erase(last_quote, 1); }

  return str;
}

/**
 * @brief Parse the first row to set the column names in the raw_csv parameter.
 * The first row can be either the header row, or the first data row
 */
std::vector<std::string> setColumnNames(std::vector<char> const &header,
                                        ParseOptions const &opts,
                                        int header_row,
                                        std::string prefix)
{
  std::vector<std::string> col_names;

  // If there is only a single character then it would be the terminator
  if (header.size() <= 1) { return col_names; }

  std::vector<char> first_row = header;
  int num_cols                = 0;

  bool quotation = false;
  for (size_t pos = 0, prev = 0; pos < first_row.size(); ++pos) {
    // Flip the quotation flag if current character is a quotechar
    if (first_row[pos] == opts.quotechar) {
      quotation = !quotation;
    }
    // Check if end of a column/row
    else if (pos == first_row.size() - 1 || (!quotation && first_row[pos] == opts.terminator) ||
             (!quotation && first_row[pos] == opts.delimiter)) {
      // This is the header, add the column name
      if (header_row >= 0) {
        // Include the current character, in case the line is not terminated
        int col_name_len = pos - prev + 1;
        // Exclude the delimiter/terminator is present
        if (first_row[pos] == opts.delimiter || first_row[pos] == opts.terminator) {
          --col_name_len;
        }
        // Also exclude '\r' character at the end of the column name if it's
        // part of the terminator
        if (col_name_len > 0 && opts.terminator == '\n' && first_row[pos] == '\n' &&
            first_row[pos - 1] == '\r') {
          --col_name_len;
        }

        const string new_col_name(first_row.data() + prev, col_name_len);
        col_names.push_back(removeQuotes(new_col_name, opts.quotechar));

        // Stop parsing when we hit the line terminator; relevant when there is
        // a blank line following the header. In this case, first_row includes
        // multiple line terminators at the end, as the new recStart belongs to
        // a line that comes after the blank line(s)
        if (!quotation && first_row[pos] == opts.terminator) { break; }
      } else {
        // This is the first data row, add the automatically generated name
        col_names.push_back(prefix + std::to_string(num_cols));
      }
      num_cols++;

      // Skip adjacent delimiters if delim_whitespace is set
      while (opts.multi_delimiter && pos < first_row.size() && first_row[pos] == opts.delimiter &&
             first_row[pos + 1] == opts.delimiter) {
        ++pos;
      }
      prev = pos + 1;
    }
  }

  return col_names;
}

table_with_metadata reader::impl::read(cudaStream_t stream)
{
  auto range_offset  = opts_.get_byte_range_offset();
  auto range_size    = opts_.get_byte_range_size();
  auto skip_rows     = opts_.get_skiprows();
  auto skip_end_rows = opts_.get_skipfooter();
  auto num_rows      = opts_.get_nrows();

  if (range_offset > 0 || range_size > 0) {
    CUDF_EXPECTS(compression_type_ == "none",
                 "Reading compressed data using `byte range` is unsupported");
  }
  size_t map_range_size = 0;
  if (range_size != 0) {
    const auto num_columns = std::max(opts_.get_names().size(), opts_.get_dtypes().size());
    map_range_size         = range_size + calculateMaxRowSize(num_columns);
  }

  // Support delayed opening of the file if using memory mapping datasource
  // This allows only mapping of a subset of the file if using byte range
  if (source_ == nullptr) {
    assert(!filepath_.empty());
    source_ = datasource::create(filepath_, range_offset, map_range_size);
  }

  // Return an empty dataframe if no data and no column metadata to process
  if (source_->is_empty() && (opts_.get_names().empty() || opts_.get_dtypes().empty())) {
    return {std::make_unique<table>(), {}};
  }

  // Transfer source data to GPU
  if (!source_->is_empty()) {
    const char *h_uncomp_data = nullptr;
    size_t h_uncomp_size      = 0;

    auto data_size = (map_range_size != 0) ? map_range_size : source_->size();
    auto buffer    = source_->host_read(range_offset, data_size);

    std::vector<char> h_uncomp_data_owner;
    if (compression_type_ == "none") {
      // Do not use the owner vector here to avoid extra copy
      h_uncomp_data = reinterpret_cast<const char *>(buffer->data());
      h_uncomp_size = buffer->size();
    } else {
      h_uncomp_data_owner = getUncompressedHostData(
        reinterpret_cast<const char *>(buffer->data()), buffer->size(), compression_type_);
      h_uncomp_data = h_uncomp_data_owner.data();
      h_uncomp_size = h_uncomp_data_owner.size();
    }
    // None of the parameters for row selection is used, we are parsing the entire file
    const bool load_whole_file = range_offset == 0 && range_size == 0 && skip_rows <= 0 &&
                                 skip_end_rows <= 0 && num_rows == -1;

    // With byte range, find the start of the first data row
    size_t const data_start_offset =
      (range_offset != 0) ? find_first_row_start(h_uncomp_data, h_uncomp_size) : 0;

    // TODO: Allow parsing the header outside the mapped range
    CUDF_EXPECTS((range_offset == 0 || opts_.get_header() < 0),
                 "byte_range offset with header not supported");

    // Gather row offsets
    gather_row_offsets(h_uncomp_data,
                       h_uncomp_size,
                       data_start_offset,
                       (range_size) ? range_size : h_uncomp_size,
                       (skip_rows > 0) ? skip_rows : 0,
                       num_rows,
                       load_whole_file,
                       stream);

    // Exclude the rows that are to be skipped from the end
    if (skip_end_rows > 0 && static_cast<size_t>(skip_end_rows) < row_offsets_.size()) {
      row_offsets_.resize(row_offsets_.size() - skip_end_rows);
    }

    // Exclude the end-of-data row from number of rows with actual data
    num_records_ = row_offsets_.size();
    num_records_ -= (num_records_ > 0);
  } else {
    num_records_ = 0;
  }

  // Check if the user gave us a list of column names
<<<<<<< HEAD
  if (not opts_.get_names().empty()) {
    h_column_flags.resize(opts_.get_names().size(), column_parse::enabled);
    col_names = opts_.get_names();
  } else {
    col_names = setColumnNames(header, opts, opts_.get_header(), opts_.get_prefix());
=======
  if (not args_.names.empty()) {
    h_column_flags_.resize(args_.names.size(), column_parse::enabled);
    col_names_ = args_.names;
  } else {
    col_names_ = setColumnNames(header_, opts, args_.header, args_.prefix);
>>>>>>> f1d99a17

    num_actual_cols_ = num_active_cols_ = col_names_.size();

    h_column_flags_.resize(num_actual_cols_, column_parse::enabled);

    // Rename empty column names to "Unnamed: col_index"
    for (size_t col_idx = 0; col_idx < col_names_.size(); ++col_idx) {
      if (col_names_[col_idx].empty()) {
        col_names_[col_idx] = string("Unnamed: ") + std::to_string(col_idx);
      }
    }

    // Looking for duplicates
    std::unordered_map<string, int> col_names_histogram;
    for (auto &col_name : col_names_) {
      // Operator [] inserts a default-initialized value if the given key is not
      // present
      if (++col_names_histogram[col_name] > 1) {
        if (opts_.is_enabled_mangle_dupe_cols()) {
          // Rename duplicates of column X as X.1, X.2, ...; First appearance
          // stays as X
          col_name += "." + std::to_string(col_names_histogram[col_name] - 1);
        } else {
          // All duplicate columns will be ignored; First appearance is parsed
          const auto idx       = &col_name - col_names_.data();
          h_column_flags_[idx] = column_parse::disabled;
        }
      }
    }

    // Update the number of columns to be processed, if some might have been
    // removed
<<<<<<< HEAD
    if (!opts_.is_enabled_mangle_dupe_cols()) { num_active_cols = col_names_histogram.size(); }
  }

  // User can specify which columns should be parsed
  if (!opts_.get_use_cols_indexes().empty() || !opts_.get_use_cols_names().empty()) {
    std::fill(h_column_flags.begin(), h_column_flags.end(), column_parse::disabled);

    for (const auto index : opts_.get_use_cols_indexes()) {
      h_column_flags[index] = column_parse::enabled;
    }
    num_active_cols = opts_.get_use_cols_indexes().size();

    for (const auto &name : opts_.get_use_cols_names()) {
      const auto it = std::find(col_names.begin(), col_names.end(), name);
      if (it != col_names.end()) {
        h_column_flags[it - col_names.begin()] = column_parse::enabled;
        num_active_cols++;
=======
    if (!args_.mangle_dupe_cols) { num_active_cols_ = col_names_histogram.size(); }
  }

  // User can specify which columns should be parsed
  if (!args_.use_cols_indexes.empty() || !args_.use_cols_names.empty()) {
    std::fill(h_column_flags_.begin(), h_column_flags_.end(), column_parse::disabled);

    for (const auto index : args_.use_cols_indexes) {
      h_column_flags_[index] = column_parse::enabled;
    }
    num_active_cols_ = args_.use_cols_indexes.size();

    for (auto const &name : args_.use_cols_names) {
      const auto it = std::find(col_names_.begin(), col_names_.end(), name);
      if (it != col_names_.end()) {
        h_column_flags_[it - col_names_.begin()] = column_parse::enabled;
        num_active_cols_++;
>>>>>>> f1d99a17
      }
    }
  }

  // User can specify which columns should be inferred as datetime
<<<<<<< HEAD
  if (!opts_.get_infer_date_indexes().empty() || !opts_.get_infer_date_names().empty()) {
    for (const auto index : opts_.get_infer_date_indexes()) {
      h_column_flags[index] |= column_parse::as_datetime;
    }

    for (const auto &name : opts_.get_infer_date_names()) {
      auto it = std::find(col_names.begin(), col_names.end(), name);
      if (it != col_names.end()) {
        h_column_flags[it - col_names.begin()] |= column_parse::as_datetime;
=======
  if (!args_.infer_date_indexes.empty() || !args_.infer_date_names.empty()) {
    for (const auto index : args_.infer_date_indexes) {
      h_column_flags_[index] |= column_parse::as_datetime;
    }

    for (auto const &name : args_.infer_date_names) {
      auto it = std::find(col_names_.begin(), col_names_.end(), name);
      if (it != col_names_.end()) {
        h_column_flags_[it - col_names_.begin()] |= column_parse::as_datetime;
>>>>>>> f1d99a17
      }
    }
  }

  // Return empty table rather than exception if nothing to load
  if (num_active_cols_ == 0) { return {std::make_unique<table>(), {}}; }

  std::vector<data_type> column_types = gather_column_types(stream);

  auto metadata = table_metadata{};

  // Alloc output; columns' data memory is still expected for empty dataframe
  std::vector<column_buffer> out_buffers;
  out_buffers.reserve(column_types.size());
  for (int col = 0, active_col = 0; col < num_actual_cols_; ++col) {
    if (h_column_flags_[col] & column_parse::enabled) {
      // Replace EMPTY dtype with STRING
      if (column_types[active_col].id() == type_id::EMPTY) {
        column_types[active_col] = data_type{type_id::STRING};
      }
      const bool is_final_allocation = column_types[active_col].id() != type_id::STRING;
      out_buffers.emplace_back(column_types[active_col],
                               num_records_,
                               true,
                               stream,
                               is_final_allocation ? mr_ : rmm::mr::get_current_device_resource());
      metadata.column_names.emplace_back(col_names_[col]);
      active_col++;
    }
  }

  auto out_columns = std::vector<std::unique_ptr<cudf::column>>();
  out_columns.reserve(column_types.size());
  if (num_records_ != 0) {
    decode_data(column_types, out_buffers, stream);

    for (size_t i = 0; i < column_types.size(); ++i) {
      if (column_types[i].id() == type_id::STRING && opts.quotechar != '\0' &&
          opts.doublequote == true) {
        // PANDAS' default behavior of enabling doublequote for two consecutive
        // quotechars in quoted fields results in reduction to a single quotechar
        // TODO: Would be much more efficient to perform this operation in-place
        // during the conversion stage
        const std::string quotechar(1, opts.quotechar);
        const std::string dblquotechar(2, opts.quotechar);
        std::unique_ptr<column> col = make_strings_column(out_buffers[i]._strings, stream);
        out_columns.emplace_back(
          cudf::strings::replace(col->view(), dblquotechar, quotechar, -1, mr_));
      } else {
        out_columns.emplace_back(make_column(out_buffers[i], stream, mr_));
      }
    }
  } else {
    // Create empty columns
    for (size_t i = 0; i < column_types.size(); ++i) {
      out_columns.emplace_back(make_empty_column(column_types[i]));
    }
  }
  return {std::make_unique<table>(std::move(out_columns)), std::move(metadata)};
}

size_t reader::impl::find_first_row_start(const char *h_data, size_t h_size)
{
  // For now, look for the first terminator (assume the first terminator isn't within a quote)
  // TODO: Attempt to infer this from the data
  size_t pos = 0;
  while (pos < h_size && h_data[pos] != opts.terminator) { ++pos; }
  return std::min(pos + 1, h_size);
}

void reader::impl::gather_row_offsets(const char *h_data,
                                      size_t h_size,
                                      size_t range_begin,
                                      size_t range_end,
                                      size_t skip_rows,
                                      int64_t num_rows,
                                      bool load_whole_file,
                                      cudaStream_t stream)
{
  constexpr size_t max_chunk_bytes = 64 * 1024 * 1024;  // 64MB
  size_t buffer_size               = std::min(max_chunk_bytes, h_size);
  size_t max_blocks =
    std::max<size_t>((buffer_size / cudf::io::csv::gpu::rowofs_block_bytes) + 1, 2);
  hostdevice_vector<uint64_t> row_ctx(max_blocks);
  size_t buffer_pos  = std::min(range_begin - std::min(range_begin, sizeof(char)), h_size);
  size_t pos         = std::min(range_begin, h_size);
  size_t header_rows = (opts_.get_header() >= 0) ? opts_.get_header() + 1 : 0;
  uint64_t ctx       = 0;

  // For compatibility with the previous parser, a row is considered in-range if the
  // previous row terminator is within the given range
  range_end += (range_end < h_size);
  data_.resize(0);
  row_offsets_.resize(0);
  data_.reserve((load_whole_file) ? h_size : std::min(buffer_size * 2, h_size));
  do {
    size_t target_pos = std::min(pos + max_chunk_bytes, h_size);
    size_t chunk_size = target_pos - pos;

    data_.insert(data_.end(), h_data + buffer_pos + data_.size(), h_data + target_pos);

    // Pass 1: Count the potential number of rows in each character block for each
    // possible parser state at the beginning of the block.
    uint32_t num_blocks = cudf::io::csv::gpu::gather_row_offsets(row_ctx.device_ptr(),
                                                                 nullptr,
                                                                 data_.data().get(),
                                                                 chunk_size,
                                                                 pos,
                                                                 buffer_pos,
                                                                 h_size,
                                                                 range_begin,
                                                                 range_end,
                                                                 skip_rows,
                                                                 0,
                                                                 opts,
                                                                 stream);
    CUDA_TRY(cudaMemcpyAsync(row_ctx.host_ptr(),
                             row_ctx.device_ptr(),
                             num_blocks * sizeof(uint64_t),
                             cudaMemcpyDeviceToHost,
                             stream));
    CUDA_TRY(cudaStreamSynchronize(stream));
    // Sum up the rows in each character block, selecting the row count that
    // corresponds to the current input context. Also stores the now known input
    // context per character block that will be needed by the second pass.
    for (uint32_t i = 0; i < num_blocks; i++) {
      uint64_t ctx_next = cudf::io::csv::gpu::select_row_context(ctx, row_ctx[i]);
      row_ctx[i]        = ctx;
      ctx               = ctx_next;
    }
    size_t total_rows = ctx >> 2;
    if (total_rows > skip_rows) {
      // At least one row in range in this batch
      size_t num_row_offsets = total_rows - skip_rows;
      row_offsets_.resize(num_row_offsets);
      CUDA_TRY(cudaMemcpyAsync(row_ctx.device_ptr(),
                               row_ctx.host_ptr(),
                               num_blocks * sizeof(uint64_t),
                               cudaMemcpyHostToDevice,
                               stream));
      // Pass 2: Output row offsets
      cudf::io::csv::gpu::gather_row_offsets(row_ctx.device_ptr(),
                                             row_offsets_.data().get(),
                                             data_.data().get(),
                                             chunk_size,
                                             pos,
                                             buffer_pos,
                                             h_size,
                                             range_begin,
                                             range_end,
                                             skip_rows,
                                             num_row_offsets,
                                             opts,
                                             stream);
      // With byte range, we want to keep only one row out of the specified range
      if (range_end < h_size) {
        CUDA_TRY(cudaMemcpyAsync(row_ctx.host_ptr(),
                                 row_ctx.device_ptr(),
                                 num_blocks * sizeof(uint64_t),
                                 cudaMemcpyDeviceToHost,
                                 stream));
        CUDA_TRY(cudaStreamSynchronize(stream));
        size_t rows_out_of_range = 0;
        for (uint32_t i = 0; i < num_blocks; i++) { rows_out_of_range += row_ctx[i]; }
        if (rows_out_of_range != 0) {
          // Keep one row out of range (used to infer length of previous row)
          num_row_offsets -= std::min(rows_out_of_range - 1, num_row_offsets);
          row_offsets_.resize(num_row_offsets);
          // Implies we reached the end of the range
          break;
        }
      }
      // num_rows does not include blank rows
      if (num_rows >= 0) {
        if (num_row_offsets > header_rows + static_cast<size_t>(num_rows)) {
          size_t num_blanks =
            cudf::io::csv::gpu::count_blank_rows(row_offsets_, data_, opts, stream);
          if (num_row_offsets - num_blanks > header_rows + static_cast<size_t>(num_rows)) {
            // Got the desired number of rows
            break;
          }
        }
      }
    } else {
      // Discard data (all rows below skip_rows), keeping one character for history
      size_t discard_bytes = std::max(data_.size(), sizeof(char)) - sizeof(char);
      if (discard_bytes != 0) {
        data_.erase(data_.begin(), data_.begin() + discard_bytes);
        buffer_pos += discard_bytes;
      }
    }
    pos = target_pos;
  } while (pos < h_size);

  // Eliminate blank rows
  if (row_offsets_.size() != 0) {
    cudf::io::csv::gpu::remove_blank_rows(row_offsets_, data_, opts, stream);
  }
  // Remove header rows and extract header
  const size_t header_row_index = std::max<size_t>(header_rows, 1) - 1;
  if (header_row_index + 1 < row_offsets_.size()) {
    CUDA_TRY(cudaMemcpyAsync(row_ctx.host_ptr(),
                             row_offsets_.data().get() + header_row_index,
                             2 * sizeof(uint64_t),
                             cudaMemcpyDeviceToHost,
                             stream));
    CUDA_TRY(cudaStreamSynchronize(stream));
    const auto header_start = buffer_pos + row_ctx[0];
    const auto header_end   = buffer_pos + row_ctx[1];
    CUDF_EXPECTS(header_start <= header_end && header_end <= h_size, "Invalid csv header location");
    header_.assign(h_data + header_start, h_data + header_end);
    if (header_rows > 0) {
      row_offsets_.erase(row_offsets_.begin(), row_offsets_.begin() + header_rows);
    }
  }
  // Apply num_rows limit
  if (num_rows >= 0) { row_offsets_.resize(std::min<size_t>(row_offsets_.size(), num_rows + 1)); }
}

std::vector<data_type> reader::impl::gather_column_types(cudaStream_t stream)
{
  std::vector<data_type> dtypes;

<<<<<<< HEAD
  if (opts_.get_dtypes().empty()) {
    if (num_records == 0) {
      dtypes.resize(num_active_cols, data_type{type_id::EMPTY});
=======
  if (args_.dtype.empty()) {
    if (num_records_ == 0) {
      dtypes.resize(num_active_cols_, data_type{type_id::EMPTY});
>>>>>>> f1d99a17
    } else {
      d_column_flags_ = h_column_flags_;

      auto column_stats = cudf::io::csv::gpu::detect_column_types(data_.data().get(),
                                                                  row_offsets_.data().get(),
                                                                  num_records_,
                                                                  num_actual_cols_,
                                                                  num_active_cols_,
                                                                  opts,
                                                                  d_column_flags_.data().get(),
                                                                  stream);

      CUDA_TRY(cudaStreamSynchronize(stream));

      for (int col = 0; col < num_active_cols_; col++) {
        unsigned long long countInt = column_stats[col].countInt8 + column_stats[col].countInt16 +
                                      column_stats[col].countInt32 + column_stats[col].countInt64;

        if (column_stats[col].countNULL == num_records_) {
          // Entire column is NULL; allocate the smallest amount of memory
          dtypes.emplace_back(cudf::type_id::INT8);
        } else if (column_stats[col].countString > 0L) {
          dtypes.emplace_back(cudf::type_id::STRING);
        } else if (column_stats[col].countDateAndTime > 0L) {
          dtypes.emplace_back(cudf::type_id::TIMESTAMP_NANOSECONDS);
        } else if (column_stats[col].countBool > 0L) {
          dtypes.emplace_back(cudf::type_id::BOOL8);
        } else if (column_stats[col].countFloat > 0L ||
                   (column_stats[col].countFloat == 0L && countInt > 0L &&
                    column_stats[col].countNULL > 0L)) {
          // The second condition has been added to conform to
          // PANDAS which states that a column of integers with
          // a single NULL record need to be treated as floats.
          dtypes.emplace_back(cudf::type_id::FLOAT64);
        } else {
          // All other integers are stored as 64-bit to conform to PANDAS
          dtypes.emplace_back(cudf::type_id::INT64);
        }
      }
    }
  } else {
    const bool is_dict =
      std::all_of(opts_.get_dtypes().begin(), opts_.get_dtypes().end(), [](const auto &s) {
        return s.find(':') != std::string::npos;
      });

    if (!is_dict) {
      if (opts_.get_dtypes().size() == 1) {
        // If it's a single dtype, assign that dtype to all active columns
        data_type dtype_;
        column_parse::flags col_flags_;
<<<<<<< HEAD
        std::tie(dtype_, col_flags_) = get_dtype_info(opts_.get_dtypes()[0]);
        dtypes.resize(num_active_cols, dtype_);
        for (int col = 0; col < num_actual_cols; col++) { h_column_flags[col] |= col_flags_; }
        CUDF_EXPECTS(dtypes.back().id() != cudf::type_id::EMPTY, "Unsupported data type");
      } else {
        // If it's a list, assign dtypes to active columns in the given order
        CUDF_EXPECTS(static_cast<int>(opts_.get_dtypes().size()) >= num_actual_cols,
=======
        std::tie(dtype_, col_flags_) = get_dtype_info(args_.dtype[0]);
        dtypes.resize(num_active_cols_, dtype_);
        for (int col = 0; col < num_actual_cols_; col++) { h_column_flags_[col] |= col_flags_; }
        CUDF_EXPECTS(dtypes.back().id() != cudf::type_id::EMPTY, "Unsupported data type");
      } else {
        // If it's a list, assign dtypes to active columns in the given order
        CUDF_EXPECTS(static_cast<int>(args_.dtype.size()) >= num_actual_cols_,
>>>>>>> f1d99a17
                     "Must specify data types for all columns");

        auto dtype_ = std::back_inserter(dtypes);

        for (int col = 0; col < num_actual_cols_; col++) {
          if (h_column_flags_[col] & column_parse::enabled) {
            column_parse::flags col_flags_;
<<<<<<< HEAD
            std::tie(dtype_, col_flags_) = get_dtype_info(opts_.get_dtypes()[col]);
            h_column_flags[col] |= col_flags_;
=======
            std::tie(dtype_, col_flags_) = get_dtype_info(args_.dtype[col]);
            h_column_flags_[col] |= col_flags_;
>>>>>>> f1d99a17
            CUDF_EXPECTS(dtypes.back().id() != cudf::type_id::EMPTY, "Unsupported data type");
          }
        }
      }
    } else {
      // Translate vector of `name : dtype` strings to map
      // NOTE: Incoming pairs can be out-of-order from column names in dataset
      std::unordered_map<std::string, std::string> col_type_map;
      for (const auto &pair : opts_.get_dtypes()) {
        const auto pos     = pair.find_last_of(':');
        const auto name    = pair.substr(0, pos);
        const auto dtype   = pair.substr(pos + 1, pair.size());
        col_type_map[name] = dtype;
      }

      auto dtype_ = std::back_inserter(dtypes);

      for (int col = 0; col < num_actual_cols_; col++) {
        if (h_column_flags_[col] & column_parse::enabled) {
          CUDF_EXPECTS(col_type_map.find(col_names_[col]) != col_type_map.end(),
                       "Must specify data types for all active columns");
          column_parse::flags col_flags_;
          std::tie(dtype_, col_flags_) = get_dtype_info(col_type_map[col_names_[col]]);
          h_column_flags_[col] |= col_flags_;
          CUDF_EXPECTS(dtypes.back().id() != cudf::type_id::EMPTY, "Unsupported data type");
        }
      }
    }
  }

  if (opts_.get_timestamp_type().id() != cudf::type_id::EMPTY) {
    for (auto &type : dtypes) {
      if (cudf::is_timestamp(type)) { type = opts_.get_timestamp_type(); }
    }
  }

  return dtypes;
}

void reader::impl::decode_data(const std::vector<data_type> &column_types,
                               std::vector<column_buffer> &out_buffers,
                               cudaStream_t stream)
{
  thrust::host_vector<void *> h_data(num_active_cols_);
  thrust::host_vector<bitmask_type *> h_valid(num_active_cols_);

  for (int i = 0; i < num_active_cols_; ++i) {
    h_data[i]  = out_buffers[i].data();
    h_valid[i] = out_buffers[i].null_mask();
  }

  rmm::device_vector<data_type> d_dtypes(column_types);
  rmm::device_vector<void *> d_data          = h_data;
  rmm::device_vector<bitmask_type *> d_valid = h_valid;
  d_column_flags_                            = h_column_flags_;

  CUDA_TRY(cudf::io::csv::gpu::DecodeRowColumnData(data_.data().get(),
                                                   row_offsets_.data().get(),
                                                   num_records_,
                                                   num_actual_cols_,
                                                   opts,
                                                   d_column_flags_.data().get(),
                                                   d_dtypes.data().get(),
                                                   d_data.data().get(),
                                                   d_valid.data().get(),
                                                   stream));
  CUDA_TRY(cudaStreamSynchronize(stream));

  for (int i = 0; i < num_active_cols_; ++i) { out_buffers[i].null_count() = UNKNOWN_NULL_COUNT; }
}

reader::impl::impl(std::unique_ptr<datasource> source,
                   std::string filepath,
                   csv_reader_options const &options,
                   rmm::mr::device_memory_resource *mr)
  : mr_(mr), source_(std::move(source)), filepath_(filepath), opts_(options)
{
<<<<<<< HEAD
  num_actual_cols = opts_.get_names().size();
  num_active_cols = num_actual_cols;
=======
  num_actual_cols_ = args_.names.size();
  num_active_cols_ = args_.names.size();
>>>>>>> f1d99a17

  if (opts_.is_enabled_delim_whitespace()) {
    opts.delimiter       = ' ';
    opts.multi_delimiter = true;
  } else {
    opts.delimiter       = opts_.get_delimiter();
    opts.multi_delimiter = false;
  }
  opts.terminator = opts_.get_lineterminator();
  if (opts_.get_quotechar() != '\0' && opts_.get_quoting() != quote_style::NONE) {
    opts.quotechar   = opts_.get_quotechar();
    opts.keepquotes  = false;
    opts.doublequote = opts_.is_enabled_doublequote();
  } else {
    opts.quotechar   = '\0';
    opts.keepquotes  = true;
    opts.doublequote = false;
  }
  opts.skipblanklines = opts_.is_enabled_skip_blank_lines();
  opts.comment        = opts_.get_comment();
  opts.dayfirst       = opts_.is_enabled_dayfirst();
  opts.decimal        = opts_.get_decimal();
  opts.thousands      = opts_.get_thousands();
  CUDF_EXPECTS(opts.decimal != opts.delimiter, "Decimal point cannot be the same as the delimiter");
  CUDF_EXPECTS(opts.thousands != opts.delimiter,
               "Thousands separator cannot be the same as the delimiter");

  compression_type_ =
    infer_compression_type(opts_.get_compression(),
                           filepath,
                           {{"gz", "gzip"}, {"zip", "zip"}, {"bz2", "bz2"}, {"xz", "xz"}});

  // Handle user-defined false values, whereby field data is substituted with a
  // boolean true or numeric `1` value
<<<<<<< HEAD
  if (opts_.get_true_values().size() != 0) {
    d_trueTrie          = createSerializedTrie(opts_.get_true_values());
    opts.trueValuesTrie = d_trueTrie.data().get();
=======
  if (args_.true_values.size() != 0) {
    d_trie_true_        = createSerializedTrie(args_.true_values);
    opts.trueValuesTrie = d_trie_true_.data().get();
>>>>>>> f1d99a17
  }

  // Handle user-defined false values, whereby field data is substituted with a
  // boolean false or numeric `0` value
<<<<<<< HEAD
  if (opts_.get_false_values().size() != 0) {
    d_falseTrie          = createSerializedTrie(opts_.get_false_values());
    opts.falseValuesTrie = d_falseTrie.data().get();
  }

  // Handle user-defined N/A values, whereby field data is treated as null
  if (opts_.get_na_values().size() != 0) {
    d_naTrie          = createSerializedTrie(opts_.get_na_values());
    opts.naValuesTrie = d_naTrie.data().get();
=======
  if (args_.false_values.size() != 0) {
    d_trie_false_        = createSerializedTrie(args_.false_values);
    opts.falseValuesTrie = d_trie_false_.data().get();
  }

  // Handle user-defined N/A values, whereby field data is treated as null
  if (args_.na_values.size() != 0) {
    d_trie_na_        = createSerializedTrie(args_.na_values);
    opts.naValuesTrie = d_trie_na_.data().get();
>>>>>>> f1d99a17
  }
}

// Forward to implementation
reader::reader(std::vector<std::string> const &filepaths,
               csv_reader_options const &options,
               rmm::mr::device_memory_resource *mr)
{
  CUDF_EXPECTS(filepaths.size() == 1, "Only a single source is currently supported.");
  // Delay actual instantiation of data source until read to allow for
  // partial memory mapping of file using byte ranges
  _impl = std::make_unique<impl>(nullptr, filepaths[0], options, mr);
}

// Forward to implementation
reader::reader(std::vector<std::unique_ptr<cudf::io::datasource>> &&sources,
               csv_reader_options const &options,
               rmm::mr::device_memory_resource *mr)
{
  CUDF_EXPECTS(sources.size() == 1, "Only a single source is currently supported.");
  _impl = std::make_unique<impl>(std::move(sources[0]), "", options, mr);
}

// Destructor within this translation unit
reader::~reader() = default;

// Forward to implementation
table_with_metadata reader::read(cudaStream_t stream) { return _impl->read(stream); }

}  // namespace csv
}  // namespace detail
}  // namespace io
}  // namespace cudf<|MERGE_RESOLUTION|>--- conflicted
+++ resolved
@@ -258,19 +258,11 @@
   }
 
   // Check if the user gave us a list of column names
-<<<<<<< HEAD
   if (not opts_.get_names().empty()) {
-    h_column_flags.resize(opts_.get_names().size(), column_parse::enabled);
-    col_names = opts_.get_names();
+    h_column_flags_.resize(opts_.get_names().size(), column_parse::enabled);
+    col_names_ = opts_.get_names();
   } else {
-    col_names = setColumnNames(header, opts, opts_.get_header(), opts_.get_prefix());
-=======
-  if (not args_.names.empty()) {
-    h_column_flags_.resize(args_.names.size(), column_parse::enabled);
-    col_names_ = args_.names;
-  } else {
-    col_names_ = setColumnNames(header_, opts, args_.header, args_.prefix);
->>>>>>> f1d99a17
+    col_names_ = setColumnNames(header_, opts, opts_.get_header(), opts_.get_prefix());
 
     num_actual_cols_ = num_active_cols_ = col_names_.size();
 
@@ -303,69 +295,37 @@
 
     // Update the number of columns to be processed, if some might have been
     // removed
-<<<<<<< HEAD
-    if (!opts_.is_enabled_mangle_dupe_cols()) { num_active_cols = col_names_histogram.size(); }
+    if (!opts_.is_enabled_mangle_dupe_cols()) { num_active_cols_ = col_names_histogram.size(); }
   }
 
   // User can specify which columns should be parsed
   if (!opts_.get_use_cols_indexes().empty() || !opts_.get_use_cols_names().empty()) {
-    std::fill(h_column_flags.begin(), h_column_flags.end(), column_parse::disabled);
+    std::fill(h_column_flags_.begin(), h_column_flags_.end(), column_parse::disabled);
 
     for (const auto index : opts_.get_use_cols_indexes()) {
-      h_column_flags[index] = column_parse::enabled;
-    }
-    num_active_cols = opts_.get_use_cols_indexes().size();
+      h_column_flags_[index] = column_parse::enabled;
+    }
+    num_active_cols_ = opts_.get_use_cols_indexes().size();
 
     for (const auto &name : opts_.get_use_cols_names()) {
-      const auto it = std::find(col_names.begin(), col_names.end(), name);
-      if (it != col_names.end()) {
-        h_column_flags[it - col_names.begin()] = column_parse::enabled;
-        num_active_cols++;
-=======
-    if (!args_.mangle_dupe_cols) { num_active_cols_ = col_names_histogram.size(); }
-  }
-
-  // User can specify which columns should be parsed
-  if (!args_.use_cols_indexes.empty() || !args_.use_cols_names.empty()) {
-    std::fill(h_column_flags_.begin(), h_column_flags_.end(), column_parse::disabled);
-
-    for (const auto index : args_.use_cols_indexes) {
-      h_column_flags_[index] = column_parse::enabled;
-    }
-    num_active_cols_ = args_.use_cols_indexes.size();
-
-    for (auto const &name : args_.use_cols_names) {
       const auto it = std::find(col_names_.begin(), col_names_.end(), name);
       if (it != col_names_.end()) {
         h_column_flags_[it - col_names_.begin()] = column_parse::enabled;
         num_active_cols_++;
->>>>>>> f1d99a17
       }
     }
   }
 
   // User can specify which columns should be inferred as datetime
-<<<<<<< HEAD
   if (!opts_.get_infer_date_indexes().empty() || !opts_.get_infer_date_names().empty()) {
     for (const auto index : opts_.get_infer_date_indexes()) {
-      h_column_flags[index] |= column_parse::as_datetime;
+      h_column_flags_[index] |= column_parse::as_datetime;
     }
 
     for (const auto &name : opts_.get_infer_date_names()) {
-      auto it = std::find(col_names.begin(), col_names.end(), name);
-      if (it != col_names.end()) {
-        h_column_flags[it - col_names.begin()] |= column_parse::as_datetime;
-=======
-  if (!args_.infer_date_indexes.empty() || !args_.infer_date_names.empty()) {
-    for (const auto index : args_.infer_date_indexes) {
-      h_column_flags_[index] |= column_parse::as_datetime;
-    }
-
-    for (auto const &name : args_.infer_date_names) {
       auto it = std::find(col_names_.begin(), col_names_.end(), name);
       if (it != col_names_.end()) {
         h_column_flags_[it - col_names_.begin()] |= column_parse::as_datetime;
->>>>>>> f1d99a17
       }
     }
   }
@@ -589,15 +549,9 @@
 {
   std::vector<data_type> dtypes;
 
-<<<<<<< HEAD
   if (opts_.get_dtypes().empty()) {
-    if (num_records == 0) {
-      dtypes.resize(num_active_cols, data_type{type_id::EMPTY});
-=======
-  if (args_.dtype.empty()) {
     if (num_records_ == 0) {
       dtypes.resize(num_active_cols_, data_type{type_id::EMPTY});
->>>>>>> f1d99a17
     } else {
       d_column_flags_ = h_column_flags_;
 
@@ -649,23 +603,13 @@
         // If it's a single dtype, assign that dtype to all active columns
         data_type dtype_;
         column_parse::flags col_flags_;
-<<<<<<< HEAD
         std::tie(dtype_, col_flags_) = get_dtype_info(opts_.get_dtypes()[0]);
-        dtypes.resize(num_active_cols, dtype_);
-        for (int col = 0; col < num_actual_cols; col++) { h_column_flags[col] |= col_flags_; }
-        CUDF_EXPECTS(dtypes.back().id() != cudf::type_id::EMPTY, "Unsupported data type");
-      } else {
-        // If it's a list, assign dtypes to active columns in the given order
-        CUDF_EXPECTS(static_cast<int>(opts_.get_dtypes().size()) >= num_actual_cols,
-=======
-        std::tie(dtype_, col_flags_) = get_dtype_info(args_.dtype[0]);
         dtypes.resize(num_active_cols_, dtype_);
         for (int col = 0; col < num_actual_cols_; col++) { h_column_flags_[col] |= col_flags_; }
         CUDF_EXPECTS(dtypes.back().id() != cudf::type_id::EMPTY, "Unsupported data type");
       } else {
         // If it's a list, assign dtypes to active columns in the given order
-        CUDF_EXPECTS(static_cast<int>(args_.dtype.size()) >= num_actual_cols_,
->>>>>>> f1d99a17
+        CUDF_EXPECTS(static_cast<int>(opts_.get_dtypes().size()) >= num_actual_cols_,
                      "Must specify data types for all columns");
 
         auto dtype_ = std::back_inserter(dtypes);
@@ -673,13 +617,8 @@
         for (int col = 0; col < num_actual_cols_; col++) {
           if (h_column_flags_[col] & column_parse::enabled) {
             column_parse::flags col_flags_;
-<<<<<<< HEAD
             std::tie(dtype_, col_flags_) = get_dtype_info(opts_.get_dtypes()[col]);
-            h_column_flags[col] |= col_flags_;
-=======
-            std::tie(dtype_, col_flags_) = get_dtype_info(args_.dtype[col]);
             h_column_flags_[col] |= col_flags_;
->>>>>>> f1d99a17
             CUDF_EXPECTS(dtypes.back().id() != cudf::type_id::EMPTY, "Unsupported data type");
           }
         }
@@ -757,13 +696,8 @@
                    rmm::mr::device_memory_resource *mr)
   : mr_(mr), source_(std::move(source)), filepath_(filepath), opts_(options)
 {
-<<<<<<< HEAD
-  num_actual_cols = opts_.get_names().size();
-  num_active_cols = num_actual_cols;
-=======
-  num_actual_cols_ = args_.names.size();
-  num_active_cols_ = args_.names.size();
->>>>>>> f1d99a17
+  num_actual_cols_ = opts_.get_names().size();
+  num_active_cols_ = num_actual_cols_;
 
   if (opts_.is_enabled_delim_whitespace()) {
     opts.delimiter       = ' ';
@@ -798,40 +732,22 @@
 
   // Handle user-defined false values, whereby field data is substituted with a
   // boolean true or numeric `1` value
-<<<<<<< HEAD
   if (opts_.get_true_values().size() != 0) {
-    d_trueTrie          = createSerializedTrie(opts_.get_true_values());
-    opts.trueValuesTrie = d_trueTrie.data().get();
-=======
-  if (args_.true_values.size() != 0) {
-    d_trie_true_        = createSerializedTrie(args_.true_values);
+    d_trie_true_        = createSerializedTrie(opts_.get_true_values());
     opts.trueValuesTrie = d_trie_true_.data().get();
->>>>>>> f1d99a17
   }
 
   // Handle user-defined false values, whereby field data is substituted with a
   // boolean false or numeric `0` value
-<<<<<<< HEAD
   if (opts_.get_false_values().size() != 0) {
-    d_falseTrie          = createSerializedTrie(opts_.get_false_values());
-    opts.falseValuesTrie = d_falseTrie.data().get();
+    d_trie_false_        = createSerializedTrie(opts_.get_false_values());
+    opts.falseValuesTrie = d_trie_false_.data().get();
   }
 
   // Handle user-defined N/A values, whereby field data is treated as null
   if (opts_.get_na_values().size() != 0) {
-    d_naTrie          = createSerializedTrie(opts_.get_na_values());
-    opts.naValuesTrie = d_naTrie.data().get();
-=======
-  if (args_.false_values.size() != 0) {
-    d_trie_false_        = createSerializedTrie(args_.false_values);
-    opts.falseValuesTrie = d_trie_false_.data().get();
-  }
-
-  // Handle user-defined N/A values, whereby field data is treated as null
-  if (args_.na_values.size() != 0) {
-    d_trie_na_        = createSerializedTrie(args_.na_values);
+    d_trie_na_        = createSerializedTrie(opts_.get_na_values());
     opts.naValuesTrie = d_trie_na_.data().get();
->>>>>>> f1d99a17
   }
 }
 
