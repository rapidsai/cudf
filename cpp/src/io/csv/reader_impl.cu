/*
 * Copyright (c) 2019-2023, NVIDIA CORPORATION.
 *
 * Licensed under the Apache License, Version 2.0 (the "License");
 * you may not use this file except in compliance with the License.
 * You may obtain a copy of the License at
 *
 *     http://www.apache.org/licenses/LICENSE-2.0
 *
 * Unless required by applicable law or agreed to in writing, software
 * distributed under the License is distributed on an "AS IS" BASIS,
 * WITHOUT WARRANTIES OR CONDITIONS OF ANY KIND, either express or implied.
 * See the License for the specific language governing permissions and
 * limitations under the License.
 */

/**
 * @file reader_impl.cu
 * @brief cuDF-IO CSV reader class implementation
 */

#include "csv_common.hpp"
#include "csv_gpu.hpp"

#include <io/comp/io_uncomp.hpp>
#include <io/utilities/column_buffer.hpp>
#include <io/utilities/hostdevice_vector.hpp>
#include <io/utilities/parsing_utils.cuh>

#include <cudf/detail/utilities/cuda.cuh>
#include <cudf/detail/utilities/vector_factories.hpp>
#include <cudf/detail/utilities/visitor_overload.hpp>
#include <cudf/io/csv.hpp>
#include <cudf/io/datasource.hpp>
#include <cudf/io/detail/csv.hpp>
#include <cudf/io/types.hpp>
#include <cudf/strings/detail/replace.hpp>
#include <cudf/table/table.hpp>
#include <cudf/utilities/error.hpp>
#include <cudf/utilities/span.hpp>

#include <rmm/cuda_stream_view.hpp>

#include <thrust/host_vector.h>
#include <thrust/iterator/counting_iterator.h>

#include <algorithm>
#include <iostream>
#include <memory>
#include <numeric>
#include <string>
#include <tuple>
#include <unordered_map>
#include <unordered_set>
#include <utility>
#include <vector>

using std::string;
using std::vector;

using cudf::device_span;
using cudf::host_span;
using cudf::detail::make_device_uvector_async;

namespace cudf {
namespace io {
namespace detail {
namespace csv {
using namespace cudf::io::csv;
using namespace cudf::io;

namespace {

/**
 * @brief Offsets of CSV rows in device memory, accessed through a shrinkable span.
 *
 * Row offsets are stored this way to avoid reallocation/copies when discarding front or back
 * elements.
 */
class selected_rows_offsets {
  rmm::device_uvector<uint64_t> all;
  device_span<uint64_t const> selected;

 public:
  selected_rows_offsets(rmm::device_uvector<uint64_t>&& data,
                        device_span<uint64_t const> selected_span)
    : all{std::move(data)}, selected{selected_span}
  {
  }
  selected_rows_offsets(rmm::cuda_stream_view stream) : all{0, stream}, selected{all} {}

  operator device_span<uint64_t const>() const { return selected; }
  void shrink(size_t size)
  {
    CUDF_EXPECTS(size <= selected.size(), "New size must be smaller");
    selected = selected.subspan(0, size);
  }
  void erase_first_n(size_t n)
  {
    CUDF_EXPECTS(n <= selected.size(), "Too many elements to remove");
    selected = selected.subspan(n, selected.size() - n);
  }
  auto size() const { return selected.size(); }
  auto data() const { return selected.data(); }
};

/**
 * @brief Removes the first and Last quote in the string
 */
string removeQuotes(string str, char quotechar)
{
  // Exclude first and last quotation char
  const size_t first_quote = str.find(quotechar);
  if (first_quote != string::npos) { str.erase(first_quote, 1); }
  const size_t last_quote = str.rfind(quotechar);
  if (last_quote != string::npos) { str.erase(last_quote, 1); }

  return str;
}

/**
 * @brief Parse the first row to set the column names in the raw_csv parameter.
 * The first row can be either the header row, or the first data row
 */
std::vector<std::string> get_column_names(std::vector<char> const& header,
                                          parse_options_view const& parse_opts,
                                          int header_row,
                                          std::string prefix)
{
  std::vector<std::string> col_names;

  // If there is only a single character then it would be the terminator
  if (header.size() <= 1) { return col_names; }

  std::vector<char> first_row = header;

  bool quotation = false;
  for (size_t pos = 0, prev = 0; pos < first_row.size(); ++pos) {
    // Flip the quotation flag if current character is a quotechar
    if (first_row[pos] == parse_opts.quotechar) {
      quotation = !quotation;
    }
    // Check if end of a column/row
    else if (pos == first_row.size() - 1 ||
             (!quotation && first_row[pos] == parse_opts.terminator) ||
             (!quotation && first_row[pos] == parse_opts.delimiter)) {
      // This is the header, add the column name
      if (header_row >= 0) {
        // Include the current character, in case the line is not terminated
        int col_name_len = pos - prev + 1;
        // Exclude the delimiter/terminator is present
        if (first_row[pos] == parse_opts.delimiter || first_row[pos] == parse_opts.terminator) {
          --col_name_len;
        }
        // Also exclude '\r' character at the end of the column name if it's
        // part of the terminator
        if (col_name_len > 0 && parse_opts.terminator == '\n' && first_row[pos] == '\n' &&
            first_row[pos - 1] == '\r') {
          --col_name_len;
        }

        const string new_col_name(first_row.data() + prev, col_name_len);
        col_names.push_back(removeQuotes(new_col_name, parse_opts.quotechar));
      } else {
        // This is the first data row, add the automatically generated name
        col_names.push_back(prefix + std::to_string(col_names.size()));
      }

      // Stop parsing when we hit the line terminator; relevant when there is
      // a blank line following the header. In this case, first_row includes
      // multiple line terminators at the end, as the new recStart belongs to
      // a line that comes after the blank line(s)
      if (!quotation && first_row[pos] == parse_opts.terminator) { break; }

      // Skip adjacent delimiters if delim_whitespace is set
      while (parse_opts.multi_delimiter && pos < first_row.size() &&
             first_row[pos] == parse_opts.delimiter && first_row[pos + 1] == parse_opts.delimiter) {
        ++pos;
      }
      prev = pos + 1;
    }
  }

  return col_names;
}

template <typename C>
void erase_except_last(C& container, rmm::cuda_stream_view stream)
{
  cudf::detail::device_single_thread(
    [span = device_span<typename C::value_type>{container}] __device__() mutable {
      span.front() = span.back();
    },
    stream);
  container.resize(1, stream);
}

size_t find_first_row_start(char row_terminator, host_span<char const> data)
{
  // For now, look for the first terminator (assume the first terminator isn't within a quote)
  // TODO: Attempt to infer this from the data
  size_t pos = 0;
  while (pos < data.size() && data[pos] != row_terminator) {
    ++pos;
  }
  return std::min(pos + 1, data.size());
}

/**
 * @brief Finds row positions in the specified input data, and loads the selected data onto GPU.
 *
 * This function scans the input data to record the row offsets (relative to the start of the
 * input data). A row is actually the data/offset between two termination symbols.
 *
 * @param data Uncompressed input data in host memory
 * @param range_begin Only include rows starting after this position
 * @param range_end Only include rows starting before this position
 * @param skip_rows Number of rows to skip from the start
 * @param num_rows Number of rows to read; -1: all remaining data
 * @param load_whole_file Hint that the entire data will be needed on gpu
 * @param stream CUDA stream used for device memory operations and kernel launches
 * @return Input data and row offsets in the device memory
 */
std::pair<rmm::device_uvector<char>, selected_rows_offsets> load_data_and_gather_row_offsets(
  csv_reader_options const& reader_opts,
  parse_options const& parse_opts,
  std::vector<char>& header,
  host_span<char const> data,
  size_t range_begin,
  size_t range_end,
  size_t skip_rows,
  int64_t num_rows,
  bool load_whole_file,
  rmm::cuda_stream_view stream)
{
  constexpr size_t max_chunk_bytes = 64 * 1024 * 1024;  // 64MB
  size_t buffer_size               = std::min(max_chunk_bytes, data.size());
  size_t max_blocks =
    std::max<size_t>((buffer_size / cudf::io::csv::gpu::rowofs_block_bytes) + 1, 2);
  cudf::detail::hostdevice_vector<uint64_t> row_ctx(max_blocks, stream);
  size_t buffer_pos  = std::min(range_begin - std::min(range_begin, sizeof(char)), data.size());
  size_t pos         = std::min(range_begin, data.size());
  size_t header_rows = (reader_opts.get_header() >= 0) ? reader_opts.get_header() + 1 : 0;
  uint64_t ctx       = 0;

  // For compatibility with the previous parser, a row is considered in-range if the
  // previous row terminator is within the given range
  range_end += (range_end < data.size());

  // Reserve memory by allocating and then resetting the size
  rmm::device_uvector<char> d_data{
    (load_whole_file) ? data.size() : std::min(buffer_size * 2, data.size()), stream};
  d_data.resize(0, stream);
  rmm::device_uvector<uint64_t> all_row_offsets{0, stream};
  do {
    size_t target_pos = std::min(pos + max_chunk_bytes, data.size());
    size_t chunk_size = target_pos - pos;

    auto const previous_data_size = d_data.size();
    d_data.resize(target_pos - buffer_pos, stream);
    CUDF_CUDA_TRY(cudaMemcpyAsync(d_data.begin() + previous_data_size,
                                  data.begin() + buffer_pos + previous_data_size,
                                  target_pos - buffer_pos - previous_data_size,
                                  cudaMemcpyDefault,
                                  stream.value()));

    // Pass 1: Count the potential number of rows in each character block for each
    // possible parser state at the beginning of the block.
    uint32_t num_blocks = cudf::io::csv::gpu::gather_row_offsets(parse_opts.view(),
                                                                 row_ctx.device_ptr(),
                                                                 device_span<uint64_t>(),
                                                                 d_data,
                                                                 chunk_size,
                                                                 pos,
                                                                 buffer_pos,
                                                                 data.size(),
                                                                 range_begin,
                                                                 range_end,
                                                                 skip_rows,
                                                                 stream);
    CUDF_CUDA_TRY(cudaMemcpyAsync(row_ctx.host_ptr(),
                                  row_ctx.device_ptr(),
                                  num_blocks * sizeof(uint64_t),
                                  cudaMemcpyDefault,
                                  stream.value()));
    stream.synchronize();

    // Sum up the rows in each character block, selecting the row count that
    // corresponds to the current input context. Also stores the now known input
    // context per character block that will be needed by the second pass.
    for (uint32_t i = 0; i < num_blocks; i++) {
      uint64_t ctx_next = cudf::io::csv::gpu::select_row_context(ctx, row_ctx[i]);
      row_ctx[i]        = ctx;
      ctx               = ctx_next;
    }
    size_t total_rows = ctx >> 2;
    if (total_rows > skip_rows) {
      // At least one row in range in this batch
      all_row_offsets.resize(total_rows - skip_rows, stream);

      CUDF_CUDA_TRY(cudaMemcpyAsync(row_ctx.device_ptr(),
                                    row_ctx.host_ptr(),
                                    num_blocks * sizeof(uint64_t),
                                    cudaMemcpyDefault,
                                    stream.value()));

      // Pass 2: Output row offsets
      cudf::io::csv::gpu::gather_row_offsets(parse_opts.view(),
                                             row_ctx.device_ptr(),
                                             all_row_offsets,
                                             d_data,
                                             chunk_size,
                                             pos,
                                             buffer_pos,
                                             data.size(),
                                             range_begin,
                                             range_end,
                                             skip_rows,
                                             stream);
      // With byte range, we want to keep only one row out of the specified range
      if (range_end < data.size()) {
        CUDF_CUDA_TRY(cudaMemcpyAsync(row_ctx.host_ptr(),
                                      row_ctx.device_ptr(),
                                      num_blocks * sizeof(uint64_t),
                                      cudaMemcpyDefault,
                                      stream.value()));
        stream.synchronize();

        size_t rows_out_of_range = 0;
        for (uint32_t i = 0; i < num_blocks; i++) {
          rows_out_of_range += row_ctx[i];
        }
        if (rows_out_of_range != 0) {
          // Keep one row out of range (used to infer length of previous row)
          auto new_row_offsets_size =
            all_row_offsets.size() - std::min(rows_out_of_range - 1, all_row_offsets.size());
          all_row_offsets.resize(new_row_offsets_size, stream);
          // Implies we reached the end of the range
          break;
        }
      }
      // num_rows does not include blank rows
      if (num_rows >= 0) {
        if (all_row_offsets.size() > header_rows + static_cast<size_t>(num_rows)) {
          size_t num_blanks = cudf::io::csv::gpu::count_blank_rows(
            parse_opts.view(), d_data, all_row_offsets, stream);
          if (all_row_offsets.size() - num_blanks > header_rows + static_cast<size_t>(num_rows)) {
            // Got the desired number of rows
            break;
          }
        }
      }
    } else {
      // Discard data (all rows below skip_rows), keeping one character for history
      size_t discard_bytes = std::max(d_data.size(), sizeof(char)) - sizeof(char);
      if (discard_bytes != 0) {
        erase_except_last(d_data, stream);
        buffer_pos += discard_bytes;
      }
    }
    pos = target_pos;
  } while (pos < data.size());

  auto const non_blank_row_offsets =
    io::csv::gpu::remove_blank_rows(parse_opts.view(), d_data, all_row_offsets, stream);
  auto row_offsets = selected_rows_offsets{std::move(all_row_offsets), non_blank_row_offsets};

  // Remove header rows and extract header
  const size_t header_row_index = std::max<size_t>(header_rows, 1) - 1;
  if (header_row_index + 1 < row_offsets.size()) {
    CUDF_CUDA_TRY(cudaMemcpyAsync(row_ctx.host_ptr(),
                                  row_offsets.data() + header_row_index,
                                  2 * sizeof(uint64_t),
                                  cudaMemcpyDefault,
                                  stream.value()));
    stream.synchronize();

    auto const header_start = buffer_pos + row_ctx[0];
    auto const header_end   = buffer_pos + row_ctx[1];
    CUDF_EXPECTS(header_start <= header_end && header_end <= data.size(),
                 "Invalid csv header location");
    header.assign(data.begin() + header_start, data.begin() + header_end);
    if (header_rows > 0) { row_offsets.erase_first_n(header_rows); }
  }
  // Apply num_rows limit
  if (num_rows >= 0 && static_cast<size_t>(num_rows) < row_offsets.size() - 1) {
    row_offsets.shrink(num_rows + 1);
  }
  return {std::move(d_data), std::move(row_offsets)};
}

std::pair<rmm::device_uvector<char>, selected_rows_offsets> select_data_and_row_offsets(
  cudf::io::datasource* source,
  csv_reader_options const& reader_opts,
  std::vector<char>& header,
  parse_options const& parse_opts,
  rmm::cuda_stream_view stream)
{
  auto range_offset      = reader_opts.get_byte_range_offset();
  auto range_size        = reader_opts.get_byte_range_size();
  auto range_size_padded = reader_opts.get_byte_range_size_with_padding();
  auto skip_rows         = reader_opts.get_skiprows();
  auto skip_end_rows     = reader_opts.get_skipfooter();
  auto num_rows          = reader_opts.get_nrows();

  if (range_offset > 0 || range_size > 0) {
    CUDF_EXPECTS(reader_opts.get_compression() == compression_type::NONE,
                 "Reading compressed data using `byte range` is unsupported");
  }

  // Transfer source data to GPU
  if (!source->is_empty()) {
    auto data_size = (range_size_padded != 0) ? range_size_padded : source->size();
    auto buffer    = source->host_read(range_offset, data_size);

<<<<<<< HEAD
    auto h_data = host_span<char const>(  //
      reinterpret_cast<char const*>(buffer->data()),
      buffer->size());
=======
    // check for and skip UTF-8 BOM
    auto buffer_data         = buffer->data();
    auto buffer_size         = buffer->size();
    uint8_t const UTF8_BOM[] = {0xEF, 0xBB, 0xBF};
    if (buffer_size > sizeof(UTF8_BOM) && memcmp(buffer_data, UTF8_BOM, sizeof(UTF8_BOM)) == 0) {
      buffer_data += sizeof(UTF8_BOM);
      buffer_size -= sizeof(UTF8_BOM);
    }

    auto h_data = host_span<char const>(reinterpret_cast<char const*>(buffer_data), buffer_size);
>>>>>>> 5330e028

    std::vector<uint8_t> h_uncomp_data_owner;

    if (reader_opts.get_compression() != compression_type::NONE) {
      h_uncomp_data_owner =
        decompress(reader_opts.get_compression(), {buffer->data(), buffer->size()});
      h_data = {reinterpret_cast<char const*>(h_uncomp_data_owner.data()),
                h_uncomp_data_owner.size()};
    }
    // None of the parameters for row selection is used, we are parsing the entire file
    bool const load_whole_file = range_offset == 0 && range_size == 0 && skip_rows <= 0 &&
                                 skip_end_rows <= 0 && num_rows == -1;

    // With byte range, find the start of the first data row
    size_t const data_start_offset =
      (range_offset != 0) ? find_first_row_start(parse_opts.terminator, h_data) : 0;

    // TODO: Allow parsing the header outside the mapped range
    CUDF_EXPECTS((range_offset == 0 || reader_opts.get_header() < 0),
                 "byte_range offset with header not supported");

    // Gather row offsets
    auto data_row_offsets =
      load_data_and_gather_row_offsets(reader_opts,
                                       parse_opts,
                                       header,
                                       h_data,
                                       data_start_offset,
                                       (range_size) ? range_size : h_data.size(),
                                       (skip_rows > 0) ? skip_rows : 0,
                                       num_rows,
                                       load_whole_file,
                                       stream);
    auto& row_offsets = data_row_offsets.second;
    // Exclude the rows that are to be skipped from the end
    if (skip_end_rows > 0 && static_cast<size_t>(skip_end_rows) < row_offsets.size()) {
      row_offsets.shrink(row_offsets.size() - skip_end_rows);
    }
    return data_row_offsets;
  }
  return {rmm::device_uvector<char>{0, stream}, selected_rows_offsets{stream}};
}

void select_data_types(host_span<data_type const> user_dtypes,
                       host_span<column_parse::flags> column_flags,
                       host_span<data_type> column_types)
{
  if (user_dtypes.empty()) { return; }

  CUDF_EXPECTS(user_dtypes.size() == 1 || user_dtypes.size() == column_flags.size(),
               "Specify data types for all columns in file, or use a dictionary/map");

  for (auto col_idx = 0u; col_idx < column_flags.size(); ++col_idx) {
    if (column_flags[col_idx] & column_parse::enabled) {
      // If it's a single dtype, assign that dtype to all active columns
      auto const& dtype     = user_dtypes.size() == 1 ? user_dtypes[0] : user_dtypes[col_idx];
      column_types[col_idx] = dtype;
      // Reset the inferred flag, no need to infer the types from the data
      column_flags[col_idx] &= ~column_parse::inferred;
    }
  }
}

void get_data_types_from_column_names(std::map<std::string, data_type> const& user_dtypes,
                                      host_span<std::string const> column_names,
                                      host_span<column_parse::flags> column_flags,
                                      host_span<data_type> column_types)
{
  if (user_dtypes.empty()) { return; }
  for (auto col_idx = 0u; col_idx < column_flags.size(); ++col_idx) {
    if (column_flags[col_idx] & column_parse::enabled) {
      auto const col_type_it = user_dtypes.find(column_names[col_idx]);
      if (col_type_it != user_dtypes.end()) {
        // Assign the type from the map
        column_types[col_idx] = col_type_it->second;
        // Reset the inferred flag, no need to infer the types from the data
        column_flags[col_idx] &= ~column_parse::inferred;
      }
    }
  }
}

void infer_column_types(parse_options const& parse_opts,
                        host_span<column_parse::flags const> column_flags,
                        device_span<char const> data,
                        device_span<uint64_t const> row_offsets,
                        int32_t num_records,
                        data_type timestamp_type,
                        host_span<data_type> column_types,
                        rmm::cuda_stream_view stream)
{
  if (num_records == 0) {
    for (auto col_idx = 0u; col_idx < column_flags.size(); ++col_idx) {
      if (column_flags[col_idx] & column_parse::inferred) {
        column_types[col_idx] = data_type(cudf::type_id::STRING);
      }
    }
    return;
  }

  auto const num_inferred_columns =
    std::count_if(column_flags.begin(), column_flags.end(), [](auto& flags) {
      return flags & column_parse::inferred;
    });
  if (num_inferred_columns == 0) { return; }

  auto const column_stats = cudf::io::csv::gpu::detect_column_types(
    parse_opts.view(),
    data,
    make_device_uvector_async(column_flags, stream, rmm::mr::get_current_device_resource()),
    row_offsets,
    num_inferred_columns,
    stream);
  stream.synchronize();

  auto inf_col_idx = 0;
  for (auto col_idx = 0u; col_idx < column_flags.size(); ++col_idx) {
    if (not(column_flags[col_idx] & column_parse::inferred)) { continue; }
    auto const& stats = column_stats[inf_col_idx++];
    if (stats.null_count == num_records or stats.total_count() == 0) {
      // Entire column is NULL; allocate the smallest amount of memory
      column_types[col_idx] = data_type(cudf::type_id::INT8);
    } else if (stats.string_count > 0L) {
      column_types[col_idx] = data_type(cudf::type_id::STRING);
    } else if (stats.datetime_count > 0L) {
      column_types[col_idx] = timestamp_type.id() == cudf::type_id::EMPTY
                                ? data_type(cudf::type_id::TIMESTAMP_NANOSECONDS)
                                : timestamp_type;
    } else if (stats.bool_count > 0L) {
      column_types[col_idx] = data_type(cudf::type_id::BOOL8);
    } else if (stats.float_count > 0L) {
      column_types[col_idx] = data_type(cudf::type_id::FLOAT64);
    } else if (stats.big_int_count == 0) {
      column_types[col_idx] = data_type(cudf::type_id::INT64);
    } else if (stats.big_int_count != 0 && stats.negative_small_int_count != 0) {
      column_types[col_idx] = data_type(cudf::type_id::STRING);
    } else {
      // Integers are stored as 64-bit to conform to PANDAS
      column_types[col_idx] = data_type(cudf::type_id::UINT64);
    }
  }
}

std::vector<column_buffer> decode_data(parse_options const& parse_opts,
                                       std::vector<column_parse::flags> const& column_flags,
                                       std::vector<std::string> const& column_names,
                                       device_span<char const> data,
                                       device_span<uint64_t const> row_offsets,
                                       host_span<data_type const> column_types,
                                       int32_t num_records,
                                       int32_t num_actual_columns,
                                       int32_t num_active_columns,
                                       rmm::cuda_stream_view stream,
                                       rmm::mr::device_memory_resource* mr)
{
  // Alloc output; columns' data memory is still expected for empty dataframe
  std::vector<column_buffer> out_buffers;
  out_buffers.reserve(column_types.size());

  for (int col = 0, active_col = 0; col < num_actual_columns; ++col) {
    if (column_flags[col] & column_parse::enabled) {
      auto out_buffer = column_buffer(column_types[active_col], num_records, true, stream, mr);

      out_buffer.name = column_names[col];
      out_buffers.emplace_back(std::move(out_buffer));
      active_col++;
    }
  }

  thrust::host_vector<void*> h_data(num_active_columns);
  thrust::host_vector<bitmask_type*> h_valid(num_active_columns);

  for (int i = 0; i < num_active_columns; ++i) {
    h_data[i]  = out_buffers[i].data();
    h_valid[i] = out_buffers[i].null_mask();
  }

  auto d_valid_counts = cudf::detail::make_zeroed_device_uvector_async<size_type>(
    num_active_columns, stream, rmm::mr::get_current_device_resource());

  cudf::io::csv::gpu::decode_row_column_data(
    parse_opts.view(),
    data,
    make_device_uvector_async(column_flags, stream, rmm::mr::get_current_device_resource()),
    row_offsets,
    make_device_uvector_async(column_types, stream, rmm::mr::get_current_device_resource()),
    make_device_uvector_async(h_data, stream, rmm::mr::get_current_device_resource()),
    make_device_uvector_async(h_valid, stream, rmm::mr::get_current_device_resource()),
    d_valid_counts,
    stream);

  auto const h_valid_counts = cudf::detail::make_std_vector_sync(d_valid_counts, stream);
  for (int i = 0; i < num_active_columns; ++i) {
    out_buffers[i].null_count() = num_records - h_valid_counts[i];
  }

  return out_buffers;
}

std::vector<data_type> determine_column_types(csv_reader_options const& reader_opts,
                                              parse_options const& parse_opts,
                                              host_span<std::string const> column_names,
                                              device_span<char const> data,
                                              device_span<uint64_t const> row_offsets,
                                              int32_t num_records,
                                              host_span<column_parse::flags> column_flags,
                                              rmm::cuda_stream_view stream)
{
  std::vector<data_type> column_types(column_flags.size());

  std::visit(cudf::detail::visitor_overload{
               [&](std::vector<data_type> const& user_dtypes) {
                 return select_data_types(user_dtypes, column_flags, column_types);
               },
               [&](std::map<std::string, data_type> const& user_dtypes) {
                 return get_data_types_from_column_names(
                   user_dtypes, column_names, column_flags, column_types);
               }},
             reader_opts.get_dtypes());

  infer_column_types(parse_opts,
                     column_flags,
                     data,
                     row_offsets,
                     num_records,
                     reader_opts.get_timestamp_type(),
                     column_types,
                     stream);

  // compact column_types to only include active columns
  std::vector<data_type> active_col_types;
  std::copy_if(column_types.cbegin(),
               column_types.cend(),
               std::back_inserter(active_col_types),
               [&column_flags, &types = std::as_const(column_types)](auto& dtype) {
                 auto const idx = std::distance(types.data(), &dtype);
                 return column_flags[idx] & column_parse::enabled;
               });

  return active_col_types;
}

table_with_metadata read_csv(cudf::io::datasource* source,
                             csv_reader_options const& reader_opts,
                             parse_options const& parse_opts,
                             rmm::cuda_stream_view stream,
                             rmm::mr::device_memory_resource* mr)
{
  std::vector<char> header;

  auto const data_row_offsets =
    select_data_and_row_offsets(source, reader_opts, header, parse_opts, stream);

  auto const& data        = data_row_offsets.first;
  auto const& row_offsets = data_row_offsets.second;

  auto const unique_use_cols_indexes = std::set(reader_opts.get_use_cols_indexes().cbegin(),
                                                reader_opts.get_use_cols_indexes().cend());

  auto const detected_column_names =
    get_column_names(header, parse_opts.view(), reader_opts.get_header(), reader_opts.get_prefix());
  auto const opts_have_all_col_names =
    not reader_opts.get_names().empty() and
    (
      // no data to detect (the number of) columns
      detected_column_names.empty() or
      // number of user specified names matches what is detected
      reader_opts.get_names().size() == detected_column_names.size() or
      // Columns are not selected by indices; read first reader_opts.get_names().size() columns
      unique_use_cols_indexes.empty());
  auto column_names = opts_have_all_col_names ? reader_opts.get_names() : detected_column_names;

  auto const num_actual_columns = static_cast<int32_t>(column_names.size());
  auto num_active_columns       = num_actual_columns;
  auto column_flags             = std::vector<column_parse::flags>(
    num_actual_columns, column_parse::enabled | column_parse::inferred);

  // User did not pass column names to override names in the file
  // Process names from the file to remove empty and duplicated strings
  if (not opts_have_all_col_names) {
    std::vector<size_t> col_loop_order(column_names.size());
    auto unnamed_it = std::copy_if(
      thrust::make_counting_iterator<size_t>(0),
      thrust::make_counting_iterator<size_t>(column_names.size()),
      col_loop_order.begin(),
      [&column_names](auto col_idx) -> bool { return not column_names[col_idx].empty(); });

    // Rename empty column names to "Unnamed: col_index"
    std::copy_if(thrust::make_counting_iterator<size_t>(0),
                 thrust::make_counting_iterator<size_t>(column_names.size()),
                 unnamed_it,
                 [&column_names](auto col_idx) -> bool {
                   auto is_empty = column_names[col_idx].empty();
                   if (is_empty)
                     column_names[col_idx] = string("Unnamed: ") + std::to_string(col_idx);
                   return is_empty;
                 });

    // Looking for duplicates
    std::unordered_map<string, int> col_names_counts;
    if (!reader_opts.is_enabled_mangle_dupe_cols()) {
      for (auto& col_name : column_names) {
        if (++col_names_counts[col_name] > 1) {
          CUDF_LOG_WARN("Multiple columns with name {}; only the first appearance is parsed",
                        col_name);

          auto const idx    = &col_name - column_names.data();
          column_flags[idx] = column_parse::disabled;
        }
      }
    } else {
      // For constant/linear search.
      std::unordered_multiset<std::string> header(column_names.begin(), column_names.end());
      for (auto const col_idx : col_loop_order) {
        auto col       = column_names[col_idx];
        auto cur_count = col_names_counts[col];
        if (cur_count > 0) {
          auto const old_col = col;
          // Rename duplicates of column X as X.1, X.2, ...; First appearance stays as X
          while (cur_count > 0) {
            col_names_counts[old_col] = cur_count + 1;
            col                       = old_col + "." + std::to_string(cur_count);
            if (header.find(col) != header.end()) {
              cur_count++;
            } else {
              cur_count = col_names_counts[col];
            }
          }
          if (auto pos = header.find(old_col); pos != header.end()) { header.erase(pos); }
          header.insert(col);
          column_names[col_idx] = col;
        }
        col_names_counts[col] = cur_count + 1;
      }
    }

    // Update the number of columns to be processed, if some might have been removed
    if (!reader_opts.is_enabled_mangle_dupe_cols()) {
      num_active_columns = col_names_counts.size();
    }
  }

  // User can specify which columns should be parsed
  auto const unique_use_cols_names = std::unordered_set(reader_opts.get_use_cols_names().cbegin(),
                                                        reader_opts.get_use_cols_names().cend());
  auto const is_column_selection_used =
    not unique_use_cols_names.empty() or not unique_use_cols_indexes.empty();

  // Reset flags and output column count; columns will be reactivated based on the selection options
  if (is_column_selection_used) {
    std::fill(column_flags.begin(), column_flags.end(), column_parse::disabled);
    num_active_columns = 0;
  }

  // Column selection via column indexes
  if (not unique_use_cols_indexes.empty()) {
    // Users can pass names for the selected columns only, if selecting column by their indices
    auto const are_opts_col_names_used =
      not reader_opts.get_names().empty() and not opts_have_all_col_names;
    CUDF_EXPECTS(not are_opts_col_names_used or
                   reader_opts.get_names().size() == unique_use_cols_indexes.size(),
                 "Specify names of all columns in the file, or names of all selected columns");

    for (auto const index : unique_use_cols_indexes) {
      column_flags[index] = column_parse::enabled | column_parse::inferred;
      if (are_opts_col_names_used) {
        column_names[index] = reader_opts.get_names()[num_active_columns];
      }
      ++num_active_columns;
    }
  }

  // Column selection via column names
  if (not unique_use_cols_names.empty()) {
    for (auto const& name : unique_use_cols_names) {
      auto const it = std::find(column_names.cbegin(), column_names.cend(), name);
      CUDF_EXPECTS(it != column_names.end(), "Nonexistent column selected");
      auto const col_idx = std::distance(column_names.cbegin(), it);
      if (column_flags[col_idx] == column_parse::disabled) {
        column_flags[col_idx] = column_parse::enabled | column_parse::inferred;
        ++num_active_columns;
      }
    }
  }

  // User can specify which columns should be read as datetime
  if (!reader_opts.get_parse_dates_indexes().empty() ||
      !reader_opts.get_parse_dates_names().empty()) {
    for (auto const index : reader_opts.get_parse_dates_indexes()) {
      column_flags[index] |= column_parse::as_datetime;
    }

    for (auto const& name : reader_opts.get_parse_dates_names()) {
      auto it = std::find(column_names.begin(), column_names.end(), name);
      if (it != column_names.end()) {
        column_flags[it - column_names.begin()] |= column_parse::as_datetime;
      }
    }
  }

  // User can specify which columns should be parsed as hexadecimal
  if (!reader_opts.get_parse_hex_indexes().empty() || !reader_opts.get_parse_hex_names().empty()) {
    for (auto const index : reader_opts.get_parse_hex_indexes()) {
      column_flags[index] |= column_parse::as_hexadecimal;
    }

    for (auto const& name : reader_opts.get_parse_hex_names()) {
      auto it = std::find(column_names.begin(), column_names.end(), name);
      if (it != column_names.end()) {
        column_flags[it - column_names.begin()] |= column_parse::as_hexadecimal;
      }
    }
  }

  // Return empty table rather than exception if nothing to load
  if (num_active_columns == 0) { return {std::make_unique<table>(), {}}; }

  // Exclude the end-of-data row from number of rows with actual data
  auto const num_records  = std::max(row_offsets.size(), 1ul) - 1;
  auto const column_types = determine_column_types(
    reader_opts, parse_opts, column_names, data, row_offsets, num_records, column_flags, stream);

  auto metadata    = table_metadata{};
  auto out_columns = std::vector<std::unique_ptr<cudf::column>>();
  out_columns.reserve(column_types.size());
  if (num_records != 0) {
    auto out_buffers = decode_data(  //
      parse_opts,
      column_flags,
      column_names,
      data,
      row_offsets,
      column_types,
      num_records,
      num_actual_columns,
      num_active_columns,
      stream,
      mr);
    for (size_t i = 0; i < column_types.size(); ++i) {
      metadata.schema_info.emplace_back(out_buffers[i].name);
      if (column_types[i].id() == type_id::STRING && parse_opts.quotechar != '\0' &&
          parse_opts.doublequote) {
        // PANDAS' default behavior of enabling doublequote for two consecutive
        // quotechars in quoted fields results in reduction to a single quotechar
        // TODO: Would be much more efficient to perform this operation in-place
        // during the conversion stage
        const std::string quotechar(1, parse_opts.quotechar);
        const std::string dblquotechar(2, parse_opts.quotechar);
        std::unique_ptr<column> col = cudf::make_strings_column(*out_buffers[i]._strings, stream);
        out_columns.emplace_back(
          cudf::strings::detail::replace(col->view(), dblquotechar, quotechar, -1, stream, mr));
      } else {
        out_columns.emplace_back(make_column(out_buffers[i], nullptr, std::nullopt, stream));
      }
    }
  } else {
    // Create empty columns
    for (size_t i = 0; i < column_types.size(); ++i) {
      out_columns.emplace_back(make_empty_column(column_types[i]));
    }
    // Handle empty metadata
    for (int col = 0; col < num_actual_columns; ++col) {
      if (column_flags[col] & column_parse::enabled) {
        metadata.schema_info.emplace_back(column_names[col]);
      }
    }
  }
  return {std::make_unique<table>(std::move(out_columns)), std::move(metadata)};
}

/**
 * @brief Create a serialized trie for N/A value matching, based on the options.
 */
cudf::detail::trie create_na_trie(char quotechar,
                                  csv_reader_options const& reader_opts,
                                  rmm::cuda_stream_view stream)
{
  // Default values to recognize as null values
  static std::vector<std::string> const default_na_values{"",
                                                          "#N/A",
                                                          "#N/A N/A",
                                                          "#NA",
                                                          "-1.#IND",
                                                          "-1.#QNAN",
                                                          "-NaN",
                                                          "-nan",
                                                          "1.#IND",
                                                          "1.#QNAN",
                                                          "<NA>",
                                                          "N/A",
                                                          "NA",
                                                          "NULL",
                                                          "NaN",
                                                          "n/a",
                                                          "nan",
                                                          "null"};

  if (!reader_opts.is_enabled_na_filter()) { return cudf::detail::trie(0, stream); }

  std::vector<std::string> na_values = reader_opts.get_na_values();
  if (reader_opts.is_enabled_keep_default_na()) {
    na_values.insert(na_values.end(), default_na_values.begin(), default_na_values.end());
  }

  // Pandas treats empty strings as N/A if empty fields are treated as N/A
  if (std::find(na_values.begin(), na_values.end(), "") != na_values.end()) {
    na_values.push_back(std::string(2, quotechar));
  }

  return cudf::detail::create_serialized_trie(na_values, stream);
}

parse_options make_parse_options(csv_reader_options const& reader_opts,
                                 rmm::cuda_stream_view stream)
{
  auto parse_opts = parse_options{};

  if (reader_opts.is_enabled_delim_whitespace()) {
    parse_opts.delimiter       = ' ';
    parse_opts.multi_delimiter = true;
  } else {
    parse_opts.delimiter       = reader_opts.get_delimiter();
    parse_opts.multi_delimiter = false;
  }

  parse_opts.terminator = reader_opts.get_lineterminator();

  if (reader_opts.get_quotechar() != '\0' && reader_opts.get_quoting() != quote_style::NONE) {
    parse_opts.quotechar   = reader_opts.get_quotechar();
    parse_opts.keepquotes  = false;
    parse_opts.doublequote = reader_opts.is_enabled_doublequote();
  } else {
    parse_opts.quotechar   = '\0';
    parse_opts.keepquotes  = true;
    parse_opts.doublequote = false;
  }

  parse_opts.skipblanklines = reader_opts.is_enabled_skip_blank_lines();
  parse_opts.comment        = reader_opts.get_comment();
  parse_opts.dayfirst       = reader_opts.is_enabled_dayfirst();
  parse_opts.decimal        = reader_opts.get_decimal();
  parse_opts.thousands      = reader_opts.get_thousands();

  CUDF_EXPECTS(parse_opts.decimal != parse_opts.delimiter,
               "Decimal point cannot be the same as the delimiter");
  CUDF_EXPECTS(parse_opts.thousands != parse_opts.delimiter,
               "Thousands separator cannot be the same as the delimiter");

  // Handle user-defined true values, whereby field data is substituted with a
  // boolean true or numeric `1` value
  if (reader_opts.get_true_values().size() != 0) {
    parse_opts.trie_true =
      cudf::detail::create_serialized_trie(reader_opts.get_true_values(), stream);
  }

  // Handle user-defined false values, whereby field data is substituted with a
  // boolean false or numeric `0` value
  if (reader_opts.get_false_values().size() != 0) {
    parse_opts.trie_false =
      cudf::detail::create_serialized_trie(reader_opts.get_false_values(), stream);
  }

  // Handle user-defined N/A values, whereby field data is treated as null
  parse_opts.trie_na = create_na_trie(parse_opts.quotechar, reader_opts, stream);

  return parse_opts;
}

}  // namespace

table_with_metadata read_csv(std::unique_ptr<cudf::io::datasource>&& source,
                             csv_reader_options const& options,
                             rmm::cuda_stream_view stream,
                             rmm::mr::device_memory_resource* mr)
{
  auto parse_options = make_parse_options(options, stream);

  return read_csv(source.get(), options, parse_options, stream, mr);
}

}  // namespace csv
}  // namespace detail
}  // namespace io
}  // namespace cudf<|MERGE_RESOLUTION|>--- conflicted
+++ resolved
@@ -413,11 +413,6 @@
     auto data_size = (range_size_padded != 0) ? range_size_padded : source->size();
     auto buffer    = source->host_read(range_offset, data_size);
 
-<<<<<<< HEAD
-    auto h_data = host_span<char const>(  //
-      reinterpret_cast<char const*>(buffer->data()),
-      buffer->size());
-=======
     // check for and skip UTF-8 BOM
     auto buffer_data         = buffer->data();
     auto buffer_size         = buffer->size();
@@ -428,7 +423,6 @@
     }
 
     auto h_data = host_span<char const>(reinterpret_cast<char const*>(buffer_data), buffer_size);
->>>>>>> 5330e028
 
     std::vector<uint8_t> h_uncomp_data_owner;
 
