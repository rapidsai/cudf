--- conflicted
+++ resolved
@@ -336,10 +336,10 @@
 
   std::vector<data_type> column_types = gather_column_types(stream);
 
-  auto h_builders = thrust::host_vector<column_parse::column_builder>(num_actual_cols);
-
-  for (int i = 0, a = 0; i < num_actual_cols; ++i, ++a) {
-    h_builders[i].flags = h_column_flags[i];
+  auto h_builders = thrust::host_vector<column_parse::column_builder>(num_actual_cols_);
+
+  for (int i = 0, a = 0; i < num_actual_cols_; ++i, ++a) {
+    h_builders[i].flags = h_column_flags_[i];
     if (h_builders[i].flags & column_parse::enabled) {
       if (column_types[a].id() == type_id::EMPTY) {
         h_builders[i].type = data_type{type_id::STRING};
@@ -354,48 +354,26 @@
   // Alloc output; columns' data memory is still expected for empty dataframe
   std::vector<column_buffer> out_buffers;
   out_buffers.reserve(column_types.size());
-<<<<<<< HEAD
-  for (int col = 0; col < num_actual_cols; ++col) {
-    if (h_column_flags[col] & column_parse::enabled) {
+  for (int col = 0; col < num_actual_cols_; ++col) {
+    if (h_column_flags_[col] & column_parse::enabled) {
       auto const is_final_allocation = h_builders[col].type.id() != type_id::STRING;
       auto const allocator = is_final_allocation ? mr_ : rmm::mr::get_current_device_resource();
-      auto buffer = column_buffer(h_builders[col].type, num_records, true, stream, allocator);
+      auto buffer = column_buffer(h_builders[col].type, num_records_, true, stream, allocator);
 
       h_builders[col].data      = buffer.data();
       h_builders[col].null_mask = buffer.null_mask();
 
-      metadata.column_names.emplace_back(col_names[col]);
+      metadata.column_names.emplace_back(col_names_[col]);
       out_buffers.emplace_back(std::move(buffer));
-=======
-  for (int col = 0, active_col = 0; col < num_actual_cols_; ++col) {
-    if (h_column_flags_[col] & column_parse::enabled) {
-      // Replace EMPTY dtype with STRING
-      if (column_types[active_col].id() == type_id::EMPTY) {
-        column_types[active_col] = data_type{type_id::STRING};
-      }
-      const bool is_final_allocation = column_types[active_col].id() != type_id::STRING;
-      out_buffers.emplace_back(column_types[active_col],
-                               num_records_,
-                               true,
-                               stream,
-                               is_final_allocation ? mr_ : rmm::mr::get_current_device_resource());
-      metadata.column_names.emplace_back(col_names_[col]);
-      active_col++;
->>>>>>> 89247312
     }
   }
 
   auto out_columns = std::vector<std::unique_ptr<cudf::column>>();
   out_columns.reserve(column_types.size());
-<<<<<<< HEAD
-  if (num_records != 0) {
+  if (num_records_ != 0) {
     decode_data(h_builders, stream);
 
-    for (int i = 0; i < num_active_cols; ++i) { out_buffers[i].null_count() = UNKNOWN_NULL_COUNT; }
-=======
-  if (num_records_ != 0) {
-    decode_data(column_types, out_buffers, stream);
->>>>>>> 89247312
+    for (int i = 0; i < num_active_cols_; ++i) { out_buffers[i].null_count() = UNKNOWN_NULL_COUNT; }
 
     for (size_t i = 0; i < column_types.size(); ++i) {
       if (column_types[i].id() == type_id::STRING && opts.quotechar != '\0' &&
@@ -695,47 +673,18 @@
 void reader::impl::decode_data(thrust::host_vector<column_parse::column_builder> &builders,
                                cudaStream_t stream)
 {
-<<<<<<< HEAD
   rmm::device_vector<column_parse::column_builder> d_builders = builders;
 
   cudf::io::csv::gpu::decode_row_column_data(data_.data().get(),
                                              opts,
                                              // todo: replace with device_span
-                                             num_records,
-                                             row_offsets.data().get(),
+                                             num_records_,
+                                             row_offsets_.data().get(),
                                              // todo: replace with device_span
-                                             num_actual_cols,
+                                             num_actual_cols_,
                                              d_builders.data().get(),
                                              stream);
   CUDA_TRY(cudaStreamSynchronize(stream));
-=======
-  thrust::host_vector<void *> h_data(num_active_cols_);
-  thrust::host_vector<bitmask_type *> h_valid(num_active_cols_);
-
-  for (int i = 0; i < num_active_cols_; ++i) {
-    h_data[i]  = out_buffers[i].data();
-    h_valid[i] = out_buffers[i].null_mask();
-  }
-
-  rmm::device_vector<data_type> d_dtypes(column_types);
-  rmm::device_vector<void *> d_data          = h_data;
-  rmm::device_vector<bitmask_type *> d_valid = h_valid;
-  d_column_flags_                            = h_column_flags_;
-
-  CUDA_TRY(cudf::io::csv::gpu::DecodeRowColumnData(data_.data().get(),
-                                                   row_offsets_.data().get(),
-                                                   num_records_,
-                                                   num_actual_cols_,
-                                                   opts,
-                                                   d_column_flags_.data().get(),
-                                                   d_dtypes.data().get(),
-                                                   d_data.data().get(),
-                                                   d_valid.data().get(),
-                                                   stream));
-  CUDA_TRY(cudaStreamSynchronize(stream));
-
-  for (int i = 0; i < num_active_cols_; ++i) { out_buffers[i].null_count() = UNKNOWN_NULL_COUNT; }
->>>>>>> 89247312
 }
 
 reader::impl::impl(std::unique_ptr<datasource> source,
