--- conflicted
+++ resolved
@@ -34,18 +34,10 @@
 #include <cudf/strings/detail/modify_strings.cuh>
 #include <cudf/strings/replace.hpp>
 #include <cudf/utilities/traits.hpp>
-<<<<<<< HEAD
-#include <strings/utilities.cuh>
 
 #include <rmm/cuda_stream_view.hpp>
 #include <rmm/device_buffer.hpp>
 #include <rmm/exec_policy.hpp>
-=======
-
-#include <rmm/thrust_rmm_allocator.h>
-#include <rmm/cuda_stream_view.hpp>
-#include <rmm/device_buffer.hpp>
->>>>>>> 598a14d8
 
 #include <thrust/count.h>
 #include <thrust/execution_policy.h>
@@ -499,11 +491,7 @@
 
       rmm::device_vector<size_type> d_splits(n_chunks, n_rows_per_chunk);
       thrust::inclusive_scan(
-<<<<<<< HEAD
         rmm::exec_policy(stream), d_splits.begin(), d_splits.end(), d_splits.begin());
-=======
-        exec->on(stream.value()), d_splits.begin(), d_splits.end(), d_splits.begin());
->>>>>>> 598a14d8
 
       CUDA_TRY(cudaMemcpyAsync(splits.data(),
                                d_splits.data().get(),
