--- conflicted
+++ resolved
@@ -310,10 +310,7 @@
  *
  * @param begin Pointer to the first element of the string
  * @param end Pointer to the first element after the string
-<<<<<<< HEAD
-=======
  * @return Pointer to the first character excluding any leading spaces
->>>>>>> 04154fbd
  */
 __inline__ __device__ auto skip_spaces(char const* begin, char const* end)
 {
@@ -323,18 +320,11 @@
 /**
  * @brief Excludes the prefix from the input range if the string starts with the prefix.
  *
-<<<<<<< HEAD
- * @tparam N length on the prefix, plus one
- * @param[in, out] begin Pointer to the first element of the string
- * @param end Pointer to the first element after the string
- * @param prefix String we're searching for at the start of the input range
-=======
  * @tparam N length of the prefix, plus one
  * @param begin Pointer to the first element of the string
  * @param end Pointer to the first element after the string
  * @param prefix String we're searching for at the start of the input range
  * @return Pointer to the start of the string excluding the prefix
->>>>>>> 04154fbd
  */
 template <int N>
 __inline__ __device__ auto skip_if_starts_with(char const* begin,
