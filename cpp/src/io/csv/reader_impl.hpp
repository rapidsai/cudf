/*
 * Copyright (c) 2019-2021, NVIDIA CORPORATION.
 *
 * Licensed under the Apache License, Version 2.0 (the "License");
 * you may not use this file except in compliance with the License.
 * You may obtain a copy of the License at
 *
 *     http://www.apache.org/licenses/LICENSE-2.0
 *
 * Unless required by applicable law or agreed to in writing, software
 * distributed under the License is distributed on an "AS IS" BASIS,
 * WITHOUT WARRANTIES OR CONDITIONS OF ANY KIND, either express or implied.
 * See the License for the specific language governing permissions and
 * limitations under the License.
 */

#pragma once

#include "csv_common.h"
#include "csv_gpu.h"

#include <io/utilities/column_buffer.hpp>
#include <io/utilities/hostdevice_vector.hpp>
#include <io/utilities/trie.cuh>

#include <cudf/io/csv.hpp>
#include <cudf/io/datasource.hpp>
#include <cudf/io/detail/csv.hpp>
#include <cudf/utilities/span.hpp>

#include <rmm/cuda_stream_view.hpp>

#include <memory>
#include <string>
#include <utility>
#include <vector>

using cudf::host_span;

namespace cudf {
namespace io {
namespace detail {
namespace csv {
using namespace cudf::io::csv;
using namespace cudf::io;

/**
 * @brief Implementation for CSV reader
 *
 * The CSV reader is implemented in 4 stages:
 * Stage 1: read and optionally decompress the input data in host memory
 * (may be a memory-mapped view of the data on disk)
 *
 * Stage 2: gather the offset of each data row within the csv data.
 * Since the number of rows in a given character block may depend on the
 * initial parser state (like whether the block starts in a middle of a
 * quote or not), a separate row count and output parser state is computed
 * for every possible input parser state per 16KB character block.
 * The result is then used to infer the parser state and starting row at
 * the beginning of every character block.
 * A second pass can then output the location of every row (which is needed
 * for the subsequent parallel conversion of every row from csv text
 * to cudf binary form)
 *
 * Stage 3: Optional stage to infer the data type of each CSV column.
 *
 * Stage 4: Convert every row from csv text form to cudf binary form.
 */
class reader::impl {
 public:
  /**
   * @brief Constructor from a dataset source with reader options.
   *
   * @param source Dataset source
   * @param filepath Filepath if reading dataset from a file
   * @param options Settings for controlling reading behavior
   * @param stream CUDA stream used for device memory operations and kernel launches
   * @param mr Device memory resource to use for device memory allocation
   */
  explicit impl(std::unique_ptr<datasource> source,
                std::string filepath,
                csv_reader_options const& options,
                rmm::cuda_stream_view stream,
                rmm::mr::device_memory_resource* mr);

  /**
   * @brief Read an entire set or a subset of data and returns a set of columns.
   *
   * @param stream CUDA stream used for device memory operations and kernel launches.
   *
   * @return The set of columns along with metadata
   */
  table_with_metadata read(rmm::cuda_stream_view stream);

 private:
  /**
   * @brief Offsets of CSV rows in device memory, accessed through a shrinkable span.
   *
   * Row offsets are stored this way to avoid reallocation/copies when discarding front or back
   * elements.
   */
  class selected_rows_offsets {
    rmm::device_uvector<uint64_t> all;
    device_span<uint64_t const> selected;

   public:
    selected_rows_offsets(rmm::device_uvector<uint64_t>&& data,
                          device_span<uint64_t const> selected_span)
      : all{std::move(data)}, selected{selected_span}
    {
    }
    selected_rows_offsets(rmm::cuda_stream_view stream) : all{0, stream}, selected{all} {}

    operator device_span<uint64_t const>() const { return selected; }
    void shrink(size_t size)
    {
      CUDF_EXPECTS(size <= selected.size(), "New size must be smaller");
      selected = selected.subspan(0, size);
    }
    void erase_first_n(size_t n)
    {
      CUDF_EXPECTS(n <= selected.size(), "Too many elements to remove");
      selected = selected.subspan(n, selected.size() - n);
    }
    auto size() const { return selected.size(); }
    auto data() const { return selected.data(); }
  };

  /**
   * @brief Selectively loads data on the GPU and gathers offsets of rows to read.
   *
   * Selection is based on read options.
   *
   * @param stream CUDA stream used for device memory operations and kernel launches.
   */
  std::pair<rmm::device_uvector<char>, reader::impl::selected_rows_offsets>
  select_data_and_row_offsets(rmm::cuda_stream_view stream);

  /**
   * @brief Finds row positions in the specified input data, and loads the selected data onto GPU.
   *
   * This function scans the input data to record the row offsets (relative to the start of the
   * input data). A row is actually the data/offset between two termination symbols.
   *
   * @param data Uncompressed input data in host memory
   * @param range_begin Only include rows starting after this position
   * @param range_end Only include rows starting before this position
   * @param skip_rows Number of rows to skip from the start
   * @param num_rows Number of rows to read; -1: all remaining data
   * @param load_whole_file Hint that the entire data will be needed on gpu
   * @param stream CUDA stream used for device memory operations and kernel launches
   * @return Input data and row offsets in the device memory
   */
  std::pair<rmm::device_uvector<char>, reader::impl::selected_rows_offsets>
  load_data_and_gather_row_offsets(host_span<char const> data,
                                   size_t range_begin,
                                   size_t range_end,
                                   size_t skip_rows,
                                   int64_t num_rows,
                                   bool load_whole_file,
                                   rmm::cuda_stream_view stream);

  /**
   * @brief Find the start position of the first data row
   *
   * @param h_data Uncompressed input data in host memory
   *
   * @return Byte position of the first row
   */
  size_t find_first_row_start(host_span<char const> data);

  /**
   * @brief Automatically infers each column's data type based on the CSV's data within that column.
   *
   * @param data The CSV data from which to infer the columns' data types
   * @param row_offsets The row offsets into the CSV's data
   * @param stream The stream to which the type inference-kernel will be dispatched
   * @return The columns' inferred data types
   */
  std::vector<data_type> infer_column_types(device_span<char const> data,
                                            device_span<uint64_t const> row_offsets,
                                            rmm::cuda_stream_view stream);

  /**
   * @brief Selects the columns' data types from the map of dtypes.
   *
   * @param col_type_map Column name -> data type map specifying the columns' target data types
   * @return Sorted list of selected columns' data types
   */
  std::vector<data_type> select_data_types(std::map<std::string, data_type> const& col_type_map);

  /**
   * @brief Selects the columns' data types from the list of dtypes.
   *
<<<<<<< HEAD
   * @param col_type_map Vector of data types specifying the columns' target data types
   * @return Sorted ist of selected columns' data types
=======
   * @param col_type_map Vector of deta types specifying the columns' target data types
   * @return Sorted list of selected columns' data types
>>>>>>> 044b6985
   */
  std::vector<data_type> select_data_types(std::vector<data_type> const& dtypes);

  /**
   * @brief Parses the columns' data types from the vector of dtypes that are provided as strings.
   *
   * @param types_as_strings The vector of strings from which to parse the columns' target data
   * types
   * @return List of columns' data types
   */
  std::vector<data_type> parse_column_types(std::vector<std::string> const& types_as_strings);

  /**
   * @brief Converts the row-column data and outputs to column bufferrs.
   *
   * @param column_types Column types
   * @param stream CUDA stream used for device memory operations and kernel launches.
   *
   * @return list of column buffers of decoded data, or ptr/size in the case of strings.
   */
  std::vector<column_buffer> decode_data(device_span<char const> data,
                                         device_span<uint64_t const> row_offsets,
                                         host_span<data_type const> column_types,
                                         rmm::cuda_stream_view stream);

 private:
  rmm::mr::device_memory_resource* mr_ = nullptr;
  std::unique_ptr<datasource> source_;
  std::string filepath_;
  std::string compression_type_;
  const csv_reader_options opts_;

  cudf::size_type num_records_ = 0;  // Number of rows with actual data
  int num_active_cols_         = 0;  // Number of columns to read
  int num_actual_cols_         = 0;  // Number of columns in the dataset

  // Parsing options
  parse_options opts{};
  std::vector<column_parse::flags> column_flags_;

  // Intermediate data
  std::vector<std::string> col_names_;
  std::vector<char> header_;
};

}  // namespace csv
}  // namespace detail
}  // namespace io
}  // namespace cudf<|MERGE_RESOLUTION|>--- conflicted
+++ resolved
@@ -192,13 +192,8 @@
   /**
    * @brief Selects the columns' data types from the list of dtypes.
    *
-<<<<<<< HEAD
    * @param col_type_map Vector of data types specifying the columns' target data types
-   * @return Sorted ist of selected columns' data types
-=======
-   * @param col_type_map Vector of deta types specifying the columns' target data types
    * @return Sorted list of selected columns' data types
->>>>>>> 044b6985
    */
   std::vector<data_type> select_data_types(std::vector<data_type> const& dtypes);
 
