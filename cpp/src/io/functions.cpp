/*
 * Copyright (c) 2019-2024, NVIDIA CORPORATION.
 *
 * Licensed under the Apache License, Version 2.0 (the "License");
 * you may not use this file except in compliance with the License.
 * You may obtain a copy of the License at
 *
 *     http://www.apache.org/licenses/LICENSE-2.0
 *
 * Unless required by applicable law or agreed to in writing, software
 * distributed under the License is distributed on an "AS IS" BASIS,
 * WITHOUT WARRANTIES OR CONDITIONS OF ANY KIND, either express or implied.
 * See the License for the specific language governing permissions and
 * limitations under the License.
 */

#include <io/orc/orc.hpp>

#include <cudf/detail/iterator.cuh>
#include <cudf/detail/nvtx/ranges.hpp>
#include <cudf/io/avro.hpp>
#include <cudf/io/csv.hpp>
#include <cudf/io/data_sink.hpp>
#include <cudf/io/datasource.hpp>
#include <cudf/io/detail/avro.hpp>
#include <cudf/io/detail/csv.hpp>
#include <cudf/io/detail/json.hpp>
#include <cudf/io/detail/orc.hpp>
#include <cudf/io/detail/parquet.hpp>
#include <cudf/io/json.hpp>
#include <cudf/io/orc.hpp>
#include <cudf/io/orc_metadata.hpp>
#include <cudf/io/parquet.hpp>
#include <cudf/io/parquet_metadata.hpp>
#include <cudf/table/table.hpp>
#include <cudf/utilities/default_stream.hpp>
#include <cudf/utilities/error.hpp>

#include <algorithm>

namespace cudf::io {
// Returns builder for csv_reader_options
csv_reader_options_builder csv_reader_options::builder(source_info src)
{
  return csv_reader_options_builder{std::move(src)};
}

// Returns builder for csv_writer_options
csv_writer_options_builder csv_writer_options::builder(sink_info const& sink,
                                                       table_view const& table)
{
  return csv_writer_options_builder{sink, table};
}

// Returns builder for orc_reader_options
orc_reader_options_builder orc_reader_options::builder(source_info src)
{
  return orc_reader_options_builder{std::move(src)};
}

// Returns builder for orc_writer_options
orc_writer_options_builder orc_writer_options::builder(sink_info const& sink,
                                                       table_view const& table)
{
  return orc_writer_options_builder{sink, table};
}

// Returns builder for chunked_orc_writer_options
chunked_orc_writer_options_builder chunked_orc_writer_options::builder(sink_info const& sink)
{
  return chunked_orc_writer_options_builder{sink};
}

// Returns builder for avro_reader_options
avro_reader_options_builder avro_reader_options::builder(source_info src)
{
  return avro_reader_options_builder(std::move(src));
}

// Returns builder for json_reader_options
json_reader_options_builder json_reader_options::builder(source_info src)
{
  return json_reader_options_builder(std::move(src));
}

// Returns builder for orc_writer_options
json_writer_options_builder json_writer_options::builder(sink_info const& sink,
                                                         table_view const& table)
{
  return json_writer_options_builder{sink, table};
}

// Returns builder for parquet_reader_options
parquet_reader_options_builder parquet_reader_options::builder(source_info src)
{
  return parquet_reader_options_builder{std::move(src)};
}

// Returns builder for parquet_writer_options
parquet_writer_options_builder parquet_writer_options::builder(sink_info const& sink,
                                                               table_view const& table)
{
  return parquet_writer_options_builder{sink, table};
}

// Returns builder for parquet_writer_options
parquet_writer_options_builder parquet_writer_options::builder()
{
  return parquet_writer_options_builder();
}

// Returns builder for chunked_parquet_writer_options
chunked_parquet_writer_options_builder chunked_parquet_writer_options::builder(
  sink_info const& sink)
{
  return chunked_parquet_writer_options_builder(sink);
}

namespace {

std::vector<std::unique_ptr<cudf::io::datasource>> make_datasources(source_info const& info,
                                                                    size_t range_offset = 0,
                                                                    size_t range_size   = 0)
{
  switch (info.type()) {
    case io_type::FILEPATH: {
      auto sources = std::vector<std::unique_ptr<cudf::io::datasource>>();
      for (auto const& filepath : info.filepaths()) {
        sources.emplace_back(cudf::io::datasource::create(filepath, range_offset, range_size));
      }
      return sources;
    }
    case io_type::HOST_BUFFER: return cudf::io::datasource::create(info.host_buffers());
    case io_type::DEVICE_BUFFER: return cudf::io::datasource::create(info.device_buffers());
    case io_type::USER_IMPLEMENTED: return cudf::io::datasource::create(info.user_sources());
    default: CUDF_FAIL("Unsupported source type");
  }
}

std::vector<std::unique_ptr<data_sink>> make_datasinks(sink_info const& info)
{
  switch (info.type()) {
    case io_type::FILEPATH: return cudf::io::data_sink::create(info.filepaths());
    case io_type::HOST_BUFFER: return cudf::io::data_sink::create(info.buffers());
    case io_type::VOID: {
      std::vector<std::unique_ptr<data_sink>> sinks;
      for (size_t i = 0; i < info.num_sinks(); ++i) {
        sinks.push_back(cudf::io::data_sink::create());
      }
      return sinks;
    }
    case io_type::USER_IMPLEMENTED: return cudf::io::data_sink::create(info.user_sinks());
    default: CUDF_FAIL("Unsupported sink type");
  }
}

}  // namespace

table_with_metadata read_avro(avro_reader_options const& options,
                              rmm::mr::device_memory_resource* mr)
{
  namespace avro = cudf::io::detail::avro;

  CUDF_FUNC_RANGE();

  auto datasources = make_datasources(options.get_source());

  CUDF_EXPECTS(datasources.size() == 1, "Only a single source is currently supported.");

  return avro::read_avro(std::move(datasources[0]), options, cudf::get_default_stream(), mr);
}

compression_type infer_compression_type(compression_type compression, source_info const& info)
{
  if (compression != compression_type::AUTO) { return compression; }

  if (info.type() != io_type::FILEPATH) { return compression_type::NONE; }

  auto filepath = info.filepaths()[0];

  // Attempt to infer from the file extension
  auto const pos = filepath.find_last_of('.');

  if (pos == std::string::npos) { return {}; }

  auto str_tolower = [](auto const& begin, auto const& end) {
    std::string out;
    std::transform(begin, end, std::back_inserter(out), ::tolower);
    return out;
  };

  auto const ext = str_tolower(filepath.begin() + pos + 1, filepath.end());

  if (ext == "gz") { return compression_type::GZIP; }
  if (ext == "zip") { return compression_type::ZIP; }
  if (ext == "bz2") { return compression_type::BZIP2; }
  if (ext == "xz") { return compression_type::XZ; }

  return compression_type::NONE;
}

table_with_metadata read_json(json_reader_options options,
                              rmm::cuda_stream_view stream,
                              rmm::mr::device_memory_resource* mr)
{
  CUDF_FUNC_RANGE();

  options.set_compression(infer_compression_type(options.get_compression(), options.get_source()));

  auto datasources = make_datasources(options.get_source(),
                                      options.get_byte_range_offset(),
                                      options.get_byte_range_size_with_padding());

  return json::detail::read_json(datasources, options, stream, mr);
}

void write_json(json_writer_options const& options,
                rmm::cuda_stream_view stream,
                rmm::mr::device_memory_resource* mr)
{
  auto sinks = make_datasinks(options.get_sink());
  CUDF_EXPECTS(sinks.size() == 1, "Multiple sinks not supported for JSON writing");

  return json::detail::write_json(  //
    sinks[0].get(),
    options.get_table(),
    options,
    stream,
    mr);
}

table_with_metadata read_csv(csv_reader_options options,
                             rmm::cuda_stream_view stream,
                             rmm::mr::device_memory_resource* mr)
{
  CUDF_FUNC_RANGE();

  options.set_compression(infer_compression_type(options.get_compression(), options.get_source()));

  auto datasources = make_datasources(options.get_source(),
                                      options.get_byte_range_offset(),
                                      options.get_byte_range_size_with_padding());

  CUDF_EXPECTS(datasources.size() == 1, "Only a single source is currently supported.");

  return cudf::io::detail::csv::read_csv(  //
    std::move(datasources[0]),
    options,
    stream,
    mr);
}

// Freeform API wraps the detail writer class API
void write_csv(csv_writer_options const& options,
               rmm::cuda_stream_view stream,
               rmm::mr::device_memory_resource* mr)
{
  using namespace cudf::io::detail;

  auto sinks = make_datasinks(options.get_sink());
  CUDF_EXPECTS(sinks.size() == 1, "Multiple sinks not supported for CSV writing");

  return csv::write_csv(  //
    sinks[0].get(),
    options.get_table(),
    options.get_names(),
    options,
    stream,
    mr);
}

raw_orc_statistics read_raw_orc_statistics(source_info const& src_info,
                                           rmm::cuda_stream_view stream)
{
  // Get source to read statistics from
  std::unique_ptr<datasource> source;
  if (src_info.type() == io_type::FILEPATH) {
    CUDF_EXPECTS(src_info.filepaths().size() == 1, "Only a single source is currently supported.");
    source = cudf::io::datasource::create(src_info.filepaths()[0]);
  } else if (src_info.type() == io_type::HOST_BUFFER) {
    CUDF_EXPECTS(src_info.host_buffers().size() == 1,
                 "Only a single source is currently supported.");
    source = cudf::io::datasource::create(src_info.host_buffers()[0]);
  } else if (src_info.type() == io_type::DEVICE_BUFFER) {
    CUDF_EXPECTS(src_info.device_buffers().size() == 1,
                 "Only a single source is currently supported.");
    source = cudf::io::datasource::create(src_info.device_buffers()[0]);
  } else if (src_info.type() == io_type::USER_IMPLEMENTED) {
    CUDF_EXPECTS(src_info.user_sources().size() == 1,
                 "Only a single source is currently supported.");
    source = cudf::io::datasource::create(src_info.user_sources()[0]);
  } else {
    CUDF_FAIL("Unsupported source type");
  }

  orc::metadata metadata(source.get(), stream);

  // Initialize statistics to return
  raw_orc_statistics result;

  // Get column names
  for (auto i = 0; i < metadata.get_num_columns(); i++) {
    result.column_names.push_back(metadata.column_name(i));
  }

  // Get file-level statistics, statistics of each column of file
  for (auto const& stats : metadata.ff.statistics) {
    result.file_stats.push_back(std::string(stats.cbegin(), stats.cend()));
  }

  // Get stripe-level statistics
  for (auto const& stripes_stats : metadata.md.stripeStats) {
    result.stripes_stats.emplace_back();
    for (auto const& stats : stripes_stats.colStats) {
      result.stripes_stats.back().push_back(std::string(stats.cbegin(), stats.cend()));
    }
  }

  return result;
}

column_statistics::column_statistics(orc::column_statistics&& cs)
{
  number_of_values = cs.number_of_values;
  has_null         = cs.has_null;
  if (cs.int_stats) {
    type_specific_stats = *cs.int_stats;
  } else if (cs.double_stats) {
    type_specific_stats = *cs.double_stats;
  } else if (cs.string_stats) {
    type_specific_stats = *cs.string_stats;
  } else if (cs.bucket_stats) {
    type_specific_stats = *cs.bucket_stats;
  } else if (cs.decimal_stats) {
    type_specific_stats = *cs.decimal_stats;
  } else if (cs.date_stats) {
    type_specific_stats = *cs.date_stats;
  } else if (cs.binary_stats) {
    type_specific_stats = *cs.binary_stats;
  } else if (cs.timestamp_stats) {
    type_specific_stats = *cs.timestamp_stats;
  }
}

parsed_orc_statistics read_parsed_orc_statistics(source_info const& src_info,
                                                 rmm::cuda_stream_view stream)
{
  auto const raw_stats = read_raw_orc_statistics(src_info, stream);

  parsed_orc_statistics result;
  result.column_names = raw_stats.column_names;

  auto parse_column_statistics = [](auto const& raw_col_stats) {
    orc::column_statistics stats_internal;
    orc::ProtobufReader(reinterpret_cast<uint8_t const*>(raw_col_stats.c_str()),
                        raw_col_stats.size())
      .read(stats_internal);
    return column_statistics(std::move(stats_internal));
  };

  std::transform(raw_stats.file_stats.cbegin(),
                 raw_stats.file_stats.cend(),
                 std::back_inserter(result.file_stats),
                 parse_column_statistics);

  for (auto const& raw_stripe_stats : raw_stats.stripes_stats) {
    result.stripes_stats.emplace_back();
    std::transform(raw_stripe_stats.cbegin(),
                   raw_stripe_stats.cend(),
                   std::back_inserter(result.stripes_stats.back()),
                   parse_column_statistics);
  }

  return result;
}
namespace {
orc_column_schema make_orc_column_schema(host_span<orc::SchemaType const> orc_schema,
                                         uint32_t column_id,
                                         std::string column_name)
{
  auto const& orc_col_schema = orc_schema[column_id];
  std::vector<orc_column_schema> children;
  children.reserve(orc_col_schema.subtypes.size());
  std::transform(
    orc_col_schema.subtypes.cbegin(),
    orc_col_schema.subtypes.cend(),
    cudf::detail::make_counting_transform_iterator(0,
                                                   [&names = orc_col_schema.fieldNames](size_t i) {
                                                     return i < names.size() ? names[i]
                                                                             : std::string{};
                                                   }),
    std::back_inserter(children),
    [&](auto& type, auto name) { return make_orc_column_schema(orc_schema, type, name); });

  return {std::move(column_name), orc_schema[column_id].kind, std::move(children)};
}
};  // namespace

orc_metadata read_orc_metadata(source_info const& src_info, rmm::cuda_stream_view stream)
{
  auto sources = make_datasources(src_info);

  CUDF_EXPECTS(sources.size() == 1, "Only a single source is currently supported.");
  auto const footer = orc::metadata(sources.front().get(), stream).ff;

  return {{make_orc_column_schema(footer.types, 0, "")},
          static_cast<size_type>(footer.numberOfRows),
          static_cast<size_type>(footer.stripes.size())};
}

/**
 * @copydoc cudf::io::read_orc
 */
table_with_metadata read_orc(orc_reader_options const& options,
                             rmm::cuda_stream_view stream,
                             rmm::mr::device_memory_resource* mr)
{
  CUDF_FUNC_RANGE();

  auto datasources = make_datasources(options.get_source());
  auto reader = std::make_unique<orc::detail::reader>(std::move(datasources), options, stream, mr);
  return reader->read(options);
}

/**
 * @copydoc cudf::io::write_orc
 */
void write_orc(orc_writer_options const& options, rmm::cuda_stream_view stream)
{
  namespace io_detail = cudf::io::detail;

  CUDF_FUNC_RANGE();

  auto sinks = make_datasinks(options.get_sink());
  CUDF_EXPECTS(sinks.size() == 1, "Multiple sinks not supported for ORC writing");

  auto writer = std::make_unique<orc::detail::writer>(
<<<<<<< HEAD
    std::move(sinks[0]), options, io_detail::single_write_mode::YES, stream);
  writer->write(options.get_table());
=======
    std::move(sinks[0]), options, io_detail::single_write_mode::YES, cudf::get_default_stream());

  try {
    writer->write(options.get_table());
  } catch (...) {
    // If an exception is thrown, the output is incomplete/corrupted.
    // Make sure the writer will not close with such corrupted data.
    // In addition, the writer may throw an exception while trying to close, which would terminate
    // the process.
    writer->skip_close();
    throw;
  }
>>>>>>> 726a7f30
}

/**
 * @copydoc cudf::io::orc_chunked_writer::orc_chunked_writer
 */
orc_chunked_writer::orc_chunked_writer(chunked_orc_writer_options const& options,
                                       rmm::cuda_stream_view stream)
{
  namespace io_detail = cudf::io::detail;

  auto sinks = make_datasinks(options.get_sink());
  CUDF_EXPECTS(sinks.size() == 1, "Multiple sinks not supported for ORC writing");

  writer = std::make_unique<orc::detail::writer>(
    std::move(sinks[0]), options, io_detail::single_write_mode::NO, stream);
}

/**
 * @copydoc cudf::io::orc_chunked_writer::write
 */
orc_chunked_writer& orc_chunked_writer::write(table_view const& table)
{
  CUDF_FUNC_RANGE();

  writer->write(table);

  return *this;
}

/**
 * @copydoc cudf::io::orc_chunked_writer::close
 */
void orc_chunked_writer::close()
{
  CUDF_FUNC_RANGE();

  writer->close();
}

using namespace cudf::io::parquet::detail;
namespace detail_parquet = cudf::io::parquet::detail;

table_with_metadata read_parquet(parquet_reader_options const& options,
                                 rmm::cuda_stream_view stream,
                                 rmm::mr::device_memory_resource* mr)
{
  CUDF_FUNC_RANGE();

  auto datasources = make_datasources(options.get_source());
  auto reader =
    std::make_unique<detail_parquet::reader>(std::move(datasources), options, stream, mr);

  return reader->read(options);
}

parquet_metadata read_parquet_metadata(source_info const& src_info)
{
  CUDF_FUNC_RANGE();

  auto datasources = make_datasources(src_info);
  return detail_parquet::read_parquet_metadata(datasources);
}

/**
 * @copydoc cudf::io::merge_row_group_metadata
 */
std::unique_ptr<std::vector<uint8_t>> merge_row_group_metadata(
  std::vector<std::unique_ptr<std::vector<uint8_t>>> const& metadata_list)
{
  CUDF_FUNC_RANGE();
  return detail_parquet::writer::merge_row_group_metadata(metadata_list);
}

table_input_metadata::table_input_metadata(table_view const& table)
{
  // Create a metadata hierarchy using `table`
  std::function<column_in_metadata(column_view const&)> get_children = [&](column_view const& col) {
    auto col_meta = column_in_metadata{};
    std::transform(
      col.child_begin(), col.child_end(), std::back_inserter(col_meta.children), get_children);
    return col_meta;
  };

  std::transform(
    table.begin(), table.end(), std::back_inserter(this->column_metadata), get_children);
}

table_input_metadata::table_input_metadata(table_metadata const& metadata)
{
  auto const& names = metadata.schema_info;

  // Create a metadata hierarchy with naming and nullability using `table_metadata`
  std::function<column_in_metadata(column_name_info const&)> process_node =
    [&](column_name_info const& name) {
      auto col_meta = column_in_metadata{name.name};
      if (name.is_nullable.has_value()) { col_meta.set_nullability(name.is_nullable.value()); }
      std::transform(name.children.begin(),
                     name.children.end(),
                     std::back_inserter(col_meta.children),
                     process_node);
      return col_meta;
    };

  std::transform(
    names.begin(), names.end(), std::back_inserter(this->column_metadata), process_node);
}

/**
 * @copydoc cudf::io::write_parquet
 */
std::unique_ptr<std::vector<uint8_t>> write_parquet(parquet_writer_options const& options,
                                                    rmm::cuda_stream_view stream)
{
  namespace io_detail = cudf::io::detail;

  CUDF_FUNC_RANGE();

  auto sinks  = make_datasinks(options.get_sink());
  auto writer = std::make_unique<detail_parquet::writer>(
    std::move(sinks), options, io_detail::single_write_mode::YES, stream);

  writer->write(options.get_table(), options.get_partitions());

  return writer->close(options.get_column_chunks_file_paths());
}

/**
 * @copydoc cudf::io::chunked_parquet_reader::chunked_parquet_reader
 */
chunked_parquet_reader::chunked_parquet_reader(std::size_t chunk_read_limit,
                                               parquet_reader_options const& options,
                                               rmm::cuda_stream_view stream,
                                               rmm::mr::device_memory_resource* mr)
  : reader{std::make_unique<detail_parquet::chunked_reader>(
      chunk_read_limit, 0, make_datasources(options.get_source()), options, stream, mr)}
{
}

/**
 * @copydoc cudf::io::chunked_parquet_reader::chunked_parquet_reader
 */
chunked_parquet_reader::chunked_parquet_reader(std::size_t chunk_read_limit,
                                               std::size_t pass_read_limit,
                                               parquet_reader_options const& options,
                                               rmm::cuda_stream_view stream,
                                               rmm::mr::device_memory_resource* mr)
  : reader{std::make_unique<detail_parquet::chunked_reader>(chunk_read_limit,
                                                            pass_read_limit,
                                                            make_datasources(options.get_source()),
                                                            options,
                                                            stream,
                                                            mr)}
{
}

/**
 * @copydoc cudf::io::chunked_parquet_reader::~chunked_parquet_reader
 */
chunked_parquet_reader::~chunked_parquet_reader() = default;

/**
 * @copydoc cudf::io::chunked_parquet_reader::has_next
 */
bool chunked_parquet_reader::has_next() const
{
  CUDF_FUNC_RANGE();
  CUDF_EXPECTS(reader != nullptr, "Reader has not been constructed properly.");
  return reader->has_next();
}

/**
 * @copydoc cudf::io::chunked_parquet_reader::read_chunk
 */
table_with_metadata chunked_parquet_reader::read_chunk() const
{
  CUDF_FUNC_RANGE();
  CUDF_EXPECTS(reader != nullptr, "Reader has not been constructed properly.");
  return reader->read_chunk();
}

/**
 * @copydoc cudf::io::parquet_chunked_writer::parquet_chunked_writer
 */
parquet_chunked_writer::parquet_chunked_writer(chunked_parquet_writer_options const& options,
                                               rmm::cuda_stream_view stream)
{
  namespace io_detail = cudf::io::detail;

  auto sinks = make_datasinks(options.get_sink());

  writer = std::make_unique<detail_parquet::writer>(
    std::move(sinks), options, io_detail::single_write_mode::NO, stream);
}

/**
 * @copydoc cudf::io::parquet_chunked_writer::write
 */
parquet_chunked_writer& parquet_chunked_writer::write(table_view const& table,
                                                      std::vector<partition_info> const& partitions)
{
  CUDF_FUNC_RANGE();

  writer->write(table, partitions);

  return *this;
}

/**
 * @copydoc cudf::io::parquet_chunked_writer::close
 */
std::unique_ptr<std::vector<uint8_t>> parquet_chunked_writer::close(
  std::vector<std::string> const& column_chunks_file_path)
{
  CUDF_FUNC_RANGE();
  return writer->close(column_chunks_file_path);
}

void parquet_reader_options::set_row_groups(std::vector<std::vector<size_type>> row_groups)
{
  if ((!row_groups.empty()) and ((_skip_rows != 0) or _num_rows.has_value())) {
    CUDF_FAIL("row_groups can't be set along with skip_rows and num_rows");
  }

  _row_groups = std::move(row_groups);
}

void parquet_reader_options::set_skip_rows(int64_t val)
{
  CUDF_EXPECTS(val >= 0, "skip_rows cannot be negative");
  CUDF_EXPECTS(_row_groups.empty(), "skip_rows can't be set along with a non-empty row_groups");

  _skip_rows = val;
}

void parquet_reader_options::set_num_rows(size_type val)
{
  CUDF_EXPECTS(val >= 0, "num_rows cannot be negative");
  CUDF_EXPECTS(_row_groups.empty(), "num_rows can't be set along with a non-empty row_groups");

  _num_rows = val;
}

void parquet_writer_options::set_partitions(std::vector<partition_info> partitions)
{
  CUDF_EXPECTS(partitions.size() == _sink.num_sinks(),
               "Mismatch between number of sinks and number of partitions");
  _partitions = std::move(partitions);
}

void parquet_writer_options::set_key_value_metadata(
  std::vector<std::map<std::string, std::string>> metadata)
{
  CUDF_EXPECTS(metadata.size() == _sink.num_sinks(),
               "Mismatch between number of sinks and number of metadata maps");
  _user_data = std::move(metadata);
}

void parquet_writer_options::set_column_chunks_file_paths(std::vector<std::string> file_paths)
{
  CUDF_EXPECTS(file_paths.size() == _sink.num_sinks(),
               "Mismatch between number of sinks and number of chunk paths to set");
  _column_chunks_file_paths = std::move(file_paths);
}

void parquet_writer_options::set_row_group_size_bytes(size_t size_bytes)
{
  CUDF_EXPECTS(
    size_bytes >= 1024,
    "The maximum row group size cannot be smaller than the minimum page size, which is 1KB.");
  _row_group_size_bytes = size_bytes;
}

void parquet_writer_options::set_row_group_size_rows(size_type size_rows)
{
  CUDF_EXPECTS(size_rows > 0, "The maximum row group row count must be a positive integer.");
  _row_group_size_rows = size_rows;
}

void parquet_writer_options::set_max_page_size_bytes(size_t size_bytes)
{
  CUDF_EXPECTS(size_bytes >= 1024, "The maximum page size cannot be smaller than 1KB.");
  CUDF_EXPECTS(size_bytes <= static_cast<size_t>(std::numeric_limits<int32_t>::max()),
               "The maximum page size cannot exceed 2GB.");
  _max_page_size_bytes = size_bytes;
}

void parquet_writer_options::set_max_page_size_rows(size_type size_rows)
{
  CUDF_EXPECTS(size_rows > 0, "The maximum page row count must be a positive integer.");
  _max_page_size_rows = size_rows;
}

void parquet_writer_options::set_column_index_truncate_length(int32_t size_bytes)
{
  CUDF_EXPECTS(size_bytes >= 0, "Column index truncate length cannot be negative.");
  _column_index_truncate_length = size_bytes;
}

void parquet_writer_options::set_dictionary_policy(dictionary_policy policy)
{
  _dictionary_policy = policy;
}

void parquet_writer_options::set_max_dictionary_size(size_t size_bytes)
{
  CUDF_EXPECTS(size_bytes <= static_cast<size_t>(std::numeric_limits<int32_t>::max()),
               "The maximum dictionary size cannot exceed 2GB.");
  _max_dictionary_size = size_bytes;
}

void parquet_writer_options::set_max_page_fragment_size(size_type size_rows)
{
  CUDF_EXPECTS(size_rows > 0, "Page fragment size must be a positive integer.");
  _max_page_fragment_size = size_rows;
}

parquet_writer_options_builder& parquet_writer_options_builder::partitions(
  std::vector<partition_info> partitions)
{
  options.set_partitions(std::move(partitions));
  return *this;
}

parquet_writer_options_builder& parquet_writer_options_builder::key_value_metadata(
  std::vector<std::map<std::string, std::string>> metadata)
{
  options.set_key_value_metadata(std::move(metadata));
  return *this;
}

parquet_writer_options_builder& parquet_writer_options_builder::column_chunks_file_paths(
  std::vector<std::string> file_paths)
{
  options.set_column_chunks_file_paths(std::move(file_paths));
  return *this;
}

parquet_writer_options_builder& parquet_writer_options_builder::dictionary_policy(
  enum dictionary_policy val)
{
  options.set_dictionary_policy(val);
  return *this;
}

parquet_writer_options_builder& parquet_writer_options_builder::max_dictionary_size(size_t val)
{
  options.set_max_dictionary_size(val);
  return *this;
}

parquet_writer_options_builder& parquet_writer_options_builder::max_page_fragment_size(
  size_type val)
{
  options.set_max_page_fragment_size(val);
  return *this;
}

parquet_writer_options_builder& parquet_writer_options_builder::write_v2_headers(bool enabled)
{
  options.enable_write_v2_headers(enabled);
  return *this;
}

void chunked_parquet_writer_options::set_key_value_metadata(
  std::vector<std::map<std::string, std::string>> metadata)
{
  CUDF_EXPECTS(metadata.size() == _sink.num_sinks(),
               "Mismatch between number of sinks and number of metadata maps");
  _user_data = std::move(metadata);
}

void chunked_parquet_writer_options::set_row_group_size_bytes(size_t size_bytes)
{
  CUDF_EXPECTS(
    size_bytes >= 1024,
    "The maximum row group size cannot be smaller than the minimum page size, which is 1KB.");
  _row_group_size_bytes = size_bytes;
}

void chunked_parquet_writer_options::set_row_group_size_rows(size_type size_rows)
{
  CUDF_EXPECTS(size_rows > 0, "The maximum row group row count must be a positive integer.");
  _row_group_size_rows = size_rows;
}

void chunked_parquet_writer_options::set_max_page_size_bytes(size_t size_bytes)
{
  CUDF_EXPECTS(size_bytes >= 1024, "The maximum page size cannot be smaller than 1KB.");
  CUDF_EXPECTS(size_bytes <= static_cast<size_t>(std::numeric_limits<int32_t>::max()),
               "The maximum page size cannot exceed 2GB.");
  _max_page_size_bytes = size_bytes;
}

void chunked_parquet_writer_options::set_max_page_size_rows(size_type size_rows)
{
  CUDF_EXPECTS(size_rows > 0, "The maximum page row count must be a positive integer.");
  _max_page_size_rows = size_rows;
}

void chunked_parquet_writer_options::set_column_index_truncate_length(int32_t size_bytes)
{
  CUDF_EXPECTS(size_bytes >= 0, "Column index truncate length cannot be negative.");
  _column_index_truncate_length = size_bytes;
}

void chunked_parquet_writer_options::set_dictionary_policy(dictionary_policy policy)
{
  _dictionary_policy = policy;
}

void chunked_parquet_writer_options::set_max_dictionary_size(size_t size_bytes)
{
  CUDF_EXPECTS(size_bytes <= static_cast<size_t>(std::numeric_limits<int32_t>::max()),
               "The maximum dictionary size cannot exceed 2GB.");
  _max_dictionary_size = size_bytes;
}

void chunked_parquet_writer_options::set_max_page_fragment_size(size_type size_rows)
{
  CUDF_EXPECTS(size_rows > 0, "Page fragment size must be a positive integer.");
  _max_page_fragment_size = size_rows;
}

chunked_parquet_writer_options_builder& chunked_parquet_writer_options_builder::key_value_metadata(
  std::vector<std::map<std::string, std::string>> metadata)
{
  options.set_key_value_metadata(std::move(metadata));
  return *this;
}

chunked_parquet_writer_options_builder& chunked_parquet_writer_options_builder::dictionary_policy(
  enum dictionary_policy val)
{
  options.set_dictionary_policy(val);
  return *this;
}

chunked_parquet_writer_options_builder& chunked_parquet_writer_options_builder::max_dictionary_size(
  size_t val)
{
  options.set_max_dictionary_size(val);
  return *this;
}

chunked_parquet_writer_options_builder& chunked_parquet_writer_options_builder::write_v2_headers(
  bool enabled)
{
  options.enable_write_v2_headers(enabled);
  return *this;
}

chunked_parquet_writer_options_builder&
chunked_parquet_writer_options_builder::max_page_fragment_size(size_type val)
{
  options.set_max_page_fragment_size(val);
  return *this;
}

}  // namespace cudf::io<|MERGE_RESOLUTION|>--- conflicted
+++ resolved
@@ -435,12 +435,7 @@
   CUDF_EXPECTS(sinks.size() == 1, "Multiple sinks not supported for ORC writing");
 
   auto writer = std::make_unique<orc::detail::writer>(
-<<<<<<< HEAD
     std::move(sinks[0]), options, io_detail::single_write_mode::YES, stream);
-  writer->write(options.get_table());
-=======
-    std::move(sinks[0]), options, io_detail::single_write_mode::YES, cudf::get_default_stream());
-
   try {
     writer->write(options.get_table());
   } catch (...) {
@@ -451,7 +446,6 @@
     writer->skip_close();
     throw;
   }
->>>>>>> 726a7f30
 }
 
 /**
