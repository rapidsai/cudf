/*
 * Copyright (c) 2019-2021, NVIDIA CORPORATION.
 *
 * Licensed under the Apache License, Version 2.0 (the "License");
 * you may not use this file except in compliance with the License.
 * You may obtain a copy of the License at
 *
 *     http://www.apache.org/licenses/LICENSE-2.0
 *
 * Unless required by applicable law or agreed to in writing, software
 * distributed under the License is distributed on an "AS IS" BASIS,
 * WITHOUT WARRANTIES OR CONDITIONS OF ANY KIND, either express or implied.
 * See the License for the specific language governing permissions and
 * limitations under the License.
 */

#include <algorithm>
#include <cudf/detail/nvtx/ranges.hpp>
#include <cudf/io/avro.hpp>
#include <cudf/io/csv.hpp>
#include <cudf/io/data_sink.hpp>
#include <cudf/io/datasource.hpp>
#include <cudf/io/detail/avro.hpp>
#include <cudf/io/detail/csv.hpp>
#include <cudf/io/detail/json.hpp>
#include <cudf/io/detail/orc.hpp>
#include <cudf/io/detail/parquet.hpp>
#include <cudf/io/json.hpp>
#include <cudf/io/orc.hpp>
#include <cudf/io/orc_metadata.hpp>
#include <cudf/io/parquet.hpp>
#include <cudf/table/table.hpp>
#include <cudf/utilities/error.hpp>

<<<<<<< HEAD
#include "io/orc/orc.h"
#include "parquet/chunked_state.hpp"
=======
#include <io/orc/orc.h>
#include <io/orc/chunked_state.hpp>
#include <io/parquet/chunked_state.hpp>
>>>>>>> 02e25b6f

namespace cudf {
namespace io {
// Returns builder for csv_reader_options
csv_reader_options_builder csv_reader_options::builder(source_info const& src)
{
  return csv_reader_options_builder{src};
}

// Returns builder for csv_writer_options
csv_writer_options_builder csv_writer_options::builder(sink_info const& sink,
                                                       table_view const& table)
{
  return csv_writer_options_builder{sink, table};
}

// Returns builder for orc_reader_options
orc_reader_options_builder orc_reader_options::builder(source_info const& src)
{
  return orc_reader_options_builder{src};
}

// Returns builder for orc_writer_options
orc_writer_options_builder orc_writer_options::builder(sink_info const& sink,
                                                       table_view const& table)
{
  return orc_writer_options_builder{sink, table};
}

// Returns builder for chunked_orc_writer_options
chunked_orc_writer_options_builder chunked_orc_writer_options::builder(sink_info const& sink)
{
  return chunked_orc_writer_options_builder{sink};
}

// Returns builder for avro_reader_options
avro_reader_options_builder avro_reader_options::builder(source_info const& src)
{
  return avro_reader_options_builder(src);
}

// Returns builder for json_reader_options
json_reader_options_builder json_reader_options::builder(source_info const& src)
{
  return json_reader_options_builder(src);
}

// Returns builder for parquet_reader_options
parquet_reader_options_builder parquet_reader_options::builder(source_info const& src)
{
  return parquet_reader_options_builder{src};
}

// Returns builder for parquet_writer_options
parquet_writer_options_builder parquet_writer_options::builder(sink_info const& sink,
                                                               table_view const& table)
{
  return parquet_writer_options_builder{sink, table};
}

// Returns builder for parquet_writer_options
parquet_writer_options_builder parquet_writer_options::builder()
{
  return parquet_writer_options_builder();
}

// Returns builder for chunked_parquet_writer_options
chunked_parquet_writer_options_builder chunked_parquet_writer_options::builder(
  sink_info const& sink)
{
  return chunked_parquet_writer_options_builder(sink);
}

namespace {
template <typename reader, typename reader_options>
std::unique_ptr<reader> make_reader(source_info const& src_info,
                                    reader_options const& options,
                                    rmm::mr::device_memory_resource* mr)
{
  if (src_info.type == io_type::FILEPATH) {
    return std::make_unique<reader>(src_info.filepaths, options, mr);
  }

  std::vector<std::unique_ptr<datasource>> datasources;
  if (src_info.type == io_type::HOST_BUFFER) {
    datasources = cudf::io::datasource::create(src_info.buffers);
  } else if (src_info.type == io_type::USER_IMPLEMENTED) {
    datasources = cudf::io::datasource::create(src_info.user_sources);
  } else {
    CUDF_FAIL("Unsupported source type");
  }

  return std::make_unique<reader>(std::move(datasources), options, mr);
}

template <typename writer, typename... Ts>
std::unique_ptr<writer> make_writer(sink_info const& sink, Ts&&... args)
{
  if (sink.type == io_type::FILEPATH) {
    return std::make_unique<writer>(cudf::io::data_sink::create(sink.filepath),
                                    std::forward<Ts>(args)...);
  }
  if (sink.type == io_type::HOST_BUFFER) {
    return std::make_unique<writer>(cudf::io::data_sink::create(sink.buffer),
                                    std::forward<Ts>(args)...);
  }
  if (sink.type == io_type::VOID) {
    return std::make_unique<writer>(cudf::io::data_sink::create(), std::forward<Ts>(args)...);
  }
  if (sink.type == io_type::USER_IMPLEMENTED) {
    return std::make_unique<writer>(cudf::io::data_sink::create(sink.user_sink),
                                    std::forward<Ts>(args)...);
  }
  CUDF_FAIL("Unsupported sink type");
}

}  // namespace

table_with_metadata read_avro(avro_reader_options const& opts, rmm::mr::device_memory_resource* mr)
{
  namespace avro = cudf::io::detail::avro;

  CUDF_FUNC_RANGE();
  auto reader = make_reader<avro::reader>(opts.get_source(), opts, mr);
  return reader->read(opts);
}

table_with_metadata read_json(json_reader_options const& opts, rmm::mr::device_memory_resource* mr)
{
  namespace json = cudf::io::detail::json;

  CUDF_FUNC_RANGE();
  auto reader = make_reader<json::reader>(opts.get_source(), opts, mr);
  return reader->read(opts);
}

table_with_metadata read_csv(csv_reader_options const& options, rmm::mr::device_memory_resource* mr)
{
  namespace csv = cudf::io::detail::csv;

  CUDF_FUNC_RANGE();
  auto reader = make_reader<csv::reader>(options.get_source(), options, mr);

  return reader->read();
}

// Freeform API wraps the detail writer class API
void write_csv(csv_writer_options const& options, rmm::mr::device_memory_resource* mr)
{
  using namespace cudf::io::detail;

  auto writer = make_writer<csv::writer>(options.get_sink(), options, mr);

  writer->write(options.get_table(), options.get_metadata());
}

namespace detail_orc = cudf::io::detail::orc;

raw_orc_statistics read_raw_orc_statistics(source_info const& src_info)
{
  // Get source to read statistics from
  std::unique_ptr<datasource> source;
  if (src_info.type == io_type::FILEPATH) {
    CUDF_EXPECTS(src_info.filepaths.size() == 1, "Only a single source is currently supported.");
    source = cudf::io::datasource::create(src_info.filepaths[0]);
  } else if (src_info.type == io_type::HOST_BUFFER) {
    CUDF_EXPECTS(src_info.buffers.size() == 1, "Only a single source is currently supported.");
    source = cudf::io::datasource::create(src_info.buffers[0]);
  } else if (src_info.type == io_type::USER_IMPLEMENTED) {
    CUDF_EXPECTS(src_info.user_sources.size() == 1, "Only a single source is currently supported.");
    source = cudf::io::datasource::create(src_info.user_sources[0]);
  } else {
    CUDF_FAIL("Unsupported source type");
  }

  orc::metadata metadata(source.get());

  // Initialize statistics to return
  raw_orc_statistics result;

  // Get column names
  for (auto i = 0; i < metadata.get_num_columns(); i++) {
    result.column_names.push_back(metadata.get_column_name(i));
  }

  // Get file-level statistics, statistics of each column of file
  for (auto const& stats : metadata.ff.statistics) {
    result.file_stats.push_back(std::string(stats.cbegin(), stats.cend()));
  }

  // Get stripe-level statistics
  for (auto const& stripes_stats : metadata.md.stripeStats) {
    result.stripes_stats.emplace_back();
    for (auto const& stats : stripes_stats.colStats) {
      result.stripes_stats.back().push_back(std::string(stats.cbegin(), stats.cend()));
    }
  }

  return result;
}

column_statistics::column_statistics(cudf::io::orc::column_statistics&& cs)
{
  _number_of_values = std::move(cs.number_of_values);
  if (cs.int_stats.get()) {
    _type                = statistics_type::INT;
    _type_specific_stats = cs.int_stats.release();
  } else if (cs.double_stats.get()) {
    _type                = statistics_type::DOUBLE;
    _type_specific_stats = cs.double_stats.release();
  } else if (cs.string_stats.get()) {
    _type                = statistics_type::STRING;
    _type_specific_stats = cs.string_stats.release();
  } else if (cs.bucket_stats.get()) {
    _type                = statistics_type::BUCKET;
    _type_specific_stats = cs.bucket_stats.release();
  } else if (cs.decimal_stats.get()) {
    _type                = statistics_type::DECIMAL;
    _type_specific_stats = cs.decimal_stats.release();
  } else if (cs.date_stats.get()) {
    _type                = statistics_type::DATE;
    _type_specific_stats = cs.date_stats.release();
  } else if (cs.binary_stats.get()) {
    _type                = statistics_type::BINARY;
    _type_specific_stats = cs.binary_stats.release();
  } else if (cs.timestamp_stats.get()) {
    _type                = statistics_type::TIMESTAMP;
    _type_specific_stats = cs.timestamp_stats.release();
  }
}

column_statistics& column_statistics::operator=(column_statistics&& other) noexcept
{
  _number_of_values    = std::move(other._number_of_values);
  _type                = other._type;
  _type_specific_stats = other._type_specific_stats;

  other._type                = statistics_type::NONE;
  other._type_specific_stats = nullptr;

  return *this;
}

column_statistics::column_statistics(column_statistics&& other) noexcept
{
  *this = std::move(other);
}

column_statistics::~column_statistics()
{
  switch (_type) {
    case statistics_type::NONE:  // error state, but can't throw from a destructor.
      break;
    case statistics_type::INT: delete static_cast<integer_statistics*>(_type_specific_stats); break;
    case statistics_type::DOUBLE:
      delete static_cast<double_statistics*>(_type_specific_stats);
      break;
    case statistics_type::STRING:
      delete static_cast<string_statistics*>(_type_specific_stats);
      break;
    case statistics_type::BUCKET:
      delete static_cast<bucket_statistics*>(_type_specific_stats);
      break;
    case statistics_type::DECIMAL:
      delete static_cast<decimal_statistics*>(_type_specific_stats);
      break;
    case statistics_type::DATE: delete static_cast<date_statistics*>(_type_specific_stats); break;
    case statistics_type::BINARY:
      delete static_cast<binary_statistics*>(_type_specific_stats);
      break;
    case statistics_type::TIMESTAMP:
      delete static_cast<timestamp_statistics*>(_type_specific_stats);
      break;
  }
}

parsed_orc_statistics read_parsed_orc_statistics(source_info const& src_info)
{
  auto const raw_stats = read_raw_orc_statistics(src_info);

  parsed_orc_statistics result;
  result.column_names = raw_stats.column_names;

  auto parse_column_statistics = [](auto const& raw_col_stats) {
    orc::column_statistics stats_internal;
    orc::ProtobufReader(reinterpret_cast<const uint8_t*>(raw_col_stats.c_str()),
                        raw_col_stats.size())
      .read(stats_internal);
    return column_statistics(std::move(stats_internal));
  };

  std::transform(raw_stats.file_stats.cbegin(),
                 raw_stats.file_stats.cend(),
                 std::back_inserter(result.file_stats),
                 parse_column_statistics);

  for (auto const& raw_stripe_stats : raw_stats.stripes_stats) {
    result.stripes_stats.emplace_back();
    std::transform(raw_stripe_stats.cbegin(),
                   raw_stripe_stats.cend(),
                   std::back_inserter(result.stripes_stats.back()),
                   parse_column_statistics);
  }

  return result;
}

<<<<<<< HEAD
/**
 * @copydoc cudf::io::read_orc
 */
=======
>>>>>>> 02e25b6f
table_with_metadata read_orc(orc_reader_options const& options, rmm::mr::device_memory_resource* mr)
{
  CUDF_FUNC_RANGE();
  auto reader = make_reader<detail_orc::reader>(options.get_source(), options, mr);

  return reader->read(options);
}

/**
 * @copydoc cudf::io::write_orc
 */
void write_orc(orc_writer_options const& options, rmm::mr::device_memory_resource* mr)
{
  CUDF_FUNC_RANGE();

  namespace io_detail = cudf::io::detail;
  auto writer         = make_writer<detail_orc::writer>(
    options.get_sink(), options, io_detail::SingleWriteMode::YES, mr);

  writer->write(options.get_table());
}

/**
 * @copydoc cudf::io::orc_chunked_writer::orc_chunked_writer
 */
orc_chunked_writer::orc_chunked_writer(chunked_orc_writer_options const& op,
                                       rmm::mr::device_memory_resource* mr)
{
  namespace io_detail = cudf::io::detail;
  writer              = make_writer<detail_orc::writer>(
    op.get_sink(), op, io_detail::SingleWriteMode::NO, mr, rmm::cuda_stream_default);
}

/**
 * @copydoc cudf::io::orc_chunked_writer::write
 */
orc_chunked_writer& orc_chunked_writer::write(table_view const& table)
{
  CUDF_FUNC_RANGE();

  writer->write(table);

  return *this;
}

/**
 * @copydoc cudf::io::orc_chunked_writer::close
 */
void orc_chunked_writer::close()
{
  CUDF_FUNC_RANGE();

  writer->close();
}

using namespace cudf::io::detail::parquet;
namespace detail_parquet = cudf::io::detail::parquet;

table_with_metadata read_parquet(parquet_reader_options const& options,
                                 rmm::mr::device_memory_resource* mr)
{
  CUDF_FUNC_RANGE();
  auto reader = make_reader<detail_parquet::reader>(options.get_source(), options, mr);

  return reader->read(options);
}

// Freeform API wraps the detail writer class API
std::unique_ptr<std::vector<uint8_t>> write_parquet(parquet_writer_options const& options,
                                                    rmm::mr::device_memory_resource* mr)
{
  CUDF_FUNC_RANGE();
  auto writer = make_writer<detail_parquet::writer>(options.get_sink(), options, mr);

  return writer->write(options.get_table(),
                       options.get_metadata(),
                       options.is_enabled_return_filemetadata(),
                       options.get_column_chunks_file_path(),
                       options.get_decimal_precision());
}

/**
 * @copydoc cudf::io::merge_rowgroup_metadata
 */
std::unique_ptr<std::vector<uint8_t>> merge_rowgroup_metadata(
  const std::vector<std::unique_ptr<std::vector<uint8_t>>>& metadata_list)
{
  CUDF_FUNC_RANGE();
  return detail_parquet::writer::merge_rowgroup_metadata(metadata_list);
}

/**
 * @copydoc cudf::io::write_parquet_chunked_begin
 */
std::shared_ptr<pq_chunked_state> write_parquet_chunked_begin(
  chunked_parquet_writer_options const& op, rmm::mr::device_memory_resource* mr)
{
  CUDF_FUNC_RANGE();
  parquet_writer_options options = parquet_writer_options::builder()
                                     .compression(op.get_compression())
                                     .stats_level(op.get_stats_level())
                                     .int96_timestamps(op.is_enabled_int96_timestamps());

  auto state = std::make_shared<pq_chunked_state>();
  state->wp  = make_writer<detail_parquet::writer>(op.get_sink(), options, mr);

  // have to make a copy of the metadata here since we can't really
  // guarantee the lifetime of the incoming pointer
  if (op.get_nullable_metadata() != nullptr) {
    state->user_metadata_with_nullability = *op.get_nullable_metadata();
    state->user_metadata                  = &state->user_metadata_with_nullability;
  }
  state->int96_timestamps   = op.is_enabled_int96_timestamps();
  state->_decimal_precision = op.get_decimal_precision();
  state->stream             = 0;
  state->wp->write_chunked_begin(*state);
  return state;
}

/**
 * @copydoc cudf::io::write_parquet_chunked
 */
void write_parquet_chunked(table_view const& table, std::shared_ptr<pq_chunked_state> state)
{
  CUDF_FUNC_RANGE();
  state->wp->write_chunk(table, *state);
}

/**
 * @copydoc cudf::io::write_parquet_chunked_end
 */
std::unique_ptr<std::vector<uint8_t>> write_parquet_chunked_end(
  std::shared_ptr<pq_chunked_state>& state,
  bool return_filemetadata,
  const std::string& column_chunks_file_path)
{
  CUDF_FUNC_RANGE();
  auto meta = state->wp->write_chunked_end(*state, return_filemetadata, column_chunks_file_path);
  state.reset();
  return meta;
}

}  // namespace io
}  // namespace cudf<|MERGE_RESOLUTION|>--- conflicted
+++ resolved
@@ -14,6 +14,7 @@
  * limitations under the License.
  */
 
+#include <io/orc/orc.h>
 #include <algorithm>
 #include <cudf/detail/nvtx/ranges.hpp>
 #include <cudf/io/avro.hpp>
@@ -31,15 +32,7 @@
 #include <cudf/io/parquet.hpp>
 #include <cudf/table/table.hpp>
 #include <cudf/utilities/error.hpp>
-
-<<<<<<< HEAD
-#include "io/orc/orc.h"
-#include "parquet/chunked_state.hpp"
-=======
-#include <io/orc/orc.h>
-#include <io/orc/chunked_state.hpp>
 #include <io/parquet/chunked_state.hpp>
->>>>>>> 02e25b6f
 
 namespace cudf {
 namespace io {
@@ -347,12 +340,9 @@
   return result;
 }
 
-<<<<<<< HEAD
 /**
  * @copydoc cudf::io::read_orc
  */
-=======
->>>>>>> 02e25b6f
 table_with_metadata read_orc(orc_reader_options const& options, rmm::mr::device_memory_resource* mr)
 {
   CUDF_FUNC_RANGE();
