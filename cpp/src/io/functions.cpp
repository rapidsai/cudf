/*
 * Copyright (c) 2019-2024, NVIDIA CORPORATION.
 *
 * Licensed under the Apache License, Version 2.0 (the "License");
 * you may not use this file except in compliance with the License.
 * You may obtain a copy of the License at
 *
 *     http://www.apache.org/licenses/LICENSE-2.0
 *
 * Unless required by applicable law or agreed to in writing, software
 * distributed under the License is distributed on an "AS IS" BASIS,
 * WITHOUT WARRANTIES OR CONDITIONS OF ANY KIND, either express or implied.
 * See the License for the specific language governing permissions and
 * limitations under the License.
 */

#include <io/orc/orc.hpp>

#include <cudf/detail/iterator.cuh>
#include <cudf/detail/nvtx/ranges.hpp>
#include <cudf/io/avro.hpp>
#include <cudf/io/csv.hpp>
#include <cudf/io/data_sink.hpp>
#include <cudf/io/datasource.hpp>
#include <cudf/io/detail/avro.hpp>
#include <cudf/io/detail/csv.hpp>
#include <cudf/io/detail/json.hpp>
#include <cudf/io/detail/orc.hpp>
#include <cudf/io/detail/parquet.hpp>
#include <cudf/io/json.hpp>
#include <cudf/io/orc.hpp>
#include <cudf/io/orc_metadata.hpp>
#include <cudf/io/parquet.hpp>
#include <cudf/io/parquet_metadata.hpp>
#include <cudf/table/table.hpp>
#include <cudf/utilities/default_stream.hpp>
#include <cudf/utilities/error.hpp>

#include <algorithm>

namespace cudf::io {
// Returns builder for csv_reader_options
csv_reader_options_builder csv_reader_options::builder(source_info src)
{
  return csv_reader_options_builder{std::move(src)};
}

// Returns builder for csv_writer_options
csv_writer_options_builder csv_writer_options::builder(sink_info const& sink,
                                                       table_view const& table)
{
  return csv_writer_options_builder{sink, table};
}

// Returns builder for orc_reader_options
orc_reader_options_builder orc_reader_options::builder(source_info src)
{
  return orc_reader_options_builder{std::move(src)};
}

// Returns builder for orc_writer_options
orc_writer_options_builder orc_writer_options::builder(sink_info const& sink,
                                                       table_view const& table)
{
  return orc_writer_options_builder{sink, table};
}

// Returns builder for chunked_orc_writer_options
chunked_orc_writer_options_builder chunked_orc_writer_options::builder(sink_info const& sink)
{
  return chunked_orc_writer_options_builder{sink};
}

// Returns builder for avro_reader_options
avro_reader_options_builder avro_reader_options::builder(source_info src)
{
  return avro_reader_options_builder(std::move(src));
}

// Returns builder for json_reader_options
json_reader_options_builder json_reader_options::builder(source_info src)
{
  return json_reader_options_builder(std::move(src));
}

// Returns builder for orc_writer_options
json_writer_options_builder json_writer_options::builder(sink_info const& sink,
                                                         table_view const& table)
{
  return json_writer_options_builder{sink, table};
}

// Returns builder for parquet_reader_options
parquet_reader_options_builder parquet_reader_options::builder(source_info src)
{
  return parquet_reader_options_builder{std::move(src)};
}

// Returns builder for parquet_writer_options
parquet_writer_options_builder parquet_writer_options::builder(sink_info const& sink,
                                                               table_view const& table)
{
  return parquet_writer_options_builder{sink, table};
}

// Returns builder for parquet_writer_options
parquet_writer_options_builder parquet_writer_options::builder()
{
  return parquet_writer_options_builder();
}

// Returns builder for chunked_parquet_writer_options
chunked_parquet_writer_options_builder chunked_parquet_writer_options::builder(
  sink_info const& sink)
{
  return chunked_parquet_writer_options_builder(sink);
}

namespace {

std::vector<std::unique_ptr<cudf::io::datasource>> make_datasources(source_info const& info,
                                                                    size_t range_offset = 0,
                                                                    size_t range_size   = 0)
{
  switch (info.type()) {
    case io_type::FILEPATH: {
      auto sources = std::vector<std::unique_ptr<cudf::io::datasource>>();
      for (auto const& filepath : info.filepaths()) {
        sources.emplace_back(cudf::io::datasource::create(filepath, range_offset, range_size));
      }
      return sources;
    }
    case io_type::HOST_BUFFER: return cudf::io::datasource::create(info.host_buffers());
    case io_type::DEVICE_BUFFER: return cudf::io::datasource::create(info.device_buffers());
    case io_type::USER_IMPLEMENTED: return cudf::io::datasource::create(info.user_sources());
    default: CUDF_FAIL("Unsupported source type");
  }
}

std::vector<std::unique_ptr<data_sink>> make_datasinks(sink_info const& info)
{
  switch (info.type()) {
    case io_type::FILEPATH: return cudf::io::data_sink::create(info.filepaths());
    case io_type::HOST_BUFFER: return cudf::io::data_sink::create(info.buffers());
    case io_type::VOID: {
      std::vector<std::unique_ptr<data_sink>> sinks;
      for (size_t i = 0; i < info.num_sinks(); ++i) {
        sinks.push_back(cudf::io::data_sink::create());
      }
      return sinks;
    }
    case io_type::USER_IMPLEMENTED: return cudf::io::data_sink::create(info.user_sinks());
    default: CUDF_FAIL("Unsupported sink type");
  }
}

}  // namespace

table_with_metadata read_avro(avro_reader_options const& options,
                              rmm::mr::device_memory_resource* mr)
{
  namespace avro = cudf::io::detail::avro;

  CUDF_FUNC_RANGE();

  auto datasources = make_datasources(options.get_source());

  CUDF_EXPECTS(datasources.size() == 1, "Only a single source is currently supported.");

  return avro::read_avro(std::move(datasources[0]), options, cudf::get_default_stream(), mr);
}

compression_type infer_compression_type(compression_type compression, source_info const& info)
{
  if (compression != compression_type::AUTO) { return compression; }

  if (info.type() != io_type::FILEPATH) { return compression_type::NONE; }

  auto filepath = info.filepaths()[0];

  // Attempt to infer from the file extension
  auto const pos = filepath.find_last_of('.');

  if (pos == std::string::npos) { return {}; }

  auto str_tolower = [](auto const& begin, auto const& end) {
    std::string out;
    std::transform(begin, end, std::back_inserter(out), ::tolower);
    return out;
  };

  auto const ext = str_tolower(filepath.begin() + pos + 1, filepath.end());

  if (ext == "gz") { return compression_type::GZIP; }
  if (ext == "zip") { return compression_type::ZIP; }
  if (ext == "bz2") { return compression_type::BZIP2; }
  if (ext == "xz") { return compression_type::XZ; }

  return compression_type::NONE;
}

table_with_metadata read_json(json_reader_options options,
                              rmm::cuda_stream_view stream,
                              rmm::mr::device_memory_resource* mr)
{
  CUDF_FUNC_RANGE();

  options.set_compression(infer_compression_type(options.get_compression(), options.get_source()));

  auto datasources = make_datasources(options.get_source(),
                                      options.get_byte_range_offset(),
                                      options.get_byte_range_size_with_padding());

  return json::detail::read_json(datasources, options, stream, mr);
}

void write_json(json_writer_options const& options,
                rmm::cuda_stream_view stream,
                rmm::mr::device_memory_resource* mr)
{
  auto sinks = make_datasinks(options.get_sink());
  CUDF_EXPECTS(sinks.size() == 1, "Multiple sinks not supported for JSON writing");

  return json::detail::write_json(  //
    sinks[0].get(),
    options.get_table(),
    options,
    stream,
    mr);
}

table_with_metadata read_csv(csv_reader_options options,
                             rmm::cuda_stream_view stream,
                             rmm::mr::device_memory_resource* mr)
{
  CUDF_FUNC_RANGE();

  options.set_compression(infer_compression_type(options.get_compression(), options.get_source()));

  auto datasources = make_datasources(options.get_source(),
                                      options.get_byte_range_offset(),
                                      options.get_byte_range_size_with_padding());

  CUDF_EXPECTS(datasources.size() == 1, "Only a single source is currently supported.");

  return cudf::io::detail::csv::read_csv(  //
    std::move(datasources[0]),
    options,
    stream,
    mr);
}

// Freeform API wraps the detail writer class API
void write_csv(csv_writer_options const& options,
               rmm::cuda_stream_view stream,
               rmm::mr::device_memory_resource* mr)
{
  using namespace cudf::io::detail;

  auto sinks = make_datasinks(options.get_sink());
  CUDF_EXPECTS(sinks.size() == 1, "Multiple sinks not supported for CSV writing");

  return csv::write_csv(  //
    sinks[0].get(),
    options.get_table(),
    options.get_names(),
    options,
    stream,
    mr);
}

<<<<<<< HEAD
namespace orc_detail = cudf::io::orc::detail;

=======
>>>>>>> a9ca11f1
raw_orc_statistics read_raw_orc_statistics(source_info const& src_info)
{
  auto stream = cudf::get_default_stream();
  // Get source to read statistics from
  std::unique_ptr<datasource> source;
  if (src_info.type() == io_type::FILEPATH) {
    CUDF_EXPECTS(src_info.filepaths().size() == 1, "Only a single source is currently supported.");
    source = cudf::io::datasource::create(src_info.filepaths()[0]);
  } else if (src_info.type() == io_type::HOST_BUFFER) {
    CUDF_EXPECTS(src_info.host_buffers().size() == 1,
                 "Only a single source is currently supported.");
    source = cudf::io::datasource::create(src_info.host_buffers()[0]);
  } else if (src_info.type() == io_type::DEVICE_BUFFER) {
    CUDF_EXPECTS(src_info.device_buffers().size() == 1,
                 "Only a single source is currently supported.");
    source = cudf::io::datasource::create(src_info.device_buffers()[0]);
  } else if (src_info.type() == io_type::USER_IMPLEMENTED) {
    CUDF_EXPECTS(src_info.user_sources().size() == 1,
                 "Only a single source is currently supported.");
    source = cudf::io::datasource::create(src_info.user_sources()[0]);
  } else {
    CUDF_FAIL("Unsupported source type");
  }

  orc::metadata metadata(source.get(), stream);

  // Initialize statistics to return
  raw_orc_statistics result;

  // Get column names
  for (auto i = 0; i < metadata.get_num_columns(); i++) {
    result.column_names.push_back(metadata.column_name(i));
  }

  // Get file-level statistics, statistics of each column of file
  for (auto const& stats : metadata.ff.statistics) {
    result.file_stats.push_back(std::string(stats.cbegin(), stats.cend()));
  }

  // Get stripe-level statistics
  for (auto const& stripes_stats : metadata.md.stripeStats) {
    result.stripes_stats.emplace_back();
    for (auto const& stats : stripes_stats.colStats) {
      result.stripes_stats.back().push_back(std::string(stats.cbegin(), stats.cend()));
    }
  }

  return result;
}

column_statistics::column_statistics(orc::column_statistics&& cs)
{
  number_of_values = cs.number_of_values;
  has_null         = cs.has_null;
  if (cs.int_stats) {
    type_specific_stats = *cs.int_stats;
  } else if (cs.double_stats) {
    type_specific_stats = *cs.double_stats;
  } else if (cs.string_stats) {
    type_specific_stats = *cs.string_stats;
  } else if (cs.bucket_stats) {
    type_specific_stats = *cs.bucket_stats;
  } else if (cs.decimal_stats) {
    type_specific_stats = *cs.decimal_stats;
  } else if (cs.date_stats) {
    type_specific_stats = *cs.date_stats;
  } else if (cs.binary_stats) {
    type_specific_stats = *cs.binary_stats;
  } else if (cs.timestamp_stats) {
    type_specific_stats = *cs.timestamp_stats;
  }
}

parsed_orc_statistics read_parsed_orc_statistics(source_info const& src_info)
{
  auto const raw_stats = read_raw_orc_statistics(src_info);

  parsed_orc_statistics result;
  result.column_names = raw_stats.column_names;

  auto parse_column_statistics = [](auto const& raw_col_stats) {
    orc::column_statistics stats_internal;
    orc::ProtobufReader(reinterpret_cast<uint8_t const*>(raw_col_stats.c_str()),
                        raw_col_stats.size())
      .read(stats_internal);
    return column_statistics(std::move(stats_internal));
  };

  std::transform(raw_stats.file_stats.cbegin(),
                 raw_stats.file_stats.cend(),
                 std::back_inserter(result.file_stats),
                 parse_column_statistics);

  for (auto const& raw_stripe_stats : raw_stats.stripes_stats) {
    result.stripes_stats.emplace_back();
    std::transform(raw_stripe_stats.cbegin(),
                   raw_stripe_stats.cend(),
                   std::back_inserter(result.stripes_stats.back()),
                   parse_column_statistics);
  }

  return result;
}
namespace {
orc_column_schema make_orc_column_schema(host_span<orc::SchemaType const> orc_schema,
                                         uint32_t column_id,
                                         std::string column_name)
{
  auto const& orc_col_schema = orc_schema[column_id];
  std::vector<orc_column_schema> children;
  children.reserve(orc_col_schema.subtypes.size());
  std::transform(
    orc_col_schema.subtypes.cbegin(),
    orc_col_schema.subtypes.cend(),
    cudf::detail::make_counting_transform_iterator(0,
                                                   [&names = orc_col_schema.fieldNames](size_t i) {
                                                     return i < names.size() ? names[i]
                                                                             : std::string{};
                                                   }),
    std::back_inserter(children),
    [&](auto& type, auto name) { return make_orc_column_schema(orc_schema, type, name); });

  return {std::move(column_name), orc_schema[column_id].kind, std::move(children)};
}
};  // namespace

orc_metadata read_orc_metadata(source_info const& src_info)
{
  auto sources = make_datasources(src_info);

  CUDF_EXPECTS(sources.size() == 1, "Only a single source is currently supported.");
  auto const footer = orc::metadata(sources.front().get(), cudf::detail::default_stream_value).ff;

  return {{make_orc_column_schema(footer.types, 0, "")},
          static_cast<size_type>(footer.numberOfRows),
          static_cast<size_type>(footer.stripes.size())};
}

/**
 * @copydoc cudf::io::read_orc
 */
table_with_metadata read_orc(orc_reader_options const& options, rmm::mr::device_memory_resource* mr)
{
  CUDF_FUNC_RANGE();

  auto datasources = make_datasources(options.get_source());
<<<<<<< HEAD
  auto reader      = std::make_unique<orc_detail::reader>(
=======
  auto reader      = std::make_unique<orc::detail::reader>(
>>>>>>> a9ca11f1
    std::move(datasources), options, cudf::get_default_stream(), mr);

  return reader->read(options);
}

/**
 * @copydoc cudf::io::write_orc
 */
void write_orc(orc_writer_options const& options)
{
  namespace io_detail = cudf::io::detail;

  CUDF_FUNC_RANGE();

  auto sinks = make_datasinks(options.get_sink());
  CUDF_EXPECTS(sinks.size() == 1, "Multiple sinks not supported for ORC writing");

<<<<<<< HEAD
  auto writer = std::make_unique<orc_detail::writer>(
=======
  auto writer = std::make_unique<orc::detail::writer>(
>>>>>>> a9ca11f1
    std::move(sinks[0]), options, io_detail::single_write_mode::YES, cudf::get_default_stream());

  writer->write(options.get_table());
}

/**
 * @copydoc cudf::io::orc_chunked_writer::orc_chunked_writer
 */
orc_chunked_writer::orc_chunked_writer(chunked_orc_writer_options const& options)
{
  namespace io_detail = cudf::io::detail;

  auto sinks = make_datasinks(options.get_sink());
  CUDF_EXPECTS(sinks.size() == 1, "Multiple sinks not supported for ORC writing");

<<<<<<< HEAD
  writer = std::make_unique<orc_detail::writer>(
=======
  writer = std::make_unique<orc::detail::writer>(
>>>>>>> a9ca11f1
    std::move(sinks[0]), options, io_detail::single_write_mode::NO, cudf::get_default_stream());
}

/**
 * @copydoc cudf::io::orc_chunked_writer::write
 */
orc_chunked_writer& orc_chunked_writer::write(table_view const& table)
{
  CUDF_FUNC_RANGE();

  writer->write(table);

  return *this;
}

/**
 * @copydoc cudf::io::orc_chunked_writer::close
 */
void orc_chunked_writer::close()
{
  CUDF_FUNC_RANGE();

  writer->close();
}

using namespace cudf::io::parquet::detail;
namespace detail_parquet = cudf::io::parquet::detail;

table_with_metadata read_parquet(parquet_reader_options const& options,
                                 rmm::mr::device_memory_resource* mr)
{
  CUDF_FUNC_RANGE();

  auto datasources = make_datasources(options.get_source());
  auto reader      = std::make_unique<detail_parquet::reader>(
    std::move(datasources), options, cudf::get_default_stream(), mr);

  return reader->read(options);
}

parquet_metadata read_parquet_metadata(source_info const& src_info)
{
  CUDF_FUNC_RANGE();

  auto datasources = make_datasources(src_info);
  return detail_parquet::read_parquet_metadata(datasources);
}

/**
 * @copydoc cudf::io::merge_row_group_metadata
 */
std::unique_ptr<std::vector<uint8_t>> merge_row_group_metadata(
  std::vector<std::unique_ptr<std::vector<uint8_t>>> const& metadata_list)
{
  CUDF_FUNC_RANGE();
  return detail_parquet::writer::merge_row_group_metadata(metadata_list);
}

table_input_metadata::table_input_metadata(table_view const& table)
{
  // Create a metadata hierarchy using `table`
  std::function<column_in_metadata(column_view const&)> get_children = [&](column_view const& col) {
    auto col_meta = column_in_metadata{};
    std::transform(
      col.child_begin(), col.child_end(), std::back_inserter(col_meta.children), get_children);
    return col_meta;
  };

  std::transform(
    table.begin(), table.end(), std::back_inserter(this->column_metadata), get_children);
}

table_input_metadata::table_input_metadata(table_metadata const& metadata)
{
  auto const& names = metadata.schema_info;

  // Create a metadata hierarchy with naming and nullability using `table_metadata`
  std::function<column_in_metadata(column_name_info const&)> process_node =
    [&](column_name_info const& name) {
      auto col_meta = column_in_metadata{name.name};
      if (name.is_nullable.has_value()) { col_meta.set_nullability(name.is_nullable.value()); }
      std::transform(name.children.begin(),
                     name.children.end(),
                     std::back_inserter(col_meta.children),
                     process_node);
      return col_meta;
    };

  std::transform(
    names.begin(), names.end(), std::back_inserter(this->column_metadata), process_node);
}

/**
 * @copydoc cudf::io::write_parquet
 */
std::unique_ptr<std::vector<uint8_t>> write_parquet(parquet_writer_options const& options)
{
  namespace io_detail = cudf::io::detail;

  CUDF_FUNC_RANGE();

  auto sinks  = make_datasinks(options.get_sink());
  auto writer = std::make_unique<detail_parquet::writer>(
    std::move(sinks), options, io_detail::single_write_mode::YES, cudf::get_default_stream());

  writer->write(options.get_table(), options.get_partitions());

  return writer->close(options.get_column_chunks_file_paths());
}

/**
 * @copydoc cudf::io::chunked_parquet_reader::chunked_parquet_reader
 */
chunked_parquet_reader::chunked_parquet_reader(std::size_t chunk_read_limit,
                                               parquet_reader_options const& options,
                                               rmm::mr::device_memory_resource* mr)
  : reader{std::make_unique<detail_parquet::chunked_reader>(chunk_read_limit,
                                                            0,
                                                            make_datasources(options.get_source()),
                                                            options,
                                                            cudf::get_default_stream(),
                                                            mr)}
{
}

/**
 * @copydoc cudf::io::chunked_parquet_reader::chunked_parquet_reader
 */
chunked_parquet_reader::chunked_parquet_reader(std::size_t chunk_read_limit,
                                               std::size_t pass_read_limit,
                                               parquet_reader_options const& options,
                                               rmm::mr::device_memory_resource* mr)
  : reader{std::make_unique<detail_parquet::chunked_reader>(chunk_read_limit,
                                                            pass_read_limit,
                                                            make_datasources(options.get_source()),
                                                            options,
                                                            cudf::get_default_stream(),
                                                            mr)}
{
}

/**
 * @copydoc cudf::io::chunked_parquet_reader::~chunked_parquet_reader
 */
chunked_parquet_reader::~chunked_parquet_reader() = default;

/**
 * @copydoc cudf::io::chunked_parquet_reader::has_next
 */
bool chunked_parquet_reader::has_next() const
{
  CUDF_FUNC_RANGE();
  CUDF_EXPECTS(reader != nullptr, "Reader has not been constructed properly.");
  return reader->has_next();
}

/**
 * @copydoc cudf::io::chunked_parquet_reader::read_chunk
 */
table_with_metadata chunked_parquet_reader::read_chunk() const
{
  CUDF_FUNC_RANGE();
  CUDF_EXPECTS(reader != nullptr, "Reader has not been constructed properly.");
  return reader->read_chunk();
}

/**
 * @copydoc cudf::io::parquet_chunked_writer::parquet_chunked_writer
 */
parquet_chunked_writer::parquet_chunked_writer(chunked_parquet_writer_options const& options)
{
  namespace io_detail = cudf::io::detail;

  auto sinks = make_datasinks(options.get_sink());

  writer = std::make_unique<detail_parquet::writer>(
    std::move(sinks), options, io_detail::single_write_mode::NO, cudf::get_default_stream());
}

/**
 * @copydoc cudf::io::parquet_chunked_writer::write
 */
parquet_chunked_writer& parquet_chunked_writer::write(table_view const& table,
                                                      std::vector<partition_info> const& partitions)
{
  CUDF_FUNC_RANGE();

  writer->write(table, partitions);

  return *this;
}

/**
 * @copydoc cudf::io::parquet_chunked_writer::close
 */
std::unique_ptr<std::vector<uint8_t>> parquet_chunked_writer::close(
  std::vector<std::string> const& column_chunks_file_path)
{
  CUDF_FUNC_RANGE();
  return writer->close(column_chunks_file_path);
}

void parquet_reader_options::set_row_groups(std::vector<std::vector<size_type>> row_groups)
{
  if ((!row_groups.empty()) and ((_skip_rows != 0) or _num_rows.has_value())) {
    CUDF_FAIL("row_groups can't be set along with skip_rows and num_rows");
  }

  _row_groups = std::move(row_groups);
}

void parquet_reader_options::set_skip_rows(int64_t val)
{
  CUDF_EXPECTS(val >= 0, "skip_rows cannot be negative");
  CUDF_EXPECTS(_row_groups.empty(), "skip_rows can't be set along with a non-empty row_groups");

  _skip_rows = val;
}

void parquet_reader_options::set_num_rows(size_type val)
{
  CUDF_EXPECTS(val >= 0, "num_rows cannot be negative");
  CUDF_EXPECTS(_row_groups.empty(), "num_rows can't be set along with a non-empty row_groups");

  _num_rows = val;
}

void parquet_writer_options::set_partitions(std::vector<partition_info> partitions)
{
  CUDF_EXPECTS(partitions.size() == _sink.num_sinks(),
               "Mismatch between number of sinks and number of partitions");
  _partitions = std::move(partitions);
}

void parquet_writer_options::set_key_value_metadata(
  std::vector<std::map<std::string, std::string>> metadata)
{
  CUDF_EXPECTS(metadata.size() == _sink.num_sinks(),
               "Mismatch between number of sinks and number of metadata maps");
  _user_data = std::move(metadata);
}

void parquet_writer_options::set_column_chunks_file_paths(std::vector<std::string> file_paths)
{
  CUDF_EXPECTS(file_paths.size() == _sink.num_sinks(),
               "Mismatch between number of sinks and number of chunk paths to set");
  _column_chunks_file_paths = std::move(file_paths);
}

void parquet_writer_options::set_row_group_size_bytes(size_t size_bytes)
{
  CUDF_EXPECTS(
    size_bytes >= 1024,
    "The maximum row group size cannot be smaller than the minimum page size, which is 1KB.");
  _row_group_size_bytes = size_bytes;
}

void parquet_writer_options::set_row_group_size_rows(size_type size_rows)
{
  CUDF_EXPECTS(size_rows > 0, "The maximum row group row count must be a positive integer.");
  _row_group_size_rows = size_rows;
}

void parquet_writer_options::set_max_page_size_bytes(size_t size_bytes)
{
  CUDF_EXPECTS(size_bytes >= 1024, "The maximum page size cannot be smaller than 1KB.");
  CUDF_EXPECTS(size_bytes <= static_cast<size_t>(std::numeric_limits<int32_t>::max()),
               "The maximum page size cannot exceed 2GB.");
  _max_page_size_bytes = size_bytes;
}

void parquet_writer_options::set_max_page_size_rows(size_type size_rows)
{
  CUDF_EXPECTS(size_rows > 0, "The maximum page row count must be a positive integer.");
  _max_page_size_rows = size_rows;
}

void parquet_writer_options::set_column_index_truncate_length(int32_t size_bytes)
{
  CUDF_EXPECTS(size_bytes >= 0, "Column index truncate length cannot be negative.");
  _column_index_truncate_length = size_bytes;
}

void parquet_writer_options::set_dictionary_policy(dictionary_policy policy)
{
  _dictionary_policy = policy;
}

void parquet_writer_options::set_max_dictionary_size(size_t size_bytes)
{
  CUDF_EXPECTS(size_bytes <= static_cast<size_t>(std::numeric_limits<int32_t>::max()),
               "The maximum dictionary size cannot exceed 2GB.");
  _max_dictionary_size = size_bytes;
}

void parquet_writer_options::set_max_page_fragment_size(size_type size_rows)
{
  CUDF_EXPECTS(size_rows > 0, "Page fragment size must be a positive integer.");
  _max_page_fragment_size = size_rows;
}

parquet_writer_options_builder& parquet_writer_options_builder::partitions(
  std::vector<partition_info> partitions)
{
  options.set_partitions(std::move(partitions));
  return *this;
}

parquet_writer_options_builder& parquet_writer_options_builder::key_value_metadata(
  std::vector<std::map<std::string, std::string>> metadata)
{
  options.set_key_value_metadata(std::move(metadata));
  return *this;
}

parquet_writer_options_builder& parquet_writer_options_builder::column_chunks_file_paths(
  std::vector<std::string> file_paths)
{
  options.set_column_chunks_file_paths(std::move(file_paths));
  return *this;
}

parquet_writer_options_builder& parquet_writer_options_builder::dictionary_policy(
  enum dictionary_policy val)
{
  options.set_dictionary_policy(val);
  return *this;
}

parquet_writer_options_builder& parquet_writer_options_builder::max_dictionary_size(size_t val)
{
  options.set_max_dictionary_size(val);
  return *this;
}

parquet_writer_options_builder& parquet_writer_options_builder::max_page_fragment_size(
  size_type val)
{
  options.set_max_page_fragment_size(val);
  return *this;
}

parquet_writer_options_builder& parquet_writer_options_builder::write_v2_headers(bool enabled)
{
  options.enable_write_v2_headers(enabled);
  return *this;
}

void chunked_parquet_writer_options::set_key_value_metadata(
  std::vector<std::map<std::string, std::string>> metadata)
{
  CUDF_EXPECTS(metadata.size() == _sink.num_sinks(),
               "Mismatch between number of sinks and number of metadata maps");
  _user_data = std::move(metadata);
}

void chunked_parquet_writer_options::set_row_group_size_bytes(size_t size_bytes)
{
  CUDF_EXPECTS(
    size_bytes >= 1024,
    "The maximum row group size cannot be smaller than the minimum page size, which is 1KB.");
  _row_group_size_bytes = size_bytes;
}

void chunked_parquet_writer_options::set_row_group_size_rows(size_type size_rows)
{
  CUDF_EXPECTS(size_rows > 0, "The maximum row group row count must be a positive integer.");
  _row_group_size_rows = size_rows;
}

void chunked_parquet_writer_options::set_max_page_size_bytes(size_t size_bytes)
{
  CUDF_EXPECTS(size_bytes >= 1024, "The maximum page size cannot be smaller than 1KB.");
  CUDF_EXPECTS(size_bytes <= static_cast<size_t>(std::numeric_limits<int32_t>::max()),
               "The maximum page size cannot exceed 2GB.");
  _max_page_size_bytes = size_bytes;
}

void chunked_parquet_writer_options::set_max_page_size_rows(size_type size_rows)
{
  CUDF_EXPECTS(size_rows > 0, "The maximum page row count must be a positive integer.");
  _max_page_size_rows = size_rows;
}

void chunked_parquet_writer_options::set_column_index_truncate_length(int32_t size_bytes)
{
  CUDF_EXPECTS(size_bytes >= 0, "Column index truncate length cannot be negative.");
  _column_index_truncate_length = size_bytes;
}

void chunked_parquet_writer_options::set_dictionary_policy(dictionary_policy policy)
{
  _dictionary_policy = policy;
}

void chunked_parquet_writer_options::set_max_dictionary_size(size_t size_bytes)
{
  CUDF_EXPECTS(size_bytes <= static_cast<size_t>(std::numeric_limits<int32_t>::max()),
               "The maximum dictionary size cannot exceed 2GB.");
  _max_dictionary_size = size_bytes;
}

void chunked_parquet_writer_options::set_max_page_fragment_size(size_type size_rows)
{
  CUDF_EXPECTS(size_rows > 0, "Page fragment size must be a positive integer.");
  _max_page_fragment_size = size_rows;
}

chunked_parquet_writer_options_builder& chunked_parquet_writer_options_builder::key_value_metadata(
  std::vector<std::map<std::string, std::string>> metadata)
{
  options.set_key_value_metadata(std::move(metadata));
  return *this;
}

chunked_parquet_writer_options_builder& chunked_parquet_writer_options_builder::dictionary_policy(
  enum dictionary_policy val)
{
  options.set_dictionary_policy(val);
  return *this;
}

chunked_parquet_writer_options_builder& chunked_parquet_writer_options_builder::max_dictionary_size(
  size_t val)
{
  options.set_max_dictionary_size(val);
  return *this;
}

chunked_parquet_writer_options_builder& chunked_parquet_writer_options_builder::write_v2_headers(
  bool enabled)
{
  options.enable_write_v2_headers(enabled);
  return *this;
}

chunked_parquet_writer_options_builder&
chunked_parquet_writer_options_builder::max_page_fragment_size(size_type val)
{
  options.set_max_page_fragment_size(val);
  return *this;
}

}  // namespace cudf::io<|MERGE_RESOLUTION|>--- conflicted
+++ resolved
@@ -269,11 +269,6 @@
     mr);
 }
 
-<<<<<<< HEAD
-namespace orc_detail = cudf::io::orc::detail;
-
-=======
->>>>>>> a9ca11f1
 raw_orc_statistics read_raw_orc_statistics(source_info const& src_info)
 {
   auto stream = cudf::get_default_stream();
@@ -420,11 +415,7 @@
   CUDF_FUNC_RANGE();
 
   auto datasources = make_datasources(options.get_source());
-<<<<<<< HEAD
-  auto reader      = std::make_unique<orc_detail::reader>(
-=======
   auto reader      = std::make_unique<orc::detail::reader>(
->>>>>>> a9ca11f1
     std::move(datasources), options, cudf::get_default_stream(), mr);
 
   return reader->read(options);
@@ -442,11 +433,7 @@
   auto sinks = make_datasinks(options.get_sink());
   CUDF_EXPECTS(sinks.size() == 1, "Multiple sinks not supported for ORC writing");
 
-<<<<<<< HEAD
-  auto writer = std::make_unique<orc_detail::writer>(
-=======
   auto writer = std::make_unique<orc::detail::writer>(
->>>>>>> a9ca11f1
     std::move(sinks[0]), options, io_detail::single_write_mode::YES, cudf::get_default_stream());
 
   writer->write(options.get_table());
@@ -462,11 +449,7 @@
   auto sinks = make_datasinks(options.get_sink());
   CUDF_EXPECTS(sinks.size() == 1, "Multiple sinks not supported for ORC writing");
 
-<<<<<<< HEAD
-  writer = std::make_unique<orc_detail::writer>(
-=======
   writer = std::make_unique<orc::detail::writer>(
->>>>>>> a9ca11f1
     std::move(sinks[0]), options, io_detail::single_write_mode::NO, cudf::get_default_stream());
 }
 
