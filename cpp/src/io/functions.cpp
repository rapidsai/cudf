--- conflicted
+++ resolved
@@ -332,11 +332,7 @@
   return writer->write(options.get_table(),
                        options.is_enabled_return_filemetadata(),
                        options.get_column_chunks_file_path(),
-<<<<<<< HEAD
                        rmm::cuda_stream_default);
-=======
-                       options.get_decimal_precision());
->>>>>>> 7bf05053
 }
 
 // Constructor to create parquet chunked writer
@@ -349,36 +345,15 @@
 // Moves writer unique pointer to object
 parquet_chunked_writer& parquet_chunked_writer::operator=(parquet_chunked_writer&& rhs)
 {
-<<<<<<< HEAD
   writer = std::move(rhs.writer);
+
   return *this;
-=======
-  CUDF_FUNC_RANGE();
-  parquet_writer_options options = parquet_writer_options::builder()
-                                     .compression(op.get_compression())
-                                     .stats_level(op.get_stats_level())
-                                     .int96_timestamps(op.is_enabled_int96_timestamps());
-
-  auto state = std::make_shared<pq_chunked_state>();
-  state->wp  = make_writer<detail_parquet::writer>(op.get_sink(), options, mr);
-
-  // have to make a copy of the metadata here since we can't really
-  // guarantee the lifetime of the incoming pointer
-  if (op.get_nullable_metadata() != nullptr) {
-    state->user_metadata_with_nullability = *op.get_nullable_metadata();
-    state->user_metadata                  = &state->user_metadata_with_nullability;
-  }
-  state->int96_timestamps   = op.is_enabled_int96_timestamps();
-  state->_decimal_precision = op.get_decimal_precision();
-  state->stream             = 0;
-  state->wp->write_chunked_begin(*state);
-  return state;
->>>>>>> 7bf05053
 }
 
 // Writes table to output
 parquet_chunked_writer& parquet_chunked_writer::write(table_view const& table)
 {
+  CUDF_FUNC_RANGE();
   writer->write(table, SingleWriteMode::NO);
 
   return *this;
@@ -388,6 +363,7 @@
 std::unique_ptr<std::vector<uint8_t>> parquet_chunked_writer::write_end(
   bool return_filemetadata, const std::string& column_chunks_file_path)
 {
+  CUDF_FUNC_RANGE();
   return writer->write_end(return_filemetadata, column_chunks_file_path);
 }
 
