--- conflicted
+++ resolved
@@ -159,13 +159,6 @@
 {
   switch (info.type()) {
     case io_type::FILEPATH: {
-<<<<<<< HEAD
-      std::vector<std::future<std::unique_ptr<cudf::io::datasource>>> source_tasks;
-      source_tasks.reserve(info.filepaths().size());
-      for (auto const& path : info.filepaths()) {
-        source_tasks.emplace_back(cudf::detail::host_worker_pool().submit_task(
-          [&] { return cudf::io::datasource::create(path, offset, max_size_estimate); }));
-=======
       std::vector<std::unique_ptr<cudf::io::datasource>> sources;
       sources.reserve(info.filepaths().size());
       // Creating sources in a single thread is faster for a small number of sources
@@ -184,14 +177,7 @@
         for (auto const& filepath : info.filepaths()) {
           sources.emplace_back(cudf::io::datasource::create(filepath, offset, max_size_estimate));
         }
->>>>>>> 41c7b4db
       }
-      std::vector<std::unique_ptr<cudf::io::datasource>> sources;
-      sources.reserve(source_tasks.size());
-      std::transform(
-        source_tasks.begin(), source_tasks.end(), std::back_inserter(sources), [](auto& task) {
-          return task.get();
-        });
       return sources;
     }
     case io_type::HOST_BUFFER: return cudf::io::datasource::create(info.host_buffers());
