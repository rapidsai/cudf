--- conflicted
+++ resolved
@@ -185,17 +185,6 @@
   if (base == 16 && begin + 2 <= end && *begin == '0' && *(begin + 1) == 'x') { begin += 2; }
 
   // Handle the whole part of the number
-<<<<<<< HEAD
-  auto index = begin;
-  while (index <= end) {
-    if (*index == opts.decimal) {
-      ++index;
-      break;
-    } else if (base == 10 && (*index == 'e' || *index == 'E')) {
-      break;
-    } else if (*index != opts.thousands && *index != '+') {
-      value = (value * base) + decode_digit<T>(*index, &all_digits_valid);
-=======
   // auto index = begin;
   while (begin <= end) {
     if (*begin == opts.decimal) {
@@ -205,7 +194,6 @@
       break;
     } else if (*begin != opts.thousands && *begin != '+') {
       value = (value * base) + decode_digit<T>(*begin, &all_digits_valid);
->>>>>>> a42d2ed3
     }
     ++begin;
   }
@@ -213,15 +201,6 @@
   if (std::is_floating_point<T>::value) {
     // Handle fractional part of the number if necessary
     double divisor = 1;
-<<<<<<< HEAD
-    while (index <= end) {
-      if (*index == 'e' || *index == 'E') {
-        ++index;
-        break;
-      } else if (*index != opts.thousands && *index != '+') {
-        divisor /= base;
-        value += decode_digit<T>(*index, &all_digits_valid) * divisor;
-=======
     while (begin <= end) {
       if (*begin == 'e' || *begin == 'E') {
         ++begin;
@@ -229,27 +208,17 @@
       } else if (*begin != opts.thousands && *begin != '+') {
         divisor /= base;
         value += decode_digit<T>(*begin, &all_digits_valid) * divisor;
->>>>>>> a42d2ed3
       }
       ++begin;
     }
 
     // Handle exponential part of the number if necessary
-<<<<<<< HEAD
-    if (index <= end) {
-      const int32_t exponent_sign = *index == '-' ? -1 : 1;
-      if (*index == '-' || *index == '+') { ++index; }
-      int32_t exponent = 0;
-      while (index <= end) {
-        exponent = (exponent * 10) + decode_digit<T>(*(index++), &all_digits_valid);
-=======
     if (begin <= end) {
       const int32_t exponent_sign = *begin == '-' ? -1 : 1;
       if (*begin == '-' || *begin == '+') { ++begin; }
       int32_t exponent = 0;
       while (begin <= end) {
         exponent = (exponent * 10) + decode_digit<T>(*(begin++), &all_digits_valid);
->>>>>>> a42d2ed3
       }
       if (exponent != 0) { value *= exp10(double(exponent * exponent_sign)); }
     }
