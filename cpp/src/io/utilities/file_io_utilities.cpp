--- conflicted
+++ resolved
@@ -168,13 +168,8 @@
 
 cufile_registered_file::~cufile_registered_file() { shim->handle_deregister(cf_handle); }
 
-<<<<<<< HEAD
-cufile_input_impl::cufile_input_impl(std::string const &filepath)
+cufile_input_impl::cufile_input_impl(std::string const& filepath)
   : shim{cufile_shim::instance()}, cf_file(shim, filepath, O_RDONLY | O_DIRECT), pool(16)
-=======
-cufile_input_impl::cufile_input_impl(std::string const& filepath)
-  : shim{cufile_shim::instance()}, cf_file(shim, filepath, O_RDONLY | O_DIRECT)
->>>>>>> 718eccf1
 {
   pool.sleep_duration = 10;
 }
@@ -185,20 +180,20 @@
 {
   CUDF_FUNC_RANGE();  // TODO: remove
   rmm::device_buffer out_data(size, stream);
-  read(offset, size, reinterpret_cast<uint8_t *>(out_data.data()), stream);
+  read(offset, size, reinterpret_cast<uint8_t*>(out_data.data()), stream);
   // TODO: make use of the returned size to shrink out_data
   return datasource::buffer::create(std::move(out_data));
 }
 
 std::future<size_t> cufile_input_impl::read_async(size_t offset,
                                                   size_t size,
-                                                  uint8_t *dst,
+                                                  uint8_t* dst,
                                                   rmm::cuda_stream_view stream)
 {
   int device;
   cudaGetDevice(&device);
 
-  auto read_slice = [=](void *dst, size_t size, size_t offset) -> int {
+  auto read_slice = [=](void* dst, size_t size, size_t offset) -> int {
     // TODO: we can now throw exceptions inside future functions.
     cudaSetDevice(device);
     return shim->read(cf_file.handle(), dst, size, offset, 0);
@@ -210,7 +205,7 @@
   size_t slice_size        = four_MB;
   size_t slice_offset      = 0;
   for (size_t t = 0; t < n_slices; ++t) {
-    void *dst_slice = dst + slice_offset;
+    void* dst_slice = dst + slice_offset;
 
     if (t == n_slices - 1) { slice_size = size % four_MB; }
     slice_tasks.push_back(pool.submit(read_slice, dst_slice, slice_size, offset + slice_offset));
@@ -218,7 +213,7 @@
     slice_offset += slice_size;
   }
   auto waiter = [=](decltype(slice_tasks) slice_tasks) {
-    for (auto &thread : slice_tasks) {
+    for (auto& thread : slice_tasks) {
       thread.wait();
       CUDF_EXPECTS(thread.get() != -1, "cuFile error reading from a file");
       // TODO: calculate size inside this loop and move exception to inside read_slice
