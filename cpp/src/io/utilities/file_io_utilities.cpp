--- conflicted
+++ resolved
@@ -68,7 +68,7 @@
   auto is_valid() const noexcept { return init_error == nullptr; }
 
  public:
-  cufile_shim(cufile_shim const&)            = delete;
+  cufile_shim(cufile_shim const&) = delete;
   cufile_shim& operator=(cufile_shim const&) = delete;
 
   static cufile_shim const* instance();
@@ -274,21 +274,6 @@
   if (cufile_integration::is_gds_enabled()) {
     try {
       auto const cufile_in = std::make_unique<cufile_input_impl>(filepath);
-<<<<<<< HEAD
-      CUDF_LOG_INFO("File {} successfully opened for reading with GDS.", filepath);
-    } catch (...) {
-      if (cufile_integration::is_always_enabled()) {
-        CUDF_LOG_ERROR(
-          "Failed to open file {} for reading with GDS. Enable bounce buffer fallback to read this "
-          "file.",
-          filepath);
-        throw;
-      }
-      CUDF_LOG_INFO(
-        "Failed to open file {} for reading with GDS. Data will be read from the file using a "
-        "bounce buffer (possible performance impact).",
-        filepath);
-=======
       CUDF_LOG_INFO("File successfully opened for reading with GDS.");
     } catch (...) {
       if (cufile_integration::is_always_enabled()) {
@@ -300,7 +285,6 @@
       CUDF_LOG_INFO(
         "Failed to open file for reading with GDS. Data will be read from the file using a bounce "
         "buffer (possible performance impact).");
->>>>>>> de9c93f7
     }
   }
   return nullptr;
@@ -311,21 +295,6 @@
   if (cufile_integration::is_gds_enabled()) {
     try {
       auto const cufile_out = std::make_unique<cufile_output_impl>(filepath);
-<<<<<<< HEAD
-      CUDF_LOG_INFO("File {} successfully opened for writing with GDS.", filepath);
-    } catch (...) {
-      if (cufile_integration::is_always_enabled()) {
-        CUDF_LOG_ERROR(
-          "Failed to open file {} for writing with GDS. Enable bounce buffer fallback to write to "
-          "this file.",
-          filepath);
-        throw;
-      }
-      CUDF_LOG_INFO(
-        "Failed to open file {} for writing with GDS. Data will be written to the file using a "
-        "bounce buffer (possible performance impact).",
-        filepath);
-=======
       CUDF_LOG_INFO("File successfully opened for writing with GDS.");
     } catch (...) {
       if (cufile_integration::is_always_enabled()) {
@@ -337,7 +306,6 @@
       CUDF_LOG_INFO(
         "Failed to open file for writing with GDS. Data will be written to the file using a bounce "
         "buffer (possible performance impact).");
->>>>>>> de9c93f7
     }
   }
   return nullptr;
