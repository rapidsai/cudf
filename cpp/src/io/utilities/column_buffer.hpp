/*
 * Copyright (c) 2019-2023, NVIDIA CORPORATION.
 *
 * Licensed under the Apache License, Version 2.0 (the "License");
 * you may not use this file except in compliance with the License.
 * You may obtain a copy of the License at
 *
 *     http://www.apache.org/licenses/LICENSE-2.0
 *
 * Unless required by applicable law or agreed to in writing, software
 * distributed under the License is distributed on an "AS IS" BASIS,
 * WITHOUT WARRANTIES OR CONDITIONS OF ANY KIND, either express or implied.
 * See the License for the specific language governing permissions and
 * limitations under the License.
 */

/**
 * @file column_buffer.hpp
 * @brief cuDF-IO Column-backing buffer utilities
 */

#pragma once

#include <cudf/column/column_factories.hpp>
#include <cudf/detail/null_mask.hpp>
#include <cudf/io/types.hpp>
#include <cudf/null_mask.hpp>
#include <cudf/types.hpp>
#include <cudf/utilities/traits.hpp>

#include <rmm/cuda_stream_view.hpp>
#include <rmm/device_buffer.hpp>
#include <rmm/device_uvector.hpp>

#include <thrust/pair.h>

namespace cudf {
namespace io {
namespace detail {
/**
 * @brief Creates a `device_buffer` for holding `column` data.
 *
 * @param type The intended data type to populate
 * @param size The number of elements to be represented by the mask
 * @param stream CUDA stream used for device memory operations and kernel launches
 * @param mr Device memory resource used to allocate the returned device_buffer
 *
 * @return `rmm::device_buffer` Device buffer allocation
 */
inline rmm::device_buffer create_data(data_type type,
                                      size_type size,
                                      rmm::cuda_stream_view stream,
                                      rmm::mr::device_memory_resource* mr)
{
  std::size_t data_size = size_of(type) * size;

  rmm::device_buffer data(data_size, stream, mr);
  CUDF_CUDA_TRY(cudaMemsetAsync(data.data(), 0, data_size, stream.value()));

  return data;
}

using string_index_pair = thrust::pair<const char*, size_type>;

namespace utilities {
<<<<<<< HEAD

struct column_buffer_with_pointers {
  void create_strings(size_type _size, rmm::cuda_stream_view stream);

  std::optional<void*> str_data()
  {
    return _strings ? std::optional(_strings->data()) : std::nullopt;
  }
  std::optional<size_t> str_data_size() const
  {
    return _strings ? std::optional(_strings->size()) : std::nullopt;
  }

  std::unique_ptr<rmm::device_uvector<string_index_pair>> _strings;
};

struct column_buffer_with_strings {
  void create_strings(size_type _size,
                      rmm::cuda_stream_view stream,
                      rmm::mr::device_memory_resource* mr);

  void* string_data() { return _string_data.data(); }
  size_t string_size() const { return _string_data.size(); }

  rmm::device_buffer _string_data{};
};

/**
 * @brief Class for holding device memory buffers to column data that eventually
 * will be used to create a column.
 */
template <bool contains_strings>
struct column_buffer : std::conditional<contains_strings,
                                        column_buffer_with_strings,
                                        column_buffer_with_pointers>::type {
  column_buffer() = default;
=======
>>>>>>> b907a1af

struct column_buffer_base {
  column_buffer_base() = default;

<<<<<<< HEAD
  // construct with a known size. allocates memory
  column_buffer(data_type _type,
                size_type _size,
                bool _is_nullable,
                rmm::cuda_stream_view stream,
                rmm::mr::device_memory_resource* mr)
    : column_buffer(_type, _is_nullable)
  {
    create(_size, stream, mr);
  }

  // move constructor
  column_buffer(column_buffer<contains_strings>&& col)                              = default;
  column_buffer<contains_strings>& operator=(column_buffer<contains_strings>&& col) = default;

  // copy constructor
  column_buffer(column_buffer<contains_strings> const& col)                              = delete;
  column_buffer<contains_strings>& operator=(column_buffer<contains_strings> const& col) = delete;

  // instantiate a column of known type with a specified size.  Allows deferred creation for
  // preprocessing steps such as in the Parquet reader
  void create(size_type _size, rmm::cuda_stream_view stream, rmm::mr::device_memory_resource* mr);

  template <bool T = contains_strings>
  typename std::enable_if<T, void>::type create_string_data(size_t num_bytes,
                                                            rmm::cuda_stream_view stream)
  {
    this->create_strings(num_bytes, stream, mr);
  }

  template <bool T = contains_strings>
  typename std::enable_if<T, void*>::type data()
  {
    return _data.data();
  }

  template <bool T = contains_strings>
  typename std::enable_if<!T, void*>::type data()
  {
    return this->str_data().value_or(_data.data());
  }

  template <bool T = contains_strings>
  typename std::enable_if<T, size_t>::type data_size() const
  {
    return _data.size();
  }

  template <bool T = contains_strings>
  typename std::enable_if<!T, size_t>::type data_size() const
  {
    return this->str_data_size().value_or(_data.size());
  }
=======
  // construct without a known size. call create() later to actually allocate memory
  column_buffer_base(data_type _type, bool _is_nullable) : type(_type), is_nullable(_is_nullable) {}

  // instantiate a column of known type with a specified size.  Allows deferred creation for
  // preprocessing steps such as in the Parquet reader
  virtual void create(size_type _size,
                      rmm::cuda_stream_view stream,
                      rmm::mr::device_memory_resource* _mr);
>>>>>>> b907a1af

  template <typename T = uint32_t>
  auto null_mask()
  {
    return static_cast<T*>(_null_mask.data());
  }
  auto null_mask_size() { return _null_mask.size(); }

  auto& null_count() { return _null_count; }

<<<<<<< HEAD
  // Create a new column_buffer that has empty data but with the same basic information as the
  // input column, including same type, nullability, name, and user_data.
  static column_buffer<contains_strings> empty_like(column_buffer<contains_strings> const& input);

=======
>>>>>>> b907a1af
  rmm::device_buffer _data{};
  rmm::device_buffer _null_mask{};
  size_type _null_count{0};

  data_type type{type_id::EMPTY};
  bool is_nullable{false};
  size_type size{0};
<<<<<<< HEAD
  std::vector<column_buffer<contains_strings>> children;
=======
>>>>>>> b907a1af
  uint32_t user_data{0};  // arbitrary user data
  std::string name;

  rmm::mr::device_memory_resource* mr;
};

<<<<<<< HEAD
}  // namespace utilities

using column_buffer = utilities::column_buffer<false>;
=======
struct column_buffer_with_pointers : public column_buffer_base {
  column_buffer_with_pointers() = default;

  // construct without a known size. call create() later to actually allocate memory
  column_buffer_with_pointers(data_type _type, bool _is_nullable)
    : column_buffer_base(_type, _is_nullable)
  {
  }

  void create(size_type _size, rmm::cuda_stream_view stream, rmm::mr::device_memory_resource* _mr);

  void* data() { return _strings ? _strings->data() : _data.data(); }
  size_t data_size() const { return _strings ? _strings->size() : _data.size(); }

  void create_string_data(size_t num_bytes, rmm::cuda_stream_view stream)
  {
    CUDF_FAIL("method not implemented for type");
  }

  void* string_data() { CUDF_FAIL("method not implemented for type"); }
  size_t string_size() const { CUDF_FAIL("method not implemented for type"); }

  std::unique_ptr<column> make_column(rmm::cuda_stream_view stream);

  std::unique_ptr<rmm::device_uvector<string_index_pair>> _strings;
};

struct column_buffer_with_strings : public column_buffer_base {
  column_buffer_with_strings() = default;

  // construct without a known size. call create() later to actually allocate memory
  column_buffer_with_strings(data_type _type, bool _is_nullable)
    : column_buffer_base(_type, _is_nullable)
  {
  }

  void create(size_type _size, rmm::cuda_stream_view stream, rmm::mr::device_memory_resource* _mr);

  void* data() { return _data.data(); }
  size_t data_size() const { return _data.size(); }

  void create_string_data(size_t num_bytes, rmm::cuda_stream_view stream);

  void* string_data() { return _string_data.data(); }
  size_t string_size() const { return _string_data.size(); }

  std::unique_ptr<column> make_column(rmm::cuda_stream_view stream);

  rmm::device_buffer _string_data{};
};

/**
 * @brief Class for holding device memory buffers to column data that eventually
 * will be used to create a column.
 */
template <class column_buffer_type>
struct column_buffer : column_buffer_type {
  column_buffer() = default;

  // construct without a known size. call create() later to actually allocate memory
  column_buffer(data_type _type, bool _is_nullable) : column_buffer_type(_type, _is_nullable) {}

  // construct with a known size. allocates memory
  column_buffer(data_type _type,
                size_type _size,
                bool _is_nullable,
                rmm::cuda_stream_view stream,
                rmm::mr::device_memory_resource* mr)
    : column_buffer_type(_type, _is_nullable)
  {
    column_buffer_type::create(_size, stream, mr);
  }

  // move constructor
  column_buffer(column_buffer<column_buffer_type>&& col)                                = default;
  column_buffer<column_buffer_type>& operator=(column_buffer<column_buffer_type>&& col) = default;

  // copy constructor
  column_buffer(column_buffer<column_buffer_type> const& col) = delete;
  column_buffer<column_buffer_type>& operator=(column_buffer<column_buffer_type> const& col) =
    delete;

  // Create a new column_buffer that has empty data but with the same basic information as the
  // input column, including same type, nullability, name, and user_data.
  static column_buffer<column_buffer_type> empty_like(
    column_buffer<column_buffer_type> const& input);

  std::vector<column_buffer<column_buffer_type>> children;
};

}  // namespace utilities

using column_buffer = utilities::column_buffer<utilities::column_buffer_with_pointers>;
>>>>>>> b907a1af

/**
 * @brief Creates a column from an existing set of device memory buffers.
 *
 * @throws std::bad_alloc if device memory allocation fails
 *
 * @param buffer Column buffer descriptors
 * @param schema_info Schema information for the column to write optionally.
 * @param stream CUDA stream used for device memory operations and kernel launches.
 *
 * @return `std::unique_ptr<cudf::column>` Column from the existing device data
 */
<<<<<<< HEAD
template <bool contains_strings>
std::unique_ptr<column> make_column(utilities::column_buffer<contains_strings>& buffer,
=======
template <class column_buffer_type>
std::unique_ptr<column> make_column(utilities::column_buffer<column_buffer_type>& buffer,
>>>>>>> b907a1af
                                    column_name_info* schema_info,
                                    std::optional<reader_column_schema> const& schema,
                                    rmm::cuda_stream_view stream);

/**
 * @brief Creates an equivalent empty column from an existing set of device memory buffers.
 *
 * This function preserves nested column type information by producing complete/identical
 * column hierarchies.
 *
 * @throws std::bad_alloc if device memory allocation fails
 *
 * @param buffer Column buffer descriptors
 * @param schema_info Schema information for the column to write optionally.
 * @param stream CUDA stream used for device memory operations and kernel launches.
 * @param mr Device memory resource used to allocate the returned column's device memory
 *
 * @return `std::unique_ptr<cudf::column>` Column from the existing device data
 */
<<<<<<< HEAD
template <bool contains_strings>
std::unique_ptr<column> empty_like(utilities::column_buffer<contains_strings>& buffer,
=======
template <class column_buffer_type>
std::unique_ptr<column> empty_like(utilities::column_buffer<column_buffer_type>& buffer,
>>>>>>> b907a1af
                                   column_name_info* schema_info,
                                   rmm::cuda_stream_view stream,
                                   rmm::mr::device_memory_resource* mr);

}  // namespace detail
}  // namespace io
}  // namespace cudf<|MERGE_RESOLUTION|>--- conflicted
+++ resolved
@@ -63,104 +63,10 @@
 using string_index_pair = thrust::pair<const char*, size_type>;
 
 namespace utilities {
-<<<<<<< HEAD
-
-struct column_buffer_with_pointers {
-  void create_strings(size_type _size, rmm::cuda_stream_view stream);
-
-  std::optional<void*> str_data()
-  {
-    return _strings ? std::optional(_strings->data()) : std::nullopt;
-  }
-  std::optional<size_t> str_data_size() const
-  {
-    return _strings ? std::optional(_strings->size()) : std::nullopt;
-  }
-
-  std::unique_ptr<rmm::device_uvector<string_index_pair>> _strings;
-};
-
-struct column_buffer_with_strings {
-  void create_strings(size_type _size,
-                      rmm::cuda_stream_view stream,
-                      rmm::mr::device_memory_resource* mr);
-
-  void* string_data() { return _string_data.data(); }
-  size_t string_size() const { return _string_data.size(); }
-
-  rmm::device_buffer _string_data{};
-};
-
-/**
- * @brief Class for holding device memory buffers to column data that eventually
- * will be used to create a column.
- */
-template <bool contains_strings>
-struct column_buffer : std::conditional<contains_strings,
-                                        column_buffer_with_strings,
-                                        column_buffer_with_pointers>::type {
-  column_buffer() = default;
-=======
->>>>>>> b907a1af
 
 struct column_buffer_base {
   column_buffer_base() = default;
 
-<<<<<<< HEAD
-  // construct with a known size. allocates memory
-  column_buffer(data_type _type,
-                size_type _size,
-                bool _is_nullable,
-                rmm::cuda_stream_view stream,
-                rmm::mr::device_memory_resource* mr)
-    : column_buffer(_type, _is_nullable)
-  {
-    create(_size, stream, mr);
-  }
-
-  // move constructor
-  column_buffer(column_buffer<contains_strings>&& col)                              = default;
-  column_buffer<contains_strings>& operator=(column_buffer<contains_strings>&& col) = default;
-
-  // copy constructor
-  column_buffer(column_buffer<contains_strings> const& col)                              = delete;
-  column_buffer<contains_strings>& operator=(column_buffer<contains_strings> const& col) = delete;
-
-  // instantiate a column of known type with a specified size.  Allows deferred creation for
-  // preprocessing steps such as in the Parquet reader
-  void create(size_type _size, rmm::cuda_stream_view stream, rmm::mr::device_memory_resource* mr);
-
-  template <bool T = contains_strings>
-  typename std::enable_if<T, void>::type create_string_data(size_t num_bytes,
-                                                            rmm::cuda_stream_view stream)
-  {
-    this->create_strings(num_bytes, stream, mr);
-  }
-
-  template <bool T = contains_strings>
-  typename std::enable_if<T, void*>::type data()
-  {
-    return _data.data();
-  }
-
-  template <bool T = contains_strings>
-  typename std::enable_if<!T, void*>::type data()
-  {
-    return this->str_data().value_or(_data.data());
-  }
-
-  template <bool T = contains_strings>
-  typename std::enable_if<T, size_t>::type data_size() const
-  {
-    return _data.size();
-  }
-
-  template <bool T = contains_strings>
-  typename std::enable_if<!T, size_t>::type data_size() const
-  {
-    return this->str_data_size().value_or(_data.size());
-  }
-=======
   // construct without a known size. call create() later to actually allocate memory
   column_buffer_base(data_type _type, bool _is_nullable) : type(_type), is_nullable(_is_nullable) {}
 
@@ -169,7 +75,6 @@
   virtual void create(size_type _size,
                       rmm::cuda_stream_view stream,
                       rmm::mr::device_memory_resource* _mr);
->>>>>>> b907a1af
 
   template <typename T = uint32_t>
   auto null_mask()
@@ -180,13 +85,6 @@
 
   auto& null_count() { return _null_count; }
 
-<<<<<<< HEAD
-  // Create a new column_buffer that has empty data but with the same basic information as the
-  // input column, including same type, nullability, name, and user_data.
-  static column_buffer<contains_strings> empty_like(column_buffer<contains_strings> const& input);
-
-=======
->>>>>>> b907a1af
   rmm::device_buffer _data{};
   rmm::device_buffer _null_mask{};
   size_type _null_count{0};
@@ -194,21 +92,12 @@
   data_type type{type_id::EMPTY};
   bool is_nullable{false};
   size_type size{0};
-<<<<<<< HEAD
-  std::vector<column_buffer<contains_strings>> children;
-=======
->>>>>>> b907a1af
   uint32_t user_data{0};  // arbitrary user data
   std::string name;
 
   rmm::mr::device_memory_resource* mr;
 };
 
-<<<<<<< HEAD
-}  // namespace utilities
-
-using column_buffer = utilities::column_buffer<false>;
-=======
 struct column_buffer_with_pointers : public column_buffer_base {
   column_buffer_with_pointers() = default;
 
@@ -302,7 +191,6 @@
 }  // namespace utilities
 
 using column_buffer = utilities::column_buffer<utilities::column_buffer_with_pointers>;
->>>>>>> b907a1af
 
 /**
  * @brief Creates a column from an existing set of device memory buffers.
@@ -315,13 +203,8 @@
  *
  * @return `std::unique_ptr<cudf::column>` Column from the existing device data
  */
-<<<<<<< HEAD
-template <bool contains_strings>
-std::unique_ptr<column> make_column(utilities::column_buffer<contains_strings>& buffer,
-=======
 template <class column_buffer_type>
 std::unique_ptr<column> make_column(utilities::column_buffer<column_buffer_type>& buffer,
->>>>>>> b907a1af
                                     column_name_info* schema_info,
                                     std::optional<reader_column_schema> const& schema,
                                     rmm::cuda_stream_view stream);
@@ -341,13 +224,8 @@
  *
  * @return `std::unique_ptr<cudf::column>` Column from the existing device data
  */
-<<<<<<< HEAD
-template <bool contains_strings>
-std::unique_ptr<column> empty_like(utilities::column_buffer<contains_strings>& buffer,
-=======
 template <class column_buffer_type>
 std::unique_ptr<column> empty_like(utilities::column_buffer<column_buffer_type>& buffer,
->>>>>>> b907a1af
                                    column_name_info* schema_info,
                                    rmm::cuda_stream_view stream,
                                    rmm::mr::device_memory_resource* mr);
