--- conflicted
+++ resolved
@@ -38,13 +38,9 @@
 
   void host_write(void const* data, size_t size) override
   {
-<<<<<<< HEAD
     _output_stream.seekp(_bytes_written);
-    _output_stream.write(reinterpret_cast<char const*>(data), size);
+    _output_stream.write(static_cast<char const*>(data), size);
     _bytes_written += size;
-=======
-    outfile_.write(static_cast<char const*>(data), size);
->>>>>>> 24527761
   }
 
   void flush() override { _output_stream.flush(); }
