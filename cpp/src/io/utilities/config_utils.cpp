--- conflicted
+++ resolved
@@ -80,207 +80,4 @@
 
 }  // namespace nvcomp_integration
 
-<<<<<<< HEAD
-}  // namespace detail
-
-namespace {
-class fixed_pinned_pool_memory_resource {
-  using upstream_mr    = rmm::mr::pinned_host_memory_resource;
-  using host_pooled_mr = rmm::mr::pool_memory_resource<upstream_mr>;
-
- private:
-  upstream_mr upstream_mr_{};
-  size_t pool_size_{0};
-  // Raw pointer to avoid a segfault when the pool is destroyed on exit
-  host_pooled_mr* pool_{nullptr};
-  void* pool_begin_{nullptr};
-  void* pool_end_{nullptr};
-  cuda::stream_ref stream_{cudf::detail::global_cuda_stream_pool().get_stream().value()};
-
- public:
-  fixed_pinned_pool_memory_resource(size_t size)
-    : pool_size_{size}, pool_{new host_pooled_mr(upstream_mr_, size, size)}
-  {
-    if (pool_size_ == 0) { return; }
-
-    // Allocate full size from the pinned pool to figure out the beginning and end address
-    pool_begin_ = pool_->allocate_async(pool_size_, stream_);
-    pool_end_   = static_cast<void*>(static_cast<uint8_t*>(pool_begin_) + pool_size_);
-    pool_->deallocate_async(pool_begin_, pool_size_, stream_);
-  }
-
-  void* do_allocate_async(std::size_t bytes, std::size_t alignment, cuda::stream_ref stream)
-  {
-    if (bytes <= pool_size_) {
-      try {
-        return pool_->allocate_async(bytes, alignment, stream);
-      } catch (...) {
-        // If the pool is exhausted, fall back to the upstream memory resource
-      }
-    }
-
-    return upstream_mr_.allocate_async(bytes, alignment, stream);
-  }
-
-  void do_deallocate_async(void* ptr,
-                           std::size_t bytes,
-                           std::size_t alignment,
-                           cuda::stream_ref stream) noexcept
-  {
-    if (bytes <= pool_size_ && ptr >= pool_begin_ && ptr <= pool_end_) {
-      pool_->deallocate_async(ptr, bytes, alignment, stream);
-    } else {
-      upstream_mr_.deallocate_async(ptr, bytes, alignment, stream);
-    }
-  }
-
-  void* allocate_async(std::size_t bytes, cuda::stream_ref stream)
-  {
-    return do_allocate_async(bytes, rmm::RMM_DEFAULT_HOST_ALIGNMENT, stream);
-  }
-
-  void* allocate_async(std::size_t bytes, std::size_t alignment, cuda::stream_ref stream)
-  {
-    return do_allocate_async(bytes, alignment, stream);
-  }
-
-  void* allocate(std::size_t bytes, std::size_t alignment = rmm::RMM_DEFAULT_HOST_ALIGNMENT)
-  {
-    auto const result = do_allocate_async(bytes, alignment, stream_);
-    stream_.wait();
-    return result;
-  }
-
-  void deallocate_async(void* ptr, std::size_t bytes, cuda::stream_ref stream) noexcept
-  {
-    return do_deallocate_async(ptr, bytes, rmm::RMM_DEFAULT_HOST_ALIGNMENT, stream);
-  }
-
-  void deallocate_async(void* ptr,
-                        std::size_t bytes,
-                        std::size_t alignment,
-                        cuda::stream_ref stream) noexcept
-  {
-    return do_deallocate_async(ptr, bytes, alignment, stream);
-  }
-
-  void deallocate(void* ptr,
-                  std::size_t bytes,
-                  std::size_t alignment = rmm::RMM_DEFAULT_HOST_ALIGNMENT) noexcept
-  {
-    deallocate_async(ptr, bytes, alignment, stream_);
-    stream_.wait();
-  }
-
-  bool operator==(fixed_pinned_pool_memory_resource const& other) const
-  {
-    return pool_ == other.pool_ and stream_ == other.stream_;
-  }
-
-  bool operator!=(fixed_pinned_pool_memory_resource const& other) const
-  {
-    return !operator==(other);
-  }
-
-  [[maybe_unused]] friend void get_property(fixed_pinned_pool_memory_resource const&,
-                                            cuda::mr::device_accessible) noexcept
-  {
-  }
-
-  [[maybe_unused]] friend void get_property(fixed_pinned_pool_memory_resource const&,
-                                            cuda::mr::host_accessible) noexcept
-  {
-  }
-};
-
-static_assert(cuda::mr::resource_with<fixed_pinned_pool_memory_resource,
-                                      cuda::mr::device_accessible,
-                                      cuda::mr::host_accessible>);
-
-}  // namespace
-
-CUDF_EXPORT rmm::host_async_resource_ref& make_default_pinned_mr(std::optional<size_t> config_size)
-{
-  static fixed_pinned_pool_memory_resource mr = [config_size]() {
-    auto const size = [&config_size]() -> size_t {
-      if (auto const env_val = getenv("LIBCUDF_PINNED_POOL_SIZE"); env_val != nullptr) {
-        return std::atol(env_val);
-      }
-
-      if (config_size.has_value()) { return *config_size; }
-
-      size_t free{}, total{};
-      CUDF_CUDA_TRY(cudaMemGetInfo(&free, &total));
-      // 0.5% of the total device memory, capped at 100MB
-      return std::min(total / 200, size_t{100} * 1024 * 1024);
-    }();
-
-    // rmm requires the pool size to be a multiple of 256 bytes
-    auto const aligned_size = (size + 255) & ~255;
-    CUDF_LOG_INFO("Pinned pool size = {}", aligned_size);
-
-    // make the pool with max size equal to the initial size
-    return fixed_pinned_pool_memory_resource{aligned_size};
-  }();
-
-  static rmm::host_async_resource_ref mr_ref{mr};
-  return mr_ref;
-}
-
-CUDF_EXPORT std::mutex& host_mr_mutex()
-{
-  static std::mutex map_lock;
-  return map_lock;
-}
-
-// Must be called with the host_mr_mutex mutex held
-CUDF_EXPORT rmm::host_async_resource_ref& make_host_mr(std::optional<host_mr_options> const& opts,
-                                                       bool* did_configure = nullptr)
-{
-  static rmm::host_async_resource_ref* mr_ref = nullptr;
-  bool configured                             = false;
-  if (mr_ref == nullptr) {
-    configured = true;
-    mr_ref     = &make_default_pinned_mr(opts ? opts->pool_size : std::nullopt);
-  }
-
-  // If the user passed an out param to detect whether this call configured a resource
-  // set the result
-  if (did_configure != nullptr) { *did_configure = configured; }
-
-  return *mr_ref;
-}
-
-// Must be called with the host_mr_mutex mutex held
-CUDF_EXPORT rmm::host_async_resource_ref& host_mr()
-{
-  static rmm::host_async_resource_ref mr_ref = make_host_mr(std::nullopt);
-  return mr_ref;
-}
-
-rmm::host_async_resource_ref set_host_memory_resource(rmm::host_async_resource_ref mr)
-{
-  std::scoped_lock lock{host_mr_mutex()};
-  auto last_mr = host_mr();
-  host_mr()    = mr;
-  return last_mr;
-}
-
-rmm::host_async_resource_ref get_host_memory_resource()
-{
-  std::scoped_lock lock{host_mr_mutex()};
-  return host_mr();
-}
-
-bool config_default_host_memory_resource(host_mr_options const& opts)
-{
-  std::scoped_lock lock{host_mr_mutex()};
-  auto did_configure = false;
-  make_host_mr(opts, &did_configure);
-  return did_configure;
-}
-
-}  // namespace cudf::io
-=======
-}  // namespace cudf::io::detail
->>>>>>> f7ba6ab4
+}  // namespace cudf::io::detail