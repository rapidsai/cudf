--- conflicted
+++ resolved
@@ -1014,10 +1014,9 @@
                 remapped_copy.end(),
                 o_data);
     }
-<<<<<<< HEAD
     if (input_column->valid != nullptr && output_column->valid != nullptr) {
       if (input_column->valid == output_column->valid) { //If gather is in-place
-          rmm::device_vector<gdf_valid_type> remapped_valid_copy(gdf_get_num_chars_bitmask(num_rows), 0);
+        rmm::device_vector<gdf_valid_type> remapped_valid_copy(get_number_of_bytes_for_valid(num_rows), 0);
           gather_valid<index_type>(
                   input_column->valid,
                   remapped_valid_copy.data().get(),
@@ -1042,28 +1041,6 @@
       int valid_count;
       gdf_status = count_nonzero_mask(output_column->valid, num_rows, valid_count, stream);
       output_column->null_count = output_column->size - valid_count;
-=======
-    //If gather is in-place
-    if ((input_column->valid == output_column->valid) &&
-            (input_column->valid != nullptr)) {
-        rmm::device_vector<gdf_valid_type> remapped_valid_copy(get_number_of_bytes_for_valid(num_rows));
-        gather_valid<index_type>(
-                input_column->valid,
-                remapped_valid_copy.data().get(),
-                row_gather_map, 
-                num_rows, input_column->size, stream);
-        thrust::copy(rmm::exec_policy(stream),
-                remapped_valid_copy.begin(),
-                remapped_valid_copy.end(), output_column->valid);
-    }
-    //If both input and output columns have a non null valid pointer
-    else if (nullptr != output_column->valid) {
-        gather_valid<index_type>(
-                input_column->valid,
-                output_column->valid,
-                row_gather_map, 
-                num_rows, input_column->size, stream);
->>>>>>> 8c5e0f29
     }
   
     CUDA_CHECK_LAST();
