--- conflicted
+++ resolved
@@ -121,7 +121,6 @@
   }
 
   template <typename T>
-<<<<<<< HEAD
   void operator()(mutable_column_view& input,
                   mutable_column_view& indices,  // no longer preload this
                   bool ascending,
@@ -165,26 +164,6 @@
   }
 
   template <typename T>
-=======
->>>>>>> 63a88eff
-  void operator()(mutable_column_view& input,
-                  mutable_column_view& indices,
-                  bool ascending,
-                  rmm::cuda_stream_view stream)
-<<<<<<< HEAD
-    requires(cudf::is_fixed_width<T>() && !cudf::is_floating_point<T>())
-=======
-    requires(is_supported<T>() and !cudf::is_chrono<T>())
->>>>>>> 63a88eff
-  {
-    faster_sort<T>(input, indices, ascending, stream);
-  }
-
-  template <typename T>
-<<<<<<< HEAD
-  void operator()(mutable_column_view&, mutable_column_view&, bool, rmm::cuda_stream_view)
-    requires((not cudf::is_fixed_width<T>()))
-=======
   void operator()(mutable_column_view& input,
                   mutable_column_view& indices,
                   bool ascending,
@@ -196,9 +175,18 @@
   }
 
   template <typename T>
+  void operator()(mutable_column_view& input,
+                  mutable_column_view& indices,
+                  bool ascending,
+                  rmm::cuda_stream_view stream)
+    requires(cudf::is_fixed_width<T>() and !cudf::is_chrono<T>() and !cudf::is_floating_point<T>())
+  {
+    faster_sort<T>(input, indices, ascending, stream);
+  }
+
+  template <typename T>
   void operator()(mutable_column_view&, mutable_column_view&, bool, rmm::cuda_stream_view)
-    requires(not is_supported<T>())
->>>>>>> 63a88eff
+    requires(not cudf::is_fixed_width<T>())
   {
     CUDF_UNREACHABLE("invalid type for faster sort");
   }
