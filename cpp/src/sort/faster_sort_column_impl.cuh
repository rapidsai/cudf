/*
 * Copyright (c) 2025, NVIDIA CORPORATION.
 *
 * Licensed under the Apache License, Version 2.0 (the "License");
 * you may not use this file except in compliance with the License.
 * You may obtain a copy of the License at
 *
 *     http://www.apache.org/licenses/LICENSE-2.0
 *
 * Unless required by applicable law or agreed to in writing, software
 * distributed under the License is distributed on an "AS IS" BASIS,
 * WITHOUT WARRANTIES OR CONDITIONS OF ANY KIND, either express or implied.
 * See the License for the specific language governing permissions and
 * limitations under the License.
 */

#pragma once

#include "common_sort_impl.cuh"

#include <cudf/column/column_device_view.cuh>
#include <cudf/utilities/error.hpp>
#include <cudf/utilities/traits.hpp>

#include <rmm/cuda_stream_view.hpp>
#include <rmm/exec_policy.hpp>

#include <thrust/sort.h>

namespace cudf {
namespace detail {

template <typename F>
struct float_pair {
  size_type s;
  F f;
};

template <typename F>
struct float_decomposer {
  __device__ cuda::std::tuple<size_type&, F&> operator()(float_pair<F>& key) const
  {
    return {key.s, key.f};
  }
};

template <typename F>
struct float_to_pair_and_seq {
  F* fs;
  __device__ cuda::std::pair<float_pair<F>, size_type> operator()(cudf::size_type idx)
  {
    auto const f = fs[idx];
    auto const s = (isnan(f) * (idx + 1));  // multiplier helps keep the sort stable for NaNs
    return {float_pair<F>{s, f}, idx};
  }
};

/**
 * @brief Sort indices of a single column.
 *
 * This API offers fast sorting for most primitive types.
 *
 * @tparam method Whether to use stable sort
 * @param input Column to sort. The column data is not modified.
 * @param indices The result of the sort
 * @param ascending Sort order
 * @param stream CUDA stream used for device memory operations and kernel launches
 */
template <sort_method method>
void faster_sorted_order(column_view const& input,
                         mutable_column_view& indices,
                         bool ascending,
                         rmm::cuda_stream_view stream);

template <sort_method method>
struct faster_sorted_order_fn {
  /**
   * @brief Sorts fixed-width columns using faster thrust sort
   *
   * Should not be called if `input.has_nulls()==true`
   *
   * @param input Column to sort
   * @param indices Output sorted indices
   * @param ascending True if sort order is ascending
   * @param stream CUDA stream used for device memory operations and kernel launches
   */
  template <typename T>
  void faster_sort(mutable_column_view& input,
                   mutable_column_view& indices,
                   bool ascending,
                   rmm::cuda_stream_view stream)
  {
    // A thrust sort on a column of most primitive types will use a radix sort.
    // For other fixed-width types, thrust may use merge-sort.
    // The API sorts inplace so it requires making a copy of the input data
    // and creating the input indices sequence.
    thrust::sequence(
      rmm::exec_policy_nosync(stream), indices.begin<size_type>(), indices.end<size_type>(), 0);

    auto const do_sort = [&](auto const comp) {
      if constexpr (method == sort_method::STABLE) {
        thrust::stable_sort_by_key(rmm::exec_policy_nosync(stream),
                                   input.begin<T>(),
                                   input.end<T>(),
                                   indices.begin<size_type>(),
                                   comp);
      } else {
        thrust::sort_by_key(rmm::exec_policy_nosync(stream),
                            input.begin<T>(),
                            input.end<T>(),
                            indices.begin<size_type>(),
                            comp);
      }
    };

    if (ascending) {
      do_sort(cuda::std::less<T>{});
    } else {
      do_sort(cuda::std::greater<T>{});
    }
  }

  template <typename T>
  void operator()(mutable_column_view& input,
                  mutable_column_view& indices,  // no longer preload this
                  bool ascending,
                  rmm::cuda_stream_view stream)
    requires(cudf::is_floating_point<T>())
  {
    auto pair_in  = rmm::device_uvector<float_pair<T>>(input.size(), stream);
    auto d_in     = pair_in.begin();
    auto pair_out = rmm::device_uvector<float_pair<T>>(input.size(), stream);
    auto d_out    = pair_out.begin();
    auto vals     = rmm::device_uvector<size_type>(indices.size(), stream);
    auto dv_in    = vals.begin();
    auto dv_out   = indices.begin<cudf::size_type>();

    auto zip_out = thrust::make_zip_iterator(d_in, dv_in);
    thrust::transform(rmm::exec_policy_nosync(stream),
                      thrust::counting_iterator<size_type>(0),
                      thrust::counting_iterator<size_type>(input.size()),
                      zip_out,
                      float_to_pair_and_seq<T>{input.begin<T>()});

    auto const decomposer = float_decomposer<T>{};
    auto const end_bit    = sizeof(float_pair<T>) * 8;
    auto const sv         = stream.value();
    auto const n          = input.size();
    // cub radix sort implementation is always stable
    std::size_t tmp_bytes = 0;
    if (ascending) {
      cub::DeviceRadixSort::SortPairs(
        nullptr, tmp_bytes, d_in, d_out, dv_in, dv_out, n, decomposer, 0, end_bit, sv);
      auto tmp_stg = rmm::device_buffer(tmp_bytes, stream);
      cub::DeviceRadixSort::SortPairs(
        tmp_stg.data(), tmp_bytes, d_in, d_out, dv_in, dv_out, n, decomposer, 0, end_bit, sv);
    } else {
      cub::DeviceRadixSort::SortPairsDescending(
        nullptr, tmp_bytes, d_in, d_out, dv_in, dv_out, n, decomposer, 0, end_bit, sv);
      auto tmp_stg = rmm::device_buffer(tmp_bytes, stream);
      cub::DeviceRadixSort::SortPairsDescending(
        tmp_stg.data(), tmp_bytes, d_in, d_out, dv_in, dv_out, n, decomposer, 0, end_bit, sv);
    }
  }

  template <typename T>
<<<<<<< HEAD
=======
  void operator()(mutable_column_view& input,
                  mutable_column_view& indices,
                  bool ascending,
                  rmm::cuda_stream_view stream)
    requires(cudf::is_chrono<T>())
  {
    using rep_type = typename T::rep;
    faster_sort<rep_type>(input, indices, ascending, stream);
  }

  template <typename T>
>>>>>>> 56d57ceb
  void operator()(mutable_column_view& input,
                  mutable_column_view& indices,
                  bool ascending,
                  rmm::cuda_stream_view stream)
<<<<<<< HEAD
    requires(cudf::is_fixed_width<T>() && !cudf::is_floating_point<T>())
=======
    requires(cudf::is_fixed_width<T>() and !cudf::is_chrono<T>() and !cudf::is_floating_point<T>())
>>>>>>> 56d57ceb
  {
    faster_sort<T>(input, indices, ascending, stream);
  }

  template <typename T>
  void operator()(mutable_column_view&, mutable_column_view&, bool, rmm::cuda_stream_view)
<<<<<<< HEAD
    requires((not cudf::is_fixed_width<T>()))
=======
    requires(not cudf::is_fixed_width<T>())
>>>>>>> 56d57ceb
  {
    CUDF_UNREACHABLE("invalid type for faster sort");
  }
};

}  // namespace detail
}  // namespace cudf<|MERGE_RESOLUTION|>--- conflicted
+++ resolved
@@ -164,8 +164,6 @@
   }
 
   template <typename T>
-<<<<<<< HEAD
-=======
   void operator()(mutable_column_view& input,
                   mutable_column_view& indices,
                   bool ascending,
@@ -177,27 +175,18 @@
   }
 
   template <typename T>
->>>>>>> 56d57ceb
   void operator()(mutable_column_view& input,
                   mutable_column_view& indices,
                   bool ascending,
                   rmm::cuda_stream_view stream)
-<<<<<<< HEAD
-    requires(cudf::is_fixed_width<T>() && !cudf::is_floating_point<T>())
-=======
     requires(cudf::is_fixed_width<T>() and !cudf::is_chrono<T>() and !cudf::is_floating_point<T>())
->>>>>>> 56d57ceb
   {
     faster_sort<T>(input, indices, ascending, stream);
   }
 
   template <typename T>
   void operator()(mutable_column_view&, mutable_column_view&, bool, rmm::cuda_stream_view)
-<<<<<<< HEAD
-    requires((not cudf::is_fixed_width<T>()))
-=======
     requires(not cudf::is_fixed_width<T>())
->>>>>>> 56d57ceb
   {
     CUDF_UNREACHABLE("invalid type for faster sort");
   }
