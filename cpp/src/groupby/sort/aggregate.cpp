/*
 * Copyright (c) 2019-2021, NVIDIA CORPORATION.
 *
 * Licensed under the Apache License, Version 2.0 (the "License");
 * you may not use this file except in compliance with the License.
 * You may obtain a copy of the License at
 *
 *     http://www.apache.org/licenses/LICENSE-2.0
 *
 * Unless required by applicable law or agreed to in writing, software
 * distributed under the License is distributed on an "AS IS" BASIS,
 * WITHOUT WARRANTIES OR CONDITIONS OF ANY KIND, either express or implied.
 * See the License for the specific language governing permissions and
 * limitations under the License.
 */

#include <groupby/common/utils.hpp>
#include <groupby/sort/functors.hpp>
#include <groupby/sort/group_reductions.hpp>

#include <cudf/aggregation.hpp>
#include <cudf/column/column.hpp>
#include <cudf/column/column_view.hpp>
#include <cudf/detail/aggregation/aggregation.hpp>
#include <cudf/detail/aggregation/result_cache.hpp>
#include <cudf/detail/binaryop.hpp>
#include <cudf/detail/gather.hpp>
#include <cudf/detail/groupby/sort_helper.hpp>
#include <cudf/detail/null_mask.hpp>
#include <cudf/detail/unary.hpp>
#include <cudf/dictionary/dictionary_column_view.hpp>
#include <cudf/groupby.hpp>
#include <cudf/lists/detail/drop_list_duplicates.hpp>
#include <cudf/table/table.hpp>
#include <cudf/table/table_view.hpp>
#include <cudf/types.hpp>

#include <rmm/cuda_stream_view.hpp>

#include <memory>
#include <unordered_map>
#include <utility>

namespace cudf {
namespace groupby {
namespace detail {
/**
 * @brief Functor to dispatch aggregation with
 *
 * This functor is to be used with `aggregation_dispatcher` to compute the
 * appropriate aggregation. If the values on which to run the aggregation are
 * unchanged, then this functor should be re-used. This is because it stores
 * memoised sorted and/or grouped values and re-using will save on computation
 * of these values.
 */
struct aggregate_result_functor final : store_result_functor {
  using store_result_functor::store_result_functor;
  template <aggregation::Kind k>
  void operator()(aggregation const& agg)
  {
    CUDF_FAIL("Unsupported aggregation.");
  }
};

template <>
void aggregate_result_functor::operator()<aggregation::COUNT_VALID>(aggregation const& agg)
{
  if (cache.has_result(values, agg)) return;

  cache.add_result(
    values,
    agg,
    get_grouped_values().nullable()
      ? detail::group_count_valid(
          get_grouped_values(), helper.group_labels(stream), helper.num_groups(stream), stream, mr)
      : detail::group_count_all(
          helper.group_offsets(stream), helper.num_groups(stream), stream, mr));
}

template <>
void aggregate_result_functor::operator()<aggregation::COUNT_ALL>(aggregation const& agg)
{
  if (cache.has_result(values, agg)) return;

  cache.add_result(
    values,
    agg,
    detail::group_count_all(helper.group_offsets(stream), helper.num_groups(stream), stream, mr));
}

template <>
void aggregate_result_functor::operator()<aggregation::SUM>(aggregation const& agg)
{
  if (cache.has_result(values, agg)) return;

  cache.add_result(
    values,
    agg,
    detail::group_sum(
      get_grouped_values(), helper.num_groups(stream), helper.group_labels(stream), stream, mr));
};

template <>
void aggregate_result_functor::operator()<aggregation::PRODUCT>(aggregation const& agg)
{
  if (cache.has_result(values, agg)) return;

  cache.add_result(
    values,
    agg,
    detail::group_product(
      get_grouped_values(), helper.num_groups(stream), helper.group_labels(stream), stream, mr));
};

template <>
void aggregate_result_functor::operator()<aggregation::ARGMAX>(aggregation const& agg)
{
  if (cache.has_result(values, agg)) return;

  cache.add_result(values,
                   agg,
                   detail::group_argmax(get_grouped_values(),
                                        helper.num_groups(stream),
                                        helper.group_labels(stream),
                                        helper.key_sort_order(stream),
                                        stream,
                                        mr));
};

template <>
void aggregate_result_functor::operator()<aggregation::ARGMIN>(aggregation const& agg)
{
  if (cache.has_result(values, agg)) return;

  cache.add_result(values,
                   agg,
                   detail::group_argmin(get_grouped_values(),
                                        helper.num_groups(stream),
                                        helper.group_labels(stream),
                                        helper.key_sort_order(stream),
                                        stream,
                                        mr));
};

template <>
void aggregate_result_functor::operator()<aggregation::MIN>(aggregation const& agg)
{
  if (cache.has_result(values, agg)) return;

  auto result = [&]() {
    auto values_type = cudf::is_dictionary(values.type())
                         ? dictionary_column_view(values).keys().type()
                         : values.type();
    if (cudf::is_fixed_width(values_type)) {
      return detail::group_min(
        get_grouped_values(), helper.num_groups(stream), helper.group_labels(stream), stream, mr);
    } else {
      auto argmin_agg = make_argmin_aggregation();
      operator()<aggregation::ARGMIN>(*argmin_agg);
      column_view argmin_result = cache.get_result(values, *argmin_agg);

      // We make a view of ARGMIN result without a null mask and gather using
      // this mask. The values in data buffer of ARGMIN result corresponding
      // to null values was initialized to ARGMIN_SENTINEL which is an out of
      // bounds index value and causes the gathered value to be null.
      column_view null_removed_map(
        data_type(type_to_id<size_type>()),
        argmin_result.size(),
        static_cast<void const*>(argmin_result.template data<size_type>()));
      auto transformed_result =
        cudf::detail::gather(table_view({values}),
                             null_removed_map,
                             argmin_result.nullable() ? cudf::out_of_bounds_policy::NULLIFY
                                                      : cudf::out_of_bounds_policy::DONT_CHECK,
                             cudf::detail::negative_index_policy::NOT_ALLOWED,
                             stream,
                             mr);
      return std::move(transformed_result->release()[0]);
    }
  }();

  cache.add_result(values, agg, std::move(result));
};

template <>
void aggregate_result_functor::operator()<aggregation::MAX>(aggregation const& agg)
{
  if (cache.has_result(values, agg)) return;

  auto result = [&]() {
    auto values_type = cudf::is_dictionary(values.type())
                         ? dictionary_column_view(values).keys().type()
                         : values.type();
    if (cudf::is_fixed_width(values_type)) {
      return detail::group_max(
        get_grouped_values(), helper.num_groups(stream), helper.group_labels(stream), stream, mr);
    } else {
      auto argmax_agg = make_argmax_aggregation();
      operator()<aggregation::ARGMAX>(*argmax_agg);
      column_view argmax_result = cache.get_result(values, *argmax_agg);

      // We make a view of ARGMAX result without a null mask and gather using
      // this mask. The values in data buffer of ARGMAX result corresponding
      // to null values was initialized to ARGMAX_SENTINEL which is an out of
      // bounds index value and causes the gathered value to be null.
      column_view null_removed_map(
        data_type(type_to_id<size_type>()),
        argmax_result.size(),
        static_cast<void const*>(argmax_result.template data<size_type>()));
      auto transformed_result =
        cudf::detail::gather(table_view({values}),
                             null_removed_map,
                             argmax_result.nullable() ? cudf::out_of_bounds_policy::NULLIFY
                                                      : cudf::out_of_bounds_policy::DONT_CHECK,
                             cudf::detail::negative_index_policy::NOT_ALLOWED,
                             stream,
                             mr);
      return std::move(transformed_result->release()[0]);
    }
  }();

  cache.add_result(values, agg, std::move(result));
};

template <>
void aggregate_result_functor::operator()<aggregation::MEAN>(aggregation const& agg)
{
  if (cache.has_result(values, agg)) return;

  auto sum_agg   = make_sum_aggregation();
  auto count_agg = make_count_aggregation();
  operator()<aggregation::SUM>(*sum_agg);
  operator()<aggregation::COUNT_VALID>(*count_agg);
  column_view sum_result   = cache.get_result(values, *sum_agg);
  column_view count_result = cache.get_result(values, *count_agg);

  // TODO (dm): Special case for timestamp. Add target_type_impl for it.
  //            Blocked until we support operator+ on timestamps
  auto col_type = cudf::is_dictionary(values.type())
                    ? cudf::dictionary_column_view(values).keys().type()
                    : values.type();
  auto result =
    cudf::detail::binary_operation(sum_result,
                                   count_result,
                                   binary_operator::DIV,
                                   cudf::detail::target_type(col_type, aggregation::MEAN),
                                   stream,
                                   mr);
  cache.add_result(values, agg, std::move(result));
};

template <>
void aggregate_result_functor::operator()<aggregation::M2>(aggregation const& agg)
{
  if (cache.has_result(values, agg)) return;

  auto const mean_agg = make_mean_aggregation();
  operator()<aggregation::MEAN>(*mean_agg);
  auto const mean_result = cache.get_result(values, *mean_agg);

  cache.add_result(
    values,
    agg,
    detail::group_m2(get_grouped_values(), mean_result, helper.group_labels(stream), stream, mr));
};

template <>
void aggregate_result_functor::operator()<aggregation::VARIANCE>(aggregation const& agg)
{
  if (cache.has_result(values, agg)) return;

  auto& var_agg  = dynamic_cast<cudf::detail::var_aggregation const&>(agg);
  auto mean_agg  = make_mean_aggregation();
  auto count_agg = make_count_aggregation();
  operator()<aggregation::MEAN>(*mean_agg);
  operator()<aggregation::COUNT_VALID>(*count_agg);
  column_view mean_result = cache.get_result(values, *mean_agg);
  column_view group_sizes = cache.get_result(values, *count_agg);

  auto result = detail::group_var(get_grouped_values(),
                                  mean_result,
                                  group_sizes,
                                  helper.group_labels(stream),
                                  var_agg._ddof,
                                  stream,
                                  mr);
  cache.add_result(values, agg, std::move(result));
};

template <>
void aggregate_result_functor::operator()<aggregation::STD>(aggregation const& agg)
{
  if (cache.has_result(values, agg)) return;

  auto& std_agg = dynamic_cast<cudf::detail::std_aggregation const&>(agg);
  auto var_agg  = make_variance_aggregation(std_agg._ddof);
  operator()<aggregation::VARIANCE>(*var_agg);
  column_view var_result = cache.get_result(values, *var_agg);

  auto result = cudf::detail::unary_operation(var_result, unary_operator::SQRT, stream, mr);
  cache.add_result(values, agg, std::move(result));
};

template <>
void aggregate_result_functor::operator()<aggregation::QUANTILE>(aggregation const& agg)
{
  if (cache.has_result(values, agg)) return;

  auto count_agg = make_count_aggregation();
  operator()<aggregation::COUNT_VALID>(*count_agg);
  column_view group_sizes = cache.get_result(values, *count_agg);
  auto& quantile_agg      = dynamic_cast<cudf::detail::quantile_aggregation const&>(agg);

  auto result = detail::group_quantiles(get_sorted_values(),
                                        group_sizes,
                                        helper.group_offsets(stream),
                                        helper.num_groups(stream),
                                        quantile_agg._quantiles,
                                        quantile_agg._interpolation,
                                        stream,
                                        mr);
  cache.add_result(values, agg, std::move(result));
};

template <>
void aggregate_result_functor::operator()<aggregation::MEDIAN>(aggregation const& agg)
{
  if (cache.has_result(values, agg)) return;

  auto count_agg = make_count_aggregation();
  operator()<aggregation::COUNT_VALID>(*count_agg);
  column_view group_sizes = cache.get_result(values, *count_agg);

  auto result = detail::group_quantiles(get_sorted_values(),
                                        group_sizes,
                                        helper.group_offsets(stream),
                                        helper.num_groups(stream),
                                        {0.5},
                                        interpolation::LINEAR,
                                        stream,
                                        mr);
  cache.add_result(values, agg, std::move(result));
};

template <>
void aggregate_result_functor::operator()<aggregation::NUNIQUE>(aggregation const& agg)
{
  if (cache.has_result(values, agg)) return;

  auto& nunique_agg = dynamic_cast<cudf::detail::nunique_aggregation const&>(agg);

  auto result = detail::group_nunique(get_sorted_values(),
                                      helper.group_labels(stream),
                                      helper.num_groups(stream),
                                      helper.group_offsets(stream),
                                      nunique_agg._null_handling,
                                      stream,
                                      mr);
  cache.add_result(values, agg, std::move(result));
};

template <>
void aggregate_result_functor::operator()<aggregation::NTH_ELEMENT>(aggregation const& agg)
{
  if (cache.has_result(values, agg)) return;

  auto& nth_element_agg = dynamic_cast<cudf::detail::nth_element_aggregation const&>(agg);

  auto count_agg = make_count_aggregation(nth_element_agg._null_handling);
  if (count_agg->kind == aggregation::COUNT_VALID) {
    operator()<aggregation::COUNT_VALID>(*count_agg);
  } else if (count_agg->kind == aggregation::COUNT_ALL) {
    operator()<aggregation::COUNT_ALL>(*count_agg);
  } else {
    CUDF_FAIL("Wrong count aggregation kind");
  }
  column_view group_sizes = cache.get_result(values, *count_agg);

  cache.add_result(values,
                   agg,
                   detail::group_nth_element(get_grouped_values(),
                                             group_sizes,
                                             helper.group_labels(stream),
                                             helper.group_offsets(stream),
                                             helper.num_groups(stream),
                                             nth_element_agg._n,
                                             nth_element_agg._null_handling,
                                             stream,
                                             mr));
}

template <>
void aggregate_result_functor::operator()<aggregation::COLLECT_LIST>(aggregation const& agg)
{
  if (cache.has_result(values, agg)) { return; }

  auto const null_handling =
    dynamic_cast<cudf::detail::collect_list_aggregation const&>(agg)._null_handling;
  auto result = detail::group_collect(get_grouped_values(),
                                      helper.group_offsets(stream),
                                      helper.num_groups(stream),
                                      null_handling,
                                      stream,
                                      mr);
  cache.add_result(values, agg, std::move(result));
};

template <>
void aggregate_result_functor::operator()<aggregation::COLLECT_SET>(aggregation const& agg)
{
  if (cache.has_result(values, agg)) { return; }

  auto const null_handling =
    dynamic_cast<cudf::detail::collect_set_aggregation const&>(agg)._null_handling;
  auto const collect_result = detail::group_collect(get_grouped_values(),
                                                    helper.group_offsets(stream),
                                                    helper.num_groups(stream),
                                                    null_handling,
                                                    stream,
                                                    rmm::mr::get_current_device_resource());
  auto const nulls_equal =
    dynamic_cast<cudf::detail::collect_set_aggregation const&>(agg)._nulls_equal;
  auto const nans_equal =
    dynamic_cast<cudf::detail::collect_set_aggregation const&>(agg)._nans_equal;
  cache.add_result(
    values,
    agg,
    lists::detail::drop_list_duplicates(
      lists_column_view(collect_result->view()), nulls_equal, nans_equal, stream, mr));
};

/**
 * @brief Perform merging for the lists that correspond to the same key value.
 *
 * This aggregation is similar to `COLLECT_LIST` with the following differences:
 *  - It requires the input values to be a non-nullable lists column, and
 *  - The values (lists) corresponding to the same key will not result in a list of lists as output
 *    from `COLLECT_LIST`. Instead, those lists will result in a list generated by merging them
 *    together.
 *
 * In practice, this aggregation is used to merge the partial results of multiple (distributed)
 * groupby `COLLECT_LIST` aggregations into a final `COLLECT_LIST` result. Those distributed
 * aggregations were executed on different values columns partitioned from the original values
 * column, then their results were (vertically) concatenated before given as the values column for
 * this aggregation.
 */
template <>
void aggregate_result_functor::operator()<aggregation::MERGE_LISTS>(aggregation const& agg)
{
  if (cache.has_result(values, agg)) { return; }

  cache.add_result(
    values,
    agg,
    detail::group_merge_lists(
      get_grouped_values(), helper.group_offsets(stream), helper.num_groups(stream), stream, mr));
};

/**
 * @brief Perform merging for the lists corresponding to the same key value, then dropping duplicate
 * list entries.
 *
 * This aggregation is similar to `COLLECT_SET` with the following differences:
 *  - It requires the input values to be a non-nullable lists column, and
 *  - The values (lists) corresponding to the same key will result in a list generated by merging
 *    them together then dropping duplicate entries.
 *
 * In practice, this aggregation is used to merge the partial results of multiple (distributed)
 * groupby `COLLECT_LIST` or `COLLECT_SET` aggregations into a final `COLLECT_SET` result. Those
 * distributed aggregations were executed on different values columns partitioned from the original
 * values column, then their results were (vertically) concatenated before given as the values
 * column for this aggregation.
 *
 * Firstly, this aggregation performs `MERGE_LISTS` to concatenate the input lists (corresponding to
 * the same key) into intermediate lists, then it calls `lists::drop_list_duplicates` on them to
 * remove duplicate list entries. As such, the input (partial results) to this aggregation should be
 * generated by (distributed) `COLLECT_LIST` aggregations, not `COLLECT_SET`, to avoid unnecessarily
 * removing duplicate entries for the partial results.
 *
 * Since duplicate list entries will be removed, the parameters `null_equality` and `nan_equality`
 * are needed for calling to `lists::drop_list_duplicates`.
 */
template <>
void aggregate_result_functor::operator()<aggregation::MERGE_SETS>(aggregation const& agg)
{
  if (cache.has_result(values, agg)) { return; }

  auto const merged_result   = detail::group_merge_lists(get_grouped_values(),
                                                       helper.group_offsets(stream),
                                                       helper.num_groups(stream),
                                                       stream,
                                                       rmm::mr::get_current_device_resource());
  auto const& merge_sets_agg = dynamic_cast<cudf::detail::merge_sets_aggregation const&>(agg);
  cache.add_result(values,
                   agg,
                   lists::detail::drop_list_duplicates(lists_column_view(merged_result->view()),
                                                       merge_sets_agg._nulls_equal,
                                                       merge_sets_agg._nans_equal,
                                                       stream,
                                                       mr));
};

/**
 * @brief Perform merging for the M2 values that correspond to the same key value.
 *
 * The partial results input to this aggregation is a structs column with children are columns
 * generated by three other groupby aggregations: `COUNT_VALID`, `MEAN`, and `M2` that were
 * performed on partitioned datasets. After distributedly computed, the results output from these
 * aggregations are (vertically) concatenated before assembling into a structs column given as the
 * values column for this aggregation.
 *
 * For recursive merging of `M2` values, the aggregations values of all input (`COUNT_VALID`,
 * `MEAN`, and `M2`) are all merged and stored in the output of this aggregation. As such, the
 * output will be a structs column containing children columns of merged `COUNT_VALID`, `MEAN`, and
 * `M2` values.
 *
 * The values of M2 are merged following the parallel algorithm described here:
 * https://www.wikiwand.com/en/Algorithms_for_calculating_variance#/Parallel_algorithm
 */
template <>
void aggregate_result_functor::operator()<aggregation::MERGE_M2>(aggregation const& agg)
{
  if (cache.has_result(values, agg)) { return; }

  cache.add_result(
    values,
    agg,
    detail::group_merge_m2(
      get_grouped_values(), helper.group_offsets(stream), helper.num_groups(stream), stream, mr));
};

/**
<<<<<<< HEAD
=======
 * @brief Creates column views with only valid elements in both input column views
 *
 * @param column_0 The first column
 * @param column_1 The second column
 * @return tuple with new null mask (if null masks if input differ) and new column views
 */
auto column_view_with_common_nulls(column_view const& column_0, column_view const& column_1)
{
  rmm::device_buffer new_nullmask = cudf::bitmask_and(table_view{{column_0, column_1}});
  auto null_count                 = cudf::count_unset_bits(
    static_cast<cudf::bitmask_type const*>(new_nullmask.data()), 0, column_0.size());
  if (null_count == 0) { return std::make_tuple(std::move(new_nullmask), column_0, column_1); }
  auto column_view_with_new_nullmask = [](auto const& col, void* nullmask, auto null_count) {
    return column_view(col.type(),
                       col.size(),
                       col.head(),
                       static_cast<cudf::bitmask_type const*>(nullmask),
                       null_count,
                       col.offset(),
                       std::vector(col.child_begin(), col.child_end()));
  };
  auto new_column_0 = null_count == column_0.null_count()
                        ? column_0
                        : column_view_with_new_nullmask(column_0, new_nullmask.data(), null_count);
  auto new_column_1 = null_count == column_1.null_count()
                        ? column_1
                        : column_view_with_new_nullmask(column_1, new_nullmask.data(), null_count);
  return std::make_tuple(std::move(new_nullmask), new_column_0, new_column_1);
}

/**
 * @brief Perform covariance betweeen two child columns of non-nullable struct column.
 *
 */
template <>
void aggregate_result_functor::operator()<aggregation::COVARIANCE>(aggregation const& agg)
{
  if (cache.has_result(values, agg)) { return; }
  CUDF_EXPECTS(values.type().id() == type_id::STRUCT,
               "Input to `groupby covariance` must be a structs column.");
  CUDF_EXPECTS(values.num_children() == 2,
               "Input to `groupby covariance` must be a structs column having 2 children columns.");

  // Covariance only for valid values in both columns.
  // in non-identical null mask cases, this prevents caching of the results - STD, MEAN, COUNT.
  auto [_, values_child0, values_child1] =
    column_view_with_common_nulls(values.child(0), values.child(1));

  auto mean_agg = make_mean_aggregation();
  aggregate_result_functor(values_child0, helper, cache, stream, mr).operator()<aggregation::MEAN>(*mean_agg);
  aggregate_result_functor(values_child1, helper, cache, stream, mr).operator()<aggregation::MEAN>(*mean_agg);

  auto const mean0 = cache.get_result(values_child0, *mean_agg);
  auto const mean1 = cache.get_result(values_child1, *mean_agg);
  auto count_agg   = make_count_aggregation();
  auto const count = cache.get_result(values_child0, *count_agg);

  cache.add_result(values,
                   agg,
                   detail::group_covariance(get_grouped_values().child(0),
                                            get_grouped_values().child(1),
                                            helper.group_labels(stream),
                                            helper.num_groups(stream),
                                            count,
                                            mean0,
                                            mean1,
                                            stream,
                                            mr));
};

/**
>>>>>>> 7ed3a452
 * @brief Perform correlation betweeen two child columns of non-nullable struct column.
 *
 */
template <>
void aggregate_result_functor::operator()<aggregation::CORRELATION>(aggregation const& agg)
{
  if (cache.has_result(values, agg)) { return; }
  CUDF_EXPECTS(values.type().id() == type_id::STRUCT,
<<<<<<< HEAD
               "Input to `group_corr` must be a structs column.");
  CUDF_EXPECTS(values.num_children() == 2,
               "Input to `group_corr` must be a structs column having 2 children columns.");
  CUDF_EXPECTS(values.nullable() == false,
               "Input to `group_corr` must be a non-nullable structs column.");
=======
               "Input to `groupby correlation` must be a structs column.");
  CUDF_EXPECTS(
    values.num_children() == 2,
    "Input to `groupby correlation` must be a structs column having 2 children columns.");
  CUDF_EXPECTS(values.nullable() == false,
               "Input to `groupby correlation` must be a non-nullable structs column.");
>>>>>>> 7ed3a452

  auto const& corr_agg = dynamic_cast<cudf::detail::correlation_aggregation const&>(agg);
  CUDF_EXPECTS(corr_agg._type == correlation_type::PEARSON,
               "Only Pearson correlation is supported.");

<<<<<<< HEAD
  auto std_agg = make_std_aggregation();
  cudf::detail::aggregation_dispatcher(
    std_agg->kind, aggregate_result_functor(values.child(0), helper, cache, stream, mr), *std_agg);
  cudf::detail::aggregation_dispatcher(
    std_agg->kind, aggregate_result_functor(values.child(1), helper, cache, stream, mr), *std_agg);

  auto const stddev0 = cache.get_result(values.child(0), *std_agg);
  auto const stddev1 = cache.get_result(values.child(1), *std_agg);
  auto mean_agg      = make_mean_aggregation();
  auto const mean0   = cache.get_result(values.child(0), *mean_agg);
  auto const mean1   = cache.get_result(values.child(1), *mean_agg);

  cache.add_result(values,
                   agg,
                   detail::group_corr(get_grouped_values().child(0),
                                      get_grouped_values().child(1),
                                      helper.group_offsets(stream),
                                      helper.group_labels(stream),
                                      helper.num_groups(stream),
                                      mean0,
                                      mean1,
                                      stddev0,
                                      stddev1,
                                      stream,
                                      mr));
=======
  // Correlation only for valid values in both columns.
  // in non-identical null mask cases, this prevents caching of the results - STD, MEAN, COUNT
  auto [_, values_child0, values_child1] =
    column_view_with_common_nulls(values.child(0), values.child(1));

  auto std_agg = make_std_aggregation();
  aggregate_result_functor(values_child0, helper, cache, stream, mr).operator()<aggregation::STD>(*std_agg);
  aggregate_result_functor(values_child1, helper, cache, stream, mr).operator()<aggregation::STD>(*std_agg);

  auto const stddev0 = cache.get_result(values_child0, *std_agg);
  auto const stddev1 = cache.get_result(values_child1, *std_agg);

  auto mean_agg    = make_mean_aggregation();
  auto const mean0 = cache.get_result(values_child0, *mean_agg);
  auto const mean1 = cache.get_result(values_child1, *mean_agg);
  auto count_agg   = make_count_aggregation();
  auto const count = cache.get_result(values_child0, *count_agg);

  // Compute covariance here to avoid repeated computation of mean & count
  auto cov_agg = make_covariance_aggregation();
  cache.add_result(values,
                   *cov_agg,
                   detail::group_covariance(get_grouped_values().child(0),
                                            get_grouped_values().child(1),
                                            helper.group_labels(stream),
                                            helper.num_groups(stream),
                                            count,
                                            mean0,
                                            mean1,
                                            stream,
                                            mr));
  auto const covariance = cache.get_result(values, *cov_agg);
  cache.add_result(
    values, agg, detail::group_correlation(covariance, stddev0, stddev1, stream, mr));
}

/**
 * @brief Generate a tdigest column from a grouped set of numeric input values.
 *
 * The tdigest column produced is of the following structure:
 *
 * struct {
 *   // centroids for the digest
 *   list {
 *    struct {
 *      double    // mean
 *      double    // weight
 *    },
 *    ...
 *   }
 *   // these are from the input stream, not the centroids. they are used
 *   // during the percentile_approx computation near the beginning or
 *   // end of the quantiles
 *   double       // min
 *   double       // max
 * }
 *
 * Each output row is a single tdigest.  The length of the row is the "size" of the
 * tdigest, each element of which represents a weighted centroid (mean, weight).
 */
template <>
void aggregate_result_functor::operator()<aggregation::TDIGEST>(aggregation const& agg)
{
  if (cache.has_result(values, agg)) { return; }

  auto const max_centroids =
    dynamic_cast<cudf::detail::tdigest_aggregation const&>(agg).max_centroids;

  auto count_agg = make_count_aggregation();
  operator()<aggregation::COUNT_VALID>(*count_agg);
  column_view valid_counts = cache.get_result(values, *count_agg);

  cache.add_result(values,
                   agg,
                   detail::group_tdigest(
                     get_sorted_values(),
                     helper.group_offsets(stream),
                     helper.group_labels(stream),
                     {valid_counts.begin<size_type>(), static_cast<size_t>(valid_counts.size())},
                     helper.num_groups(stream),
                     max_centroids,
                     stream,
                     mr));
};

/**
 * @brief Generate a merged tdigest column from a grouped set of input tdigest columns.
 *
 * The tdigest column produced is of the following structure:
 *
 * struct {
 *   // centroids for the digest
 *   list {
 *    struct {
 *      double    // mean
 *      double    // weight
 *    },
 *    ...
 *   }
 *   // these are from the input stream, not the centroids. they are used
 *   // during the percentile_approx computation near the beginning or
 *   // end of the quantiles
 *   double       // min
 *   double       // max
 * }
 *
 * Each output row is a single tdigest.  The length of the row is the "size" of the
 * tdigest, each element of which represents a weighted centroid (mean, weight).
 */
template <>
void aggregate_result_functor::operator()<aggregation::MERGE_TDIGEST>(aggregation const& agg)
{
  if (cache.has_result(values, agg)) { return; }

  auto const max_centroids =
    dynamic_cast<cudf::detail::merge_tdigest_aggregation const&>(agg).max_centroids;
  cache.add_result(values,
                   agg,
                   detail::group_merge_tdigest(get_grouped_values(),
                                               helper.group_offsets(stream),
                                               helper.group_labels(stream),
                                               helper.num_groups(stream),
                                               max_centroids,
                                               stream,
                                               mr));
>>>>>>> 7ed3a452
};

}  // namespace detail

// Sort-based groupby
std::pair<std::unique_ptr<table>, std::vector<aggregation_result>> groupby::sort_aggregate(
  host_span<aggregation_request const> requests,
  rmm::cuda_stream_view stream,
  rmm::mr::device_memory_resource* mr)
{
  // We're going to start by creating a cache of results so that aggs that
  // depend on other aggs will not have to be recalculated. e.g. mean depends on
  // sum and count. std depends on mean and count
  cudf::detail::result_cache cache(requests.size());

  for (auto const& request : requests) {
    auto store_functor =
      detail::aggregate_result_functor(request.values, helper(), cache, stream, mr);
    for (auto const& agg : request.aggregations) {
      // TODO (dm): single pass compute all supported reductions
      cudf::detail::aggregation_dispatcher(agg->kind, store_functor, *agg);
    }
  }

  auto results = detail::extract_results(requests, cache);

  return std::make_pair(helper().unique_keys(stream, mr), std::move(results));
}
}  // namespace groupby
}  // namespace cudf<|MERGE_RESOLUTION|>--- conflicted
+++ resolved
@@ -530,8 +530,6 @@
 };
 
 /**
-<<<<<<< HEAD
-=======
  * @brief Creates column views with only valid elements in both input column views
  *
  * @param column_0 The first column
@@ -603,7 +601,6 @@
 };
 
 /**
->>>>>>> 7ed3a452
  * @brief Perform correlation betweeen two child columns of non-nullable struct column.
  *
  */
@@ -612,52 +609,17 @@
 {
   if (cache.has_result(values, agg)) { return; }
   CUDF_EXPECTS(values.type().id() == type_id::STRUCT,
-<<<<<<< HEAD
-               "Input to `group_corr` must be a structs column.");
-  CUDF_EXPECTS(values.num_children() == 2,
-               "Input to `group_corr` must be a structs column having 2 children columns.");
-  CUDF_EXPECTS(values.nullable() == false,
-               "Input to `group_corr` must be a non-nullable structs column.");
-=======
                "Input to `groupby correlation` must be a structs column.");
   CUDF_EXPECTS(
     values.num_children() == 2,
     "Input to `groupby correlation` must be a structs column having 2 children columns.");
   CUDF_EXPECTS(values.nullable() == false,
                "Input to `groupby correlation` must be a non-nullable structs column.");
->>>>>>> 7ed3a452
 
   auto const& corr_agg = dynamic_cast<cudf::detail::correlation_aggregation const&>(agg);
   CUDF_EXPECTS(corr_agg._type == correlation_type::PEARSON,
                "Only Pearson correlation is supported.");
 
-<<<<<<< HEAD
-  auto std_agg = make_std_aggregation();
-  cudf::detail::aggregation_dispatcher(
-    std_agg->kind, aggregate_result_functor(values.child(0), helper, cache, stream, mr), *std_agg);
-  cudf::detail::aggregation_dispatcher(
-    std_agg->kind, aggregate_result_functor(values.child(1), helper, cache, stream, mr), *std_agg);
-
-  auto const stddev0 = cache.get_result(values.child(0), *std_agg);
-  auto const stddev1 = cache.get_result(values.child(1), *std_agg);
-  auto mean_agg      = make_mean_aggregation();
-  auto const mean0   = cache.get_result(values.child(0), *mean_agg);
-  auto const mean1   = cache.get_result(values.child(1), *mean_agg);
-
-  cache.add_result(values,
-                   agg,
-                   detail::group_corr(get_grouped_values().child(0),
-                                      get_grouped_values().child(1),
-                                      helper.group_offsets(stream),
-                                      helper.group_labels(stream),
-                                      helper.num_groups(stream),
-                                      mean0,
-                                      mean1,
-                                      stddev0,
-                                      stddev1,
-                                      stream,
-                                      mr));
-=======
   // Correlation only for valid values in both columns.
   // in non-identical null mask cases, this prevents caching of the results - STD, MEAN, COUNT
   auto [_, values_child0, values_child1] =
@@ -783,7 +745,6 @@
                                                max_centroids,
                                                stream,
                                                mr));
->>>>>>> 7ed3a452
 };
 
 }  // namespace detail
