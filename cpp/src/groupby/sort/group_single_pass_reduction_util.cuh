/*
 * Copyright (c) 2019-2021, NVIDIA CORPORATION.
 *
 * Licensed under the Apache License, Version 2.0 (the "License");
 * you may not use this file except in compliance with the License.
 * You may obtain a copy of the License at
 *
 *     http://www.apache.org/licenses/LICENSE-2.0
 *
 * Unless required by applicable law or agreed to in writing, software
 * distributed under the License is distributed on an "AS IS" BASIS,
 * WITHOUT WARRANTIES OR CONDITIONS OF ANY KIND, either express or implied.
 * See the License for the specific language governing permissions and
 * limitations under the License.
 */

#pragma once

#include <reductions/arg_minmax_util.cuh>

#include <cudf/column/column.hpp>
#include <cudf/column/column_factories.hpp>
#include <cudf/column/column_view.hpp>
#include <cudf/detail/aggregation/aggregation.cuh>
#include <cudf/detail/iterator.cuh>
#include <cudf/detail/structs/utilities.hpp>
#include <cudf/detail/utilities/vector_factories.hpp>
#include <cudf/detail/valid_if.cuh>
#include <cudf/table/row_operators.cuh>
#include <cudf/types.hpp>
#include <cudf/utilities/span.hpp>

#include <rmm/cuda_stream_view.hpp>
#include <rmm/exec_policy.hpp>

#include <thrust/functional.h>
#include <thrust/iterator/counting_iterator.h>
#include <thrust/iterator/discard_iterator.h>
#include <thrust/reduce.h>

namespace cudf {
namespace groupby {
namespace detail {

/**
 * @brief Binary operator with index values into the input column.
 *
 * @tparam T Type of the underlying column. Must support '<' operator.
 */
template <typename T>
struct element_arg_minmax_fn {
  column_device_view const d_col;
  bool const has_nulls;
  bool const arg_min;

  CUDA_DEVICE_CALLABLE auto operator()(size_type const& lhs_idx, size_type const& rhs_idx) const
  {
    // The extra bounds checking is due to issue github.com/rapidsai/cudf/9156 and
    // github.com/NVIDIA/thrust/issues/1525
    // where invalid random values may be passed here by thrust::reduce_by_key
    if (lhs_idx < 0 || lhs_idx >= d_col.size() || (has_nulls && d_col.is_null_nocheck(lhs_idx))) {
      return rhs_idx;
    }
    if (rhs_idx < 0 || rhs_idx >= d_col.size() || (has_nulls && d_col.is_null_nocheck(rhs_idx))) {
      return lhs_idx;
    }

    // Return `lhs_idx` iff:
    //   row(lhs_idx) <  row(rhs_idx) and finding ArgMin, or
    //   row(lhs_idx) >= row(rhs_idx) and finding ArgMax.
    auto const less = d_col.element<T>(lhs_idx) < d_col.element<T>(rhs_idx);
    return less == arg_min ? lhs_idx : rhs_idx;
  }
};

/**
 * @brief Value accessor for column which supports dictionary column too.
 *
 * @tparam T Type of the underlying column. For dictionary column, type of the key column.
 */
template <typename T>
struct value_accessor {
  column_device_view const col;
  bool const is_dict;
  value_accessor(column_device_view const& col) : col(col), is_dict(cudf::is_dictionary(col.type()))
  {
  }

  __device__ T value(size_type i) const
  {
    if (is_dict) {
      auto keys = col.child(dictionary_column_view::keys_column_index);
      return keys.element<T>(static_cast<size_type>(col.element<dictionary32>(i)));
    } else {
      return col.element<T>(i);
    }
  }
  __device__ auto operator()(size_type i) const { return value(i); }
};

/**
 * @brief Null replaced value accessor for column which supports dictionary column too.
 * For null value, returns null `init` value
 *
 * @tparam T Type of the underlying column. For dictionary column, type of the key column.
 */
template <typename T>
struct null_replaced_value_accessor : value_accessor<T> {
  using super_t = value_accessor<T>;
  bool const has_nulls;
  T const init;
  null_replaced_value_accessor(column_device_view const& col, T const& init, bool const has_nulls)
    : super_t(col), init(init), has_nulls(has_nulls)
  {
  }
  __device__ T operator()(size_type i) const
  {
    return has_nulls && super_t::col.is_null_nocheck(i) ? init : super_t::value(i);
  }
};

// Error case when no other overload or specialization is available
template <aggregation::Kind K, typename T, typename Enable = void>
struct group_reduction_functor {
  template <typename... Args>
  static std::unique_ptr<column> invoke(Args&&...)
  {
    CUDF_FAIL("Unsupported groupby reduction type-agg combination.");
  }
};

template <aggregation::Kind K>
struct group_reduction_dispatcher {
  template <typename T>
  std::unique_ptr<column> operator()(column_view const& values,
                                     size_type num_groups,
                                     cudf::device_span<cudf::size_type const> group_labels,
                                     rmm::cuda_stream_view stream,
                                     rmm::mr::device_memory_resource* mr)
  {
    return group_reduction_functor<K, T>::invoke(values, num_groups, group_labels, stream, mr);
  }
};

/**
 * @brief Check if the given aggregation K with data type T is supported in groupby reduction.
 */
template <aggregation::Kind K, typename T>
static constexpr bool is_group_reduction_supported()
{
  switch (K) {
    case aggregation::SUM:
      return cudf::is_numeric<T>() || cudf::is_duration<T>() || cudf::is_fixed_point<T>();
    case aggregation::PRODUCT: return cudf::detail::is_product_supported<T>();
    case aggregation::MIN:
    case aggregation::MAX: return cudf::is_fixed_width<T>() and is_relationally_comparable<T, T>();
    case aggregation::ARGMIN:
    case aggregation::ARGMAX:
      return is_relationally_comparable<T, T>() or std::is_same_v<T, cudf::struct_view>;
    default: return false;
  }
}

template <aggregation::Kind K, typename T>
struct group_reduction_functor<K, T, std::enable_if_t<is_group_reduction_supported<K, T>()>> {
  static std::unique_ptr<column> invoke(column_view const& values,
                                        size_type num_groups,
                                        cudf::device_span<cudf::size_type const> group_labels,
                                        rmm::cuda_stream_view stream,
                                        rmm::mr::device_memory_resource* mr)

  {
    using DeviceType  = device_storage_type_t<T>;
    using ResultType  = cudf::detail::target_type_t<T, K>;
    using ResultDType = device_storage_type_t<ResultType>;

    auto result_type = is_fixed_point<ResultType>()
                         ? data_type{type_to_id<ResultType>(), values.type().scale()}
                         : data_type{type_to_id<ResultType>()};

    std::unique_ptr<column> result =
      make_fixed_width_column(result_type, num_groups, mask_state::UNALLOCATED, stream, mr);

    if (values.is_empty()) { return result; }

    // Perform segmented reduction.
    auto const do_reduction = [&](auto const& inp_iter, auto const& out_iter, auto const& binop) {
      thrust::reduce_by_key(rmm::exec_policy(stream),
                            group_labels.data(),
                            group_labels.data() + group_labels.size(),
                            inp_iter,
                            thrust::make_discard_iterator(),
                            out_iter,
                            thrust::equal_to<size_type>{},
                            binop);
    };

    auto const d_values_ptr = column_device_view::create(values, stream);
    auto const result_begin = result->mutable_view().template begin<ResultDType>();

    if constexpr (K == aggregation::ARGMAX || K == aggregation::ARGMIN) {
      auto const count_iter = thrust::make_counting_iterator<ResultType>(0);
      auto const binop =
        element_arg_minmax_fn<T>{*d_values_ptr, values.has_nulls(), K == aggregation::ARGMIN};
      do_reduction(count_iter, result_begin, binop);
    } else {
      using OpType    = cudf::detail::corresponding_operator_t<K>;
      auto init       = OpType::template identity<DeviceType>();
      auto inp_values = cudf::detail::make_counting_transform_iterator(
        0, null_replaced_value_accessor{*d_values_ptr, init, values.has_nulls()});
      do_reduction(inp_values, result_begin, OpType{});
    }

    if (values.has_nulls()) {
      rmm::device_uvector<bool> validity(num_groups, stream);
      do_reduction(cudf::detail::make_validity_iterator(*d_values_ptr),
                   validity.begin(),
                   thrust::logical_or<bool>{});

      auto [null_mask, null_count] = cudf::detail::valid_if(
        validity.begin(), validity.end(), thrust::identity<bool>{}, stream, mr);
      result->set_null_mask(std::move(null_mask), null_count);
    }
    return result;
  }
};

template <aggregation::Kind K>
struct group_reduction_functor<
  K,
  cudf::struct_view,
  std::enable_if_t<is_group_reduction_supported<K, cudf::struct_view>()>> {
  static std::unique_ptr<column> invoke(column_view const& values,
                                        size_type num_groups,
                                        cudf::device_span<cudf::size_type const> group_labels,
                                        rmm::cuda_stream_view stream,
                                        rmm::mr::device_memory_resource* mr)
  {
    // This is be expected to be size_type.
    using ResultType = cudf::detail::target_type_t<cudf::struct_view, K>;

    auto result = make_fixed_width_column(
      data_type{type_to_id<ResultType>()}, num_groups, mask_state::UNALLOCATED, stream, mr);

    if (values.is_empty()) { return result; }

    // When finding ARGMIN, we need to consider nulls as larger than non-null elements.
    // Thing is opposite for ARGMAX.
    auto const null_precedence =
      (K == aggregation::ARGMIN) ? null_order::AFTER : null_order::BEFORE;
    auto const flattened_values = structs::detail::flatten_nested_columns(
      table_view{{values}}, {}, std::vector<null_order>{null_precedence});
    auto const d_flattened_values_ptr = table_device_view::create(flattened_values, stream);
    auto const flattened_null_precedences =
      (K == aggregation::ARGMIN)
        ? cudf::detail::make_device_uvector_async(flattened_values.null_orders(), stream)
        : rmm::device_uvector<null_order>(0, stream);

    // Perform segmented reduction to find ARGMIN/ARGMAX.
    auto const do_reduction = [&](auto const& inp_iter, auto const& out_iter, auto const& binop) {
      thrust::reduce_by_key(rmm::exec_policy(stream),
                            group_labels.data(),
                            group_labels.data() + group_labels.size(),
                            inp_iter,
                            thrust::make_discard_iterator(),
                            out_iter,
                            thrust::equal_to<size_type>{},
                            binop);
    };

    auto const count_iter   = thrust::make_counting_iterator<ResultType>(0);
    auto const result_begin = result->mutable_view().template begin<ResultType>();
<<<<<<< HEAD
    auto const binop        = row_arg_minmax_fn(values.size(),
                                         *d_flattened_values_ptr,
                                         values.has_nulls(),
                                         flattened_null_precedences.data(),
                                         K == aggregation::ARGMIN);
    do_reduction(count_iter, result_begin, binop);
=======
    if (values.has_nulls()) {
      auto const binop =
        cudf::reduction::detail::row_arg_minmax_fn<true>(values.size(),
                                                         *d_flattened_values_ptr,
                                                         flattened_null_precedences.data(),
                                                         K == aggregation::ARGMIN);
      do_reduction(count_iter, result_begin, binop);
>>>>>>> 91fd74e0

    if (values.has_nulls()) {
      // Generate bitmask for the output by segmented reduction of the input bitmask.
      auto const d_values_ptr = column_device_view::create(values, stream);
      auto validity           = rmm::device_uvector<bool>(num_groups, stream);
      do_reduction(cudf::detail::make_validity_iterator(*d_values_ptr),
                   validity.begin(),
                   thrust::logical_or<bool>{});

      auto [null_mask, null_count] = cudf::detail::valid_if(
        validity.begin(), validity.end(), thrust::identity<bool>{}, stream, mr);
      result->set_null_mask(std::move(null_mask), null_count);
<<<<<<< HEAD
=======
    } else {
      auto const binop =
        cudf::reduction::detail::row_arg_minmax_fn<false>(values.size(),
                                                          *d_flattened_values_ptr,
                                                          flattened_null_precedences.data(),
                                                          K == aggregation::ARGMIN);
      do_reduction(count_iter, result_begin, binop);
>>>>>>> 91fd74e0
    }

    return result;
  }
};

}  // namespace detail
}  // namespace groupby
}  // namespace cudf<|MERGE_RESOLUTION|>--- conflicted
+++ resolved
@@ -270,22 +270,12 @@
 
     auto const count_iter   = thrust::make_counting_iterator<ResultType>(0);
     auto const result_begin = result->mutable_view().template begin<ResultType>();
-<<<<<<< HEAD
-    auto const binop        = row_arg_minmax_fn(values.size(),
-                                         *d_flattened_values_ptr,
-                                         values.has_nulls(),
-                                         flattened_null_precedences.data(),
-                                         K == aggregation::ARGMIN);
+    auto const binop        = cudf::reduction::detail::row_arg_minmax_fn(values.size(),
+                                                                  *d_flattened_values_ptr,
+                                                                  values.has_nulls(),
+                                                                  flattened_null_precedences.data(),
+                                                                  K == aggregation::ARGMIN);
     do_reduction(count_iter, result_begin, binop);
-=======
-    if (values.has_nulls()) {
-      auto const binop =
-        cudf::reduction::detail::row_arg_minmax_fn<true>(values.size(),
-                                                         *d_flattened_values_ptr,
-                                                         flattened_null_precedences.data(),
-                                                         K == aggregation::ARGMIN);
-      do_reduction(count_iter, result_begin, binop);
->>>>>>> 91fd74e0
 
     if (values.has_nulls()) {
       // Generate bitmask for the output by segmented reduction of the input bitmask.
@@ -298,16 +288,6 @@
       auto [null_mask, null_count] = cudf::detail::valid_if(
         validity.begin(), validity.end(), thrust::identity<bool>{}, stream, mr);
       result->set_null_mask(std::move(null_mask), null_count);
-<<<<<<< HEAD
-=======
-    } else {
-      auto const binop =
-        cudf::reduction::detail::row_arg_minmax_fn<false>(values.size(),
-                                                          *d_flattened_values_ptr,
-                                                          flattened_null_precedences.data(),
-                                                          K == aggregation::ARGMIN);
-      do_reduction(count_iter, result_begin, binop);
->>>>>>> 91fd74e0
     }
 
     return result;
