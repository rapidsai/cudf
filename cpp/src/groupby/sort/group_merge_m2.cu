/*
 * SPDX-FileCopyrightText: Copyright (c) 2021-2025, NVIDIA CORPORATION.
 * SPDX-License-Identifier: Apache-2.0
 */

#include <cudf/column/column_factories.hpp>
#include <cudf/detail/aggregation/aggregation.hpp>
#include <cudf/utilities/span.hpp>
#include <cudf/utilities/type_dispatcher.hpp>

#include <rmm/cuda_stream_view.hpp>
#include <rmm/exec_policy.hpp>

<<<<<<< HEAD
#include <cuda/std/functional>
=======
>>>>>>> 140765dc
#include <cuda/std/tuple>
#include <thrust/iterator/counting_iterator.h>
#include <thrust/iterator/zip_iterator.h>
#include <thrust/transform.h>

namespace cudf {
namespace groupby {
namespace detail {
namespace {

using result_type = double;
static_assert(
  std::is_same_v<cudf::detail::target_type_t<result_type, aggregation::Kind::M2>, result_type>);

/**
 * @brief Functor to merge partial results of `COUNT_VALID`, `MEAN`, and `M2` aggregations
 * for a given group (key) index.
 */
template <typename count_type>
struct merge_fn {
  size_type const* d_offsets;
  count_type const* d_counts;
  result_type const* d_means;
  result_type const* d_M2s;

  __device__ cuda::std::tuple<count_type, result_type, result_type> operator()(
    size_type const group_idx) const
  {
    count_type n{0};
    result_type avg{0};
    result_type m2{0};

    auto const start_idx = d_offsets[group_idx], end_idx = d_offsets[group_idx + 1];
    for (auto idx = start_idx; idx < end_idx; ++idx) {
      auto const partial_n = d_counts[idx];
      if (partial_n == 0) { continue; }
      auto const partial_avg = d_means[idx];
      auto const partial_m2  = d_M2s[idx];
      auto const new_n       = n + partial_n;
      auto const delta       = partial_avg - avg;
      m2 += partial_m2 + delta * delta * n * partial_n / new_n;
      avg = (avg * n + partial_avg * partial_n) / new_n;
      n   = new_n;
    }

<<<<<<< HEAD
    // If there are all nulls in the partial results (i.e., sum of all valid counts is
    // zero), then the output is a null.
    auto const is_valid = n > 0;
    return cuda::std::tuple{n, avg, m2, is_valid};
=======
    return {n, avg, m2};
>>>>>>> 140765dc
  }
};

template <typename count_type>
std::unique_ptr<column> merge_m2(column_view const& values,
                                 device_span<size_type const> group_offsets,
                                 size_type num_groups,
                                 rmm::cuda_stream_view stream,
                                 rmm::device_async_resource_ref mr)
{
  auto result_counts = make_numeric_column(
    data_type(type_to_id<count_type>()), num_groups, mask_state::UNALLOCATED, stream, mr);
  auto result_means = make_numeric_column(
    data_type(type_to_id<result_type>()), num_groups, mask_state::UNALLOCATED, stream, mr);
  auto result_M2s = make_numeric_column(
    data_type(type_to_id<result_type>()), num_groups, mask_state::UNALLOCATED, stream, mr);

  auto const out_iter =
    thrust::make_zip_iterator(result_counts->mutable_view().template data<count_type>(),
                              result_means->mutable_view().template data<result_type>(),
                              result_M2s->mutable_view().template data<result_type>());

  auto const count_valid = values.child(0);
  auto const mean_values = values.child(1);
  auto const M2_values   = values.child(2);
  auto const iter        = thrust::make_counting_iterator<size_type>(0);

  auto const fn = merge_fn<count_type>{group_offsets.begin(),
                                       count_valid.template begin<count_type>(),
                                       mean_values.template begin<result_type>(),
                                       M2_values.template begin<result_type>()};
  thrust::transform(rmm::exec_policy_nosync(stream), iter, iter + num_groups, out_iter, fn);

  // Output is a structs column containing the merged values of `COUNT_VALID`, `MEAN`, and `M2`.
  std::vector<std::unique_ptr<column>> out_columns;
  out_columns.emplace_back(std::move(result_counts));
  out_columns.emplace_back(std::move(result_means));
  out_columns.emplace_back(std::move(result_M2s));
  return make_structs_column(
    num_groups, std::move(out_columns), 0, rmm::device_buffer{0, stream, mr}, stream, mr);
}

}  // namespace

std::unique_ptr<column> group_merge_m2(column_view const& values,
                                       device_span<size_type const> group_offsets,
                                       size_type num_groups,
                                       rmm::cuda_stream_view stream,
                                       rmm::device_async_resource_ref mr)
{
  CUDF_EXPECTS(values.type().id() == type_id::STRUCT,
               "Input to `group_merge_m2` must be a structs column.");
  CUDF_EXPECTS(values.num_children() == 3,
               "Input to `group_merge_m2` must be a structs column having 3 children columns.");

  // The input column stores tuples of values (`COUNT_VALID`, `MEAN`, and `M2`).
  // However, the data type for `COUNT_VALID` must be wide enough such as
  // `INT64` or `FLOAT64` to prevent overflow when summing up.
  // For Apache Spark, the data type used for storing this is `FLOAT64`.
  auto const count_type_id = values.child(0).type().id();
  CUDF_EXPECTS((count_type_id == type_id::INT64 || count_type_id == type_id::FLOAT64) &&
                 values.child(1).type().id() == type_to_id<result_type>() &&
                 values.child(2).type().id() == type_to_id<result_type>(),
               "Input to `group_merge_m2` has invalid children type.");

  return count_type_id == type_id::INT64
           ? merge_m2<int64_t>(values, group_offsets, num_groups, stream, mr)
           : merge_m2<result_type>(values, group_offsets, num_groups, stream, mr);
}

}  // namespace detail
}  // namespace groupby
}  // namespace cudf<|MERGE_RESOLUTION|>--- conflicted
+++ resolved
@@ -11,10 +11,6 @@
 #include <rmm/cuda_stream_view.hpp>
 #include <rmm/exec_policy.hpp>
 
-<<<<<<< HEAD
-#include <cuda/std/functional>
-=======
->>>>>>> 140765dc
 #include <cuda/std/tuple>
 #include <thrust/iterator/counting_iterator.h>
 #include <thrust/iterator/zip_iterator.h>
@@ -60,14 +56,7 @@
       n   = new_n;
     }
 
-<<<<<<< HEAD
-    // If there are all nulls in the partial results (i.e., sum of all valid counts is
-    // zero), then the output is a null.
-    auto const is_valid = n > 0;
-    return cuda::std::tuple{n, avg, m2, is_valid};
-=======
     return {n, avg, m2};
->>>>>>> 140765dc
   }
 };
 
