/*
 * Copyright (c) 2019, NVIDIA CORPORATION.
 *
 * Licensed under the Apache License, Version 2.0 (the "License");
 * you may not use this file except in compliance with the License.
 * You may obtain a copy of the License at
 *
 *     http://www.apache.org/licenses/LICENSE-2.0
 *
 * Unless required by applicable law or agreed to in writing, software
 * distributed under the License is distributed on an "AS IS" BASIS,
 * WITHOUT WARRANTIES OR CONDITIONS OF ANY KIND, either express or implied.
 * See the License for the specific language governing permissions and
 * limitations under the License.
 */
#ifndef GROUPBY_KERNELS_CUH
#define GROUPBY_KERNELS_CUH

#include <cudf/legacy/groupby.hpp>
#include "groupby/common/legacy/kernel_utils.hpp"
#include "groupby/common/legacy/type_info.hpp"
#include "utilities/legacy/device_atomics.cuh"

namespace cudf {
namespace groupby {
namespace sort {
<<<<<<< HEAD


/**
 @brief  Compute the aggregation(s) of corresponding rows in the `values` input 
=======
/**---------------------------------------------------------------------------*
 @brief  Compute the aggregation(s) of corresponding rows in the `values` input
>>>>>>> cfb1f6b6
 * table using the key sorted order and the group labels.
 *
 * The aggregations(s) is computed  by  performing elementwise aggregation
 * operations between a target (the corresponding output value row for group_id)
 * and source   (the corresponding input value row using the current keys sorted
 * order). This aggregation(s) are done for every element `j` in the row by
 * applying aggregation operation `j` between the new and existing element.
 *
 * @tparam skip_rows_with_nulls Indicates if rows in `input_keys` containing
 * null values should be skipped. It `true`, it is assumed `row_bitmask` is a
 * bitmask where bit `i` indicates the presence of a null value in row `i`.
 * @tparam values_have_nulls Indicates if rows in `input_values` contain null
 * values
 * @param input_values The table whose rows will be aggregated in the
 * output values table
 * @param output_values Table that stores the results of aggregating rows of
 * `input_values`.
 * @param key_sorted_order The sorted order of the `keys` in sort-based groupby
 * @param group_labels The group labels corresponding to the sorted order of `keys`
 * @param skip_null_keys User input option to whether to include or not null
 *  keys in groupby
 * @param ops The set of aggregation operations to perform accross the columns
 * of the `input_values` rows
 * @param row_bitmask Bitmask where bit `i` indicates the presence of a null
 * value in row `i` of `input_keys`. Only used if `skip_rows_with_nulls` is
 * `true` and skip_null_keys option is true.
 **/
template <bool skip_rows_with_nulls, bool values_have_nulls>
__global__ void aggregate_all_rows(device_table input_values,
                                   device_table output_values,
                                   cudf::size_type const* key_sorted_order,
                                   cudf::size_type const* group_labels,
                                   bool skip_null_keys,
                                   operators* ops,
                                   bit_mask::bit_mask_t const* const __restrict__ row_bitmask)
{
  cudf::size_type i = threadIdx.x + blockIdx.x * blockDim.x;

  while (i < input_values.num_rows()) {
    if (skip_null_keys and skip_rows_with_nulls and
        not bit_mask::is_valid(row_bitmask, key_sorted_order[i])) {
      i += blockDim.x * gridDim.x;
      continue;
    }
    auto group_index = group_labels[i];
    aggregate_row<values_have_nulls>(
      output_values, group_index, input_values, key_sorted_order[i], ops);
    i += blockDim.x * gridDim.x;
  }
}

}  // namespace sort
}  // namespace groupby
}  // namespace cudf

#endif<|MERGE_RESOLUTION|>--- conflicted
+++ resolved
@@ -24,15 +24,9 @@
 namespace cudf {
 namespace groupby {
 namespace sort {
-<<<<<<< HEAD
-
 
 /**
- @brief  Compute the aggregation(s) of corresponding rows in the `values` input 
-=======
-/**---------------------------------------------------------------------------*
  @brief  Compute the aggregation(s) of corresponding rows in the `values` input
->>>>>>> cfb1f6b6
  * table using the key sorted order and the group labels.
  *
  * The aggregations(s) is computed  by  performing elementwise aggregation
