#ifndef HASH_GROUPBY_H
#define HASH_GROUPBY_H
/*
 * Copyright (c) 2018, NVIDIA CORPORATION.
 *
 * Licensed under the Apache License, Version 2.0 (the "License");
 * you may not use this file except in compliance with the License.
 * You may obtain a copy of the License at
 *
 *     http://www.apache.org/licenses/LICENSE-2.0
 *
 * Unless required by applicable law or agreed to in writing, software
 * distributed under the License is distributed on an "AS IS" BASIS,
 * WITHOUT WARRANTIES OR CONDITIONS OF ANY KIND, either express or implied.
 * See the License for the specific language governing permissions and
 * limitations under the License.
 */

#include <cuda_runtime.h>
#include <utilities/error_utils.hpp>
#include <table/device_table.cuh>
#include <types.hpp>
#include <cudf.h>

#include "groupby_compute_api.h"
#include "aggregation_operations.hpp"
<<<<<<< HEAD
namespace { // anonymous namespace
=======

#include <type_traits>

>>>>>>> f13f5bb3
/* --------------------------------------------------------------------------*/
/** 
 * @brief Calls the Hash Based group by compute API to compute the groupby with 
 * aggregation.
 * 
 * @param input_keys The input groupby table
 * @param in_aggregation_column The input aggregation column
 * @param output_keys The output groupby table
 * @param out_aggregation_column The output aggregation column
 * @param sort_result Flag to optionally sort the output
 * @tparam aggregation_type  The type of the aggregation column
 * @tparam op A binary functor that implements the aggregation operation
 * 
 * @returns On failure, returns appropriate error code. Otherwise, GDF_SUCCESS
 */
/* ----------------------------------------------------------------------------*/
template <typename aggregation_type, 
          template <typename T> class op>
gdf_error typed_groupby(cudf::table const & input_keys,
                        gdf_column* in_aggregation_column,       
                        cudf::table & output_keys,
                        gdf_column* out_aggregation_column,
                        bool sort_result = false)
{
  // Template the functor on the type of the aggregation column
  using op_type = op<aggregation_type>;

  // Cast the void* data to the appropriate type
  aggregation_type * in_agg_col = static_cast<aggregation_type *>(in_aggregation_column->data);
  // TODO Need to allow for the aggregation output type to be different from the aggregation input type
  aggregation_type * out_agg_col = static_cast<aggregation_type *>(out_aggregation_column->data);

  gdf_size_type output_size{0};

  gdf_error gdf_error_code = GroupbyHash(input_keys, 
                                         in_agg_col, 
                                         output_keys, 
                                         out_agg_col, 
                                         &output_size, 
                                         op_type(), 
                                         sort_result);

  out_aggregation_column->size = output_size;

  return gdf_error_code;

}

template <template <typename> class, template<typename> class>
struct is_same_functor : std::false_type{};

template <template <typename> class T>
struct is_same_functor<T,T> : std::true_type{};

/**---------------------------------------------------------------------------*
 * @brief Functor for `typed_groupby` to use with `type_dispatcher`
 * 
 *---------------------------------------------------------------------------**/
template <template <typename T> class op>
struct typed_groupby_functor
{
  template <typename TypeAgg, typename... Ts>
  gdf_error operator()(Ts&&... args)
  {
    return typed_groupby<TypeAgg, op>(std::forward<Ts>(args)...);    
  }
};

/* --------------------------------------------------------------------------*/
/** 
 * @brief  Helper function for gdf_groupby_hash. Deduces the type of the aggregation
 * column and calls another function to perform the group by.
 * 
 */
/* ----------------------------------------------------------------------------*/
template <template <typename T> class op>
gdf_error dispatch_aggregation_type(cudf::table const & input_keys,        
                                    gdf_column* in_aggregation_column,       
                                    cudf::table & output_keys,
                                    gdf_column* out_aggregation_column,
                                    bool sort_result = false)
{


  gdf_dtype aggregation_column_type;

  // FIXME When the aggregation type is COUNT, use the type of the OUTPUT column
  // as the type of the aggregation column. This is required as there is a limitation 
  // hash based groupby implementation where it's assumed the aggregation input column
  // and output column are the same type
  if(is_same_functor<count_op, op>::value)
  {
    aggregation_column_type = out_aggregation_column->dtype;
  }
  else
  {
    aggregation_column_type = in_aggregation_column->dtype;
  }

  return cudf::type_dispatcher(aggregation_column_type,
                              typed_groupby_functor<op>{},
                              input_keys, 
                              in_aggregation_column, 
                              output_keys, 
                              out_aggregation_column, 
                              sort_result);

}


/* --------------------------------------------------------------------------*/
/** 
 * @brief  This function provides the libgdf entry point for a hash-based group-by.
 * Performs a Group-By operation on an arbitrary number of columns with a single aggregation column.
 * 
 * @param[in] ncols The number of columns to group-by
 * @param[in] in_groupby_columns[] The columns to group-by
 * @param[in,out] in_aggregation_column The column to perform the aggregation on
 * @param[in,out] out_groupby_columns[] A preallocated buffer to store the resultant group-by columns
 * @param[in,out] out_aggregation_column A preallocated buffer to store the resultant aggregation column
 * @tparam[in] aggregation_operation A functor that defines the aggregation operation
 * 
 * @returns gdf_error
 */
/* ----------------------------------------------------------------------------*/
template <template <typename aggregation_type> class aggregation_operation>
gdf_error gdf_group_by_hash(gdf_size_type ncols,               
                            gdf_column* in_groupby_columns[],        
                            gdf_column* in_aggregation_column,       
                            gdf_column* out_groupby_columns[],
                            gdf_column* out_aggregation_column,
                            bool sort_result = false)
{


  // Make sure the inputs are not null
  if( (0 == ncols) 
      || (nullptr == in_groupby_columns) 
      || (nullptr == in_aggregation_column))
  {
    return GDF_DATASET_EMPTY;
  }

  // Make sure the output buffers have already been allocated
  if( (nullptr == out_groupby_columns) 
      || (nullptr == out_aggregation_column))
  {
    return GDF_DATASET_EMPTY;
  }

  // If there are no rows in the input, return successfully
  if ((0 == in_groupby_columns[0]->size) 
      || (0 == in_aggregation_column->size) )
  {
    return GDF_SUCCESS;
  }

  cudf::table input_keys{in_groupby_columns, ncols};
  cudf::table output_keys{out_groupby_columns, ncols};

  return dispatch_aggregation_type<aggregation_operation>(input_keys, 
                                                          in_aggregation_column, 
                                                          output_keys, 
                                                          out_aggregation_column, 
                                                          sort_result);
}

/* --------------------------------------------------------------------------*/
/** 
 * @brief  Creates a gdf_column of a specified size and data type
 * 
 * @param size The number of elements in the gdf_column
 * @tparam col_type The datatype of the gdf_column
 * 
 * @returns   
 */
/* ----------------------------------------------------------------------------*/
template<typename col_type>
gdf_column create_gdf_column(const size_t size)
{
  gdf_column the_column;

  // Deduce the type and set the gdf_dtype accordingly
  gdf_dtype gdf_col_type;
  if(std::is_same<col_type,int8_t>::value) gdf_col_type = GDF_INT8;
  else if(std::is_same<col_type,uint8_t>::value) gdf_col_type = GDF_INT8;
  else if(std::is_same<col_type,int16_t>::value) gdf_col_type = GDF_INT16;
  else if(std::is_same<col_type,uint16_t>::value) gdf_col_type = GDF_INT16;
  else if(std::is_same<col_type,int32_t>::value) gdf_col_type = GDF_INT32;
  else if(std::is_same<col_type,uint32_t>::value) gdf_col_type = GDF_INT32;
  else if(std::is_same<col_type,int64_t>::value) gdf_col_type = GDF_INT64;
  else if(std::is_same<col_type,uint64_t>::value) gdf_col_type = GDF_INT64;
  else if(std::is_same<col_type,float>::value) gdf_col_type = GDF_FLOAT32;
  else if(std::is_same<col_type,double>::value) gdf_col_type = GDF_FLOAT64;
  else assert(false && "Invalid type passed to create_gdf_column");

  // Fill the gdf_column struct
  the_column.size = size;
  the_column.dtype = gdf_col_type;
  the_column.valid = nullptr;
  gdf_dtype_extra_info extra_info;
  extra_info.time_unit = TIME_UNIT_NONE;
  the_column.dtype_info = extra_info;

  // Allocate the buffer for the column
  // TODO error checking?
  RMM_ALLOC((void**)&the_column.data, the_column.size * sizeof(col_type), 0); // TODO: non-default stream?
  
  return the_column;
}

/* --------------------------------------------------------------------------*/
/** 
 * @brief Given a column for the SUM and COUNT aggregations, computes the AVG
 * aggregation column result as AVG[i] = SUM[i] / COUNT[i].
 * 
 * @param[out] avg_column The output AVG aggregation column
 * @param count_column The input COUNT aggregation column
 * @param sum_column The input SUM aggregation column
 * @tparam sum_type The type used for the SUM column
 * @tparam avg_type The type used for the AVG column
 */
/* ----------------------------------------------------------------------------*/
template <typename sum_type, typename avg_type>
void compute_average(gdf_column * avg_column, gdf_column const & count_column, gdf_column const & sum_column)
{
  const size_t output_size = count_column.size;

  // Wrap raw device pointers in thrust device ptrs to enable usage of thrust::transform
  thrust::device_ptr<sum_type> d_sums = thrust::device_pointer_cast(static_cast<sum_type*>(sum_column.data));
  thrust::device_ptr<size_t> d_counts = thrust::device_pointer_cast(static_cast<size_t*>(count_column.data));
  thrust::device_ptr<avg_type> d_avg  = thrust::device_pointer_cast(static_cast<avg_type*>(avg_column->data));

  auto average_op =  [] __device__ (sum_type sum, size_t count)->avg_type { return (sum / static_cast<avg_type>(count)); };

  // Computes the average into the passed in output buffer for the average column
  thrust::transform(rmm::exec_policy()->on(0), d_sums, d_sums + output_size, d_counts, d_avg, average_op);

  // Update the size of the average column
  avg_column->size = output_size;
}

/**---------------------------------------------------------------------------*
 * @brief Functor for `compute_average` to be used with `type_dispatcher`
 * 
 *---------------------------------------------------------------------------**/
template <typename sum_type>
struct compute_average_functor {
  template <typename T, typename... Ts>
  typename std::enable_if_t<std::is_arithmetic<T>::value, gdf_error>
  operator()(Ts&&... args)
  {
    compute_average<sum_type, T>(std::forward<Ts>(args)...);
    return GDF_SUCCESS;
  }

  template <typename T, typename... Ts>
  typename std::enable_if_t<!std::is_arithmetic<T>::value, gdf_error>
  operator()(Ts&&... args)
  {
    return GDF_UNSUPPORTED_DTYPE;
  }
};

/* --------------------------------------------------------------------------*/
/** 
 * @brief Computes the SUM and COUNT aggregations for the group by inputs. Calls 
 * another function to compute the AVG aggregator based on the SUM and COUNT results.
 * 
 * @param ncols The number of input groupby columns
 * @param in_groupby_columns[] The groupby input columns
 * @param in_aggregation_column The aggregation input column
 * @param out_groupby_columns[] The output groupby columns
 * @param out_aggregation_column The output aggregation column
 * @tparam sum_type The type used for the SUM aggregation output column
 * 
 * @returns gdf_error with error code on failure, otherwise GDF_SUCCESS
 */
/* ----------------------------------------------------------------------------*/
template <typename sum_type>
gdf_error multi_pass_avg(int ncols,               
                         gdf_column* in_groupby_columns[],        
                         gdf_column* in_aggregation_column,       
                         gdf_column* out_groupby_columns[],
                         gdf_column* out_aggregation_column)
{
  // Allocate intermediate output gdf_columns for the output of the Count and Sum aggregations
  const size_t output_size = out_aggregation_column->size;

  // Make sure the result is sorted so the output is in identical order
  bool sort_result = true;

  // FIXME Currently, hash based groupby assumes the type of the input aggregation column and 
  // the output aggregation column are the same. This doesn't work for COUNT

  // Compute the counts for each key 
  gdf_column count_output = create_gdf_column<size_t>(output_size);
  gdf_group_by_hash<count_op>(ncols, in_groupby_columns, in_aggregation_column, out_groupby_columns, &count_output, sort_result);

  // Compute the sum for each key. Should be okay to reuse the groupby column output
  gdf_column sum_output = create_gdf_column<sum_type>(output_size);
  gdf_group_by_hash<sum_op>(ncols, in_groupby_columns, in_aggregation_column, out_groupby_columns, &sum_output, sort_result); 

  // Compute the average from the Sum and Count columns and store into the passed in aggregation output buffer
  auto result = cudf::type_dispatcher(out_aggregation_column->dtype,
                                      compute_average_functor<sum_type>{},
                                      out_aggregation_column, count_output, sum_output);

  // Free intermediate storage
  RMM_TRY( RMM_FREE(count_output.data, 0) );
  RMM_TRY( RMM_FREE(sum_output.data, 0) );
  
  return result;
}

<<<<<<< HEAD
} // anonymous namespace
=======
/**---------------------------------------------------------------------------*
 * @brief Functor for `multi_pass_avg` to be used with `type_dispatcher`
 * 
 *---------------------------------------------------------------------------**/
struct multi_pass_avg_functor {
  template <typename T, typename... Ts>
  typename std::enable_if_t<std::is_arithmetic<T>::value, gdf_error>
  operator()(Ts&&... args)
  {
    return multi_pass_avg<T>(std::forward<Ts>(args)...);
  }

  template <typename T, typename... Ts>
  typename std::enable_if_t<!std::is_arithmetic<T>::value, gdf_error>
  operator()(Ts&&... args)
  {
    return GDF_UNSUPPORTED_DTYPE;
  }
};
>>>>>>> f13f5bb3

/* --------------------------------------------------------------------------*/
/** 
 * @brief  Computes the AVG aggregation for a hash-based group by. This aggregator
 * requires its own function as AVG is implemented via the COUNT and SUM aggregators.
 * 
 * @param ncols The number of columns to groupby
 * @param in_groupby_columns[] The input groupby columns
 * @param in_aggregation_column The input aggregation column
 * @param out_groupby_columns[] The output groupby columns
 * @param out_aggregation_column The output aggregation column
 * 
 * @returns gdf_error with error code on failure, otherwise GDF_SUCESS
 */
/* ----------------------------------------------------------------------------*/
gdf_error gdf_group_by_hash_avg(int ncols,               
                                gdf_column* in_groupby_columns[],        
                                gdf_column* in_aggregation_column,       
                                gdf_column* out_groupby_columns[],
                                gdf_column* out_aggregation_column)
{
  // Deduce the type used for the SUM aggregation, assuming we use the same type as the aggregation column

  return cudf::type_dispatcher(in_aggregation_column->dtype,
                              multi_pass_avg_functor{},
                              ncols, in_groupby_columns, in_aggregation_column, out_groupby_columns, out_aggregation_column);
}

#endif<|MERGE_RESOLUTION|>--- conflicted
+++ resolved
@@ -24,13 +24,10 @@
 
 #include "groupby_compute_api.h"
 #include "aggregation_operations.hpp"
-<<<<<<< HEAD
+#include <type_traits>
+
 namespace { // anonymous namespace
-=======
-
-#include <type_traits>
-
->>>>>>> f13f5bb3
+
 /* --------------------------------------------------------------------------*/
 /** 
  * @brief Calls the Hash Based group by compute API to compute the groupby with 
@@ -346,9 +343,6 @@
   return result;
 }
 
-<<<<<<< HEAD
-} // anonymous namespace
-=======
 /**---------------------------------------------------------------------------*
  * @brief Functor for `multi_pass_avg` to be used with `type_dispatcher`
  * 
@@ -368,7 +362,8 @@
     return GDF_UNSUPPORTED_DTYPE;
   }
 };
->>>>>>> f13f5bb3
+
+} // anonymous namespace
 
 /* --------------------------------------------------------------------------*/
 /** 
