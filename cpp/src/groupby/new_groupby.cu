--- conflicted
+++ resolved
@@ -341,9 +341,12 @@
   // run gather operation to establish new order
   cudf::gather(&input_table, sorted_indices.data().get(), &destination_table);
 
-<<<<<<< HEAD
-    return status;
-  }
+  std::vector<gdf_column*> key_cols_vect_out(num_key_cols);
+  std::transform(key_col_indices, key_col_indices+num_key_cols, key_cols_vect_out.begin(),
+                  [&destination_table] (gdf_index_type const index) { return destination_table.get_column(index); });
+  cudf::table key_col_sorted_table(key_cols_vect_out.data(), key_cols_vect_out.size());
+  
+  return std::make_tuple(destination_table, gdf_unique_indices(key_col_sorted_table, *context));
 }
 
 
@@ -467,12 +470,4 @@
   POP_RANGE();
 
   return gdf_error_code;
-=======
-  std::vector<gdf_column*> key_cols_vect_out(num_key_cols);
-  std::transform(key_col_indices, key_col_indices+num_key_cols, key_cols_vect_out.begin(),
-                  [&destination_table] (gdf_index_type const index) { return destination_table.get_column(index); });
-  cudf::table key_col_sorted_table(key_cols_vect_out.data(), key_cols_vect_out.size());
-  
-  return std::make_tuple(destination_table, gdf_unique_indices(key_col_sorted_table, *context));
->>>>>>> f13f5bb3
 }