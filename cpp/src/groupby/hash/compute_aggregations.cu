/*
 * Copyright (c) 2024-2025, NVIDIA CORPORATION.
 *
 * Licensed under the Apache License, Version 2.0 (the "License");
 * you may not use this file except in compliance with the License.
 * You may obtain a copy of the License at
 *
 *     http://www.apache.org/licenses/LICENSE-2.0
 *
 * Unless required by applicable law or agreed to in writing, software
 * distributed under the License is distributed on an "AS IS" BASIS,
 * WITHOUT WARRANTIES OR CONDITIONS OF ANY KIND, either express or implied.
 * See the License for the specific language governing permissions and
 * limitations under the License.
 */

#include "compute_aggregations.cuh"
#include "compute_aggregations.hpp"

namespace cudf::groupby::detail::hash {
<<<<<<< HEAD
template std::pair<rmm::device_uvector<size_type>, rmm::device_uvector<size_type>>
compute_aggregations<global_set_t>(int64_t num_rows,
                                   bool skip_rows_with_nulls,
                                   bitmask_type const* row_bitmask,
                                   global_set_t& global_set,
                                   host_span<aggregation_request const> requests,
                                   cudf::detail::result_cache* cache,
                                   rmm::cuda_stream_view stream);
=======
template rmm::device_uvector<cudf::size_type> compute_aggregations<global_set_t>(
  int64_t num_rows,
  bitmask_type const* row_bitmask,
  global_set_t& global_set,
  cudf::host_span<cudf::groupby::aggregation_request const> requests,
  cudf::detail::result_cache* sparse_results,
  rmm::cuda_stream_view stream);
>>>>>>> 960f93a7
}  // namespace cudf::groupby::detail::hash<|MERGE_RESOLUTION|>--- conflicted
+++ resolved
@@ -18,22 +18,13 @@
 #include "compute_aggregations.hpp"
 
 namespace cudf::groupby::detail::hash {
-<<<<<<< HEAD
+
 template std::pair<rmm::device_uvector<size_type>, rmm::device_uvector<size_type>>
 compute_aggregations<global_set_t>(int64_t num_rows,
-                                   bool skip_rows_with_nulls,
                                    bitmask_type const* row_bitmask,
                                    global_set_t& global_set,
                                    host_span<aggregation_request const> requests,
                                    cudf::detail::result_cache* cache,
                                    rmm::cuda_stream_view stream);
-=======
-template rmm::device_uvector<cudf::size_type> compute_aggregations<global_set_t>(
-  int64_t num_rows,
-  bitmask_type const* row_bitmask,
-  global_set_t& global_set,
-  cudf::host_span<cudf::groupby::aggregation_request const> requests,
-  cudf::detail::result_cache* sparse_results,
-  rmm::cuda_stream_view stream);
->>>>>>> 960f93a7
+
 }  // namespace cudf::groupby::detail::hash