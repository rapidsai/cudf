--- conflicted
+++ resolved
@@ -290,26 +290,8 @@
                          ? cudf::dictionary_column_view(request.values).keys().type()
                          : request.values.type();
     for (auto&& agg : agg_v) {
-<<<<<<< HEAD
-      if (is_hash_aggregation(agg->kind)) {
-        if (is_fixed_width(values_type) or agg->kind == aggregation::COUNT_VALID or
-            agg->kind == aggregation::COUNT_ALL) {
-          insert_agg(agg->kind);
-        } else if (values_type.id() == type_id::STRING) {
-          // For string type, only ARGMIN, ARGMAX, MIN, and MAX are supported
-          if (agg->kind == aggregation::ARGMIN or agg->kind == aggregation::ARGMAX) {
-            insert_agg(agg->kind);
-          } else if (agg->kind == aggregation::MIN) {
-            insert_agg(aggregation::ARGMIN);
-          } else if (agg->kind == aggregation::MAX) {
-            insert_agg(aggregation::ARGMAX);
-          }
-        }
-      }
-=======
-      for (auto const& agg_s : agg->get_simple_aggregations(request.values.type()))
+      for (auto const& agg_s : agg->get_simple_aggregations(values_type))
         insert_agg(i, request.values, agg_s);
->>>>>>> c6f39b1b
     }
   }
 
@@ -346,59 +328,6 @@
 
     // Given an aggregation, this will get the result from sparse_results and
     // convert and return dense, compacted result
-<<<<<<< HEAD
-    auto to_dense_agg_result =
-      [&sparse_results, &gather_map, map_size, i, mr, stream](auto const& agg) {
-        auto s                  = sparse_results.get_result(i, agg);
-        auto dense_result_table = cudf::detail::gather(
-          table_view({s}), gather_map.begin(), gather_map.begin() + map_size, false, stream, mr);
-        return std::move(dense_result_table->release()[0]);
-      };
-
-    // Enables conversion of ARGMIN/ARGMAX into MIN/MAX
-    auto transformed_result = [&col, to_dense_agg_result, mr, stream](auto const& agg_kind) {
-      auto transformed_agg = std::make_unique<aggregation>(agg_kind);
-      auto arg_result      = to_dense_agg_result(*transformed_agg);
-      // We make a view of ARG(MIN/MAX) result without a null mask and gather
-      // using this map. The values in data buffer of ARG(MIN/MAX) result
-      // corresponding to null values was initialized to ARG(MIN/MAX)_SENTINEL
-      // which is an out of bounds index value (-1) and causes the gathered
-      // value to be null.
-      column_view null_removed_map(
-        data_type(type_to_id<size_type>()),
-        arg_result->size(),
-        static_cast<void const*>(arg_result->view().template data<size_type>()));
-      auto transformed_result =
-        cudf::detail::gather(table_view({col}),
-                             null_removed_map,
-                             arg_result->nullable() ? cudf::detail::out_of_bounds_policy::IGNORE
-                                                    : cudf::detail::out_of_bounds_policy::NULLIFY,
-                             cudf::detail::negative_index_policy::NOT_ALLOWED,
-                             stream,
-                             mr);
-      return std::move(transformed_result->release()[0]);
-    };
-
-    auto col_type = cudf::is_dictionary(col.type())
-                      ? cudf::dictionary_column_view(col).keys().type()
-                      : col.type();
-
-    for (auto&& agg : agg_v) {
-      auto const& agg_ref = *agg;
-      if (agg->kind == aggregation::COUNT_VALID or agg->kind == aggregation::COUNT_ALL) {
-        dense_results->add_result(i, agg_ref, to_dense_agg_result(agg_ref));
-      } else if (col_type.id() == type_id::STRING and
-                 (agg->kind == aggregation::MAX or agg->kind == aggregation::MIN)) {
-        if (agg->kind == aggregation::MAX) {
-          dense_results->add_result(i, agg_ref, transformed_result(aggregation::ARGMAX));
-        } else if (agg->kind == aggregation::MIN) {
-          dense_results->add_result(i, agg_ref, transformed_result(aggregation::ARGMIN));
-        }
-      } else if (sparse_results.has_result(i, agg_ref)) {
-        dense_results->add_result(i, agg_ref, to_dense_agg_result(agg_ref));
-      }
-    }
-=======
     auto finalizer = hash_compound_agg_finalizer<Map>(i,
                                                       col,
                                                       sparse_results,
@@ -410,7 +339,6 @@
                                                       stream,
                                                       mr);
     for (auto&& agg : agg_v) { agg->finalize(finalizer); }
->>>>>>> c6f39b1b
   }
 }
 
@@ -497,33 +425,7 @@
   std::tie(flattened_values, aggs, col_ids) = flatten_single_pass_aggs(requests);
 
   // make table that will hold sparse results
-<<<<<<< HEAD
-  std::vector<std::unique_ptr<column>> sparse_columns;
-  std::transform(flattened_values.begin(),
-                 flattened_values.end(),
-                 aggs.begin(),
-                 std::back_inserter(sparse_columns),
-                 [stream](auto const& col, auto const& agg) {
-                   bool nullable =
-                     (agg == aggregation::COUNT_VALID or agg == aggregation::COUNT_ALL)
-                       ? false
-                       : col.has_nulls();
-                   auto mask_flag = (nullable) ? mask_state::ALL_NULL : mask_state::UNALLOCATED;
-
-                   auto col_type = cudf::is_dictionary(col.type())
-                                     ? cudf::dictionary_column_view(col).keys().type()
-                                     : col.type();
-                   return make_fixed_width_column(
-                     cudf::detail::target_type(col_type, agg), col.size(), mask_flag, stream);
-                 });
-
-  table sparse_table(std::move(sparse_columns));
-  mutable_table_view table_view = sparse_table.mutable_view();
-  cudf::detail::initialize_with_identity(table_view, aggs, stream);
-
-=======
   table sparse_table = create_sparse_results_table(flattened_values, aggs, stream);
->>>>>>> c6f39b1b
   // prepare to launch kernel to do the actual aggregation
   auto d_sparse_table = mutable_table_device_view::create(sparse_table, stream);
   auto d_values       = table_device_view::create(flattened_values, stream);
