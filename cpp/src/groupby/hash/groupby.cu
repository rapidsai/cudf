/*
 * Copyright (c) 2019-2020, NVIDIA CORPORATION.
 *
 * Licensed under the Apache License, Version 2.0 (the "License");
 * you may not use this file except in compliance with the License.
 * You may obtain a copy of the License at
 *
 *     http://www.apache.org/licenses/LICENSE-2.0
 *
 * Unless required by applicable law or agreed to in writing, software
 * distributed under the License is distributed on an "AS IS" BASIS,
 * WITHOUT WARRANTIES OR CONDITIONS OF ANY KIND, either express or implied.
 * See the License for the specific language governing permissions and
 * limitations under the License.
 */

#include <groupby/common/utils.hpp>
#include <groupby/hash/groupby_kernels.cuh>

#include <cudf/aggregation.hpp>
#include <cudf/column/column.hpp>
#include <cudf/column/column_factories.hpp>
#include <cudf/column/column_view.hpp>
#include <cudf/copying.hpp>
#include <cudf/detail/aggregation/aggregation.cuh>
#include <cudf/detail/aggregation/aggregation.hpp>
#include <cudf/detail/aggregation/result_cache.hpp>
#include <cudf/detail/binaryop.hpp>
#include <cudf/detail/gather.cuh>
#include <cudf/detail/gather.hpp>
#include <cudf/detail/groupby.hpp>
#include <cudf/detail/replace.hpp>
#include <cudf/detail/unary.hpp>
#include <cudf/detail/utilities/cuda.cuh>
#include <cudf/detail/utilities/hash_functions.cuh>
#include <cudf/groupby.hpp>
#include <cudf/scalar/scalar.hpp>
#include <cudf/table/row_operators.cuh>
#include <cudf/table/table.hpp>
#include <cudf/table/table_device_view.cuh>
#include <cudf/table/table_view.hpp>
#include <cudf/types.hpp>
#include <cudf/utilities/traits.hpp>
#include <hash/concurrent_unordered_map.cuh>

#include <rmm/cuda_stream_view.hpp>

#include <memory>
#include <unordered_set>
#include <utility>

namespace cudf {
namespace groupby {
namespace detail {
namespace hash {
namespace {
// This is a temporary fix due to compiler bug and we can resort back to
// constexpr once cuda 10.2 becomes RAPIDS's minimum compiler version
#if 0
/**
 * @brief List of aggregation operations that can be computed with a hash-based
 * implementation.
 */
constexpr std::array<aggregation::Kind, 10> hash_aggregations{
    aggregation::SUM, aggregation::MIN, aggregation::MAX,
    aggregation::COUNT_VALID, aggregation::COUNT_ALL,
    aggregation::ARGMIN, aggregation::ARGMAX,
    aggregation::MEAN, aggregation::STD, aggregation::VARIANCE};

//Could be hash: SUM, PRODUCT, MIN, MAX, COUNT_VALID, COUNT_ALL, ANY, ALL,
// Compound: MEAN(SUM, COUNT_VALID), VARIANCE, STD(MEAN (SUM, COUNT_VALID), COUNT_VALID),
// ARGMAX, ARGMIN
// FIXME(kn): adding SUM_OF_SQUARES causes ptxas compiler crash (<=CUDA 10.2) for more than 3 types!

template <class T, size_t N>
constexpr bool array_contains(std::array<T, N> const& haystack, T needle) {
  for (auto i = 0u; i < N; ++i) {
    if (haystack[i] == needle) return true;
  }
  return false;
}
#endif

/**
 * @brief Indicates whether the specified aggregation operation can be computed
 * with a hash-based implementation.
 *
 * @param t The aggregation operation to verify
 * @return true `t` is valid for a hash based groupby
 * @return false `t` is invalid for a hash based groupby
 */
bool constexpr is_hash_aggregation(aggregation::Kind t)
{
  // this is a temporary fix due to compiler bug and we can resort back to
  // constexpr once cuda 10.2 becomes RAPIDS's minimum compiler version
  // return array_contains(hash_aggregations, t);
  return (t == aggregation::SUM) or (t == aggregation::MIN) or (t == aggregation::MAX) or
         (t == aggregation::COUNT_VALID) or (t == aggregation::COUNT_ALL) or
         (t == aggregation::ARGMIN) or (t == aggregation::ARGMAX) or (t == aggregation::MEAN) or
         (t == aggregation::STD) or (t == aggregation::VARIANCE);
}

template <typename Map>
class hash_compound_agg_finalizer final : public cudf::detail::aggregation_finalizer {
  size_t col_idx;
  column_view col;
  cudf::detail::result_cache* sparse_results;
  cudf::detail::result_cache* dense_results;
  rmm::device_vector<size_type> const& gather_map;
  size_type const map_size;
  Map const& map;
  bitmask_type const* __restrict__ row_bitmask;
  rmm::mr::device_memory_resource* mr;
  rmm::cuda_stream_view stream;

 public:
  hash_compound_agg_finalizer(size_t col_idx,
                              column_view col,
                              cudf::detail::result_cache* sparse_results,
                              cudf::detail::result_cache* dense_results,
                              rmm::device_vector<size_type> const& gather_map,
                              size_type map_size,
                              Map const& map,
                              bitmask_type const* row_bitmask,
                              rmm::cuda_stream_view stream,
                              rmm::mr::device_memory_resource* mr)
    : col_idx(col_idx),
      col(col),
      sparse_results(sparse_results),
      dense_results(dense_results),
      gather_map(gather_map),
      map_size(map_size),
      map(map),
      row_bitmask(row_bitmask),
      stream(stream),
      mr(mr)
  {
  }

  auto to_dense_agg_result(cudf::aggregation const& agg)
  {
    auto s                  = sparse_results->get_result(col_idx, agg);
    auto dense_result_table = cudf::detail::gather(table_view({s}),
                                                   gather_map.begin(),
                                                   gather_map.begin() + map_size,
                                                   out_of_bounds_policy::DONT_CHECK,
                                                   stream,
                                                   mr);
    return std::move(dense_result_table->release()[0]);
  }

  // Enables conversion of ARGMIN/ARGMAX into MIN/MAX
  auto gather_argminmax(aggregation::Kind const& agg_kind)
  {
    auto transformed_agg = std::make_unique<aggregation>(agg_kind);
    auto arg_result      = to_dense_agg_result(*transformed_agg);
    // We make a view of ARG(MIN/MAX) result without a null mask and gather
    // using this map. The values in data buffer of ARG(MIN/MAX) result
    // corresponding to null values was initialized to ARG(MIN/MAX)_SENTINEL
    // which is an out of bounds index value (-1) and causes the gathered
    // value to be null.
    column_view null_removed_map(
      data_type(type_to_id<size_type>()),
      arg_result->size(),
      static_cast<void const*>(arg_result->view().template data<size_type>()));
    auto gather_argminmax =
      cudf::detail::gather(table_view({col}),
                           null_removed_map,
                           arg_result->nullable() ? cudf::out_of_bounds_policy::NULLIFY
                                                  : cudf::out_of_bounds_policy::DONT_CHECK,
                           cudf::detail::negative_index_policy::NOT_ALLOWED,
                           stream,
                           mr);
    return std::move(gather_argminmax->release()[0]);
  };

  // Declare overloads for each kind of aggregation to dispatch
  void visit(cudf::aggregation const& agg) override
  {
    if (dense_results->has_result(col_idx, agg)) return;
    dense_results->add_result(col_idx, agg, to_dense_agg_result(agg));
  }

  void visit(cudf::detail::min_aggregation const& agg) override
  {
    if (dense_results->has_result(col_idx, agg)) return;
    if (col.type().id() == type_id::STRING)
      dense_results->add_result(col_idx, agg, gather_argminmax(aggregation::ARGMIN));
    else
      dense_results->add_result(col_idx, agg, to_dense_agg_result(agg));
  }

  void visit(cudf::detail::max_aggregation const& agg) override
  {
    if (dense_results->has_result(col_idx, agg)) return;

    if (col.type().id() == type_id::STRING)
      dense_results->add_result(col_idx, agg, gather_argminmax(aggregation::ARGMAX));
    else
      dense_results->add_result(col_idx, agg, to_dense_agg_result(agg));
  }

  void visit(cudf::detail::mean_aggregation const& agg) override
  {
    if (dense_results->has_result(col_idx, agg)) return;

    auto sum_agg   = make_sum_aggregation();
    auto count_agg = make_count_aggregation();
    this->visit(*sum_agg);
    this->visit(*count_agg);
    column_view sum_result   = dense_results->get_result(col_idx, *sum_agg);
    column_view count_result = dense_results->get_result(col_idx, *count_agg);

    auto result =
      cudf::detail::binary_operation(sum_result,
                                     count_result,
                                     binary_operator::DIV,
                                     cudf::detail::target_type(col.type(), aggregation::MEAN),
                                     stream,
                                     mr);
    dense_results->add_result(col_idx, agg, std::move(result));
  }

  void visit(cudf::detail::var_aggregation const& agg) override
  {
    if (dense_results->has_result(col_idx, agg)) return;

    auto sum_agg   = make_sum_aggregation();
    auto count_agg = make_count_aggregation();
    this->visit(*sum_agg);
    this->visit(*count_agg);
    column_view sum_result   = sparse_results->get_result(col_idx, *sum_agg);
    column_view count_result = sparse_results->get_result(col_idx, *count_agg);

    auto values_view = column_device_view::create(col);
    auto sum_view    = column_device_view::create(sum_result);
    auto count_view  = column_device_view::create(count_result);

    auto var_result = make_fixed_width_column(
      cudf::detail::target_type(col.type(), agg.kind), col.size(), mask_state::ALL_NULL, stream);
    auto var_result_view = mutable_column_device_view::create(var_result->mutable_view());
    mutable_table_view var_table_view{{var_result->mutable_view()}};
    cudf::detail::initialize_with_identity(var_table_view, {agg.kind}, stream);

    thrust::for_each_n(
      rmm::exec_policy(stream)->on(stream.value()),
      thrust::make_counting_iterator(0),
      col.size(),
      ::cudf::detail::var_hash_functor<Map>{
        map, row_bitmask, *var_result_view, *values_view, *sum_view, *count_view, agg._ddof});
    sparse_results->add_result(col_idx, agg, std::move(var_result));
    dense_results->add_result(col_idx, agg, to_dense_agg_result(agg));
  }

  void visit(cudf::detail::std_aggregation const& agg) override
  {
    if (dense_results->has_result(col_idx, agg)) return;
    auto var_agg = make_variance_aggregation(agg._ddof);
    this->visit(*static_cast<cudf::detail::var_aggregation*>(var_agg.get()));
    column_view variance = dense_results->get_result(col_idx, *var_agg);

    auto result = cudf::detail::unary_operation(variance, unary_operator::SQRT, stream, mr);
    dense_results->add_result(col_idx, agg, std::move(result));
  }
};

// flatten aggs to filter in single pass aggs
std::tuple<table_view, std::vector<aggregation::Kind>, std::vector<size_t>>
flatten_single_pass_aggs(std::vector<aggregation_request> const& requests)
{
  std::vector<column_view> columns;
  std::vector<aggregation::Kind> agg_kinds;
  std::vector<size_t> col_ids;

  for (size_t i = 0; i < requests.size(); i++) {
    auto const& request = requests[i];
    auto const& agg_v   = request.aggregations;

    std::unordered_set<aggregation::Kind> agg_kinds_set;
    auto insert_agg = [&](size_t i, column_view const& request_values, aggregation::Kind k) {
      if (agg_kinds_set.insert(k).second) {
        agg_kinds.push_back(k);
        columns.push_back(request_values);
        col_ids.push_back(i);
      }
    };

    for (auto&& agg : agg_v) {
      for (auto const& agg_s : agg->get_simple_aggregations(request.values.type()))
        insert_agg(i, request.values, agg_s);
    }
  }
  return std::make_tuple(table_view(columns), std::move(agg_kinds), std::move(col_ids));
}

/**
 * @brief Gather sparse results into dense using `gather_map` and add to
 * `dense_cache`
 *
 * @see groupby_null_templated()
 */
template <typename Map>
void sparse_to_dense_results(table_view const& keys,
                             std::vector<aggregation_request> const& requests,
                             cudf::detail::result_cache* sparse_results,
                             cudf::detail::result_cache* dense_results,
                             rmm::device_vector<size_type> const& gather_map,
                             size_type map_size,
                             Map const& map,
                             bool keys_have_nulls,
                             null_policy include_null_keys,
                             rmm::cuda_stream_view stream,
                             rmm::mr::device_memory_resource* mr)
{
  auto row_bitmask{bitmask_and(keys, stream, rmm::mr::get_current_device_resource())};
  bool skip_key_rows_with_nulls = keys_have_nulls and include_null_keys == null_policy::EXCLUDE;
  bitmask_type const* row_bitmask_ptr =
    skip_key_rows_with_nulls ? static_cast<bitmask_type*>(row_bitmask.data()) : nullptr;

  for (size_t i = 0; i < requests.size(); i++) {
    auto const& agg_v = requests[i].aggregations;
    auto const& col   = requests[i].values;

    // Given an aggregation, this will get the result from sparse_results and
    // convert and return dense, compacted result
    auto finalizer = hash_compound_agg_finalizer<Map>(i,
                                                      col,
                                                      sparse_results,
                                                      dense_results,
                                                      gather_map,
                                                      map_size,
                                                      map,
                                                      row_bitmask_ptr,
                                                      stream,
                                                      mr);
    for (auto&& agg : agg_v) { agg->finalize(finalizer); }
  }
}

/**
 * @brief Construct hash map that uses row comparator and row hasher on
 * `d_keys` table and stores indices
 */
template <bool keys_have_nulls>
auto create_hash_map(table_device_view const& d_keys,
                     null_policy include_null_keys,
                     rmm::cuda_stream_view stream)
{
  size_type constexpr unused_key{std::numeric_limits<size_type>::max()};
  size_type constexpr unused_value{std::numeric_limits<size_type>::max()};

  using map_type = concurrent_unordered_map<size_type,
                                            size_type,
                                            row_hasher<default_hash, keys_have_nulls>,
                                            row_equality_comparator<keys_have_nulls>>;

  using allocator_type = typename map_type::allocator_type;

  bool const null_keys_are_equal{include_null_keys == null_policy::INCLUDE};

  row_hasher<default_hash, keys_have_nulls> hasher{d_keys};
  row_equality_comparator<keys_have_nulls> rows_equal{d_keys, d_keys, null_keys_are_equal};

  return map_type::create(compute_hash_table_size(d_keys.num_rows()),
                          stream,
                          unused_key,
                          unused_value,
                          hasher,
                          rows_equal,
                          allocator_type());
<<<<<<< HEAD
=======
}

// make table that will hold sparse results
auto create_sparse_results_table(table_view const& flattened_values,
                                 std::vector<aggregation::Kind> aggs,
                                 rmm::cuda_stream_view stream)
{
  // TODO single allocation - room for performance improvement
  std::vector<std::unique_ptr<column>> sparse_columns;
  std::transform(
    flattened_values.begin(),
    flattened_values.end(),
    aggs.begin(),
    std::back_inserter(sparse_columns),
    [stream](auto const& col, auto const& agg) {
      bool nullable =
        (agg == aggregation::COUNT_VALID or agg == aggregation::COUNT_ALL)
          ? false
          : (col.has_nulls() or agg == aggregation::VARIANCE or agg == aggregation::STD);
      auto mask_flag = (nullable) ? mask_state::ALL_NULL : mask_state::UNALLOCATED;

      return make_fixed_width_column(
        cudf::detail::target_type(col.type(), agg), col.size(), mask_flag, stream);
    });

  table sparse_table(std::move(sparse_columns));
  mutable_table_view table_view = sparse_table.mutable_view();
  cudf::detail::initialize_with_identity(table_view, aggs, stream);
  return sparse_table;
>>>>>>> 598a14d8
}

/**
 * @brief Computes all aggregations from `requests` that require a single pass
 * over the data and stores the results in `sparse_results`
 *
 * @see groupby_null_templated()
 */
template <bool keys_have_nulls, typename Map>
void compute_single_pass_aggs(table_view const& keys,
                              std::vector<aggregation_request> const& requests,
                              cudf::detail::result_cache* sparse_results,
                              Map& map,
                              null_policy include_null_keys,
                              rmm::cuda_stream_view stream)
{
  // flatten the aggs to a table that can be operated on by aggregate_row
  table_view flattened_values;
  std::vector<aggregation::Kind> aggs;
  std::vector<size_t> col_ids;
  std::tie(flattened_values, aggs, col_ids) = flatten_single_pass_aggs(requests);

  // make table that will hold sparse results
  table sparse_table = create_sparse_results_table(flattened_values, aggs, stream);
  // prepare to launch kernel to do the actual aggregation
  auto d_sparse_table = mutable_table_device_view::create(sparse_table, stream);
  auto d_values       = table_device_view::create(flattened_values, stream);
  rmm::device_vector<aggregation::Kind> d_aggs(aggs);

  bool skip_key_rows_with_nulls = keys_have_nulls and include_null_keys == null_policy::EXCLUDE;

<<<<<<< HEAD
  if (skip_key_rows_with_nulls) {
    auto row_bitmask{cudf::detail::bitmask_and(keys, stream)};
    thrust::for_each_n(
      rmm::exec_policy(stream),
      thrust::make_counting_iterator(0),
      keys.num_rows(),
      hash::compute_single_pass_aggs<true, Map>{map,
                                                keys.num_rows(),
                                                *d_values,
                                                *d_sparse_table,
                                                d_aggs.data().get(),
                                                static_cast<bitmask_type*>(row_bitmask.data())});
  } else {
    thrust::for_each_n(
      rmm::exec_policy(stream),
      thrust::make_counting_iterator(0),
      keys.num_rows(),
      hash::compute_single_pass_aggs<false, Map>{
        map, keys.num_rows(), *d_values, *d_sparse_table, d_aggs.data().get(), nullptr});
  }

=======
  auto row_bitmask =
    skip_key_rows_with_nulls ? cudf::detail::bitmask_and(keys, stream) : rmm::device_buffer{};
  thrust::for_each_n(
    rmm::exec_policy(stream)->on(stream.value()),
    thrust::make_counting_iterator(0),
    keys.num_rows(),
    hash::compute_single_pass_aggs_fn<Map>{map,
                                           keys.num_rows(),
                                           *d_values,
                                           *d_sparse_table,
                                           d_aggs.data().get(),
                                           static_cast<bitmask_type*>(row_bitmask.data()),
                                           skip_key_rows_with_nulls});
>>>>>>> 598a14d8
  // Add results back to sparse_results cache
  auto sparse_result_cols = sparse_table.release();
  for (size_t i = 0; i < aggs.size(); i++) {
    // Note that the cache will make a copy of this temporary aggregation
    auto agg = std::make_unique<aggregation>(aggs[i]);
    sparse_results->add_result(col_ids[i], *agg, std::move(sparse_result_cols[i]));
  }
}

/**
 * @brief Computes and returns a device vector containing all populated keys in
 * `map`.
 */
template <typename Map>
std::pair<rmm::device_vector<size_type>, size_type> extract_populated_keys(
  Map map, size_type num_keys, rmm::cuda_stream_view stream)
{
  rmm::device_vector<size_type> populated_keys(num_keys);

  auto get_key = [] __device__(auto const& element) {
    size_type key, value;
    thrust::tie(key, value) = element;
    return key;
  };

  auto end_it = thrust::copy_if(
    rmm::exec_policy(stream),
    thrust::make_transform_iterator(map.data(), get_key),
    thrust::make_transform_iterator(map.data() + map.capacity(), get_key),
    populated_keys.begin(),
    [unused_key = map.get_unused_key()] __device__(size_type key) { return key != unused_key; });

  size_type map_size = end_it - populated_keys.begin();

  return std::make_pair(std::move(populated_keys), map_size);
}

/**
 * @brief Computes groupby using hash table.
 *
 * First, we create a hash table that stores the indices of unique rows in
 * `keys`. The upper limit on the number of values in this map is the number
 * of rows in `keys`.
 *
 * To store the results of aggregations, we create temporary sparse columns
 * which have the same size as input value columns. Using the hash map, we
 * determine the location within the sparse column to write the result of the
 * aggregation into.
 *
 * The sparse column results of all aggregations are stored into the cache
 * `sparse_results`. This enables the use of previously calculated results in
 * other aggregations.
 *
 * All the aggregations which can be computed in a single pass are computed
 * first, in a combined kernel. Then using these results, aggregations that
 * require multiple passes, will be computed.
 *
 * Finally, using the hash map, we generate a vector of indices of populated
 * values in sparse result columns. Then, for each aggregation originally
 * requested in `requests`, we gather sparse results into a column of dense
 * results using the aforementioned index vector. Dense results are stored into
 * the in/out parameter `cache`.
 *
 */
template <bool keys_have_nulls>
std::unique_ptr<table> groupby_null_templated(table_view const& keys,
                                              std::vector<aggregation_request> const& requests,
                                              cudf::detail::result_cache* cache,
                                              null_policy include_null_keys,
                                              rmm::cuda_stream_view stream,
                                              rmm::mr::device_memory_resource* mr)
{
  auto d_keys = table_device_view::create(keys, stream);
  auto map    = create_hash_map<keys_have_nulls>(*d_keys, include_null_keys, stream);

  // Cache of sparse results where the location of aggregate value in each
  // column is indexed by the hash map
  cudf::detail::result_cache sparse_results(requests.size());

  // Compute all single pass aggs first
  compute_single_pass_aggs<keys_have_nulls>(
    keys, requests, &sparse_results, *map, include_null_keys, stream);

  // Extract the populated indices from the hash map and create a gather map.
  // Gathering using this map from sparse results will give dense results.
  rmm::device_vector<size_type> gather_map;
  size_type map_size;
  std::tie(gather_map, map_size) = extract_populated_keys(*map, keys.num_rows(), stream);

  // Compact all results from sparse_results and insert into cache
  sparse_to_dense_results(keys,
                          requests,
                          &sparse_results,
                          cache,
                          gather_map,
                          map_size,
                          *map,
                          keys_have_nulls,
                          include_null_keys,
                          stream,
                          mr);

  return cudf::detail::gather(keys,
                              gather_map.begin(),
                              gather_map.begin() + map_size,
                              out_of_bounds_policy::DONT_CHECK,
                              stream,
                              mr);
}

}  // namespace

/**
 * @brief Indicates if a set of aggregation requests can be satisfied with a
 * hash-based groupby implementation.
 *
 * @param keys The table of keys
 * @param requests The set of columns to aggregate and the aggregations to
 * perform
 * @return true A hash-based groupby should be used
 * @return false A hash-based groupby should not be used
 */
bool can_use_hash_groupby(table_view const& keys, std::vector<aggregation_request> const& requests)
{
  return std::all_of(requests.begin(), requests.end(), [](aggregation_request const& r) {
    return std::all_of(r.aggregations.begin(), r.aggregations.end(), [](auto const& a) {
      return is_hash_aggregation(a->kind);
    });
  });
}

// Hash-based groupby
std::pair<std::unique_ptr<table>, std::vector<aggregation_result>> groupby(
  table_view const& keys,
  std::vector<aggregation_request> const& requests,
  null_policy include_null_keys,
  rmm::cuda_stream_view stream,
  rmm::mr::device_memory_resource* mr)
{
  cudf::detail::result_cache cache(requests.size());

  std::unique_ptr<table> unique_keys;
  if (has_nulls(keys)) {
    unique_keys =
      groupby_null_templated<true>(keys, requests, &cache, include_null_keys, stream, mr);
  } else {
    unique_keys =
      groupby_null_templated<false>(keys, requests, &cache, include_null_keys, stream, mr);
  }

  return std::make_pair(std::move(unique_keys), extract_results(requests, cache));
}
}  // namespace hash
}  // namespace detail
}  // namespace groupby
}  // namespace cudf<|MERGE_RESOLUTION|>--- conflicted
+++ resolved
@@ -110,8 +110,8 @@
   size_type const map_size;
   Map const& map;
   bitmask_type const* __restrict__ row_bitmask;
+  rmm::cuda_stream_view stream;
   rmm::mr::device_memory_resource* mr;
-  rmm::cuda_stream_view stream;
 
  public:
   hash_compound_agg_finalizer(size_t col_idx,
@@ -243,7 +243,7 @@
     cudf::detail::initialize_with_identity(var_table_view, {agg.kind}, stream);
 
     thrust::for_each_n(
-      rmm::exec_policy(stream)->on(stream.value()),
+      rmm::exec_policy(stream),
       thrust::make_counting_iterator(0),
       col.size(),
       ::cudf::detail::var_hash_functor<Map>{
@@ -368,8 +368,6 @@
                           hasher,
                           rows_equal,
                           allocator_type());
-<<<<<<< HEAD
-=======
 }
 
 // make table that will hold sparse results
@@ -399,7 +397,6 @@
   mutable_table_view table_view = sparse_table.mutable_view();
   cudf::detail::initialize_with_identity(table_view, aggs, stream);
   return sparse_table;
->>>>>>> 598a14d8
 }
 
 /**
@@ -431,33 +428,10 @@
 
   bool skip_key_rows_with_nulls = keys_have_nulls and include_null_keys == null_policy::EXCLUDE;
 
-<<<<<<< HEAD
-  if (skip_key_rows_with_nulls) {
-    auto row_bitmask{cudf::detail::bitmask_and(keys, stream)};
-    thrust::for_each_n(
-      rmm::exec_policy(stream),
-      thrust::make_counting_iterator(0),
-      keys.num_rows(),
-      hash::compute_single_pass_aggs<true, Map>{map,
-                                                keys.num_rows(),
-                                                *d_values,
-                                                *d_sparse_table,
-                                                d_aggs.data().get(),
-                                                static_cast<bitmask_type*>(row_bitmask.data())});
-  } else {
-    thrust::for_each_n(
-      rmm::exec_policy(stream),
-      thrust::make_counting_iterator(0),
-      keys.num_rows(),
-      hash::compute_single_pass_aggs<false, Map>{
-        map, keys.num_rows(), *d_values, *d_sparse_table, d_aggs.data().get(), nullptr});
-  }
-
-=======
   auto row_bitmask =
     skip_key_rows_with_nulls ? cudf::detail::bitmask_and(keys, stream) : rmm::device_buffer{};
   thrust::for_each_n(
-    rmm::exec_policy(stream)->on(stream.value()),
+    rmm::exec_policy(stream),
     thrust::make_counting_iterator(0),
     keys.num_rows(),
     hash::compute_single_pass_aggs_fn<Map>{map,
@@ -467,7 +441,6 @@
                                            d_aggs.data().get(),
                                            static_cast<bitmask_type*>(row_bitmask.data()),
                                            skip_key_rows_with_nulls});
->>>>>>> 598a14d8
   // Add results back to sparse_results cache
   auto sparse_result_cols = sparse_table.release();
   for (size_t i = 0; i < aggs.size(); i++) {
