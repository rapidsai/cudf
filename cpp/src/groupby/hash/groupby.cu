/*
 * Copyright (c) 2019, NVIDIA CORPORATION.
 *
 * Licensed under the Apache License, Version 2.0 (the "License");
 * you may not use this file except in compliance with the License.
 * You may obtain a copy of the License at
 *
 *     http://www.apache.org/licenses/LICENSE-2.0
 *
 * Unless required by applicable law or agreed to in writing, software
 * distributed under the License is distributed on an "AS IS" BASIS,
 * WITHOUT WARRANTIES OR CONDITIONS OF ANY KIND, either express or implied.
 * See the License for the specific language governing permissions and
 * limitations under the License.
 */

#include <cudf/cudf.h>
#include <bitmask/legacy/bit_mask.cuh>
#include <cudf/copying.hpp>
#include <cudf/groupby.hpp>
#include <cudf/legacy/bitmask.hpp>
#include <cudf/legacy/table.hpp>
#include <cudf/utilities/legacy/nvcategory_util.hpp>
#include <cudf/utilities/legacy/type_dispatcher.hpp>
#include <hash/concurrent_unordered_map.cuh>
#include <table/legacy/device_table.cuh>
#include <table/legacy/device_table_row_operators.cuh>
#include <utilities/column_utils.hpp>
#include <utilities/cuda_utils.hpp>
#include "aggregation_requests.hpp"
#include "groupby.hpp"
#include "groupby_kernels.cuh"
#include "type_info.hpp"

#include <rmm/thrust_rmm_allocator.h>
#include <thrust/fill.h>
#include <type_traits>
#include <vector>

namespace cudf {
namespace groupby {
namespace hash {
namespace {
/**---------------------------------------------------------------------------*
 * @brief Verifies the requested aggregation is valid for the type of the value
 * column.
 *
 * Given a table of values and a set of operators, verifies that `ops[i]` is
 * valid to perform on `column[i]`.
 *
 * @throw cudf::logic_error if an invalid combination of value type and operator
 * is requested.
 *
 * @param values The table of columns
 * @param ops The aggregation operators
 *---------------------------------------------------------------------------**/
void verify_operators(table const& values, std::vector<operators> const& ops) {
  CUDF_EXPECTS(static_cast<gdf_size_type>(ops.size()) == values.num_columns(),
               "Size mismatch between ops and value columns");
  for (gdf_size_type i = 0; i < values.num_columns(); ++i) {
    // TODO Add more checks here, i.e., can't compute sum of non-arithemtic
    // types
    if ((ops[i] == SUM) and
        (values.get_column(i)->dtype == GDF_STRING_CATEGORY)) {
      CUDF_FAIL(
          "Cannot compute SUM aggregation of GDF_STRING_CATEGORY column.");
    }
  }
}

/**---------------------------------------------------------------------------*
 * @brief Determines target gdf_dtypes to use for combinations of source
 * gdf_dtypes and aggregation operations.
 *
 * Given vectors of source gdf_dtypes and corresponding aggregation operations
 * to be performed on that type, returns a vector of gdf_dtypes to use to store
 * the result of the aggregation operations.
 *
 * @param source_dtypes The source types
 * @param op The aggregation operations
 * @return Target gdf_dtypes to use for the target aggregation columns
 *---------------------------------------------------------------------------**/
inline std::vector<gdf_dtype> target_dtypes(
    std::vector<gdf_dtype> const& source_dtypes,
    std::vector<operators> const& ops) {
  std::vector<gdf_dtype> output_dtypes(source_dtypes.size());

  std::transform(
      source_dtypes.begin(), source_dtypes.end(), ops.begin(),
      output_dtypes.begin(), [](gdf_dtype source_dtype, operators op) {
        gdf_dtype t =
            cudf::type_dispatcher(source_dtype, target_type_mapper{}, op);
        CUDF_EXPECTS(
            t != GDF_invalid,
            "Invalid combination of input type and aggregation operation.");
        return t;
      });

  return output_dtypes;
}

/**---------------------------------------------------------------------------*
 * @brief Dispatched functor to initialize a column with the identity of an
 *aggregation operation.
 *---------------------------------------------------------------------------**/
struct identity_initializer {
  template <typename T>
  T get_identity(operators op) {
    switch (op) {
      case SUM:
        return corresponding_functor_t<SUM>::identity<T>();
      case MIN:
        return corresponding_functor_t<MIN>::identity<T>();
      case MAX:
        return corresponding_functor_t<MAX>::identity<T>();
      case COUNT:
        return corresponding_functor_t<COUNT>::identity<T>();
      default:
        CUDF_FAIL("Invalid aggregation operation.");
    }
  }

  template <typename T>
  void operator()(gdf_column const& col, operators op,
                  cudaStream_t stream = 0) {
    T* typed_data = static_cast<T*>(col.data);
    thrust::fill(rmm::exec_policy(stream)->on(stream), typed_data,
                 typed_data + col.size, get_identity<T>(op));

    // For COUNT operator, initialize column's bitmask to be all valid
    if ((nullptr != col.valid) and (COUNT == op)) {
      CUDA_TRY(cudaMemsetAsync(
          col.valid, 0xff,
          sizeof(gdf_valid_type) * gdf_valid_allocation_size(col.size),
          stream));
    }
  }
};

/**---------------------------------------------------------------------------*
 * @brief Initializes each column in a table with a corresponding identity value
 * of an aggregation operation.
 *
 * The `i`th column will be initialized with the identity value of the `i`th
 * aggregation operation.
 *
 * @note The validity bitmask (if not `nullptr`) for the column corresponding to
 * a COUNT operator will be initialized to all valid.
 *
 * @param table The table of columns to initialize.
 * @param operators The aggregation operations whose identity values will be
 *used to initialize the columns.
 *---------------------------------------------------------------------------**/
void initialize_with_identity(cudf::table const& table,
                              std::vector<operators> const& ops,
                              cudaStream_t stream = 0) {
  // TODO: Initialize all the columns in a single kernel instead of invoking one
  // kernel per column
  for (gdf_size_type i = 0; i < table.num_columns(); ++i) {
    gdf_column const* col = table.get_column(i);
    cudf::type_dispatcher(col->dtype, identity_initializer{}, *col, ops[i]);
  }
}

/**---------------------------------------------------------------------------*
 * @brief Compacts any GDF_STRING_CATEGORY columns in the output keys or values.
 *
 * After the groupby operation, any GDF_STRING_CATEGORY column in either the
 * keys or values may reference only a subset of the strings in the original
 * input category. This function will create a new associated NVCategory object
 * for the output GDF_STRING_CATEGORY columns whose dictionary contains only the
 * strings referenced in the output result.
 *
 * @param[in] input_keys The set of input key columns
 * @param[in/out] output_keys The set of output key columns
 * @param[in] input_values The set of input value columns
 * @param[in/out] output_values The set of output value columns
 *---------------------------------------------------------------------------**/
void update_nvcategories(table const& input_keys, table& output_keys,
                         table const& input_values, table& output_values) {
  nvcategory_gather_table(input_keys, output_keys);
  nvcategory_gather_table(input_values, output_values);
}

template <bool keys_have_nulls, bool values_have_nulls>
auto build_aggregation_map(table const& input_keys, table const& input_values,
                           device_table const& d_input_keys,
                           device_table const& d_input_values,
                           std::vector<operators> const& ops, Options options,
                           cudaStream_t stream) {
  gdf_size_type constexpr unused_key{std::numeric_limits<gdf_size_type>::max()};
  gdf_size_type constexpr unused_value{
      std::numeric_limits<gdf_size_type>::max()};
  CUDF_EXPECTS(input_keys.num_rows() < unused_key,
               "Groupby input size too large.");

  // The exact output size is unknown a priori, therefore, use the input size as
  // an upper bound
  gdf_size_type const output_size_estimate{input_keys.num_rows()};

  cudf::table sparse_output_values{
      output_size_estimate,
      target_dtypes(column_dtypes(input_values), ops),
      column_dtype_infos(input_values),
      values_have_nulls,
      false,
      stream};

  initialize_with_identity(sparse_output_values, ops, stream);

  auto d_sparse_output_values =
      device_table::create(sparse_output_values, stream);
  rmm::device_vector<operators> d_ops(ops);

  // If we ignore null keys, then nulls are not equivalent
  bool const null_keys_are_equal{not options.ignore_null_keys};
  bool const skip_key_rows_with_nulls{keys_have_nulls and
                                      not null_keys_are_equal};

  row_hasher<keys_have_nulls> hasher{d_input_keys};
  row_equality_comparator<keys_have_nulls> rows_equal{
      d_input_keys, d_input_keys, null_keys_are_equal};

  using map_type =
      concurrent_unordered_map<gdf_size_type, gdf_size_type, decltype(hasher),
                               decltype(rows_equal)>;

  auto map = map_type::create(compute_hash_table_size(input_keys.num_rows()),
                              unused_key, unused_value, hasher, rows_equal);

  // TODO: Explore optimal block size and work per thread.
  cudf::util::cuda::grid_config_1d grid_params{input_keys.num_rows(), 256};

  if (skip_key_rows_with_nulls) {
    auto row_bitmask{cudf::row_bitmask(input_keys, stream)};
    build_aggregation_map<true, values_have_nulls>
        <<<grid_params.num_blocks, grid_params.num_threads_per_block, 0,
           stream>>>(*map, d_input_keys, d_input_values,
                     *d_sparse_output_values, d_ops.data().get(),
                     row_bitmask.data().get());
  } else {
    build_aggregation_map<false, values_have_nulls>
        <<<grid_params.num_blocks, grid_params.num_threads_per_block, 0,
           stream>>>(*map, d_input_keys, d_input_values,
                     *d_sparse_output_values, d_ops.data().get(), nullptr);
  }
  CHECK_STREAM(stream);

  return std::make_pair(std::move(map), sparse_output_values);
}

template <bool keys_have_nulls, bool values_have_nulls, typename Map>
auto extract_results(table const& input_keys, table const& input_values,
                     device_table const& d_input_keys,
                     table const& sparse_output_values, Map const& map,
                     cudaStream_t stream) {

  cudf::table output_keys{
      cudf::allocate_like(
        input_keys,
<<<<<<< HEAD
        keys_have_nulls ? MaskAlloc::RETAIN : MaskAlloc::NEVER,
=======
        keys_have_nulls ? RETAIN : NEVER,
>>>>>>> 5952c040
        stream)};
  cudf::table output_values{
      cudf::allocate_like(
        sparse_output_values,
<<<<<<< HEAD
        values_have_nulls ? MaskAlloc::RETAIN : MaskAlloc::NEVER,
=======
        values_have_nulls ? RETAIN : NEVER,
>>>>>>> 5952c040
        stream)};

  auto d_sparse_output_values =
      device_table::create(sparse_output_values, stream);

  auto d_output_keys = device_table::create(output_keys, stream);
  auto d_output_values = device_table::create(output_values, stream);

  gdf_size_type* d_result_size{nullptr};
  RMM_TRY(RMM_ALLOC(&d_result_size, sizeof(gdf_size_type), stream));
  CUDA_TRY(cudaMemsetAsync(d_result_size, 0, sizeof(gdf_size_type), stream));

  cudf::util::cuda::grid_config_1d grid_params{input_keys.num_rows(), 256};

  extract_groupby_result<keys_have_nulls, values_have_nulls>
      <<<grid_params.num_blocks, grid_params.num_threads_per_block, 0,
         stream>>>(map, d_input_keys, *d_output_keys, *d_sparse_output_values,
                   *d_output_values, d_result_size);

  CHECK_STREAM(stream);

  gdf_size_type result_size{-1};
  CUDA_TRY(cudaMemcpyAsync(&result_size, d_result_size, sizeof(gdf_size_type),
                           cudaMemcpyDeviceToHost, stream));

  // Update size and null count of output columns
  auto update_column = [result_size](gdf_column* col) {
    CUDF_EXPECTS(col != nullptr, "Attempt to update Null column.");
    col->size = result_size;
    set_null_count(*col);
    return col;
  };

  std::transform(output_keys.begin(), output_keys.end(), output_keys.begin(),
                 update_column);
  std::transform(output_values.begin(), output_values.end(),
                 output_values.begin(), update_column);

  return std::make_pair(output_keys, output_values);
}

/**---------------------------------------------------------------------------*
 * @brief Computes the groupby operation for a set of keys, values, and
 * operators using a hash-based implementation.
 *
 * The algorithm has two primary steps:
 * 1.) Build a hash map
 * 2.) Extract the non-empty entries from the hash table
 *
 * 1.) The hash map is built by inserting every row `i` from the `keys` and
 * `values` tables as a single (key,value) pair. When the pair is inserted, if
 * the key was not already present in the map, then the corresponding value is
 * simply copied to the output. If the key was already present in the map,
 * then the inserted `values` row is aggregated with the existing row. This
 * aggregation is done for every element `j` in the row by applying aggregation
 * operation `j` between the new and existing element.
 *
 * This process yields a hash map and table holding the resulting aggregation
 * rows. The aggregation output table is sparse, i.e., not every row is
 * populated. This is because the size of the output is not known a priori, and
 * so the output aggregation table is allocated to be as large as the input (the
 * upper bound of the output size).
 *
 * 2.) The final result is materialized by extracting the non-empty keys from
 * the hash map and the non-empty rows from the sparse output aggregation table.
 * Every non-empty key and value row is appended to the output key and value
 * tables.
 *
 * @tparam keys_have_nulls Indicates keys have one or more null values
 * @tparam values_have_nulls Indicates values have one or more null values
 * @param keys Table whose rows are used as keys of the groupby
 * @param values Table whose rows are aggregated in the groupby
 * @param ops Set of aggregation operations to perform for each element in a row
 * in the values table
 * @param options Options to control behavior of the groupby operation
 * @param stream CUDA stream on which all memory allocations and kernels will be
 * executed
 * @return A pair of the output keys table and output values table
 *---------------------------------------------------------------------------**/
template <bool keys_have_nulls, bool values_have_nulls>
auto compute_hash_groupby(cudf::table const& keys, cudf::table const& values,
                          std::vector<operators> const& ops, Options options,
                          cudaStream_t stream) {
  CUDF_EXPECTS(values.num_columns() == static_cast<gdf_size_type>(ops.size()),
               "Size mismatch between number of value columns and number of "
               "aggregations.");

  // An "aggregation request" is the combination of a `gdf_column*` to a column
  // of values, and an aggregation operation enum indicating the aggregation
  // requested to be performed on the column
  std::vector<AggRequestType> original_requests(values.num_columns());
  std::transform(values.begin(), values.end(), ops.begin(),
                 original_requests.begin(),
                 [](gdf_column const* col, operators op) {
                   return std::make_pair(const_cast<gdf_column*>(col), op);
                 });

  // Some aggregations are "compound", meaning they need be satisfied via the
  // composition of 1 or more "simple" aggregation requests. For example, MEAN
  // is satisfied via the division of the SUM by the COUNT aggregation. We
  // translate these compound requests into simple requests, and compute the
  // groupby operation for these simple requests. Later, we translate the simple
  // requests back to compound request results.
  std::vector<SimpleAggRequestCounter> simple_requests =
      compound_to_simple(original_requests);

  std::vector<gdf_column*> simple_values_columns;
  std::vector<operators> simple_operators;
  for (auto const& p : simple_requests) {
    const AggRequestType& agg_req_type = p.first;
    simple_values_columns.push_back(
        const_cast<gdf_column*>(agg_req_type.first));
    simple_operators.push_back(agg_req_type.second);
  }

  cudf::table simple_values_table{simple_values_columns};

  auto const d_input_keys = device_table::create(keys);
  auto const d_input_values = device_table::create(simple_values_table);

  // Step 1: Build hash map
  auto result = build_aggregation_map<keys_have_nulls, values_have_nulls>(
      keys, simple_values_table, *d_input_keys, *d_input_values,
      simple_operators, options, stream);

  auto const map{std::move(result.first)};
  cudf::table sparse_output_values{result.second};

  // Step 2: Extract non-empty entries
  cudf::table output_keys;
  cudf::table simple_output_values;
  std::tie(output_keys, simple_output_values) =
      extract_results<keys_have_nulls, values_have_nulls>(
          keys, values, *d_input_keys, sparse_output_values, *map, stream);

  // Delete intermediate results storage
  sparse_output_values.destroy();

  // If any of the original requests were compound, compute them from the
  // results of simple aggregation requests
  cudf::table final_output_values = compute_original_requests(
      original_requests, simple_requests, simple_output_values, stream);

  return std::make_pair(output_keys, final_output_values);
}

/**---------------------------------------------------------------------------*
 * @brief Returns appropriate callable instantiation of `compute_hash_groupby`
 * based on presence of null values in keys and values.
 *
 * @param keys The groupby key columns
 * @param values The groupby value columns
 * @return Instantiated callable of compute_hash_groupby
 *---------------------------------------------------------------------------**/
auto groupby_null_specialization(table const& keys, table const& values) {
  if (cudf::has_nulls(keys)) {
    if (cudf::has_nulls(values)) {
      return compute_hash_groupby<true, true>;
    } else {
      return compute_hash_groupby<true, false>;
    }
  } else {
    if (cudf::has_nulls(values)) {
      return compute_hash_groupby<false, true>;
    } else {
      return compute_hash_groupby<false, false>;
    }
  }
}

}  // namespace
namespace detail {

std::pair<cudf::table, cudf::table> groupby(cudf::table const& keys,
                                            cudf::table const& values,
                                            std::vector<operators> const& ops,
                                            Options options,
                                            cudaStream_t stream) {
  CUDF_EXPECTS(keys.num_rows() == values.num_rows(),
               "Size mismatch between number of rows in keys and values.");

  verify_operators(values, ops);

  // Empty inputs
  if (keys.num_rows() == 0) {
    return std::make_pair(
        cudf::empty_like(keys),
        cudf::table(0, target_dtypes(column_dtypes(values), ops),
                    column_dtype_infos(values)));
  }

  auto compute_groupby = groupby_null_specialization(keys, values);

  cudf::table output_keys;
  cudf::table output_values;
  std::tie(output_keys, output_values) =
      compute_groupby(keys, values, ops, options, stream);

  update_nvcategories(keys, output_keys, values, output_values);

  return std::make_pair(output_keys, output_values);
}
}  // namespace detail

std::pair<cudf::table, cudf::table> groupby(cudf::table const& keys,
                                            cudf::table const& values,
                                            std::vector<operators> const& ops,
                                            Options options) {
  return detail::groupby(keys, values, ops, options);
}
}  // namespace hash
}  // namespace groupby
}  // namespace cudf<|MERGE_RESOLUTION|>--- conflicted
+++ resolved
@@ -258,20 +258,12 @@
   cudf::table output_keys{
       cudf::allocate_like(
         input_keys,
-<<<<<<< HEAD
-        keys_have_nulls ? MaskAlloc::RETAIN : MaskAlloc::NEVER,
-=======
         keys_have_nulls ? RETAIN : NEVER,
->>>>>>> 5952c040
         stream)};
   cudf::table output_values{
       cudf::allocate_like(
         sparse_output_values,
-<<<<<<< HEAD
-        values_have_nulls ? MaskAlloc::RETAIN : MaskAlloc::NEVER,
-=======
         values_have_nulls ? RETAIN : NEVER,
->>>>>>> 5952c040
         stream)};
 
   auto d_sparse_output_values =
