/*
 * Copyright (c) 2019-2021, NVIDIA CORPORATION.
 *
 * Licensed under the Apache License, Version 2.0 (the "License");
 * you may not use this file except in compliance with the License.
 * You may obtain a copy of the License at
 *
 *     http://www.apache.org/licenses/LICENSE-2.0
 *
 * Unless required by applicable law or agreed to in writing, software
 * distributed under the License is distributed on an "AS IS" BASIS,
 * WITHOUT WARRANTIES OR CONDITIONS OF ANY KIND, either express or implied.
 * See the License for the specific language governing permissions and
 * limitations under the License.
 */

#include <groupby/common/utils.hpp>
#include <groupby/hash/groupby_kernels.cuh>

#include <cudf/aggregation.hpp>
#include <cudf/column/column.hpp>
#include <cudf/column/column_factories.hpp>
#include <cudf/column/column_view.hpp>
#include <cudf/copying.hpp>
#include <cudf/detail/aggregation/aggregation.cuh>
#include <cudf/detail/aggregation/aggregation.hpp>
#include <cudf/detail/aggregation/result_cache.hpp>
#include <cudf/detail/binaryop.hpp>
#include <cudf/detail/gather.hpp>
#include <cudf/detail/groupby.hpp>
#include <cudf/detail/null_mask.hpp>
#include <cudf/detail/replace.hpp>
#include <cudf/detail/unary.hpp>
#include <cudf/detail/utilities/cuda.cuh>
#include <cudf/detail/utilities/hash_functions.cuh>
#include <cudf/detail/utilities/vector_factories.hpp>
#include <cudf/dictionary/dictionary_column_view.hpp>
#include <cudf/groupby.hpp>
#include <cudf/scalar/scalar.hpp>
#include <cudf/table/row_operators.cuh>
#include <cudf/table/table.hpp>
#include <cudf/table/table_device_view.cuh>
#include <cudf/table/table_view.hpp>
#include <cudf/types.hpp>
#include <cudf/utilities/traits.cuh>
#include <cudf/utilities/traits.hpp>
#include <hash/concurrent_unordered_map.cuh>

#include <rmm/cuda_stream_view.hpp>

#include <memory>
#include <unordered_set>
#include <utility>

#include <cuda/std/atomic>

namespace cudf {
namespace groupby {
namespace detail {
namespace hash {
namespace {

/**
 * @brief List of aggregation operations that can be computed with a hash-based
 * implementation.
 */
constexpr std::array<aggregation::Kind, 12> hash_aggregations{aggregation::SUM,
                                                              aggregation::PRODUCT,
                                                              aggregation::MIN,
                                                              aggregation::MAX,
                                                              aggregation::COUNT_VALID,
                                                              aggregation::COUNT_ALL,
                                                              aggregation::ARGMIN,
                                                              aggregation::ARGMAX,
                                                              aggregation::SUM_OF_SQUARES,
                                                              aggregation::MEAN,
                                                              aggregation::STD,
                                                              aggregation::VARIANCE};

// Could be hash: SUM, PRODUCT, MIN, MAX, COUNT_VALID, COUNT_ALL, ANY, ALL,
// Compound: MEAN(SUM, COUNT_VALID), VARIANCE, STD(MEAN (SUM, COUNT_VALID), COUNT_VALID),
// ARGMAX, ARGMIN

// TODO replace with std::find in C++20 onwards.
template <class T, size_t N>
constexpr bool array_contains(std::array<T, N> const& haystack, T needle)
{
  for (auto const& val : haystack) {
    if (val == needle) return true;
  }
  return false;
}

/**
 * @brief Indicates whether the specified aggregation operation can be computed
 * with a hash-based implementation.
 *
 * @param t The aggregation operation to verify
 * @return true `t` is valid for a hash based groupby
 * @return false `t` is invalid for a hash based groupby
 */
bool constexpr is_hash_aggregation(aggregation::Kind t)
{
  return array_contains(hash_aggregations, t);
}

class groupby_simple_aggregations_collector final
  : public cudf::detail::simple_aggregations_collector {
 public:
  using cudf::detail::simple_aggregations_collector::visit;

  std::vector<std::unique_ptr<aggregation>> visit(data_type col_type,
                                                  cudf::detail::min_aggregation const&) override
  {
    std::vector<std::unique_ptr<aggregation>> aggs;
    aggs.push_back(col_type.id() == type_id::STRING ? make_argmin_aggregation()
                                                    : make_min_aggregation());
    return aggs;
  }

  std::vector<std::unique_ptr<aggregation>> visit(data_type col_type,
                                                  cudf::detail::max_aggregation const&) override
  {
    std::vector<std::unique_ptr<aggregation>> aggs;
    aggs.push_back(col_type.id() == type_id::STRING ? make_argmax_aggregation()
                                                    : make_max_aggregation());
    return aggs;
  }

  std::vector<std::unique_ptr<aggregation>> visit(data_type col_type,
                                                  cudf::detail::mean_aggregation const&) override
  {
    (void)col_type;
    CUDF_EXPECTS(is_fixed_width(col_type), "MEAN aggregation expects fixed width type");
    std::vector<std::unique_ptr<aggregation>> aggs;
    aggs.push_back(make_sum_aggregation());
    // COUNT_VALID
    aggs.push_back(make_count_aggregation());

    return aggs;
  }

  std::vector<std::unique_ptr<aggregation>> visit(data_type,
                                                  cudf::detail::var_aggregation const&) override
  {
    std::vector<std::unique_ptr<aggregation>> aggs;
    aggs.push_back(make_sum_aggregation());
    // COUNT_VALID
    aggs.push_back(make_count_aggregation());

    return aggs;
  }

  std::vector<std::unique_ptr<aggregation>> visit(data_type,
                                                  cudf::detail::std_aggregation const&) override
  {
    std::vector<std::unique_ptr<aggregation>> aggs;
    aggs.push_back(make_sum_aggregation());
    // COUNT_VALID
    aggs.push_back(make_count_aggregation());

    return aggs;
  }

  std::vector<std::unique_ptr<aggregation>> visit(
    data_type, cudf::detail::correlation_aggregation const&) override
  {
    std::vector<std::unique_ptr<aggregation>> aggs;
    aggs.push_back(make_sum_aggregation());
    // COUNT_VALID
    aggs.push_back(make_count_aggregation());

    return aggs;
  }
};

template <typename Map>
class hash_compound_agg_finalizer final : public cudf::detail::aggregation_finalizer {
  column_view col;
  data_type result_type;
  cudf::detail::result_cache* sparse_results;
  cudf::detail::result_cache* dense_results;
  device_span<size_type const> gather_map;
  Map const& map;
  bitmask_type const* __restrict__ row_bitmask;
  rmm::cuda_stream_view stream;
  rmm::mr::device_memory_resource* mr;

 public:
  using cudf::detail::aggregation_finalizer::visit;

  hash_compound_agg_finalizer(column_view col,
                              cudf::detail::result_cache* sparse_results,
                              cudf::detail::result_cache* dense_results,
                              device_span<size_type const> gather_map,
                              Map const& map,
                              bitmask_type const* row_bitmask,
                              rmm::cuda_stream_view stream,
                              rmm::mr::device_memory_resource* mr)
    : col(col),
      sparse_results(sparse_results),
      dense_results(dense_results),
      gather_map(gather_map),
      map(map),
      row_bitmask(row_bitmask),
      stream(stream),
      mr(mr)
  {
    result_type = cudf::is_dictionary(col.type()) ? cudf::dictionary_column_view(col).keys().type()
                                                  : col.type();
  }

  auto to_dense_agg_result(cudf::aggregation const& agg)
  {
    auto s                  = sparse_results->get_result(col, agg);
    auto dense_result_table = cudf::detail::gather(table_view({std::move(s)}),
                                                   gather_map,
                                                   out_of_bounds_policy::DONT_CHECK,
                                                   cudf::detail::negative_index_policy::NOT_ALLOWED,
                                                   stream,
                                                   mr);
    return std::move(dense_result_table->release()[0]);
  }

  // Enables conversion of ARGMIN/ARGMAX into MIN/MAX
  auto gather_argminmax(aggregation const& agg)
  {
    auto arg_result = to_dense_agg_result(agg);
    // We make a view of ARG(MIN/MAX) result without a null mask and gather
    // using this map. The values in data buffer of ARG(MIN/MAX) result
    // corresponding to null values was initialized to ARG(MIN/MAX)_SENTINEL
    // which is an out of bounds index value (-1) and causes the gathered
    // value to be null.
    column_view null_removed_map(
      data_type(type_to_id<size_type>()),
      arg_result->size(),
      static_cast<void const*>(arg_result->view().template data<size_type>()));
    auto gather_argminmax =
      cudf::detail::gather(table_view({col}),
                           null_removed_map,
                           arg_result->nullable() ? cudf::out_of_bounds_policy::NULLIFY
                                                  : cudf::out_of_bounds_policy::DONT_CHECK,
                           cudf::detail::negative_index_policy::NOT_ALLOWED,
                           stream,
                           mr);
    return std::move(gather_argminmax->release()[0]);
  }

  // Declare overloads for each kind of aggregation to dispatch
  void visit(cudf::aggregation const& agg) override
  {
    if (dense_results->has_result(col, agg)) return;
    dense_results->add_result(col, agg, to_dense_agg_result(agg));
  }

  void visit(cudf::detail::min_aggregation const& agg) override
  {
    if (dense_results->has_result(col, agg)) return;
    if (result_type.id() == type_id::STRING) {
      auto transformed_agg = make_argmin_aggregation();
      dense_results->add_result(col, agg, gather_argminmax(*transformed_agg));
    } else {
      dense_results->add_result(col, agg, to_dense_agg_result(agg));
    }
  }

  void visit(cudf::detail::max_aggregation const& agg) override
  {
    if (dense_results->has_result(col, agg)) return;

    if (result_type.id() == type_id::STRING) {
      auto transformed_agg = make_argmax_aggregation();
      dense_results->add_result(col, agg, gather_argminmax(*transformed_agg));
    } else {
      dense_results->add_result(col, agg, to_dense_agg_result(agg));
    }
  }

  void visit(cudf::detail::mean_aggregation const& agg) override
  {
    if (dense_results->has_result(col, agg)) return;

    auto sum_agg   = make_sum_aggregation();
    auto count_agg = make_count_aggregation();
    this->visit(*sum_agg);
    this->visit(*count_agg);
    column_view sum_result   = dense_results->get_result(col, *sum_agg);
    column_view count_result = dense_results->get_result(col, *count_agg);

    auto result =
      cudf::detail::binary_operation(sum_result,
                                     count_result,
                                     binary_operator::DIV,
                                     cudf::detail::target_type(result_type, aggregation::MEAN),
                                     stream,
                                     mr);
    dense_results->add_result(col, agg, std::move(result));
  }

  void visit(cudf::detail::var_aggregation const& agg) override
  {
    if (dense_results->has_result(col, agg)) return;

    auto sum_agg   = make_sum_aggregation();
    auto count_agg = make_count_aggregation();
    this->visit(*sum_agg);
    this->visit(*count_agg);
    column_view sum_result   = sparse_results->get_result(col, *sum_agg);
    column_view count_result = sparse_results->get_result(col, *count_agg);

    auto values_view = column_device_view::create(col);
    auto sum_view    = column_device_view::create(sum_result);
    auto count_view  = column_device_view::create(count_result);

    auto var_result = make_fixed_width_column(
      cudf::detail::target_type(result_type, agg.kind), col.size(), mask_state::ALL_NULL, stream);
    auto var_result_view = mutable_column_device_view::create(var_result->mutable_view());
    mutable_table_view var_table_view{{var_result->mutable_view()}};
    cudf::detail::initialize_with_identity(var_table_view, {agg.kind}, stream);

    thrust::for_each_n(
      rmm::exec_policy(stream),
      thrust::make_counting_iterator(0),
      col.size(),
      ::cudf::detail::var_hash_functor<Map>{
        map, row_bitmask, *var_result_view, *values_view, *sum_view, *count_view, agg._ddof});
    sparse_results->add_result(col, agg, std::move(var_result));
    dense_results->add_result(col, agg, to_dense_agg_result(agg));
  }

  void visit(cudf::detail::std_aggregation const& agg) override
  {
    if (dense_results->has_result(col, agg)) return;
    auto var_agg = make_variance_aggregation(agg._ddof);
    this->visit(*dynamic_cast<cudf::detail::var_aggregation*>(var_agg.get()));
    column_view variance = dense_results->get_result(col, *var_agg);

    auto result = cudf::detail::unary_operation(variance, unary_operator::SQRT, stream, mr);
    dense_results->add_result(col, agg, std::move(result));
  }
};
// flatten aggs to filter in single pass aggs
std::tuple<table_view, std::vector<aggregation::Kind>, std::vector<std::unique_ptr<aggregation>>>
flatten_single_pass_aggs(host_span<aggregation_request const> requests)
{
  std::vector<column_view> columns;
  std::vector<std::unique_ptr<aggregation>> aggs;
  std::vector<aggregation::Kind> agg_kinds;

  for (auto const& request : requests) {
    auto const& agg_v = request.aggregations;

    std::unordered_set<aggregation::Kind> agg_kinds_set;
    auto insert_agg = [&](column_view const& request_values, std::unique_ptr<aggregation>&& agg) {
      if (agg_kinds_set.insert(agg->kind).second) {
        agg_kinds.push_back(agg->kind);
        aggs.push_back(std::move(agg));
        columns.push_back(request_values);
      }
    };

    auto values_type = cudf::is_dictionary(request.values.type())
                         ? cudf::dictionary_column_view(request.values).keys().type()
                         : request.values.type();
    for (auto&& agg : agg_v) {
      groupby_simple_aggregations_collector collector;

      for (auto& agg_s : agg->get_simple_aggregations(values_type, collector)) {
        insert_agg(request.values, std::move(agg_s));
      }
    }
  }

  return std::make_tuple(table_view(columns), std::move(agg_kinds), std::move(aggs));
}

/**
 * @brief Gather sparse results into dense using `gather_map` and add to
 * `dense_cache`
 *
 * @see groupby_null_templated()
 */
template <typename Map>
void sparse_to_dense_results(table_view const& keys,
                             host_span<aggregation_request const> requests,
                             cudf::detail::result_cache* sparse_results,
                             cudf::detail::result_cache* dense_results,
                             device_span<size_type const> gather_map,
                             // size_type map_size,
                             Map const& map,
                             bool keys_have_nulls,
                             null_policy include_null_keys,
                             rmm::cuda_stream_view stream,
                             rmm::mr::device_memory_resource* mr)
{
  auto row_bitmask = bitmask_and(keys, stream, rmm::mr::get_current_device_resource()).first;
  bool skip_key_rows_with_nulls = keys_have_nulls and include_null_keys == null_policy::EXCLUDE;
  bitmask_type const* row_bitmask_ptr =
    skip_key_rows_with_nulls ? static_cast<bitmask_type*>(row_bitmask.data()) : nullptr;

  for (auto const& request : requests) {
    auto const& agg_v = request.aggregations;
    auto const& col   = request.values;

    // Given an aggregation, this will get the result from sparse_results and
    // convert and return dense, compacted result
    auto finalizer = hash_compound_agg_finalizer<Map>(
      col, sparse_results, dense_results, gather_map, map, row_bitmask_ptr, stream, mr);
    for (auto&& agg : agg_v) {
      agg->finalize(finalizer);
    }
  }
}

/**
 * @brief Construct hash map that uses row comparator and row hasher on
 * `d_keys` table and stores indices
 */
auto create_hash_map(table_device_view const& d_keys,
                     bool keys_have_nulls,
                     null_policy include_null_keys,
                     rmm::cuda_stream_view stream)
{
  size_type constexpr unused_key{std::numeric_limits<size_type>::max()};
  size_type constexpr unused_value{std::numeric_limits<size_type>::max()};

  using map_type = concurrent_unordered_map<size_type,
                                            size_type,
                                            row_hasher<default_hash, nullate::DYNAMIC>,
                                            row_equality_comparator<nullate::DYNAMIC>>;

  using allocator_type = typename map_type::allocator_type;

  auto const null_keys_are_equal =
    include_null_keys == null_policy::INCLUDE ? null_equality::EQUAL : null_equality::UNEQUAL;

  row_hasher<default_hash, nullate::DYNAMIC> hasher{nullate::DYNAMIC{keys_have_nulls}, d_keys};
  row_equality_comparator rows_equal{
    nullate::DYNAMIC{keys_have_nulls}, d_keys, d_keys, null_keys_are_equal};

  return map_type::create(compute_hash_table_size(d_keys.num_rows()),
                          stream,
                          unused_key,
                          unused_value,
                          hasher,
                          rows_equal,
                          allocator_type());
}

// make table that will hold sparse results
auto create_sparse_results_table(table_view const& flattened_values,
                                 std::vector<aggregation::Kind> aggs,
                                 rmm::cuda_stream_view stream)
{
  // TODO single allocation - room for performance improvement
  std::vector<std::unique_ptr<column>> sparse_columns;
  std::transform(
    flattened_values.begin(),
    flattened_values.end(),
    aggs.begin(),
    std::back_inserter(sparse_columns),
    [stream](auto const& col, auto const& agg) {
      bool nullable =
        (agg == aggregation::COUNT_VALID or agg == aggregation::COUNT_ALL)
          ? false
          : (col.has_nulls() or agg == aggregation::VARIANCE or agg == aggregation::STD);
      auto mask_flag = (nullable) ? mask_state::ALL_NULL : mask_state::UNALLOCATED;

      auto col_type = cudf::is_dictionary(col.type())
                        ? cudf::dictionary_column_view(col).keys().type()
                        : col.type();

      return make_fixed_width_column(
        cudf::detail::target_type(col_type, agg), col.size(), mask_flag, stream);
    });

  table sparse_table(std::move(sparse_columns));
  mutable_table_view table_view = sparse_table.mutable_view();
  cudf::detail::initialize_with_identity(table_view, aggs, stream);
  return sparse_table;
}

/**
 * @brief Computes all aggregations from `requests` that require a single pass
 * over the data and stores the results in `sparse_results`
 */
template <typename Map>
void compute_single_pass_aggs(table_view const& keys,
                              host_span<aggregation_request const> requests,
                              cudf::detail::result_cache* sparse_results,
                              Map& map,
                              bool keys_have_nulls,
                              null_policy include_null_keys,
                              rmm::cuda_stream_view stream)
{
  // flatten the aggs to a table that can be operated on by aggregate_row
  auto const [flattened_values, agg_kinds, aggs] = flatten_single_pass_aggs(requests);

  // make table that will hold sparse results
  table sparse_table = create_sparse_results_table(flattened_values, agg_kinds, stream);
  // prepare to launch kernel to do the actual aggregation
  auto d_sparse_table = mutable_table_device_view::create(sparse_table, stream);
  auto d_values       = table_device_view::create(flattened_values, stream);
  auto const d_aggs   = cudf::detail::make_device_uvector_async(agg_kinds, stream);

  bool skip_key_rows_with_nulls = keys_have_nulls and include_null_keys == null_policy::EXCLUDE;

  auto row_bitmask =
    skip_key_rows_with_nulls ? cudf::detail::bitmask_and(keys, stream).first : rmm::device_buffer{};
  thrust::for_each_n(
    rmm::exec_policy(stream),
    thrust::make_counting_iterator(0),
    keys.num_rows(),
    hash::compute_single_pass_aggs_fn<Map>{map,
                                           keys.num_rows(),
                                           *d_values,
                                           *d_sparse_table,
                                           d_aggs.data(),
                                           static_cast<bitmask_type*>(row_bitmask.data()),
                                           skip_key_rows_with_nulls});
  // Add results back to sparse_results cache
  auto sparse_result_cols = sparse_table.release();
  for (size_t i = 0; i < aggs.size(); i++) {
    // Note that the cache will make a copy of this temporary aggregation
    sparse_results->add_result(
      flattened_values.column(i), *aggs[i], std::move(sparse_result_cols[i]));
  }
}

/**
 * @brief Computes and returns a device vector containing all populated keys in
 * `map`.
 */
template <typename Map>
rmm::device_uvector<size_type> extract_populated_keys(Map map,
                                                      size_type num_keys,
                                                      rmm::cuda_stream_view stream)
{
  rmm::device_uvector<size_type> populated_keys(num_keys, stream);

  auto get_key    = [] __device__(auto const& element) { return element.first; };  // first = key
  auto get_key_it = thrust::make_transform_iterator(map.data(), get_key);
  auto key_used   = [unused = map.get_unused_key()] __device__(auto key) { return key != unused; };

  auto end_it = thrust::copy_if(rmm::exec_policy(stream),
                                get_key_it,
                                get_key_it + map.capacity(),
                                populated_keys.begin(),
                                key_used);

  populated_keys.resize(std::distance(populated_keys.begin(), end_it), stream);

  return populated_keys;
}

/**
 * @brief Computes groupby using hash table.
 *
 * First, we create a hash table that stores the indices of unique rows in
 * `keys`. The upper limit on the number of values in this map is the number
 * of rows in `keys`.
 *
 * To store the results of aggregations, we create temporary sparse columns
 * which have the same size as input value columns. Using the hash map, we
 * determine the location within the sparse column to write the result of the
 * aggregation into.
 *
 * The sparse column results of all aggregations are stored into the cache
 * `sparse_results`. This enables the use of previously calculated results in
 * other aggregations.
 *
 * All the aggregations which can be computed in a single pass are computed
 * first, in a combined kernel. Then using these results, aggregations that
 * require multiple passes, will be computed.
 *
 * Finally, using the hash map, we generate a vector of indices of populated
 * values in sparse result columns. Then, for each aggregation originally
 * requested in `requests`, we gather sparse results into a column of dense
 * results using the aforementioned index vector. Dense results are stored into
 * the in/out parameter `cache`.
 */
std::unique_ptr<table> groupby(table_view const& keys,
                               host_span<aggregation_request const> requests,
                               cudf::detail::result_cache* cache,
                               bool keys_have_nulls,
                               null_policy include_null_keys,
                               rmm::cuda_stream_view stream,
                               rmm::mr::device_memory_resource* mr)
{
  auto d_keys_ptr = table_device_view::create(keys, stream);
  auto map        = create_hash_map(*d_keys_ptr, keys_have_nulls, include_null_keys, stream);

  // Cache of sparse results where the location of aggregate value in each
  // column is indexed by the hash map
  cudf::detail::result_cache sparse_results(requests.size());

  // Compute all single pass aggs first
  compute_single_pass_aggs(
    keys, requests, &sparse_results, *map, keys_have_nulls, include_null_keys, stream);

  // Extract the populated indices from the hash map and create a gather map.
  // Gathering using this map from sparse results will give dense results.
  auto gather_map = extract_populated_keys(*map, keys.num_rows(), stream);

  // Compact all results from sparse_results and insert into cache
  sparse_to_dense_results(keys,
                          requests,
                          &sparse_results,
                          cache,
                          gather_map,
                          *map,
                          keys_have_nulls,
                          include_null_keys,
                          stream,
                          mr);

  return cudf::detail::gather(keys,
                              gather_map,
                              out_of_bounds_policy::DONT_CHECK,
                              cudf::detail::negative_index_policy::NOT_ALLOWED,
                              stream,
                              mr);
}

}  // namespace

struct has_atomic_support_type_dispatcher {
  template <typename T>
  bool operator()()
  {
    return cuda::std::atomic<T>::is_always_lock_free;
  }
};

/**
 * @brief Indicates whether `type` has support for atomics
 *
 * @param type  The `data_type` that is being checked
 * @return      `true` if `type` has support for atomics, `false` otherwise
 */
bool has_atomic_support(cudf::data_type const& type)
{
  return type_dispatcher(type, has_atomic_support_type_dispatcher{});
}

/**
 * @brief Indicates if a set of aggregation requests can be satisfied with a
 * hash-based groupby implementation.
 *
 * @param keys The table of keys
 * @param requests The set of columns to aggregate and the aggregations to
 * perform
 * @return true A hash-based groupby should be used
 * @return false A hash-based groupby should not be used
 */
bool can_use_hash_groupby(table_view const& keys, host_span<aggregation_request const> requests)
{
<<<<<<< HEAD
  return std::all_of(requests.begin(), requests.end(), [](aggregation_request const& r) {
    return has_atomic_support(r.values.type()) and
           std::all_of(r.aggregations.begin(), r.aggregations.end(), [](auto const& a) {
             return is_hash_aggregation(a->kind);
           });
  });
=======
  auto const all_hash_aggregations =
    std::all_of(requests.begin(), requests.end(), [](aggregation_request const& r) {
      return cudf::has_atomic_support(r.values.type()) and
             std::all_of(r.aggregations.begin(), r.aggregations.end(), [](auto const& a) {
               return is_hash_aggregation(a->kind);
             });
    });

  // Currently, structs are not supported in any of hash-based aggregations.
  // Therefore, if any request contains structs then we must fallback to sort-based aggregations.
  // TODO: Support structs in hash-based aggregations.
  auto const has_struct =
    std::all_of(requests.begin(), requests.end(), [](aggregation_request const& r) {
      return r.values.type().id() == type_id::STRUCT;
    });

  return all_hash_aggregations && !has_struct;
>>>>>>> 0ce9571e
}

// Hash-based groupby
std::pair<std::unique_ptr<table>, std::vector<aggregation_result>> groupby(
  table_view const& keys,
  host_span<aggregation_request const> requests,
  null_policy include_null_keys,
  rmm::cuda_stream_view stream,
  rmm::mr::device_memory_resource* mr)
{
  cudf::detail::result_cache cache(requests.size());

  std::unique_ptr<table> unique_keys =
    groupby(keys, requests, &cache, has_nulls(keys), include_null_keys, stream, mr);

  return std::make_pair(std::move(unique_keys), extract_results(requests, cache));
}
}  // namespace hash
}  // namespace detail
}  // namespace groupby
}  // namespace cudf<|MERGE_RESOLUTION|>--- conflicted
+++ resolved
@@ -655,14 +655,6 @@
  */
 bool can_use_hash_groupby(table_view const& keys, host_span<aggregation_request const> requests)
 {
-<<<<<<< HEAD
-  return std::all_of(requests.begin(), requests.end(), [](aggregation_request const& r) {
-    return has_atomic_support(r.values.type()) and
-           std::all_of(r.aggregations.begin(), r.aggregations.end(), [](auto const& a) {
-             return is_hash_aggregation(a->kind);
-           });
-  });
-=======
   auto const all_hash_aggregations =
     std::all_of(requests.begin(), requests.end(), [](aggregation_request const& r) {
       return cudf::has_atomic_support(r.values.type()) and
@@ -680,7 +672,6 @@
     });
 
   return all_hash_aggregations && !has_struct;
->>>>>>> 0ce9571e
 }
 
 // Hash-based groupby
