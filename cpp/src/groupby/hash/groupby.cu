--- conflicted
+++ resolved
@@ -635,19 +635,12 @@
  */
 bool can_use_hash_groupby(table_view const& keys, host_span<aggregation_request const> requests)
 {
-<<<<<<< HEAD
-  return std::all_of(requests.begin(), requests.end(), [](aggregation_request const& r) {
-    return cudf::has_atomic_support(r.values.type()) and
-           std::all_of(r.aggregations.begin(), r.aggregations.end(), [](auto const& a) {
-             return is_hash_aggregation(a->kind);
-           });
-  });
-=======
   auto const all_hash_aggregations =
     std::all_of(requests.begin(), requests.end(), [](aggregation_request const& r) {
-      return std::all_of(r.aggregations.begin(), r.aggregations.end(), [](auto const& a) {
-        return is_hash_aggregation(a->kind);
-      });
+      return cudf::has_atomic_support(r.values.type()) and
+             std::all_of(r.aggregations.begin(), r.aggregations.end(), [](auto const& a) {
+               return is_hash_aggregation(a->kind);
+             });
     });
 
   // Currently, structs are not supported in any of hash-based aggregations.
@@ -659,7 +652,6 @@
     });
 
   return all_hash_aggregations && !has_struct;
->>>>>>> 3a97ac12
 }
 
 // Hash-based groupby
