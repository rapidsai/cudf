--- conflicted
+++ resolved
@@ -497,26 +497,14 @@
                               rmm::cuda_stream_view stream)
 {
   // flatten the aggs to a table that can be operated on by aggregate_row
-<<<<<<< HEAD
-  table_view flattened_values;
-  std::vector<std::unique_ptr<aggregation>> aggs;
-  std::vector<aggregation::Kind> agg_kinds;
-  std::vector<size_t> col_ids;
-  std::tie(flattened_values, agg_kinds, aggs, col_ids) = flatten_single_pass_aggs(requests);
-=======
   auto const [flattened_values, agg_kinds, aggs, col_ids] = flatten_single_pass_aggs(requests);
->>>>>>> e2c7067a
 
   // make table that will hold sparse results
   table sparse_table = create_sparse_results_table(flattened_values, agg_kinds, stream);
   // prepare to launch kernel to do the actual aggregation
   auto d_sparse_table = mutable_table_device_view::create(sparse_table, stream);
   auto d_values       = table_device_view::create(flattened_values, stream);
-<<<<<<< HEAD
-  rmm::device_vector<aggregation::Kind> d_aggs(agg_kinds);
-=======
   auto const d_aggs   = cudf::detail::make_device_uvector_async(agg_kinds, stream);
->>>>>>> e2c7067a
 
   bool skip_key_rows_with_nulls = keys_have_nulls and include_null_keys == null_policy::EXCLUDE;
 
@@ -536,10 +524,7 @@
   // Add results back to sparse_results cache
   auto sparse_result_cols = sparse_table.release();
   for (size_t i = 0; i < aggs.size(); i++) {
-<<<<<<< HEAD
-=======
     // Note that the cache will make a copy of this temporary aggregation
->>>>>>> e2c7067a
     sparse_results->add_result(col_ids[i], *aggs[i], std::move(sparse_result_cols[i]));
   }
 }
