--- conflicted
+++ resolved
@@ -48,11 +48,7 @@
   cuco::extent<cudf::size_type,
                static_cast<cudf::size_type>(static_cast<double>(GROUPBY_SHM_MAX_ELEMENTS) * 1.43)>;
 
-<<<<<<< HEAD
-/// Number of valid slots needed by each shared memory hash set
-=======
 /// Number of slots needed by each shared memory hash set
->>>>>>> b9fb5171
 CUDF_HOST_DEVICE auto constexpr valid_extent =
   cuco::make_valid_extent<GROUPBY_CG_SIZE, GROUPBY_BUCKET_SIZE>(shmem_extent_t{});
 
@@ -90,24 +86,6 @@
                                                cuco::storage<GROUPBY_BUCKET_SIZE>>;
 
 template <typename Op>
-<<<<<<< HEAD
-using hash_set_ref_t = cuco::static_set_ref<
-  cudf::size_type,
-  cuda::thread_scope_device,
-  row_comparator_t,
-  probing_scheme_t,
-  cuco::flat_storage_ref<cudf::size_type, GROUPBY_BUCKET_SIZE, cuco::valid_extent<int64_t>>,
-  Op>;
-
-template <typename Op>
-using nullable_hash_set_ref_t = cuco::static_set_ref<
-  cudf::size_type,
-  cuda::thread_scope_device,
-  nullable_row_comparator_t,
-  probing_scheme_t,
-  cuco::flat_storage_ref<cudf::size_type, GROUPBY_BUCKET_SIZE, cuco::valid_extent<int64_t>>,
-  Op>;
-=======
 using hash_set_ref_t =
   cuco::static_set_ref<cudf::size_type,
                        cuda::thread_scope_device,
@@ -128,5 +106,4 @@
                                                 GROUPBY_BUCKET_SIZE,
                                                 cuco::valid_extent<int64_t, cuco::dynamic_extent>>,
                        Op>;
->>>>>>> b9fb5171
 }  // namespace cudf::groupby::detail::hash