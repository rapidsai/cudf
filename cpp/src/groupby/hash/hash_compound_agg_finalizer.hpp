--- conflicted
+++ resolved
@@ -19,54 +19,28 @@
 #include <cudf/detail/aggregation/aggregation.hpp>
 #include <cudf/detail/aggregation/result_cache.hpp>
 #include <cudf/types.hpp>
-<<<<<<< HEAD
-=======
-#include <cudf/utilities/span.hpp>
-
-#include <rmm/cuda_stream_view.hpp>
->>>>>>> a46a97f1
 
 namespace cudf::groupby::detail::hash {
 
 class hash_compound_agg_finalizer final : public cudf::detail::aggregation_finalizer {
   column_view col;
-<<<<<<< HEAD
+  data_type input_type;
   cudf::detail::result_cache* cache;
   size_type const* d_output_index_map;
   bitmask_type const* d_row_bitmask;
-=======
-  data_type input_type;
-  cudf::detail::result_cache* sparse_results;
-  cudf::detail::result_cache* dense_results;
-  device_span<size_type const> gather_map;
-  SetType set;
-  bitmask_type const* __restrict__ row_bitmask;
->>>>>>> a46a97f1
   rmm::cuda_stream_view stream;
   rmm::device_async_resource_ref mr;
-  data_type result_type;
 
  public:
   using cudf::detail::aggregation_finalizer::visit;
 
-<<<<<<< HEAD
   hash_compound_agg_finalizer(column_view col,
                               cudf::detail::result_cache* cache,
                               size_type const* d_output_index_map,
                               bitmask_type const* d_row_bitmask,
-=======
-  hash_compound_agg_finalizer(column_view const& col,
-                              cudf::detail::result_cache* sparse_results,
-                              cudf::detail::result_cache* dense_results,
-                              device_span<size_type const> gather_map,
-                              SetType set,
-                              bitmask_type const* row_bitmask,
->>>>>>> a46a97f1
                               rmm::cuda_stream_view stream,
                               rmm::device_async_resource_ref mr);
   virtual ~hash_compound_agg_finalizer() = default;
-
-  void visit(aggregation const&) override {}
 
   // Enables conversion of ARGMIN/ARGMAX into MIN/MAX
   auto gather_argminmax(cudf::aggregation const& agg);
