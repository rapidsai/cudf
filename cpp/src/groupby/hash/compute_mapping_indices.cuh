--- conflicted
+++ resolved
@@ -113,11 +113,7 @@
     global_set.key_eq(),
     probing_scheme_t{global_set.hash_function()},
     cuco::thread_scope_block,
-<<<<<<< HEAD
-    cuco::flat_storage_ref<cudf::size_type, GROUPBY_BUCKET_SIZE, decltype(valid_extent)>{
-=======
     cuco::bucket_storage_ref<cudf::size_type, GROUPBY_BUCKET_SIZE, decltype(valid_extent)>{
->>>>>>> b9fb5171
       valid_extent, slots}};
   auto shared_set = raw_set.rebind_operators(cuco::insert_and_find);
 
