/*
 * Copyright (c) 2024-2025, NVIDIA CORPORATION.
 *
 * Licensed under the Apache License, Version 2.0 (the "License");
 * you may not use this file except in compliance with the License.
 * You may obtain a copy of the License at
 *
 *     http://www.apache.org/licenses/LICENSE-2.0
 *
 * Unless required by applicable law or agreed to in writing, software
 * distributed under the License is distributed on an "AS IS" BASIS,
 * WITHOUT WARRANTIES OR CONDITIONS OF ANY KIND, either express or implied.
 * See the License for the specific language governing permissions and
 * limitations under the License.
 */

#include "compute_aggregations.hpp"
#include "compute_groupby.hpp"
#include "hash_compound_agg_finalizer.hpp"
#include "helpers.cuh"

#include <cudf/detail/aggregation/aggregation.cuh>
#include <cudf/detail/cuco_helpers.hpp>
#include <cudf/detail/gather.hpp>
#include <cudf/null_mask.hpp>
#include <cudf/types.hpp>

#include <rmm/cuda_stream_view.hpp>

#include <cuco/static_set.cuh>
#include <thrust/tabulate.h>

<<<<<<< HEAD
=======
#include <memory>

>>>>>>> 960f93a7
namespace cudf::groupby::detail::hash {

namespace {

// The number of columns in the keys table that will trigger caching of row hashes.
// This is a heuristic to reduce memory read when the keys table is hashed twice.
constexpr int HASH_CACHING_THRESHOLD = 4;

int count_nested_columns(column_view const& input)
{
  if (!is_nested(input.type())) { return 1; }

  // Count the current column too.
  return 1 + std::accumulate(
               input.child_begin(), input.child_end(), 0, [](int count, column_view const& child) {
                 return count + count_nested_columns(child);
               });
}

}  // namespace

template <typename Equal, typename Hash>
std::unique_ptr<table> compute_groupby(table_view const& keys,
                                       host_span<aggregation_request const> requests,
                                       bool skip_rows_with_nulls,
                                       Equal const& d_row_equal,
                                       Hash const& d_row_hash,
                                       cudf::detail::result_cache* cache,
                                       rmm::cuda_stream_view stream,
                                       rmm::device_async_resource_ref mr)
{
  // convert to int64_t to avoid potential overflow with large `keys`
  auto const num_keys = static_cast<int64_t>(keys.num_rows());

<<<<<<< HEAD
=======
  [[maybe_unused]] auto const [row_bitmask_data, row_bitmask] =
    [&]() -> std::pair<rmm::device_buffer, bitmask_type const*> {
    if (!skip_rows_with_nulls) { return {rmm::device_buffer{0, stream}, nullptr}; }

    if (keys.num_columns() == 1) {
      auto const& keys_col = keys.column(0);
      // Only use the input null mask directly if the keys table was not sliced.
      if (keys_col.offset() == 0) { return {rmm::device_buffer{0, stream}, keys_col.null_mask()}; }
      // If the keys table was sliced, we need to copy the null mask to ensure its first bit aligns
      // with the first row of the keys table.
      auto null_mask_data  = cudf::copy_bitmask(keys_col, stream);
      auto const null_mask = static_cast<bitmask_type const*>(null_mask_data.data());
      return {std::move(null_mask_data), null_mask};
    }

    auto [null_mask_data, null_count] = cudf::bitmask_and(keys, stream);
    if (null_count == 0) { return {rmm::device_buffer{0, stream}, nullptr}; }

    auto const null_mask = static_cast<bitmask_type const*>(null_mask_data.data());
    return {std::move(null_mask_data), null_mask};
  }();

  auto const cached_hashes = [&]() -> rmm::device_uvector<hash_value_type> {
    auto const num_columns =
      std::accumulate(keys.begin(), keys.end(), 0, [](int count, column_view const& col) {
        return count + count_nested_columns(col);
      });

    if (num_columns <= HASH_CACHING_THRESHOLD) {
      return rmm::device_uvector<hash_value_type>{0, stream};
    }

    rmm::device_uvector<hash_value_type> hashes(num_keys, stream);
    thrust::tabulate(rmm::exec_policy_nosync(stream),
                     hashes.begin(),
                     hashes.end(),
                     [d_row_hash, row_bitmask] __device__(size_type const idx) {
                       if (!row_bitmask || cudf::bit_is_set(row_bitmask, idx)) {
                         return d_row_hash(idx);
                       }
                       return hash_value_type{0};  // dummy value, as it will be unused
                     });
    return hashes;
  }();

  // Cache of sparse results where the location of aggregate value in each
  // column is indexed by the hash set
  cudf::detail::result_cache sparse_results(requests.size());

>>>>>>> 960f93a7
  auto set = cuco::static_set{
    cuco::extent<int64_t>{num_keys},
    cudf::detail::CUCO_DESIRED_LOAD_FACTOR,  // 50% load factor
    cuco::empty_key{cudf::detail::CUDF_SIZE_TYPE_SENTINEL},
    d_row_equal,
    probing_scheme_t{row_hasher_with_cache_t{d_row_hash, cached_hashes.data()}},
    cuco::thread_scope_device,
    cuco::storage<GROUPBY_BUCKET_SIZE>{},
    cudf::detail::cuco_allocator<char>{rmm::mr::polymorphic_allocator<char>{}, stream},
    stream.value()};

  // Compute all single pass aggs first
<<<<<<< HEAD
  auto const [key_gather_map, output_index_map] =
    compute_aggregations(num_keys,
                         skip_rows_with_nulls,
                         static_cast<bitmask_type*>(row_bitmask.data()),
                         set,
                         requests,
                         cache,
                         stream);

  for (auto const& request : requests) {
    auto const& agg_v = request.aggregations;
    auto const& col   = request.values;

    auto finalizer =
      hash_compound_agg_finalizer(col,
                                  cache,
                                  output_index_map.begin(),
                                  static_cast<bitmask_type const*>(row_bitmask.data()),
                                  stream,
                                  mr);
    for (auto&& agg : agg_v) {
      agg->finalize(finalizer);
    }
  }
=======
  auto gather_map =
    compute_aggregations(num_keys, row_bitmask, set, requests, &sparse_results, stream);

  // Compact all results from sparse_results and insert into cache
  sparse_to_dense_results(
    requests, &sparse_results, cache, gather_map, set.ref(cuco::find), row_bitmask, stream, mr);
>>>>>>> 960f93a7

  return cudf::detail::gather(keys,
                              key_gather_map,
                              out_of_bounds_policy::DONT_CHECK,
                              cudf::detail::negative_index_policy::NOT_ALLOWED,
                              stream,
                              mr);
}

template std::unique_ptr<table> compute_groupby<row_comparator_t, row_hash_t>(
  table_view const& keys,
  host_span<aggregation_request const> requests,
  bool skip_rows_with_nulls,
  row_comparator_t const& d_row_equal,
  row_hash_t const& d_row_hash,
  cudf::detail::result_cache* cache,
  rmm::cuda_stream_view stream,
  rmm::device_async_resource_ref mr);

template std::unique_ptr<table> compute_groupby<nullable_row_comparator_t, row_hash_t>(
  table_view const& keys,
  host_span<aggregation_request const> requests,
  bool skip_rows_with_nulls,
  nullable_row_comparator_t const& d_row_equal,
  row_hash_t const& d_row_hash,
  cudf::detail::result_cache* cache,
  rmm::cuda_stream_view stream,
  rmm::device_async_resource_ref mr);
}  // namespace cudf::groupby::detail::hash<|MERGE_RESOLUTION|>--- conflicted
+++ resolved
@@ -30,11 +30,6 @@
 #include <cuco/static_set.cuh>
 #include <thrust/tabulate.h>
 
-<<<<<<< HEAD
-=======
-#include <memory>
-
->>>>>>> 960f93a7
 namespace cudf::groupby::detail::hash {
 
 namespace {
@@ -69,8 +64,6 @@
   // convert to int64_t to avoid potential overflow with large `keys`
   auto const num_keys = static_cast<int64_t>(keys.num_rows());
 
-<<<<<<< HEAD
-=======
   [[maybe_unused]] auto const [row_bitmask_data, row_bitmask] =
     [&]() -> std::pair<rmm::device_buffer, bitmask_type const*> {
     if (!skip_rows_with_nulls) { return {rmm::device_buffer{0, stream}, nullptr}; }
@@ -116,11 +109,6 @@
     return hashes;
   }();
 
-  // Cache of sparse results where the location of aggregate value in each
-  // column is indexed by the hash set
-  cudf::detail::result_cache sparse_results(requests.size());
-
->>>>>>> 960f93a7
   auto set = cuco::static_set{
     cuco::extent<int64_t>{num_keys},
     cudf::detail::CUCO_DESIRED_LOAD_FACTOR,  // 50% load factor
@@ -133,39 +121,19 @@
     stream.value()};
 
   // Compute all single pass aggs first
-<<<<<<< HEAD
   auto const [key_gather_map, output_index_map] =
-    compute_aggregations(num_keys,
-                         skip_rows_with_nulls,
-                         static_cast<bitmask_type*>(row_bitmask.data()),
-                         set,
-                         requests,
-                         cache,
-                         stream);
+    compute_aggregations(num_keys, row_bitmask, set, requests, cache, stream);
 
   for (auto const& request : requests) {
     auto const& agg_v = request.aggregations;
     auto const& col   = request.values;
 
     auto finalizer =
-      hash_compound_agg_finalizer(col,
-                                  cache,
-                                  output_index_map.begin(),
-                                  static_cast<bitmask_type const*>(row_bitmask.data()),
-                                  stream,
-                                  mr);
+      hash_compound_agg_finalizer(col, cache, output_index_map.begin(), row_bitmask, stream, mr);
     for (auto&& agg : agg_v) {
       agg->finalize(finalizer);
     }
   }
-=======
-  auto gather_map =
-    compute_aggregations(num_keys, row_bitmask, set, requests, &sparse_results, stream);
-
-  // Compact all results from sparse_results and insert into cache
-  sparse_to_dense_results(
-    requests, &sparse_results, cache, gather_map, set.ref(cuco::find), row_bitmask, stream, mr);
->>>>>>> 960f93a7
 
   return cudf::detail::gather(keys,
                               key_gather_map,
