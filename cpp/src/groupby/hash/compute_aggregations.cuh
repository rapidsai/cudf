/*
 * Copyright (c) 2024-2025, NVIDIA CORPORATION.
 *
 * Licensed under the Apache License, Version 2.0 (the "License");
 * you may not use this file except in compliance with the License.
 * You may obtain a copy of the License at
 *
 *     http://www.apache.org/licenses/LICENSE-2.0
 *
 * Unless required by applicable law or agreed to in writing, software
 * distributed under the License is distributed on an "AS IS" BASIS,
 * WITHOUT WARRANTIES OR CONDITIONS OF ANY KIND, either express or implied.
 * See the License for the specific language governing permissions and
 * limitations under the License.
 */
#pragma once

#include "compute_aggregations.hpp"
#include "compute_global_memory_aggs.hpp"
#include "compute_mapping_indices.hpp"
#include "compute_shared_memory_aggs.hpp"
#include "create_results_table.hpp"
#include "flatten_single_pass_aggs.hpp"
#include "hash_compound_agg_finalizer.hpp"
#include "helpers.cuh"
#include "single_pass_functors.cuh"

#include <cudf/detail/aggregation/result_cache.hpp>
#include <cudf/detail/utilities/cuda.hpp>
#include <cudf/detail/utilities/vector_factories.hpp>
#include <cudf/groupby.hpp>
#include <cudf/table/table_device_view.cuh>
#include <cudf/types.hpp>
#include <cudf/utilities/span.hpp>

#include <rmm/cuda_stream_view.hpp>
#include <rmm/device_scalar.hpp>
#include <rmm/device_uvector.hpp>
#include <rmm/exec_policy.hpp>

#include <cub/device/device_select.cuh>
#include <cuco/static_set.cuh>
#include <cuda/std/atomic>
#include <thrust/for_each.h>
#include <thrust/gather.h>
#include <thrust/scatter.h>
#include <thrust/tabulate.h>
#include <thrust/uninitialized_fill.h>

namespace cudf::groupby::detail::hash {

<<<<<<< HEAD
=======
/**
 * @brief Computes all aggregations from `requests` that require a single pass
 * over the data and stores the results in `sparse_results`
 */
>>>>>>> 960f93a7
template <typename SetType>
std::pair<rmm::device_uvector<size_type>, rmm::device_uvector<size_type>> compute_aggregations(
  int64_t num_rows,
  bitmask_type const* row_bitmask,
  SetType& global_set,
  host_span<aggregation_request const> requests,
  cudf::detail::result_cache* cache,
  rmm::cuda_stream_view stream)
{
  // Collect the single-pass aggregations that can be processed separately before we can calculate
  // the compound aggregations.
  auto [spass_values, spass_agg_kinds, spass_aggs] = flatten_single_pass_aggs(requests, stream);
  auto const d_spass_agg_kinds                     = cudf::detail::make_device_uvector_async(
    spass_agg_kinds, stream, rmm::mr::get_current_device_resource());

  auto const grid_size = [&] {
    auto const max_blocks_mapping =
      max_active_blocks_mapping_kernel<typename SetType::ref_type<cuco::insert_and_find_tag>>();
    auto const max_blocks_aggs = max_active_blocks_shmem_aggs_kernel();
    // We launch the same grid size for both kernels, thus we need to take the minimum of the two.
    auto const max_blocks    = std::min(max_blocks_mapping, max_blocks_aggs);
    auto const max_grid_size = max_blocks * cudf::detail::num_multiprocessors();
    auto const num_blocks =
      cudf::util::div_rounding_up_safe(static_cast<size_type>(num_rows), GROUPBY_BLOCK_SIZE);
    return std::min(max_grid_size, num_blocks);
  }();
  auto const available_shmem_size = get_available_shared_memory_size(grid_size);
  auto const offsets_buffer_size  = compute_shmem_offsets_size(spass_values.num_columns()) * 2;
  auto const data_buffer_size     = available_shmem_size - offsets_buffer_size;

  // Check if any aggregation is SUM_WITH_OVERFLOW, which should always use global memory
  auto const has_sum_with_overflow =
    std::any_of(spass_agg_kinds.begin(), spass_agg_kinds.end(), [](aggregation::Kind k) {
      return k == aggregation::SUM_WITH_OVERFLOW;
    });

  auto const is_shared_memory_compatible =
    !has_sum_with_overflow &&
    std::all_of(requests.begin(), requests.end(), [&](aggregation_request const& request) {
      if (is_dictionary(request.values.type())) { return false; }
      // Ensure there is enough buffer space to store local aggregations up to the max cardinality
      // for shared memory aggregations
      auto const size =
        type_dispatcher<dispatch_storage_type>(request.values.type(), size_of_functor{});
      return data_buffer_size >= size * GROUPBY_CARDINALITY_THRESHOLD;
    });

  // 'populated_keys' contains inserted row_indices (keys) of global hash set
  rmm::device_uvector<cudf::size_type> populated_keys(num_rows, stream);

  // TODO
  rmm::device_uvector<cudf::size_type> key_indices(num_rows, stream);
  thrust::uninitialized_fill(rmm::exec_policy_nosync(stream),
                             key_indices.begin(),
                             key_indices.end(),
                             cudf::detail::CUDF_SIZE_TYPE_SENTINEL);

  auto global_set_ref = global_set.ref(cuco::op::insert_and_find);

  // Performs naive global memory aggregations when the workload is not compatible with shared
  // memory, such as when aggregating dictionary columns, when there is insufficient dynamic
  // shared memory for shared memory aggregations, or when SUM_WITH_OVERFLOW aggregations are
  // present.
  if (!is_shared_memory_compatible) {
<<<<<<< HEAD
    thrust::tabulate(rmm::exec_policy_nosync(stream),
                     key_indices.begin(),
                     key_indices.end(),
                     [global_set_ref,
                      row_bitmask = static_cast<bitmask_type const*>(row_bitmask),
                      skip_rows_with_nulls] __device__(auto const idx) mutable {
                       if (not skip_rows_with_nulls or cudf::bit_is_set(row_bitmask, idx)) {
                         return *global_set_ref.insert_and_find(idx).first;
                       }
                       return cudf::detail::CUDF_SIZE_TYPE_SENTINEL;
                     });

    extract_populated_keys(global_set, populated_keys, stream);
    find_output_indices(key_indices, populated_keys, stream);

    // TODO
    compute_global_memory_aggs(num_rows,
                               key_indices.begin(),
                               skip_rows_with_nulls,
                               row_bitmask,
                               spass_values,
                               d_spass_agg_kinds.data(),
                               spass_agg_kinds,
                               spass_aggs,
                               cache,
                               stream);
    return std::pair{std::move(populated_keys), std::move(key_indices)};
=======
    return compute_global_memory_aggs(num_rows,
                                      row_bitmask,
                                      flattened_values,
                                      d_agg_kinds.data(),
                                      agg_kinds,
                                      global_set,
                                      aggs,
                                      sparse_results,
                                      stream);
>>>>>>> 960f93a7
  }

  // 'local_mapping_index' maps from the global row index of the input table to its block-wise rank
  rmm::device_uvector<cudf::size_type> local_mapping_index(num_rows, stream);
  // 'global_mapping_index' maps from the block-wise rank to the row index of global aggregate table
  rmm::device_uvector<cudf::size_type> global_mapping_index(grid_size * GROUPBY_SHM_MAX_ELEMENTS,
                                                            stream);
  rmm::device_uvector<cudf::size_type> block_cardinality(grid_size, stream);

  // Flag indicating whether a global memory aggregation fallback is required or not
  rmm::device_scalar<cuda::std::atomic_flag> needs_global_memory_fallback(stream);

  compute_mapping_indices(grid_size,
                          num_rows,
                          global_set_ref,
                          row_bitmask,
                          local_mapping_index.data(),
                          global_mapping_index.data(),
                          block_cardinality.data(),
                          needs_global_memory_fallback.data(),
                          stream);

  // For the thread blocks that need fallback to the code path using global memory aggregation,
  // we need to collect these block ids.
  rmm::device_uvector<cudf::size_type> fallback_block_ids(grid_size, stream);
  rmm::device_scalar<cudf::size_type> d_num_fallback_blocks(stream);
  size_type num_fallback_blocks = 0;
  {
    auto const select_cond = [block_cardinality =
                                block_cardinality.begin()] __device__(auto const idx) {
      return block_cardinality[idx] >= GROUPBY_CARDINALITY_THRESHOLD;
    };

    size_t storage_bytes = 0;
    cub::DeviceSelect::If(nullptr,
                          storage_bytes,
                          thrust::make_counting_iterator(0),
                          fallback_block_ids.begin(),
                          d_num_fallback_blocks.data(),
                          grid_size,
                          select_cond);
    rmm::device_buffer tmp_storage(storage_bytes, stream);
    cub::DeviceSelect::If(tmp_storage.data(),
                          storage_bytes,
                          thrust::make_counting_iterator(0),
                          fallback_block_ids.begin(),
                          d_num_fallback_blocks.data(),
                          grid_size,
                          select_cond);
  }

  cuda::std::atomic_flag h_needs_fallback;
  // Cannot use `device_scalar::value` as it requires a copy constructor, which
  // `atomic_flag` doesn't have.
  CUDF_CUDA_TRY(cudaMemcpyAsync(&h_needs_fallback,
                                needs_global_memory_fallback.data(),
                                sizeof(cuda::std::atomic_flag),
                                cudaMemcpyDefault,
                                stream.value()));

  CUDF_CUDA_TRY(cudaMemcpyAsync(&num_fallback_blocks,
                                d_num_fallback_blocks.data(),
                                sizeof(cudf::size_type),
                                cudaMemcpyDefault,
                                stream.value()));

  stream.synchronize();
  auto const needs_fallback = h_needs_fallback.test();

  // TODO
  if (needs_fallback) {
#if 0
    auto const strides = util::div_rounding_up_safe(static_cast<size_type>(num_rows),
                                                    GROUPBY_BLOCK_SIZE * num_fallback_blocks);
    thrust::for_each_n(rmm::exec_policy_nosync(stream),
                       thrust::make_counting_iterator(0),
                       GROUPBY_BLOCK_SIZE * num_fallback_blocks * strides,
                       [full_stride = GROUPBY_BLOCK_SIZE * grid_size,
                        stride      = GROUPBY_BLOCK_SIZE * num_fallback_blocks,
                        num_rows    = static_cast<size_type>(num_rows),
                        global_set_ref,
                        key_indices = key_indices.begin(),
                        block_ids   = fallback_block_ids.begin()] __device__(auto const idx) {
                         auto const block_idx = block_ids[(idx % stride) / GROUPBY_BLOCK_SIZE];
                         auto const local_idx = (idx % stride) % GROUPBY_BLOCK_SIZE;
                         auto const row_idx   = GROUPBY_BLOCK_SIZE * full_stride * (idx / stride) +
                                              block_idx * GROUPBY_BLOCK_SIZE + local_idx;
                         key_indices[row_idx] = *global_set_ref.insert_and_find(row_idx).first;
                       });
#else
    thrust::tabulate(rmm::exec_policy_nosync(stream),
                     key_indices.begin(),
                     key_indices.end(),
                     [global_set_ref,
                      row_bitmask = static_cast<bitmask_type const*>(row_bitmask),
                      skip_rows_with_nulls] __device__(auto const idx) mutable {
                       if (not skip_rows_with_nulls or cudf::bit_is_set(row_bitmask, idx)) {
                         return *global_set_ref.insert_and_find(idx).first;
                       }
                       return cudf::detail::CUDF_SIZE_TYPE_SENTINEL;
                     });

#endif
  }
  extract_populated_keys(global_set, populated_keys, stream);
  printf("populated_keys size: %zu\n", populated_keys.size());

  // TODO: update global_mapping_index with the new indices
  auto const new_key_indices = find_output_indices(key_indices, populated_keys, stream);

  thrust::for_each_n(
    rmm::exec_policy_nosync(stream),
    thrust::make_counting_iterator(0),
    grid_size * GROUPBY_BLOCK_SIZE,
    [new_key_indices      = new_key_indices.begin(),
     block_cardinality    = block_cardinality.begin(),
     global_mapping_index = global_mapping_index.begin()] __device__(auto const idx) {
      auto const block_id = idx / GROUPBY_BLOCK_SIZE;
      if (auto const cardinality = block_cardinality[block_id];
          cardinality < GROUPBY_CARDINALITY_THRESHOLD) {
        auto const local_idx = idx % GROUPBY_BLOCK_SIZE;
        if (local_idx < cardinality) {
          auto const old_idx =
            global_mapping_index[block_id * GROUPBY_SHM_MAX_ELEMENTS + local_idx];
          global_mapping_index[block_id * GROUPBY_SHM_MAX_ELEMENTS + local_idx] =
            new_key_indices[old_idx];
          printf("update global_mapping_index[%d] = %d, block id: %d, local idx: %d\n",
                 (int)(block_id * GROUPBY_SHM_MAX_ELEMENTS + local_idx),
                 new_key_indices[old_idx],
                 block_id,
                 local_idx);
        }
      }
    });

  // make table that will hold sparse results
  cudf::table result_table = create_results_table(spass_values, spass_agg_kinds, stream);
  // prepare to launch kernel to do the actual aggregation
  auto d_values       = table_device_view::create(spass_values, stream);
  auto d_sparse_table = mutable_table_device_view::create(result_table, stream);

  compute_shared_memory_aggs(grid_size,
                             available_shmem_size,
                             num_rows,
                             row_bitmask,
                             local_mapping_index.data(),
                             global_mapping_index.data(),
                             block_cardinality.data(),
                             *d_values,
                             *d_sparse_table,
                             d_spass_agg_kinds.data(),
                             stream);

  // The shared memory groupby is designed so that each thread block can handle up to 128 unique
  // keys. When a block reaches this cardinality limit, shared memory becomes insufficient to store
  // the temporary aggregation results. In these situations, we must fall back to a global memory
  // aggregator to process the remaining aggregation requests.
  if (needs_fallback) {
    auto const stride = GROUPBY_BLOCK_SIZE * grid_size;
    thrust::for_each_n(rmm::exec_policy_nosync(stream),
                       thrust::counting_iterator{0},
                       num_rows,
                       global_memory_fallback_fn{key_indices.begin(),
                                                 *d_values,
                                                 *d_sparse_table,
                                                 d_spass_agg_kinds.data(),
                                                 block_cardinality.data(),
                                                 stride,
<<<<<<< HEAD
                                                 row_bitmask,
                                                 skip_rows_with_nulls});
=======
                                                 row_bitmask});
    extract_populated_keys(global_set, populated_keys, stream);
>>>>>>> 960f93a7
  }

  // Add results back to sparse_results cache
  auto result_cols = result_table.release();
  for (size_t i = 0; i < spass_aggs.size(); i++) {
    // Note that the cache will make a copy of this temporary aggregation
    cache->add_result(spass_values.column(i), *spass_aggs[i], std::move(result_cols[i]));
  }

  return std::pair{std::move(populated_keys), std::move(key_indices)};
}
}  // namespace cudf::groupby::detail::hash<|MERGE_RESOLUTION|>--- conflicted
+++ resolved
@@ -49,13 +49,10 @@
 
 namespace cudf::groupby::detail::hash {
 
-<<<<<<< HEAD
-=======
 /**
  * @brief Computes all aggregations from `requests` that require a single pass
  * over the data and stores the results in `sparse_results`
  */
->>>>>>> 960f93a7
 template <typename SetType>
 std::pair<rmm::device_uvector<size_type>, rmm::device_uvector<size_type>> compute_aggregations(
   int64_t num_rows,
@@ -120,14 +117,11 @@
   // shared memory for shared memory aggregations, or when SUM_WITH_OVERFLOW aggregations are
   // present.
   if (!is_shared_memory_compatible) {
-<<<<<<< HEAD
     thrust::tabulate(rmm::exec_policy_nosync(stream),
                      key_indices.begin(),
                      key_indices.end(),
-                     [global_set_ref,
-                      row_bitmask = static_cast<bitmask_type const*>(row_bitmask),
-                      skip_rows_with_nulls] __device__(auto const idx) mutable {
-                       if (not skip_rows_with_nulls or cudf::bit_is_set(row_bitmask, idx)) {
+                     [global_set_ref, row_bitmask] __device__(auto const idx) mutable {
+                       if (!row_bitmask || cudf::bit_is_set(row_bitmask, idx)) {
                          return *global_set_ref.insert_and_find(idx).first;
                        }
                        return cudf::detail::CUDF_SIZE_TYPE_SENTINEL;
@@ -139,7 +133,6 @@
     // TODO
     compute_global_memory_aggs(num_rows,
                                key_indices.begin(),
-                               skip_rows_with_nulls,
                                row_bitmask,
                                spass_values,
                                d_spass_agg_kinds.data(),
@@ -148,17 +141,6 @@
                                cache,
                                stream);
     return std::pair{std::move(populated_keys), std::move(key_indices)};
-=======
-    return compute_global_memory_aggs(num_rows,
-                                      row_bitmask,
-                                      flattened_values,
-                                      d_agg_kinds.data(),
-                                      agg_kinds,
-                                      global_set,
-                                      aggs,
-                                      sparse_results,
-                                      stream);
->>>>>>> 960f93a7
   }
 
   // 'local_mapping_index' maps from the global row index of the input table to its block-wise rank
@@ -252,10 +234,8 @@
     thrust::tabulate(rmm::exec_policy_nosync(stream),
                      key_indices.begin(),
                      key_indices.end(),
-                     [global_set_ref,
-                      row_bitmask = static_cast<bitmask_type const*>(row_bitmask),
-                      skip_rows_with_nulls] __device__(auto const idx) mutable {
-                       if (not skip_rows_with_nulls or cudf::bit_is_set(row_bitmask, idx)) {
+                     [global_set_ref, row_bitmask] __device__(auto const idx) mutable {
+                       if (!row_bitmask || cudf::bit_is_set(row_bitmask, idx)) {
                          return *global_set_ref.insert_and_find(idx).first;
                        }
                        return cudf::detail::CUDF_SIZE_TYPE_SENTINEL;
@@ -327,13 +307,7 @@
                                                  d_spass_agg_kinds.data(),
                                                  block_cardinality.data(),
                                                  stride,
-<<<<<<< HEAD
-                                                 row_bitmask,
-                                                 skip_rows_with_nulls});
-=======
                                                  row_bitmask});
-    extract_populated_keys(global_set, populated_keys, stream);
->>>>>>> 960f93a7
   }
 
   // Add results back to sparse_results cache
