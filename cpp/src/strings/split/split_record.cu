/*
 * Copyright (c) 2020-2025, NVIDIA CORPORATION.
 *
 * Licensed under the Apache License, Version 2.0 (the "License");
 * you may not use this file except in compliance with the License.
 * You may obtain a copy of the License at
 *
 *     http://www.apache.org/licenses/LICENSE-2.0
 *
 * Unless required by applicable law or agreed to in writing, software
 * distributed under the License is distributed on an "AS IS" BASIS,
 * WITHOUT WARRANTIES OR CONDITIONS OF ANY KIND, either express or implied.
 * See the License for the specific language governing permissions and
 * limitations under the License.
 */

#include "split.cuh"

#include <cudf/column/column.hpp>
#include <cudf/column/column_device_view.cuh>
#include <cudf/column/column_factories.hpp>
#include <cudf/detail/get_value.cuh>
#include <cudf/detail/nvtx/ranges.hpp>
#include <cudf/lists/detail/lists_column_factories.hpp>
#include <cudf/strings/detail/split_utils.cuh>
#include <cudf/strings/detail/strings_column_factories.cuh>
#include <cudf/strings/split/split.hpp>
#include <cudf/strings/string_view.cuh>
#include <cudf/utilities/default_stream.hpp>
#include <cudf/utilities/memory_resource.hpp>

#include <rmm/cuda_stream_view.hpp>

#include <cuda/functional>
#include <thrust/for_each.h>
#include <thrust/iterator/counting_iterator.h>
#include <thrust/scan.h>
#include <thrust/transform.h>

namespace cudf {
namespace strings {
namespace detail {

namespace {

template <typename Tokenizer, typename DelimiterFn>
std::unique_ptr<column> split_record_fn(strings_column_view const& input,
                                        Tokenizer tokenizer,
                                        DelimiterFn delimiter_fn,
                                        rmm::cuda_stream_view stream,
                                        rmm::device_async_resource_ref mr)
{
  if (input.is_empty()) {
    return cudf::lists::detail::make_empty_lists_column(data_type{type_id::STRING}, stream, mr);
  }
  if (input.size() == input.null_count()) {
    auto offsets = std::make_unique<column>(input.offsets(), stream, mr);
    auto results = make_empty_column(type_id::STRING);
    return make_lists_column(input.size(),
                             std::move(offsets),
                             std::move(results),
                             input.null_count(),
                             cudf::detail::copy_bitmask(input.parent(), stream, mr),
                             stream,
                             mr);
  }

  // builds the offsets and the vector of all tokens
  auto [offsets, tokens] = split_helper(input, tokenizer, delimiter_fn, stream, mr);
  CUDF_EXPECTS(tokens.size() < static_cast<std::size_t>(std::numeric_limits<size_type>::max()),
               "Size of output exceeds the column size limit",
               std::overflow_error);

  // build a strings column from the tokens
  auto strings_child = make_strings_column(tokens.begin(), tokens.end(), stream, mr);

  return make_lists_column(input.size(),
                           std::move(offsets),
                           std::move(strings_child),
                           input.null_count(),
                           cudf::detail::copy_bitmask(input.parent(), stream, mr),
                           stream,
                           mr);
}

}  // namespace

std::unique_ptr<column> split_record(strings_column_view const& input,
                                     string_scalar const& delimiter,
                                     size_type maxsplit,
                                     rmm::cuda_stream_view stream,
                                     rmm::device_async_resource_ref mr)
{
  CUDF_EXPECTS(delimiter.is_valid(stream), "Parameter delimiter must be valid");

  // makes consistent with Pandas
  size_type max_tokens = maxsplit > 0 ? maxsplit + 1 : std::numeric_limits<size_type>::max();

  auto d_strings = column_device_view::create(input.parent(), stream);
  if (delimiter.size() == 0) {
    auto tokenizer    = split_ws_tokenizer_fn{*d_strings, max_tokens};
    auto delimiter_fn = whitespace_delimiter_fn{};
    return split_record_fn(input, tokenizer, delimiter_fn, stream, mr);
  }

  auto tokenizer    = split_tokenizer_fn{*d_strings, delimiter.size(), max_tokens};
  auto delimiter_fn = string_delimiter_fn{string_view(delimiter.data(), delimiter.size())};
  return split_record_fn(input, tokenizer, delimiter_fn, stream, mr);
}

std::unique_ptr<column> rsplit_record(strings_column_view const& input,
                                      string_scalar const& delimiter,
                                      size_type maxsplit,
                                      rmm::cuda_stream_view stream,
                                      rmm::device_async_resource_ref mr)
{
  CUDF_EXPECTS(delimiter.is_valid(stream), "Parameter delimiter must be valid");

  // makes consistent with Pandas
  size_type max_tokens = maxsplit > 0 ? maxsplit + 1 : std::numeric_limits<size_type>::max();

  auto d_strings = column_device_view::create(input.parent(), stream);
  if (delimiter.size() == 0) {
    auto tokenizer    = rsplit_ws_tokenizer_fn{*d_strings, max_tokens};
    auto delimiter_fn = whitespace_delimiter_fn{};
    return split_record_fn(input, tokenizer, delimiter_fn, stream, mr);
  }

  auto tokenizer    = rsplit_tokenizer_fn{*d_strings, delimiter.size(), max_tokens};
  auto delimiter_fn = string_delimiter_fn{string_view(delimiter.data(), delimiter.size())};
  return split_record_fn(input, tokenizer, delimiter_fn, stream, mr);
}

}  // namespace detail

// external APIs

std::unique_ptr<column> split_record(strings_column_view const& input,
                                     string_scalar const& delimiter,
                                     size_type maxsplit,
                                     rmm::cuda_stream_view stream,
                                     rmm::device_async_resource_ref mr)
{
  CUDF_FUNC_RANGE();
<<<<<<< HEAD
  return detail::split_record(strings, delimiter, maxsplit, stream, mr);
=======
  return detail::split_record(input, delimiter, maxsplit, stream, mr);
>>>>>>> a1c2bb08
}

std::unique_ptr<column> rsplit_record(strings_column_view const& input,
                                      string_scalar const& delimiter,
                                      size_type maxsplit,
                                      rmm::cuda_stream_view stream,
                                      rmm::device_async_resource_ref mr)
{
  CUDF_FUNC_RANGE();
<<<<<<< HEAD
  return detail::rsplit_record(strings, delimiter, maxsplit, stream, mr);
=======
  return detail::rsplit_record(input, delimiter, maxsplit, stream, mr);
>>>>>>> a1c2bb08
}

}  // namespace strings
}  // namespace cudf<|MERGE_RESOLUTION|>--- conflicted
+++ resolved
@@ -142,11 +142,7 @@
                                      rmm::device_async_resource_ref mr)
 {
   CUDF_FUNC_RANGE();
-<<<<<<< HEAD
-  return detail::split_record(strings, delimiter, maxsplit, stream, mr);
-=======
   return detail::split_record(input, delimiter, maxsplit, stream, mr);
->>>>>>> a1c2bb08
 }
 
 std::unique_ptr<column> rsplit_record(strings_column_view const& input,
@@ -156,11 +152,7 @@
                                       rmm::device_async_resource_ref mr)
 {
   CUDF_FUNC_RANGE();
-<<<<<<< HEAD
-  return detail::rsplit_record(strings, delimiter, maxsplit, stream, mr);
-=======
   return detail::rsplit_record(input, delimiter, maxsplit, stream, mr);
->>>>>>> a1c2bb08
 }
 
 }  // namespace strings
