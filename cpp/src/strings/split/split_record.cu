/*
 * Copyright (c) 2020-2023, NVIDIA CORPORATION.
 *
 * Licensed under the Apache License, Version 2.0 (the "License");
 * you may not use this file except in compliance with the License.
 * You may obtain a copy of the License at
 *
 *     http://www.apache.org/licenses/LICENSE-2.0
 *
 * Unless required by applicable law or agreed to in writing, software
 * distributed under the License is distributed on an "AS IS" BASIS,
 * WITHOUT WARRANTIES OR CONDITIONS OF ANY KIND, either express or implied.
 * See the License for the specific language governing permissions and
 * limitations under the License.
 */

#include <cudf/column/column.hpp>
#include <cudf/column/column_device_view.cuh>
#include <cudf/column/column_factories.hpp>
#include <cudf/detail/get_value.cuh>
#include <cudf/detail/nvtx/ranges.hpp>
#include <cudf/detail/sizes_to_offsets_iterator.cuh>
#include <cudf/detail/utilities/device_atomics.cuh>
#include <cudf/strings/detail/split_utils.cuh>
#include <cudf/strings/detail/strings_column_factories.cuh>
#include <cudf/strings/split/split.hpp>
#include <cudf/strings/string_view.cuh>
#include <cudf/strings/strings_column_view.hpp>
#include <cudf/utilities/default_stream.hpp>
#include <cudf/utilities/span.hpp>

#include <rmm/cuda_stream_view.hpp>

#include <thrust/for_each.h>
#include <thrust/iterator/counting_iterator.h>
#include <thrust/scan.h>
#include <thrust/transform.h>

namespace cudf {
namespace strings {
namespace detail {

namespace {

/**
 * @brief Base class for delimiter-based tokenizers
 *
 * These are common methods used by both split and rsplit tokenizer functors.
 */
<<<<<<< HEAD
=======
template <typename Derived>
>>>>>>> 7a55f0f2
struct base_split_tokenizer {
  __device__ const char* get_base_ptr() const
  {
    return d_strings.child(strings_column_view::chars_column_index).data<char>();
  }

  __device__ string_view const get_string(size_type idx) const
  {
    return d_strings.element<string_view>(idx);
  }

  __device__ bool is_valid(size_type idx) const { return d_strings.is_valid(idx); }

  /**
   * @brief This counts the tokens for strings that contain delimiters
   *
   * Counting tokens is the same regardless if counting from the left
   * or from the right. This logic counts from the left which is simpler
   * logic. The count will be truncated appropriately to the max_tokens value.
   *
   * @param idx Index of input string
   * @param d_positions Start positions of all the delimiters
   * @param d_delimiter_offsets Offsets per string to delimiters in d_positions
<<<<<<< HEAD
   * @param d_counts The token counts for each string
   */
  __device__ void count_tokens(size_type idx,
                               size_type const* d_positions,
                               size_type const* d_delimiter_offsets,
                               size_type* d_counts) const
  {
    if (!is_valid(idx)) {
      d_counts[idx] = 0;
      return;
    }

    auto const delim_length = d_delimiter.size_bytes();
    auto const d_str        = get_string(idx);
    auto const d_str_end    = d_str.data() + d_str.size_bytes();
    auto const base_ptr     = get_base_ptr() + delim_length - 1;
    auto const delimiters   = d_positions + d_delimiter_offsets[idx];
    auto const delim_count  = d_delimiter_offsets[idx + 1] - d_delimiter_offsets[idx];

    // device_span<size_type>(delimiters, delim_count);

    size_type token_count = 1;  // all strings will have at least one token
    size_type last_pos    = delimiters[0] - delim_length;
    for (size_type j = 0; j < delim_count; ++j) {
      // make sure the whole delimiter is inside the string before counting it
      auto const d_pos = delimiters[j];
      // delimiter must fit in string && overlapping delimiters are ignored
      if (((base_ptr + d_pos) < d_str_end) && ((d_pos - last_pos) >= delim_length)) {
        ++token_count;
        last_pos = d_pos;
      }
    }
    // number of tokens is capped to max_tokens
    d_counts[idx] = ((max_tokens > 0) && (token_count > max_tokens)) ? max_tokens : token_count;
  }

  base_split_tokenizer(column_device_view const& d_strings,
                       string_view const& d_delimiter,
                       size_type max_tokens)
    : d_strings(d_strings), d_delimiter(d_delimiter), max_tokens(max_tokens)
  {
  }

=======
   */
  __device__ size_type count_tokens(size_type idx,
                                    size_type const* d_positions,
                                    size_type const* d_delimiter_offsets) const
  {
    if (!is_valid(idx)) { return 0; }

    auto const delim_size = d_delimiter.size_bytes();
    auto const d_str      = get_string(idx);
    auto const d_str_end  = d_str.data() + d_str.size_bytes();
    auto const base_ptr   = get_base_ptr() + delim_size - 1;
    auto const delimiters =
      cudf::device_span<size_type const>(d_positions + d_delimiter_offsets[idx],
                                         d_delimiter_offsets[idx + 1] - d_delimiter_offsets[idx]);

    size_type token_count = 1;  // all strings will have at least one token
    size_type last_pos    = delimiters[0] - delim_size;
    for (auto d_pos : delimiters) {
      // delimiter must fit in string && overlapping delimiters are ignored
      if (((base_ptr + d_pos) < d_str_end) && ((d_pos - last_pos) >= delim_size)) {
        ++token_count;
        last_pos = d_pos;
      }
    }
    // number of tokens is capped to max_tokens
    return ((max_tokens > 0) && (token_count > max_tokens)) ? max_tokens : token_count;
  }

  /**
   * @brief This will create tokens around each delimiter honoring the string boundaries
   * in which the delimiter resides
   *
   * Each token is placed in `d_all_tokens` so they align consecutively
   * with other tokens for the same output column.
   *
   * @param idx Index of the string to tokenize
   * @param d_tokens_offsets Token offsets for each string
   * @param d_positions The beginning byte position of each delimiter
   * @param d_delimiter_offsets Offsets to d_positions to each delimiter set per string
   * @param d_all_tokens All output tokens for the strings column
   */
  __device__ void get_tokens(size_type idx,
                             size_type const* d_tokens_offsets,
                             size_type const* d_positions,
                             size_type const* d_delimiter_offsets,
                             string_index_pair* d_all_tokens) const
  {
    auto const d_tokens =  // this string's tokens output
      cudf::device_span<string_index_pair>(d_all_tokens + d_tokens_offsets[idx],
                                           d_tokens_offsets[idx + 1] - d_tokens_offsets[idx]);

    if (!is_valid(idx)) {
      d_tokens[0] = string_index_pair{nullptr, 0};
      return;
    }

    auto const d_str = get_string(idx);

    // max_tokens already included in token counts
    if (d_tokens.size() == 1) {
      d_tokens[0] = string_index_pair{d_str.data(), d_str.size_bytes()};
      return;
    }

    auto const delimiters =
      cudf::device_span<size_type const>(d_positions + d_delimiter_offsets[idx],
                                         d_delimiter_offsets[idx + 1] - d_delimiter_offsets[idx]);

    auto& derived = static_cast<Derived const&>(*this);
    derived.process_tokens(d_str, delimiters, d_tokens);
  }

  base_split_tokenizer(column_device_view const& d_strings,
                       string_view const& d_delimiter,
                       size_type max_tokens)
    : d_strings(d_strings), d_delimiter(d_delimiter), max_tokens(max_tokens)
  {
  }

>>>>>>> 7a55f0f2
 protected:
  column_device_view const d_strings;  // strings to split
  string_view const d_delimiter;       // delimiter for split
  size_type max_tokens;
};

/**
 * @brief The tokenizer functions for split().
 *
 * The methods here count delimiters, tokens, and output token elements
 * for each string in a strings column.
 */
<<<<<<< HEAD
struct split_tokenizer_fn : base_split_tokenizer {
  /**
   * @brief Returns `true` if the byte at `idx` is the start of the delimiter.
   *
   * @param idx Index of a byte in the chars column.
   * @param d_offsets Offsets values to locate the chars ranges.
   * @param chars_bytes Total number of characters to process.
=======
struct split_tokenizer_fn : base_split_tokenizer<split_tokenizer_fn> {
  /**
   * @brief Returns `true` if the byte at `idx` is the start of the delimiter
   *
   * @param idx Index of a byte in the chars column
   * @param d_offsets Offsets values to locate the chars ranges
   * @param chars_bytes Total number of characters to process
>>>>>>> 7a55f0f2
   * @return true if delimiter is found starting at position `idx`
   */
  __device__ bool is_delimiter(size_type idx,
                               size_type const* d_offsets,
                               size_type chars_bytes) const
  {
<<<<<<< HEAD
    auto d_chars = get_base_ptr() + d_offsets[0];
    if (idx + d_delimiter.size_bytes() > chars_bytes) return false;
=======
    auto const d_chars = get_base_ptr() + d_offsets[0];
    if (idx + d_delimiter.size_bytes() > chars_bytes) { return false; }
>>>>>>> 7a55f0f2
    return d_delimiter.compare(d_chars + idx, d_delimiter.size_bytes()) == 0;
  }

  /**
   * @brief This will create tokens around each delimiter honoring the string boundaries
<<<<<<< HEAD
   * in which the delimiter resides.
   *
   * Each token is placed in `d_all_tokens` so they align consecutively
   * with other tokens for the same output column.
   * That is, `d_tokens[col * strings_count + string_index]` is the token at column `col`
   * for string at `string_index`.
   *
   * @param idx Index of the delimiter in the chars column
   * @param d_tokens_offsets Token offsets for each string
   * @param d_positions The beginning byte position of each delimiter
   * @param positions_count Number of delimiters
   * @param d_indexes Indices of the strings for each delimiter
   * @param d_all_tokens All output tokens for the strings column
   */
  __device__ void process_tokens(size_type idx,
                                 size_type const* d_tokens_offsets,
                                 size_type const* d_positions,
                                 size_type const* d_delimiter_offsets,
                                 string_index_pair* d_all_tokens) const
  {
    auto const d_tokens = d_all_tokens + d_tokens_offsets[idx];  // this string's tokens output
    if (!is_valid(idx)) {
      *d_tokens = string_index_pair{nullptr, 0};
      return;
    }

    auto const d_str = get_string(idx);

    // max_tokens already included in token counts
    auto const token_count = d_tokens_offsets[idx + 1] - d_tokens_offsets[idx];
    if (token_count == 1) {
      *d_tokens = string_index_pair{d_str.data(), d_str.size_bytes()};
      return;
    }

    auto const base_ptr    = get_base_ptr();                // d_positions values based on this
    auto str_ptr           = d_str.data();                  // beginning of the string
    auto const str_end     = str_ptr + d_str.size_bytes();  // end of the string
    auto const delimiters  = d_positions + d_delimiter_offsets[idx];
    auto const delim_count = d_delimiter_offsets[idx + 1] - d_delimiter_offsets[idx];

    // build the index-pair of each token for this string
    for (size_type col = 0; col < token_count; ++col) {
      auto next_delim = (col < delim_count)  // boundary check for delims in last string
                          ? (base_ptr + delimiters[col])  // start of next delimiter
                          : str_end;                      // or end of this string

      auto eptr = (next_delim < str_end)          // make sure delimiter is inside this string
                      && (col + 1 < token_count)  // and this is not the last token
=======
   * in which the delimiter resides
   *
   * @param d_str String to tokenize
   * @param d_delimiters Positions of delimiters for this string
   * @param d_tokens Output vector to store tokens for this string
   */
  __device__ void process_tokens(string_view const d_str,
                                 device_span<size_type const> d_delimiters,
                                 device_span<string_index_pair> d_tokens) const
  {
    auto const base_ptr    = get_base_ptr();  // d_positions values based on this
    auto str_ptr           = d_str.data();
    auto const str_end     = str_ptr + d_str.size_bytes();  // end of the string
    auto const token_count = static_cast<size_type>(d_tokens.size());
    auto const delim_count = static_cast<size_type>(d_delimiters.size());

    // build the index-pair of each token for this string
    for (size_type t = 0; t < token_count; ++t) {
      auto next_delim = (t < delim_count)                 // bounds check for delims in last string
                          ? (base_ptr + d_delimiters[t])  // start of next delimiter
                          : str_end;                      // or end of this string

      auto eptr = (next_delim < str_end)        // make sure delimiter is inside this string
                      && (t + 1 < token_count)  // and this is not the last token
>>>>>>> 7a55f0f2
                    ? next_delim
                    : str_end;

      // store the token into the output vector
<<<<<<< HEAD
      d_tokens[col] =
=======
      d_tokens[t] =
>>>>>>> 7a55f0f2
        string_index_pair{str_ptr, static_cast<size_type>(thrust::distance(str_ptr, eptr))};

      // setup for next token
      str_ptr = eptr + d_delimiter.size_bytes();
    }
  }

  split_tokenizer_fn(column_device_view const& d_strings,
                     string_view const& d_delimiter,
                     size_type max_tokens)
    : base_split_tokenizer(d_strings, d_delimiter, max_tokens)
  {
  }
};

/**
 * @brief The tokenizer functions for split_record
 *
 * The methods here identify delimiters and output token elements
 * for each string in a strings column.
 *
<<<<<<< HEAD
 * Same as split_tokenizer_fn except tokens are processed from the end of each string.
 */
struct rsplit_tokenizer_fn : base_split_tokenizer {
  /**
   * @brief Returns `true` if the byte at `idx` is the end of the delimiter.
   *
   * @param idx Index of a byte in the chars column.
   * @param d_offsets Offsets values to locate the chars ranges.
=======
 * Same as split_tokenizer_fn except delimiters are searched from the end of each string.
 */
struct rsplit_tokenizer_fn : base_split_tokenizer<rsplit_tokenizer_fn> {
  /**
   * @brief Returns `true` if the byte at `idx` is the end of the delimiter
   *
   * @param idx Index of a byte in the chars column
   * @param d_offsets Offsets values to locate the chars ranges
>>>>>>> 7a55f0f2
   * @return true if delimiter is found ending at position `idx`
   */
  __device__ bool is_delimiter(size_type idx, size_type const* d_offsets, size_type) const
  {
<<<<<<< HEAD
    auto delim_length = d_delimiter.size_bytes();
    if (idx < delim_length - 1) return false;
    auto d_chars = get_base_ptr() + d_offsets[0];
    return d_delimiter.compare(d_chars + idx - (delim_length - 1), delim_length) == 0;
  }

  /**
   * @brief This will create tokens around each delimiter honoring the string boundaries
   * in which the delimiter resides.
   *
   * The tokens are processed from the end of each string so the `max_tokens`
   * and any overlapping delimiters are honored correctly.
   *
   * Each token is placed in `d_all_tokens` so they align consecutively
   * with other tokens for the same output column.
   *
   * @param idx Index of the delimiter in the chars column
   * @param d_tokens_offsets Tokens offsets for each string
   * @param d_positions The ending byte position of each delimiter
   * @param d_delimiter_offsets Offsets to delimiters for each string within d_positions
   * @param d_all_tokens All output tokens for the strings column
   */
  __device__ void process_tokens(size_type idx,
                                 size_type const* d_tokens_offsets,
                                 size_type const* d_positions,
                                 size_type const* d_delimiter_offsets,
                                 string_index_pair* d_all_tokens) const
  {
    auto const d_tokens = d_all_tokens + d_tokens_offsets[idx];  // this string's tokens output
    if (!is_valid(idx)) {
      *d_tokens = string_index_pair{nullptr, 0};
      return;
    }

    auto const d_str = get_string(idx);

    // max_tokens already included in token-count
    auto const token_count = d_tokens_offsets[idx + 1] - d_tokens_offsets[idx];
    if (token_count == 1) {
      *d_tokens = string_index_pair{d_str.data(), d_str.size_bytes()};
      return;
=======
    auto const delim_length = d_delimiter.size_bytes();
    if (idx < delim_length - 1) { return false; }
    auto const d_chars = get_base_ptr() + d_offsets[0];
    return d_delimiter.compare(d_chars + idx - (delim_length - 1), delim_length) == 0;
  }

  /**
   * @brief This will create tokens around each delimiter honoring the string boundaries
   * in which the delimiter resides
   *
   * The tokens are processed from the end of each string so the `max_tokens`
   * and any overlapping delimiters are honored correctly.
   *
   * @param d_str String to tokenize
   * @param d_delimiters Positions of delimiters for this string
   * @param d_tokens Output vector to store tokens for this string
   */
  __device__ void process_tokens(string_view const d_str,
                                 device_span<size_type const> d_delimiters,
                                 device_span<string_index_pair> d_tokens) const
  {
    auto const base_ptr    = get_base_ptr();  // d_positions values are based on this ptr
    auto const str_begin   = d_str.data();    // beginning of the string
    auto const token_count = static_cast<size_type>(d_tokens.size());
    auto const delim_count = static_cast<size_type>(d_delimiters.size());

    // build the index-pair of each token for this string
    auto str_ptr = str_begin + d_str.size_bytes();
    for (size_type t = 0; t < token_count; ++t) {
      auto prev_delim =
        (t < delim_count)                                       // boundary check;
          ? (base_ptr + d_delimiters[delim_count - 1 - t] + 1)  // end of prev delimiter
          : str_begin;                                          // or the start of this string

      auto sptr = (prev_delim > str_begin)      // make sure delimiter is inside the string
                      && (t + 1 < token_count)  // and this is not the last token
                    ? prev_delim
                    : str_begin;

      // store the token into the output -- building the array backwards
      d_tokens[(token_count - 1 - t)] =
        string_index_pair{sptr, static_cast<size_type>(str_ptr - sptr)};

      // setup for next/prev token
      str_ptr = sptr - d_delimiter.size_bytes();
>>>>>>> 7a55f0f2
    }
  }

<<<<<<< HEAD
    auto const base_ptr    = get_base_ptr();  // d_positions values are based on this ptr
    auto const str_begin   = d_str.data();    // beginning of the string
    auto const delimiters  = d_positions + d_delimiter_offsets[idx];
    auto const delim_count = d_delimiter_offsets[idx + 1] - d_delimiter_offsets[idx];

    // build the index-pair of each token for this string
    auto str_ptr = str_begin + d_str.size_bytes();  // end of the string
    for (size_type col = 0; col < token_count; ++col) {
      auto prev_delim =
        (col < delim_count)                                     // boundary check;
          ? (base_ptr + delimiters[delim_count - 1 - col] + 1)  // end of prev delimiter
          : str_begin;                                          // or the start of this string

      auto sptr = (prev_delim > str_begin)        // make sure delimiter is inside the string
                      && (col + 1 < token_count)  // and this is not the last token
                    ? prev_delim
                    : str_begin;

      // store the token into the output -- building the array backwards
      d_tokens[(token_count - 1 - col)] =
        string_index_pair{sptr, static_cast<size_type>(str_ptr - sptr)};

      // setup for next/prev token
      str_ptr = sptr - d_delimiter.size_bytes();
    }
=======
  rsplit_tokenizer_fn(column_device_view const& d_strings,
                      string_view const& d_delimiter,
                      size_type max_tokens)
    : base_split_tokenizer(d_strings, d_delimiter, max_tokens)
  {
>>>>>>> 7a55f0f2
  }

  rsplit_tokenizer_fn(column_device_view const& d_strings,
                      string_view const& d_delimiter,
                      size_type max_tokens)
    : base_split_tokenizer(d_strings, d_delimiter, max_tokens)
  {
  }
};

}  // namespace

<<<<<<< HEAD
template <typename Tokenizer>  //, typename TokenCounter, typename TokenReader>
=======
template <typename Tokenizer>
>>>>>>> 7a55f0f2
std::unique_ptr<column> split_record_fn(strings_column_view const& input,
                                        Tokenizer tokenizer,
                                        rmm::cuda_stream_view stream,
                                        rmm::mr::device_memory_resource* mr)
{
  auto const strings_count = input.size();
  if (strings_count == 0) { return make_empty_column(type_id::LIST); }
  if (strings_count == input.null_count()) {
    auto offsets = std::make_unique<column>(input.offsets(), stream, mr);
    auto results = std::make_unique<column>(input.parent(), stream, mr);
    return make_lists_column(strings_count,
                             std::move(offsets),
                             std::move(results),
                             input.null_count(),
                             copy_bitmask(input.parent(), stream, mr),
                             stream,
                             mr);
  }

  auto const chars_bytes =
    cudf::detail::get_value<size_type>(input.offsets(), input.offset() + strings_count, stream) -
    cudf::detail::get_value<size_type>(input.offsets(), input.offset(), stream);

  auto d_offsets = input.offsets_begin();

  // count the number of delimiters in the entire column
  auto const delimiter_count =
    thrust::count_if(rmm::exec_policy(stream),
                     thrust::make_counting_iterator<size_type>(0),
                     thrust::make_counting_iterator<size_type>(chars_bytes),
                     [tokenizer, d_offsets, chars_bytes] __device__(size_type idx) {
                       return tokenizer.is_delimiter(idx, d_offsets, chars_bytes);
                     });

  // create vector of every delimiter position in the chars column
  auto delimiter_positions = rmm::device_uvector<size_type>(delimiter_count, stream);
  auto d_positions         = delimiter_positions.data();
  auto const copy_end =
    thrust::copy_if(rmm::exec_policy(stream),
                    thrust::make_counting_iterator<size_type>(0),
                    thrust::make_counting_iterator<size_type>(chars_bytes),
                    delimiter_positions.begin(),
                    [tokenizer, d_offsets, chars_bytes] __device__(size_type idx) {
                      return tokenizer.is_delimiter(idx, d_offsets, chars_bytes);
                    });

  // create a vector of offsets to each string's delimiter set within delimiter_positions
  auto const delimiter_offsets = [&] {
    // first, create a vector of string indices for each delimiter
<<<<<<< HEAD
    auto string_indices   = rmm::device_uvector<size_type>(delimiter_count, stream);
    auto d_string_indices = string_indices.data();  // strings that only contain delimiters
=======
    auto string_indices = rmm::device_uvector<size_type>(delimiter_count, stream);
>>>>>>> 7a55f0f2
    thrust::upper_bound(rmm::exec_policy(stream),
                        d_offsets,
                        d_offsets + strings_count,
                        delimiter_positions.begin(),
                        copy_end,
                        string_indices.begin());

    // compute delimiter offsets per string
    auto delimiter_offsets   = rmm::device_uvector<size_type>(strings_count + 1, stream);
    auto d_delimiter_offsets = delimiter_offsets.data();

    // memset required to zero-out any null-entries or strings with no delimiters
    cudaMemsetAsync(d_delimiter_offsets, 0, delimiter_offsets.size() * sizeof(size_type), stream);

    // next, count the number of delimiters per string
<<<<<<< HEAD
=======
    auto d_string_indices = string_indices.data();  // identifies strings with delimiters only
>>>>>>> 7a55f0f2
    thrust::for_each_n(rmm::exec_policy(stream),
                       thrust::make_counting_iterator<size_type>(0),
                       delimiter_count,
                       [d_string_indices, d_delimiter_offsets] __device__(size_type idx) {
                         auto const str_idx = d_string_indices[idx] - 1;
                         atomicAdd(d_delimiter_offsets + str_idx, 1);
                       });
    // finally, convert the counts into offsets
    thrust::exclusive_scan(rmm::exec_policy(stream),
                           delimiter_offsets.begin(),
                           delimiter_offsets.end(),
                           delimiter_offsets.begin());
    return delimiter_offsets;
  }();
  auto const d_delimiter_offsets = delimiter_offsets.data();

<<<<<<< HEAD
  auto token_counts   = rmm::device_uvector<size_type>(strings_count, stream);
  auto d_token_counts = token_counts.data();

  // compute the number of tokens per string
  thrust::for_each_n(
    rmm::exec_policy(stream),
    thrust::make_counting_iterator<size_type>(0),
    strings_count,
    [tokenizer, d_positions, d_delimiter_offsets, d_token_counts] __device__(size_type idx) {
      tokenizer.count_tokens(idx, d_positions, d_delimiter_offsets, d_token_counts);
    });

  auto offsets = std::get<0>(cudf::detail::make_offsets_child_column(
    d_token_counts, d_token_counts + strings_count, stream, mr));
=======
  auto token_counts = rmm::device_uvector<size_type>(strings_count, stream);

  // compute the number of tokens per string
  thrust::transform(
    rmm::exec_policy(stream),
    thrust::make_counting_iterator<size_type>(0),
    thrust::make_counting_iterator<size_type>(strings_count),
    token_counts.begin(),
    [tokenizer, d_positions, d_delimiter_offsets] __device__(size_type idx) -> size_type {
      return tokenizer.count_tokens(idx, d_positions, d_delimiter_offsets);
    });

  auto offsets = std::get<0>(
    cudf::detail::make_offsets_child_column(token_counts.begin(), token_counts.end(), stream, mr));
>>>>>>> 7a55f0f2
  auto const total_tokens =
    cudf::detail::get_value<size_type>(offsets->view(), strings_count, stream);
  auto const d_tokens_offsets = offsets->view().data<size_type>();

  // create working area to hold all token positions
  auto tokens   = rmm::device_uvector<string_index_pair>(total_tokens, stream);
  auto d_tokens = tokens.data();
  // fill in the token objects
  thrust::for_each_n(
    rmm::exec_policy(stream),
    thrust::make_counting_iterator<size_type>(0),
    strings_count,
    [tokenizer, d_tokens_offsets, d_positions, d_delimiter_offsets, d_tokens] __device__(
      size_type idx) {
<<<<<<< HEAD
      tokenizer.process_tokens(idx, d_tokens_offsets, d_positions, d_delimiter_offsets, d_tokens);
=======
      tokenizer.get_tokens(idx, d_tokens_offsets, d_positions, d_delimiter_offsets, d_tokens);
>>>>>>> 7a55f0f2
    });

  // build strings column from tokens
  auto strings_child = make_strings_column(tokens.begin(), tokens.end(), stream, mr);
<<<<<<< HEAD

=======
>>>>>>> 7a55f0f2
  return make_lists_column(strings_count,
                           std::move(offsets),
                           std::move(strings_child),
                           input.null_count(),
                           copy_bitmask(input.parent(), stream, mr),
                           stream,
                           mr);
<<<<<<< HEAD
=======

  // auto const columns_count = thrust::reduce(
  //  rmm::exec_policy(stream), token_counts.begin(), token_counts.end(), 0, thrust::maximum{});
  // std::cout << "count = " << columns_count << "\n";
  // size_type token_index = 10;
  // auto itr = cudf::detail::make_counting_transform_iterator(
  //  0, [d_tokens, d_tokens_offsets, token_index, columns_count] __device__(size_type idx) {
  //    auto offset      = d_tokens_offsets[idx];
  //    auto token_count = d_tokens_offsets[idx + 1] - offset;
  //    return (token_index < token_count) ? d_tokens[offset + token_index]
  //                                       : string_index_pair{nullptr, 0};
  //  });
  // return make_strings_column(itr, itr + strings_count, stream, mr);
>>>>>>> 7a55f0f2
}

namespace {

<<<<<<< HEAD
=======
enum class Dir { FORWARD, BACKWARD };

>>>>>>> 7a55f0f2
/**
 * @brief Compute the number of tokens for the `idx'th` string element of `d_strings`.
 */
struct whitespace_token_counter_fn {
  column_device_view const d_strings;  // strings to split
  size_type const max_tokens = std::numeric_limits<size_type>::max();

  __device__ size_type operator()(size_type idx) const
  {
    if (d_strings.is_null(idx)) { return 0; }

    auto const d_str        = d_strings.element<string_view>(idx);
    size_type token_count   = 0;
    auto spaces             = true;
    auto reached_max_tokens = false;
    for (auto ch : d_str) {
      if (spaces != (ch <= ' ')) {
        if (!spaces) {
          if (token_count < max_tokens - 1) {
            token_count++;
          } else {
            reached_max_tokens = true;
            break;
          }
        }
        spaces = !spaces;
      }
    }
    // pandas.Series.str.split("") returns 0 tokens.
    if (reached_max_tokens || !spaces) token_count++;
    return token_count;
  }
};

/**
 * @brief Identify the tokens from the `idx'th` string element of `d_strings`.
 */
template <Dir dir>
struct whitespace_token_reader_fn {
  column_device_view const d_strings;  // strings to split
  size_type const max_tokens{};
  int32_t* d_token_offsets{};
  string_index_pair* d_tokens{};

  __device__ void operator()(size_type idx)
  {
    auto const token_offset = d_token_offsets[idx];
    auto const token_count  = d_token_offsets[idx + 1] - token_offset;
    if (token_count == 0) { return; }
    auto d_result = d_tokens + token_offset;

    auto const d_str = d_strings.element<string_view>(idx);
    whitespace_string_tokenizer tokenizer(d_str, dir != Dir::FORWARD);
    size_type token_idx = 0;
    position_pair token{0, 0};
    if constexpr (dir == Dir::FORWARD) {
      while (tokenizer.next_token() && (token_idx < token_count)) {
        token = tokenizer.get_token();
        d_result[token_idx++] =
          string_index_pair{d_str.data() + token.first, token.second - token.first};
      }
      --token_idx;
      token.second = d_str.size_bytes() - token.first;
    } else {
      while (tokenizer.prev_token() && (token_idx < token_count)) {
        token = tokenizer.get_token();
        d_result[token_count - 1 - token_idx] =
          string_index_pair{d_str.data() + token.first, token.second - token.first};
        ++token_idx;
      }
      token_idx   = token_count - token_idx;  // token_count - 1 - (token_idx-1)
      token.first = 0;
    }
    // reset last token only if we hit the max
    if (token_count == max_tokens)
      d_result[token_idx] = string_index_pair{d_str.data() + token.first, token.second};
  }
};

}  // namespace

// The output is one list item per string
template <typename TokenCounter, typename TokenReader>
std::unique_ptr<column> whitespace_split_record_fn(strings_column_view const& strings,
                                                   TokenCounter counter,
                                                   TokenReader reader,
                                                   rmm::cuda_stream_view stream,
                                                   rmm::mr::device_memory_resource* mr)
{
  // create offsets column by counting the number of tokens per string
  auto strings_count = strings.size();
  auto offsets       = make_numeric_column(
    data_type{type_id::INT32}, strings_count + 1, mask_state::UNALLOCATED, stream, mr);
  auto d_offsets = offsets->mutable_view().data<int32_t>();
  thrust::transform(rmm::exec_policy(stream),
                    thrust::make_counting_iterator<size_type>(0),
                    thrust::make_counting_iterator<size_type>(strings_count),
                    d_offsets,
                    counter);
  thrust::exclusive_scan(
    rmm::exec_policy(stream), d_offsets, d_offsets + strings_count + 1, d_offsets);

  // last entry is the total number of tokens to be generated
  auto total_tokens = cudf::detail::get_value<int32_t>(offsets->view(), strings_count, stream);
  // split each string into an array of index-pair values
  rmm::device_uvector<string_index_pair> tokens(total_tokens, stream);
  reader.d_token_offsets = d_offsets;
  reader.d_tokens        = tokens.data();
  thrust::for_each_n(
    rmm::exec_policy(stream), thrust::make_counting_iterator<size_type>(0), strings_count, reader);
  // convert the index-pairs into one big strings column
  auto strings_output = make_strings_column(tokens.begin(), tokens.end(), stream, mr);
  // create a lists column using the offsets and the strings columns
  return make_lists_column(strings_count,
                           std::move(offsets),
                           std::move(strings_output),
                           strings.null_count(),
                           copy_bitmask(strings.parent(), stream, mr),
                           stream,
                           mr);
}

template <Dir dir>
std::unique_ptr<column> split_record(strings_column_view const& strings,
                                     string_scalar const& delimiter,
                                     size_type maxsplit,
                                     rmm::cuda_stream_view stream,
                                     rmm::mr::device_memory_resource* mr)
{
  CUDF_EXPECTS(delimiter.is_valid(stream), "Parameter delimiter must be valid");

  // makes consistent with Pandas
  size_type max_tokens = maxsplit > 0 ? maxsplit + 1 : std::numeric_limits<size_type>::max();

  auto d_strings_column_ptr = column_device_view::create(strings.parent(), stream);
  if (delimiter.size() == 0) {
    return whitespace_split_record_fn(
      strings,
      whitespace_token_counter_fn{*d_strings_column_ptr, max_tokens},
      whitespace_token_reader_fn<dir>{*d_strings_column_ptr, max_tokens},
      stream,
      mr);
  } else {
    string_view d_delimiter(delimiter.data(), delimiter.size());
    if (dir == Dir::FORWARD) {
      return split_record_fn(
        strings, split_tokenizer_fn{*d_strings_column_ptr, d_delimiter, max_tokens}, stream, mr);
    } else {
      return split_record_fn(
        strings, rsplit_tokenizer_fn{*d_strings_column_ptr, d_delimiter, max_tokens}, stream, mr);
    }
  }
}

}  // namespace detail

// external APIs

std::unique_ptr<column> split_record(strings_column_view const& strings,
                                     string_scalar const& delimiter,
                                     size_type maxsplit,
                                     rmm::mr::device_memory_resource* mr)
{
  CUDF_FUNC_RANGE();
  return detail::split_record<detail::Dir::FORWARD>(
    strings, delimiter, maxsplit, cudf::get_default_stream(), mr);
}

std::unique_ptr<column> rsplit_record(strings_column_view const& strings,
                                      string_scalar const& delimiter,
                                      size_type maxsplit,
                                      rmm::mr::device_memory_resource* mr)
{
  CUDF_FUNC_RANGE();
  return detail::split_record<detail::Dir::BACKWARD>(
    strings, delimiter, maxsplit, cudf::get_default_stream(), mr);
}

}  // namespace strings
}  // namespace cudf<|MERGE_RESOLUTION|>--- conflicted
+++ resolved
@@ -47,10 +47,7 @@
  *
  * These are common methods used by both split and rsplit tokenizer functors.
  */
-<<<<<<< HEAD
-=======
 template <typename Derived>
->>>>>>> 7a55f0f2
 struct base_split_tokenizer {
   __device__ const char* get_base_ptr() const
   {
@@ -74,51 +71,6 @@
    * @param idx Index of input string
    * @param d_positions Start positions of all the delimiters
    * @param d_delimiter_offsets Offsets per string to delimiters in d_positions
-<<<<<<< HEAD
-   * @param d_counts The token counts for each string
-   */
-  __device__ void count_tokens(size_type idx,
-                               size_type const* d_positions,
-                               size_type const* d_delimiter_offsets,
-                               size_type* d_counts) const
-  {
-    if (!is_valid(idx)) {
-      d_counts[idx] = 0;
-      return;
-    }
-
-    auto const delim_length = d_delimiter.size_bytes();
-    auto const d_str        = get_string(idx);
-    auto const d_str_end    = d_str.data() + d_str.size_bytes();
-    auto const base_ptr     = get_base_ptr() + delim_length - 1;
-    auto const delimiters   = d_positions + d_delimiter_offsets[idx];
-    auto const delim_count  = d_delimiter_offsets[idx + 1] - d_delimiter_offsets[idx];
-
-    // device_span<size_type>(delimiters, delim_count);
-
-    size_type token_count = 1;  // all strings will have at least one token
-    size_type last_pos    = delimiters[0] - delim_length;
-    for (size_type j = 0; j < delim_count; ++j) {
-      // make sure the whole delimiter is inside the string before counting it
-      auto const d_pos = delimiters[j];
-      // delimiter must fit in string && overlapping delimiters are ignored
-      if (((base_ptr + d_pos) < d_str_end) && ((d_pos - last_pos) >= delim_length)) {
-        ++token_count;
-        last_pos = d_pos;
-      }
-    }
-    // number of tokens is capped to max_tokens
-    d_counts[idx] = ((max_tokens > 0) && (token_count > max_tokens)) ? max_tokens : token_count;
-  }
-
-  base_split_tokenizer(column_device_view const& d_strings,
-                       string_view const& d_delimiter,
-                       size_type max_tokens)
-    : d_strings(d_strings), d_delimiter(d_delimiter), max_tokens(max_tokens)
-  {
-  }
-
-=======
    */
   __device__ size_type count_tokens(size_type idx,
                                     size_type const* d_positions,
@@ -198,7 +150,6 @@
   {
   }
 
->>>>>>> 7a55f0f2
  protected:
   column_device_view const d_strings;  // strings to split
   string_view const d_delimiter;       // delimiter for split
@@ -211,15 +162,6 @@
  * The methods here count delimiters, tokens, and output token elements
  * for each string in a strings column.
  */
-<<<<<<< HEAD
-struct split_tokenizer_fn : base_split_tokenizer {
-  /**
-   * @brief Returns `true` if the byte at `idx` is the start of the delimiter.
-   *
-   * @param idx Index of a byte in the chars column.
-   * @param d_offsets Offsets values to locate the chars ranges.
-   * @param chars_bytes Total number of characters to process.
-=======
 struct split_tokenizer_fn : base_split_tokenizer<split_tokenizer_fn> {
   /**
    * @brief Returns `true` if the byte at `idx` is the start of the delimiter
@@ -227,76 +169,19 @@
    * @param idx Index of a byte in the chars column
    * @param d_offsets Offsets values to locate the chars ranges
    * @param chars_bytes Total number of characters to process
->>>>>>> 7a55f0f2
    * @return true if delimiter is found starting at position `idx`
    */
   __device__ bool is_delimiter(size_type idx,
                                size_type const* d_offsets,
                                size_type chars_bytes) const
   {
-<<<<<<< HEAD
-    auto d_chars = get_base_ptr() + d_offsets[0];
-    if (idx + d_delimiter.size_bytes() > chars_bytes) return false;
-=======
     auto const d_chars = get_base_ptr() + d_offsets[0];
     if (idx + d_delimiter.size_bytes() > chars_bytes) { return false; }
->>>>>>> 7a55f0f2
     return d_delimiter.compare(d_chars + idx, d_delimiter.size_bytes()) == 0;
   }
 
   /**
    * @brief This will create tokens around each delimiter honoring the string boundaries
-<<<<<<< HEAD
-   * in which the delimiter resides.
-   *
-   * Each token is placed in `d_all_tokens` so they align consecutively
-   * with other tokens for the same output column.
-   * That is, `d_tokens[col * strings_count + string_index]` is the token at column `col`
-   * for string at `string_index`.
-   *
-   * @param idx Index of the delimiter in the chars column
-   * @param d_tokens_offsets Token offsets for each string
-   * @param d_positions The beginning byte position of each delimiter
-   * @param positions_count Number of delimiters
-   * @param d_indexes Indices of the strings for each delimiter
-   * @param d_all_tokens All output tokens for the strings column
-   */
-  __device__ void process_tokens(size_type idx,
-                                 size_type const* d_tokens_offsets,
-                                 size_type const* d_positions,
-                                 size_type const* d_delimiter_offsets,
-                                 string_index_pair* d_all_tokens) const
-  {
-    auto const d_tokens = d_all_tokens + d_tokens_offsets[idx];  // this string's tokens output
-    if (!is_valid(idx)) {
-      *d_tokens = string_index_pair{nullptr, 0};
-      return;
-    }
-
-    auto const d_str = get_string(idx);
-
-    // max_tokens already included in token counts
-    auto const token_count = d_tokens_offsets[idx + 1] - d_tokens_offsets[idx];
-    if (token_count == 1) {
-      *d_tokens = string_index_pair{d_str.data(), d_str.size_bytes()};
-      return;
-    }
-
-    auto const base_ptr    = get_base_ptr();                // d_positions values based on this
-    auto str_ptr           = d_str.data();                  // beginning of the string
-    auto const str_end     = str_ptr + d_str.size_bytes();  // end of the string
-    auto const delimiters  = d_positions + d_delimiter_offsets[idx];
-    auto const delim_count = d_delimiter_offsets[idx + 1] - d_delimiter_offsets[idx];
-
-    // build the index-pair of each token for this string
-    for (size_type col = 0; col < token_count; ++col) {
-      auto next_delim = (col < delim_count)  // boundary check for delims in last string
-                          ? (base_ptr + delimiters[col])  // start of next delimiter
-                          : str_end;                      // or end of this string
-
-      auto eptr = (next_delim < str_end)          // make sure delimiter is inside this string
-                      && (col + 1 < token_count)  // and this is not the last token
-=======
    * in which the delimiter resides
    *
    * @param d_str String to tokenize
@@ -321,16 +206,11 @@
 
       auto eptr = (next_delim < str_end)        // make sure delimiter is inside this string
                       && (t + 1 < token_count)  // and this is not the last token
->>>>>>> 7a55f0f2
                     ? next_delim
                     : str_end;
 
       // store the token into the output vector
-<<<<<<< HEAD
-      d_tokens[col] =
-=======
       d_tokens[t] =
->>>>>>> 7a55f0f2
         string_index_pair{str_ptr, static_cast<size_type>(thrust::distance(str_ptr, eptr))};
 
       // setup for next token
@@ -352,16 +232,6 @@
  * The methods here identify delimiters and output token elements
  * for each string in a strings column.
  *
-<<<<<<< HEAD
- * Same as split_tokenizer_fn except tokens are processed from the end of each string.
- */
-struct rsplit_tokenizer_fn : base_split_tokenizer {
-  /**
-   * @brief Returns `true` if the byte at `idx` is the end of the delimiter.
-   *
-   * @param idx Index of a byte in the chars column.
-   * @param d_offsets Offsets values to locate the chars ranges.
-=======
  * Same as split_tokenizer_fn except delimiters are searched from the end of each string.
  */
 struct rsplit_tokenizer_fn : base_split_tokenizer<rsplit_tokenizer_fn> {
@@ -370,54 +240,10 @@
    *
    * @param idx Index of a byte in the chars column
    * @param d_offsets Offsets values to locate the chars ranges
->>>>>>> 7a55f0f2
    * @return true if delimiter is found ending at position `idx`
    */
   __device__ bool is_delimiter(size_type idx, size_type const* d_offsets, size_type) const
   {
-<<<<<<< HEAD
-    auto delim_length = d_delimiter.size_bytes();
-    if (idx < delim_length - 1) return false;
-    auto d_chars = get_base_ptr() + d_offsets[0];
-    return d_delimiter.compare(d_chars + idx - (delim_length - 1), delim_length) == 0;
-  }
-
-  /**
-   * @brief This will create tokens around each delimiter honoring the string boundaries
-   * in which the delimiter resides.
-   *
-   * The tokens are processed from the end of each string so the `max_tokens`
-   * and any overlapping delimiters are honored correctly.
-   *
-   * Each token is placed in `d_all_tokens` so they align consecutively
-   * with other tokens for the same output column.
-   *
-   * @param idx Index of the delimiter in the chars column
-   * @param d_tokens_offsets Tokens offsets for each string
-   * @param d_positions The ending byte position of each delimiter
-   * @param d_delimiter_offsets Offsets to delimiters for each string within d_positions
-   * @param d_all_tokens All output tokens for the strings column
-   */
-  __device__ void process_tokens(size_type idx,
-                                 size_type const* d_tokens_offsets,
-                                 size_type const* d_positions,
-                                 size_type const* d_delimiter_offsets,
-                                 string_index_pair* d_all_tokens) const
-  {
-    auto const d_tokens = d_all_tokens + d_tokens_offsets[idx];  // this string's tokens output
-    if (!is_valid(idx)) {
-      *d_tokens = string_index_pair{nullptr, 0};
-      return;
-    }
-
-    auto const d_str = get_string(idx);
-
-    // max_tokens already included in token-count
-    auto const token_count = d_tokens_offsets[idx + 1] - d_tokens_offsets[idx];
-    if (token_count == 1) {
-      *d_tokens = string_index_pair{d_str.data(), d_str.size_bytes()};
-      return;
-=======
     auto const delim_length = d_delimiter.size_bytes();
     if (idx < delim_length - 1) { return false; }
     auto const d_chars = get_base_ptr() + d_offsets[0];
@@ -463,60 +289,20 @@
 
       // setup for next/prev token
       str_ptr = sptr - d_delimiter.size_bytes();
->>>>>>> 7a55f0f2
-    }
-  }
-
-<<<<<<< HEAD
-    auto const base_ptr    = get_base_ptr();  // d_positions values are based on this ptr
-    auto const str_begin   = d_str.data();    // beginning of the string
-    auto const delimiters  = d_positions + d_delimiter_offsets[idx];
-    auto const delim_count = d_delimiter_offsets[idx + 1] - d_delimiter_offsets[idx];
-
-    // build the index-pair of each token for this string
-    auto str_ptr = str_begin + d_str.size_bytes();  // end of the string
-    for (size_type col = 0; col < token_count; ++col) {
-      auto prev_delim =
-        (col < delim_count)                                     // boundary check;
-          ? (base_ptr + delimiters[delim_count - 1 - col] + 1)  // end of prev delimiter
-          : str_begin;                                          // or the start of this string
-
-      auto sptr = (prev_delim > str_begin)        // make sure delimiter is inside the string
-                      && (col + 1 < token_count)  // and this is not the last token
-                    ? prev_delim
-                    : str_begin;
-
-      // store the token into the output -- building the array backwards
-      d_tokens[(token_count - 1 - col)] =
-        string_index_pair{sptr, static_cast<size_type>(str_ptr - sptr)};
-
-      // setup for next/prev token
-      str_ptr = sptr - d_delimiter.size_bytes();
-    }
-=======
+    }
+  }
+
   rsplit_tokenizer_fn(column_device_view const& d_strings,
                       string_view const& d_delimiter,
                       size_type max_tokens)
     : base_split_tokenizer(d_strings, d_delimiter, max_tokens)
   {
->>>>>>> 7a55f0f2
-  }
-
-  rsplit_tokenizer_fn(column_device_view const& d_strings,
-                      string_view const& d_delimiter,
-                      size_type max_tokens)
-    : base_split_tokenizer(d_strings, d_delimiter, max_tokens)
-  {
   }
 };
 
 }  // namespace
 
-<<<<<<< HEAD
-template <typename Tokenizer>  //, typename TokenCounter, typename TokenReader>
-=======
 template <typename Tokenizer>
->>>>>>> 7a55f0f2
 std::unique_ptr<column> split_record_fn(strings_column_view const& input,
                                         Tokenizer tokenizer,
                                         rmm::cuda_stream_view stream,
@@ -566,12 +352,7 @@
   // create a vector of offsets to each string's delimiter set within delimiter_positions
   auto const delimiter_offsets = [&] {
     // first, create a vector of string indices for each delimiter
-<<<<<<< HEAD
-    auto string_indices   = rmm::device_uvector<size_type>(delimiter_count, stream);
-    auto d_string_indices = string_indices.data();  // strings that only contain delimiters
-=======
     auto string_indices = rmm::device_uvector<size_type>(delimiter_count, stream);
->>>>>>> 7a55f0f2
     thrust::upper_bound(rmm::exec_policy(stream),
                         d_offsets,
                         d_offsets + strings_count,
@@ -587,10 +368,7 @@
     cudaMemsetAsync(d_delimiter_offsets, 0, delimiter_offsets.size() * sizeof(size_type), stream);
 
     // next, count the number of delimiters per string
-<<<<<<< HEAD
-=======
     auto d_string_indices = string_indices.data();  // identifies strings with delimiters only
->>>>>>> 7a55f0f2
     thrust::for_each_n(rmm::exec_policy(stream),
                        thrust::make_counting_iterator<size_type>(0),
                        delimiter_count,
@@ -607,22 +385,6 @@
   }();
   auto const d_delimiter_offsets = delimiter_offsets.data();
 
-<<<<<<< HEAD
-  auto token_counts   = rmm::device_uvector<size_type>(strings_count, stream);
-  auto d_token_counts = token_counts.data();
-
-  // compute the number of tokens per string
-  thrust::for_each_n(
-    rmm::exec_policy(stream),
-    thrust::make_counting_iterator<size_type>(0),
-    strings_count,
-    [tokenizer, d_positions, d_delimiter_offsets, d_token_counts] __device__(size_type idx) {
-      tokenizer.count_tokens(idx, d_positions, d_delimiter_offsets, d_token_counts);
-    });
-
-  auto offsets = std::get<0>(cudf::detail::make_offsets_child_column(
-    d_token_counts, d_token_counts + strings_count, stream, mr));
-=======
   auto token_counts = rmm::device_uvector<size_type>(strings_count, stream);
 
   // compute the number of tokens per string
@@ -637,7 +399,6 @@
 
   auto offsets = std::get<0>(
     cudf::detail::make_offsets_child_column(token_counts.begin(), token_counts.end(), stream, mr));
->>>>>>> 7a55f0f2
   auto const total_tokens =
     cudf::detail::get_value<size_type>(offsets->view(), strings_count, stream);
   auto const d_tokens_offsets = offsets->view().data<size_type>();
@@ -652,19 +413,11 @@
     strings_count,
     [tokenizer, d_tokens_offsets, d_positions, d_delimiter_offsets, d_tokens] __device__(
       size_type idx) {
-<<<<<<< HEAD
-      tokenizer.process_tokens(idx, d_tokens_offsets, d_positions, d_delimiter_offsets, d_tokens);
-=======
       tokenizer.get_tokens(idx, d_tokens_offsets, d_positions, d_delimiter_offsets, d_tokens);
->>>>>>> 7a55f0f2
     });
 
   // build strings column from tokens
   auto strings_child = make_strings_column(tokens.begin(), tokens.end(), stream, mr);
-<<<<<<< HEAD
-
-=======
->>>>>>> 7a55f0f2
   return make_lists_column(strings_count,
                            std::move(offsets),
                            std::move(strings_child),
@@ -672,8 +425,6 @@
                            copy_bitmask(input.parent(), stream, mr),
                            stream,
                            mr);
-<<<<<<< HEAD
-=======
 
   // auto const columns_count = thrust::reduce(
   //  rmm::exec_policy(stream), token_counts.begin(), token_counts.end(), 0, thrust::maximum{});
@@ -687,16 +438,12 @@
   //                                       : string_index_pair{nullptr, 0};
   //  });
   // return make_strings_column(itr, itr + strings_count, stream, mr);
->>>>>>> 7a55f0f2
 }
 
 namespace {
 
-<<<<<<< HEAD
-=======
 enum class Dir { FORWARD, BACKWARD };
 
->>>>>>> 7a55f0f2
 /**
  * @brief Compute the number of tokens for the `idx'th` string element of `d_strings`.
  */
