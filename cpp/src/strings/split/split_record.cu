--- conflicted
+++ resolved
@@ -85,46 +85,6 @@
 
 }  // namespace
 
-<<<<<<< HEAD
-=======
-// The output is one list item per string
-template <typename TokenReader>
-std::unique_ptr<column> whitespace_split_record_fn(strings_column_view const& input,
-                                                   TokenReader reader,
-                                                   rmm::cuda_stream_view stream,
-                                                   rmm::device_async_resource_ref mr)
-{
-  // create offsets column by counting the number of tokens per string
-  auto token_counts = rmm::device_uvector<size_type>(input.size(), stream);
-  thrust::transform(rmm::exec_policy_nosync(stream),
-                    thrust::make_counting_iterator<size_type>(0),
-                    thrust::make_counting_iterator<size_type>(input.size()),
-                    token_counts.begin(),
-                    cuda::proclaim_return_type<size_type>(
-                      [reader] __device__(auto idx) { return reader.count_tokens(idx); }));
-  auto [offsets, total_tokens] =
-    cudf::detail::make_offsets_child_column(token_counts.begin(), token_counts.end(), stream, mr);
-  auto d_offsets = offsets->view().template data<cudf::size_type>();
-
-  // split each string into an array of index-pair values
-  rmm::device_uvector<string_index_pair> tokens(total_tokens, stream);
-  reader.d_token_offsets = d_offsets;
-  reader.d_tokens        = tokens.data();
-  thrust::for_each_n(
-    rmm::exec_policy(stream), thrust::make_counting_iterator<size_type>(0), input.size(), reader);
-  // convert the index-pairs into one big strings column
-  auto strings_output = make_strings_column(tokens.begin(), tokens.end(), stream, mr);
-  // create a lists column using the offsets and the strings columns
-  return make_lists_column(input.size(),
-                           std::move(offsets),
-                           std::move(strings_output),
-                           input.null_count(),
-                           cudf::detail::copy_bitmask(input.parent(), stream, mr),
-                           stream,
-                           mr);
-}
-
->>>>>>> a7f18724
 std::unique_ptr<column> split_record(strings_column_view const& input,
                                      string_scalar const& delimiter,
                                      size_type maxsplit,
@@ -138,7 +98,6 @@
 
   auto d_strings = column_device_view::create(input.parent(), stream);
   if (delimiter.size() == 0) {
-<<<<<<< HEAD
     auto tokenizer    = split_ws_tokenizer_fn{*d_strings, max_tokens};
     auto delimiter_fn = whitespace_delimiter_fn{};
     return split_record_fn(input, tokenizer, delimiter_fn, stream, mr);
@@ -169,40 +128,6 @@
 
   auto tokenizer    = rsplit_tokenizer_fn{*d_strings, delimiter.size(), max_tokens};
   auto delimiter_fn = string_delimiter_fn{string_view(delimiter.data(), delimiter.size())};
-=======
-    return whitespace_split_record_fn(
-      input,
-      whitespace_token_reader_fn<detail::Direction::FORWARD>{*d_strings, max_tokens},
-      stream,
-      mr);
-  }
-  auto tokenizer    = split_tokenizer_fn{*d_strings, delimiter.size(), max_tokens};
-  auto delimiter_fn = string_delimiter_fn{delimiter.value(stream)};
-  return split_record_fn(input, tokenizer, delimiter_fn, stream, mr);
-}
-
-std::unique_ptr<column> rsplit_record(strings_column_view const& input,
-                                      string_scalar const& delimiter,
-                                      size_type maxsplit,
-                                      rmm::cuda_stream_view stream,
-                                      rmm::device_async_resource_ref mr)
-{
-  CUDF_EXPECTS(delimiter.is_valid(stream), "Parameter delimiter must be valid");
-
-  // makes consistent with Pandas
-  size_type max_tokens = maxsplit > 0 ? maxsplit + 1 : std::numeric_limits<size_type>::max();
-
-  auto d_strings = column_device_view::create(input.parent(), stream);
-  if (delimiter.size() == 0) {
-    return whitespace_split_record_fn(
-      input,
-      whitespace_token_reader_fn<detail::Direction::BACKWARD>{*d_strings, max_tokens},
-      stream,
-      mr);
-  }
-  auto tokenizer    = rsplit_tokenizer_fn{*d_strings, delimiter.size(), max_tokens};
-  auto delimiter_fn = string_delimiter_fn{delimiter.value(stream)};
->>>>>>> a7f18724
   return split_record_fn(input, tokenizer, delimiter_fn, stream, mr);
 }
 
@@ -217,11 +142,7 @@
                                      rmm::device_async_resource_ref mr)
 {
   CUDF_FUNC_RANGE();
-<<<<<<< HEAD
-  return detail::split_record(strings, delimiter, maxsplit, stream, mr);
-=======
   return detail::split_record(input, delimiter, maxsplit, stream, mr);
->>>>>>> a7f18724
 }
 
 std::unique_ptr<column> rsplit_record(strings_column_view const& input,
@@ -231,11 +152,7 @@
                                       rmm::device_async_resource_ref mr)
 {
   CUDF_FUNC_RANGE();
-<<<<<<< HEAD
-  return detail::rsplit_record(strings, delimiter, maxsplit, stream, mr);
-=======
   return detail::rsplit_record(input, delimiter, maxsplit, stream, mr);
->>>>>>> a7f18724
 }
 
 }  // namespace strings
