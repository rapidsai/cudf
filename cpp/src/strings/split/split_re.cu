/*
 * Copyright (c) 2022, NVIDIA CORPORATION.
 *
 * Licensed under the Apache License, Version 2.0 (the "License");
 * you may not use this file except in compliance with the License.
 * You may obtain a copy of the License at
 *
 *     http://www.apache.org/licenses/LICENSE-2.0
 *
 * Unless required by applicable law or agreed to in writing, software
 * distributed under the License is distributed on an "AS IS" BASIS,
 * WITHOUT WARRANTIES OR CONDITIONS OF ANY KIND, either express or implied.
 * See the License for the specific language governing permissions and
 * limitations under the License.
 */

#include <strings/count_matches.hpp>
#include <strings/regex/regex_program_impl.h>
#include <strings/regex/utilities.cuh>

#include <cudf/column/column.hpp>
#include <cudf/column/column_device_view.cuh>
#include <cudf/column/column_factories.hpp>
#include <cudf/detail/get_value.cuh>
#include <cudf/detail/iterator.cuh>
#include <cudf/detail/nvtx/ranges.hpp>
#include <cudf/strings/detail/strings_column_factories.cuh>
#include <cudf/strings/split/split_re.hpp>
#include <cudf/strings/string_view.cuh>
#include <cudf/utilities/default_stream.hpp>

#include <rmm/cuda_stream_view.hpp>

#include <thrust/distance.h>
#include <thrust/functional.h>
#include <thrust/iterator/counting_iterator.h>
#include <thrust/pair.h>
#include <thrust/transform_reduce.h>
#include <thrust/transform_scan.h>

namespace cudf {
namespace strings {
namespace detail {
namespace {

using string_index_pair = thrust::pair<const char*, size_type>;

enum class split_direction {
  FORWARD,  ///< for split logic
  BACKWARD  ///< for rsplit logic
};

/**
 * @brief Identify the tokens from the `idx'th` string element of `d_strings`.
 *
 * Each string's tokens are stored in the `d_tokens` vector.
 * The `d_token_offsets` specifies the output position within `d_tokens`
 * for each string.
 */
struct token_reader_fn {
  column_device_view const d_strings;
  split_direction const direction;
  offset_type const* d_token_offsets;
  string_index_pair* d_tokens;

  __device__ void operator()(size_type const idx, reprog_device const prog, int32_t const prog_idx)
  {
    if (d_strings.is_null(idx)) { return; }
    auto const d_str = d_strings.element<string_view>(idx);

    auto const token_offset = d_token_offsets[idx];
    auto const token_count  = d_token_offsets[idx + 1] - token_offset;
    auto const d_result     = d_tokens + token_offset;  // store tokens here

    size_type token_idx = 0;
    size_type begin     = 0;  // characters
    size_type end       = -1;
    size_type last_pos  = 0;  // bytes
    while (prog.find(prog_idx, d_str, begin, end) > 0) {
      // get the token (characters just before this match)
      auto const token =
        string_index_pair{d_str.data() + last_pos, d_str.byte_offset(begin) - last_pos};
      // store it if we have space
      if (token_idx < token_count - 1) {
        d_result[token_idx++] = token;
      } else {
        if (direction == split_direction::FORWARD) { break; }  // we are done
        for (auto l = 0; l < token_idx - 1; ++l) {
          d_result[l] = d_result[l + 1];  // shift left
        }
        d_result[token_idx - 1] = token;
      }
      // setup for next match
      last_pos = d_str.byte_offset(end);
      begin    = end + (begin == end);
      end      = -1;
    }

    // set the last token to the remainder of the string
    d_result[token_idx] = string_index_pair{d_str.data() + last_pos, d_str.size_bytes() - last_pos};

    if (direction == split_direction::BACKWARD) {
      // update first entry -- this happens when max_tokens is hit before the end of the string
      auto const first_offset =
        d_result[0].first
          ? static_cast<size_type>(thrust::distance(d_str.data(), d_result[0].first))
          : 0;
      if (first_offset) {
        d_result[0] = string_index_pair{d_str.data(), first_offset + d_result[0].second};
      }
    }
  }
};

/**
 * @brief Call regex to split each input string into tokens.
 *
 * This will also convert the `offsets` values from counts to offsets.
 *
 * @param d_strings Strings to split
 * @param d_prog Regex to evaluate against each string
 * @param direction Whether tokens are generated forwards or backwards.
 * @param max_tokens The maximum number of tokens for each split.
 * @param offsets The number of matches on input.
 *                The offsets for each token in each string on output.
 * @param stream CUDA stream used for kernel launches.
 */
rmm::device_uvector<string_index_pair> generate_tokens(column_device_view const& d_strings,
                                                       reprog_device& d_prog,
                                                       split_direction direction,
                                                       size_type maxsplit,
                                                       mutable_column_view& offsets,
                                                       rmm::cuda_stream_view stream)
{
  auto const strings_count = d_strings.size();

  auto const max_tokens = maxsplit > 0 ? maxsplit : std::numeric_limits<size_type>::max();

  auto const begin     = thrust::make_counting_iterator<size_type>(0);
  auto const end       = thrust::make_counting_iterator<size_type>(strings_count);
  auto const d_offsets = offsets.data<offset_type>();

  // convert match counts to token offsets
  auto map_fn = [d_strings, d_offsets, max_tokens] __device__(auto idx) {
    return d_strings.is_null(idx) ? 0 : std::min(d_offsets[idx], max_tokens) + 1;
  };
  thrust::transform_exclusive_scan(
    rmm::exec_policy(stream), begin, end + 1, d_offsets, map_fn, 0, thrust::plus<offset_type>{});

  // the last offset entry is the total number of tokens to be generated
  auto const total_tokens = cudf::detail::get_value<offset_type>(offsets, strings_count, stream);

  rmm::device_uvector<string_index_pair> tokens(total_tokens, stream);
  if (total_tokens == 0) { return tokens; }

  launch_for_each_kernel(token_reader_fn{d_strings, direction, d_offsets, tokens.data()},
                         d_prog,
                         d_strings.size(),
                         stream);

  return tokens;
}

/**
 * @brief Returns string pair for the specified column for each string in `d_strings`
 *
 * This is used to build the table result of a split.
 * Null is returned if the row is null or if the `column_index` is larger
 * than the token count for that string.
 */
struct tokens_transform_fn {
  column_device_view const d_strings;
  string_index_pair const* d_tokens;
  offset_type const* d_token_offsets;
  size_type const column_index;

  __device__ string_index_pair operator()(size_type idx) const
  {
    auto const offset      = d_token_offsets[idx];
    auto const token_count = d_token_offsets[idx + 1] - offset;
    return (column_index >= token_count) || d_strings.is_null(idx)
             ? string_index_pair{nullptr, 0}
             : d_tokens[offset + column_index];
  }
};

std::unique_ptr<table> split_re(strings_column_view const& input,
                                regex_program const& prog,
                                split_direction direction,
                                size_type maxsplit,
                                rmm::cuda_stream_view stream,
                                rmm::mr::device_memory_resource* mr)
{
  CUDF_EXPECTS(!prog.pattern().empty(), "Parameter pattern must not be empty");

  auto const strings_count = input.size();

  std::vector<std::unique_ptr<column>> results;
  if (strings_count == 0) {
    results.push_back(make_empty_column(type_id::STRING));
    return std::make_unique<table>(std::move(results));
  }

  // create device object from regex_program
  auto d_prog = prog.get_impl()->create_prog_device(stream);

  auto d_strings = column_device_view::create(input.parent(), stream);

  // count the number of delimiters matched in each string
  auto offsets      = count_matches(*d_strings, *d_prog, strings_count + 1, stream);
  auto offsets_view = offsets->mutable_view();
  auto d_offsets    = offsets_view.data<offset_type>();

  // get the split tokens from the input column; this also converts the counts into offsets
  auto tokens = generate_tokens(*d_strings, *d_prog, direction, maxsplit, offsets_view, stream);

  // the output column count is the maximum number of tokens generated for any input string
  auto const columns_count = thrust::transform_reduce(
    rmm::exec_policy(stream),
    thrust::make_counting_iterator<size_type>(0),
    thrust::make_counting_iterator<size_type>(strings_count),
    [d_offsets] __device__(auto const idx) -> size_type {
      return d_offsets[idx + 1] - d_offsets[idx];
    },
    0,
    thrust::maximum<size_type>{});

  // boundary case: if no columns, return one all-null column (custrings issue #119)
  if (columns_count == 0) {
    results.push_back(std::make_unique<column>(
      data_type{type_id::STRING},
      strings_count,
      rmm::device_buffer{0, stream, mr},  // no data
      cudf::detail::create_null_mask(strings_count, mask_state::ALL_NULL, stream, mr),
      strings_count));
    return std::make_unique<table>(std::move(results));
  }

  // convert the tokens into multiple strings columns
  auto make_strings_lambda = [&](size_type column_index) {
    // returns appropriate token for each row/column
    auto indices_itr = cudf::detail::make_counting_transform_iterator(
      0, tokens_transform_fn{*d_strings, tokens.data(), d_offsets, column_index});
    return make_strings_column(indices_itr, indices_itr + strings_count, stream, mr);
  };
  // build a vector of columns
  results.resize(columns_count);
  std::transform(thrust::make_counting_iterator<size_type>(0),
                 thrust::make_counting_iterator<size_type>(columns_count),
                 results.begin(),
                 make_strings_lambda);

  return std::make_unique<table>(std::move(results));
}

std::unique_ptr<column> split_record_re(strings_column_view const& input,
                                        regex_program const& prog,
                                        split_direction direction,
                                        size_type maxsplit,
                                        rmm::cuda_stream_view stream,
                                        rmm::mr::device_memory_resource* mr)
{
  CUDF_EXPECTS(!prog.pattern().empty(), "Parameter pattern must not be empty");

  auto const strings_count = input.size();

  // create device object from regex_program
  auto d_prog = prog.get_impl()->create_prog_device(stream);

  auto d_strings = column_device_view::create(input.parent(), stream);

  // count the number of delimiters matched in each string
  auto offsets      = count_matches(*d_strings, *d_prog, strings_count + 1, stream, mr);
  auto offsets_view = offsets->mutable_view();

  // get the split tokens from the input column; this also converts the counts into offsets
  auto tokens = generate_tokens(*d_strings, *d_prog, direction, maxsplit, offsets_view, stream);

  // convert the tokens into one big strings column
  auto strings_output = make_strings_column(tokens.begin(), tokens.end(), stream, mr);

  // create a lists column using the offsets and the strings columns
  return make_lists_column(strings_count,
                           std::move(offsets),
                           std::move(strings_output),
                           input.null_count(),
                           copy_bitmask(input.parent(), stream, mr),
                           stream,
                           mr);
}

}  // namespace

std::unique_ptr<table> split_re(strings_column_view const& input,
                                regex_program const& prog,
                                size_type maxsplit,
                                rmm::cuda_stream_view stream,
                                rmm::mr::device_memory_resource* mr)
{
  return split_re(input, prog, split_direction::FORWARD, maxsplit, stream, mr);
}

std::unique_ptr<column> split_record_re(strings_column_view const& input,
                                        regex_program const& prog,
                                        size_type maxsplit,
                                        rmm::cuda_stream_view stream,
                                        rmm::mr::device_memory_resource* mr)
{
  return split_record_re(input, prog, split_direction::FORWARD, maxsplit, stream, mr);
}

std::unique_ptr<table> rsplit_re(strings_column_view const& input,
                                 regex_program const& prog,
                                 size_type maxsplit,
                                 rmm::cuda_stream_view stream,
                                 rmm::mr::device_memory_resource* mr)
{
  return split_re(input, prog, split_direction::BACKWARD, maxsplit, stream, mr);
}

std::unique_ptr<column> rsplit_record_re(strings_column_view const& input,
                                         regex_program const& prog,
                                         size_type maxsplit,
                                         rmm::cuda_stream_view stream,
                                         rmm::mr::device_memory_resource* mr)
{
  return split_record_re(input, prog, split_direction::BACKWARD, maxsplit, stream, mr);
}

}  // namespace detail

// external APIs

std::unique_ptr<table> split_re(strings_column_view const& input,
                                std::string_view pattern,
                                size_type maxsplit,
                                rmm::mr::device_memory_resource* mr)
{
  CUDF_FUNC_RANGE();
<<<<<<< HEAD
  auto const h_prog = regex_program::create(pattern);
  return detail::split_re(input, *h_prog, maxsplit, cudf::default_stream_value, mr);
}

std::unique_ptr<table> split_re(strings_column_view const& input,
                                regex_program const& prog,
                                size_type maxsplit,
                                rmm::mr::device_memory_resource* mr)
{
  CUDF_FUNC_RANGE();
  return detail::split_re(input, prog, maxsplit, cudf::default_stream_value, mr);
=======
  return detail::split_re(input, pattern, maxsplit, cudf::get_default_stream(), mr);
>>>>>>> 5c2150e0
}

std::unique_ptr<column> split_record_re(strings_column_view const& input,
                                        std::string_view pattern,
                                        size_type maxsplit,
                                        rmm::mr::device_memory_resource* mr)
{
  CUDF_FUNC_RANGE();
<<<<<<< HEAD
  auto const h_prog = regex_program::create(pattern);
  return detail::split_record_re(input, *h_prog, maxsplit, cudf::default_stream_value, mr);
}

std::unique_ptr<column> split_record_re(strings_column_view const& input,
                                        regex_program const& prog,
                                        size_type maxsplit,
                                        rmm::mr::device_memory_resource* mr)
{
  CUDF_FUNC_RANGE();
  return detail::split_record_re(input, prog, maxsplit, cudf::default_stream_value, mr);
=======
  return detail::split_record_re(input, pattern, maxsplit, cudf::get_default_stream(), mr);
>>>>>>> 5c2150e0
}

std::unique_ptr<table> rsplit_re(strings_column_view const& input,
                                 std::string_view pattern,
                                 size_type maxsplit,
                                 rmm::mr::device_memory_resource* mr)
{
  CUDF_FUNC_RANGE();
<<<<<<< HEAD
  auto const h_prog = regex_program::create(pattern);
  return detail::rsplit_re(input, *h_prog, maxsplit, cudf::default_stream_value, mr);
}

std::unique_ptr<table> rsplit_re(strings_column_view const& input,
                                 regex_program const& prog,
                                 size_type maxsplit,
                                 rmm::mr::device_memory_resource* mr)
{
  CUDF_FUNC_RANGE();
  return detail::rsplit_re(input, prog, maxsplit, cudf::default_stream_value, mr);
=======
  return detail::rsplit_re(input, pattern, maxsplit, cudf::get_default_stream(), mr);
>>>>>>> 5c2150e0
}

std::unique_ptr<column> rsplit_record_re(strings_column_view const& input,
                                         std::string_view pattern,
                                         size_type maxsplit,
                                         rmm::mr::device_memory_resource* mr)
{
  CUDF_FUNC_RANGE();
<<<<<<< HEAD
  auto const h_prog = regex_program::create(pattern);
  return detail::rsplit_record_re(input, *h_prog, maxsplit, cudf::default_stream_value, mr);
=======
  return detail::rsplit_record_re(input, pattern, maxsplit, cudf::get_default_stream(), mr);
>>>>>>> 5c2150e0
}

std::unique_ptr<column> rsplit_record_re(strings_column_view const& input,
                                         regex_program const& prog,
                                         size_type maxsplit,
                                         rmm::mr::device_memory_resource* mr)
{
  CUDF_FUNC_RANGE();
  return detail::rsplit_record_re(input, prog, maxsplit, cudf::default_stream_value, mr);
}

}  // namespace strings
}  // namespace cudf<|MERGE_RESOLUTION|>--- conflicted
+++ resolved
@@ -337,9 +337,8 @@
                                 rmm::mr::device_memory_resource* mr)
 {
   CUDF_FUNC_RANGE();
-<<<<<<< HEAD
   auto const h_prog = regex_program::create(pattern);
-  return detail::split_re(input, *h_prog, maxsplit, cudf::default_stream_value, mr);
+  return detail::split_re(input, *h_prog, maxsplit, cudf::get_default_stream(), mr);
 }
 
 std::unique_ptr<table> split_re(strings_column_view const& input,
@@ -348,10 +347,7 @@
                                 rmm::mr::device_memory_resource* mr)
 {
   CUDF_FUNC_RANGE();
-  return detail::split_re(input, prog, maxsplit, cudf::default_stream_value, mr);
-=======
-  return detail::split_re(input, pattern, maxsplit, cudf::get_default_stream(), mr);
->>>>>>> 5c2150e0
+  return detail::split_re(input, prog, maxsplit, cudf::get_default_stream(), mr);
 }
 
 std::unique_ptr<column> split_record_re(strings_column_view const& input,
@@ -360,9 +356,8 @@
                                         rmm::mr::device_memory_resource* mr)
 {
   CUDF_FUNC_RANGE();
-<<<<<<< HEAD
   auto const h_prog = regex_program::create(pattern);
-  return detail::split_record_re(input, *h_prog, maxsplit, cudf::default_stream_value, mr);
+  return detail::split_record_re(input, *h_prog, maxsplit, cudf::get_default_stream(), mr);
 }
 
 std::unique_ptr<column> split_record_re(strings_column_view const& input,
@@ -371,10 +366,7 @@
                                         rmm::mr::device_memory_resource* mr)
 {
   CUDF_FUNC_RANGE();
-  return detail::split_record_re(input, prog, maxsplit, cudf::default_stream_value, mr);
-=======
-  return detail::split_record_re(input, pattern, maxsplit, cudf::get_default_stream(), mr);
->>>>>>> 5c2150e0
+  return detail::split_record_re(input, prog, maxsplit, cudf::get_default_stream(), mr);
 }
 
 std::unique_ptr<table> rsplit_re(strings_column_view const& input,
@@ -383,9 +375,8 @@
                                  rmm::mr::device_memory_resource* mr)
 {
   CUDF_FUNC_RANGE();
-<<<<<<< HEAD
   auto const h_prog = regex_program::create(pattern);
-  return detail::rsplit_re(input, *h_prog, maxsplit, cudf::default_stream_value, mr);
+  return detail::rsplit_re(input, *h_prog, maxsplit, cudf::get_default_stream(), mr);
 }
 
 std::unique_ptr<table> rsplit_re(strings_column_view const& input,
@@ -394,10 +385,7 @@
                                  rmm::mr::device_memory_resource* mr)
 {
   CUDF_FUNC_RANGE();
-  return detail::rsplit_re(input, prog, maxsplit, cudf::default_stream_value, mr);
-=======
-  return detail::rsplit_re(input, pattern, maxsplit, cudf::get_default_stream(), mr);
->>>>>>> 5c2150e0
+  return detail::rsplit_re(input, prog, maxsplit, cudf::get_default_stream(), mr);
 }
 
 std::unique_ptr<column> rsplit_record_re(strings_column_view const& input,
@@ -406,12 +394,8 @@
                                          rmm::mr::device_memory_resource* mr)
 {
   CUDF_FUNC_RANGE();
-<<<<<<< HEAD
   auto const h_prog = regex_program::create(pattern);
-  return detail::rsplit_record_re(input, *h_prog, maxsplit, cudf::default_stream_value, mr);
-=======
-  return detail::rsplit_record_re(input, pattern, maxsplit, cudf::get_default_stream(), mr);
->>>>>>> 5c2150e0
+  return detail::rsplit_record_re(input, *h_prog, maxsplit, cudf::get_default_stream(), mr);
 }
 
 std::unique_ptr<column> rsplit_record_re(strings_column_view const& input,
@@ -420,7 +404,7 @@
                                          rmm::mr::device_memory_resource* mr)
 {
   CUDF_FUNC_RANGE();
-  return detail::rsplit_record_re(input, prog, maxsplit, cudf::default_stream_value, mr);
+  return detail::rsplit_record_re(input, prog, maxsplit, cudf::get_default_stream(), mr);
 }
 
 }  // namespace strings
