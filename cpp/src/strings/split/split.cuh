/*
 * Copyright (c) 2023-2024, NVIDIA CORPORATION.
 *
 * Licensed under the Apache License, Version 2.0 (the "License");
 * you may not use this file except in compliance with the License.
 * You may obtain a copy of the License at
 *
 *     http://www.apache.org/licenses/LICENSE-2.0
 *
 * Unless required by applicable law or agreed to in writing, software
 * distributed under the License is distributed on an "AS IS" BASIS,
 * WITHOUT WARRANTIES OR CONDITIONS OF ANY KIND, either express or implied.
 * See the License for the specific language governing permissions and
 * limitations under the License.
 */

#include <cudf/column/column.hpp>
#include <cudf/column/column_device_view.cuh>
#include <cudf/column/column_factories.hpp>
#include <cudf/detail/nvtx/ranges.hpp>
#include <cudf/detail/sizes_to_offsets_iterator.cuh>
#include <cudf/detail/utilities/algorithm.cuh>
#include <cudf/strings/detail/split_utils.cuh>
#include <cudf/strings/detail/strings_column_factories.cuh>
#include <cudf/strings/string_view.cuh>
#include <cudf/strings/strings_column_view.hpp>
#include <cudf/utilities/span.hpp>

#include <rmm/cuda_stream_view.hpp>
#include <rmm/resource_ref.hpp>

#include <cuda/atomic>
#include <thrust/binary_search.h>
#include <thrust/copy.h>
#include <thrust/count.h>
#include <thrust/for_each.h>
#include <thrust/iterator/counting_iterator.h>
#include <thrust/scan.h>
#include <thrust/transform.h>

namespace cudf::strings::detail {

/**
 * @brief Base class for delimiter-based tokenizers
 *
 * These are common methods used by both split and rsplit tokenizer functors.
 *
 * The Derived class is required to implement the `process_tokens` function.
 */
template <typename Derived>
struct base_split_tokenizer {
  __device__ char const* get_base_ptr() const { return d_strings.head<char>(); }

  __device__ string_view const get_string(size_type idx) const
  {
    return d_strings.element<string_view>(idx);
  }

  __device__ bool is_valid(size_type idx) const { return d_strings.is_valid(idx); }

  /**
   * @brief Returns `true` if the byte at `idx` is the start of the delimiter
   *
   * @param idx Index of a byte in the chars column
   * @param d_offsets Offsets values to locate the chars ranges
   * @param chars_bytes Total number of characters to process
   * @return true if delimiter is found starting at position `idx`
   */
  __device__ bool is_delimiter(int64_t idx,
                               cudf::detail::input_offsetalator const d_offsets,
                               int64_t chars_bytes) const
  {
    auto const d_chars = get_base_ptr() + d_offsets[0];
    if (idx + d_delimiter.size_bytes() > chars_bytes) { return false; }
    return d_delimiter.compare(d_chars + idx, d_delimiter.size_bytes()) == 0;
  }

  /**
   * @brief This counts the tokens for strings that contain delimiters
   *
   * Counting tokens is the same regardless if counting from the left
   * or from the right. This logic counts from the left which is simpler.
   * The count will be truncated appropriately to the max_tokens value.
   *
   * @param idx Index of input string
   * @param d_positions Start positions of all the delimiters
   * @param d_delimiter_offsets Offsets per string to delimiters in d_positions
   */
  __device__ size_type count_tokens(size_type idx,
                                    int64_t const* d_positions,
                                    cudf::detail::input_offsetalator d_delimiter_offsets) const
  {
    if (!is_valid(idx)) { return 0; }

    auto const delim_size = d_delimiter.size_bytes();
    auto const d_str      = get_string(idx);
    auto const d_str_end  = d_str.data() + d_str.size_bytes();
    auto const base_ptr   = get_base_ptr() + delim_size - 1;

    auto const delimiters =
      cudf::device_span<int64_t const>(d_positions + d_delimiter_offsets[idx],
                                       d_delimiter_offsets[idx + 1] - d_delimiter_offsets[idx]);

    size_type token_count = 1;  // all strings will have at least one token
    auto last_pos         = !delimiters.empty() ? (delimiters[0] - delim_size) : 0L;
    for (auto d_pos : delimiters) {
      // delimiter must fit in string && overlapping delimiters are ignored
      if (((base_ptr + d_pos) < d_str_end) && ((d_pos - last_pos) >= delim_size)) {
        ++token_count;
        last_pos = d_pos;
      }
    }
    // number of tokens is capped to max_tokens
    return ((max_tokens > 0) && (token_count > max_tokens)) ? max_tokens : token_count;
  }

  /**
   * @brief This will create tokens around each delimiter honoring the string boundaries
   * in which the delimiter resides
   *
   * Each token is placed in `d_all_tokens` so they align consecutively
   * with other tokens for the same output column.
   *
   * The actual token extraction is performed in the subclass process_tokens() function.
   *
   * @param idx Index of the string to tokenize
   * @param d_tokens_offsets Token offsets for each string
   * @param d_positions The beginning byte position of each delimiter
   * @param d_delimiter_offsets Offsets to d_positions to each delimiter set per string
   * @param d_all_tokens All output tokens for the strings column
   */
  __device__ void get_tokens(size_type idx,
                             cudf::detail::input_offsetalator const d_tokens_offsets,
                             int64_t const* d_positions,
                             cudf::detail::input_offsetalator d_delimiter_offsets,
                             string_index_pair* d_all_tokens) const
  {
    auto const d_tokens =  // this string's tokens output
      cudf::device_span<string_index_pair>(d_all_tokens + d_tokens_offsets[idx],
                                           d_tokens_offsets[idx + 1] - d_tokens_offsets[idx]);

    if (!is_valid(idx)) { return; }

    auto const d_str = get_string(idx);

    // max_tokens already included in token counts
    if (d_tokens.size() == 1) {
      d_tokens[0] = string_index_pair{d_str.data(), d_str.size_bytes()};
      return;
    }

    auto const delimiters =
      cudf::device_span<int64_t const>(d_positions + d_delimiter_offsets[idx],
                                       d_delimiter_offsets[idx + 1] - d_delimiter_offsets[idx]);

    auto& derived = static_cast<Derived const&>(*this);
    derived.process_tokens(d_str, delimiters, d_tokens);
  }

  base_split_tokenizer(column_device_view const& d_strings,
                       string_view const& d_delimiter,
                       size_type max_tokens)
    : d_strings(d_strings), d_delimiter(d_delimiter), max_tokens(max_tokens)
  {
  }

 protected:
  column_device_view const d_strings;  // strings to split
  string_view const d_delimiter;       // delimiter for split
  size_type max_tokens;                // maximum number of tokens to identify
};

/**
 * @brief The tokenizer functions for forward splitting
 */
struct split_tokenizer_fn : base_split_tokenizer<split_tokenizer_fn> {
  /**
   * @brief This will create tokens around each delimiter honoring the string boundaries
   *
   * The tokens are processed from the beginning of each string ignoring overlapping
   * delimiters and honoring the `max_tokens` value.
   *
   * @param d_str String to tokenize
   * @param d_delimiters Positions of delimiters for this string
   * @param d_tokens Output vector to store tokens for this string
   */
  __device__ void process_tokens(string_view const d_str,
                                 device_span<int64_t const> d_delimiters,
                                 device_span<string_index_pair> d_tokens) const
  {
    auto const base_ptr    = get_base_ptr();  // d_positions values based on this
    auto str_ptr           = d_str.data();
    auto const str_end     = str_ptr + d_str.size_bytes();  // end of the string
    auto const token_count = static_cast<size_type>(d_tokens.size());
    auto const delim_size  = d_delimiter.size_bytes();

    // build the index-pair of each token for this string
    size_type token_idx = 0;
    for (auto d_pos : d_delimiters) {
      auto const next_delim = base_ptr + d_pos;
      if (next_delim < str_ptr || ((next_delim + delim_size) > str_end)) { continue; }
      auto const end_ptr = (token_idx + 1 < token_count) ? next_delim : str_end;

      // store the token into the output vector
      d_tokens[token_idx++] =
        string_index_pair{str_ptr, static_cast<size_type>(thrust::distance(str_ptr, end_ptr))};

      // setup for next token
      str_ptr = end_ptr + delim_size;
    }
    // include anything leftover
    if (token_idx < token_count) {
      d_tokens[token_idx] =
        string_index_pair{str_ptr, static_cast<size_type>(thrust::distance(str_ptr, str_end))};
    }
  }

  split_tokenizer_fn(column_device_view const& d_strings,
                     string_view const& d_delimiter,
                     size_type max_tokens)
    : base_split_tokenizer(d_strings, d_delimiter, max_tokens)
  {
  }
};

/**
 * @brief The tokenizer functions for backwards splitting
 *
 * Same as split_tokenizer_fn except delimiters are searched from the end of each string.
 */
struct rsplit_tokenizer_fn : base_split_tokenizer<rsplit_tokenizer_fn> {
  /**
   * @brief This will create tokens around each delimiter honoring the string boundaries
   *
   * The tokens are processed from the end of each string ignoring overlapping
   * delimiters and honoring the `max_tokens` value.
   *
   * @param d_str String to tokenize
   * @param d_delimiters Positions of delimiters for this string
   * @param d_tokens Output vector to store tokens for this string
   */
  __device__ void process_tokens(string_view const d_str,
                                 device_span<int64_t const> d_delimiters,
                                 device_span<string_index_pair> d_tokens) const
  {
    auto const base_ptr    = get_base_ptr();  // d_positions values are based on this ptr
    auto const str_begin   = d_str.data();    // beginning of the string
    auto const token_count = static_cast<size_type>(d_tokens.size());
    auto const delim_count = static_cast<size_type>(d_delimiters.size());
    auto const delim_size  = d_delimiter.size_bytes();

    // build the index-pair of each token for this string
    auto str_ptr        = str_begin + d_str.size_bytes();
    size_type token_idx = 0;
    for (auto d = delim_count - 1; d >= 0; --d) {  // read right-to-left
      auto const prev_delim = base_ptr + d_delimiters[d] + delim_size;
      if (prev_delim > str_ptr || ((prev_delim - delim_size) < str_begin)) { continue; }
      auto const start_ptr = (token_idx + 1 < token_count) ? prev_delim : str_begin;

      // store the token into the output vector right-to-left
      d_tokens[token_count - token_idx - 1] =
        string_index_pair{start_ptr, static_cast<size_type>(thrust::distance(start_ptr, str_ptr))};

      // setup for next token
      str_ptr = start_ptr - delim_size;
      ++token_idx;
    }
    // include anything leftover (rightover?)
    if (token_idx < token_count) {
      d_tokens[0] =
        string_index_pair{str_begin, static_cast<size_type>(thrust::distance(str_begin, str_ptr))};
    }
  }

  rsplit_tokenizer_fn(column_device_view const& d_strings,
                      string_view const& d_delimiter,
                      size_type max_tokens)
    : base_split_tokenizer(d_strings, d_delimiter, max_tokens)
  {
  }
};

/**
 * @brief Create offsets for position values within a strings column
 *
 * The positions usually identify target sub-strings in the input column.
 * The offsets identify the set of positions for each string row.
 *
 * @param input Strings column corresponding to the input positions
 * @param positions Indices of target bytes within the input column
 * @param stream CUDA stream used for device memory operations and kernel launches
 * @param mr Device memory resource used to allocate the returned objects' device memory
 * @return Offsets of the position values for each string in input
 */
std::unique_ptr<column> create_offsets_from_positions(strings_column_view const& input,
                                                      device_span<int64_t const> const& positions,
                                                      rmm::cuda_stream_view stream,
                                                      rmm::device_async_resource_ref mr);

/**
 * @brief Count the number of delimiters in a strings column
 *
 * @tparam Tokenizer Functor containing `is_delimiter` function
 * @tparam block_size Number of threads per block
 * @tparam bytes_per_thread Number of bytes processed per thread
 *
 * @param tokenizer For checking delimiters
 * @param d_offsets Offsets for the strings column
 * @param chars_bytes Number of bytes in the strings column
 * @param d_output Result of the count
 */
template <typename Tokenizer, int64_t block_size, size_type bytes_per_thread>
CUDF_KERNEL void count_delimiters_kernel(Tokenizer tokenizer,
                                         cudf::detail::input_offsetalator d_offsets,
                                         int64_t chars_bytes,
                                         int64_t* d_output)
{
  auto const idx      = cudf::detail::grid_1d::global_thread_id();
  auto const byte_idx = static_cast<int64_t>(idx) * bytes_per_thread;
  auto const lane_idx = static_cast<cudf::size_type>(threadIdx.x);

  using block_reduce = cub::BlockReduce<int64_t, block_size>;
  __shared__ typename block_reduce::TempStorage temp_storage;

  int64_t count = 0;
  // each thread processes multiple bytes
  for (auto i = byte_idx; (i < (byte_idx + bytes_per_thread)) && (i < chars_bytes); ++i) {
    count += tokenizer.is_delimiter(i, d_offsets, chars_bytes);
  }
<<<<<<< HEAD
  __syncthreads();
=======
>>>>>>> ca2c157b
  auto const total = block_reduce(temp_storage).Reduce(count, cub::Sum());

  if ((lane_idx == 0) && (total > 0)) {
    cuda::atomic_ref<int64_t, cuda::thread_scope_block> ref{*d_output};
    ref.fetch_add(total, cuda::std::memory_order_relaxed);
  }
}

/**
 * @brief Helper function used by split/rsplit and split_record/rsplit_record
 *
 * This function returns all the token/split positions within the input column as processed by
 * the given tokenizer. It also returns the offsets for each set of tokens identified per string.
 *
 * @tparam Tokenizer Type of the tokenizer object
 *
 * @param input The input column of strings to split
 * @param tokenizer Object used for counting and identifying delimiters and tokens
 * @param stream CUDA stream used for device memory operations and kernel launches
 * @param mr Device memory resource used to allocate the returned objects' device memory
 * @return Token offsets and a vector of string indices
 */
template <typename Tokenizer>
std::pair<std::unique_ptr<column>, rmm::device_uvector<string_index_pair>> split_helper(
  strings_column_view const& input,
  Tokenizer tokenizer,
  rmm::cuda_stream_view stream,
  rmm::device_async_resource_ref mr)
{
  auto const strings_count = input.size();
  auto const chars_bytes =
    get_offset_value(input.offsets(), input.offset() + strings_count, stream) -
    get_offset_value(input.offsets(), input.offset(), stream);
  auto const d_offsets =
    cudf::detail::offsetalator_factory::make_input_iterator(input.offsets(), input.offset());

  // count the number of delimiters in the entire column
  rmm::device_scalar<int64_t> d_count(0, stream);
  constexpr int64_t block_size         = 512;
  constexpr size_type bytes_per_thread = 4;
<<<<<<< HEAD
  auto const num_blocks = util::div_rounding_up_safe(chars_bytes / bytes_per_thread, block_size);
=======
  auto const num_blocks                = util::div_rounding_up_safe(
    util::div_rounding_up_safe(chars_bytes, static_cast<int64_t>(bytes_per_thread)), block_size);
>>>>>>> ca2c157b
  count_delimiters_kernel<Tokenizer, block_size, bytes_per_thread>
    <<<num_blocks, block_size, 0, stream.value()>>>(
      tokenizer, d_offsets, chars_bytes, d_count.data());

  // Create a vector of every delimiter position in the chars column.
  // These may include overlapping or otherwise out-of-bounds delimiters which
  // will be resolved during token processing.
  auto delimiter_positions = rmm::device_uvector<int64_t>(d_count.value(stream), stream);
  auto d_positions         = delimiter_positions.data();
  cudf::detail::copy_if_safe(
    thrust::counting_iterator<int64_t>(0),
    thrust::counting_iterator<int64_t>(chars_bytes),
    delimiter_positions.begin(),
    [tokenizer, d_offsets, chars_bytes] __device__(int64_t idx) {
      return tokenizer.is_delimiter(idx, d_offsets, chars_bytes);
    },
    stream);

  // create a vector of offsets to each string's delimiter set within delimiter_positions
  auto const delimiter_offsets =
    create_offsets_from_positions(input, delimiter_positions, stream, mr);
  auto const d_delimiter_offsets =
    cudf::detail::offsetalator_factory::make_input_iterator(delimiter_offsets->view());

  // compute the number of tokens per string
  auto token_counts = rmm::device_uvector<size_type>(strings_count, stream);
  thrust::transform(
    rmm::exec_policy_nosync(stream),
    thrust::make_counting_iterator<size_type>(0),
    thrust::make_counting_iterator<size_type>(strings_count),
    token_counts.begin(),
    [tokenizer, d_positions, d_delimiter_offsets] __device__(size_type idx) -> size_type {
      return tokenizer.count_tokens(idx, d_positions, d_delimiter_offsets);
    });

  // create offsets from the counts for return to the caller
  auto [offsets, total_tokens] =
    cudf::detail::make_offsets_child_column(token_counts.begin(), token_counts.end(), stream, mr);
  auto const d_tokens_offsets =
    cudf::detail::offsetalator_factory::make_input_iterator(offsets->view());

  // build a vector of all the token positions for all the strings
  auto tokens   = rmm::device_uvector<string_index_pair>(total_tokens, stream);
  auto d_tokens = tokens.data();
  thrust::for_each_n(
    rmm::exec_policy_nosync(stream),
    thrust::make_counting_iterator<size_type>(0),
    strings_count,
    [tokenizer, d_tokens_offsets, d_positions, d_delimiter_offsets, d_tokens] __device__(
      size_type idx) {
      tokenizer.get_tokens(idx, d_tokens_offsets, d_positions, d_delimiter_offsets, d_tokens);
    });

  return std::make_pair(std::move(offsets), std::move(tokens));
}

}  // namespace cudf::strings::detail<|MERGE_RESOLUTION|>--- conflicted
+++ resolved
@@ -327,10 +327,6 @@
   for (auto i = byte_idx; (i < (byte_idx + bytes_per_thread)) && (i < chars_bytes); ++i) {
     count += tokenizer.is_delimiter(i, d_offsets, chars_bytes);
   }
-<<<<<<< HEAD
-  __syncthreads();
-=======
->>>>>>> ca2c157b
   auto const total = block_reduce(temp_storage).Reduce(count, cub::Sum());
 
   if ((lane_idx == 0) && (total > 0)) {
@@ -371,12 +367,8 @@
   rmm::device_scalar<int64_t> d_count(0, stream);
   constexpr int64_t block_size         = 512;
   constexpr size_type bytes_per_thread = 4;
-<<<<<<< HEAD
-  auto const num_blocks = util::div_rounding_up_safe(chars_bytes / bytes_per_thread, block_size);
-=======
   auto const num_blocks                = util::div_rounding_up_safe(
     util::div_rounding_up_safe(chars_bytes, static_cast<int64_t>(bytes_per_thread)), block_size);
->>>>>>> ca2c157b
   count_delimiters_kernel<Tokenizer, block_size, bytes_per_thread>
     <<<num_blocks, block_size, 0, stream.value()>>>(
       tokenizer, d_offsets, chars_bytes, d_count.data());
