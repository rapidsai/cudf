/*
 * Copyright (c) 2023-2025, NVIDIA CORPORATION.
 *
 * Licensed under the Apache License, Version 2.0 (the "License");
 * you may not use this file except in compliance with the License.
 * You may obtain a copy of the License at
 *
 *     http://www.apache.org/licenses/LICENSE-2.0
 *
 * Unless required by applicable law or agreed to in writing, software
 * distributed under the License is distributed on an "AS IS" BASIS,
 * WITHOUT WARRANTIES OR CONDITIONS OF ANY KIND, either express or implied.
 * See the License for the specific language governing permissions and
 * limitations under the License.
 */

#include "strings/positions.hpp"

#include <cudf/column/column.hpp>
#include <cudf/column/column_device_view.cuh>
#include <cudf/column/column_factories.hpp>
#include <cudf/detail/device_scalar.hpp>
#include <cudf/detail/nvtx/ranges.hpp>
#include <cudf/detail/sizes_to_offsets_iterator.cuh>
#include <cudf/detail/utilities/algorithm.cuh>
#include <cudf/strings/detail/split_utils.cuh>
#include <cudf/strings/detail/strings_column_factories.cuh>
#include <cudf/strings/string_view.cuh>
#include <cudf/strings/strings_column_view.hpp>
#include <cudf/utilities/memory_resource.hpp>
#include <cudf/utilities/span.hpp>

#include <rmm/cuda_stream_view.hpp>

#include <cuda/atomic>
#include <cuda/std/functional>
#include <cuda/std/iterator>
#include <thrust/copy.h>
#include <thrust/for_each.h>
#include <thrust/iterator/counting_iterator.h>
#include <thrust/transform.h>

namespace cudf::strings::detail {

/**
 * @brief Returns `true` if the byte at `idx` is the start of the delimiter
 */
struct string_delimiter_fn {
  __device__ bool operator()(int64_t idx) const
  {
    if (idx + d_delimiter.size_bytes() > chars_bytes) { return false; }
    return d_delimiter.compare(d_chars + idx, d_delimiter.size_bytes()) == 0;
  }
  cudf::string_view d_delimiter;
  int64_t chars_bytes{};
  char const* d_chars{};
};

/**
 * @brief Returns `true` if the byte at `idx` is a whitespace character
 */
struct whitespace_delimiter_fn {
  __device__ bool operator()(int64_t idx) const
  {
    return idx < chars_bytes && static_cast<u_char>(d_chars[idx]) <= ' ';
  }
  int64_t chars_bytes{};
  char const* d_chars{};
};

/**
 * @brief Get the offsets for a string in the strings column
 *
 * @param d_strings The strings column
 * @param idx The index of the string to retrieve
 * @return The start and end offsets for the string
 */
__device__ __inline__ auto get_string_offsets(column_device_view const& d_strings, size_type idx)
{
  auto const offsets = d_strings.child(d_strings.offsets_column_index);
  auto const itr     = cudf::detail::input_offsetalator(offsets.head(), offsets.type());
  auto const index   = d_strings.offset() + idx;
  return cuda::std::make_pair(itr[index], itr[index + 1]);
}

/**
 * @brief Base class for delimiter-based tokenizers
 *
 * These are common methods used by both split and rsplit tokenizer functors.
 *
 * The Derived class is required to implement the `process_tokens` function.
 */
template <typename Derived>
struct base_split_tokenizer {
  /**
   * @brief This counts the tokens for strings that contain delimiters
   *
   * Counting tokens is the same regardless if counting from the left
   * or from the right. This logic counts from the left which is simpler.
   * The count will be truncated appropriately to the max_tokens value.
   *
   * @param idx Index of input string
   * @param d_positions Start positions of all the delimiters
   * @param d_delimiter_offsets Offsets per string to delimiters in d_positions
   */
  __device__ size_type count_tokens(size_type idx,
                                    int64_t const* d_positions,
                                    cudf::detail::input_offsetalator d_delimiter_offsets) const
  {
    if (d_strings.is_null(idx)) { return 0; }

    auto const d_str_offsets = get_string_offsets(d_strings, idx);
    auto const delimiters =
      cudf::device_span<int64_t const>(d_positions + d_delimiter_offsets[idx],
                                       d_delimiter_offsets[idx + 1] - d_delimiter_offsets[idx]);

    size_type token_count = 1;  // all strings will have at least one token
    auto last_pos         = d_str_offsets.first - delimiter_size;
    for (auto d_pos : delimiters) {
      // delimiter must fit within the string and overlapping delimiters are ignored
      if (((d_pos + delimiter_size) <= d_str_offsets.second) &&
          ((d_pos - last_pos) >= delimiter_size)) {
        ++token_count;
        last_pos = d_pos;
      }
    }
    // number of tokens is capped to max_tokens
    return ((max_tokens > 0) && (token_count > max_tokens)) ? max_tokens : token_count;
  }

  /**
   * @brief This will create tokens around each delimiter honoring the string boundaries
   * in which the delimiter resides
   *
   * Each token is placed in `d_all_tokens` so they align consecutively
   * with other tokens for the same output column.
   *
   * The actual token extraction is performed in the subclass process_tokens() function.
   *
   * @param idx Index of the string to tokenize
   * @param d_tokens_offsets Token offsets for each string
   * @param d_positions The beginning byte position of each delimiter
   * @param d_delimiter_offsets Offsets to d_positions to each delimiter set per string
   * @param d_all_tokens All output tokens for the strings column
   */
  __device__ void get_tokens(size_type idx,
                             cudf::detail::input_offsetalator const d_tokens_offsets,
                             int64_t const* d_positions,
                             cudf::detail::input_offsetalator d_delimiter_offsets,
                             string_index_pair* d_all_tokens) const
  {
    if (d_strings.is_null(idx)) { return; }

    auto const d_tokens =  // this string's tokens output
      cudf::device_span<string_index_pair>(d_all_tokens + d_tokens_offsets[idx],
                                           d_tokens_offsets[idx + 1] - d_tokens_offsets[idx]);

    auto const d_str_offsets = get_string_offsets(d_strings, idx);

    auto const delimiters =
      cudf::device_span<int64_t const>(d_positions + d_delimiter_offsets[idx],
                                       d_delimiter_offsets[idx + 1] - d_delimiter_offsets[idx]);

    auto& derived = static_cast<Derived const&>(*this);
    derived.process_tokens(d_str_offsets.first, d_str_offsets.second, delimiters, d_tokens);
  }

  base_split_tokenizer(column_device_view const& d_strings,
                       size_type delimiter_size,
                       size_type max_tokens)
    : d_strings(d_strings), delimiter_size(delimiter_size), max_tokens(max_tokens)
  {
  }

 protected:
  column_device_view const d_strings;  // strings to split
  size_type delimiter_size;            // size of the delimiter
  size_type max_tokens;                // maximum number of tokens to identify
};

/**
 * @brief The tokenizer functions for forward splitting
 */
struct split_tokenizer_fn : base_split_tokenizer<split_tokenizer_fn> {
  /**
   * @brief This will create tokens around each delimiter honoring the string boundaries
   *
   * The tokens are processed from the beginning of each string ignoring overlapping
   * delimiters and honoring the `max_tokens` value.
   *
   * @param d_str String to tokenize
   * @param d_delimiters Positions of delimiters for this string
   * @param d_tokens Output vector to store tokens for this string
   */
  __device__ void process_tokens(int64_t pos_begin,
                                 int64_t pos_end,
                                 device_span<int64_t const> d_delimiters,
                                 device_span<string_index_pair> d_tokens) const
  {
    auto const base_ptr = d_strings.head<char>();  // d_delimiters, pos_begin/end based on this ptr
    auto const token_count = static_cast<size_type>(d_tokens.size());
    auto const delim_count = static_cast<size_type>(d_delimiters.size());

    // build the index-pair of each token for this string
    size_type token_idx = 0;
    auto last_pos       = pos_begin - delimiter_size;
    for (auto di = 0; di < delim_count && token_idx < token_count; ++di) {
      auto const d_pos = d_delimiters[di];
      if (((d_pos + delimiter_size) > pos_end) || ((d_pos - last_pos) < delimiter_size)) {
        continue;
      }
      auto const end_pos = (token_idx + 1 < token_count) ? d_pos : pos_end;

      // store the token into the output vector
      last_pos += delimiter_size;
      d_tokens[token_idx] = string_index_pair{base_ptr + last_pos, end_pos - last_pos};

      last_pos = d_pos;
      ++token_idx;
    }
    // include anything leftover
    if (token_idx < token_count) {
      last_pos += delimiter_size;
      d_tokens[token_idx] = base_ptr ? string_index_pair{base_ptr + last_pos, pos_end - last_pos}
                                     : string_index_pair{"", 0};
    }
  }

  split_tokenizer_fn(column_device_view const& d_strings,
                     size_type delimiter_size,
                     size_type max_tokens)
    : base_split_tokenizer(d_strings, delimiter_size, max_tokens)
  {
  }
};

/**
 * @brief The tokenizer functions for backwards splitting
 *
 * Same as split_tokenizer_fn except delimiters are searched from the end of each string.
 */
struct rsplit_tokenizer_fn : base_split_tokenizer<rsplit_tokenizer_fn> {
  /**
   * @brief This will create tokens around each delimiter honoring the string boundaries
   *
   * The tokens are processed from the end of each string ignoring overlapping
   * delimiters and honoring the `max_tokens` value.
   *
   * @param d_str String to tokenize
   * @param d_delimiters Positions of delimiters for this string
   * @param d_tokens Output vector to store tokens for this string
   */
  __device__ void process_tokens(int64_t pos_begin,
                                 int64_t pos_end,
                                 device_span<int64_t const> d_delimiters,
                                 device_span<string_index_pair> d_tokens) const
  {
    auto const base_ptr = d_strings.head<char>();  // d_delimiters, pos_begin/end based on this ptr
    auto const token_count = static_cast<size_type>(d_tokens.size());
    auto const delim_count = static_cast<size_type>(d_delimiters.size());

    // build the index-pair of each token for this string
    auto last_pos       = pos_end;
    size_type token_idx = 0;
    for (auto d = delim_count - 1; d >= 0 && token_idx < token_count; --d) {  // read right-to-left
      auto const d_pos = d_delimiters[d];
      if (((d_pos + delimiter_size) > pos_end) || ((last_pos - d_pos) < delimiter_size)) {
        continue;
      }
      auto const start_pos = (token_idx + 1 < token_count) ? d_pos + delimiter_size : pos_begin;

      // store the token into the output vector right-to-left
      d_tokens[token_count - token_idx - 1] =
        string_index_pair{base_ptr + start_pos, last_pos - start_pos};

      last_pos = d_pos;
      ++token_idx;
    }
    // include anything leftover (rightover?)
    if (token_idx < token_count) {
      d_tokens[0] = base_ptr ? string_index_pair{base_ptr + pos_begin, last_pos - pos_begin}
                             : string_index_pair{"", 0};
    }
  }

  rsplit_tokenizer_fn(column_device_view const& d_strings,
                      size_type delimiter_size,
                      size_type max_tokens)
    : base_split_tokenizer(d_strings, delimiter_size, max_tokens)
  {
  }
};

/**
 * @brief Base class for whitespace-delimited tokenizing
 *
 * Generally, consecutive whitespace delimiters are treated as a single delimiter
 * and so empty strings are not produced.
 */
template <typename Derived>
struct base_ws_split_tokenizer {
  __device__ size_type count_tokens(size_type idx,
                                    int64_t const* d_positions,
                                    cudf::detail::input_offsetalator d_delimiter_offsets) const
  {
    if (d_strings.is_null(idx)) { return 0; }

    auto const d_str_offsets = get_string_offsets(d_strings, idx);

    auto const delimiters =
      cudf::device_span<int64_t const>(d_positions + d_delimiter_offsets[idx],
                                       d_delimiter_offsets[idx + 1] - d_delimiter_offsets[idx]);
    if (delimiters.size() == (d_str_offsets.second - d_str_offsets.first)) { return 0; }
<<<<<<< HEAD
    if (delimiters.size() == 0) { return 1; }
=======
    if (delimiters.empty()) { return 1; }
>>>>>>> 90dc0262

    size_type token_count = (delimiters.front() != d_str_offsets.first);
    for (std::size_t i = 0; i < delimiters.size(); ++i) {
      auto const d_pos  = delimiters[i];
      auto const d_next = (i + 1 < delimiters.size()) ? delimiters[i + 1] : d_str_offsets.second;
      token_count += (d_next - d_pos > 1);
    }
    // number of tokens is capped to max_tokens
    return ((max_tokens > 0) && (token_count > max_tokens)) ? max_tokens : token_count;
  }

  __device__ void get_tokens(size_type idx,
                             cudf::detail::input_offsetalator const d_tokens_offsets,
                             int64_t const* d_positions,
                             cudf::detail::input_offsetalator const d_delimiter_offsets,
                             string_index_pair* d_all_tokens) const
  {
    if (d_strings.is_null(idx)) { return; }

    auto const d_tokens =  // this string's tokens output
      cudf::device_span<string_index_pair>(d_all_tokens + d_tokens_offsets[idx],
                                           d_tokens_offsets[idx + 1] - d_tokens_offsets[idx]);
<<<<<<< HEAD
    if (d_tokens.size() == 0) { return; }
=======
    if (d_tokens.empty()) { return; }
>>>>>>> 90dc0262

    auto const d_str_offsets = get_string_offsets(d_strings, idx);

    auto const delimiters =
      cudf::device_span<int64_t const>(d_positions + d_delimiter_offsets[idx],
                                       d_delimiter_offsets[idx + 1] - d_delimiter_offsets[idx]);

    auto const str_bytes = d_str_offsets.second - d_str_offsets.first;
    if (delimiters.size() == str_bytes) {
      d_tokens[0] = string_index_pair{nullptr, 0};
      return;
    }
<<<<<<< HEAD
    if (delimiters.size() == 0) {
=======
    if (delimiters.empty()) {
>>>>>>> 90dc0262
      auto const base_ptr = d_strings.head<char>();
      d_tokens[0]         = string_index_pair{base_ptr + d_str_offsets.first, str_bytes};
      return;
    }

    auto& derived = static_cast<Derived const&>(*this);
    derived.process_tokens(d_str_offsets.first, d_str_offsets.second, delimiters, d_tokens);
  }

  base_ws_split_tokenizer(column_device_view const& d_strings, size_type max_tokens)
    : d_strings(d_strings), max_tokens(max_tokens)
  {
  }

 protected:
  column_device_view const d_strings;  // strings to split
  size_type max_tokens;                // maximum number of tokens to identify
};

/**
 * @brief The forward splitting whitespace tokenizer
 *
 * Note that this processes only the delimiter positions already identified
 * and so could technically handle identifying tokens between non-whitespace
 * consecutive delimiters as well.
 */
struct split_ws_tokenizer_fn : base_ws_split_tokenizer<split_ws_tokenizer_fn> {
  __device__ void process_tokens(int64_t pos_begin,
                                 int64_t pos_end,
                                 device_span<int64_t const> delimiters,
                                 device_span<string_index_pair> d_tokens) const
  {
    auto const base_ptr = d_strings.head<char>();  // d_delimiters, pos_begin/end based on this ptr
    auto const token_count = static_cast<size_type>(d_tokens.size());
    auto const all_tokens =
      (max_tokens == cuda::std::numeric_limits<size_type>::max()) || (token_count == 1);

    // build the index-pair of each token for this string
    size_type token_idx = 0;
    auto last_pos       = pos_begin;
    for (size_t di = 0; di < delimiters.size() && token_idx < token_count; ++di) {
      auto const d_pos = delimiters[di];
      if (last_pos == d_pos) {
        ++last_pos;
        continue;
      }
      auto const end_pos    = all_tokens || (token_idx + 1 < token_count) ? d_pos : pos_end;
      d_tokens[token_idx++] = string_index_pair{base_ptr + last_pos, end_pos - last_pos};

      last_pos = d_pos + 1;
    }
    // include anything leftover
    if (token_idx < token_count) {
      d_tokens[token_idx] = string_index_pair{base_ptr + last_pos, pos_end - last_pos};
    }
  }

  split_ws_tokenizer_fn(column_device_view const& d_strings, size_type max_tokens)
    : base_ws_split_tokenizer(d_strings, max_tokens)
  {
  }
};

/**
 * @brief The backward splitting whitespace tokenizer
 *
 * Same as split_ws_tokenizer_fn except delimiters are searched from the end of each string.
 */
struct rsplit_ws_tokenizer_fn : base_ws_split_tokenizer<rsplit_ws_tokenizer_fn> {
  __device__ void process_tokens(int64_t pos_begin,
                                 int64_t pos_end,
                                 device_span<int64_t const> delimiters,
                                 device_span<string_index_pair> d_tokens) const
  {
    auto const base_ptr = d_strings.head<char>();  // d_delimiters, pos_begin/end based on this ptr
    auto const token_count = static_cast<size_type>(d_tokens.size());
    auto const delim_count = static_cast<size_type>(delimiters.size());
    auto const all_tokens =
      (max_tokens == cuda::std::numeric_limits<size_type>::max()) || (token_count == 1);

    // build the index-pair of each token for this string
    auto last_pos       = pos_end;
    size_type token_idx = 0;
    for (auto di = delim_count - 1; di >= 0 && token_idx < token_count; --di) {
      auto const d_pos = delimiters[di];
      if (last_pos == d_pos + 1) {
        --last_pos;
        continue;
      }
      // store the token into the output vector right-to-left
      auto const start_pos = all_tokens || (token_idx + 1 < token_count) ? d_pos + 1 : pos_begin;
      d_tokens[token_count - token_idx - 1] =
        string_index_pair{base_ptr + start_pos, last_pos - start_pos};

      last_pos = d_pos;
      ++token_idx;
    }
    // include anything leftover (rightover?)
    if (token_idx < token_count) {
      d_tokens[0] = string_index_pair{base_ptr + pos_begin, last_pos - pos_begin};
    }
  }

  rsplit_ws_tokenizer_fn(column_device_view const& d_strings, size_type max_tokens)
    : base_ws_split_tokenizer(d_strings, max_tokens)
  {
  }
};

/**
 * @brief Count the number of delimiters in a strings column
 *
 * @tparam DelimiterFn Functor for locating delimiters
 * @tparam block_size Number of threads per block
 * @tparam bytes_per_thread Number of bytes processed per thread
 *
 * @param delimiter_fn Functor called on each byte to check for delimiters
 * @param chars_bytes Number of bytes in the strings column
 * @param d_output Result of the count
 */
template <typename DelimiterFn, int64_t block_size, size_type bytes_per_thread>
CUDF_KERNEL void count_delimiters_kernel(DelimiterFn delimiter_fn,
                                         int64_t chars_bytes,
                                         int64_t* d_output)
{
  auto const idx      = cudf::detail::grid_1d::global_thread_id();
  auto const byte_idx = static_cast<int64_t>(idx) * bytes_per_thread;
  auto const lane_idx = static_cast<cudf::size_type>(threadIdx.x);

  using block_reduce = cub::BlockReduce<int64_t, block_size>;
  __shared__ typename block_reduce::TempStorage temp_storage;

  int64_t count = 0;
  // each thread processes multiple bytes
  for (auto i = byte_idx; (i < (byte_idx + bytes_per_thread)) && (i < chars_bytes); ++i) {
    count += delimiter_fn(i);
  }
  auto const total = block_reduce(temp_storage).Reduce(count, cuda::std::plus());

  if ((lane_idx == 0) && (total > 0)) {
    cuda::atomic_ref<int64_t, cuda::thread_scope_device> ref{*d_output};
    ref.fetch_add(total, cuda::std::memory_order_relaxed);
  }
}

/**
 * @brief Helper function used by split/rsplit and split_record/rsplit_record
 *
 * This function returns all the token/split positions within the input column as processed by
 * the given tokenizer. It also returns the offsets for each set of tokens identified per string.
 *
 * @tparam Tokenizer Type of the tokenizer object
 * @tparam DelimiterFn Functor for locating delimiters
 *
 * @param input The input column of strings to split
 * @param tokenizer Object used for counting and identifying delimiters and tokens
 * @param delimiter_fn Functor called on each byte to check for delimiters
 * @param stream CUDA stream used for device memory operations and kernel launches
 * @param mr Device memory resource used to allocate the returned objects' device memory
 * @return Token offsets and a vector of string indices
 */
template <typename Tokenizer, typename DelimiterFn>
std::pair<std::unique_ptr<column>, rmm::device_uvector<string_index_pair>> split_helper(
  strings_column_view const& input,
  Tokenizer tokenizer,
  DelimiterFn delimiter_fn,
  rmm::cuda_stream_view stream,
  rmm::device_async_resource_ref mr)
{
  auto [first_offset, last_offset] = get_first_and_last_offset(input, stream);
  auto const chars_bytes           = last_offset - first_offset;
  delimiter_fn.d_chars             = input.chars_begin(stream) + first_offset;
  delimiter_fn.chars_bytes         = chars_bytes;

  // count the number of delimiters in the entire column
  cudf::detail::device_scalar<int64_t> d_count(0, stream);
  if (chars_bytes > 0) {
    constexpr int64_t block_size         = 512;
    constexpr size_type bytes_per_thread = 4;
    auto const num_blocks                = util::div_rounding_up_safe(
      util::div_rounding_up_safe(chars_bytes, static_cast<int64_t>(bytes_per_thread)), block_size);
    count_delimiters_kernel<DelimiterFn, block_size, bytes_per_thread>
      <<<num_blocks, block_size, 0, stream.value()>>>(delimiter_fn, chars_bytes, d_count.data());
  }

  // Create a vector of every delimiter position in the chars column.
  // These may include overlapping or otherwise out-of-bounds delimiters which
  // will be resolved during token processing.
  auto delimiter_positions = rmm::device_uvector<int64_t>(d_count.value(stream), stream);
  cudf::detail::copy_if_safe(thrust::counting_iterator<int64_t>(0),
                             thrust::counting_iterator<int64_t>(chars_bytes),
                             delimiter_positions.begin(),
                             delimiter_fn,
                             stream);

  // create a vector of offsets to each string's delimiter set within delimiter_positions
  auto const delimiter_offsets =
    create_offsets_from_positions(input, delimiter_positions, stream, mr);
  auto const d_delimiter_offsets =
    cudf::detail::offsetalator_factory::make_input_iterator(delimiter_offsets->view());

  // compute the number of tokens per string
  auto token_counts    = rmm::device_uvector<size_type>(input.size(), stream);
  auto d_positions     = delimiter_positions.data();
  auto const zero_iter = thrust::make_counting_iterator<size_type>(0);
  thrust::transform(
    rmm::exec_policy_nosync(stream),
    zero_iter,
    zero_iter + input.size(),
    token_counts.begin(),
    [tokenizer, d_positions, d_delimiter_offsets] __device__(size_type idx) -> size_type {
      return tokenizer.count_tokens(idx, d_positions, d_delimiter_offsets);
    });

  // create offsets from the counts for return to the caller
  auto [offsets, total_tokens] =
    cudf::detail::make_offsets_child_column(token_counts.begin(), token_counts.end(), stream, mr);
  auto const d_tokens_offsets =
    cudf::detail::offsetalator_factory::make_input_iterator(offsets->view());

  // build a vector of all the token positions for all the strings
  auto tokens   = rmm::device_uvector<string_index_pair>(total_tokens, stream);
  auto d_tokens = tokens.data();
  auto get_tokens_fn =
    [tokenizer, d_tokens_offsets, d_positions, d_delimiter_offsets, d_tokens] __device__(
      size_type idx) {
      tokenizer.get_tokens(idx, d_tokens_offsets, d_positions, d_delimiter_offsets, d_tokens);
    };
  thrust::for_each_n(rmm::exec_policy_nosync(stream), zero_iter, input.size(), get_tokens_fn);

  return std::make_pair(std::move(offsets), std::move(tokens));
}

}  // namespace cudf::strings::detail<|MERGE_RESOLUTION|>--- conflicted
+++ resolved
@@ -311,11 +311,7 @@
       cudf::device_span<int64_t const>(d_positions + d_delimiter_offsets[idx],
                                        d_delimiter_offsets[idx + 1] - d_delimiter_offsets[idx]);
     if (delimiters.size() == (d_str_offsets.second - d_str_offsets.first)) { return 0; }
-<<<<<<< HEAD
-    if (delimiters.size() == 0) { return 1; }
-=======
     if (delimiters.empty()) { return 1; }
->>>>>>> 90dc0262
 
     size_type token_count = (delimiters.front() != d_str_offsets.first);
     for (std::size_t i = 0; i < delimiters.size(); ++i) {
@@ -338,11 +334,7 @@
     auto const d_tokens =  // this string's tokens output
       cudf::device_span<string_index_pair>(d_all_tokens + d_tokens_offsets[idx],
                                            d_tokens_offsets[idx + 1] - d_tokens_offsets[idx]);
-<<<<<<< HEAD
-    if (d_tokens.size() == 0) { return; }
-=======
     if (d_tokens.empty()) { return; }
->>>>>>> 90dc0262
 
     auto const d_str_offsets = get_string_offsets(d_strings, idx);
 
@@ -355,11 +347,7 @@
       d_tokens[0] = string_index_pair{nullptr, 0};
       return;
     }
-<<<<<<< HEAD
-    if (delimiters.size() == 0) {
-=======
     if (delimiters.empty()) {
->>>>>>> 90dc0262
       auto const base_ptr = d_strings.head<char>();
       d_tokens[0]         = string_index_pair{base_ptr + d_str_offsets.first, str_bytes};
       return;
