--- conflicted
+++ resolved
@@ -133,13 +133,9 @@
 {
   auto const threshold  = std::getenv("LIBCUDF_LARGE_STRINGS_THRESHOLD");
   std::size_t const rtn = threshold != nullptr ? std::atol(threshold) : 0;
-<<<<<<< HEAD
-  return rtn > 0 ? rtn : std::numeric_limits<int32_t>::max();
-=======
   return (rtn > 0 && rtn < std::numeric_limits<int32_t>::max())
            ? rtn
            : std::numeric_limits<int32_t>::max();
->>>>>>> 0a4efb6c
 }
 
 int64_t get_offset_value(cudf::column_view const& offsets,
