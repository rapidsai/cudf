--- conflicted
+++ resolved
@@ -190,10 +190,6 @@
 template <typename PatternIterator>
 CUDF_KERNEL void like_kernel(column_device_view d_strings,
                              PatternIterator pattern_itr,
-<<<<<<< HEAD
-                             // string_view d_pattern,
-=======
->>>>>>> 83bdfc63
                              string_view d_escape,
                              bool* results)
 {
