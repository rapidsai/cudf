--- conflicted
+++ resolved
@@ -23,7 +23,6 @@
 #include <cudf/strings/repeat_strings.hpp>
 #include <cudf/strings/strings_column_view.hpp>
 #include <cudf/utilities/error.hpp>
-#include <cudf/utilities/type_dispatcher.hpp>
 
 #include <rmm/cuda_stream_view.hpp>
 
@@ -211,18 +210,6 @@
     if (!d_chars) {
       // If overflow happen, the stored value of output string size will be incorrect due to
       // downcasting. In such cases, the entire output string size array should be discarded.
-<<<<<<< HEAD
-      d_offsets[idx] = static_cast<size_type>(output_size);
-    } else if (repeat_times > 0) {
-      auto const d_str    = strings_dv.element<string_view>(idx);
-      auto const str_size = d_str.size_bytes();
-      if (str_size > 0) {
-        auto const input_ptr = d_str.data();
-        auto output_ptr      = d_chars + d_offsets[idx];
-        for (size_type repeat_idx = 0; repeat_idx < repeat_times; ++repeat_idx) {
-          output_ptr = copy_and_increment(output_ptr, input_ptr, str_size);
-        }
-=======
       d_offsets[idx] = static_cast<offset_type>(output_size);
     } else if (repeat_times > 0 && string_size > 0) {
       auto const d_str     = strings_dv.element<string_view>(idx);
@@ -230,7 +217,6 @@
       auto output_ptr      = d_chars + d_offsets[idx];
       for (size_type repeat_idx = 0; repeat_idx < repeat_times; ++repeat_idx) {
         output_ptr = copy_and_increment(output_ptr, input_ptr, string_size);
->>>>>>> cdcc91c6
       }
     }
 
@@ -334,36 +320,16 @@
   auto [offsets_column, chars_column] =
     make_strings_children(fn, strings_count, strings_count, output_strings_sizes, stream, mr);
 
-<<<<<<< HEAD
-  // If only one input column has nulls, we just copy its null mask and null count.
-  // If both input columns have nulls, we generate new bitmask by AND their bitmasks.
-  auto [null_mask, null_count] = [&] {
-    if (strings_has_nulls ^ rtimes_has_nulls) {
-      auto const& col = strings_has_nulls ? input.parent() : repeat_times;
-      return std::make_pair(cudf::detail::copy_bitmask(col, stream, mr), col.null_count());
-    } else if (strings_has_nulls && rtimes_has_nulls) {
-      return std::make_pair(
-        cudf::detail::bitmask_and(table_view{{input.parent(), repeat_times}}, stream, mr),
-        UNKNOWN_NULL_COUNT);
-    }
-    return std::make_pair(rmm::device_buffer{0, stream, mr}, 0);
-  }();
-=======
   // We generate new bitmask by AND of the input columns' bitmasks.
   // Note that if the input columns are nullable, the output column will also be nullable (which may
   // not have nulls).
   auto null_mask =
     cudf::detail::bitmask_and(table_view{{input.parent(), repeat_times}}, stream, mr);
->>>>>>> cdcc91c6
 
   return make_strings_column(strings_count,
                              std::move(offsets_column),
                              std::move(chars_column),
-<<<<<<< HEAD
-                             null_count,
-=======
                              UNKNOWN_NULL_COUNT,
->>>>>>> cdcc91c6
                              std::move(null_mask),
                              stream,
                              mr);
