/*
 * Copyright (c) 2021, NVIDIA CORPORATION.
 *
 * Licensed under the Apache License, Version 2.0 (the "License");
 * you may not use this file except in compliance with the License.
 * You may obtain a copy of the License at
 *
 *     http://www.apache.org/licenses/LICENSE-2.0
 *
 * Unless required by applicable law or agreed to in writing, software
 * distributed under the License is distributed on an "AS IS" BASIS,
 * WITHOUT WARRANTIES OR CONDITIONS OF ANY KIND, either express or implied.
 * See the License for the specific language governing permissions and
 * limitations under the License.
 */

#include <cudf/column/column_device_view.cuh>
#include <cudf/column/column_factories.hpp>
#include <cudf/detail/indexalator.cuh>
#include <cudf/detail/null_mask.hpp>
#include <cudf/detail/nvtx/ranges.hpp>
#include <cudf/strings/detail/utilities.cuh>
#include <cudf/strings/repeat_strings.hpp>
#include <cudf/strings/strings_column_view.hpp>
#include <cudf/utilities/error.hpp>
#include <cudf/utilities/type_dispatcher.hpp>

#include <rmm/cuda_stream_view.hpp>

#include <thrust/functional.h>
#include <thrust/transform.h>
#include <thrust/transform_reduce.h>

namespace cudf {
namespace strings {
namespace detail {
std::unique_ptr<string_scalar> repeat_string(string_scalar const& input,
                                             size_type repeat_times,
                                             rmm::cuda_stream_view stream,
                                             rmm::mr::device_memory_resource* mr)
{
  if (!input.is_valid(stream)) { return std::make_unique<string_scalar>("", false, stream, mr); }
  if (input.size() == 0 || repeat_times <= 0) {
    return std::make_unique<string_scalar>("", true, stream, mr);
  }
  if (repeat_times == 1) { return std::make_unique<string_scalar>(input, stream, mr); }

  CUDF_EXPECTS(input.size() <= std::numeric_limits<size_type>::max() / repeat_times,
               "The output string has size that exceeds the maximum allowed size.");

  auto const str_size = input.size();
  auto const iter     = thrust::make_counting_iterator(0);
  auto buff           = rmm::device_buffer(repeat_times * input.size(), stream, mr);

  // Pull data from the input string into each byte of the output string.
  thrust::transform(rmm::exec_policy(stream),
                    iter,
                    iter + repeat_times * str_size,
                    static_cast<char*>(buff.data()),
                    [in_ptr = input.data(), str_size] __device__(const auto idx) {
                      return in_ptr[idx % str_size];
                    });

  return std::make_unique<string_scalar>(std::move(buff));
}

namespace {
/**
 * @brief Generate a strings column in which each row is an empty string or a null.
 *
 * The output strings column has the same bitmask as the input column.
 */
auto generate_empty_output(strings_column_view const& input,
                           size_type strings_count,
                           rmm::cuda_stream_view stream,
                           rmm::mr::device_memory_resource* mr)
{
  auto chars_column = create_chars_child_column(0, stream, mr);

  auto offsets_column = make_numeric_column(
    data_type{type_to_id<offset_type>()}, strings_count + 1, mask_state::UNALLOCATED, stream, mr);
  CUDA_TRY(cudaMemsetAsync(offsets_column->mutable_view().template data<offset_type>(),
                           0,
                           offsets_column->size() * sizeof(offset_type),
                           stream.value()));

  return make_strings_column(strings_count,
                             std::move(offsets_column),
                             std::move(chars_column),
                             input.null_count(),
                             cudf::detail::copy_bitmask(input.parent(), stream, mr),
                             stream,
                             mr);
}

/**
 * @brief Functor to compute output string sizes and repeat the input strings.
 *
 * This functor is called only when `repeat_times > 0`. In addition, the total number of threads
 * running this functor is `repeat_times * strings_count` (instead of `string_count`) for maximizing
 * parallelism and better load-balancing.
 */
struct compute_size_and_repeat_fn {
  column_device_view const strings_dv;
  size_type const repeat_times;
  bool const has_nulls;

  offset_type* d_offsets{nullptr};

  // If d_chars == nullptr: only compute sizes of the output strings.
  // If d_chars != nullptr: only repeat strings.
  char* d_chars{nullptr};

  // `idx` will be in the range of [0, repeat_times * strings_count).
  __device__ void operator()(size_type const idx) const noexcept
  {
    auto const str_idx    = idx / repeat_times;  // value cycles in [0, string_count)
    auto const repeat_idx = idx % repeat_times;  // value cycles in [0, repeat_times)
    auto const is_valid   = !has_nulls || strings_dv.is_valid_nocheck(str_idx);

    if (!d_chars && repeat_idx == 0) {
      d_offsets[str_idx] =
        is_valid ? repeat_times * strings_dv.element<string_view>(str_idx).size_bytes() : 0;
    }

    // Each input string will be copied by `repeat_times` threads into the output string.
    if (d_chars && is_valid) {
      auto const d_str    = strings_dv.element<string_view>(str_idx);
      auto const str_size = d_str.size_bytes();
      if (str_size > 0) {
        auto const input_ptr  = d_str.data();
        auto const output_ptr = d_chars + d_offsets[str_idx] + repeat_idx * str_size;
        std::memcpy(output_ptr, input_ptr, str_size);
      }
    }
  }
};

}  // namespace

std::unique_ptr<column> repeat_strings(strings_column_view const& input,
                                       size_type repeat_times,
                                       rmm::cuda_stream_view stream,
                                       rmm::mr::device_memory_resource* mr)
{
  auto const strings_count = input.size();
  if (strings_count == 0) { return make_empty_column(data_type{type_id::STRING}); }

  if (repeat_times <= 0) {
    // If the number of repetitions is not positive, each row of the output strings column will be
    // either an empty string (if the input row is not null), or a null (if the input row is null).
    return generate_empty_output(input, strings_count, stream, mr);
  }

  // If `repeat_times == 1`, just make a copy of the input.
  if (repeat_times == 1) { return std::make_unique<column>(input.parent(), stream, mr); }

  auto const strings_dv_ptr = column_device_view::create(input.parent(), stream);
  auto const fn = compute_size_and_repeat_fn{*strings_dv_ptr, repeat_times, input.has_nulls()};

  auto [offsets_column, chars_column] =
    make_strings_children(fn, strings_count * repeat_times, strings_count, stream, mr);
  return make_strings_column(strings_count,
                             std::move(offsets_column),
                             std::move(chars_column),
                             input.null_count(),
                             cudf::detail::copy_bitmask(input.parent(), stream, mr),
                             stream,
                             mr);
}

namespace {
/**
 * @brief Functor to compute string sizes and repeat the input strings, each string is repeated by a
 * separate number of times.
 */
template <class Iterator>
struct compute_size_and_repeat_separately_fn {
  column_device_view const strings_dv;
  column_device_view const repeat_times_dv;
  Iterator const repeat_times_iter;
  bool const strings_has_nulls;
  bool const rtimes_has_nulls;

  offset_type* d_offsets{nullptr};

  // If d_chars == nullptr: only compute sizes of the output strings.
  // If d_chars != nullptr: only repeat strings.
  char* d_chars{nullptr};

<<<<<<< HEAD
  __device__ void operator()(size_type const idx) const noexcept
=======
  __device__ int64_t operator()(size_type const idx) const noexcept
>>>>>>> cdcc91c6
  {
    auto const string_is_valid = !strings_has_nulls || strings_dv.is_valid_nocheck(idx);
    auto const rtimes_is_valid = !rtimes_has_nulls || repeat_times_dv.is_valid_nocheck(idx);

    // Any null input (either string or repeat_times value) will result in a null output.
    auto const is_valid = string_is_valid && rtimes_is_valid;

<<<<<<< HEAD
    // When the input string is null, `repeat_times` is also set to 0.
    // This makes sure that if `repeat_times > 0` then we will always have a valid input string,
    // and if `repeat_times <= 0` we will never copy anything to the output.
    auto const repeat_times = is_valid ? repeat_times_iter[idx] : size_type{0};

    if (!d_chars) {
      d_offsets[idx] = repeat_times > 0
                         ? strings_dv.element<string_view>(idx).size_bytes() * repeat_times
                         : size_type{0};
    } else if (repeat_times > 0) {
      auto const d_str    = strings_dv.element<string_view>(idx);
      auto const str_size = d_str.size_bytes();
      if (str_size > 0) {
        auto const input_ptr = d_str.data();
        auto output_ptr      = d_chars + d_offsets[idx];
        for (size_type repeat_idx = 0; repeat_idx < repeat_times; ++repeat_idx) {
          output_ptr = copy_and_increment(output_ptr, input_ptr, str_size);
        }
      }
    }
=======
    // When the input string is null, `repeat_times` and `string_size` are also set to 0.
    // This makes sure that if `repeat_times > 0` then we will always have a valid input string,
    // and if `repeat_times <= 0` we will never copy anything to the output.
    auto const repeat_times = is_valid ? repeat_times_iter[idx] : size_type{0};
    auto const string_size =
      is_valid ? strings_dv.element<string_view>(idx).size_bytes() : size_type{0};

    // The output_size is returned, and it needs to be an int64_t number to prevent overflow.
    auto const output_size =
      repeat_times > 0 ? static_cast<int64_t>(repeat_times) * static_cast<int64_t>(string_size)
                       : int64_t{0};

    if (!d_chars) {
      // If overflow happen, the stored value of output string size will be incorrect due to
      // downcasting. In such cases, the entire output string size array should be discarded.
      d_offsets[idx] = static_cast<offset_type>(output_size);
    } else if (repeat_times > 0 && string_size > 0) {
      auto const d_str     = strings_dv.element<string_view>(idx);
      auto const input_ptr = d_str.data();
      auto output_ptr      = d_chars + d_offsets[idx];
      for (size_type repeat_idx = 0; repeat_idx < repeat_times; ++repeat_idx) {
        output_ptr = copy_and_increment(output_ptr, input_ptr, string_size);
      }
    }

    // The output_size value may be used to sum up to detect overflow at the caller site.
    // The caller can detect overflow easily by checking `SUM(output_size) > INT_MAX`.
    return output_size;
>>>>>>> cdcc91c6
  }
};

/**
 * @brief Creates child offsets and chars columns by applying the template function that
 * can be used for computing the output size of each string as well as create the output.
 *
 * This function is similar to `strings::detail::make_strings_children`, except that it accepts an
 * optional input `std::optional<column_view>` that can contain the precomputed sizes of the output
 * strings.
 */
template <typename Func>
auto make_strings_children(Func fn,
                           size_type exec_size,
                           size_type strings_count,
                           std::optional<column_view> output_strings_sizes,
                           rmm::cuda_stream_view stream,
                           rmm::mr::device_memory_resource* mr)
{
  auto offsets_column = make_numeric_column(
    data_type{type_id::INT32}, strings_count + 1, mask_state::UNALLOCATED, stream, mr);

  auto offsets_view = offsets_column->mutable_view();
  auto d_offsets    = offsets_view.template data<size_type>();
  fn.d_offsets      = d_offsets;

  // This may be called twice -- once for offsets and once for chars.
  auto for_each_fn = [exec_size, stream](Func& fn) {
    thrust::for_each_n(
      rmm::exec_policy(stream), thrust::make_counting_iterator<size_type>(0), exec_size, fn);
  };

  if (!output_strings_sizes.has_value()) {
    // Compute the output sizes only if they are not given.
    for_each_fn(fn);

    // Compute the offsets values.
    thrust::exclusive_scan(
      rmm::exec_policy(stream), d_offsets, d_offsets + strings_count + 1, d_offsets);
  } else {
    // Compute the offsets values from the provided output string sizes.
    auto const string_sizes = output_strings_sizes.value();
    CUDA_TRY(cudaMemsetAsync(d_offsets, 0, sizeof(offset_type), stream.value()));
    thrust::inclusive_scan(rmm::exec_policy(stream),
                           string_sizes.template begin<size_type>(),
                           string_sizes.template end<size_type>(),
                           d_offsets + 1);
  }

  // Now build the chars column
  auto const bytes  = cudf::detail::get_value<size_type>(offsets_view, strings_count, stream);
  auto chars_column = create_chars_child_column(bytes, stream, mr);

  // Execute the function fn again to fill the chars column.
  // Note that if the output chars column has zero size, the function fn should not be called to
  // avoid accidentally overwriting the offsets.
  if (bytes > 0) {
    fn.d_chars = chars_column->mutable_view().template data<char>();
    for_each_fn(fn);
  }

  return std::make_pair(std::move(offsets_column), std::move(chars_column));
}

}  // namespace

std::unique_ptr<column> repeat_strings(strings_column_view const& input,
                                       column_view const& repeat_times,
                                       std::optional<column_view> output_strings_sizes,
                                       rmm::cuda_stream_view stream,
                                       rmm::mr::device_memory_resource* mr)
{
  CUDF_EXPECTS(input.size() == repeat_times.size(), "The input columns must have the same size.");
  CUDF_EXPECTS(cudf::is_index_type(repeat_times.type()),
               "repeat_strings expects an integer type for the `repeat_times` input column.");
  if (output_strings_sizes.has_value()) {
    auto const output_sizes = output_strings_sizes.value();
    CUDF_EXPECTS(input.size() == output_sizes.size() &&
                   (!output_sizes.nullable() || !output_sizes.has_nulls()),
                 "The given column of output string sizes is invalid.");
  }

  auto const strings_count = input.size();
  if (strings_count == 0) { return make_empty_column(data_type{type_id::STRING}); }

  auto const strings_dv_ptr      = column_device_view::create(input.parent(), stream);
  auto const repeat_times_dv_ptr = column_device_view::create(repeat_times, stream);
  auto const strings_has_nulls   = input.has_nulls();
  auto const rtimes_has_nulls    = repeat_times.has_nulls();
  auto const repeat_times_iter =
    cudf::detail::indexalator_factory::make_input_iterator(repeat_times);
  auto const fn = compute_size_and_repeat_separately_fn<decltype(repeat_times_iter)>{
    *strings_dv_ptr, *repeat_times_dv_ptr, repeat_times_iter, strings_has_nulls, rtimes_has_nulls};

  auto [offsets_column, chars_column] =
    make_strings_children(fn, strings_count, strings_count, output_strings_sizes, stream, mr);

<<<<<<< HEAD
  // If only one input column has nulls, we just copy its null mask and null count.
  // If both input columns have nulls, we generate new bitmask by AND their bitmasks.
  auto [null_mask, null_count] = [&] {
    if (strings_has_nulls ^ rtimes_has_nulls) {
      auto const& col = strings_has_nulls ? input.parent() : repeat_times;
      return std::make_pair(cudf::detail::copy_bitmask(col, stream, mr), col.null_count());
    } else if (strings_has_nulls && rtimes_has_nulls) {
      return std::make_pair(
        cudf::detail::bitmask_and(table_view{{input.parent(), repeat_times}}, stream, mr),
        UNKNOWN_NULL_COUNT);
    }
    return std::make_pair(rmm::device_buffer{0, stream, mr}, 0);
  }();
=======
  // We generate new bitmask by AND of the input columns' bitmasks.
  // Note that if the input columns are nullable, the output column will also be nullable (which may
  // not have nulls).
  auto null_mask =
    cudf::detail::bitmask_and(table_view{{input.parent(), repeat_times}}, stream, mr);
>>>>>>> cdcc91c6

  return make_strings_column(strings_count,
                             std::move(offsets_column),
                             std::move(chars_column),
<<<<<<< HEAD
                             null_count,
=======
                             UNKNOWN_NULL_COUNT,
>>>>>>> cdcc91c6
                             std::move(null_mask),
                             stream,
                             mr);
}

<<<<<<< HEAD
namespace {
/**
 * @brief Functor to compute sizes of the output strings if each input string is repeated by a
 * separate number of times.
 */
template <class Iterator>
struct compute_size_fn {
  column_device_view const strings_dv;
  column_device_view const repeat_times_dv;
  Iterator const repeat_times_iter;
  bool const strings_has_nulls;
  bool const rtimes_has_nulls;

  // Store computed sizes of the output strings.
  size_type* const d_sizes;

  __device__ int64_t operator()(size_type const idx) const noexcept
  {
    auto const string_is_valid = !strings_has_nulls || strings_dv.is_valid_nocheck(idx);
    auto const rtimes_is_valid = !rtimes_has_nulls || repeat_times_dv.is_valid_nocheck(idx);

    // Any null input (either string or repeat_times value) will result in a null output (size = 0).
    auto const is_valid = string_is_valid && rtimes_is_valid;

    auto const repeat_times = is_valid ? repeat_times_iter[idx] : size_type{0};
    auto const string_size =
      is_valid ? strings_dv.element<string_view>(idx).size_bytes() : size_type{0};

    // The return value needs to be an int64_t number to prevent overflow.
    auto const output_size =
      repeat_times > 0 ? static_cast<int64_t>(repeat_times) * static_cast<int64_t>(string_size)
                       : int64_t{0};

    // If overflow happen, the stored value of output string size will be incorrect due to
    // downcasting. In such cases, the entire output_strings_sizes column should be discarded.
    d_sizes[idx] = static_cast<size_type>(output_size);

    // The output_size value will be sum up to detect overflow at the caller site.
    // The caller can detect overflow easily by checking `SUM(output_size) > INT_MAX`.
    return output_size;
  }
};

}  // namespace

=======
>>>>>>> cdcc91c6
std::pair<std::unique_ptr<column>, int64_t> repeat_strings_output_sizes(
  strings_column_view const& input,
  column_view const& repeat_times,
  rmm::cuda_stream_view stream,
  rmm::mr::device_memory_resource* mr)
{
  CUDF_EXPECTS(input.size() == repeat_times.size(), "The input columns must have the same size.");
  CUDF_EXPECTS(
    cudf::is_index_type(repeat_times.type()),
    "repeat_strings_output_sizes expects an integer type for the `repeat_times` input column.");

  auto const strings_count = input.size();
  if (strings_count == 0) {
    return std::make_pair(make_empty_column(data_type{type_to_id<size_type>()}), int64_t{0});
  }

  auto output_sizes = make_numeric_column(
    data_type{type_to_id<size_type>()}, strings_count, mask_state::UNALLOCATED, stream, mr);

  auto const strings_dv_ptr      = column_device_view::create(input.parent(), stream);
  auto const repeat_times_dv_ptr = column_device_view::create(repeat_times, stream);
  auto const strings_has_nulls   = input.has_nulls();
  auto const rtimes_has_nulls    = repeat_times.has_nulls();
  auto const repeat_times_iter =
    cudf::detail::indexalator_factory::make_input_iterator(repeat_times);

<<<<<<< HEAD
  auto const fn = compute_size_fn<decltype(repeat_times_iter)>{
=======
  auto const fn = compute_size_and_repeat_separately_fn<decltype(repeat_times_iter)>{
>>>>>>> cdcc91c6
    *strings_dv_ptr,
    *repeat_times_dv_ptr,
    repeat_times_iter,
    strings_has_nulls,
    rtimes_has_nulls,
    output_sizes->mutable_view().template begin<size_type>()};

  auto const total_bytes =
    thrust::transform_reduce(rmm::exec_policy(stream),
                             thrust::make_counting_iterator<size_type>(0),
                             thrust::make_counting_iterator<size_type>(strings_count),
                             fn,
                             int64_t{0},
                             thrust::plus<int64_t>{});

  return std::make_pair(std::move(output_sizes), total_bytes);
}

}  // namespace detail

std::unique_ptr<string_scalar> repeat_string(string_scalar const& input,
                                             size_type repeat_times,
                                             rmm::mr::device_memory_resource* mr)
{
  CUDF_FUNC_RANGE();
  return detail::repeat_string(input, repeat_times, rmm::cuda_stream_default, mr);
}

std::unique_ptr<column> repeat_strings(strings_column_view const& input,
                                       size_type repeat_times,
                                       rmm::mr::device_memory_resource* mr)
{
  CUDF_FUNC_RANGE();
  return detail::repeat_strings(input, repeat_times, rmm::cuda_stream_default, mr);
}

std::unique_ptr<column> repeat_strings(strings_column_view const& input,
                                       column_view const& repeat_times,
                                       std::optional<column_view> output_strings_sizes,
                                       rmm::mr::device_memory_resource* mr)
{
  CUDF_FUNC_RANGE();
  return detail::repeat_strings(
    input, repeat_times, output_strings_sizes, rmm::cuda_stream_default, mr);
}

std::pair<std::unique_ptr<column>, int64_t> repeat_strings_output_sizes(
  strings_column_view const& input,
  column_view const& repeat_times,
  rmm::mr::device_memory_resource* mr)
{
  CUDF_FUNC_RANGE();
  return detail::repeat_strings_output_sizes(input, repeat_times, rmm::cuda_stream_default, mr);
}

}  // namespace strings
}  // namespace cudf
<|MERGE_RESOLUTION|>--- conflicted
+++ resolved
@@ -23,7 +23,6 @@
 #include <cudf/strings/repeat_strings.hpp>
 #include <cudf/strings/strings_column_view.hpp>
 #include <cudf/utilities/error.hpp>
-#include <cudf/utilities/type_dispatcher.hpp>
 
 #include <rmm/cuda_stream_view.hpp>
 
@@ -188,11 +187,7 @@
   // If d_chars != nullptr: only repeat strings.
   char* d_chars{nullptr};
 
-<<<<<<< HEAD
-  __device__ void operator()(size_type const idx) const noexcept
-=======
   __device__ int64_t operator()(size_type const idx) const noexcept
->>>>>>> cdcc91c6
   {
     auto const string_is_valid = !strings_has_nulls || strings_dv.is_valid_nocheck(idx);
     auto const rtimes_is_valid = !rtimes_has_nulls || repeat_times_dv.is_valid_nocheck(idx);
@@ -200,28 +195,6 @@
     // Any null input (either string or repeat_times value) will result in a null output.
     auto const is_valid = string_is_valid && rtimes_is_valid;
 
-<<<<<<< HEAD
-    // When the input string is null, `repeat_times` is also set to 0.
-    // This makes sure that if `repeat_times > 0` then we will always have a valid input string,
-    // and if `repeat_times <= 0` we will never copy anything to the output.
-    auto const repeat_times = is_valid ? repeat_times_iter[idx] : size_type{0};
-
-    if (!d_chars) {
-      d_offsets[idx] = repeat_times > 0
-                         ? strings_dv.element<string_view>(idx).size_bytes() * repeat_times
-                         : size_type{0};
-    } else if (repeat_times > 0) {
-      auto const d_str    = strings_dv.element<string_view>(idx);
-      auto const str_size = d_str.size_bytes();
-      if (str_size > 0) {
-        auto const input_ptr = d_str.data();
-        auto output_ptr      = d_chars + d_offsets[idx];
-        for (size_type repeat_idx = 0; repeat_idx < repeat_times; ++repeat_idx) {
-          output_ptr = copy_and_increment(output_ptr, input_ptr, str_size);
-        }
-      }
-    }
-=======
     // When the input string is null, `repeat_times` and `string_size` are also set to 0.
     // This makes sure that if `repeat_times > 0` then we will always have a valid input string,
     // and if `repeat_times <= 0` we will never copy anything to the output.
@@ -250,7 +223,6 @@
     // The output_size value may be used to sum up to detect overflow at the caller site.
     // The caller can detect overflow easily by checking `SUM(output_size) > INT_MAX`.
     return output_size;
->>>>>>> cdcc91c6
   }
 };
 
@@ -348,89 +320,21 @@
   auto [offsets_column, chars_column] =
     make_strings_children(fn, strings_count, strings_count, output_strings_sizes, stream, mr);
 
-<<<<<<< HEAD
-  // If only one input column has nulls, we just copy its null mask and null count.
-  // If both input columns have nulls, we generate new bitmask by AND their bitmasks.
-  auto [null_mask, null_count] = [&] {
-    if (strings_has_nulls ^ rtimes_has_nulls) {
-      auto const& col = strings_has_nulls ? input.parent() : repeat_times;
-      return std::make_pair(cudf::detail::copy_bitmask(col, stream, mr), col.null_count());
-    } else if (strings_has_nulls && rtimes_has_nulls) {
-      return std::make_pair(
-        cudf::detail::bitmask_and(table_view{{input.parent(), repeat_times}}, stream, mr),
-        UNKNOWN_NULL_COUNT);
-    }
-    return std::make_pair(rmm::device_buffer{0, stream, mr}, 0);
-  }();
-=======
   // We generate new bitmask by AND of the input columns' bitmasks.
   // Note that if the input columns are nullable, the output column will also be nullable (which may
   // not have nulls).
   auto null_mask =
     cudf::detail::bitmask_and(table_view{{input.parent(), repeat_times}}, stream, mr);
->>>>>>> cdcc91c6
 
   return make_strings_column(strings_count,
                              std::move(offsets_column),
                              std::move(chars_column),
-<<<<<<< HEAD
-                             null_count,
-=======
                              UNKNOWN_NULL_COUNT,
->>>>>>> cdcc91c6
                              std::move(null_mask),
                              stream,
                              mr);
 }
 
-<<<<<<< HEAD
-namespace {
-/**
- * @brief Functor to compute sizes of the output strings if each input string is repeated by a
- * separate number of times.
- */
-template <class Iterator>
-struct compute_size_fn {
-  column_device_view const strings_dv;
-  column_device_view const repeat_times_dv;
-  Iterator const repeat_times_iter;
-  bool const strings_has_nulls;
-  bool const rtimes_has_nulls;
-
-  // Store computed sizes of the output strings.
-  size_type* const d_sizes;
-
-  __device__ int64_t operator()(size_type const idx) const noexcept
-  {
-    auto const string_is_valid = !strings_has_nulls || strings_dv.is_valid_nocheck(idx);
-    auto const rtimes_is_valid = !rtimes_has_nulls || repeat_times_dv.is_valid_nocheck(idx);
-
-    // Any null input (either string or repeat_times value) will result in a null output (size = 0).
-    auto const is_valid = string_is_valid && rtimes_is_valid;
-
-    auto const repeat_times = is_valid ? repeat_times_iter[idx] : size_type{0};
-    auto const string_size =
-      is_valid ? strings_dv.element<string_view>(idx).size_bytes() : size_type{0};
-
-    // The return value needs to be an int64_t number to prevent overflow.
-    auto const output_size =
-      repeat_times > 0 ? static_cast<int64_t>(repeat_times) * static_cast<int64_t>(string_size)
-                       : int64_t{0};
-
-    // If overflow happen, the stored value of output string size will be incorrect due to
-    // downcasting. In such cases, the entire output_strings_sizes column should be discarded.
-    d_sizes[idx] = static_cast<size_type>(output_size);
-
-    // The output_size value will be sum up to detect overflow at the caller site.
-    // The caller can detect overflow easily by checking `SUM(output_size) > INT_MAX`.
-    return output_size;
-  }
-};
-
-}  // namespace
-
-=======
->>>>>>> cdcc91c6
 std::pair<std::unique_ptr<column>, int64_t> repeat_strings_output_sizes(
   strings_column_view const& input,
   column_view const& repeat_times,
@@ -457,11 +361,7 @@
   auto const repeat_times_iter =
     cudf::detail::indexalator_factory::make_input_iterator(repeat_times);
 
-<<<<<<< HEAD
-  auto const fn = compute_size_fn<decltype(repeat_times_iter)>{
-=======
   auto const fn = compute_size_and_repeat_separately_fn<decltype(repeat_times_iter)>{
->>>>>>> cdcc91c6
     *strings_dv_ptr,
     *repeat_times_dv_ptr,
     repeat_times_iter,
@@ -518,4 +418,4 @@
 }
 
 }  // namespace strings
-}  // namespace cudf
+}  // namespace cudf