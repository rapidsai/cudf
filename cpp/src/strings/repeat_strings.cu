--- conflicted
+++ resolved
@@ -218,75 +218,6 @@
   }
 };
 
-<<<<<<< HEAD
-/**
- * @brief Creates child offsets and chars columns by applying the template function that
- * can be used for computing the output size of each string as well as create the output.
- *
- * This function is similar to `strings::detail::make_strings_children`, except that it accepts an
- * optional input `std::optional<column_view>` that can contain the precomputed sizes of the output
- * strings.
- *
- * @deprecated This will be removed with issue 12542
- */
-template <typename Func>
-auto make_strings_children(Func fn,
-                           size_type exec_size,
-                           size_type strings_count,
-                           std::optional<column_view> output_strings_sizes,
-                           rmm::cuda_stream_view stream,
-                           rmm::mr::device_memory_resource* mr)
-{
-  auto offsets_column = make_numeric_column(
-    data_type{type_id::INT32}, strings_count + 1, mask_state::UNALLOCATED, stream, mr);
-
-  auto offsets_view = offsets_column->mutable_view();
-  auto d_offsets    = offsets_view.template data<size_type>();
-  fn.d_offsets      = d_offsets;
-
-  // This may be called twice -- once for offsets and once for chars.
-  auto for_each_fn = [exec_size, stream](Func& fn) {
-    thrust::for_each_n(
-      rmm::exec_policy(stream), thrust::make_counting_iterator<size_type>(0), exec_size, fn);
-  };
-
-  if (!output_strings_sizes.has_value()) {
-    // Compute the output sizes only if they are not given.
-    for_each_fn(fn);
-
-    // Compute the offsets values.
-    auto const bytes =
-      cudf::detail::sizes_to_offsets(d_offsets, d_offsets + strings_count + 1, d_offsets, stream);
-    CUDF_EXPECTS(bytes <= static_cast<int64_t>(std::numeric_limits<size_type>::max()),
-                 "Size of output exceeds column size limit",
-                 std::overflow_error);
-  } else {
-    // Compute the offsets values from the provided output string sizes.
-    auto const string_sizes = output_strings_sizes.value();
-    CUDF_CUDA_TRY(cudaMemsetAsync(d_offsets, 0, sizeof(offset_type), stream.value()));
-    thrust::inclusive_scan(rmm::exec_policy(stream),
-                           string_sizes.template begin<size_type>(),
-                           string_sizes.template end<size_type>(),
-                           d_offsets + 1);
-  }
-
-  // Now build the chars column
-  auto const bytes  = cudf::detail::get_value<size_type>(offsets_view, strings_count, stream);
-  auto chars_column = create_chars_child_column(bytes, stream, mr);
-
-  // Execute the function fn again to fill the chars column.
-  // Note that if the output chars column has zero size, the function fn should not be called to
-  // avoid accidentally overwriting the offsets.
-  if (bytes > 0) {
-    fn.d_chars = chars_column->mutable_view().template data<char>();
-    for_each_fn(fn);
-  }
-
-  return std::pair(std::move(offsets_column), std::move(chars_column));
-}
-
-=======
->>>>>>> 53183cd8
 }  // namespace
 
 std::unique_ptr<column> repeat_strings(strings_column_view const& input,
