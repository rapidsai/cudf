--- conflicted
+++ resolved
@@ -172,9 +172,8 @@
                                            rmm::mr::device_memory_resource* mr)
 {
   CUDF_FUNC_RANGE();
-<<<<<<< HEAD
   auto const h_prog = regex_program::create(pattern, flags, capture_groups::EXTRACT);
-  return detail::extract_all_record(strings, *h_prog, cudf::default_stream_value, mr);
+  return detail::extract_all_record(strings, *h_prog, cudf::get_default_stream(), mr);
 }
 
 std::unique_ptr<column> extract_all_record(strings_column_view const& strings,
@@ -182,10 +181,7 @@
                                            rmm::mr::device_memory_resource* mr)
 {
   CUDF_FUNC_RANGE();
-  return detail::extract_all_record(strings, prog, cudf::default_stream_value, mr);
-=======
-  return detail::extract_all_record(strings, pattern, flags, cudf::get_default_stream(), mr);
->>>>>>> 5c2150e0
+  return detail::extract_all_record(strings, prog, cudf::get_default_stream(), mr);
 }
 
 }  // namespace strings
