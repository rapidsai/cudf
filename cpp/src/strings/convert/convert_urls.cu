/*
 * Copyright (c) 2019-2024, NVIDIA CORPORATION.
 *
 * Licensed under the Apache License, Version 2.0 (the "License");
 * you may not use this file except in compliance with the License.
 * You may obtain a copy of the License at
 *
 *     http://www.apache.org/licenses/LICENSE-2.0
 *
 * Unless required by applicable law or agreed to in writing, software
 * distributed under the License is distributed on an "AS IS" BASIS,
 * WITHOUT WARRANTIES OR CONDITIONS OF ANY KIND, either express or implied.
 * See the License for the specific language governing permissions and
 * limitations under the License.
 */

#include <cudf/column/column_device_view.cuh>
#include <cudf/column/column_factories.hpp>
#include <cudf/detail/null_mask.hpp>
#include <cudf/detail/nvtx/ranges.hpp>
#include <cudf/detail/offsets_iterator_factory.cuh>
#include <cudf/detail/utilities/cuda.cuh>
#include <cudf/detail/utilities/integer_utils.hpp>
#include <cudf/strings/convert/convert_urls.hpp>
#include <cudf/strings/detail/strings_children.cuh>
#include <cudf/strings/detail/utilities.cuh>
#include <cudf/strings/string_view.cuh>
#include <cudf/strings/strings_column_view.hpp>
#include <cudf/types.hpp>
#include <cudf/utilities/default_stream.hpp>

#include <rmm/cuda_stream_view.hpp>
#include <rmm/device_uvector.hpp>

#include <cub/cub.cuh>

namespace cudf {
namespace strings {
namespace detail {
namespace {
//
// This is the functor for the url_encode() method below.
// Specific requirements are documented in custrings issue #321.
// In summary it converts mostly non-ascii characters and control characters into UTF-8 hex
// characters prefixed with '%'. For example, the space character must be converted to characters
// '%20' where the '20' indicates the hex value for space in UTF-8. Likewise, multi-byte characters
// are converted to multiple hex characters. For example, the é character is converted to characters
// '%C3%A9' where 'C3A9' is the UTF-8 bytes xc3a9 for this character.
//
struct url_encoder_fn {
  column_device_view const d_strings;
  size_type* d_offsets{};
  char* d_chars{};

  // utility to create 2-byte hex characters from single binary byte
  __device__ void byte_to_hex(uint8_t byte, char* hex)
  {
    hex[0] = '0';
    if (byte >= 16) {
      uint8_t hibyte = byte / 16;
      hex[0]         = hibyte < 10 ? '0' + hibyte : 'A' + (hibyte - 10);
      byte           = byte - (hibyte * 16);
    }
    hex[1] = byte < 10 ? '0' + byte : 'A' + (byte - 10);
  }

  __device__ bool should_not_url_encode(char ch)
  {
    return (
      (ch >= '0' && ch <= '9') ||  // these are the characters
      (ch >= 'A' && ch <= 'Z') ||  // that are not to be url encoded
      (ch >= 'a' &&
       ch <= 'z') ||  // reference: docs.python.org/3/library/urllib.parse.html#urllib.parse.quote
      (ch == '.') ||
      (ch == '_') || (ch == '~') || (ch == '-'));
  }

  // main part of the functor the performs the url-encoding
  __device__ void operator()(size_type idx)
  {
    if (d_strings.is_null(idx)) {
      if (!d_chars) d_offsets[idx] = 0;
      return;
    }

    string_view d_str = d_strings.element<string_view>(idx);
    //
    char* out_ptr    = d_chars ? d_chars + d_offsets[idx] : nullptr;
    size_type nbytes = 0;
    char hex[2];  // two-byte hex max
    for (auto itr = d_str.begin(); itr != d_str.end(); ++itr) {
      auto ch = *itr;
      if (ch < 128) {
        if (should_not_url_encode(static_cast<char>(ch))) {
          nbytes++;
          if (out_ptr) out_ptr = copy_and_increment(out_ptr, d_str.data() + itr.byte_offset(), 1);
        } else  // url-encode everything else
        {
          nbytes += 3;
          if (out_ptr) {
            out_ptr = copy_and_increment(out_ptr, "%", 1);  // add the '%' prefix
            byte_to_hex(static_cast<uint8_t>(ch), hex);     // convert to 2 hex chars
            out_ptr = copy_and_increment(out_ptr, hex, 2);  // add them to the output
          }
        }
      } else  // these are to be utf-8 url-encoded
      {
        uint8_t char_bytes[4];  // holds utf-8 bytes for one character
        size_type char_width = from_char_utf8(ch, reinterpret_cast<char*>(char_bytes));
        nbytes += char_width * 3;  // '%' plus 2 hex chars per byte (example: é is %C3%A9)
        // process each byte in this current character
        for (size_type chidx = 0; out_ptr && (chidx < char_width); ++chidx) {
          out_ptr = copy_and_increment(out_ptr, "%", 1);  // add '%' prefix
          byte_to_hex(char_bytes[chidx], hex);            // convert to 2 hex chars
          out_ptr = copy_and_increment(out_ptr, hex, 2);  // add them to the output
        }
      }
    }
    if (!d_chars) d_offsets[idx] = nbytes;
  }
};

}  // namespace

//
std::unique_ptr<column> url_encode(strings_column_view const& input,
                                   rmm::cuda_stream_view stream,
                                   rmm::mr::device_memory_resource* mr)
{
  if (input.is_empty()) return make_empty_column(type_id::STRING);

  auto d_column = column_device_view::create(input.parent(), stream);

  auto children = cudf::strings::detail::make_strings_children(
    url_encoder_fn{*d_column}, input.size(), stream, mr);

  return make_strings_column(input.size(),
                             std::move(children.first),
                             std::move(children.second),
                             input.null_count(),
                             cudf::detail::copy_bitmask(input.parent(), stream, mr));
}

}  // namespace detail

// external API
std::unique_ptr<column> url_encode(strings_column_view const& input,
                                   rmm::cuda_stream_view stream,
                                   rmm::mr::device_memory_resource* mr)
{
  CUDF_FUNC_RANGE();
  return detail::url_encode(input, stream, mr);
}

namespace detail {
namespace {

// utility to convert a hex char into a single byte
constexpr uint8_t hex_char_to_byte(char ch)
{
  if (ch >= '0' && ch <= '9') return (ch - '0');
  if (ch >= 'A' && ch <= 'F') return (ch - 'A' + 10);  // in hex A=10,B=11,...,F=15
  if (ch >= 'a' && ch <= 'f') return (ch - 'a' + 10);  // same for lower case
  return 0;
}

constexpr bool is_hex_digit(char ch)
{
  return (ch >= '0' && ch <= '9') || (ch >= 'A' && ch <= 'F') || (ch >= 'a' && ch <= 'f');
}

__forceinline__ __device__ bool is_escape_char(char const* const ptr)
{
  return (ptr[0] == '%' && is_hex_digit(ptr[1]) && is_hex_digit(ptr[2]));
}

// helper function for converting an escaped sequence starting at `ptr` to a single byte
__forceinline__ __device__ char escaped_sequence_to_byte(char const* const ptr)
{
  return (hex_char_to_byte(ptr[1]) << 4) | hex_char_to_byte(ptr[2]);
}

/**
 * @brief Count the number of characters of each string after URL decoding.
 *
 * @tparam num_warps_per_threadblock Number of warps in a threadblock. This template argument must
 * match the launch configuration, i.e. the kernel must be launched with
 * `num_warps_per_threadblock * cudf::detail::warp_size` threads per threadblock.
 * @tparam char_block_size Number of characters which will be loaded into the shared memory at a
 * time.
 *
 * @param[in] in_strings Input string column.
 * @param[out] out_counts Number of characters in each decode URL.
 */
template <size_type num_warps_per_threadblock, size_type char_block_size>
CUDF_KERNEL void url_decode_char_counter(column_device_view const in_strings,
                                         size_type* const out_counts)
{
  constexpr int halo_size = 2;
  __shared__ char temporary_buffer[num_warps_per_threadblock][char_block_size + halo_size];
  __shared__ typename cub::WarpReduce<int8_t>::TempStorage cub_storage[num_warps_per_threadblock];

  auto const global_thread_id = cudf::detail::grid_1d::global_thread_id();
  auto const global_warp_id   = static_cast<size_type>(global_thread_id / cudf::detail::warp_size);
  auto const local_warp_id    = static_cast<size_type>(threadIdx.x / cudf::detail::warp_size);
  auto const warp_lane        = static_cast<size_type>(threadIdx.x % cudf::detail::warp_size);
  auto const nwarps     = static_cast<size_type>(gridDim.x * blockDim.x / cudf::detail::warp_size);
  char* in_chars_shared = temporary_buffer[local_warp_id];

  // Loop through strings, and assign each string to a warp.
  for (thread_index_type tidx = global_warp_id; tidx < in_strings.size(); tidx += nwarps) {
    auto const row_idx = static_cast<size_type>(tidx);
    if (in_strings.is_null(row_idx)) {
      out_counts[row_idx] = 0;
      continue;
    }

    auto const in_string     = in_strings.element<string_view>(row_idx);
    auto const in_chars      = in_string.data();
    auto const string_length = in_string.size_bytes();
    auto const nblocks       = cudf::util::div_rounding_up_unsafe(string_length, char_block_size);
    size_type escape_char_count = 0;

    for (size_type block_idx = 0; block_idx < nblocks; block_idx++) {
      auto const string_length_block =
        std::min(char_block_size, string_length - char_block_size * block_idx);

      // Each warp collectively loads input characters of the current block to the shared memory.
      // When testing whether a location is the start of an escaped character, we need to access
      // the current location as well as the next two locations. To avoid branches, two halo cells
      // are added after the end of the block. If the cell is beyond the end of the string, 0s are
      // filled in to make sure the last two characters of the string are not the start of an
      // escaped sequence.
      for (auto char_idx = warp_lane; char_idx < string_length_block + halo_size;
           char_idx += cudf::detail::warp_size) {
        auto const in_idx         = block_idx * char_block_size + char_idx;
        in_chars_shared[char_idx] = in_idx < string_length ? in_chars[in_idx] : 0;
      }

      __syncwarp();

      // `char_idx_start` represents the start character index of the current warp.
      for (size_type char_idx_start = 0; char_idx_start < string_length_block;
           char_idx_start += cudf::detail::warp_size) {
        auto const char_idx = char_idx_start + warp_lane;
        int8_t const is_ichar_escape_char =
          (char_idx < string_length_block && is_escape_char(in_chars_shared + char_idx)) ? 1 : 0;

        // Warp-wise reduction to calculate the number of escape characters.
        // All threads in the warp participate in the reduction, even if `char_idx` is beyond
        // `string_length_block`.
        int8_t const total_escape_char =
          cub::WarpReduce<int8_t>(cub_storage[local_warp_id]).Sum(is_ichar_escape_char);

        if (warp_lane == 0) { escape_char_count += total_escape_char; }

        __syncwarp();
      }
    }
    // URL decoding replaces 3 bytes with 1 for each escape character.
    if (warp_lane == 0) { out_counts[row_idx] = string_length - escape_char_count * 2; }
  }
}

/**
 * @brief Decode and copy from the input string column to the output char buffer.
 *
 * @tparam num_warps_per_threadblock Number of warps in a threadblock. This template argument must
 * match the launch configuration, i.e. the kernel must be launched with
 * `num_warps_per_threadblock * cudf::detail::warp_size` threads per threadblock.
 * @tparam char_block_size Number of characters which will be loaded into the shared memory at a
 * time.
 *
 * @param[in] in_strings Input string column.
 * @param[out] out_chars Character buffer for the output string column.
 * @param[in] out_offsets Offset value of each string associated with `out_chars`.
 */
template <size_type num_warps_per_threadblock, size_type char_block_size>
<<<<<<< HEAD
__global__ void url_decode_char_replacer(column_device_view const in_strings,
                                         char* const out_chars,
                                         cudf::detail::input_offsetalator const out_offsets)
=======
CUDF_KERNEL void url_decode_char_replacer(column_device_view const in_strings,
                                          char* const out_chars,
                                          size_type const* const out_offsets)
>>>>>>> 9acddc08
{
  constexpr int halo_size = 2;
  __shared__ char temporary_buffer[num_warps_per_threadblock][char_block_size + halo_size * 2];
  __shared__ typename cub::WarpScan<int8_t>::TempStorage cub_storage[num_warps_per_threadblock];
  __shared__ size_type out_idx[num_warps_per_threadblock];

  auto const global_thread_id = cudf::detail::grid_1d::global_thread_id();
  auto const global_warp_id   = static_cast<size_type>(global_thread_id / cudf::detail::warp_size);
  auto const local_warp_id    = static_cast<size_type>(threadIdx.x / cudf::detail::warp_size);
  auto const warp_lane        = static_cast<size_type>(threadIdx.x % cudf::detail::warp_size);
  auto const nwarps     = static_cast<size_type>(gridDim.x * blockDim.x / cudf::detail::warp_size);
  char* in_chars_shared = temporary_buffer[local_warp_id];

  // Loop through strings, and assign each string to a warp
  for (thread_index_type tidx = global_warp_id; tidx < in_strings.size(); tidx += nwarps) {
    auto const row_idx = static_cast<size_type>(tidx);
    if (in_strings.is_null(row_idx)) continue;

    auto const in_string     = in_strings.element<string_view>(row_idx);
    auto const in_chars      = in_string.data();
    auto const string_length = in_string.size_bytes();
    auto out_chars_string    = out_chars + out_offsets[row_idx];
    auto const nblocks       = cudf::util::div_rounding_up_unsafe(string_length, char_block_size);

    // Use the last thread of the warp to initialize `out_idx` to 0.
    if (warp_lane == cudf::detail::warp_size - 1) { out_idx[local_warp_id] = 0; }

    for (size_type block_idx = 0; block_idx < nblocks; block_idx++) {
      auto const string_length_block =
        std::min(char_block_size, string_length - char_block_size * block_idx);

      // Each warp collectively loads input characters of the current block to shared memory.
      // Two halo cells before and after the block are added. The halo cells are used to test
      // whether the current location as well as the previous two locations are escape characters,
      // without branches.
      for (auto char_idx = warp_lane; char_idx < string_length_block + halo_size * 2;
           char_idx += cudf::detail::warp_size) {
        auto const in_idx         = block_idx * char_block_size + char_idx - halo_size;
        in_chars_shared[char_idx] = in_idx >= 0 && in_idx < string_length ? in_chars[in_idx] : 0;
      }

      __syncwarp();

      // `char_idx_start` represents the start character index of the current warp.
      for (size_type char_idx_start = 0; char_idx_start < string_length_block;
           char_idx_start += cudf::detail::warp_size) {
        auto const char_idx = char_idx_start + warp_lane;
        // If the current character is part of an escape sequence starting at the previous two
        // locations, the thread with the starting location should output the escaped character, and
        // the current thread should not output a character.
        int8_t const out_size =
          (char_idx >= string_length_block || is_escape_char(in_chars_shared + char_idx) ||
           is_escape_char(in_chars_shared + char_idx + 1))
            ? 0
            : 1;

        // Warp-wise prefix sum to establish output location of the current thread.
        // All threads in the warp participate in the prefix sum, even if `char_idx` is beyond
        // `string_length_block`.
        int8_t out_offset;
        cub::WarpScan<int8_t>(cub_storage[local_warp_id]).ExclusiveSum(out_size, out_offset);

        if (out_size == 1) {
          char const* const ch_ptr = in_chars_shared + char_idx + halo_size;
          char const ch =
            is_escape_char(ch_ptr)
              ?
              // If the current location is the start of an escape sequence, load and decode.
              escaped_sequence_to_byte(ch_ptr)
              :
              // If the current location is not the start of an escape sequence, load directly.
              *ch_ptr;
          out_chars_string[out_idx[local_warp_id] + out_offset] = ch;
        }

        if (warp_lane == cudf::detail::warp_size - 1) {
          out_idx[local_warp_id] += (out_offset + out_size);
        }

        __syncwarp();
      }
    }
  }
}

}  // namespace

//
std::unique_ptr<column> url_decode(strings_column_view const& strings,
                                   rmm::cuda_stream_view stream,
                                   rmm::mr::device_memory_resource* mr)
{
  size_type strings_count = strings.size();
  if (strings_count == 0) return make_empty_column(type_id::STRING);

  constexpr size_type num_warps_per_threadblock = 4;
  constexpr size_type threadblock_size = num_warps_per_threadblock * cudf::detail::warp_size;
  constexpr size_type char_block_size  = 256;
  auto const num_threadblocks =
    std::min(65536, cudf::util::div_rounding_up_unsafe(strings_count, num_warps_per_threadblock));

  auto const d_strings = column_device_view::create(strings.parent(), stream);

  // build offsets column by computing the output row sizes and scanning the results
  auto row_sizes = rmm::device_uvector<size_type>(strings_count, stream);
  url_decode_char_counter<num_warps_per_threadblock, char_block_size>
    <<<num_threadblocks, threadblock_size, 0, stream.value()>>>(*d_strings, row_sizes.data());
  // performs scan on the sizes and builds the appropriate offsets column
  auto [offsets_column, out_chars_bytes] =
    cudf::detail::make_offsets_child_column(row_sizes.begin(), row_sizes.end(), stream, mr);

  // create the chars column
  auto chars_column = create_chars_child_column(out_chars_bytes, stream, mr);
  auto d_out_chars  = chars_column->mutable_view().data<char>();
  auto const offsets =
    cudf::detail::offsetalator_factory::make_input_iterator(offsets_column->view());

  // decode and copy the characters from the input column to the output column
  url_decode_char_replacer<num_warps_per_threadblock, char_block_size>
    <<<num_threadblocks, threadblock_size, 0, stream.value()>>>(*d_strings, d_out_chars, offsets);

  // copy null mask
  rmm::device_buffer null_mask = cudf::detail::copy_bitmask(strings.parent(), stream, mr);

  return make_strings_column(strings_count,
                             std::move(offsets_column),
                             std::move(chars_column),
                             strings.null_count(),
                             std::move(null_mask));
}

}  // namespace detail

// external API

std::unique_ptr<column> url_decode(strings_column_view const& input,
                                   rmm::cuda_stream_view stream,
                                   rmm::mr::device_memory_resource* mr)
{
  CUDF_FUNC_RANGE();
  return detail::url_decode(input, stream, mr);
}

}  // namespace strings
}  // namespace cudf<|MERGE_RESOLUTION|>--- conflicted
+++ resolved
@@ -276,15 +276,9 @@
  * @param[in] out_offsets Offset value of each string associated with `out_chars`.
  */
 template <size_type num_warps_per_threadblock, size_type char_block_size>
-<<<<<<< HEAD
-__global__ void url_decode_char_replacer(column_device_view const in_strings,
-                                         char* const out_chars,
-                                         cudf::detail::input_offsetalator const out_offsets)
-=======
 CUDF_KERNEL void url_decode_char_replacer(column_device_view const in_strings,
                                           char* const out_chars,
-                                          size_type const* const out_offsets)
->>>>>>> 9acddc08
+                                          cudf::detail::input_offsetalator const out_offsets)
 {
   constexpr int halo_size = 2;
   __shared__ char temporary_buffer[num_warps_per_threadblock][char_block_size + halo_size * 2];
