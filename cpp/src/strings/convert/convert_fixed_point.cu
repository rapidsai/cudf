/*
 * Copyright (c) 2021, NVIDIA CORPORATION.
 *
 * Licensed under the Apache License, Version 2.0 (the "License");
 * you may not use this file except in compliance with the License.
 * You may obtain a copy of the License at
 *
 *     http://www.apache.org/licenses/LICENSE-2.0
 *
 * Unless required by applicable law or agreed to in writing, software
 * distributed under the License is distributed on an "AS IS" BASIS,
 * WITHOUT WARRANTIES OR CONDITIONS OF ANY KIND, either express or implied.
 * See the License for the specific language governing permissions and
 * limitations under the License.
 */

#include <cudf/column/column_device_view.cuh>
#include <cudf/column/column_factories.hpp>
#include <cudf/detail/get_value.cuh>
#include <cudf/detail/iterator.cuh>
#include <cudf/detail/null_mask.hpp>
#include <cudf/detail/nvtx/ranges.hpp>
#include <cudf/strings/convert/convert_fixed_point.hpp>
#include <cudf/strings/detail/convert/fixed_point.cuh>
#include <cudf/strings/detail/converters.hpp>
#include <cudf/strings/detail/utilities.cuh>
#include <cudf/strings/detail/utilities.hpp>
#include <cudf/strings/string_view.cuh>
#include <cudf/strings/strings_column_view.hpp>
#include <cudf/utilities/type_dispatcher.hpp>

#include <strings/convert/utilities.cuh>

#include <rmm/cuda_stream_view.hpp>
#include <rmm/exec_policy.hpp>

#include <thrust/optional.h>
#include <thrust/transform.h>

namespace cudf {
namespace strings {
namespace detail {
namespace {

/**
 * @brief Converts strings into an integers and records decimal places.
 *
 * The conversion uses the provided scale to build the resulting
 * integer. This can prevent overflow for strings with many digits.
 */
template <typename DecimalType>
struct string_to_decimal_fn {
  column_device_view const d_strings;
  int32_t const scale;

  string_to_decimal_fn(column_device_view const& d_strings, int32_t scale)
    : d_strings(d_strings), scale(scale)
  {
  }

  __device__ DecimalType operator()(size_type idx) const
  {
    if (d_strings.is_null(idx)) { return 0; }
    auto const d_str = d_strings.element<string_view>(idx);
    if (d_str.empty()) { return 0; }

    auto iter           = d_str.data();
    auto const iter_end = d_str.data() + d_str.size_bytes();

    return parse_decimal<DecimalType>(iter, iter_end, scale);
  }
};

/**
 * @brief This only checks the string format for valid decimal characters.
 *
 * This follows closely the logic above but just ensures there are valid
 * characters for conversion and the integer component does not overflow.
 */
template <typename DecimalType>
struct string_to_decimal_check_fn {
  column_device_view const d_strings;
  int32_t const scale;

  string_to_decimal_check_fn(column_device_view const& d_strings, int32_t scale)
    : d_strings{d_strings}, scale{scale}
  {
  }

  __device__ bool operator()(size_type idx) const
  {
    if (d_strings.is_null(idx)) { return false; }
    auto const d_str = d_strings.element<string_view>(idx);
    if (d_str.empty()) { return false; }

    auto iter = d_str.data() + static_cast<int>((d_str.data()[0] == '-' || d_str.data()[0] == '+'));

    auto const iter_end = d_str.data() + d_str.size_bytes();

    using UnsignedDecimalType = std::make_unsigned_t<DecimalType>;
    auto [value, exp_offset]  = parse_integer<UnsignedDecimalType>(iter, iter_end);

    // only exponent notation is expected here
    if ((iter < iter_end) && (*iter != 'e' && *iter != 'E')) { return false; }
    ++iter;

    int32_t exp_ten = 0;  // check exponent overflow
    if (iter < iter_end) {
      auto exp_result = parse_exponent<true>(iter, iter_end);
      if (!exp_result) { return false; }
      exp_ten = exp_result.value();
    }
    exp_ten += exp_offset;

    // finally, check for overflow based on the exp_ten and scale values
<<<<<<< HEAD
    if (exp_ten < scale) {
      // temporary bug fix
      // TODO: fix once David's refactor/comprehensive bug fix is done
      return (value / static_cast<__uint128_t>(exp10(static_cast<double>(scale - exp_ten)))) <=
             static_cast<__uint128_t>(cuda::std::numeric_limits<DecimalType>::max());
    } else {
      return value <= static_cast<__uint128_t>(
                        cuda::std::numeric_limits<DecimalType>::max() /
                        static_cast<DecimalType>(exp10(static_cast<double>(exp_ten - scale))));
    }
=======
    return (exp_ten < scale) or
           value <= static_cast<UnsignedDecimalType>(
                      std::numeric_limits<DecimalType>::max() /
                      static_cast<DecimalType>(exp10(static_cast<double>(exp_ten - scale))));
>>>>>>> d29c4416
  }
};

/**
 * @brief The dispatch function for converting strings column to fixed-point column.
 */
struct dispatch_to_fixed_point_fn {
  template <typename T, std::enable_if_t<cudf::is_fixed_point<T>()>* = nullptr>
  std::unique_ptr<column> operator()(strings_column_view const& input,
                                     data_type output_type,
                                     rmm::cuda_stream_view stream,
                                     rmm::mr::device_memory_resource* mr) const
  {
    using DecimalType = device_storage_type_t<T>;

    auto const d_column = column_device_view::create(input.parent(), stream);

    // create output column
    auto results   = make_fixed_point_column(output_type,
                                             input.size(),
                                             cudf::detail::copy_bitmask(input.parent(), stream, mr),
                                             input.null_count(),
                                             stream,
                                             mr);
    auto d_results = results->mutable_view().data<DecimalType>();

    // convert strings into decimal values
    thrust::transform(rmm::exec_policy(stream),
                      thrust::make_counting_iterator<size_type>(0),
                      thrust::make_counting_iterator<size_type>(input.size()),
                      d_results,
                      string_to_decimal_fn<DecimalType>{*d_column, output_type.scale()});
    results->set_null_count(input.null_count());
    return results;
  }

  template <typename T, std::enable_if_t<not cudf::is_fixed_point<T>()>* = nullptr>
  std::unique_ptr<column> operator()(strings_column_view const&,
                                     data_type,
                                     rmm::cuda_stream_view,
                                     rmm::mr::device_memory_resource*) const
  {
    CUDF_FAIL("Output for to_fixed_point must be a decimal type.");
  }
};

}  // namespace

// This will convert a strings column into any integer column type.
std::unique_ptr<column> to_fixed_point(strings_column_view const& input,
                                       data_type output_type,
                                       rmm::cuda_stream_view stream,
                                       rmm::mr::device_memory_resource* mr)
{
  if (input.is_empty()) return make_empty_column(output_type);
  return type_dispatcher(output_type, dispatch_to_fixed_point_fn{}, input, output_type, stream, mr);
}

}  // namespace detail

// external API
std::unique_ptr<column> to_fixed_point(strings_column_view const& strings,
                                       data_type output_type,
                                       rmm::mr::device_memory_resource* mr)
{
  CUDF_FUNC_RANGE();
  return detail::to_fixed_point(strings, output_type, rmm::cuda_stream_default, mr);
}

namespace detail {
namespace {
/**
 * @brief Calculate the size of the each string required for
 * converting each value in base-10 format.
 *
 * output format is [-]integer.fraction
 */
template <typename DecimalType>
struct decimal_to_string_size_fn {
  column_device_view const d_column;

  __device__ int32_t operator()(size_type idx) const
  {
    if (d_column.is_null(idx)) return 0;
    auto const value = d_column.element<DecimalType>(idx);
    auto const scale = d_column.type().scale();

    if (scale >= 0) return count_digits(value) + scale;

    auto const abs_value = numeric::detail::abs(value);
    auto const exp_ten   = static_cast<int64_t>(exp10(
        static_cast<double>(-scale)));  // TODO probably broken (might need numeric::detail::exp10)
    auto const fraction  = count_digits(abs_value % exp_ten);
    auto const num_zeros = std::max(0, (-scale - fraction));
    return static_cast<int32_t>(value < 0) +    // sign if negative
           count_digits(abs_value / exp_ten) +  // integer
           1 +                                  // decimal point
           num_zeros +                          // zeros padding
           fraction;                            // size of fraction
  }
};

/**
 * @brief Convert each value into a string.
 *
 * The value is converted into base-10 digits [0-9]
 * plus the decimal point and a negative sign prefix.
 */
template <typename DecimalType>
struct decimal_to_string_fn {
  column_device_view const d_column;
  int32_t const* d_offsets;
  char* d_chars;

  __device__ void operator()(size_type idx)
  {
    if (d_column.is_null(idx)) return;
    auto const value = d_column.element<DecimalType>(idx);
    auto const scale = d_column.type().scale();
    char* d_buffer   = d_chars + d_offsets[idx];

    if (scale >= 0) {
      d_buffer += integer_to_string(value, d_buffer);
      thrust::generate_n(thrust::seq, d_buffer, scale, []() { return '0'; });  // add zeros
      return;
    }

    // scale < 0
    // write format:   [-]integer.fraction
    // where integer  = abs(value) / (10^abs(scale))
    //       fraction = abs(value) % (10^abs(scale))
    if (value < 0) *d_buffer++ = '-';  // add sign
    auto const abs_value = numeric::detail::abs(value);
    auto const exp_ten   = static_cast<int64_t>(exp10(static_cast<double>(-scale)));
    auto const num_zeros = std::max(0, (-scale - count_digits(abs_value % exp_ten)));

    d_buffer += integer_to_string(abs_value / exp_ten, d_buffer);  // add the integer part
    *d_buffer++ = '.';                                             // add decimal point

    thrust::generate_n(thrust::seq, d_buffer, num_zeros, []() { return '0'; });  // add zeros
    d_buffer += num_zeros;

    integer_to_string(abs_value % exp_ten, d_buffer);  // add the fraction part
  }
};

/**
 * @brief The dispatcher functor for converting fixed-point values into strings.
 */
struct dispatch_from_fixed_point_fn {
  template <typename T, std::enable_if_t<cudf::is_fixed_point<T>()>* = nullptr>
  std::unique_ptr<column> operator()(column_view const& input,
                                     rmm::cuda_stream_view stream,
                                     rmm::mr::device_memory_resource* mr) const
  {
    using DecimalType = device_storage_type_t<T>;  // underlying value type

    auto const d_column = column_device_view::create(input, stream);

    // build offsets column
    auto offsets_transformer_itr = cudf::detail::make_counting_transform_iterator(
      0, decimal_to_string_size_fn<DecimalType>{*d_column});
    auto offsets_column = detail::make_offsets_child_column(
      offsets_transformer_itr, offsets_transformer_itr + input.size(), stream, mr);
    auto const d_offsets = offsets_column->view().template data<int32_t>();

    // build chars column
    auto const bytes =
      cudf::detail::get_value<int32_t>(offsets_column->view(), input.size(), stream);
    auto chars_column = detail::create_chars_child_column(bytes, stream, mr);
    auto d_chars      = chars_column->mutable_view().template data<char>();
    thrust::for_each_n(rmm::exec_policy(stream),
                       thrust::make_counting_iterator<size_type>(0),
                       input.size(),
                       decimal_to_string_fn<DecimalType>{*d_column, d_offsets, d_chars});

    return make_strings_column(input.size(),
                               std::move(offsets_column),
                               std::move(chars_column),
                               input.null_count(),
                               cudf::detail::copy_bitmask(input, stream, mr),
                               stream,
                               mr);
  }

  template <typename T, std::enable_if_t<not cudf::is_fixed_point<T>()>* = nullptr>
  std::unique_ptr<column> operator()(column_view const&,
                                     rmm::cuda_stream_view,
                                     rmm::mr::device_memory_resource*) const
  {
    CUDF_FAIL("Values for from_fixed_point function must be a decimal type.");
  }
};

}  // namespace

std::unique_ptr<column> from_fixed_point(column_view const& input,
                                         rmm::cuda_stream_view stream,
                                         rmm::mr::device_memory_resource* mr)
{
  if (input.is_empty()) return make_empty_column(data_type{type_id::STRING});
  return type_dispatcher(input.type(), dispatch_from_fixed_point_fn{}, input, stream, mr);
}

}  // namespace detail

// external API

std::unique_ptr<column> from_fixed_point(column_view const& input,
                                         rmm::mr::device_memory_resource* mr)
{
  CUDF_FUNC_RANGE();
  return detail::from_fixed_point(input, rmm::cuda_stream_default, mr);
}

namespace detail {
namespace {

struct dispatch_is_fixed_point_fn {
  template <typename T, std::enable_if_t<cudf::is_fixed_point<T>()>* = nullptr>
  std::unique_ptr<column> operator()(strings_column_view const& input,
                                     data_type decimal_type,
                                     rmm::cuda_stream_view stream,
                                     rmm::mr::device_memory_resource* mr) const
  {
    using DecimalType = device_storage_type_t<T>;

    auto const d_column = column_device_view::create(input.parent(), stream);

    // create output column
    auto results   = make_numeric_column(data_type{type_id::BOOL8},
                                         input.size(),
                                         cudf::detail::copy_bitmask(input.parent(), stream, mr),
                                         input.null_count(),
                                         stream,
                                         mr);
    auto d_results = results->mutable_view().data<bool>();

    // check strings for valid fixed-point chars
    thrust::transform(rmm::exec_policy(stream),
                      thrust::make_counting_iterator<size_type>(0),
                      thrust::make_counting_iterator<size_type>(input.size()),
                      d_results,
                      string_to_decimal_check_fn<DecimalType>{*d_column, decimal_type.scale()});
    results->set_null_count(input.null_count());
    return results;
  }

  template <typename T, std::enable_if_t<not cudf::is_fixed_point<T>()>* = nullptr>
  std::unique_ptr<column> operator()(strings_column_view const&,
                                     data_type,
                                     rmm::cuda_stream_view,
                                     rmm::mr::device_memory_resource*) const
  {
    CUDF_FAIL("is_fixed_point is expecting a decimal type");
  }
};

}  // namespace

std::unique_ptr<column> is_fixed_point(strings_column_view const& input,
                                       data_type decimal_type,
                                       rmm::cuda_stream_view stream,
                                       rmm::mr::device_memory_resource* mr)
{
  if (input.is_empty()) return cudf::make_empty_column(data_type{type_id::BOOL8});
  return type_dispatcher(
    decimal_type, dispatch_is_fixed_point_fn{}, input, decimal_type, stream, mr);
}
}  // namespace detail

std::unique_ptr<column> is_fixed_point(strings_column_view const& input,
                                       data_type decimal_type,
                                       rmm::mr::device_memory_resource* mr)
{
  CUDF_FUNC_RANGE();
  return detail::is_fixed_point(input, decimal_type, rmm::cuda_stream_default, mr);
}

}  // namespace strings
}  // namespace cudf<|MERGE_RESOLUTION|>--- conflicted
+++ resolved
@@ -113,23 +113,10 @@
     exp_ten += exp_offset;
 
     // finally, check for overflow based on the exp_ten and scale values
-<<<<<<< HEAD
-    if (exp_ten < scale) {
-      // temporary bug fix
-      // TODO: fix once David's refactor/comprehensive bug fix is done
-      return (value / static_cast<__uint128_t>(exp10(static_cast<double>(scale - exp_ten)))) <=
-             static_cast<__uint128_t>(cuda::std::numeric_limits<DecimalType>::max());
-    } else {
-      return value <= static_cast<__uint128_t>(
-                        cuda::std::numeric_limits<DecimalType>::max() /
-                        static_cast<DecimalType>(exp10(static_cast<double>(exp_ten - scale))));
-    }
-=======
     return (exp_ten < scale) or
            value <= static_cast<UnsignedDecimalType>(
                       std::numeric_limits<DecimalType>::max() /
                       static_cast<DecimalType>(exp10(static_cast<double>(exp_ten - scale))));
->>>>>>> d29c4416
   }
 };
 
