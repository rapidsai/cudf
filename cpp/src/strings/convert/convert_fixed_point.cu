/*
 * Copyright (c) 2021-2023, NVIDIA CORPORATION.
 *
 * Licensed under the Apache License, Version 2.0 (the "License");
 * you may not use this file except in compliance with the License.
 * You may obtain a copy of the License at
 *
 *     http://www.apache.org/licenses/LICENSE-2.0
 *
 * Unless required by applicable law or agreed to in writing, software
 * distributed under the License is distributed on an "AS IS" BASIS,
 * WITHOUT WARRANTIES OR CONDITIONS OF ANY KIND, either express or implied.
 * See the License for the specific language governing permissions and
 * limitations under the License.
 */

#include <cudf/column/column_device_view.cuh>
#include <cudf/column/column_factories.hpp>
#include <cudf/detail/iterator.cuh>
#include <cudf/detail/null_mask.hpp>
#include <cudf/detail/nvtx/ranges.hpp>
#include <cudf/strings/convert/convert_fixed_point.hpp>
#include <cudf/strings/detail/convert/fixed_point.cuh>
#include <cudf/strings/detail/convert/int_to_string.cuh>
#include <cudf/strings/detail/converters.hpp>
#include <cudf/strings/detail/strings_children.cuh>
#include <cudf/strings/string_view.cuh>
#include <cudf/strings/strings_column_view.hpp>
#include <cudf/utilities/default_stream.hpp>
#include <cudf/utilities/type_dispatcher.hpp>

#include <rmm/cuda_stream_view.hpp>
#include <rmm/exec_policy.hpp>

#include <thrust/execution_policy.h>
#include <thrust/for_each.h>
#include <thrust/generate.h>
#include <thrust/iterator/counting_iterator.h>
#include <thrust/optional.h>
#include <thrust/transform.h>

#include <cuda/std/climits>
#include <cuda/std/limits>
#include <cuda/std/type_traits>

namespace cudf {
namespace strings {
namespace detail {
namespace {

/**
 * @brief Converts strings into an integers and records decimal places.
 *
 * The conversion uses the provided scale to build the resulting
 * integer. This can prevent overflow for strings with many digits.
 */
template <typename DecimalType>
struct string_to_decimal_fn {
  column_device_view const d_strings;
  int32_t const scale;

  string_to_decimal_fn(column_device_view const& d_strings, int32_t scale)
    : d_strings(d_strings), scale(scale)
  {
  }

  __device__ DecimalType operator()(size_type idx) const
  {
    if (d_strings.is_null(idx)) { return 0; }
    auto const d_str = d_strings.element<string_view>(idx);
    if (d_str.empty()) { return 0; }

    auto iter           = d_str.data();
    auto const iter_end = d_str.data() + d_str.size_bytes();

    return parse_decimal<DecimalType>(iter, iter_end, scale);
  }
};

/**
 * @brief This only checks the string format for valid decimal characters.
 *
 * This follows closely the logic above but just ensures there are valid
 * characters for conversion and the integer component does not overflow.
 */
template <typename DecimalType>
struct string_to_decimal_check_fn {
  column_device_view const d_strings;
  int32_t const scale;

  string_to_decimal_check_fn(column_device_view const& d_strings, int32_t scale)
    : d_strings{d_strings}, scale{scale}
  {
  }

  __device__ bool operator()(size_type idx) const
  {
    if (d_strings.is_null(idx)) { return false; }
    auto const d_str = d_strings.element<string_view>(idx);
    if (d_str.empty()) { return false; }

    auto iter = d_str.data() + static_cast<int>((d_str.data()[0] == '-' || d_str.data()[0] == '+'));

    auto const iter_end = d_str.data() + d_str.size_bytes();

    using UnsignedDecimalType = cuda::std::make_unsigned_t<DecimalType>;
    auto [value, exp_offset]  = parse_integer<UnsignedDecimalType>(iter, iter_end);

    // only exponent notation is expected here
    if ((iter < iter_end) && (*iter != 'e' && *iter != 'E')) { return false; }
    ++iter;

    int32_t exp_ten = 0;  // check exponent overflow
    if (iter < iter_end) {
      auto exp_result = parse_exponent<true>(iter, iter_end);
      if (!exp_result) { return false; }
      exp_ten = exp_result.value();
    }
    exp_ten += exp_offset;

    // finally, check for overflow based on the exp_ten and scale values
    return (exp_ten < scale) or
           value <= static_cast<UnsignedDecimalType>(
                      cuda::std::numeric_limits<DecimalType>::max() /
                      static_cast<DecimalType>(exp10(static_cast<double>(exp_ten - scale))));
  }
};

/**
 * @brief The dispatch function for converting strings column to fixed-point column.
 */
struct dispatch_to_fixed_point_fn {
  template <typename T, std::enable_if_t<cudf::is_fixed_point<T>()>* = nullptr>
  std::unique_ptr<column> operator()(strings_column_view const& input,
                                     data_type output_type,
                                     rmm::cuda_stream_view stream,
                                     rmm::mr::device_memory_resource* mr) const
  {
    using DecimalType = device_storage_type_t<T>;

    auto const d_column = column_device_view::create(input.parent(), stream);

    // create output column
    auto results   = make_fixed_point_column(output_type,
                                           input.size(),
                                           cudf::detail::copy_bitmask(input.parent(), stream, mr),
                                           input.null_count(),
                                           stream,
                                           mr);
    auto d_results = results->mutable_view().data<DecimalType>();

    // convert strings into decimal values
    thrust::transform(rmm::exec_policy(stream),
                      thrust::make_counting_iterator<size_type>(0),
                      thrust::make_counting_iterator<size_type>(input.size()),
                      d_results,
                      string_to_decimal_fn<DecimalType>{*d_column, output_type.scale()});
    results->set_null_count(input.null_count());
    return results;
  }

  template <typename T, std::enable_if_t<not cudf::is_fixed_point<T>()>* = nullptr>
  std::unique_ptr<column> operator()(strings_column_view const&,
                                     data_type,
                                     rmm::cuda_stream_view,
                                     rmm::mr::device_memory_resource*) const
  {
    CUDF_FAIL("Output for to_fixed_point must be a decimal type.");
  }
};

}  // namespace

// This will convert a strings column into any integer column type.
std::unique_ptr<column> to_fixed_point(strings_column_view const& input,
                                       data_type output_type,
                                       rmm::cuda_stream_view stream,
                                       rmm::mr::device_memory_resource* mr)
{
  if (input.is_empty()) return make_empty_column(output_type);
  return type_dispatcher(output_type, dispatch_to_fixed_point_fn{}, input, output_type, stream, mr);
}

}  // namespace detail

// external API
std::unique_ptr<column> to_fixed_point(strings_column_view const& strings,
                                       data_type output_type,
                                       rmm::mr::device_memory_resource* mr)
{
  CUDF_FUNC_RANGE();
  return detail::to_fixed_point(strings, output_type, cudf::get_default_stream(), mr);
}

namespace detail {
namespace {
template <typename DecimalType>
struct from_fixed_point_fn {
  column_device_view d_decimals;
  offset_type* d_offsets{};
  char* d_chars{};

  /**
   * @brief Calculates the size of the string required to convert the element, in base-10 format.
   *
   * Output format is [-]integer.fraction
   */
  __device__ int32_t compute_output_size(DecimalType value)
  {
    auto const scale = d_decimals.type().scale();

    if (scale >= 0) return count_digits(value) + scale;

    auto const abs_value = numeric::detail::abs(value);
    auto const exp_ten   = numeric::detail::exp10<DecimalType>(-scale);
    auto const fraction  = count_digits(abs_value % exp_ten);
    auto const num_zeros = std::max(0, (-scale - fraction));
    return static_cast<int32_t>(value < 0) +    // sign if negative
           count_digits(abs_value / exp_ten) +  // integer
           1 +                                  // decimal point
           num_zeros +                          // zeros padding
           fraction;                            // size of fraction
  }

  /**
   * @brief Converts a decimal element into a string.
   *
   * The value is converted into base-10 digits [0-9]
   * plus the decimal point and a negative sign prefix.
   */
  __device__ void decimal_to_string(size_type idx)
  {
    auto const value = d_decimals.element<DecimalType>(idx);
    auto const scale = d_decimals.type().scale();
    char* d_buffer   = d_chars + d_offsets[idx];

    if (scale >= 0) {
      d_buffer += integer_to_string(value, d_buffer);
      thrust::generate_n(thrust::seq, d_buffer, scale, []() { return '0'; });  // add zeros
      return;
    }

    // scale < 0
    // write format:   [-]integer.fraction
    // where integer  = abs(value) / (10^abs(scale))
    //       fraction = abs(value) % (10^abs(scale))
    if (value < 0) *d_buffer++ = '-';  // add sign
    auto const abs_value = numeric::detail::abs(value);
    auto const exp_ten   = numeric::detail::exp10<DecimalType>(-scale);
    auto const num_zeros = std::max(0, (-scale - count_digits(abs_value % exp_ten)));

    d_buffer += integer_to_string(abs_value / exp_ten, d_buffer);  // add the integer part
    *d_buffer++ = '.';                                             // add decimal point

    thrust::generate_n(thrust::seq, d_buffer, num_zeros, []() { return '0'; });  // add zeros
    d_buffer += num_zeros;

    integer_to_string(abs_value % exp_ten, d_buffer);  // add the fraction part
  }

  __device__ void operator()(size_type idx)
  {
    if (d_decimals.is_null(idx)) {
      if (d_chars == nullptr) { d_offsets[idx] = 0; }
      return;
    }
    if (d_chars != nullptr) {
      decimal_to_string(idx);
    } else {
      d_offsets[idx] = compute_output_size(d_decimals.element<DecimalType>(idx));
    }
  }
};

/**
 * @brief The dispatcher functor for converting fixed-point values into strings.
 */
struct dispatch_from_fixed_point_fn {
  template <typename T, std::enable_if_t<cudf::is_fixed_point<T>()>* = nullptr>
  std::unique_ptr<column> operator()(column_view const& input,
                                     rmm::cuda_stream_view stream,
                                     rmm::mr::device_memory_resource* mr) const
  {
    using DecimalType = device_storage_type_t<T>;  // underlying value type

    auto const d_column = column_device_view::create(input, stream);

<<<<<<< HEAD
    // build offsets column
    auto offsets_transformer_itr = cudf::detail::make_counting_transform_iterator(
      0, decimal_to_string_size_fn<DecimalType>{*d_column});
    auto [offsets_column, bytes] = cudf::detail::make_offsets_child_column(
      offsets_transformer_itr, offsets_transformer_itr + input.size(), stream, mr);
    auto const d_offsets = offsets_column->view().template data<int32_t>();

    // build chars column
    auto chars_column = detail::create_chars_child_column(bytes, stream, mr);
    auto d_chars      = chars_column->mutable_view().template data<char>();
    thrust::for_each_n(rmm::exec_policy(stream),
                       thrust::make_counting_iterator<size_type>(0),
                       input.size(),
                       decimal_to_string_fn<DecimalType>{*d_column, d_offsets, d_chars});
=======
    auto [offsets, chars] =
      make_strings_children(from_fixed_point_fn<DecimalType>{*d_column}, input.size(), stream, mr);
>>>>>>> 7c30e051

    return make_strings_column(input.size(),
                               std::move(offsets),
                               std::move(chars),
                               input.null_count(),
                               cudf::detail::copy_bitmask(input, stream, mr));
  }

  template <typename T, std::enable_if_t<not cudf::is_fixed_point<T>()>* = nullptr>
  std::unique_ptr<column> operator()(column_view const&,
                                     rmm::cuda_stream_view,
                                     rmm::mr::device_memory_resource*) const
  {
    CUDF_FAIL("Values for from_fixed_point function must be a decimal type.");
  }
};

}  // namespace

std::unique_ptr<column> from_fixed_point(column_view const& input,
                                         rmm::cuda_stream_view stream,
                                         rmm::mr::device_memory_resource* mr)
{
  if (input.is_empty()) return make_empty_column(type_id::STRING);
  return type_dispatcher(input.type(), dispatch_from_fixed_point_fn{}, input, stream, mr);
}

}  // namespace detail

// external API

std::unique_ptr<column> from_fixed_point(column_view const& input,
                                         rmm::mr::device_memory_resource* mr)
{
  CUDF_FUNC_RANGE();
  return detail::from_fixed_point(input, cudf::get_default_stream(), mr);
}

namespace detail {
namespace {

struct dispatch_is_fixed_point_fn {
  template <typename T, std::enable_if_t<cudf::is_fixed_point<T>()>* = nullptr>
  std::unique_ptr<column> operator()(strings_column_view const& input,
                                     data_type decimal_type,
                                     rmm::cuda_stream_view stream,
                                     rmm::mr::device_memory_resource* mr) const
  {
    using DecimalType = device_storage_type_t<T>;

    auto const d_column = column_device_view::create(input.parent(), stream);

    // create output column
    auto results   = make_numeric_column(data_type{type_id::BOOL8},
                                       input.size(),
                                       cudf::detail::copy_bitmask(input.parent(), stream, mr),
                                       input.null_count(),
                                       stream,
                                       mr);
    auto d_results = results->mutable_view().data<bool>();

    // check strings for valid fixed-point chars
    thrust::transform(rmm::exec_policy(stream),
                      thrust::make_counting_iterator<size_type>(0),
                      thrust::make_counting_iterator<size_type>(input.size()),
                      d_results,
                      string_to_decimal_check_fn<DecimalType>{*d_column, decimal_type.scale()});
    results->set_null_count(input.null_count());
    return results;
  }

  template <typename T, std::enable_if_t<not cudf::is_fixed_point<T>()>* = nullptr>
  std::unique_ptr<column> operator()(strings_column_view const&,
                                     data_type,
                                     rmm::cuda_stream_view,
                                     rmm::mr::device_memory_resource*) const
  {
    CUDF_FAIL("is_fixed_point is expecting a decimal type");
  }
};

}  // namespace

std::unique_ptr<column> is_fixed_point(strings_column_view const& input,
                                       data_type decimal_type,
                                       rmm::cuda_stream_view stream,
                                       rmm::mr::device_memory_resource* mr)
{
  if (input.is_empty()) return cudf::make_empty_column(type_id::BOOL8);
  return type_dispatcher(
    decimal_type, dispatch_is_fixed_point_fn{}, input, decimal_type, stream, mr);
}
}  // namespace detail

std::unique_ptr<column> is_fixed_point(strings_column_view const& input,
                                       data_type decimal_type,
                                       rmm::mr::device_memory_resource* mr)
{
  CUDF_FUNC_RANGE();
  return detail::is_fixed_point(input, decimal_type, cudf::get_default_stream(), mr);
}

}  // namespace strings
}  // namespace cudf<|MERGE_RESOLUTION|>--- conflicted
+++ resolved
@@ -285,25 +285,8 @@
 
     auto const d_column = column_device_view::create(input, stream);
 
-<<<<<<< HEAD
-    // build offsets column
-    auto offsets_transformer_itr = cudf::detail::make_counting_transform_iterator(
-      0, decimal_to_string_size_fn<DecimalType>{*d_column});
-    auto [offsets_column, bytes] = cudf::detail::make_offsets_child_column(
-      offsets_transformer_itr, offsets_transformer_itr + input.size(), stream, mr);
-    auto const d_offsets = offsets_column->view().template data<int32_t>();
-
-    // build chars column
-    auto chars_column = detail::create_chars_child_column(bytes, stream, mr);
-    auto d_chars      = chars_column->mutable_view().template data<char>();
-    thrust::for_each_n(rmm::exec_policy(stream),
-                       thrust::make_counting_iterator<size_type>(0),
-                       input.size(),
-                       decimal_to_string_fn<DecimalType>{*d_column, d_offsets, d_chars});
-=======
     auto [offsets, chars] =
       make_strings_children(from_fixed_point_fn<DecimalType>{*d_column}, input.size(), stream, mr);
->>>>>>> 7c30e051
 
     return make_strings_column(input.size(),
                                std::move(offsets),
