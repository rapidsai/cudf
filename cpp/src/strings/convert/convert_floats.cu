/*
 * Copyright (c) 2019-2021, NVIDIA CORPORATION.
 *
 * Licensed under the Apache License, Version 2.0 (the "License");
 * you may not use this file except in compliance with the License.
 * You may obtain a copy of the License at
 *
 *     http://www.apache.org/licenses/LICENSE-2.0
 *
 * Unless required by applicable law or agreed to in writing, software
 * distributed under the License is distributed on an "AS IS" BASIS,
 * WITHOUT WARRANTIES OR CONDITIONS OF ANY KIND, either express or implied.
 * See the License for the specific language governing permissions and
 * limitations under the License.
 */

#include <cudf/column/column_device_view.cuh>
#include <cudf/column/column_factories.hpp>
#include <cudf/detail/null_mask.hpp>
#include <cudf/detail/nvtx/ranges.hpp>
#include <cudf/strings/convert/convert_floats.hpp>
#include <cudf/strings/detail/converters.hpp>
#include <cudf/strings/detail/utilities.hpp>
#include <cudf/strings/string_view.cuh>
#include <cudf/strings/strings_column_view.hpp>
#include <cudf/utilities/traits.hpp>
#include <cudf/utilities/type_dispatcher.hpp>
#include <strings/utilities.cuh>

#include <rmm/cuda_stream_view.hpp>
#include <rmm/exec_policy.hpp>

#include <thrust/iterator/counting_iterator.h>
#include <thrust/transform.h>

#include <cmath>
#include <limits>

namespace cudf {
namespace strings {
namespace detail {
namespace {
/**
 * @brief This function converts the given string into a
 * floating point double value.
 *
 * This will also map strings containing "NaN", "Inf" and "-Inf"
 * to the appropriate float values.
 *
 * This function will also handle scientific notation format.
 */
template <class FloatType>
__device__ inline FloatType stof(string_view const& d_str)
{
  const char* in_ptr = d_str.data();
  const char* end    = in_ptr + d_str.size_bytes();
  if (end == in_ptr) return 0.0;
  // special strings
<<<<<<< HEAD
  if (d_str.compare("NaN", 3) == 0) return std::numeric_limits<FloatType>::quiet_NaN();
  if (d_str.compare("Inf", 3) == 0) return std::numeric_limits<FloatType>::infinity();
  if (d_str.compare("-Inf", 4) == 0) return -std::numeric_limits<FloatType>::infinity();
  FloatType sign{1.0};
=======
  if (d_str.compare("NaN", 3) == 0) return std::numeric_limits<double>::quiet_NaN();
  if (d_str.compare("Inf", 3) == 0) return std::numeric_limits<double>::infinity();
  if (d_str.compare("-Inf", 4) == 0) return -std::numeric_limits<double>::infinity();
  double sign{1.0};
>>>>>>> 3a7c52ec
  if (*in_ptr == '-' || *in_ptr == '+') {
    sign = (*in_ptr == '-' ? -1 : 1);
    ++in_ptr;
  }
  constexpr uint64_t max_holding = (std::numeric_limits<uint64_t>::max() - 9L) / 10L;
  uint64_t digits                = 0;
  int exp_off                    = 0;
  bool decimal                   = false;
  while (in_ptr < end) {
    char ch = *in_ptr;
    if (ch == '.') {
      decimal = true;
      ++in_ptr;
      continue;
    }
    if (ch < '0' || ch > '9') break;
    if (digits > max_holding)
      exp_off += (int)!decimal;
    else {
      digits = (digits * 10L) + static_cast<uint64_t>(ch - '0');
      if (digits > max_holding) {
        digits = digits / 10L;
        exp_off += (int)!decimal;
      } else
        exp_off -= (int)decimal;
    }
    ++in_ptr;
  }
<<<<<<< HEAD
  if (digits == 0) return sign * static_cast<FloatType>(0);
=======
  if (digits == 0) return sign * static_cast<double>(0);
>>>>>>> 3a7c52ec

  // check for exponent char
  int exp_ten  = 0;
  int exp_sign = 1;
  if (in_ptr < end) {
    char ch = *in_ptr++;
    if (ch == 'e' || ch == 'E') {
      if (in_ptr < end) {
        ch = *in_ptr;
        if (ch == '-' || ch == '+') {
          exp_sign = (ch == '-' ? -1 : 1);
          ++in_ptr;
        }
        while (in_ptr < end) {
          ch = *in_ptr++;
          if (ch < '0' || ch > '9') break;
          exp_ten = (exp_ten * 10) + (int)(ch - '0');
        }
      }
    }
  }

  int const num_digits = static_cast<int>(log10(digits)) + 1;
  exp_ten *= exp_sign;
  exp_ten += exp_off;
  exp_ten += num_digits - 1;
<<<<<<< HEAD
  if (exp_ten > std::numeric_limits<FloatType>::max_exponent10)
    return sign > 0 ? std::numeric_limits<FloatType>::infinity()
                    : -std::numeric_limits<FloatType>::infinity();
  else if (exp_ten < std::numeric_limits<FloatType>::min_exponent10)
    return FloatType{0};

  // using exp10() since the pow(10.0,exp_ten) function is
  // very inaccurate in 10.2: http://nvbugs/2971187
  FloatType const base =
    sign * static_cast<FloatType>(digits) * exp10(static_cast<FloatType>(1 - num_digits));
  FloatType const exponent = exp10(static_cast<FloatType>(exp_ten));
=======
  if (exp_ten > std::numeric_limits<double>::max_exponent10)
    return sign > 0 ? std::numeric_limits<double>::infinity()
                    : -std::numeric_limits<double>::infinity();
  else if (exp_ten < std::numeric_limits<double>::min_exponent10)
    return double{0};

  // using exp10() since the pow(10.0,exp_ten) function is
  // very inaccurate in 10.2: http://nvbugs/2971187
  double const base =
    sign * static_cast<double>(digits) * exp10(static_cast<double>(1 - num_digits));
  double const exponent = exp10(static_cast<double>(exp_ten));
>>>>>>> 3a7c52ec
  return base * exponent;
}

/**
 * @brief Converts strings column entries into floats.
 *
 * Used by the dispatch method to convert to different float types.
 */
template <typename FloatType>
struct string_to_float_fn {
  const column_device_view strings_column;  // strings to convert

  __device__ FloatType operator()(size_type idx)
  {
    if (strings_column.is_null(idx)) return static_cast<FloatType>(0);
<<<<<<< HEAD
    return static_cast<FloatType>(stof<double>(strings_column.element<string_view>(idx)));
=======
    // The cast to FloatType will create predictable results for floats that are larger than the
    // FloatType can hold
    return static_cast<FloatType>(stod(strings_column.element<string_view>(idx)));
>>>>>>> 3a7c52ec
  }
};

/**
 * @brief The dispatch functions for converting strings to floats.
 *
 * The output_column is expected to be one of the float types only.
 */
struct dispatch_to_floats_fn {
  template <typename FloatType,
            std::enable_if_t<std::is_floating_point<FloatType>::value>* = nullptr>
  void operator()(column_device_view const& strings_column,
                  mutable_column_view& output_column,
                  rmm::cuda_stream_view stream) const
  {
    auto d_results = output_column.data<FloatType>();
    thrust::transform(rmm::exec_policy(stream),
                      thrust::make_counting_iterator<size_type>(0),
                      thrust::make_counting_iterator<size_type>(strings_column.size()),
                      d_results,
                      string_to_float_fn<FloatType>{strings_column});
  }
  // non-integral types throw an exception
  template <typename T, std::enable_if_t<not std::is_floating_point<T>::value>* = nullptr>
  void operator()(column_device_view const&, mutable_column_view&, rmm::cuda_stream_view) const
  {
    CUDF_FAIL("Output for to_floats must be a float type.");
  }
};

}  // namespace

// This will convert a strings column into any float column type.
std::unique_ptr<column> to_floats(strings_column_view const& strings,
                                  data_type output_type,
                                  rmm::cuda_stream_view stream,
                                  rmm::mr::device_memory_resource* mr)
{
  size_type strings_count = strings.size();
  if (strings_count == 0) return make_numeric_column(output_type, 0);
  auto strings_column = column_device_view::create(strings.parent(), stream);
  auto d_strings      = *strings_column;
  // create float output column copying the strings null-mask
  auto results      = make_numeric_column(output_type,
                                     strings_count,
                                     cudf::detail::copy_bitmask(strings.parent(), stream, mr),
                                     strings.null_count(),
                                     stream,
                                     mr);
  auto results_view = results->mutable_view();
  // fill output column with floats
  type_dispatcher(output_type, dispatch_to_floats_fn{}, d_strings, results_view, stream);
  results->set_null_count(strings.null_count());
  return results;
}

}  // namespace detail

// external API

std::unique_ptr<column> to_floats(strings_column_view const& strings,
                                  data_type output_type,
                                  rmm::mr::device_memory_resource* mr)
{
  CUDF_FUNC_RANGE();
  return detail::to_floats(strings, output_type, rmm::cuda_stream_default, mr);
}

namespace detail {
namespace {
/**
 * @brief Code logic for converting float value into a string.
 *
 * The floating point components are dissected and used to fill an
 * existing output char array.
 */
struct ftos_converter {
  // significant digits is independent of scientific notation range
  // digits more than this may require using long values instead of ints
  static constexpr unsigned int significant_digits = 10;
  // maximum power-of-10 that will fit in 32-bits
  static constexpr unsigned int nine_digits = 1000000000;  // 1x10^9
  // Range of numbers here is for normalizing the value.
  // If the value is above or below the following limits, the output is converted to
  // scientific notation in order to show (at most) the number of significant digits.
  static constexpr double upper_limit = 1000000000;  // max is 1x10^9
  static constexpr double lower_limit = 0.0001;      // printf uses scientific notation below this
  // Tables for doing normalization: converting to exponent form
  // IEEE double float has maximum exponent of 305 so these should cover everthing
  const double upper10[9]  = {10, 100, 10000, 1e8, 1e16, 1e32, 1e64, 1e128, 1e256};
  const double lower10[9]  = {.1, .01, .0001, 1e-8, 1e-16, 1e-32, 1e-64, 1e-128, 1e-256};
  const double blower10[9] = {1.0, .1, .001, 1e-7, 1e-15, 1e-31, 1e-63, 1e-127, 1e-255};

  // utility for quickly converting known integer range to character array
  __device__ char* int2str(int value, char* output)
  {
    if (value == 0) {
      *output++ = '0';
      return output;
    }
    char buffer[significant_digits];  // should be big-enough for significant digits
    char* ptr = buffer;
    while (value > 0) {
      *ptr++ = (char)('0' + (value % 10));
      value /= 10;
    }
    while (ptr != buffer) *output++ = *--ptr;  // 54321 -> 12345
    return output;
  }

  /**
   * @brief Dissect a float value into integer, decimal, and exponent components.
   *
   * @return The number of decimal places.
   */
  __device__ int dissect_value(double value,
                               unsigned int& integer,
                               unsigned int& decimal,
                               int& exp10)
  {
    int decimal_places = significant_digits - 1;
    // normalize step puts value between lower-limit and upper-limit
    // by adjusting the exponent up or down
    exp10 = 0;
    if (value > upper_limit) {
      int fx = 256;
      for (int idx = 8; idx >= 0; --idx) {
        if (value >= upper10[idx]) {
          value *= lower10[idx];
          exp10 += fx;
        }
        fx = fx >> 1;
      }
    } else if ((value > 0.0) && (value < lower_limit)) {
      int fx = 256;
      for (int idx = 8; idx >= 0; --idx) {
        if (value < blower10[idx]) {
          value *= upper10[idx];
          exp10 -= fx;
        }
        fx = fx >> 1;
      }
    }
    //
    unsigned int max_digits = nine_digits;
    integer                 = (unsigned int)value;
    for (unsigned int i = integer; i >= 10; i /= 10) {
      --decimal_places;
      max_digits /= 10;
    }
    double remainder = (value - (double)integer) * (double)max_digits;
    decimal          = (unsigned int)remainder;
    remainder -= (double)decimal;
    decimal += (unsigned int)(2.0 * remainder);
    if (decimal >= max_digits) {
      decimal = 0;
      ++integer;
      if (exp10 && (integer >= 10)) {
        ++exp10;
        integer = 1;
      }
    }
    //
    while ((decimal % 10) == 0 && (decimal_places > 0)) {
      decimal /= 10;
      --decimal_places;
    }
    return decimal_places;
  }

  /**
   * @brief Main kernel method for converting float value to char output array.
   *
   * Output need not be more than (significant_digits + 7) bytes:
   * 7 = 1 sign, 1 decimal point, 1 exponent ('e'), 1 exponent-sign, 3 digits for exponent
   *
   * @param value Float value to convert.
   * @param output Memory to write output characters.
   * @return Number of bytes written.
   */
  __device__ int float_to_string(double value, char* output)
  {
    // check for valid value
    if (std::isnan(value)) {
      memcpy(output, "NaN", 3);
      return 3;
    }
    bool bneg = false;
    if (signbit(value)) {  // handles -0.0 too
      value = -value;
      bneg  = true;
    }
    if (std::isinf(value)) {
      if (bneg)
        memcpy(output, "-Inf", 4);
      else
        memcpy(output, "Inf", 3);
      return bneg ? 4 : 3;
    }

    // dissect value into components
    unsigned int integer = 0, decimal = 0;
    int exp10          = 0;
    int decimal_places = dissect_value(value, integer, decimal, exp10);
    //
    // now build the string from the
    // components: sign, integer, decimal, exp10, decimal_places
    //
    // sign
    char* ptr = output;
    if (bneg) *ptr++ = '-';
    // integer
    ptr = int2str(integer, ptr);
    // decimal
    *ptr++ = '.';
    if (decimal_places) {
      char buffer[10];
      char* pb = buffer;
      while (decimal_places--) {
        *pb++ = (char)('0' + (decimal % 10));
        decimal /= 10;
      }
      while (pb != buffer)  // reverses the digits
        *ptr++ = *--pb;     // e.g. 54321 -> 12345
    } else
      *ptr++ = '0';  // always include at least .0
    // exponent
    if (exp10) {
      *ptr++ = 'e';
      if (exp10 < 0) {
        *ptr++ = '-';
        exp10  = -exp10;
      } else
        *ptr++ = '+';
      if (exp10 < 10) *ptr++ = '0';  // extra zero-pad
      ptr = int2str(exp10, ptr);
    }
    // done
    return (int)(ptr - output);  // number of bytes written
  }

  /**
   * @brief Compute how man bytes are needed to hold the output string.
   *
   * @param value Float value to convert.
   * @return Number of bytes required.
   */
  __device__ int compute_ftos_size(double value)
  {
    if (std::isnan(value)) return 3;  // NaN
    bool bneg = false;
    if (signbit(value)) {  // handles -0.0 too
      value = -value;
      bneg  = true;
    }
    if (std::isinf(value)) return 3 + (int)bneg;  // Inf

    // dissect float into parts
    unsigned int integer = 0, decimal = 0;
    int exp10          = 0;
    int decimal_places = dissect_value(value, integer, decimal, exp10);
    // now count up the components
    // sign
    int count = (int)bneg;
    // integer
    count += (int)(integer == 0);
    while (integer > 0) {
      integer /= 10;
      ++count;
    }  // log10(integer)
    // decimal
    ++count;  // decimal point
    if (decimal_places)
      count += decimal_places;
    else
      ++count;  // always include .0
    // exponent
    if (exp10) {
      count += 2;  // 'e±'
      if (exp10 < 0) exp10 = -exp10;
      count += (int)(exp10 < 10);  // padding
      while (exp10 > 0) {
        exp10 /= 10;
        ++count;
      }  // log10(exp10)
    }
    return count;
  }
};

template <typename FloatType>
struct float_to_string_size_fn {
  column_device_view d_column;

  __device__ size_type operator()(size_type idx)
  {
    if (d_column.is_null(idx)) return 0;
    FloatType value = d_column.element<FloatType>(idx);
    ftos_converter fts;
    return static_cast<size_type>(fts.compute_ftos_size(static_cast<double>(value)));
  }
};

template <typename FloatType>
struct float_to_string_fn {
  const column_device_view d_column;
  const int32_t* d_offsets;
  char* d_chars;

  __device__ void operator()(size_type idx)
  {
    if (d_column.is_null(idx)) return;
    FloatType value = d_column.element<FloatType>(idx);
    ftos_converter fts;
    fts.float_to_string(static_cast<double>(value), d_chars + d_offsets[idx]);
  }
};

/**
 * @brief This dispatch method is for converting floats into strings.
 *
 * The template function declaration ensures only float types are allowed.
 */
struct dispatch_from_floats_fn {
  template <typename FloatType,
            std::enable_if_t<std::is_floating_point<FloatType>::value>* = nullptr>
  std::unique_ptr<column> operator()(column_view const& floats,
                                     rmm::cuda_stream_view stream,
                                     rmm::mr::device_memory_resource* mr) const
  {
    size_type strings_count = floats.size();
    auto column             = column_device_view::create(floats, stream);
    auto d_column           = *column;

    // copy the null mask
    rmm::device_buffer null_mask = cudf::detail::copy_bitmask(floats, stream, mr);
    // build offsets column
    auto offsets_transformer_itr = thrust::make_transform_iterator(
      thrust::make_counting_iterator<int32_t>(0), float_to_string_size_fn<FloatType>{d_column});
    auto offsets_column = detail::make_offsets_child_column(
      offsets_transformer_itr, offsets_transformer_itr + strings_count, stream, mr);
    auto offsets_view = offsets_column->view();
    auto d_offsets    = offsets_view.template data<int32_t>();

    // build chars column
    size_type bytes = thrust::device_pointer_cast(d_offsets)[strings_count];
    auto chars_column =
      detail::create_chars_child_column(strings_count, floats.null_count(), bytes, stream, mr);
    auto chars_view = chars_column->mutable_view();
    auto d_chars    = chars_view.template data<char>();
    thrust::for_each_n(rmm::exec_policy(stream),
                       thrust::make_counting_iterator<size_type>(0),
                       strings_count,
                       float_to_string_fn<FloatType>{d_column, d_offsets, d_chars});
    //
    return make_strings_column(strings_count,
                               std::move(offsets_column),
                               std::move(chars_column),
                               floats.null_count(),
                               std::move(null_mask),
                               stream,
                               mr);
  }

  // non-float types throw an exception
  template <typename T, std::enable_if_t<not std::is_floating_point<T>::value>* = nullptr>
  std::unique_ptr<column> operator()(column_view const&,
                                     rmm::cuda_stream_view,
                                     rmm::mr::device_memory_resource*) const
  {
    CUDF_FAIL("Values for from_floats function must be a float type.");
  }
};

}  // namespace

// This will convert all float column types into a strings column.
std::unique_ptr<column> from_floats(column_view const& floats,
                                    rmm::cuda_stream_view stream,
                                    rmm::mr::device_memory_resource* mr)
{
  size_type strings_count = floats.size();
  if (strings_count == 0) return detail::make_empty_strings_column(stream, mr);

  return type_dispatcher(floats.type(), dispatch_from_floats_fn{}, floats, stream, mr);
}

}  // namespace detail

// external API

std::unique_ptr<column> from_floats(column_view const& floats, rmm::mr::device_memory_resource* mr)
{
  CUDF_FUNC_RANGE();
  return detail::from_floats(floats, rmm::cuda_stream_default, mr);
}

}  // namespace strings
}  // namespace cudf<|MERGE_RESOLUTION|>--- conflicted
+++ resolved
@@ -49,24 +49,16 @@
  *
  * This function will also handle scientific notation format.
  */
-template <class FloatType>
-__device__ inline FloatType stof(string_view const& d_str)
+__device__ inline double stod(string_view const& d_str)
 {
   const char* in_ptr = d_str.data();
   const char* end    = in_ptr + d_str.size_bytes();
   if (end == in_ptr) return 0.0;
   // special strings
-<<<<<<< HEAD
-  if (d_str.compare("NaN", 3) == 0) return std::numeric_limits<FloatType>::quiet_NaN();
-  if (d_str.compare("Inf", 3) == 0) return std::numeric_limits<FloatType>::infinity();
-  if (d_str.compare("-Inf", 4) == 0) return -std::numeric_limits<FloatType>::infinity();
-  FloatType sign{1.0};
-=======
   if (d_str.compare("NaN", 3) == 0) return std::numeric_limits<double>::quiet_NaN();
   if (d_str.compare("Inf", 3) == 0) return std::numeric_limits<double>::infinity();
   if (d_str.compare("-Inf", 4) == 0) return -std::numeric_limits<double>::infinity();
   double sign{1.0};
->>>>>>> 3a7c52ec
   if (*in_ptr == '-' || *in_ptr == '+') {
     sign = (*in_ptr == '-' ? -1 : 1);
     ++in_ptr;
@@ -95,11 +87,7 @@
     }
     ++in_ptr;
   }
-<<<<<<< HEAD
-  if (digits == 0) return sign * static_cast<FloatType>(0);
-=======
   if (digits == 0) return sign * static_cast<double>(0);
->>>>>>> 3a7c52ec
 
   // check for exponent char
   int exp_ten  = 0;
@@ -126,19 +114,6 @@
   exp_ten *= exp_sign;
   exp_ten += exp_off;
   exp_ten += num_digits - 1;
-<<<<<<< HEAD
-  if (exp_ten > std::numeric_limits<FloatType>::max_exponent10)
-    return sign > 0 ? std::numeric_limits<FloatType>::infinity()
-                    : -std::numeric_limits<FloatType>::infinity();
-  else if (exp_ten < std::numeric_limits<FloatType>::min_exponent10)
-    return FloatType{0};
-
-  // using exp10() since the pow(10.0,exp_ten) function is
-  // very inaccurate in 10.2: http://nvbugs/2971187
-  FloatType const base =
-    sign * static_cast<FloatType>(digits) * exp10(static_cast<FloatType>(1 - num_digits));
-  FloatType const exponent = exp10(static_cast<FloatType>(exp_ten));
-=======
   if (exp_ten > std::numeric_limits<double>::max_exponent10)
     return sign > 0 ? std::numeric_limits<double>::infinity()
                     : -std::numeric_limits<double>::infinity();
@@ -150,7 +125,6 @@
   double const base =
     sign * static_cast<double>(digits) * exp10(static_cast<double>(1 - num_digits));
   double const exponent = exp10(static_cast<double>(exp_ten));
->>>>>>> 3a7c52ec
   return base * exponent;
 }
 
@@ -166,13 +140,9 @@
   __device__ FloatType operator()(size_type idx)
   {
     if (strings_column.is_null(idx)) return static_cast<FloatType>(0);
-<<<<<<< HEAD
-    return static_cast<FloatType>(stof<double>(strings_column.element<string_view>(idx)));
-=======
     // The cast to FloatType will create predictable results for floats that are larger than the
     // FloatType can hold
     return static_cast<FloatType>(stod(strings_column.element<string_view>(idx)));
->>>>>>> 3a7c52ec
   }
 };
 
