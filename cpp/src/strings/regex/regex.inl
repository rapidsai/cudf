--- conflicted
+++ resolved
@@ -60,12 +60,8 @@
 
   CUDF_HOST_DEVICE inline relist() {}
 
-<<<<<<< HEAD
   __host__ __device__ inline relist(int16_t insts, u_char* data = nullptr, u_char* sdata = nullptr)
     : listsize(insts)
-=======
-  CUDF_HOST_DEVICE inline relist(int16_t insts, u_char* data = nullptr) : listsize(insts)
->>>>>>> 45c20d1b
   {
     auto ptr = data == nullptr ? reinterpret_cast<u_char*>(this) + sizeof(relist) : data;
     ranges   = reinterpret_cast<int2*>(ptr);
