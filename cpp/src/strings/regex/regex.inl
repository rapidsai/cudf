--- conflicted
+++ resolved
@@ -231,12 +231,8 @@
     if (((eos < 0) || (pos < eos)) && match == 0) {
       int32_t i = 0;
       auto ids  = startinst_ids();
-<<<<<<< HEAD
       while (ids[i] >= 0)
-        jnk.list1->activate(ids[i++], (indices == nullptr ? pos : -1), -1);
-=======
-      while (ids[i] >= 0) jnk.list1->activate(ids[i++], (group_id == 0 ? pos : -1), -1);
->>>>>>> 5adedeed
+        jnk.list1->activate(ids[i++], (group_id == 0 ? pos : -1), -1);
     }
 
     c = static_cast<char32_t>(pos >= txtlen ? 0 : *itr);
