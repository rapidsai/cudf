/*
 * Copyright (c) 2019-2022, NVIDIA CORPORATION.  All rights reserved.
 *
 * Licensed under the Apache License, Version 2.0 (the "License");
 * you may not use this file except in compliance with the License.
 * You may obtain a copy of the License at
 *
 *     http://www.apache.org/licenses/LICENSE-2.0
 *
 * Unless required by applicable law or agreed to in writing, software
 * distributed under the License is distributed on an "AS IS" BASIS,
 * WITHOUT WARRANTIES OR CONDITIONS OF ANY KIND, either express or implied.
 * See the License for the specific language governing permissions and
 * limitations under the License.
 */
#pragma once

#include <strings/regex/regcomp.h>

#include <cudf/strings/regex/flags.hpp>
#include <cudf/types.hpp>

#include <rmm/cuda_stream_view.hpp>

#include <thrust/optional.h>
#include <thrust/pair.h>

#include <memory>

namespace cudf {

class string_view;

namespace strings {
namespace detail {

struct relist;

using match_pair   = thrust::pair<cudf::size_type, cudf::size_type>;
using match_result = thrust::optional<match_pair>;

constexpr int32_t MAX_SHARED_MEM      = 2048;  ///< Memory size for storing prog instruction data
constexpr std::size_t MAX_WORKING_MEM = 0x01FFFFFFFF;  ///< Memory size for state data
constexpr int32_t MINIMUM_THREADS     = 256;  // Minimum threads for computing working memory

/**
 * @brief Regex class stored on the device and executed by reprog_device.
 *
 * This class holds the unique data for any regex CCLASS instruction.
 */
struct alignas(16) reclass_device {
  int32_t builtins{};
  int32_t count{};
  char32_t const* literals{};

<<<<<<< HEAD
  __device__ inline bool is_match(char32_t ch, uint8_t const* flags) const;
=======
  __device__ inline bool is_match(char32_t const ch, uint8_t const* flags) const;
>>>>>>> ac277570
};

/**
 * @brief Regex program of instructions/data for a specific regex pattern.
 *
 * Once created, the find/extract methods are used to evaluate the regex instructions
 * against a single string.
 *
 * An instance of the class requires working memory for evaluating the regex
 * instructions for the string. Determine the size of the required memory by
 * calling either `working_memory_size()` or `compute_strided_working_memory()`.
 * Once the buffer is allocated, pass the device pointer to the `set_working_memory()`
 * member function.
 */
class reprog_device {
 public:
  reprog_device()                     = delete;
  ~reprog_device()                    = default;
  reprog_device(const reprog_device&) = default;
  reprog_device(reprog_device&&)      = default;
  reprog_device& operator=(const reprog_device&) = default;
  reprog_device& operator=(reprog_device&&) = default;

  /**
   * @brief Create device program instance from a regex pattern.
   *
   * The number of strings is needed to compute the state data size required when evaluating the
   * regex.
   *
   * @param pattern The regex pattern to compile.
   * @param stream CUDA stream used for device memory operations and kernel launches.
   * @return The program device object.
   */
  static std::unique_ptr<reprog_device, std::function<void(reprog_device*)>> create(
    std::string const& pattern, rmm::cuda_stream_view stream);

  /**
   * @brief Create the device program instance from a regex pattern.
   *
   * @param pattern The regex pattern to compile.
   * @param re_flags Regex flags for interpreting special characters in the pattern.
   * @param stream CUDA stream used for device memory operations and kernel launches
   * @return The program device object.
   */
  static std::unique_ptr<reprog_device, std::function<void(reprog_device*)>> create(
    std::string const& pattern, regex_flags const re_flags, rmm::cuda_stream_view stream);

  /**
   * @brief Called automatically by the unique_ptr returned from create().
   */
  void destroy();

  /**
   * @brief Returns the number of regex instructions.
   */
  [[nodiscard]] CUDF_HOST_DEVICE int32_t insts_counts() const { return _insts_count; }

  /**
   * @brief Returns the number of regex groups found in the expression.
   */
  [[nodiscard]] CUDF_HOST_DEVICE inline int32_t group_counts() const
  {
    return _num_capturing_groups;
  }

  /**
   * @brief Returns true if this is an empty program.
<<<<<<< HEAD
   */
  [[nodiscard]] __device__ inline bool is_empty() const;

  /**
   * @brief Returns the size needed for working memory for the given thread count.
   */
  [[nodiscard]] std::size_t working_memory_size(int32_t num_threads) const;

  /**
   * @brief Compute working memory for the given thread count with a maximum size.
   *
   * Returns the size of the working memory and the number of threads it will support.
   */
  [[nodiscard]] std::pair<std::size_t, int32_t> compute_strided_working_memory(
    int32_t rows,
    int32_t min_threads  = MINIMUM_THREADS,
    std::size_t max_size = MAX_WORKING_MEM) const;

  /**
   * @brief Set the device working memory buffer to use for the regex execution.
   *
   * @param buffer Device memory pointer.
   * @param thread_count Number of threads the memory buffer will support.
   * @param max_insts Set to the maximum instruction count if reusing the
   *                  memory buffer for other regex calls.
   */
  void set_working_memory(void* buffer, int32_t thread_count, int32_t max_insts = 0);

  /**
   * @brief Returns the size of shared memory required to hold this instance.
   *
   * This can be called on the CPU for specifying the shared-memory size in the
   * kernel launch parameters.
   * This may return 0 if the MAX_SHARED_MEM value is exceeded.
   */
  [[nodiscard]] int32_t compute_shared_memory_size() const;

  /**
   * @brief Returns the thread count passed on `set_working_memory`.
   */
  [[nodiscard]] __device__ inline int32_t thread_count() const { return _thread_count; }

  /**
   * @brief Store this object into the given device pointer (e.g. shared memory).
   *
   * No data is stored if MAX_SHARED_MEM is exceeded for this object.
   */
  __device__ inline void store(void* buffer) const;

  /**
   * @brief Load an instance of this class from a device buffer (e.g. shared memory).
   *
   * Data is loaded from the given buffer if MAX_SHARED_MEM is not exceeded for the given object.
   * Otherwise, a copy of the object is returned.
   */
  [[nodiscard]] __device__ static inline reprog_device load(reprog_device const prog, void* buffer);
=======
   */
  [[nodiscard]] __device__ inline bool is_empty() const;
>>>>>>> ac277570

  /**
   * @brief Does a find evaluation using the compiled expression on the given string.
   *
   * @param thread_idx The index used for mapping the state memory for this string in global memory.
   * @param d_str The string to search.
   * @param[in,out] begin Position index to begin the search. If found, returns the position found
   * in the string.
   * @param[in,out] end Position index to end the search. If found, returns the last position
   * matching in the string.
   * @return Returns 0 if no match is found.
   */
<<<<<<< HEAD
  __device__ inline int32_t find(int32_t const thread_idx,
=======
  template <int stack_size>
  __device__ inline int32_t find(int32_t idx,
>>>>>>> ac277570
                                 string_view const d_str,
                                 cudf::size_type& begin,
                                 cudf::size_type& end) const;

  /**
   * @brief Does an extract evaluation using the compiled expression on the given string.
   *
   * This will find a specific match within the string when more than match occurs.
   * The find() function should be called first to locate the begin/end bounds of the
   * the matched section.
   *
<<<<<<< HEAD
   * @param thread_idx The index used for mapping the state memory for this string in global memory.
=======
   * @tparam stack_size One of the `RX_STACK_` values based on the `insts_count`.
   * @param idx The string index used for mapping the state memory for this string in global
   * memory (if necessary).
>>>>>>> ac277570
   * @param d_str The string to search.
   * @param begin Position index to begin the search. If found, returns the position found
   * in the string.
   * @param end Position index to end the search. If found, returns the last position
   * matching in the string.
   * @param group_id The specific group to return its matching position values.
   * @return If valid, returns the character position of the matched group in the given string,
   */
<<<<<<< HEAD
  __device__ inline match_result extract(int32_t const thread_idx,
=======
  template <int stack_size>
  __device__ inline match_result extract(cudf::size_type idx,
>>>>>>> ac277570
                                         string_view const d_str,
                                         cudf::size_type begin,
                                         cudf::size_type end,
                                         cudf::size_type const group_id) const;

 private:
  struct reljunk {
    relist* __restrict__ list1;
    relist* __restrict__ list2;
    int32_t starttype{};
    char32_t startchar{};

    __device__ inline reljunk(relist* list1, relist* list2, reinst const inst);
    __device__ inline void swaplist();
  };

  /**
   * @brief Returns the regex instruction object for a given id.
   */
  __device__ inline reinst get_inst(int32_t id) const;

  /**
   * @brief Returns the regex class object for a given id.
   */
  __device__ inline reclass_device get_class(int32_t id) const;

  /**
   * @brief Executes the regex pattern on the given string.
   */
  __device__ inline int32_t regexec(string_view const d_str,
                                    reljunk jnk,
                                    cudf::size_type& begin,
                                    cudf::size_type& end,
                                    cudf::size_type const group_id = 0) const;

  /**
   * @brief Utility wrapper to setup state memory structures for calling regexec
   */
<<<<<<< HEAD
  __device__ inline int32_t call_regexec(int32_t const thread_idx,
=======
  template <int stack_size>
  __device__ inline int32_t call_regexec(int32_t idx,
>>>>>>> ac277570
                                         string_view const d_str,
                                         cudf::size_type& begin,
                                         cudf::size_type& end,
                                         cudf::size_type const group_id = 0) const;

  reprog_device(reprog&);

  int32_t _startinst_id;          // first instruction id
  int32_t _num_capturing_groups;  // instruction groups
  int32_t _insts_count;           // number of instructions
  int32_t _starts_count;          // number of start-insts ids
  int32_t _classes_count;         // number of classes
<<<<<<< HEAD
  int32_t _max_insts;             // for partitioning working memory
=======
>>>>>>> ac277570

  uint8_t const* _codepoint_flags{};  // table of character types
  reinst const* _insts{};             // array of regex instructions
  int32_t const* _startinst_ids{};    // array of start instruction ids
  reclass_device const* _classes{};   // array of regex classes

<<<<<<< HEAD
  std::size_t _prog_size{};  // total size of this instance
  void* _buffer{};           // working memory buffer
  int32_t _thread_count{};   // threads available in working memory
=======
  void* _relists_mem{};  // runtime relist memory for regexec()
>>>>>>> ac277570
};

}  // namespace detail
}  // namespace strings
}  // namespace cudf

#include "./regex.inl"<|MERGE_RESOLUTION|>--- conflicted
+++ resolved
@@ -53,11 +53,7 @@
   int32_t count{};
   char32_t const* literals{};
 
-<<<<<<< HEAD
-  __device__ inline bool is_match(char32_t ch, uint8_t const* flags) const;
-=======
   __device__ inline bool is_match(char32_t const ch, uint8_t const* flags) const;
->>>>>>> ac277570
 };
 
 /**
@@ -125,7 +121,6 @@
 
   /**
    * @brief Returns true if this is an empty program.
-<<<<<<< HEAD
    */
   [[nodiscard]] __device__ inline bool is_empty() const;
 
@@ -182,10 +177,6 @@
    * Otherwise, a copy of the object is returned.
    */
   [[nodiscard]] __device__ static inline reprog_device load(reprog_device const prog, void* buffer);
-=======
-   */
-  [[nodiscard]] __device__ inline bool is_empty() const;
->>>>>>> ac277570
 
   /**
    * @brief Does a find evaluation using the compiled expression on the given string.
@@ -198,12 +189,7 @@
    * matching in the string.
    * @return Returns 0 if no match is found.
    */
-<<<<<<< HEAD
   __device__ inline int32_t find(int32_t const thread_idx,
-=======
-  template <int stack_size>
-  __device__ inline int32_t find(int32_t idx,
->>>>>>> ac277570
                                  string_view const d_str,
                                  cudf::size_type& begin,
                                  cudf::size_type& end) const;
@@ -215,13 +201,7 @@
    * The find() function should be called first to locate the begin/end bounds of the
    * the matched section.
    *
-<<<<<<< HEAD
    * @param thread_idx The index used for mapping the state memory for this string in global memory.
-=======
-   * @tparam stack_size One of the `RX_STACK_` values based on the `insts_count`.
-   * @param idx The string index used for mapping the state memory for this string in global
-   * memory (if necessary).
->>>>>>> ac277570
    * @param d_str The string to search.
    * @param begin Position index to begin the search. If found, returns the position found
    * in the string.
@@ -230,12 +210,7 @@
    * @param group_id The specific group to return its matching position values.
    * @return If valid, returns the character position of the matched group in the given string,
    */
-<<<<<<< HEAD
   __device__ inline match_result extract(int32_t const thread_idx,
-=======
-  template <int stack_size>
-  __device__ inline match_result extract(cudf::size_type idx,
->>>>>>> ac277570
                                          string_view const d_str,
                                          cudf::size_type begin,
                                          cudf::size_type end,
@@ -274,12 +249,7 @@
   /**
    * @brief Utility wrapper to setup state memory structures for calling regexec
    */
-<<<<<<< HEAD
   __device__ inline int32_t call_regexec(int32_t const thread_idx,
-=======
-  template <int stack_size>
-  __device__ inline int32_t call_regexec(int32_t idx,
->>>>>>> ac277570
                                          string_view const d_str,
                                          cudf::size_type& begin,
                                          cudf::size_type& end,
@@ -292,23 +262,16 @@
   int32_t _insts_count;           // number of instructions
   int32_t _starts_count;          // number of start-insts ids
   int32_t _classes_count;         // number of classes
-<<<<<<< HEAD
   int32_t _max_insts;             // for partitioning working memory
-=======
->>>>>>> ac277570
 
   uint8_t const* _codepoint_flags{};  // table of character types
   reinst const* _insts{};             // array of regex instructions
   int32_t const* _startinst_ids{};    // array of start instruction ids
   reclass_device const* _classes{};   // array of regex classes
 
-<<<<<<< HEAD
   std::size_t _prog_size{};  // total size of this instance
   void* _buffer{};           // working memory buffer
   int32_t _thread_count{};   // threads available in working memory
-=======
-  void* _relists_mem{};  // runtime relist memory for regexec()
->>>>>>> ac277570
 };
 
 }  // namespace detail
