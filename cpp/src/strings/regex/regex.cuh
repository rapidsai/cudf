--- conflicted
+++ resolved
@@ -34,27 +34,12 @@
 namespace strings {
 namespace detail {
 
-// 10128 ≈ 1000 instructions
-// Formula is based on relist::data_size_for() calculation;
-// Stack ≈ (8+2)*x + (x/8) = 10.125x < 11x  where x is number of instructions
-// constexpr int32_t MAX_STACK_INSTS = 1000;
-
-constexpr int32_t RX_STACK_SMALL  = 112;
-constexpr int32_t RX_STACK_MEDIUM = 1104;
-constexpr int32_t RX_STACK_LARGE  = 10128;
-constexpr int32_t RX_STACK_ANY    = 8;
-
-constexpr int32_t RX_SMALL_INSTS  = (RX_STACK_SMALL / 11);
-constexpr int32_t RX_MEDIUM_INSTS = (RX_STACK_MEDIUM / 11);
-constexpr int32_t RX_LARGE_INSTS  = (RX_STACK_LARGE / 11);
-
 struct reljunk;
 struct reinst;
 class reprog;
 
-<<<<<<< HEAD
 using string_index_pair = thrust::pair<const char*, cudf::size_type>;
-=======
+
 constexpr int32_t RX_STACK_SMALL  = 112;    ///< fastest stack size
 constexpr int32_t RX_STACK_MEDIUM = 1104;   ///< faster stack size
 constexpr int32_t RX_STACK_LARGE  = 10128;  ///< fast stack size
@@ -72,7 +57,6 @@
 constexpr int32_t RX_SMALL_INSTS  = (RX_STACK_SMALL / 11);
 constexpr int32_t RX_MEDIUM_INSTS = (RX_STACK_MEDIUM / 11);
 constexpr int32_t RX_LARGE_INSTS  = (RX_STACK_LARGE / 11);
->>>>>>> 90e29d9f
 
 /**
  * @brief Regex class stored on the device and executed by reprog_device.
@@ -141,11 +125,7 @@
   /**
    * @brief Returns the number of regex groups found in the expression.
    */
-<<<<<<< HEAD
-  __host__ __device__ int32_t group_counts() const { return _num_capturing_groups; }
-=======
   __host__ __device__ inline int32_t group_counts() const { return _num_capturing_groups; }
->>>>>>> 90e29d9f
 
   /**
    * @brief Returns the regex instruction object for a given index.
@@ -196,21 +176,12 @@
    * in the string.
    * @param end Position index to end the search. If found, returns the last position
    * matching in the string.
-<<<<<<< HEAD
    * @param indices All extracted groups
    * @return Returns true if successful.
    */
   template <int stack_size>
   __device__ inline bool extract(
     int32_t idx, string_view const& d_str, int32_t begin, int32_t end, string_index_pair* indices);
-=======
-   * @param group_id The specific instance to return if more than one match is found.
-   * @return Returns 0 if no match is found.
-   */
-  template <int stack_size>
-  __device__ inline int32_t extract(
-    int32_t idx, string_view const& d_str, int32_t& begin, int32_t& end, int32_t group_id);
->>>>>>> 90e29d9f
 
  private:
   int32_t _startinst_id, _num_capturing_groups;
@@ -234,16 +205,11 @@
    * @brief Utility wrapper to setup state memory structures for calling regexec
    */
   template <int stack_size>
-<<<<<<< HEAD
   __device__ inline int32_t call_regexec(int32_t idx,
                                          string_view const& d_str,
                                          int32_t& begin,
                                          int32_t& end,
                                          string_index_pair* indices = nullptr);
-=======
-  __device__ inline int32_t call_regexec(
-    int32_t idx, string_view const& d_str, int32_t& begin, int32_t& end, int32_t groupid = 0);
->>>>>>> 90e29d9f
 
   reprog_device(reprog&);  // must use create()
 };
