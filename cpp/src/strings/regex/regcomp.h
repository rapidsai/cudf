/*
 * Copyright (c) 2019-2022, NVIDIA CORPORATION.  All rights reserved.
 *
 * Licensed under the Apache License, Version 2.0 (the "License");
 * you may not use this file except in compliance with the License.
 * You may obtain a copy of the License at
 *
 *     http://www.apache.org/licenses/LICENSE-2.0
 *
 * Unless required by applicable law or agreed to in writing, software
 * distributed under the License is distributed on an "AS IS" BASIS,
 * WITHOUT WARRANTIES OR CONDITIONS OF ANY KIND, either express or implied.
 * See the License for the specific language governing permissions and
 * limitations under the License.
 */
#pragma once

#include <cudf/strings/regex/flags.hpp>

#include <string>
#include <vector>

namespace cudf {
namespace strings {
namespace detail {
/**
 * @brief Actions and Tokens (regex instruction types)
 *
 * ```
 *	02xx are operators, value == precedence
 *	03xx are tokens, i.e. operands for operators
 * ```
 */
enum InstType {
  CHAR    = 0177,  // Literal character
  RBRA    = 0201,  // Right bracket, )
  LBRA    = 0202,  // Left bracket, (
  OR      = 0204,  // Alternation, |
  ANY     = 0300,  // Any character except newline, .
  ANYNL   = 0301,  // Any character including newline, .
  BOL     = 0303,  // Beginning of line, ^
  EOL     = 0304,  // End of line, $
  CCLASS  = 0305,  // Character class, []
  NCCLASS = 0306,  // Negated character class, [^ ]
  BOW     = 0307,  // Boundary of word, \b
  NBOW    = 0310,  // Not boundary of word, \B
  END     = 0377   // Terminate: match found
};

/**
 * @brief Class type for regex compiler instruction.
 */
struct reclass {
  int32_t builtins{0};      // bit mask identifying builtin classes
  std::u32string literals;  // ranges as pairs of utf-8 characters
  reclass() {}
  reclass(int m) : builtins(m) {}
};

constexpr int32_t CCLASS_W{1 << 0};   // [a-z], [A-Z], [0-9], and '_'
constexpr int32_t CCLASS_S{1 << 1};   // all spaces or ctrl characters
constexpr int32_t CCLASS_D{1 << 2};   // digits [0-9]
constexpr int32_t NCCLASS_W{1 << 3};  // not CCLASS_W or '\n'
constexpr int32_t NCCLASS_S{1 << 4};  // not CCLASS_S
constexpr int32_t NCCLASS_D{1 << 5};  // not CCLASS_D or '\n'

/**
 * @brief Structure of an encoded regex instruction
 */
struct reinst {
  int32_t type; /* operator type or instruction type */
  union {
    int32_t cls_id;   /* class pointer */
    char32_t c;       /* character */
    int32_t subid;    /* sub-expression id for RBRA and LBRA */
    int32_t right_id; /* right child of OR */
  } u1;
  union {            /* regexec relies on these two being in the same union */
    int32_t left_id; /* left child of OR */
    int32_t next_id; /* next instruction for CAT & LBRA */
  } u2;
  int32_t reserved4;
};

/**
 * @brief Regex program handles parsing a pattern into a vector
 * of chained instructions.
 */
class reprog {
 public:
  reprog(const reprog&) = default;
  reprog(reprog&&)      = default;
  ~reprog()             = default;
  reprog& operator=(const reprog&) = default;
  reprog& operator=(reprog&&) = default;

  /**
   * @brief Parses the given regex pattern and produces an instance
   * of this object
   *
   * @param pattern Regex pattern encoded as UTF-8
   * @param flags For interpretting certain `pattern` characters
   * @return Instance of reprog
   */
  static reprog create_from(std::string_view pattern, regex_flags const flags);

  int32_t add_inst(int32_t type);
  int32_t add_inst(reinst inst);
  int32_t add_class(reclass cls);

  void set_groups_count(int32_t groups);
  [[nodiscard]] int32_t groups_count() const;

  [[nodiscard]] const reinst* insts_data() const;
  [[nodiscard]] int32_t insts_count() const;
  reinst& inst_at(int32_t id);

  reclass& class_at(int32_t id);
  [[nodiscard]] int32_t classes_count() const;

  [[nodiscard]] const int32_t* starts_data() const;
  [[nodiscard]] int32_t starts_count() const;

  void set_start_inst(int32_t id);
  [[nodiscard]] int32_t get_start_inst() const;

  void finalize();
  void check_for_errors();
#ifndef NDEBUG
  void print(regex_flags const flags);
#endif

 private:
  std::vector<reinst> _insts;           // instructions
  std::vector<reclass> _classes;        // data for CCLASS instructions
  int32_t _startinst_id{};              // id of first instruction
  std::vector<int32_t> _startinst_ids;  // short-cut to speed-up ORs
  int32_t _num_capturing_groups{};

<<<<<<< HEAD
  void collapse_nops();
  void build_start_ids();
=======
  reprog() = default;
>>>>>>> efd2c394
  void check_for_errors(int32_t id, int32_t next_id);
};

}  // namespace detail
}  // namespace strings
}  // namespace cudf<|MERGE_RESOLUTION|>--- conflicted
+++ resolved
@@ -137,12 +137,9 @@
   std::vector<int32_t> _startinst_ids;  // short-cut to speed-up ORs
   int32_t _num_capturing_groups{};
 
-<<<<<<< HEAD
+  reprog() = default;
   void collapse_nops();
   void build_start_ids();
-=======
-  reprog() = default;
->>>>>>> efd2c394
   void check_for_errors(int32_t id, int32_t next_id);
 };
 
