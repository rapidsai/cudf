/*
 * Copyright (c) 2019-2022, NVIDIA CORPORATION.  All rights reserved.
 *
 * Licensed under the Apache License, Version 2.0 (the "License");
 * you may not use this file except in compliance with the License.
 * You may obtain a copy of the License at
 *
 *     http://www.apache.org/licenses/LICENSE-2.0
 *
 * Unless required by applicable law or agreed to in writing, software
 * distributed under the License is distributed on an "AS IS" BASIS,
 * WITHOUT WARRANTIES OR CONDITIONS OF ANY KIND, either express or implied.
 * See the License for the specific language governing permissions and
 * limitations under the License.
 */

#include <strings/regex/regcomp.h>

#include <cudf/strings/detail/utf8.hpp>
#include <cudf/utilities/error.hpp>

#include <thrust/iterator/counting_iterator.h>

#include <algorithm>
#include <array>
#include <cctype>
#include <numeric>
#include <stack>
#include <string>
#include <tuple>
#include <vector>

namespace cudf {
namespace strings {
namespace detail {
namespace {
// Bitmask of all operators
#define OPERATOR_MASK 0200
enum OperatorType {
  START        = 0200,  // Start, used for marker on stack
  LBRA_NC      = 0203,  // non-capturing group
  CAT          = 0205,  // Concatentation, implicit operator
  STAR         = 0206,  // Closure, *
  STAR_LAZY    = 0207,
  PLUS         = 0210,  // a+ == aa*
  PLUS_LAZY    = 0211,
  QUEST        = 0212,  // a? == a|nothing, i.e. 0 or 1 a's
  QUEST_LAZY   = 0213,
  COUNTED      = 0214,  // counted repeat a{2} a{3,5}
  COUNTED_LAZY = 0215,
  NOP          = 0302,  // No operation, internal use only
};
#define ITEM_MASK 0300

static reclass cclass_w(CCLASS_W);   // \w
static reclass cclass_s(CCLASS_S);   // \s
static reclass cclass_d(CCLASS_D);   // \d
static reclass cclass_W(NCCLASS_W);  // \W
static reclass cclass_S(NCCLASS_S);  // \S
static reclass cclass_D(NCCLASS_D);  // \D

// Tables for analyzing quantifiers
const std::array<int, 6> valid_preceding_inst_types{{CHAR, CCLASS, NCCLASS, ANY, ANYNL, RBRA}};
const std::array<char, 5> quantifiers{{'*', '?', '+', '{', '|'}};
// Valid regex characters that can be escaped and used as literals
const std::array<char, 33> escapable_chars{
  {'.', '-', '+',  '*', '\\', '?', '^', '$', '|', '{', '}', '(', ')', '[', ']', '<', '>',
   '"', '~', '\'', '`', '_',  '@', '=', ';', ':', '!', '#', '%', '&', ',', '/', ' '}};

/**
 * @brief Converts UTF-8 string into fixed-width 32-bit character vector.
 *
 * No character conversion occurs.
 * Each UTF-8 character is promoted into a 32-bit value.
 * The last entry in the returned vector will be a 0 value.
 * The fixed-width vector makes it easier to compile and faster to execute.
 *
 * @param pattern Regular expression encoded with UTF-8.
 * @return Fixed-width 32-bit character vector.
 */
std::vector<char32_t> string_to_char32_vector(std::string_view pattern)
{
  size_type size  = static_cast<size_type>(pattern.size());
  size_type count = std::count_if(pattern.cbegin(), pattern.cend(), [](char ch) {
    return is_begin_utf8_char(static_cast<uint8_t>(ch));
  });
  std::vector<char32_t> result(count + 1);
  char32_t* output_ptr  = result.data();
  const char* input_ptr = pattern.data();
  for (size_type idx = 0; idx < size; ++idx) {
    char_utf8 output_character = 0;
    size_type ch_width         = to_char_utf8(input_ptr, output_character);
    input_ptr += ch_width;
    idx += ch_width - 1;
    *output_ptr++ = output_character;
  }
  result[count] = 0;  // last entry set to 0
  return result;
}

}  // namespace

int32_t reprog::add_inst(int32_t t)
{
  reinst inst;
  inst.type        = t;
  inst.u2.left_id  = 0;
  inst.u1.right_id = 0;
  return add_inst(inst);
}

int32_t reprog::add_inst(reinst const& inst)
{
  _insts.push_back(inst);
  return static_cast<int32_t>(_insts.size() - 1);
}

int32_t reprog::add_class(reclass const& cls)
{
  _classes.push_back(cls);
  return static_cast<int32_t>(_classes.size() - 1);
}

reinst& reprog::inst_at(int32_t id) { return _insts[id]; }

reclass& reprog::class_at(int32_t id) { return _classes[id]; }

void reprog::set_start_inst(int32_t id) { _startinst_id = id; }

int32_t reprog::get_start_inst() const { return _startinst_id; }

int32_t reprog::insts_count() const { return static_cast<int>(_insts.size()); }

int32_t reprog::classes_count() const { return static_cast<int>(_classes.size()); }

void reprog::set_groups_count(int32_t groups) { _num_capturing_groups = groups; }

int32_t reprog::groups_count() const { return _num_capturing_groups; }

reinst const* reprog::insts_data() const { return _insts.data(); }

reclass const* reprog::classes_data() const { return _classes.data(); }

int32_t const* reprog::starts_data() const { return _startinst_ids.data(); }

int32_t reprog::starts_count() const { return static_cast<int>(_startinst_ids.size()); }

/**
 * @brief Converts pattern into regex classes
 */
class regex_parser {
 public:
  /**
   * @brief Single parsed pattern element.
   */
  struct Item {
    int32_t type;
    union {
      char32_t chr;
      int32_t cclass_id;
      struct {
        int16_t n;
        int16_t m;
      } count;
    } d;
    Item(int32_t type, char32_t chr) : type{type}, d{chr} {}
    Item(int32_t type, int32_t id) : type{type}, d{.cclass_id{id}} {}
    Item(int32_t type, int16_t n, int16_t m) : type{type}, d{.count{n, m}} {}
  };

 private:
  reprog& _prog;
  char32_t const* const _pattern_begin;
  char32_t const* _expr_ptr;
  bool _lex_done{false};

  int32_t _id_cclass_w{-1};  // alphanumeric [a-zA-Z0-9_]
  int32_t _id_cclass_W{-1};  // not alphanumeric plus '\n'
  int32_t _id_cclass_s{-1};  // whitespace including '\t', '\n', '\r'
  int32_t _id_cclass_d{-1};  // digits [0-9]
  int32_t _id_cclass_D{-1};  // not digits

  char32_t _chr{};       // last lex'd char
  int32_t _cclass_id{};  // last lex'd class
  int16_t _min_count{};  // data for counted operators
  int16_t _max_count{};

  std::vector<Item> _items;
  bool _has_counted{false};

  /**
   * @brief Parses octal characters from current expression position
   * to return the represented character
   *
   * @param in_chr The first character of the octal pattern
   * @return The resulting character
   */
  char32_t handle_octal(char32_t in_chr)
  {
    auto out_chr = in_chr - '0';
    auto c       = *_expr_ptr;
    auto digits  = 1;
    while (c >= '0' && c <= '7' && digits < 3) {
      out_chr = (out_chr << 3) | (c - '0');
      c       = *(++_expr_ptr);
      ++digits;
    }
    return out_chr;
  }

  /**
   * @brief Parses hex characters from current expression position
   * to return the represented character
   *
   * @return The resulting character
   */
  char32_t handle_hex()
  {
    std::string hex(1, static_cast<char>(*_expr_ptr++));
    hex.append(1, static_cast<char>(*_expr_ptr++));
    return static_cast<char32_t>(std::stol(hex, nullptr, 16));  // 16 = hex
  }

  /**
   * @brief Returns the next character in the expression
   *
   * Handles quoted (escaped) special characters and detecting the end of the expression.
   *
   * @return is-backslash-escape and character
   */
  std::pair<bool, char32_t> next_char()
  {
    if (_lex_done) { return {true, 0}; }

    auto c = *_expr_ptr++;
    if (c == '\\') {
      c = *_expr_ptr++;
      return {true, c};
    }

    if (c == 0) { _lex_done = true; }

    return {false, c};
  }

  int32_t build_cclass()
  {
    int32_t type = CCLASS;
    std::vector<char32_t> literals;
    int32_t builtins = 0;

    auto [is_quoted, chr] = next_char();
    // check for negation
    if (!is_quoted && chr == '^') {
      type                     = NCCLASS;
      std::tie(is_quoted, chr) = next_char();
      // negated classes also don't match '\n'
      literals.push_back('\n');
      literals.push_back('\n');
    }

    // parse class into a set of spans
    auto count_char = 0;
    while (true) {
      count_char++;
      if (chr == 0) { return 0; }  // malformed '[]'
      if (is_quoted) {
        switch (chr) {
          case 'n': chr = '\n'; break;
          case 'r': chr = '\r'; break;
          case 't': chr = '\t'; break;
          case 'a': chr = 0x07; break;
          case 'b': chr = 0x08; break;
          case 'f': chr = 0x0C; break;
          case '0' ... '7': {
            chr = handle_octal(chr);
            break;
          }
          case 'x': {
            chr = handle_hex();
            break;
          }
          case 'w':
            builtins |= cclass_w.builtins;
            std::tie(is_quoted, chr) = next_char();
            continue;
          case 's':
            builtins |= cclass_s.builtins;
            std::tie(is_quoted, chr) = next_char();
            continue;
          case 'd':
            builtins |= cclass_d.builtins;
            std::tie(is_quoted, chr) = next_char();
            continue;
          case 'W':
            builtins |= cclass_W.builtins;
            std::tie(is_quoted, chr) = next_char();
            continue;
          case 'S':
            builtins |= cclass_S.builtins;
            std::tie(is_quoted, chr) = next_char();
            continue;
          case 'D':
            builtins |= cclass_D.builtins;
            std::tie(is_quoted, chr) = next_char();
            continue;
        }
      }
      if (!is_quoted && chr == ']' && count_char > 1) { break; }  // done
      if (!is_quoted && chr == '-') {
        if (literals.empty()) { return 0; }  // malformed '[]'
        std::tie(is_quoted, chr) = next_char();
        if ((!is_quoted && chr == ']') || chr == 0) { return 0; }  // malformed '[]'
        literals.back() = chr;
      } else {
        literals.push_back(chr);
        literals.push_back(chr);
      }
      std::tie(is_quoted, chr) = next_char();
    }

    // transform pairs of literals to ranges
    std::vector<reclass_range> ranges(literals.size() / 2);
    auto const counter = thrust::make_counting_iterator(0);
    std::transform(counter, counter + ranges.size(), ranges.begin(), [&literals](auto idx) {
      return reclass_range{literals[idx * 2], literals[idx * 2 + 1]};
    });
    // sort the ranges to help with detecting overlapping entries
    std::sort(ranges.begin(), ranges.end(), [](auto l, auto r) {
      return l.first == r.first ? l.last < r.last : l.first < r.first;
    });
    // combine overlapping entries: [a-f][c-g] => [a-g]
    if (ranges.size() > 1) {
      for (auto itr = ranges.begin() + 1; itr < ranges.end(); ++itr) {
        auto const prev = *(itr - 1);
        if (itr->first <= prev.last + 1) {
          // if these 2 ranges intersect, expand the current one
          *itr = reclass_range{prev.first, std::max(prev.last, itr->last)};
        }
      }
    }
    // remove any duplicates
    auto const end = std::unique(
      ranges.rbegin(), ranges.rend(), [](auto l, auto r) { return l.first == r.first; });
    ranges.erase(ranges.begin(), ranges.begin() + std::distance(end, ranges.rend()));

    _cclass_id = _prog.add_class(reclass{builtins, std::move(ranges)});
    return type;
  }

  int32_t lex(int32_t dot_type)
  {
    _chr = 0;

    auto [is_quoted, chr] = next_char();
    if (is_quoted) {
      switch (chr) {
        case 't': chr = '\t'; break;
        case 'n': chr = '\n'; break;
        case 'r': chr = '\r'; break;
        case 'a': chr = 0x07; break;
        case 'f': chr = 0x0C; break;
        case '0' ... '7': {
          chr = handle_octal(chr);
          break;
        }
<<<<<<< HEAD
        case 'x': {
          chr = handle_hex();
          break;
        }
        case 'w': {
          if (_id_cclass_w < 0) { _id_cclass_w = _prog.add_class(ccls_w); }
          _cclass_id = _id_cclass_w;
          return CCLASS;
        }
        case 'W': {
          if (_id_cclass_W < 0) {
            reclass cls = ccls_w;
            cls.literals += '\n';
            cls.literals += '\n';
            _id_cclass_W = _prog.add_class(cls);
          }
          _cclass_id = _id_cclass_W;
          return NCCLASS;
        }
        case 's': {
          if (_id_cclass_s < 0) { _id_cclass_s = _prog.add_class(ccls_s); }
          _cclass_id = _id_cclass_s;
          return CCLASS;
        }
        case 'S': {
          if (_id_cclass_s < 0) { _id_cclass_s = _prog.add_class(ccls_s); }
          _cclass_id = _id_cclass_s;
          return NCCLASS;
        }
        case 'd': {
          if (_id_cclass_d < 0) { _id_cclass_d = _prog.add_class(ccls_d); }
          _cclass_id = _id_cclass_d;
          return CCLASS;
        }
        case 'D': {
          if (_id_cclass_D < 0) {
            reclass cls = ccls_d;
            cls.literals += '\n';
            cls.literals += '\n';
            _id_cclass_D = _prog.add_class(cls);
=======
        _chr = chr;
        return CHAR;
      } else {
        switch (chr) {
          case 't': chr = '\t'; break;
          case 'n': chr = '\n'; break;
          case 'r': chr = '\r'; break;
          case 'a': chr = 0x07; break;
          case 'f': chr = 0x0C; break;
          case '0': chr = 0; break;
          case 'x': {
            char32_t a = *_expr_ptr++;
            char32_t b = *_expr_ptr++;
            chr        = 0;
            if (a >= '0' && a <= '9')
              chr += (a - '0') << 4;
            else if (a >= 'a' && a <= 'f')
              chr += (a - 'a' + 10) << 4;
            else if (a >= 'A' && a <= 'F')
              chr += (a - 'A' + 10) << 4;
            if (b >= '0' && b <= '9')
              chr += b - '0';
            else if (b >= 'a' && b <= 'f')
              chr += b - 'a' + 10;
            else if (b >= 'A' && b <= 'F')
              chr += b - 'A' + 10;
            break;
          }
          case 'w': {
            if (_id_cclass_w < 0) { _id_cclass_w = _prog.add_class(cclass_w); }
            _cclass_id = _id_cclass_w;
            return CCLASS;
          }
          case 'W': {
            if (_id_cclass_W < 0) {
              reclass cls = cclass_w;
              cls.literals.push_back({'\n', '\n'});
              _id_cclass_W = _prog.add_class(cls);
            }
            _cclass_id = _id_cclass_W;
            return NCCLASS;
          }
          case 's': {
            if (_id_cclass_s < 0) { _id_cclass_s = _prog.add_class(cclass_s); }
            _cclass_id = _id_cclass_s;
            return CCLASS;
          }
          case 'S': {
            if (_id_cclass_s < 0) { _id_cclass_s = _prog.add_class(cclass_s); }
            _cclass_id = _id_cclass_s;
            return NCCLASS;
          }
          case 'd': {
            if (_id_cclass_d < 0) { _id_cclass_d = _prog.add_class(cclass_d); }
            _cclass_id = _id_cclass_d;
            return CCLASS;
          }
          case 'D': {
            if (_id_cclass_D < 0) {
              reclass cls = cclass_d;
              cls.literals.push_back({'\n', '\n'});
              _id_cclass_D = _prog.add_class(cls);
            }
            _cclass_id = _id_cclass_D;
            return NCCLASS;
>>>>>>> e0003a01
          }
          _cclass_id = _id_cclass_D;
          return NCCLASS;
        }
        case 'b': return BOW;
        case 'B': return NBOW;
        case 'A': return BOL;
        case 'Z': return EOL;
        default: {
          // let valid escapable chars fall through as literal CHAR
          if (chr &&
              (std::find(escapable_chars.begin(), escapable_chars.end(), static_cast<char>(chr)) !=
               escapable_chars.end())) {
            break;
          }
          // anything else is a bad escape so throw an error
          CUDF_FAIL("invalid regex pattern: bad escape character at position " +
                    std::to_string(_expr_ptr - _pattern_begin - 1));
        }
      }  // end-switch
      _chr = chr;
      return CHAR;
    }

    // handle regex characters
    switch (chr) {
      case 0: return END;
      case '(':
        if (*_expr_ptr == '?' && *(_expr_ptr + 1) == ':')  // non-capturing group
        {
          _expr_ptr += 2;
          return LBRA_NC;
        }
        return LBRA;
      case ')': return RBRA;
      case '^': {
        _chr = chr;
        return BOL;
      }
      case '$': {
        _chr = chr;
        return EOL;
      }
      case '[': return build_cclass();
      case '.': return dot_type;
    }

    if (std::find(quantifiers.begin(), quantifiers.end(), static_cast<char>(chr)) ==
        quantifiers.end()) {
      _chr = chr;
      return CHAR;
    }

    // The quantifiers require at least one "real" previous item.
    // We are throwing an error in these two if-checks for invalid quantifiers.
    // Another option is to just return CHAR silently here which effectively
    // treats the chr character as a literal instead as a quantifier.
    // This could lead to confusion where sometimes unescaped quantifier characters
    // are treated as regex expressions and sometimes they are not.
    if (_items.empty()) { CUDF_FAIL("invalid regex pattern: nothing to repeat at position 0"); }

    if (std::find(valid_preceding_inst_types.begin(),
                  valid_preceding_inst_types.end(),
                  _items.back().type) == valid_preceding_inst_types.end()) {
      CUDF_FAIL("invalid regex pattern: nothing to repeat at position " +
                std::to_string(_expr_ptr - _pattern_begin - 1));
    }

    // handle quantifiers
    switch (chr) {
      case '*':
        if (*_expr_ptr == '?') {
          _expr_ptr++;
          return STAR_LAZY;
        }
        return STAR;
      case '?':
        if (*_expr_ptr == '?') {
          _expr_ptr++;
          return QUEST_LAZY;
        }
        return QUEST;
      case '+':
        if (*_expr_ptr == '?') {
          _expr_ptr++;
          return PLUS_LAZY;
        }
        return PLUS;
      case '{':  // counted repetition: {n,m}
      {
        if (!std::isdigit(*_expr_ptr)) { break; }

        // transform char32 to char until null, delimiter, non-digit or end is reached;
        // returns the number of chars read/transformed
        auto transform_until = [](char32_t const* input,
                                  char32_t const* end,
                                  char* output,
                                  std::string_view const delimiters) -> int32_t {
          int32_t count = 0;
          while (*input != 0 && input < end) {
            auto const ch = static_cast<char>(*input++);
            // if ch not a digit or ch is a delimiter, we are done
            if (!std::isdigit(ch) || delimiters.find(ch) != delimiters.npos) { break; }
            output[count] = ch;
            ++count;
          }
          output[count] = 0;  // null-terminate (for the atoi call)
          return count;
        };

        constexpr auto max_read               = 4;    // 3 digits plus the delimiter
        constexpr auto max_value              = 999;  // support only 3 digits
        std::array<char, max_read + 1> buffer = {0};  //(max_read + 1);

        // get left-side (n) value => min_count
        auto bytes_read = transform_until(_expr_ptr, _expr_ptr + max_read, buffer.data(), "},");
        if (_expr_ptr[bytes_read] != '}' && _expr_ptr[bytes_read] != ',') {
          break;  // re-interpret as CHAR
        }
        auto count = std::atoi(buffer.data());
        CUDF_EXPECTS(
          count <= max_value,
          "unsupported repeat value at " + std::to_string(_expr_ptr - _pattern_begin - 1));
        _min_count = static_cast<int16_t>(count);

        auto const expr_ptr_save = _expr_ptr;  // save in case ending '}' is not found
        _expr_ptr += bytes_read;

        // get optional right-side (m) value => max_count
        _max_count = _min_count;
        if (*_expr_ptr++ == ',') {
          bytes_read = transform_until(_expr_ptr, _expr_ptr + max_read, buffer.data(), "}");
          if (_expr_ptr[bytes_read] != '}') {
            _expr_ptr = expr_ptr_save;  // abort, rollback and
            break;                      // re-interpret as CHAR
          }

          count = std::atoi(buffer.data());
          CUDF_EXPECTS(
            count <= max_value,
            "unsupported repeat value at " + std::to_string(_expr_ptr - _pattern_begin - 1));

          // {n,m} and {n,} are both valid
          _max_count = buffer[0] == 0 ? -1 : static_cast<int16_t>(count);
          _expr_ptr += bytes_read + 1;
        }

        // {n,m}? pattern is lazy counted quantifier
        if (*_expr_ptr == '?') {
          _expr_ptr++;
          return COUNTED_LAZY;
        }
        // otherwise, fixed counted quantifier
        return COUNTED;
      }
      case '|': return OR;
    }
    _chr = chr;
    return CHAR;
  }

  std::vector<regex_parser::Item> expand_counted_items() const
  {
    std::vector<regex_parser::Item> const& in = _items;
    std::vector<regex_parser::Item> out;
    std::stack<int> lbra_stack;
    auto repeat_start_index = -1;

    for (std::size_t index = 0; index < in.size(); index++) {
      auto const item = in[index];

      if (item.type != COUNTED && item.type != COUNTED_LAZY) {
        out.push_back(item);
        if (item.type == LBRA || item.type == LBRA_NC) {
          lbra_stack.push(index);
          repeat_start_index = -1;
        } else if (item.type == RBRA) {
          repeat_start_index = lbra_stack.top();
          lbra_stack.pop();
        } else if ((item.type & ITEM_MASK) != OPERATOR_MASK) {
          repeat_start_index = index;
        }
      } else {
        // item is of type COUNTED or COUNTED_LAZY
        // here we repeat the previous item(s) based on the count range in item

        CUDF_EXPECTS(repeat_start_index >= 0, "regex: invalid counted quantifier location");

        // range of affected item(s) to repeat
        auto const begin = in.begin() + repeat_start_index;
        auto const end   = in.begin() + index;
        // count range values
        auto const n = item.d.count.n;  // minimum count
        auto const m = item.d.count.m;  // maximum count

        assert(n >= 0 && "invalid repeat count value n");
        // zero-repeat edge-case: need to erase the previous items
        if (n == 0) { out.erase(out.end() - (index - repeat_start_index), out.end()); }

        // minimum repeats (n)
        for (int j = 1; j < n; j++) {
          out.insert(out.end(), begin, end);
        }

        // optional maximum repeats (m)
        if (m >= 0) {
          for (int j = n; j < m; j++) {
            out.push_back(regex_parser::Item{LBRA_NC, 0});
            out.insert(out.end(), begin, end);
          }
          for (int j = n; j < m; j++) {
            out.push_back(regex_parser::Item{RBRA, 0});
            out.push_back(regex_parser::Item{item.type == COUNTED ? QUEST : QUEST_LAZY, 0});
          }
        } else {
          // infinite repeats
          if (n > 0) {  // append '+' after last repetition
            out.push_back(regex_parser::Item{item.type == COUNTED ? PLUS : PLUS_LAZY, 0});
          } else {  // copy it once then append '*'
            out.insert(out.end(), begin, end);
            out.push_back(regex_parser::Item{item.type == COUNTED ? STAR : STAR_LAZY, 0});
          }
        }
      }
    }
    return out;
  }

 public:
  regex_parser(const char32_t* pattern, int32_t dot_type, reprog& prog)
    : _prog(prog), _pattern_begin(pattern), _expr_ptr(pattern)
  {
    int32_t type = 0;
    while ((type = lex(dot_type)) != END) {
      auto const item = [type, chr = _chr, cid = _cclass_id, n = _min_count, m = _max_count] {
        if (type == CCLASS || type == NCCLASS) return Item{type, cid};
        if (type == COUNTED || type == COUNTED_LAZY) return Item{type, n, m};
        return Item{type, chr};
      }();
      _items.push_back(item);
      if (type == COUNTED || type == COUNTED_LAZY) _has_counted = true;
    }
  }

  std::vector<regex_parser::Item> get_items() const
  {
    return _has_counted ? expand_counted_items() : _items;
  }
};

/**
 * @brief The compiler converts class list into instructions.
 */
class regex_compiler {
  struct and_node {
    int id_first;
    int id_last;
  };

  struct re_operator {
    int t;
    int subid;
  };

  reprog& _prog;
  std::stack<and_node> _and_stack;
  std::stack<re_operator> _operator_stack;
  bool _last_was_and;
  int _bracket_count;
  regex_flags _flags;

  inline void push_and(int first, int last) { _and_stack.push({first, last}); }

  inline and_node pop_and()
  {
    if (_and_stack.empty()) {
      auto const inst_id = _prog.add_inst(NOP);
      push_and(inst_id, inst_id);
    }
    auto const node = _and_stack.top();
    _and_stack.pop();
    return node;
  }

  inline void push_operator(int token, int subid = 0)
  {
    _operator_stack.push(re_operator{token, subid});
  }

  inline re_operator const pop_operator()
  {
    auto const op = _operator_stack.top();
    _operator_stack.pop();
    return op;
  }

  void eval_until(int min_token)
  {
    while (min_token == RBRA || _operator_stack.top().t >= min_token) {
      auto const op = pop_operator();
      switch (op.t) {
        default:
          // unknown operator
          break;
        case LBRA:  // expects matching RBRA
        {
          auto const operand                        = pop_and();
          auto const id_inst2                       = _prog.add_inst(RBRA);
          _prog.inst_at(id_inst2).u1.subid          = op.subid;
          _prog.inst_at(operand.id_last).u2.next_id = id_inst2;
          auto const id_inst1                       = _prog.add_inst(LBRA);
          _prog.inst_at(id_inst1).u1.subid          = op.subid;
          _prog.inst_at(id_inst1).u2.next_id        = operand.id_first;
          push_and(id_inst1, id_inst2);
          return;
        }
        case OR: {
          auto const operand2                        = pop_and();
          auto const operand1                        = pop_and();
          auto const id_inst2                        = _prog.add_inst(NOP);
          _prog.inst_at(operand2.id_last).u2.next_id = id_inst2;
          _prog.inst_at(operand1.id_last).u2.next_id = id_inst2;
          auto const id_inst1                        = _prog.add_inst(OR);
          _prog.inst_at(id_inst1).u1.right_id        = operand1.id_first;
          _prog.inst_at(id_inst1).u2.left_id         = operand2.id_first;
          push_and(id_inst1, id_inst2);
          break;
        }
        case CAT: {
          auto const operand2                        = pop_and();
          auto const operand1                        = pop_and();
          _prog.inst_at(operand1.id_last).u2.next_id = operand2.id_first;
          push_and(operand1.id_first, operand2.id_last);
          break;
        }
        case STAR: {
          auto const operand                        = pop_and();
          auto const id_inst1                       = _prog.add_inst(OR);
          _prog.inst_at(operand.id_last).u2.next_id = id_inst1;
          _prog.inst_at(id_inst1).u1.right_id       = operand.id_first;
          push_and(id_inst1, id_inst1);
          break;
        }
        case STAR_LAZY: {
          auto const operand                        = pop_and();
          auto const id_inst1                       = _prog.add_inst(OR);
          auto const id_inst2                       = _prog.add_inst(NOP);
          _prog.inst_at(operand.id_last).u2.next_id = id_inst1;
          _prog.inst_at(id_inst1).u2.left_id        = operand.id_first;
          _prog.inst_at(id_inst1).u1.right_id       = id_inst2;
          push_and(id_inst1, id_inst2);
          break;
        }
        case PLUS: {
          auto const operand                        = pop_and();
          auto const id_inst1                       = _prog.add_inst(OR);
          _prog.inst_at(operand.id_last).u2.next_id = id_inst1;
          _prog.inst_at(id_inst1).u1.right_id       = operand.id_first;
          push_and(operand.id_first, id_inst1);
          break;
        }
        case PLUS_LAZY: {
          auto const operand                        = pop_and();
          auto const id_inst1                       = _prog.add_inst(OR);
          auto const id_inst2                       = _prog.add_inst(NOP);
          _prog.inst_at(operand.id_last).u2.next_id = id_inst1;
          _prog.inst_at(id_inst1).u2.left_id        = operand.id_first;
          _prog.inst_at(id_inst1).u1.right_id       = id_inst2;
          push_and(operand.id_first, id_inst2);
          break;
        }
        case QUEST: {
          auto const operand                        = pop_and();
          auto const id_inst1                       = _prog.add_inst(OR);
          auto const id_inst2                       = _prog.add_inst(NOP);
          _prog.inst_at(id_inst1).u2.left_id        = id_inst2;
          _prog.inst_at(id_inst1).u1.right_id       = operand.id_first;
          _prog.inst_at(operand.id_last).u2.next_id = id_inst2;
          push_and(id_inst1, id_inst2);
          break;
        }
        case QUEST_LAZY: {
          auto const operand                        = pop_and();
          auto const id_inst1                       = _prog.add_inst(OR);
          auto const id_inst2                       = _prog.add_inst(NOP);
          _prog.inst_at(id_inst1).u2.left_id        = operand.id_first;
          _prog.inst_at(id_inst1).u1.right_id       = id_inst2;
          _prog.inst_at(operand.id_last).u2.next_id = id_inst2;
          push_and(id_inst1, id_inst2);
          break;
        }
      }
    }
  }

  void handle_operator(int token, int subid = 0)
  {
    if (token == RBRA && --_bracket_count < 0) {
      // unmatched right paren
      return;
    }
    if (token == LBRA) {
      _bracket_count++;
      if (_last_was_and) { handle_operator(CAT, subid); }
    } else {
      eval_until(token);
    }
    if (token != RBRA) { push_operator(token, subid); }

    static std::vector<int> tokens{STAR, STAR_LAZY, QUEST, QUEST_LAZY, PLUS, PLUS_LAZY, RBRA};
    _last_was_and =
      std::any_of(tokens.cbegin(), tokens.cend(), [token](auto t) { return t == token; });
  }

  void handle_operand(int token, int subid = 0, char32_t yy = 0, int class_id = 0)
  {
    if (_last_was_and) { handle_operator(CAT, subid); }  // catenate is implicit

    auto const inst_id = _prog.add_inst(token);
    if (token == CCLASS || token == NCCLASS) {
      _prog.inst_at(inst_id).u1.cls_id = class_id;
    } else if (token == CHAR) {
      _prog.inst_at(inst_id).u1.c = yy;
    } else if (token == BOL || token == EOL) {
      _prog.inst_at(inst_id).u1.c = is_multiline(_flags) ? yy : '\n';
    }
    push_and(inst_id, inst_id);
    _last_was_and = true;
  }

 public:
  regex_compiler(const char32_t* pattern, regex_flags const flags, reprog& prog)
    : _prog(prog), _last_was_and(false), _bracket_count(0), _flags(flags)
  {
    // Parse pattern into items
    auto const items = regex_parser(pattern, is_dotall(flags) ? ANYNL : ANY, _prog).get_items();

    int cur_subid{};
    int push_subid{};

    // Start with a low priority operator
    push_operator(START - 1);

    for (auto const item : items) {
      auto token = item.type;

      if (token == LBRA) {
        ++cur_subid;
        push_subid = cur_subid;
      } else if (token == LBRA_NC) {
        push_subid = 0;
        token      = LBRA;
      }

      if ((token & ITEM_MASK) == OPERATOR_MASK) {
        handle_operator(token, push_subid);
      } else {
        handle_operand(token, push_subid, item.d.chr, item.d.cclass_id);
      }
    }

    // Close with a low priority operator
    eval_until(START);
    // Force END
    handle_operand(END, push_subid);
    eval_until(START);

    CUDF_EXPECTS(_bracket_count == 0, "unmatched left parenthesis");

    _prog.set_start_inst(_and_stack.top().id_first);
    _prog.finalize();
    _prog.check_for_errors();
    _prog.set_groups_count(cur_subid);
  }
};

// Convert pattern into program
reprog reprog::create_from(std::string_view pattern, regex_flags const flags)
{
  reprog rtn;
  auto pattern32 = string_to_char32_vector(pattern);
  regex_compiler compiler(pattern32.data(), flags, rtn);
  // for debugging, it can be helpful to call rtn.print(flags) here to dump
  // out the instructions that have been created from the given pattern
  return rtn;
}

void reprog::finalize()
{
  collapse_nops();
  build_start_ids();
}

void reprog::collapse_nops()
{
  // treat non-capturing LBRAs/RBRAs as NOP
  std::transform(_insts.begin(), _insts.end(), _insts.begin(), [](auto inst) {
    if ((inst.type == LBRA || inst.type == RBRA) && (inst.u1.subid < 1)) { inst.type = NOP; }
    return inst;
  });

  // functor for finding the next valid op
  auto find_next_op = [insts = _insts](int id) {
    while (insts[id].type == NOP) {
      id = insts[id].u2.next_id;
    }
    return id;
  };

  // create new routes around NOP chains
  std::transform(_insts.begin(), _insts.end(), _insts.begin(), [find_next_op](auto inst) {
    if (inst.type != NOP) {
      inst.u2.next_id = find_next_op(inst.u2.next_id);
      if (inst.type == OR) { inst.u1.right_id = find_next_op(inst.u1.right_id); }
    }
    return inst;
  });

  // find starting op
  _startinst_id = find_next_op(_startinst_id);

  // build a map of op ids
  // these are used to fix up the ids after the NOPs are removed
  std::vector<int> id_map(insts_count());
  std::transform_exclusive_scan(
    _insts.begin(), _insts.end(), id_map.begin(), 0, std::plus<int>{}, [](auto inst) {
      return static_cast<int>(inst.type != NOP);
    });

  // remove the NOP instructions
  auto end = std::remove_if(_insts.begin(), _insts.end(), [](auto i) { return i.type == NOP; });
  _insts.resize(std::distance(_insts.begin(), end));

  // fix up the ids on the remaining instructions using the id_map
  std::transform(_insts.begin(), _insts.end(), _insts.begin(), [id_map](auto inst) {
    inst.u2.next_id = id_map[inst.u2.next_id];
    if (inst.type == OR) { inst.u1.right_id = id_map[inst.u1.right_id]; }
    return inst;
  });

  // fix up the start instruction id too
  _startinst_id = id_map[_startinst_id];
}

// expand leading ORs to multiple startinst_ids
void reprog::build_start_ids()
{
  _startinst_ids.clear();
  std::stack<int> ids;
  ids.push(_startinst_id);
  while (!ids.empty()) {
    int id = ids.top();
    ids.pop();
    const reinst& inst = _insts[id];
    if (inst.type == OR) {
      if (inst.u2.left_id != id)  // prevents infinite while-loop here
        ids.push(inst.u2.left_id);
      if (inst.u1.right_id != id)  // prevents infinite while-loop here
        ids.push(inst.u1.right_id);
    } else {
      _startinst_ids.push_back(id);
    }
  }
  _startinst_ids.push_back(-1);  // terminator mark
}

/**
 * @brief Check a specific instruction for errors.
 *
 * Currently this is checking for an infinite-loop condition as documented in this issue:
 * https://github.com/rapidsai/cudf/issues/10006
 *
 * Example instructions list created from pattern `(A?)+`
 * ```
 *   0:    CHAR c='A', next=2
 *   1:      OR right=0, left=2, next=2
 *   2:    RBRA id=1, next=4
 *   3:    LBRA id=1, next=1
 *   4:      OR right=3, left=5, next=5
 *   5:     END
 * ```
 *
 * Following the example above, the instruction at `id==1` (OR)
 * is being checked. If the instruction path returns to `id==1`
 * without including the `0==CHAR` or `5==END` as in this example,
 * then this would cause the runtime to go into an infinite-loop.
 *
 * It appears this example pattern is not valid. But Python interprets
 * its behavior similarly to pattern `(A*)`. Handling this in the same
 * way does not look feasible with the current implementation.
 *
 * @throw cudf::logic_error if instruction logic error is found
 *
 * @param id Instruction to check if repeated.
 * @param next_id Next instruction to process.
 */
void reprog::check_for_errors(int32_t id, int32_t next_id)
{
  auto inst = inst_at(next_id);
  while (inst.type == LBRA || inst.type == RBRA) {
    next_id = inst.u2.next_id;
    inst    = inst_at(next_id);
  }
  if (inst.type == OR) {
    CUDF_EXPECTS(next_id != id, "Unsupported regex pattern");
    check_for_errors(id, inst.u2.left_id);
    check_for_errors(id, inst.u1.right_id);
  }
}

/**
 * @brief Check regex instruction set for any errors.
 *
 * Currently, this checks for OR instructions that eventually point back to themselves with only
 * intervening capture group instructions between causing an infinite-loop during runtime
 * evaluation.
 */
void reprog::check_for_errors()
{
  for (auto id = 0; id < insts_count(); ++id) {
    auto const inst = inst_at(id);
    if (inst.type == OR) {
      check_for_errors(id, inst.u2.left_id);
      check_for_errors(id, inst.u1.right_id);
    }
  }
}

#ifndef NDEBUG
void reprog::print(regex_flags const flags)
{
  printf("Flags = 0x%08x\n", static_cast<uint32_t>(flags));
  printf("Instructions:\n");
  for (std::size_t i = 0; i < _insts.size(); i++) {
    const reinst& inst = _insts[i];
    printf("%3zu: ", i);
    switch (inst.type) {
      default: printf("Unknown instruction: %d, next=%d", inst.type, inst.u2.next_id); break;
      case CHAR:
        if (inst.u1.c <= 32 || inst.u1.c >= 127) {
          printf("   CHAR c='0x%02x', next=%d", static_cast<unsigned>(inst.u1.c), inst.u2.next_id);
        } else {
          printf("   CHAR c='%c', next=%d", inst.u1.c, inst.u2.next_id);
        }
        break;
      case RBRA: printf("   RBRA id=%d, next=%d", inst.u1.subid, inst.u2.next_id); break;
      case LBRA: printf("   LBRA id=%d, next=%d", inst.u1.subid, inst.u2.next_id); break;
      case OR:
        printf(
          "     OR right=%d, left=%d, next=%d", inst.u1.right_id, inst.u2.left_id, inst.u2.next_id);
        break;
      case STAR: printf("   STAR next=%d", inst.u2.next_id); break;
      case PLUS: printf("   PLUS next=%d", inst.u2.next_id); break;
      case QUEST: printf("  QUEST next=%d", inst.u2.next_id); break;
      case ANY: printf("    ANY next=%d", inst.u2.next_id); break;
      case ANYNL: printf("  ANYNL next=%d", inst.u2.next_id); break;
      case NOP: printf("    NOP next=%d", inst.u2.next_id); break;
      case BOL: {
        printf("    BOL c=");
        if (inst.u1.c == '\n') {
          printf("'\\n'");
        } else {
          printf("'%c'", inst.u1.c);
        }
        printf(", next=%d", inst.u2.next_id);
        break;
      }
      case EOL: {
        printf("    EOL c=");
        if (inst.u1.c == '\n') {
          printf("'\\n'");
        } else {
          printf("'%c'", inst.u1.c);
        }
        printf(", next=%d", inst.u2.next_id);
        break;
      }
      case CCLASS: printf(" CCLASS cls=%d , next=%d", inst.u1.cls_id, inst.u2.next_id); break;
      case NCCLASS: printf("NCCLASS cls=%d, next=%d", inst.u1.cls_id, inst.u2.next_id); break;
      case BOW: printf("    BOW next=%d", inst.u2.next_id); break;
      case NBOW: printf("   NBOW next=%d", inst.u2.next_id); break;
      case END: printf("    END"); break;
    }
    printf("\n");
  }

  printf("startinst_id=%d\n", _startinst_id);
  if (_startinst_ids.size() > 0) {
    printf("startinst_ids: [");
    for (size_t i = 0; i < _startinst_ids.size(); i++) {
      printf(" %d", _startinst_ids[i]);
    }
    printf("]\n");
  }

  int count = static_cast<int>(_classes.size());
  printf("\nClasses %d\n", count);
  for (int i = 0; i < count; i++) {
    const reclass& cls = _classes[i];
    auto const size    = static_cast<int>(cls.literals.size());
    printf("%2d: ", i);
    for (int j = 0; j < size; ++j) {
      auto const l = cls.literals[j];
      char32_t c1  = l.first;
      char32_t c2  = l.last;
      if (c1 <= 32 || c1 >= 127 || c2 <= 32 || c2 >= 127) {
        printf("0x%02x-0x%02x", static_cast<unsigned>(c1), static_cast<unsigned>(c2));
      } else {
        printf("%c-%c", static_cast<char>(c1), static_cast<char>(c2));
      }
      if ((j + 1) < size) { printf(", "); }
    }
    printf("\n");
    if (cls.builtins) {
      int mask = cls.builtins;
      printf("   builtins(x%02X):", static_cast<unsigned>(mask));
      if (mask & CCLASS_W) printf(" \\w");
      if (mask & CCLASS_S) printf(" \\s");
      if (mask & CCLASS_D) printf(" \\d");
      if (mask & NCCLASS_W) printf(" \\W");
      if (mask & NCCLASS_S) printf(" \\S");
      if (mask & NCCLASS_D) printf(" \\D");
    }
    printf("\n");
  }
  if (_num_capturing_groups) { printf("Number of capturing groups: %d\n", _num_capturing_groups); }
}
#endif

}  // namespace detail
}  // namespace strings
}  // namespace cudf<|MERGE_RESOLUTION|>--- conflicted
+++ resolved
@@ -364,114 +364,44 @@
           chr = handle_octal(chr);
           break;
         }
-<<<<<<< HEAD
         case 'x': {
           chr = handle_hex();
           break;
         }
         case 'w': {
-          if (_id_cclass_w < 0) { _id_cclass_w = _prog.add_class(ccls_w); }
+          if (_id_cclass_w < 0) { _id_cclass_w = _prog.add_class(cclass_w); }
           _cclass_id = _id_cclass_w;
           return CCLASS;
         }
         case 'W': {
           if (_id_cclass_W < 0) {
-            reclass cls = ccls_w;
-            cls.literals += '\n';
-            cls.literals += '\n';
+            reclass cls = cclass_w;
+            cls.literals.push_back({'\n', '\n'});
             _id_cclass_W = _prog.add_class(cls);
           }
           _cclass_id = _id_cclass_W;
           return NCCLASS;
         }
         case 's': {
-          if (_id_cclass_s < 0) { _id_cclass_s = _prog.add_class(ccls_s); }
+          if (_id_cclass_s < 0) { _id_cclass_s = _prog.add_class(cclass_s); }
           _cclass_id = _id_cclass_s;
           return CCLASS;
         }
         case 'S': {
-          if (_id_cclass_s < 0) { _id_cclass_s = _prog.add_class(ccls_s); }
+          if (_id_cclass_s < 0) { _id_cclass_s = _prog.add_class(cclass_s); }
           _cclass_id = _id_cclass_s;
           return NCCLASS;
         }
         case 'd': {
-          if (_id_cclass_d < 0) { _id_cclass_d = _prog.add_class(ccls_d); }
+          if (_id_cclass_d < 0) { _id_cclass_d = _prog.add_class(cclass_d); }
           _cclass_id = _id_cclass_d;
           return CCLASS;
         }
         case 'D': {
           if (_id_cclass_D < 0) {
-            reclass cls = ccls_d;
-            cls.literals += '\n';
-            cls.literals += '\n';
+            reclass cls = cclass_d;
+            cls.literals.push_back({'\n', '\n'});
             _id_cclass_D = _prog.add_class(cls);
-=======
-        _chr = chr;
-        return CHAR;
-      } else {
-        switch (chr) {
-          case 't': chr = '\t'; break;
-          case 'n': chr = '\n'; break;
-          case 'r': chr = '\r'; break;
-          case 'a': chr = 0x07; break;
-          case 'f': chr = 0x0C; break;
-          case '0': chr = 0; break;
-          case 'x': {
-            char32_t a = *_expr_ptr++;
-            char32_t b = *_expr_ptr++;
-            chr        = 0;
-            if (a >= '0' && a <= '9')
-              chr += (a - '0') << 4;
-            else if (a >= 'a' && a <= 'f')
-              chr += (a - 'a' + 10) << 4;
-            else if (a >= 'A' && a <= 'F')
-              chr += (a - 'A' + 10) << 4;
-            if (b >= '0' && b <= '9')
-              chr += b - '0';
-            else if (b >= 'a' && b <= 'f')
-              chr += b - 'a' + 10;
-            else if (b >= 'A' && b <= 'F')
-              chr += b - 'A' + 10;
-            break;
-          }
-          case 'w': {
-            if (_id_cclass_w < 0) { _id_cclass_w = _prog.add_class(cclass_w); }
-            _cclass_id = _id_cclass_w;
-            return CCLASS;
-          }
-          case 'W': {
-            if (_id_cclass_W < 0) {
-              reclass cls = cclass_w;
-              cls.literals.push_back({'\n', '\n'});
-              _id_cclass_W = _prog.add_class(cls);
-            }
-            _cclass_id = _id_cclass_W;
-            return NCCLASS;
-          }
-          case 's': {
-            if (_id_cclass_s < 0) { _id_cclass_s = _prog.add_class(cclass_s); }
-            _cclass_id = _id_cclass_s;
-            return CCLASS;
-          }
-          case 'S': {
-            if (_id_cclass_s < 0) { _id_cclass_s = _prog.add_class(cclass_s); }
-            _cclass_id = _id_cclass_s;
-            return NCCLASS;
-          }
-          case 'd': {
-            if (_id_cclass_d < 0) { _id_cclass_d = _prog.add_class(cclass_d); }
-            _cclass_id = _id_cclass_d;
-            return CCLASS;
-          }
-          case 'D': {
-            if (_id_cclass_D < 0) {
-              reclass cls = cclass_d;
-              cls.literals.push_back({'\n', '\n'});
-              _id_cclass_D = _prog.add_class(cls);
-            }
-            _cclass_id = _id_cclass_D;
-            return NCCLASS;
->>>>>>> e0003a01
           }
           _cclass_id = _id_cclass_D;
           return NCCLASS;
