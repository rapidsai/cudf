--- conflicted
+++ resolved
@@ -213,38 +213,8 @@
 
   int32_t build_cclass()
   {
-<<<<<<< HEAD
-    int type = CCLASS;
+    int32_t type = CCLASS;
     std::vector<char32_t> literals;
-    int builtins = 0;
-
-    // look ahead for negation
-    char32_t c  = 0;
-    auto quoted = nextc(c);
-    if (!quoted && c == '^') {
-      type   = NCCLASS;
-      quoted = nextc(c);
-      // negated classes also don't match '\n'
-      literals.push_back('\n');
-      literals.push_back('\n');
-    }
-
-    // parse class into a set of spans
-    int count_char = 0;
-    while (true) {
-      count_char++;
-      if (c == 0) { return 0; }  // malformed '[]'
-      if (quoted) {
-        switch (c) {
-          case 'n': c = '\n'; break;
-          case 'r': c = '\r'; break;
-          case 't': c = '\t'; break;
-          case 'a': c = 0x07; break;
-          case 'b': c = 0x08; break;
-          case 'f': c = 0x0C; break;
-=======
-    int32_t type = CCLASS;
-    std::vector<char32_t> cls;
     int32_t builtins = 0;
 
     auto [is_quoted, chr] = next_char();
@@ -252,19 +222,16 @@
     if (!is_quoted && chr == '^') {
       type                     = NCCLASS;
       std::tie(is_quoted, chr) = next_char();
-      // negated classes also do not match '\n'
-      cls.push_back('\n');
-      cls.push_back('\n');
+      // negated classes also don't match '\n'
+      literals.push_back('\n');
+      literals.push_back('\n');
     }
 
     // parse class into a set of spans
     auto count_char = 0;
     while (true) {
       count_char++;
-      if (chr == 0) {
-        // malformed '[]'
-        return 0;
-      }
+      if (chr == 0) { return 0; }  // malformed '[]'
       if (is_quoted) {
         switch (chr) {
           case 'n': chr = '\n'; break;
@@ -273,7 +240,6 @@
           case 'a': chr = 0x07; break;
           case 'b': chr = 0x08; break;
           case 'f': chr = 0x0C; break;
->>>>>>> f5faa99a
           case 'w':
             builtins |= ccls_w.builtins;
             std::tie(is_quoted, chr) = next_char();
@@ -300,38 +266,19 @@
             continue;
         }
       }
-<<<<<<< HEAD
-      if (!quoted && c == ']' && count_char > 1) break;
-      if (!quoted && c == '-') {
-        if (literals.empty()) { return 0; }  // malformed '[]'
-        quoted = nextc(c);
-        if ((!quoted && c == ']') || c == 0) { return 0; }  // malformed '[]'
-        literals.back() = c;
-      } else {
-        literals.push_back(c);
-        literals.push_back(c);
-=======
       if (!is_quoted && chr == ']' && count_char > 1) break;
       if (!is_quoted && chr == '-') {
-        if (cls.empty()) {
-          // malformed '[]': TODO assert or exception?
-          return 0;
-        }
+        if (literals.empty()) { return 0; }  // malformed '[]'
         std::tie(is_quoted, chr) = next_char();
-        if ((!is_quoted && chr == ']') || chr == 0) {
-          // malformed '[]': TODO assert or exception?
-          return 0;
-        }
-        cls.back() = chr;
+        if ((!is_quoted && chr == ']') || chr == 0) { return 0; }  // malformed '[]'
+        literals.back() = chr;
       } else {
-        cls.push_back(chr);
-        cls.push_back(chr);
->>>>>>> f5faa99a
+        literals.push_back(chr);
+        literals.push_back(chr);
       }
       std::tie(is_quoted, chr) = next_char();
     }
 
-<<<<<<< HEAD
     // transform pairs of literals to spans
     std::vector<reclass_range> spans;
     auto const evens = thrust::make_transform_iterator(thrust::make_counting_iterator(0),
@@ -345,14 +292,12 @@
       return l.first == r.first ? l.last < r.last : l.first < r.first;
     });
     // combine overlapping entries
-    if (spans.size() > 1) {
-      for (auto itr = spans.begin() + 1; itr < spans.end(); ++itr) {
-        auto const prev = *(itr - 1);
-        auto const curr = *itr;
-        if (curr.first <= prev.last + 1) {
-          // if these 2 spans intersect, expand the current one
-          *itr = reclass_range{prev.first, std::max(prev.last, curr.last)};
-        }
+    for (auto itr = spans.begin() + static_cast<int>(!spans.empty()); itr < spans.end(); ++itr) {
+      auto const prev = *(itr - 1);
+      auto const curr = *itr;
+      if (curr.first <= prev.last + 1) {
+        // if these 2 spans intersect, expand the current one
+        *itr = reclass_range{prev.first, std::max(prev.last, curr.last)};
       }
     }
     // remove duplicates
@@ -361,41 +306,7 @@
       std::unique(spans.begin(), spans.end(), [](auto l, auto r) { return l.first == r.first; });
     spans.erase(end, spans.end());
 
-    yyclass_id = m_prog.add_class(reclass{builtins, std::move(spans)});
-=======
-    /* sort on span start */
-    for (std::size_t p = 0; p < cls.size(); p += 2)
-      for (std::size_t np = p + 2; np < cls.size(); np += 2)
-        if (cls[np] < cls[p]) {
-          auto c      = cls[np];
-          cls[np]     = cls[p];
-          cls[p]      = c;
-          c           = cls[np + 1];
-          cls[np + 1] = cls[p + 1];
-          cls[p + 1]  = c;
-        }
-
-    /* merge spans */
-    reclass yycls{builtins};
-    if (cls.size() >= 2) {
-      int np        = 0;
-      std::size_t p = 0;
-      yycls.literals += cls[p++];
-      yycls.literals += cls[p++];
-      for (; p < cls.size(); p += 2) {
-        /* overlapping or adjacent ranges? */
-        if (cls[p] <= yycls.literals[np + 1] + 1) {
-          if (cls[p + 1] >= yycls.literals[np + 1])
-            yycls.literals.replace(np + 1, 1, 1, cls[p + 1]); /* coalesce */
-        } else {
-          np += 2;
-          yycls.literals += cls[p];
-          yycls.literals += cls[p + 1];
-        }
-      }
-    }
-    _cclass_id = _prog.add_class(yycls);
->>>>>>> f5faa99a
+    _cclass_id = _prog.add_class(reclass{builtins, std::move(spans)});
     return type;
   }
 
@@ -451,19 +362,10 @@
           case 'W': {
             if (_id_cclass_W < 0) {
               reclass cls = ccls_w;
-<<<<<<< HEAD
               cls.literals.push_back({'\n', '\n'});
-              yyclass_id = m_prog.add_class(cls);
-              id_ccls_W  = yyclass_id;
-            } else
-              yyclass_id = id_ccls_W;
-=======
-              cls.literals += '\n';
-              cls.literals += '\n';
               _id_cclass_W = _prog.add_class(cls);
             }
             _cclass_id = _id_cclass_W;
->>>>>>> f5faa99a
             return NCCLASS;
           }
           case 's': {
@@ -484,19 +386,10 @@
           case 'D': {
             if (_id_cclass_D < 0) {
               reclass cls = ccls_d;
-<<<<<<< HEAD
               cls.literals.push_back({'\n', '\n'});
-              yyclass_id = m_prog.add_class(cls);
-              id_ccls_D  = yyclass_id;
-            } else
-              yyclass_id = id_ccls_D;
-=======
-              cls.literals += '\n';
-              cls.literals += '\n';
               _id_cclass_D = _prog.add_class(cls);
             }
             _cclass_id = _id_cclass_D;
->>>>>>> f5faa99a
             return NCCLASS;
           }
           case 'b': return BOW;
