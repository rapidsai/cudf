--- conflicted
+++ resolved
@@ -591,14 +591,7 @@
 
   regex_flags flags;
 
-<<<<<<< HEAD
   inline void push_and(int first, int last) { and_stack.push({first, last}); }
-=======
-  char32_t yy;
-  int yyclass_id;
-
-  inline void pushand(int f, int l) { andstack.push_back({f, l}); }
->>>>>>> 94a7a42c
 
   inline and_node pop_and(int op)
   {
@@ -758,12 +751,7 @@
     last_was_and = true;
   }
 
-<<<<<<< HEAD
-  void expand_counted(const std::vector<regex_parser::Item>& in,
-                      std::vector<regex_parser::Item>& out)
-=======
   std::vector<regex_parser::Item> expand_counted(std::vector<regex_parser::Item> const& in)
->>>>>>> 94a7a42c
   {
     std::vector<regex_parser::Item> out;
     std::stack<int> lbra_stack;
@@ -842,21 +830,11 @@
     int cur_subid{};
     int push_subid{};
 
-<<<<<<< HEAD
     // Start with a low priority operator
     push_operator(START - 1);
 
     for (auto const item : items) {
       auto token = item.t;
-=======
-    for (int i = 0; i < static_cast<int>(items.size()); i++) {
-      auto const item = items[i];
-      int token       = item.t;
-      if (token == CCLASS || token == NCCLASS)
-        yyclass_id = item.d.yyclass_id;
-      else
-        yy = item.d.yy;
->>>>>>> 94a7a42c
 
       if (token == LBRA) {
         ++cur_subid;
