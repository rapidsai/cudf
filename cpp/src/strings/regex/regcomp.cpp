--- conflicted
+++ resolved
@@ -830,35 +830,19 @@
     : _prog(prog), _last_was_and(false), _bracket_count(0), _flags(flags)
   {
     // Parse
-<<<<<<< HEAD
     auto const items = [&] {
-      regex_parser parser(pattern, is_dotall(flags) ? ANYNL : ANY, m_prog);
+      regex_parser parser(pattern, is_dotall(flags) ? ANYNL : ANY, _prog);
       return parser.get_items();
-=======
-    std::vector<regex_parser::Item> const items = [&] {
-      regex_parser parser(pattern, is_dotall(flags) ? ANYNL : ANY, _prog);
-      return parser.m_has_counted ? expand_counted(parser.m_items) : parser.m_items;
->>>>>>> 1179e469
     }();
 
     int cur_subid{};
     int push_subid{};
 
-<<<<<<< HEAD
-    for (int i = 0; i < static_cast<int>(items.size()); i++) {
-      auto const item = items[i];
-      int token       = item.type;
-      if (token == CCLASS || token == NCCLASS)
-        yyclass_id = item.d.cclass_id;
-      else
-        yy = item.d.chr;
-=======
     // Start with a low priority operator
     push_operator(START - 1);
 
     for (auto const item : items) {
-      auto token = item.t;
->>>>>>> 1179e469
+      auto token = item.type;
 
       if (token == LBRA) {
         ++cur_subid;
@@ -871,7 +855,7 @@
       if ((token & ITEM_MASK) == OPERATOR_MASK) {
         handle_operator(token, push_subid);
       } else {
-        handle_operand(token, push_subid, item.d.yy, item.d.yyclass_id);
+        handle_operand(token, push_subid, item.d.chr, item.d.cclass_id);
       }
     }
 
