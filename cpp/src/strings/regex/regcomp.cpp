--- conflicted
+++ resolved
@@ -838,15 +838,10 @@
 reprog reprog::create_from(const char32_t* pattern, regex_flags const flags)
 {
   reprog rtn;
-<<<<<<< HEAD
-  // regex_compiler compiler(pattern, ANY, rtn);  // future feature: ANYNL
   regex_compiler compiler(pattern, flags, rtn);
-  if (std::getenv("CUDF_REGEX_DEBUG")) rtn.print(flags);
-=======
-  regex_compiler compiler(pattern, ANY, rtn);  // future feature: ANYNL
-  // for debugging, it can be helpful to call rtn.print() here to dump
+  // for debugging, it can be helpful to call rtn.print(flags) here to dump
   // out the instructions that have been created from the given pattern
->>>>>>> 306e42f1
+  if (std::getenv("LIBCUDF_REGEX_DEBUG")) rtn.print(flags);
   return rtn;
 }
 
@@ -932,12 +927,7 @@
   _startinst_ids.push_back(-1);  // terminator mark
 }
 
-<<<<<<< HEAD
 void reprog::print(regex_flags const flags)
-=======
-#ifndef NDEBUG
-void reprog::print()
->>>>>>> 306e42f1
 {
   printf("Flags = 0x%02x\n", static_cast<uint32_t>(flags));
   printf("Instructions:\n");
@@ -1034,7 +1024,6 @@
   }
   if (_num_capturing_groups) printf("Number of capturing groups: %d\n", _num_capturing_groups);
 }
-#endif
 
 }  // namespace detail
 }  // namespace strings
