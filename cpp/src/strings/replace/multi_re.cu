/*
 * Copyright (c) 2019-2021, NVIDIA CORPORATION.
 *
 * Licensed under the Apache License, Version 2.0 (the "License");
 * you may not use this file except in compliance with the License.
 * You may obtain a copy of the License at
 *
 *     http://www.apache.org/licenses/LICENSE-2.0
 *
 * Unless required by applicable law or agreed to in writing, software
 * distributed under the License is distributed on an "AS IS" BASIS,
 * WITHOUT WARRANTIES OR CONDITIONS OF ANY KIND, either express or implied.
 * See the License for the specific language governing permissions and
 * limitations under the License.
 */

#include <strings/regex/regex.cuh>
#include <strings/utilities.hpp>

#include <cudf/column/column.hpp>
#include <cudf/column/column_device_view.cuh>
#include <cudf/column/column_factories.hpp>
#include <cudf/detail/null_mask.hpp>
#include <cudf/detail/nvtx/ranges.hpp>
#include <cudf/strings/detail/utilities.cuh>
#include <cudf/strings/replace_re.hpp>
#include <cudf/strings/string_view.cuh>
#include <cudf/strings/strings_column_view.hpp>

#include <rmm/cuda_stream_view.hpp>

namespace cudf {
namespace strings {
namespace detail {
namespace {
// this is a [begin,end) pair of character positions when a substring is matched
using found_range = thrust::pair<size_type, size_type>;

/**
 * @brief This functor handles replacing strings by applying the compiled regex patterns
 * and inserting the corresponding new string within the matched range of characters.
 *
 * The logic includes computing the size of each string and also writing the output.
 */
template <int stack_size>
struct replace_multi_regex_fn {
  column_device_view const d_strings;
  reprog_device* progs;  // array of regex progs
  size_type number_of_patterns;
  found_range* d_found_ranges;       // working array matched (begin,end) values
  column_device_view const d_repls;  // replacment strings
  int32_t* d_offsets{};              // these are null when
  char* d_chars{};                   // only computing size

  __device__ void operator()(size_type idx)
  {
    if (d_strings.is_null(idx)) {
      if (!d_chars) d_offsets[idx] = 0;
      return;
    }
    auto const d_str      = d_strings.element<string_view>(idx);
    auto const nchars     = d_str.length();      // number of characters in input string
    auto nbytes           = d_str.size_bytes();  // number of bytes in input string
    auto in_ptr           = d_str.data();        // input pointer
    auto out_ptr          = d_chars ? d_chars + d_offsets[idx] : nullptr;
    found_range* d_ranges = d_found_ranges + (idx * number_of_patterns);
    size_type lpos        = 0;
    size_type ch_pos      = 0;
    // initialize the working ranges memory to -1's
    thrust::fill(thrust::seq, d_ranges, d_ranges + number_of_patterns, found_range{-1, 1});
    // process string one character at a time
    while (ch_pos < nchars) {
      // this minimizes the regex-find calls by only calling it for stale patterns
      // -- those that have not previously matched up to this point (ch_pos)
      for (size_type ptn_idx = 0; ptn_idx < number_of_patterns; ++ptn_idx) {
        if (d_ranges[ptn_idx].first >= ch_pos)  // previously matched here
          continue;                             // or later in the string
        reprog_device prog = progs[ptn_idx];
<<<<<<< HEAD
        auto begin         = static_cast<int32_t>(ch_pos);
        auto end           = static_cast<int32_t>(nchars);
=======

        auto begin = static_cast<int32_t>(ch_pos);
        auto end   = static_cast<int32_t>(nchars);
>>>>>>> 90e29d9f
        if (!prog.is_empty() && prog.find<stack_size>(idx, d_str, begin, end) > 0)
          d_ranges[ptn_idx] = found_range{begin, end};  // found a match
        else
          d_ranges[ptn_idx] = found_range{nchars, nchars};  // this pattern is done
      }
      // all the ranges have been updated from each regex match;
      // look for any that match at this character position (ch_pos)
      auto itr =
        thrust::find_if(thrust::seq, d_ranges, d_ranges + number_of_patterns, [ch_pos](auto range) {
          return range.first == ch_pos;
        });
      if (itr != d_ranges + number_of_patterns) {
        // match found, compute and replace the string in the output
        size_type ptn_idx  = static_cast<size_type>(itr - d_ranges);
        size_type begin    = d_ranges[ptn_idx].first;
        size_type end      = d_ranges[ptn_idx].second;
        string_view d_repl = d_repls.size() > 1 ? d_repls.element<string_view>(ptn_idx)
                                                : d_repls.element<string_view>(0);
        auto spos = d_str.byte_offset(begin);
        auto epos = d_str.byte_offset(end);
        nbytes += d_repl.size_bytes() - (epos - spos);
        if (out_ptr) {  // copy unmodified content plus new replacement string
          out_ptr = copy_and_increment(out_ptr, in_ptr + lpos, spos - lpos);
          out_ptr = copy_string(out_ptr, d_repl);
          lpos    = epos;
        }
        ch_pos = end - 1;
      }
      ++ch_pos;
    }
    if (out_ptr)  // copy the remainder
      memcpy(out_ptr, in_ptr + lpos, d_str.size_bytes() - lpos);
    else
      d_offsets[idx] = static_cast<int32_t>(nbytes);
  }
};

}  // namespace

std::unique_ptr<column> replace_re(
  strings_column_view const& strings,
  std::vector<std::string> const& patterns,
  strings_column_view const& repls,
  rmm::cuda_stream_view stream,
  rmm::mr::device_memory_resource* mr = rmm::mr::get_current_device_resource())
{
  auto strings_count = strings.size();
  if (strings_count == 0) return make_empty_column(data_type{type_id::STRING});
  if (patterns.empty())  // no patterns; just return a copy
    return std::make_unique<column>(strings.parent(), stream, mr);

  CUDF_EXPECTS(!repls.has_nulls(), "Parameter repls must not have any nulls");

  auto d_strings = column_device_view::create(strings.parent(), stream);
  auto d_repls   = column_device_view::create(repls.parent(), stream);
  auto d_flags   = get_character_flags_table();

  // compile regexes into device objects
  size_type regex_insts = 0;
  std::vector<std::unique_ptr<reprog_device, std::function<void(reprog_device*)>>> h_progs;
  thrust::host_vector<reprog_device> progs;
  for (auto itr = patterns.begin(); itr != patterns.end(); ++itr) {
    auto prog   = reprog_device::create(*itr, d_flags, strings_count, stream);
    regex_insts = std::max(regex_insts, prog->insts_counts());
    progs.push_back(*prog);
    h_progs.emplace_back(std::move(prog));
  }

  // copy all the reprog_device instances to a device memory array
  rmm::device_buffer progs_buffer{sizeof(reprog_device) * progs.size(), stream};
  CUDA_TRY(cudaMemcpyAsync(progs_buffer.data(),
                           progs.data(),
                           progs.size() * sizeof(reprog_device),
                           cudaMemcpyHostToDevice,
                           stream.value()));
  reprog_device* d_progs = reinterpret_cast<reprog_device*>(progs_buffer.data());

  // create working buffer for ranges pairs
  rmm::device_uvector<found_range> found_ranges(patterns.size() * strings_count, stream);
  auto d_found_ranges = found_ranges.data();

  // create child columns
  auto children = [&] {
    // Each invocation is predicated on the stack size which is dependent on the number of regex
    // instructions
    if (regex_insts <= RX_SMALL_INSTS)
      return make_strings_children(
        replace_multi_regex_fn<RX_STACK_SMALL>{
          *d_strings, d_progs, static_cast<size_type>(progs.size()), d_found_ranges, *d_repls},
        strings_count,
        stream,
        mr);
    else if (regex_insts <= RX_MEDIUM_INSTS)
      return make_strings_children(
        replace_multi_regex_fn<RX_STACK_MEDIUM>{
          *d_strings, d_progs, static_cast<size_type>(progs.size()), d_found_ranges, *d_repls},
        strings_count,
        stream,
        mr);
    else if (regex_insts <= RX_LARGE_INSTS)
      return make_strings_children(
        replace_multi_regex_fn<RX_STACK_LARGE>{
          *d_strings, d_progs, static_cast<size_type>(progs.size()), d_found_ranges, *d_repls},
        strings_count,
        stream,
        mr);
    else
      return make_strings_children(
        replace_multi_regex_fn<RX_STACK_ANY>{
          *d_strings, d_progs, static_cast<size_type>(progs.size()), d_found_ranges, *d_repls},
        strings_count,
        stream,
        mr);
  }();

  return make_strings_column(strings_count,
                             std::move(children.first),
                             std::move(children.second),
                             strings.null_count(),
                             cudf::detail::copy_bitmask(strings.parent(), stream, mr),
                             stream,
                             mr);
}

}  // namespace detail

// external API

std::unique_ptr<column> replace_re(strings_column_view const& strings,
                                   std::vector<std::string> const& patterns,
                                   strings_column_view const& repls,
                                   rmm::mr::device_memory_resource* mr)
{
  CUDF_FUNC_RANGE();
  return detail::replace_re(strings, patterns, repls, rmm::cuda_stream_default, mr);
}

}  // namespace strings
}  // namespace cudf<|MERGE_RESOLUTION|>--- conflicted
+++ resolved
@@ -76,14 +76,9 @@
         if (d_ranges[ptn_idx].first >= ch_pos)  // previously matched here
           continue;                             // or later in the string
         reprog_device prog = progs[ptn_idx];
-<<<<<<< HEAD
-        auto begin         = static_cast<int32_t>(ch_pos);
-        auto end           = static_cast<int32_t>(nchars);
-=======
 
         auto begin = static_cast<int32_t>(ch_pos);
         auto end   = static_cast<int32_t>(nchars);
->>>>>>> 90e29d9f
         if (!prog.is_empty() && prog.find<stack_size>(idx, d_str, begin, end) > 0)
           d_ranges[ptn_idx] = found_range{begin, end};  // found a match
         else
