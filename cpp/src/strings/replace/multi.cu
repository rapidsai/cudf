--- conflicted
+++ resolved
@@ -46,12 +46,6 @@
 #include <thrust/scan.h>
 #include <thrust/transform.h>
 
-<<<<<<< HEAD
-#include <cuda/atomic>
-#include <cuda/functional>
-
-=======
->>>>>>> 6f6e5212
 namespace cudf {
 namespace strings {
 namespace detail {
