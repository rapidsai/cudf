--- conflicted
+++ resolved
@@ -101,18 +101,12 @@
 }  // namespace
 
 //
-std::unique_ptr<column> replace_re(
-  strings_column_view const& input,
-  regex_program const& prog,
-  string_scalar const& replacement,
-  std::optional<size_type> max_replace_count,
-<<<<<<< HEAD
-  rmm::cuda_stream_view stream        = cudf::default_stream_value,
-=======
-  regex_flags const flags,
-  rmm::cuda_stream_view stream        = cudf::get_default_stream(),
->>>>>>> 5c2150e0
-  rmm::mr::device_memory_resource* mr = rmm::mr::get_current_device_resource())
+std::unique_ptr<column> replace_re(strings_column_view const& input,
+                                   regex_program const& prog,
+                                   string_scalar const& replacement,
+                                   std::optional<size_type> max_replace_count,
+                                   rmm::cuda_stream_view stream,
+                                   rmm::mr::device_memory_resource* mr)
 {
   if (input.is_empty()) return make_empty_column(type_id::STRING);
 
@@ -150,8 +144,7 @@
   CUDF_FUNC_RANGE();
   auto const h_prog = regex_program::create(pattern, flags, capture_groups::NON_CAPTURE);
   return detail::replace_re(
-<<<<<<< HEAD
-    strings, *h_prog, replacement, max_replace_count, cudf::default_stream_value, mr);
+    strings, *h_prog, replacement, max_replace_count, cudf::get_default_stream(), mr);
 }
 
 std::unique_ptr<column> replace_re(strings_column_view const& strings,
@@ -162,10 +155,7 @@
 {
   CUDF_FUNC_RANGE();
   return detail::replace_re(
-    strings, prog, replacement, max_replace_count, cudf::default_stream_value, mr);
-=======
-    strings, pattern, replacement, max_replace_count, flags, cudf::get_default_stream(), mr);
->>>>>>> 5c2150e0
+    strings, prog, replacement, max_replace_count, cudf::get_default_stream(), mr);
 }
 
 }  // namespace strings
