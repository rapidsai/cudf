/*
 * Copyright (c) 2019-2024, NVIDIA CORPORATION.
 *
 * Licensed under the Apache License, Version 2.0 (the "License");
 * you may not use this file except in compliance with the License.
 * You may obtain a copy of the License at
 *
 *     http://www.apache.org/licenses/LICENSE-2.0
 *
 * Unless required by applicable law or agreed to in writing, software
 * distributed under the License is distributed on an "AS IS" BASIS,
 * WITHOUT WARRANTIES OR CONDITIONS OF ANY KIND, either express or implied.
 * See the License for the specific language governing permissions and
 * limitations under the License.
 */

#include <cudf/column/column_device_view.cuh>
#include <cudf/column/column_factories.hpp>
#include <cudf/detail/null_mask.hpp>
#include <cudf/detail/nvtx/ranges.hpp>
#include <cudf/detail/utilities/algorithm.cuh>
#include <cudf/strings/detail/replace.hpp>
#include <cudf/strings/detail/strings_children.cuh>
#include <cudf/strings/detail/strings_column_factories.cuh>
#include <cudf/strings/detail/utilities.cuh>
#include <cudf/strings/replace.hpp>
#include <cudf/strings/string_view.cuh>
#include <cudf/strings/strings_column_view.hpp>
#include <cudf/utilities/default_stream.hpp>

#include <rmm/cuda_stream_view.hpp>
#include <rmm/device_uvector.hpp>

#include <cuda/functional>
#include <thrust/binary_search.h>
#include <thrust/copy.h>
#include <thrust/count.h>
#include <thrust/distance.h>
#include <thrust/execution_policy.h>
#include <thrust/for_each.h>
#include <thrust/iterator/counting_iterator.h>
#include <thrust/transform.h>

<<<<<<< HEAD
#include <cuda/atomic>
#include <cuda/functional>

=======
>>>>>>> 6f6e5212
namespace cudf {
namespace strings {
namespace detail {
namespace {

/**
 * @brief Threshold to decide on using string or character-parallel functions.
 *
 * If the average byte length of a string in a column exceeds this value then
 * the character-parallel function is used.
 * Otherwise, a regular string-parallel function is used.
 *
 * This value was found using the replace-multi benchmark results using an
 * RTX A6000.
 */
constexpr size_type AVG_CHAR_BYTES_THRESHOLD = 256;

/**
 * @brief Helper functions for performing character-parallel replace
 */
struct replace_multi_parallel_fn {
  __device__ char const* get_base_ptr() const { return d_strings.head<char>(); }

  __device__ string_view const get_string(size_type idx) const
  {
    return d_strings.element<string_view>(idx);
  }

  __device__ bool is_valid(size_type idx) const { return d_strings.is_valid(idx); }

  /**
   * @brief Returns the index of the target string found at the given byte position
   * in the input strings column
   *
   * @param idx Index of the byte position in the chars column
   * @param chars_bytes Number of bytes in the chars column
   */
  __device__ bool target_index(int64_t idx, int64_t chars_bytes) const
  {
    auto const d_offsets = d_strings_offsets;
    auto const d_chars   = get_base_ptr() + idx;
    auto const d_tgt     = d_target;
    auto const chars_end = chars_bytes + d_offsets[0];
    if (!d_tgt.empty() && (idx + d_tgt.size_bytes() <= chars_end) &&
        (d_tgt.compare(d_chars, d_tgt.size_bytes()) == 0)) {
      auto const idx_itr =
        thrust::upper_bound(thrust::seq, d_offsets, d_offsets + d_strings.size(), idx);
      auto str_idx = static_cast<size_type>(thrust::distance(d_offsets, idx_itr) - 1);
      auto d_str   = get_string(str_idx);
      if ((d_chars + d_tgt.size_bytes()) <= (d_str.data() + d_str.size_bytes())) { return true; }
    }
    return false;
  }

  __device__ bool has_target(int64_t idx, int64_t chars_bytes) const
  {
    auto const d_chars = get_base_ptr() + d_strings_offsets[0] + idx;
    return (!d_target.empty() && (idx + d_target.size_bytes() <= chars_bytes) &&
            (d_target.compare(d_chars, d_target.size_bytes()) == 0));
  }

  /**
   * @brief Count the number of strings that will be produced by the replace
   *
   * This includes segments of the string that are not replaced as well as those
   * that are replaced.
   *
   * @param idx Index of the row in d_strings to be processed
   * @param d_positions Positions of the targets found in the chars column
   * @param d_targets_offsets Offsets identify which target positions go with the current string
   * @return Number of substrings resulting from the replace operations on this row
   */
  __device__ size_type count_strings(size_type idx,
                                     int64_t const* d_positions,
                                     cudf::detail::input_offsetalator d_targets_offsets) const
  {
    if (!is_valid(idx)) { return 0; }

    auto const d_str     = get_string(idx);
    auto const d_str_end = d_str.data() + d_str.size_bytes();
    auto const base_ptr  = get_base_ptr();
    auto max_n           = (maxrepl < 0) ? d_str.length() : maxrepl;

    auto const target_offset = d_targets_offsets[idx];
    auto const targets_size  = static_cast<size_type>(d_targets_offsets[idx + 1] - target_offset);
    auto const positions     = d_positions + target_offset;

    size_type count = 1;  // always at least one string
    auto str_ptr    = d_str.data();
    for (std::size_t i = 0; (i < targets_size) && (max_n > 0); ++i) {
      auto const d_tgt   = d_target;
      auto const tgt_ptr = base_ptr + positions[i];
      if (str_ptr <= tgt_ptr && tgt_ptr < d_str_end) {
        auto const keep_size = static_cast<size_type>(thrust::distance(str_ptr, tgt_ptr));
        if (keep_size > 0) { count++; }  // don't bother counting empty strings

        auto const d_repl = d_replacement;
        if (!d_repl.empty()) { count++; }

        str_ptr += keep_size + d_tgt.size_bytes();
        --max_n;
      }
    }
    return count;
  }

  /**
   * @brief Retrieve the strings for each row
   *
   * This will return string segments as string_index_pair objects for
   * parts of the string that are not replaced interlaced with the
   * appropriate replacement string where replacement targets are found.
   *
   * This function is called only once to produce both the string_index_pair objects
   * and the output row size in bytes.
   *
   * @param idx Index of the row in d_strings
   * @param d_offsets Offsets to identify where to store the results of the replace for this string
   * @param d_positions The target positions found in the chars column
   * @param d_targets_offsets The offsets to identify which target positions go with this string
   * @param d_all_strings The output of all the produced string segments
   * @return The size in bytes of the output string for this row
   */
  __device__ size_type get_strings(size_type idx,
                                   cudf::detail::input_offsetalator const d_offsets,
                                   int64_t const* d_positions,
                                   cudf::detail::input_offsetalator d_targets_offsets,
                                   string_index_pair* d_all_strings) const
  {
    if (!is_valid(idx)) { return 0; }

    auto const d_output  = d_all_strings + d_offsets[idx];
    auto const d_str     = get_string(idx);
    auto const d_str_end = d_str.data() + d_str.size_bytes();
    auto const base_ptr  = get_base_ptr();
    auto max_n           = (maxrepl < 0) ? d_str.length() : maxrepl;

    auto const target_offset = d_targets_offsets[idx];
    auto const targets_size  = static_cast<size_type>(d_targets_offsets[idx + 1] - target_offset);
    auto const positions     = d_positions + target_offset;

    size_type output_idx  = 0;
    size_type output_size = 0;
    auto str_ptr          = d_str.data();
    for (std::size_t i = 0; (i < targets_size) && (max_n > 0); ++i) {
      auto const d_tgt   = d_target;
      auto const tgt_ptr = base_ptr + positions[i];
      if (str_ptr <= tgt_ptr && tgt_ptr < d_str_end) {
        auto const keep_size = static_cast<size_type>(thrust::distance(str_ptr, tgt_ptr));
        if (keep_size > 0) { d_output[output_idx++] = string_index_pair{str_ptr, keep_size}; }
        output_size += keep_size;

        auto const d_repl = d_replacement;
        if (!d_repl.empty()) {
          d_output[output_idx++] = string_index_pair{d_repl.data(), d_repl.size_bytes()};
        }
        output_size += d_repl.size_bytes();

        str_ptr += keep_size + d_tgt.size_bytes();
        --max_n;
      }
    }
    // include any leftover parts of the string
    if (str_ptr <= d_str_end) {
      auto const left_size = static_cast<size_type>(thrust::distance(str_ptr, d_str_end));
      d_output[output_idx] = string_index_pair{str_ptr, left_size};
      output_size += left_size;
    }
    return output_size;
  }

  replace_multi_parallel_fn(column_device_view const& d_strings,
                            cudf::detail::input_offsetalator d_strings_offsets,
                            string_view d_target,
                            string_view d_replacement,
                            cudf::size_type maxrepl)
    : d_strings(d_strings),
      d_strings_offsets(d_strings_offsets),
      d_target{d_target},
      d_replacement{d_replacement},
      maxrepl(maxrepl)
  {
  }

 protected:
  column_device_view d_strings;
  cudf::detail::input_offsetalator d_strings_offsets;
  string_view d_target;
  string_view d_replacement;
  cudf::size_type maxrepl;
};

struct copy_if_fn {
  __device__ bool operator()(int64_t idx) { return fn.target_index(idx, chars_bytes); }
  replace_multi_parallel_fn fn;
  int64_t chars_bytes;
};

<<<<<<< HEAD
std::unique_ptr<column> replace_character_parallel(strings_column_view const& input,
                                                   string_view const& d_target,
                                                   string_view const& d_replacement,
                                                   cudf::size_type maxrepl,
                                                   rmm::cuda_stream_view stream,
                                                   rmm::mr::device_memory_resource* mr)
=======
std::unique_ptr<column> replace(strings_column_view const& strings,
                                string_scalar const& target,
                                string_scalar const& repl,
                                int32_t maxrepl,
                                rmm::cuda_stream_view stream,
                                rmm::mr::device_memory_resource* mr)
>>>>>>> 6f6e5212
{
  auto d_strings = column_device_view::create(input.parent(), stream);

  auto const strings_count = input.size();
  auto const chars_offset  = get_offset_value(input.offsets(), input.offset(), stream);
  auto const chars_bytes =
    get_offset_value(input.offsets(), input.offset() + strings_count, stream) - chars_offset;

  auto const offsets_begin =
    cudf::detail::offsetalator_factory::make_input_iterator(input.offsets(), input.offset());

<<<<<<< HEAD
  replace_multi_parallel_fn fn{*d_strings, offsets_begin, d_target, d_replacement, maxrepl};

  // Count the number of targets in the entire column.
  // Note this may over-count in the case where a target spans adjacent strings.
  auto target_count = thrust::count_if(
    rmm::exec_policy(stream),
    thrust::make_counting_iterator<int64_t>(0),
    thrust::make_counting_iterator<int64_t>(chars_bytes),
    [fn, chars_bytes] __device__(int64_t idx) { return fn.has_target(idx, chars_bytes); });

  // Create a vector of every target position in the chars column.
  // These may also include overlapping targets which will be resolved later.
  auto targets_positions = rmm::device_uvector<int64_t>(target_count, stream);
  auto const copy_itr    = thrust::counting_iterator<int64_t>(chars_offset);
  auto const copy_end    = cudf::detail::copy_if_safe(copy_itr,
                                                   copy_itr + chars_bytes + chars_offset,
                                                   targets_positions.begin(),
                                                   copy_if_fn{fn, chars_bytes},
                                                   stream);

  // adjust target count since the copy-if may have eliminated some invalid targets
  target_count = std::min(std::distance(targets_positions.begin(), copy_end), target_count);
  targets_positions.resize(target_count, stream);
  auto d_positions = targets_positions.data();

  // create a vector of offsets to each string's set of target positions
  auto const targets_offsets = [&] {
    auto string_indices = rmm::device_uvector<size_type>(target_count, stream);

    thrust::upper_bound(rmm::exec_policy(stream),
                        offsets_begin,
                        offsets_begin + input.size() + 1,
                        d_positions,
                        d_positions + target_count,
                        string_indices.begin());

    // compute offsets per string
    auto counts = rmm::device_uvector<size_type>(strings_count, stream);
    // memset to zero-out the target counts for any null-entries or strings with no targets
    thrust::uninitialized_fill(rmm::exec_policy(stream), counts.begin(), counts.end(), 0);
    auto d_counts = counts.data();

    // next, count the number of targets per string
    auto d_string_indices = string_indices.data();
    thrust::for_each_n(
      rmm::exec_policy(stream),
      thrust::make_counting_iterator<int64_t>(0),
      target_count,
      [d_string_indices, d_counts] __device__(int64_t idx) {
        auto const str_idx = d_string_indices[idx] - 1;
        cuda::atomic_ref<size_type, cuda::thread_scope_device> ref{*(d_counts + str_idx)};
        ref.fetch_add(1, cuda::std::memory_order_relaxed);
      });
    // finally, convert the counts into offsets
    return std::get<0>(cudf::strings::detail::make_offsets_child_column(
      counts.begin(), counts.end(), stream, rmm::mr::get_current_device_resource()));
  }();
  auto const d_targets_offsets =
    cudf::detail::offsetalator_factory::make_input_iterator(targets_offsets->view());

  // compute the number of string segments produced by replace in each string
  auto counts = rmm::device_uvector<size_type>(strings_count, stream);
  thrust::transform(rmm::exec_policy(stream),
                    thrust::counting_iterator<size_type>(0),
                    thrust::counting_iterator<size_type>(strings_count),
                    counts.begin(),
                    cuda::proclaim_return_type<size_type>(
                      [fn, d_positions, d_targets_offsets] __device__(size_type idx) -> size_type {
                        return fn.count_strings(idx, d_positions, d_targets_offsets);
                      }));

  // create offsets from the counts
  auto [offsets, total_strings] =
    cudf::detail::make_offsets_child_column(counts.begin(), counts.end(), stream, mr);
  auto const d_strings_offsets =
    cudf::detail::offsetalator_factory::make_input_iterator(offsets->view());

  // build a vector of all the positions for all the strings
  auto indices   = rmm::device_uvector<string_index_pair>(total_strings, stream);
  auto d_indices = indices.data();
  auto d_sizes   = counts.data();  // reusing this vector to hold output sizes now
  thrust::for_each_n(
    rmm::exec_policy(stream),
    thrust::make_counting_iterator<size_type>(0),
    strings_count,
    [fn, d_strings_offsets, d_positions, d_targets_offsets, d_indices, d_sizes] __device__(
      size_type idx) {
      d_sizes[idx] =
        fn.get_strings(idx, d_strings_offsets, d_positions, d_targets_offsets, d_indices);
    });

  // use this utility to gather the string parts into a contiguous chars column
  auto chars      = make_strings_column(indices.begin(), indices.end(), stream, mr);
  auto chars_data = chars->release().data;

  // create offsets from the sizes
  offsets = std::get<0>(
    cudf::strings::detail::make_offsets_child_column(counts.begin(), counts.end(), stream, mr));

  // build the strings columns from the chars and offsets
  return make_strings_column(strings_count,
                             std::move(offsets),
                             std::move(chars_data.release()[0]),
                             input.null_count(),
                             cudf::detail::copy_bitmask(input.parent(), stream, mr));
}

/**
 * @brief Function logic for the replace_string_parallel
 *
 * Performs the multi-replace operation with a thread per string.
 * This performs best on smaller strings. @see AVG_CHAR_BYTES_THRESHOLD
 */
struct replace_multi_fn {
  column_device_view const d_strings;
  string_view d_target;
  string_view d_replacement;
  cudf::size_type maxrepl;
  int32_t* d_offsets{};
  char* d_chars{};

  __device__ void operator()(size_type idx)
  {
    if (d_strings.is_null(idx)) {
      if (!d_chars) { d_offsets[idx] = 0; }
      return;
    }
    auto const d_str   = d_strings.element<string_view>(idx);
    char const* in_ptr = d_str.data();

    size_type bytes = d_str.size_bytes();
    size_type spos  = 0;
    size_type lpos  = 0;
    char* out_ptr   = d_chars ? d_chars + d_offsets[idx] : nullptr;
    auto max_n      = (maxrepl < 0) ? d_str.length() : maxrepl;

    // check each character against each target
    while (spos < d_str.size_bytes() && (max_n > 0)) {
      auto const d_tgt = d_target;
      if ((d_tgt.size_bytes() <= (d_str.size_bytes() - spos)) &&    // check fit
          (d_tgt.compare(in_ptr + spos, d_tgt.size_bytes()) == 0))  // and match
      {
        auto const d_repl = d_replacement;
        bytes += d_repl.size_bytes() - d_tgt.size_bytes();
        if (out_ptr) {
          out_ptr = copy_and_increment(out_ptr, in_ptr + lpos, spos - lpos);
          out_ptr = copy_string(out_ptr, d_repl);
          lpos    = spos + d_tgt.size_bytes();
        }
        spos += d_tgt.size_bytes() - 1;
        --max_n;
      }
      ++spos;
    }
    if (out_ptr)  // copy remainder
      memcpy(out_ptr, in_ptr + lpos, d_str.size_bytes() - lpos);
    else
      d_offsets[idx] = bytes;
  }
};

std::unique_ptr<column> replace_string_parallel(strings_column_view const& input,
                                                string_view const& d_target,
                                                string_view const& d_replacement,
                                                cudf::size_type maxrepl,
                                                rmm::cuda_stream_view stream,
                                                rmm::mr::device_memory_resource* mr)
{
  auto d_strings = column_device_view::create(input.parent(), stream);

  auto [offsets_column, chars_column] = cudf::strings::detail::make_strings_children(
    replace_multi_fn{*d_strings, d_target, d_replacement, maxrepl}, input.size(), stream, mr);

  return make_strings_column(input.size(),
                             std::move(offsets_column),
                             std::move(chars_column->release().data.release()[0]),
                             input.null_count(),
                             cudf::detail::copy_bitmask(input.parent(), stream, mr));
}

}  // namespace

std::unique_ptr<column> replace(strings_column_view const& input,
                                string_scalar const& target,
                                string_scalar const& repl,
                                cudf::size_type maxrepl,
                                rmm::cuda_stream_view stream,
                                rmm::mr::device_memory_resource* mr)
{
  if (input.is_empty()) { return make_empty_column(type_id::STRING); }
  if (maxrepl == 0) { return std::make_unique<cudf::column>(input.parent(), stream, mr); }
  CUDF_EXPECTS(repl.is_valid(stream), "Parameter repl must be valid.");
  CUDF_EXPECTS(target.is_valid(stream), "Parameter target must be valid.");
  CUDF_EXPECTS(target.size() > 0, "Parameter target must not be empty string.");

  string_view d_target(target.data(), target.size());
  string_view d_repl(repl.data(), repl.size());

  return (input.size() == input.null_count() ||
          ((input.chars_size(stream) / (input.size() - input.null_count())) <
           AVG_CHAR_BYTES_THRESHOLD))
           ? replace_string_parallel(input, d_target, d_repl, maxrepl, stream, mr)
           : replace_character_parallel(input, d_target, d_repl, maxrepl, stream, mr);
}

=======
>>>>>>> 6f6e5212
}  // namespace detail

// external API

std::unique_ptr<column> replace(strings_column_view const& strings,
                                string_scalar const& target,
                                string_scalar const& repl,
                                cudf::size_type maxrepl,
                                rmm::cuda_stream_view stream,
                                rmm::mr::device_memory_resource* mr)
{
  CUDF_FUNC_RANGE();
  return detail::replace(strings, target, repl, maxrepl, stream, mr);
}

}  // namespace strings
}  // namespace cudf<|MERGE_RESOLUTION|>--- conflicted
+++ resolved
@@ -41,12 +41,6 @@
 #include <thrust/iterator/counting_iterator.h>
 #include <thrust/transform.h>
 
-<<<<<<< HEAD
-#include <cuda/atomic>
-#include <cuda/functional>
-
-=======
->>>>>>> 6f6e5212
 namespace cudf {
 namespace strings {
 namespace detail {
@@ -245,21 +239,12 @@
   int64_t chars_bytes;
 };
 
-<<<<<<< HEAD
 std::unique_ptr<column> replace_character_parallel(strings_column_view const& input,
                                                    string_view const& d_target,
                                                    string_view const& d_replacement,
                                                    cudf::size_type maxrepl,
                                                    rmm::cuda_stream_view stream,
                                                    rmm::mr::device_memory_resource* mr)
-=======
-std::unique_ptr<column> replace(strings_column_view const& strings,
-                                string_scalar const& target,
-                                string_scalar const& repl,
-                                int32_t maxrepl,
-                                rmm::cuda_stream_view stream,
-                                rmm::mr::device_memory_resource* mr)
->>>>>>> 6f6e5212
 {
   auto d_strings = column_device_view::create(input.parent(), stream);
 
@@ -271,7 +256,6 @@
   auto const offsets_begin =
     cudf::detail::offsetalator_factory::make_input_iterator(input.offsets(), input.offset());
 
-<<<<<<< HEAD
   replace_multi_parallel_fn fn{*d_strings, offsets_begin, d_target, d_replacement, maxrepl};
 
   // Count the number of targets in the entire column.
@@ -477,8 +461,6 @@
            : replace_character_parallel(input, d_target, d_repl, maxrepl, stream, mr);
 }
 
-=======
->>>>>>> 6f6e5212
 }  // namespace detail
 
 // external API
