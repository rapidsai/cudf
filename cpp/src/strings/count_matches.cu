/*
 * Copyright (c) 2022, NVIDIA CORPORATION.
 *
 * Licensed under the Apache License, Version 2.0 (the "License");
 * you may not use this file except in compliance with the License.
 * You may obtain a copy of the License at
 *
 *     http://www.apache.org/licenses/LICENSE-2.0
 *
 * Unless required by applicable law or agreed to in writing, software
 * distributed under the License is distributed on an "AS IS" BASIS,
 * WITHOUT WARRANTIES OR CONDITIONS OF ANY KIND, either express or implied.
 * See the License for the specific language governing permissions and
 * limitations under the License.
 */

#include <strings/count_matches.hpp>
#include <strings/regex/utilities.cuh>

#include <cudf/column/column_device_view.cuh>
#include <cudf/column/column_factories.hpp>
#include <cudf/strings/string_view.cuh>

namespace cudf {
namespace strings {
namespace detail {

namespace {
/**
 * @brief Kernel counts the total matches for the given regex in each string.
 */
struct count_fn {
  column_device_view const d_strings;

  __device__ int32_t operator()(size_type const idx,
                                reprog_device const prog,
                                int32_t const thread_idx)
  {
<<<<<<< HEAD
    if (d_strings.is_null(idx)) return 0;
    auto const d_str  = d_strings.element<string_view>(idx);
    auto const nchars = d_str.length();
    int32_t count     = 0;

    size_type begin = 0;
    size_type end   = nchars;
    while ((begin < end) && (prog.find(thread_idx, d_str, begin, end) > 0)) {
=======
    if (d_strings.is_null(idx)) { return 0; }
    size_type count   = 0;
    auto const d_str  = d_strings.element<string_view>(idx);
    auto const nchars = d_str.length();

    int32_t begin = 0;
    int32_t end   = nchars;
    while ((begin < end) && (prog.find<stack_size>(idx, d_str, begin, end) > 0)) {
>>>>>>> 3ee2f7bf
      ++count;
      begin = end + (begin == end);
      end   = nchars;
    }
    return count;
  }
};

<<<<<<< HEAD
}  // namespace

std::unique_ptr<column> count_matches(column_device_view const& d_strings,
                                      reprog_device& d_prog,
=======
struct count_dispatch_fn {
  reprog_device d_prog;

  template <int stack_size>
  std::unique_ptr<column> operator()(column_device_view const& d_strings,
                                     size_type output_size,
                                     rmm::cuda_stream_view stream,
                                     rmm::mr::device_memory_resource* mr)
  {
    assert(output_size >= d_strings.size() and "Unexpected output size");

    auto results = make_numeric_column(
      data_type{type_id::INT32}, output_size, mask_state::UNALLOCATED, stream, mr);

    thrust::transform(rmm::exec_policy(stream),
                      thrust::make_counting_iterator<size_type>(0),
                      thrust::make_counting_iterator<size_type>(d_strings.size()),
                      results->mutable_view().data<int32_t>(),
                      count_matches_fn<stack_size>{d_strings, d_prog});
    return results;
  }
};

}  // namespace

/**
 * @copydoc cudf::strings::detail::count_matches
 */
std::unique_ptr<column> count_matches(column_device_view const& d_strings,
                                      reprog_device const& d_prog,
>>>>>>> 3ee2f7bf
                                      size_type output_size,
                                      rmm::cuda_stream_view stream,
                                      rmm::mr::device_memory_resource* mr)
{
<<<<<<< HEAD
  CUDF_EXPECTS(output_size >= d_strings.size(), "Unexpected output size");

  auto results = make_numeric_column(
    data_type{type_id::INT32}, output_size, mask_state::UNALLOCATED, stream, mr);

  if (d_strings.size() == 0) return results;

  auto d_results = results->mutable_view().data<int32_t>();

  launch_transform_kernel(count_fn{d_strings}, d_prog, d_results, d_strings.size(), stream);

  return results;
=======
  return regex_dispatcher(d_prog, count_dispatch_fn{d_prog}, d_strings, output_size, stream, mr);
>>>>>>> 3ee2f7bf
}

}  // namespace detail
}  // namespace strings
}  // namespace cudf<|MERGE_RESOLUTION|>--- conflicted
+++ resolved
@@ -36,7 +36,6 @@
                                 reprog_device const prog,
                                 int32_t const thread_idx)
   {
-<<<<<<< HEAD
     if (d_strings.is_null(idx)) return 0;
     auto const d_str  = d_strings.element<string_view>(idx);
     auto const nchars = d_str.length();
@@ -45,16 +44,6 @@
     size_type begin = 0;
     size_type end   = nchars;
     while ((begin < end) && (prog.find(thread_idx, d_str, begin, end) > 0)) {
-=======
-    if (d_strings.is_null(idx)) { return 0; }
-    size_type count   = 0;
-    auto const d_str  = d_strings.element<string_view>(idx);
-    auto const nchars = d_str.length();
-
-    int32_t begin = 0;
-    int32_t end   = nchars;
-    while ((begin < end) && (prog.find<stack_size>(idx, d_str, begin, end) > 0)) {
->>>>>>> 3ee2f7bf
       ++count;
       begin = end + (begin == end);
       end   = nchars;
@@ -63,49 +52,15 @@
   }
 };
 
-<<<<<<< HEAD
 }  // namespace
 
 std::unique_ptr<column> count_matches(column_device_view const& d_strings,
                                       reprog_device& d_prog,
-=======
-struct count_dispatch_fn {
-  reprog_device d_prog;
-
-  template <int stack_size>
-  std::unique_ptr<column> operator()(column_device_view const& d_strings,
-                                     size_type output_size,
-                                     rmm::cuda_stream_view stream,
-                                     rmm::mr::device_memory_resource* mr)
-  {
-    assert(output_size >= d_strings.size() and "Unexpected output size");
-
-    auto results = make_numeric_column(
-      data_type{type_id::INT32}, output_size, mask_state::UNALLOCATED, stream, mr);
-
-    thrust::transform(rmm::exec_policy(stream),
-                      thrust::make_counting_iterator<size_type>(0),
-                      thrust::make_counting_iterator<size_type>(d_strings.size()),
-                      results->mutable_view().data<int32_t>(),
-                      count_matches_fn<stack_size>{d_strings, d_prog});
-    return results;
-  }
-};
-
-}  // namespace
-
-/**
- * @copydoc cudf::strings::detail::count_matches
- */
-std::unique_ptr<column> count_matches(column_device_view const& d_strings,
-                                      reprog_device const& d_prog,
->>>>>>> 3ee2f7bf
                                       size_type output_size,
                                       rmm::cuda_stream_view stream,
                                       rmm::mr::device_memory_resource* mr)
 {
-<<<<<<< HEAD
-  CUDF_EXPECTS(output_size >= d_strings.size(), "Unexpected output size");
+  assert(output_size >= d_strings.size() and "Unexpected output size");
 
   auto results = make_numeric_column(
     data_type{type_id::INT32}, output_size, mask_state::UNALLOCATED, stream, mr);
@@ -117,9 +72,6 @@
   launch_transform_kernel(count_fn{d_strings}, d_prog, d_results, d_strings.size(), stream);
 
   return results;
-=======
-  return regex_dispatcher(d_prog, count_dispatch_fn{d_prog}, d_strings, output_size, stream, mr);
->>>>>>> 3ee2f7bf
 }
 
 }  // namespace detail
