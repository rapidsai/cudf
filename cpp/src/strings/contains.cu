--- conflicted
+++ resolved
@@ -56,15 +56,9 @@
     if (d_strings.is_null(idx)) return 0;
     string_view d_str = d_strings.element<string_view>(idx);
     int32_t begin     = 0;
-<<<<<<< HEAD
     int32_t end       = bmatch ? 1    // match only the beginning of the string;
                                : -1;  // this handles empty strings too
-    return static_cast<bool>(prog.find(idx, d_str, begin, end));
-=======
-    int32_t end       = bmatch ? 1  // match only the beginning of the string;
-                         : -1;      // this handles empty strings too
     return static_cast<bool>(prog.find<stack_size>(idx, d_str, begin, end));
->>>>>>> e448675c
   }
 };
 
