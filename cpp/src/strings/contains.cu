/*
 * Copyright (c) 2019-2022, NVIDIA CORPORATION.
 *
 * Licensed under the Apache License, Version 2.0 (the "License");
 * you may not use this file except in compliance with the License.
 * You may obtain a copy of the License at
 *
 *     http://www.apache.org/licenses/LICENSE-2.0
 *
 * Unless required by applicable law or agreed to in writing, software
 * distributed under the License is distributed on an "AS IS" BASIS,
 * WITHOUT WARRANTIES OR CONDITIONS OF ANY KIND, either express or implied.
 * See the License for the specific language governing permissions and
 * limitations under the License.
 */

#include <strings/count_matches.hpp>
#include <strings/regex/regex_program_impl.h>
#include <strings/regex/utilities.cuh>

#include <cudf/column/column.hpp>
#include <cudf/column/column_device_view.cuh>
#include <cudf/column/column_factories.hpp>
#include <cudf/detail/null_mask.hpp>
#include <cudf/detail/nvtx/ranges.hpp>
#include <cudf/strings/contains.hpp>
#include <cudf/strings/detail/utilities.hpp>
#include <cudf/strings/string_view.cuh>
#include <cudf/utilities/default_stream.hpp>

#include <rmm/cuda_stream_view.hpp>

namespace cudf {
namespace strings {
namespace detail {

namespace {
/**
 * @brief This functor handles both contains_re and match_re to regex-match a pattern
 * to each string in a column.
 */
struct contains_fn {
  column_device_view const d_strings;
  bool const beginning_only;

  __device__ bool operator()(size_type const idx,
                             reprog_device const prog,
                             int32_t const thread_idx)
  {
    if (d_strings.is_null(idx)) return false;
    auto const d_str = d_strings.element<string_view>(idx);

    size_type begin = 0;
    size_type end   = beginning_only ? 1    // match only the beginning of the string;
                                     : -1;  // match anywhere in the string
    return static_cast<bool>(prog.find(thread_idx, d_str, begin, end));
  }
};

std::unique_ptr<column> contains_impl(strings_column_view const& input,
                                      regex_program const& prog,
                                      bool const beginning_only,
                                      rmm::cuda_stream_view stream,
                                      rmm::mr::device_memory_resource* mr)
{
  auto results = make_numeric_column(data_type{type_id::BOOL8},
                                     input.size(),
                                     cudf::detail::copy_bitmask(input.parent(), stream, mr),
                                     input.null_count(),
                                     stream,
                                     mr);
  if (input.is_empty()) { return results; }

  auto d_prog = regex_device_builder::create_prog_device(prog, stream);

  auto d_results       = results->mutable_view().data<bool>();
  auto const d_strings = column_device_view::create(input.parent(), stream);

  launch_transform_kernel(
    contains_fn{*d_strings, beginning_only}, *d_prog, d_results, input.size(), stream);

  results->set_null_count(input.null_count());

  return results;
}

}  // namespace

<<<<<<< HEAD
std::unique_ptr<column> contains_re(
  strings_column_view const& input,
  regex_program const& prog,
  rmm::cuda_stream_view stream,
  rmm::mr::device_memory_resource* mr = rmm::mr::get_current_device_resource())
=======
std::unique_ptr<column> contains_re(strings_column_view const& input,
                                    std::string_view pattern,
                                    regex_flags const flags,
                                    rmm::cuda_stream_view stream,
                                    rmm::mr::device_memory_resource* mr)
>>>>>>> 6e13139f
{
  return contains_impl(input, prog, false, stream, mr);
}

<<<<<<< HEAD
std::unique_ptr<column> matches_re(
  strings_column_view const& input,
  regex_program const& prog,
  rmm::cuda_stream_view stream,
  rmm::mr::device_memory_resource* mr = rmm::mr::get_current_device_resource())
=======
std::unique_ptr<column> matches_re(strings_column_view const& input,
                                   std::string_view pattern,
                                   regex_flags const flags,
                                   rmm::cuda_stream_view stream,
                                   rmm::mr::device_memory_resource* mr)
>>>>>>> 6e13139f
{
  return contains_impl(input, prog, true, stream, mr);
}

<<<<<<< HEAD
std::unique_ptr<column> count_re(
  strings_column_view const& input,
  regex_program const& prog,
  rmm::cuda_stream_view stream,
  rmm::mr::device_memory_resource* mr = rmm::mr::get_current_device_resource())
=======
std::unique_ptr<column> count_re(strings_column_view const& input,
                                 std::string_view pattern,
                                 regex_flags const flags,
                                 rmm::cuda_stream_view stream,
                                 rmm::mr::device_memory_resource* mr)
>>>>>>> 6e13139f
{
  // create device object from regex_program
  auto d_prog = regex_device_builder::create_prog_device(prog, stream);

  auto const d_strings = column_device_view::create(input.parent(), stream);

  auto result = count_matches(*d_strings, *d_prog, input.size(), stream, mr);
  if (input.has_nulls()) {
    result->set_null_mask(cudf::detail::copy_bitmask(input.parent(), stream, mr),
                          input.null_count());
  }
  return result;
}

}  // namespace detail

// external APIs

std::unique_ptr<column> contains_re(strings_column_view const& strings,
                                    std::string_view pattern,
                                    regex_flags const flags,
                                    rmm::mr::device_memory_resource* mr)
{
  CUDF_FUNC_RANGE();
  auto const h_prog = regex_program::create(pattern, flags, capture_groups::NON_CAPTURE);
  return detail::contains_re(strings, *h_prog, cudf::get_default_stream(), mr);
}

std::unique_ptr<column> contains_re(strings_column_view const& strings,
                                    regex_program const& prog,
                                    rmm::mr::device_memory_resource* mr)
{
  CUDF_FUNC_RANGE();
  return detail::contains_re(strings, prog, cudf::get_default_stream(), mr);
}

std::unique_ptr<column> matches_re(strings_column_view const& strings,
                                   std::string_view pattern,
                                   regex_flags const flags,
                                   rmm::mr::device_memory_resource* mr)
{
  CUDF_FUNC_RANGE();
  auto const h_prog = regex_program::create(pattern, flags, capture_groups::NON_CAPTURE);
  return detail::matches_re(strings, *h_prog, cudf::get_default_stream(), mr);
}

std::unique_ptr<column> matches_re(strings_column_view const& strings,
                                   regex_program const& prog,
                                   rmm::mr::device_memory_resource* mr)
{
  CUDF_FUNC_RANGE();
  return detail::matches_re(strings, prog, cudf::get_default_stream(), mr);
}

std::unique_ptr<column> count_re(strings_column_view const& strings,
                                 std::string_view pattern,
                                 regex_flags const flags,
                                 rmm::mr::device_memory_resource* mr)
{
  CUDF_FUNC_RANGE();
  auto const h_prog = regex_program::create(pattern, flags, capture_groups::NON_CAPTURE);
  return detail::count_re(strings, *h_prog, cudf::get_default_stream(), mr);
}

std::unique_ptr<column> count_re(strings_column_view const& strings,
                                 regex_program const& prog,
                                 rmm::mr::device_memory_resource* mr)
{
  CUDF_FUNC_RANGE();
  return detail::count_re(strings, prog, cudf::get_default_stream(), mr);
}

}  // namespace strings
}  // namespace cudf<|MERGE_RESOLUTION|>--- conflicted
+++ resolved
@@ -86,53 +86,26 @@
 
 }  // namespace
 
-<<<<<<< HEAD
-std::unique_ptr<column> contains_re(
-  strings_column_view const& input,
-  regex_program const& prog,
-  rmm::cuda_stream_view stream,
-  rmm::mr::device_memory_resource* mr = rmm::mr::get_current_device_resource())
-=======
 std::unique_ptr<column> contains_re(strings_column_view const& input,
-                                    std::string_view pattern,
-                                    regex_flags const flags,
+                                    regex_program const& prog,
                                     rmm::cuda_stream_view stream,
                                     rmm::mr::device_memory_resource* mr)
->>>>>>> 6e13139f
 {
   return contains_impl(input, prog, false, stream, mr);
 }
 
-<<<<<<< HEAD
-std::unique_ptr<column> matches_re(
-  strings_column_view const& input,
-  regex_program const& prog,
-  rmm::cuda_stream_view stream,
-  rmm::mr::device_memory_resource* mr = rmm::mr::get_current_device_resource())
-=======
 std::unique_ptr<column> matches_re(strings_column_view const& input,
-                                   std::string_view pattern,
-                                   regex_flags const flags,
+                                   regex_program const& prog,
                                    rmm::cuda_stream_view stream,
                                    rmm::mr::device_memory_resource* mr)
->>>>>>> 6e13139f
 {
   return contains_impl(input, prog, true, stream, mr);
 }
 
-<<<<<<< HEAD
-std::unique_ptr<column> count_re(
-  strings_column_view const& input,
-  regex_program const& prog,
-  rmm::cuda_stream_view stream,
-  rmm::mr::device_memory_resource* mr = rmm::mr::get_current_device_resource())
-=======
 std::unique_ptr<column> count_re(strings_column_view const& input,
-                                 std::string_view pattern,
-                                 regex_flags const flags,
+                                 regex_program const& prog,
                                  rmm::cuda_stream_view stream,
                                  rmm::mr::device_memory_resource* mr)
->>>>>>> 6e13139f
 {
   // create device object from regex_program
   auto d_prog = regex_device_builder::create_prog_device(prog, stream);
