/*
 * Copyright (c) 2019-2021, NVIDIA CORPORATION.
 *
 * Licensed under the Apache License, Version 2.0 (the "License");
 * you may not use this file except in compliance with the License.
 * You may obtain a copy of the License at
 *
 *     http://www.apache.org/licenses/LICENSE-2.0
 *
 * Unless required by applicable law or agreed to in writing, software
 * distributed under the License is distributed on an "AS IS" BASIS,
 * WITHOUT WARRANTIES OR CONDITIONS OF ANY KIND, either express or implied.
 * See the License for the specific language governing permissions and
 * limitations under the License.
 */

#include <cudf/column/column.hpp>
#include <cudf/column/column_device_view.cuh>
#include <cudf/column/column_factories.hpp>
#include <cudf/detail/null_mask.hpp>
#include <cudf/detail/nvtx/ranges.hpp>
#include <cudf/strings/contains.hpp>
#include <cudf/strings/detail/utilities.hpp>
#include <cudf/strings/string_view.cuh>
#include <cudf/strings/strings_column_view.hpp>
#include <strings/regex/regex.cuh>
#include <strings/utilities.hpp>

#include <rmm/cuda_stream_view.hpp>
#include <rmm/exec_policy.hpp>

namespace cudf {
namespace strings {
namespace detail {
namespace {
/**
 * @brief This functor handles both contains_re and match_re to minimize the number
 * of regex calls to find() to be inlined greatly reducing compile time.
 *
 * The stack is used to keep progress on evaluating the regex instructions on each string.
 * So the size of the stack is in proportion to the number of instructions in the given regex
 * pattern.
 *
 * There are three call types based on the number of regex instructions in the given pattern.
 * Small to medium instruction lengths can use the stack effectively though smaller executes faster.
 * Longer patterns require global memory.
 */
template <int stack_size>
struct contains_fn {
  reprog_device prog;
  column_device_view d_strings;
  bool bmatch{false};  // do not make this a template parameter to keep compile times down

  __device__ bool operator()(size_type idx)
  {
    if (d_strings.is_null(idx)) return 0;
    string_view d_str = d_strings.element<string_view>(idx);
    int32_t begin     = 0;
    int32_t end       = bmatch ? 1  // match only the beginning of the string;
                         : -1;      // this handles empty strings too
    return static_cast<bool>(prog.find<stack_size>(idx, d_str, begin, end));
  }
};

//
std::unique_ptr<column> contains_util(
  strings_column_view const& strings,
  std::string const& pattern,
  bool beginning_only                 = false,
  rmm::cuda_stream_view stream        = rmm::cuda_stream_default,
  rmm::mr::device_memory_resource* mr = rmm::mr::get_current_device_resource())
{
  auto strings_count  = strings.size();
  auto strings_column = column_device_view::create(strings.parent(), stream);
  auto d_column       = *strings_column;

  // compile regex into device object
  auto prog   = reprog_device::create(pattern, get_character_flags_table(), strings_count, stream);
  auto d_prog = *prog;

  // create the output column
  auto results   = make_numeric_column(data_type{type_id::BOOL8},
                                     strings_count,
                                     cudf::detail::copy_bitmask(strings.parent(), stream, mr),
                                     strings.null_count(),
                                     stream,
                                     mr);
  auto d_results = results->mutable_view().data<bool>();

  // fill the output column
  int regex_insts = d_prog.insts_counts();
  if (regex_insts <= RX_SMALL_INSTS)
    thrust::transform(rmm::exec_policy(stream),
                      thrust::make_counting_iterator<size_type>(0),
                      thrust::make_counting_iterator<size_type>(strings_count),
                      d_results,
                      contains_fn<RX_STACK_SMALL>{d_prog, d_column, beginning_only});
  else if (regex_insts <= RX_MEDIUM_INSTS)
    thrust::transform(rmm::exec_policy(stream),
                      thrust::make_counting_iterator<size_type>(0),
                      thrust::make_counting_iterator<size_type>(strings_count),
                      d_results,
                      contains_fn<RX_STACK_MEDIUM>{d_prog, d_column, beginning_only});
  else if (regex_insts <= RX_LARGE_INSTS)
    thrust::transform(rmm::exec_policy(stream),
                      thrust::make_counting_iterator<size_type>(0),
                      thrust::make_counting_iterator<size_type>(strings_count),
                      d_results,
                      contains_fn<RX_STACK_LARGE>{d_prog, d_column, beginning_only});
  else
    thrust::transform(rmm::exec_policy(stream),
                      thrust::make_counting_iterator<size_type>(0),
                      thrust::make_counting_iterator<size_type>(strings_count),
                      d_results,
                      contains_fn<RX_STACK_ANY>{d_prog, d_column, beginning_only});

  results->set_null_count(strings.null_count());
  return results;
}

}  // namespace

std::unique_ptr<column> contains_re(
  strings_column_view const& strings,
  std::string const& pattern,
  rmm::cuda_stream_view stream,
  rmm::mr::device_memory_resource* mr = rmm::mr::get_current_device_resource())
{
  return contains_util(strings, pattern, false, stream, mr);
}

std::unique_ptr<column> matches_re(
  strings_column_view const& strings,
  std::string const& pattern,
  rmm::cuda_stream_view stream,
  rmm::mr::device_memory_resource* mr = rmm::mr::get_current_device_resource())
{
  return contains_util(strings, pattern, true, stream, mr);
}

}  // namespace detail

// external APIs

std::unique_ptr<column> contains_re(strings_column_view const& strings,
                                    std::string const& pattern,
                                    rmm::mr::device_memory_resource* mr)
{
  CUDF_FUNC_RANGE();
  return detail::contains_re(strings, pattern, rmm::cuda_stream_default, mr);
}

std::unique_ptr<column> matches_re(strings_column_view const& strings,
                                   std::string const& pattern,
                                   rmm::mr::device_memory_resource* mr)
{
  CUDF_FUNC_RANGE();
  return detail::matches_re(strings, pattern, rmm::cuda_stream_default, mr);
}

namespace detail {
namespace {
/**
 * @brief This counts the number of times the regex pattern matches in each string.
 */
template <int stack_size>
struct count_fn {
  reprog_device prog;
  column_device_view d_strings;

  __device__ int32_t operator()(unsigned int idx)
  {
<<<<<<< HEAD
    // u_char data1[stack_size], data2[stack_size];
    // prog.set_stack_mem(data1, data2);
=======
>>>>>>> 90e29d9f
    if (d_strings.is_null(idx)) return 0;
    string_view d_str  = d_strings.element<string_view>(idx);
    auto const nchars  = d_str.length();
    int32_t find_count = 0;
    int32_t begin      = 0;
    while (begin < nchars) {
      auto end = static_cast<int32_t>(nchars);
      if (prog.find<stack_size>(idx, d_str, begin, end) <= 0) break;
      ++find_count;
      begin = end > begin ? end : begin + 1;
    }
    return find_count;
  }
};

}  // namespace

std::unique_ptr<column> count_re(
  strings_column_view const& strings,
  std::string const& pattern,
  rmm::cuda_stream_view stream,
  rmm::mr::device_memory_resource* mr = rmm::mr::get_current_device_resource())
{
  auto strings_count  = strings.size();
  auto strings_column = column_device_view::create(strings.parent(), stream);
  auto d_column       = *strings_column;

  // compile regex into device object
  auto prog   = reprog_device::create(pattern, get_character_flags_table(), strings_count, stream);
  auto d_prog = *prog;

  // create the output column
  auto results   = make_numeric_column(data_type{type_id::INT32},
                                     strings_count,
                                     cudf::detail::copy_bitmask(strings.parent(), stream, mr),
                                     strings.null_count(),
                                     stream,
                                     mr);
  auto d_results = results->mutable_view().data<int32_t>();

  // fill the output column
<<<<<<< HEAD
  auto const regex_insts = d_prog.insts_counts();
=======
  int regex_insts = d_prog.insts_counts();
>>>>>>> 90e29d9f
  if (regex_insts <= RX_SMALL_INSTS)
    thrust::transform(rmm::exec_policy(stream),
                      thrust::make_counting_iterator<size_type>(0),
                      thrust::make_counting_iterator<size_type>(strings_count),
                      d_results,
                      count_fn<RX_STACK_SMALL>{d_prog, d_column});
  else if (regex_insts <= RX_MEDIUM_INSTS)
    thrust::transform(rmm::exec_policy(stream),
                      thrust::make_counting_iterator<size_type>(0),
                      thrust::make_counting_iterator<size_type>(strings_count),
                      d_results,
                      count_fn<RX_STACK_MEDIUM>{d_prog, d_column});
  else if (regex_insts <= RX_LARGE_INSTS)
    thrust::transform(rmm::exec_policy(stream),
                      thrust::make_counting_iterator<size_type>(0),
                      thrust::make_counting_iterator<size_type>(strings_count),
                      d_results,
                      count_fn<RX_STACK_LARGE>{d_prog, d_column});
  else
    thrust::transform(rmm::exec_policy(stream),
                      thrust::make_counting_iterator<size_type>(0),
                      thrust::make_counting_iterator<size_type>(strings_count),
                      d_results,
                      count_fn<RX_STACK_ANY>{d_prog, d_column});

  results->set_null_count(strings.null_count());
  return results;
}

}  // namespace detail

// external API

std::unique_ptr<column> count_re(strings_column_view const& strings,
                                 std::string const& pattern,
                                 rmm::mr::device_memory_resource* mr)
{
  CUDF_FUNC_RANGE();
  return detail::count_re(strings, pattern, rmm::cuda_stream_default, mr);
}

}  // namespace strings
}  // namespace cudf<|MERGE_RESOLUTION|>--- conflicted
+++ resolved
@@ -170,11 +170,6 @@
 
   __device__ int32_t operator()(unsigned int idx)
   {
-<<<<<<< HEAD
-    // u_char data1[stack_size], data2[stack_size];
-    // prog.set_stack_mem(data1, data2);
-=======
->>>>>>> 90e29d9f
     if (d_strings.is_null(idx)) return 0;
     string_view d_str  = d_strings.element<string_view>(idx);
     auto const nchars  = d_str.length();
@@ -216,11 +211,7 @@
   auto d_results = results->mutable_view().data<int32_t>();
 
   // fill the output column
-<<<<<<< HEAD
-  auto const regex_insts = d_prog.insts_counts();
-=======
   int regex_insts = d_prog.insts_counts();
->>>>>>> 90e29d9f
   if (regex_insts <= RX_SMALL_INSTS)
     thrust::transform(rmm::exec_policy(stream),
                       thrust::make_counting_iterator<size_type>(0),
