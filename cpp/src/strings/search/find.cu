--- conflicted
+++ resolved
@@ -353,10 +353,6 @@
 
   auto const str_idx = idx / cudf::detail::warp_size;
   if (str_idx >= d_strings.size()) { return; }
-<<<<<<< HEAD
-
-=======
->>>>>>> 6716389a
   auto const lane_idx = idx % cudf::detail::warp_size;
   if (d_strings.is_null(str_idx)) { return; }
   // get the string for this warp
