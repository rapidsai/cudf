--- conflicted
+++ resolved
@@ -139,9 +139,8 @@
                                 rmm::mr::device_memory_resource* mr)
 {
   CUDF_FUNC_RANGE();
-<<<<<<< HEAD
   auto const h_prog = regex_program::create(pattern, flags, capture_groups::NON_CAPTURE);
-  return detail::findall(input, *h_prog, cudf::default_stream_value, mr);
+  return detail::findall(input, *h_prog, cudf::get_default_stream(), mr);
 }
 
 std::unique_ptr<column> findall(strings_column_view const& input,
@@ -149,10 +148,7 @@
                                 rmm::mr::device_memory_resource* mr)
 {
   CUDF_FUNC_RANGE();
-  return detail::findall(input, prog, cudf::default_stream_value, mr);
-=======
-  return detail::findall(input, pattern, flags, cudf::get_default_stream(), mr);
->>>>>>> 5c2150e0
+  return detail::findall(input, prog, cudf::get_default_stream(), mr);
 }
 
 }  // namespace strings
