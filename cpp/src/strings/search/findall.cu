--- conflicted
+++ resolved
@@ -93,19 +93,10 @@
 }  // namespace
 
 //
-<<<<<<< HEAD
-std::unique_ptr<column> findall(
-  strings_column_view const& input,
-  regex_program const& prog,
-  rmm::cuda_stream_view stream,
-  rmm::mr::device_memory_resource* mr = rmm::mr::get_current_device_resource())
-=======
 std::unique_ptr<column> findall(strings_column_view const& input,
-                                std::string_view pattern,
-                                regex_flags const flags,
+                                regex_program const& prog,
                                 rmm::cuda_stream_view stream,
                                 rmm::mr::device_memory_resource* mr)
->>>>>>> 6e13139f
 {
   auto const strings_count = input.size();
   auto const d_strings     = column_device_view::create(input.parent(), stream);
