/*
 * Copyright (c) 2019-2022, NVIDIA CORPORATION.
 *
 * Licensed under the Apache License, Version 2.0 (the "License");
 * you may not use this file except in compliance with the License.
 * You may obtain a copy of the License at
 *
 *     http://www.apache.org/licenses/LICENSE-2.0
 *
 * Unless required by applicable law or agreed to in writing, software
 * distributed under the License is distributed on an "AS IS" BASIS,
 * WITHOUT WARRANTIES OR CONDITIONS OF ANY KIND, either express or implied.
 * See the License for the specific language governing permissions and
 * limitations under the License.
 */

#include <strings/count_matches.hpp>
#include <strings/regex/utilities.cuh>

#include <cudf/column/column.hpp>
#include <cudf/column/column_device_view.cuh>
#include <cudf/detail/null_mask.hpp>
#include <cudf/detail/nvtx/ranges.hpp>
#include <cudf/strings/detail/strings_column_factories.cuh>
#include <cudf/strings/detail/utilities.hpp>
#include <cudf/strings/findall.hpp>
#include <cudf/strings/string_view.cuh>
#include <cudf/strings/strings_column_view.hpp>

#include <rmm/cuda_stream_view.hpp>
#include <rmm/exec_policy.hpp>

#include <thrust/pair.h>
#include <thrust/scan.h>

namespace cudf {
namespace strings {
namespace detail {

using string_index_pair = thrust::pair<const char*, size_type>;

namespace {

/**
 * @brief This functor handles extracting matched strings by applying the compiled regex pattern
 * and creating string_index_pairs for all the substrings.
 */
struct findall_fn {
  column_device_view const d_strings;
  offset_type const* d_offsets;
  string_index_pair* d_indices;

  __device__ void operator()(size_type const idx, reprog_device const prog, int32_t const prog_idx)
  {
    if (d_strings.is_null(idx)) { return; }
    auto const d_str  = d_strings.element<string_view>(idx);
    auto const nchars = d_str.length();

    auto d_output        = d_indices + d_offsets[idx];
    size_type output_idx = 0;

    size_type begin = 0;
    size_type end   = nchars;
    while ((begin < end) && (prog.find(prog_idx, d_str, begin, end) > 0)) {
      auto const spos = d_str.byte_offset(begin);  // convert
      auto const epos = d_str.byte_offset(end);    // to bytes

      d_output[output_idx++] = string_index_pair{d_str.data() + spos, (epos - spos)};

      begin = end + (begin == end);
      end   = nchars;
    }
  }
};

std::unique_ptr<column> findall_util(column_device_view const& d_strings,
                                     reprog_device& d_prog,
                                     size_type total_matches,
                                     offset_type const* d_offsets,
                                     rmm::cuda_stream_view stream,
                                     rmm::mr::device_memory_resource* mr)
{
  rmm::device_uvector<string_index_pair> indices(total_matches, stream);

  launch_for_each_kernel(
    findall_fn{d_strings, d_offsets, indices.data()}, d_prog, d_strings.size(), stream);

  return make_strings_column(indices.begin(), indices.end(), stream, mr);
}

}  // namespace

//
std::unique_ptr<column> findall_record(
  strings_column_view const& input,
  std::string const& pattern,
  regex_flags const flags,
  rmm::cuda_stream_view stream,
  rmm::mr::device_memory_resource* mr = rmm::mr::get_current_device_resource())
{
  auto const strings_count = input.size();
  auto const d_strings     = column_device_view::create(input.parent(), stream);

  // compile regex into device object
  auto const d_prog = reprog_device::create(pattern, flags, stream);

  // Create lists offsets column
<<<<<<< HEAD
  auto offsets   = count_matches(*d_strings, *d_prog, input.size() + 1, stream, mr);
=======
  auto offsets   = count_matches(*d_strings, *d_prog, strings_count + 1, stream, mr);
>>>>>>> 3ee2f7bf
  auto d_offsets = offsets->mutable_view().data<offset_type>();

  // Convert counts into offsets
  thrust::exclusive_scan(
    rmm::exec_policy(stream), d_offsets, d_offsets + strings_count + 1, d_offsets);

  // Create indices vector with the total number of groups that will be extracted
  auto const total_matches =
    cudf::detail::get_value<size_type>(offsets->view(), strings_count, stream);

  auto strings_output = findall_util(*d_strings, *d_prog, total_matches, d_offsets, stream, mr);

  // Build the lists column from the offsets and the strings
  return make_lists_column(strings_count,
                           std::move(offsets),
                           std::move(strings_output),
                           input.null_count(),
                           cudf::detail::copy_bitmask(input.parent(), stream, mr),
                           stream,
                           mr);
}

}  // namespace detail

// external API

std::unique_ptr<column> findall_record(strings_column_view const& input,
                                       std::string const& pattern,
                                       regex_flags const flags,
                                       rmm::mr::device_memory_resource* mr)
{
  CUDF_FUNC_RANGE();
  return detail::findall_record(input, pattern, flags, rmm::cuda_stream_default, mr);
}

}  // namespace strings
}  // namespace cudf<|MERGE_RESOLUTION|>--- conflicted
+++ resolved
@@ -105,11 +105,7 @@
   auto const d_prog = reprog_device::create(pattern, flags, stream);
 
   // Create lists offsets column
-<<<<<<< HEAD
-  auto offsets   = count_matches(*d_strings, *d_prog, input.size() + 1, stream, mr);
-=======
   auto offsets   = count_matches(*d_strings, *d_prog, strings_count + 1, stream, mr);
->>>>>>> 3ee2f7bf
   auto d_offsets = offsets->mutable_view().data<offset_type>();
 
   // Convert counts into offsets
