/*
 * Copyright (c) 2019-2021, NVIDIA CORPORATION.
 *
 * Licensed under the Apache License, Version 2.0 (the "License");
 * you may not use this file except in compliance with the License.
 * You may obtain a copy of the License at
 *
 *     http://www.apache.org/licenses/LICENSE-2.0
 *
 * Unless required by applicable law or agreed to in writing, software
 * distributed under the License is distributed on an "AS IS" BASIS,
 * WITHOUT WARRANTIES OR CONDITIONS OF ANY KIND, either express or implied.
 * See the License for the specific language governing permissions and
 * limitations under the License.
 */

#include <cudf/column/column_device_view.cuh>
#include <cudf/column/column_factories.hpp>
#include <cudf/detail/null_mask.hpp>
#include <cudf/detail/nvtx/ranges.hpp>
#include <cudf/scalar/scalar_device_view.cuh>
#include <cudf/strings/combine.hpp>
#include <cudf/strings/detail/combine.hpp>
#include <cudf/strings/detail/utilities.cuh>
#include <cudf/strings/string_view.cuh>
#include <cudf/strings/strings_column_view.hpp>
#include <cudf/utilities/error.hpp>

#include <rmm/cuda_stream_view.hpp>
#include <rmm/device_uvector.hpp>
#include <rmm/exec_policy.hpp>

#include <thrust/transform_scan.h>

namespace cudf {
namespace strings {
namespace detail {

std::unique_ptr<column> join_strings(strings_column_view const& strings,
                                     string_scalar const& separator,
                                     string_scalar const& narep,
                                     rmm::cuda_stream_view stream,
                                     rmm::mr::device_memory_resource* mr)
{
  auto strings_count = strings.size();
  if (strings_count == 0) return make_empty_column(data_type{type_id::STRING});

  CUDF_EXPECTS(separator.is_valid(), "Parameter separator must be a valid string_scalar");

  string_view d_separator(separator.data(), separator.size());
  auto d_narep = get_scalar_device_view(const_cast<string_scalar&>(narep));

  auto strings_column = column_device_view::create(strings.parent(), stream);
  auto d_strings      = *strings_column;

  // create an offsets array for building the output memory layout
  rmm::device_uvector<size_type> output_offsets(strings_count + 1, stream);
  auto d_output_offsets = output_offsets.data();
  // using inclusive-scan to compute last entry which is the total size
  thrust::transform_inclusive_scan(
    rmm::exec_policy(stream),
    thrust::make_counting_iterator<size_type>(0),
    thrust::make_counting_iterator<size_type>(strings_count),
    d_output_offsets + 1,
    [d_strings, d_separator, d_narep] __device__(size_type idx) {
      size_type bytes = 0;
      if (d_strings.is_null(idx)) {
        if (!d_narep.is_valid()) return 0;  // skip nulls
        bytes += d_narep.size();
      } else
        bytes += d_strings.element<string_view>(idx).size_bytes();
      if ((idx + 1) < d_strings.size()) bytes += d_separator.size_bytes();
      return bytes;
    },
    thrust::plus<size_type>());

  output_offsets.set_element_to_zero_async(0, stream);
  // total size is the last entry
  size_type const bytes = output_offsets.back_element(stream);

  // build offsets column (only 1 string so 2 offset entries)
  auto offsets_column =
    make_numeric_column(data_type{type_id::INT32}, 2, mask_state::UNALLOCATED, stream, mr);
  auto offsets_view = offsets_column->mutable_view();
  // set the first entry to 0 and the last entry to bytes
  int32_t new_offsets[] = {0, static_cast<int32_t>(bytes)};
  CUDA_TRY(cudaMemcpyAsync(offsets_view.data<int32_t>(),
                           new_offsets,
                           sizeof(new_offsets),
                           cudaMemcpyHostToDevice,
                           stream.value()));

  // build null mask
  // only one entry so it is either all valid or all null
  auto const null_count =
    static_cast<size_type>(strings.null_count() == strings_count && !narep.is_valid());
<<<<<<< HEAD
  auto null_mask    = null_count
                        ? cudf::detail::create_null_mask(1, cudf::mask_state::ALL_NULL, stream, mr)
                        : rmm::device_buffer{0, stream, mr};
  auto chars_column = detail::create_chars_child_column(strings_count, bytes, stream, mr);
=======
  auto null_mask = null_count
                     ? cudf::detail::create_null_mask(1, cudf::mask_state::ALL_NULL, stream, mr)
                     : rmm::device_buffer{0, stream, mr};
  auto chars_column = create_chars_child_column(bytes, stream, mr);
>>>>>>> a73d3b37
  auto d_chars      = chars_column->mutable_view().data<char>();
  thrust::for_each_n(
    rmm::exec_policy(stream),
    thrust::make_counting_iterator<size_type>(0),
    strings_count,
    [d_strings, d_separator, d_narep, d_output_offsets, d_chars] __device__(size_type idx) {
      size_type offset = d_output_offsets[idx];
      char* d_buffer   = d_chars + offset;
      if (d_strings.is_null(idx)) {
        if (!d_narep.is_valid())
          return;  // do not write to buffer if element is null (including separator)
        d_buffer = detail::copy_string(d_buffer, d_narep.value());
      } else {
        string_view d_str = d_strings.element<string_view>(idx);
        d_buffer          = detail::copy_string(d_buffer, d_str);
      }
      if ((idx + 1) < d_strings.size()) d_buffer = detail::copy_string(d_buffer, d_separator);
    });

  return make_strings_column(1,
                             std::move(offsets_column),
                             std::move(chars_column),
                             null_count,
                             std::move(null_mask),
                             stream,
                             mr);
}

}  // namespace detail

// external API

std::unique_ptr<column> join_strings(strings_column_view const& strings,
                                     string_scalar const& separator,
                                     string_scalar const& narep,
                                     rmm::mr::device_memory_resource* mr)
{
  CUDF_FUNC_RANGE();
  return detail::join_strings(strings, separator, narep, rmm::cuda_stream_default, mr);
}

}  // namespace strings
}  // namespace cudf<|MERGE_RESOLUTION|>--- conflicted
+++ resolved
@@ -94,17 +94,10 @@
   // only one entry so it is either all valid or all null
   auto const null_count =
     static_cast<size_type>(strings.null_count() == strings_count && !narep.is_valid());
-<<<<<<< HEAD
   auto null_mask    = null_count
                         ? cudf::detail::create_null_mask(1, cudf::mask_state::ALL_NULL, stream, mr)
                         : rmm::device_buffer{0, stream, mr};
-  auto chars_column = detail::create_chars_child_column(strings_count, bytes, stream, mr);
-=======
-  auto null_mask = null_count
-                     ? cudf::detail::create_null_mask(1, cudf::mask_state::ALL_NULL, stream, mr)
-                     : rmm::device_buffer{0, stream, mr};
   auto chars_column = create_chars_child_column(bytes, stream, mr);
->>>>>>> a73d3b37
   auto d_chars      = chars_column->mutable_view().data<char>();
   thrust::for_each_n(
     rmm::exec_policy(stream),
