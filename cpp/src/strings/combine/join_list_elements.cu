--- conflicted
+++ resolved
@@ -112,19 +112,8 @@
       if (output_ptr) output_ptr = detail::copy_string(output_ptr, d_str);
       size_bytes += d_str.size_bytes();
 
-<<<<<<< HEAD
-      // Separator is inserted only in between strings
-      if ((str_idx + 1) < end_idx) {
-        if (separate_nulls == separator_on_nulls::YES ||
-            !(null_element || strings_dv.is_null(str_idx + 1))) {
-          if (output_ptr) output_ptr = detail::copy_string(output_ptr, separator);
-          size_bytes += separator_size;
-        }
-      }
-=======
       write_separator =
         write_separator || (separate_nulls == separator_on_nulls::YES) || !null_element;
->>>>>>> 7b4eb41e
     }
 
     if (not d_chars) {
