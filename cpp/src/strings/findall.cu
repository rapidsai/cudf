/*
 * Copyright (c) 2019-2021, NVIDIA CORPORATION.
 *
 * Licensed under the Apache License, Version 2.0 (the "License");
 * you may not use this file except in compliance with the License.
 * You may obtain a copy of the License at
 *
 *     http://www.apache.org/licenses/LICENSE-2.0
 *
 * Unless required by applicable law or agreed to in writing, software
 * distributed under the License is distributed on an "AS IS" BASIS,
 * WITHOUT WARRANTIES OR CONDITIONS OF ANY KIND, either express or implied.
 * See the License for the specific language governing permissions and
 * limitations under the License.
 */

#include <cudf/column/column.hpp>
#include <cudf/column/column_device_view.cuh>
#include <cudf/detail/null_mask.hpp>
#include <cudf/detail/nvtx/ranges.hpp>
#include <cudf/strings/detail/strings_column_factories.cuh>
#include <cudf/strings/detail/utilities.hpp>
#include <cudf/strings/findall.hpp>
#include <cudf/strings/string_view.cuh>
#include <cudf/strings/strings_column_view.hpp>

#include <strings/regex/regex.cuh>
#include <strings/utilities.hpp>

#include <rmm/cuda_stream_view.hpp>
#include <rmm/exec_policy.hpp>

#include <thrust/extrema.h>

namespace cudf {
namespace strings {
namespace detail {
using string_index_pair = thrust::pair<const char*, size_type>;
using findall_result    = thrust::pair<size_type, string_index_pair>;

namespace {
/**
 * @brief This functor handles extracting matched strings by applying the compiled regex pattern
 * and creating string_index_pairs for all the substrings.
 */
template <size_t stack_size>
struct findall_fn {
  column_device_view const d_strings;
  reprog_device prog;
  size_type column_index;
  size_type const* d_counts;

  findall_fn(column_device_view const& d_strings,
             reprog_device& prog,
             size_type column_index    = -1,
             size_type const* d_counts = nullptr)
    : d_strings(d_strings), prog(prog), column_index(column_index), d_counts(d_counts)
  {
  }

  // this will count columns as well as locate a specific string for a column
  __device__ findall_result findall(size_type idx)
  {
    string_index_pair result{nullptr, 0};
    if (d_strings.is_null(idx) || (d_counts && (column_index >= d_counts[idx])))
      return findall_result{0, result};
    u_char data1[stack_size];
    u_char data2[stack_size];
    prog.set_stack_mem(data1, data2);
    string_view d_str      = d_strings.element<string_view>(idx);
    auto const nchars      = d_str.length();
    int32_t spos           = 0;
    int32_t epos           = static_cast<int32_t>(nchars);
    size_type column_count = 0;
    while (spos <= nchars) {
      if (prog.find(idx, d_str, spos, epos) <= 0) break;  // no more matches found
      if (column_count == column_index) break;            // found our column
      spos = epos > spos ? epos : spos + 1;
      epos = static_cast<int32_t>(nchars);
      ++column_count;
    }
    if (spos <= epos) {
      spos   = d_str.byte_offset(spos);  // convert
      epos   = d_str.byte_offset(epos);  // to bytes
      result = string_index_pair{d_str.data() + spos, (epos - spos)};
    }
    // return the strings location and the column count
    return findall_result{column_count, result};
  }

  __device__ string_index_pair operator()(size_type idx)
  {
    // this one only cares about the string
    return findall(idx).second;
  }
};

template <size_t stack_size>
struct findall_count_fn : public findall_fn<stack_size> {
  findall_count_fn(column_device_view const& strings, reprog_device& prog)
    : findall_fn<stack_size>{strings, prog}
  {
  }

  __device__ size_type operator()(size_type idx)
  {
    // this one only cares about the column count
    return findall_fn<stack_size>::findall(idx).first;
  }
};

}  // namespace

//
std::unique_ptr<table> findall_re(
  strings_column_view const& strings,
  std::string const& pattern,
  rmm::mr::device_memory_resource* mr = rmm::mr::get_current_device_resource(),
  rmm::cuda_stream_view stream        = rmm::cuda_stream_default)
{
  auto const strings_count = strings.size();
  auto const d_strings     = column_device_view::create(strings.parent(), stream);

  auto const d_flags = detail::get_character_flags_table();
  // compile regex into device object
  auto const d_prog      = reprog_device::create(pattern, d_flags, strings_count, stream);
  auto const regex_insts = d_prog->insts_counts();

  rmm::device_uvector<size_type> find_counts(strings_count, stream);
  auto d_find_counts = find_counts.data();

  if ((regex_insts > MAX_STACK_INSTS) || (regex_insts <= RX_SMALL_INSTS))
    thrust::transform(rmm::exec_policy(stream),
                      thrust::make_counting_iterator<size_type>(0),
                      thrust::make_counting_iterator<size_type>(strings_count),
                      d_find_counts,
                      findall_count_fn<RX_STACK_SMALL>{*d_strings, *d_prog});
  else if (regex_insts <= RX_MEDIUM_INSTS)
    thrust::transform(rmm::exec_policy(stream),
                      thrust::make_counting_iterator<size_type>(0),
                      thrust::make_counting_iterator<size_type>(strings_count),
                      d_find_counts,
                      findall_count_fn<RX_STACK_MEDIUM>{*d_strings, *d_prog});
  else
    thrust::transform(rmm::exec_policy(stream),
                      thrust::make_counting_iterator<size_type>(0),
                      thrust::make_counting_iterator<size_type>(strings_count),
                      d_find_counts,
                      findall_count_fn<RX_STACK_LARGE>{*d_strings, *d_prog});

  std::vector<std::unique_ptr<column>> results;

  size_type const columns = thrust::reduce(rmm::exec_policy(stream),
                                           find_counts.begin(),
                                           find_counts.end(),
                                           0,
                                           thrust::maximum<size_type>{});
  // boundary case: if no columns, return all nulls column (issue #119)
  if (columns == 0)
    results.emplace_back(std::make_unique<column>(
      data_type{type_id::STRING},
      strings_count,
      rmm::device_buffer{0, stream, mr},  // no data
      cudf::detail::create_null_mask(strings_count, mask_state::ALL_NULL, stream, mr),
      strings_count));

  for (int32_t column_index = 0; column_index < columns; ++column_index) {
    rmm::device_uvector<string_index_pair> indices(strings_count, stream);
<<<<<<< HEAD

    if ((regex_insts > MAX_STACK_INSTS) || (regex_insts <= RX_SMALL_INSTS))
      thrust::transform(rmm::exec_policy(stream),
                        thrust::make_counting_iterator<size_type>(0),
                        thrust::make_counting_iterator<size_type>(strings_count),
                        indices.begin(),
                        findall_fn<RX_STACK_SMALL>{d_strings, d_prog, column_index, d_find_counts});
=======
    auto d_indices = indices.data();

    if ((regex_insts > MAX_STACK_INSTS) || (regex_insts <= RX_SMALL_INSTS))
      thrust::transform(
        rmm::exec_policy(stream),
        thrust::make_counting_iterator<size_type>(0),
        thrust::make_counting_iterator<size_type>(strings_count),
        d_indices,
        findall_fn<RX_STACK_SMALL>{*d_strings, *d_prog, column_index, d_find_counts});
>>>>>>> 3135f1bd
    else if (regex_insts <= RX_MEDIUM_INSTS)
      thrust::transform(
        rmm::exec_policy(stream),
        thrust::make_counting_iterator<size_type>(0),
        thrust::make_counting_iterator<size_type>(strings_count),
<<<<<<< HEAD
        indices.begin(),
        findall_fn<RX_STACK_MEDIUM>{d_strings, d_prog, column_index, d_find_counts});
    else
      thrust::transform(rmm::exec_policy(stream),
                        thrust::make_counting_iterator<size_type>(0),
                        thrust::make_counting_iterator<size_type>(strings_count),
                        indices.begin(),
                        findall_fn<RX_STACK_LARGE>{d_strings, d_prog, column_index, d_find_counts});

    results.emplace_back(make_strings_column(indices, stream, mr));
=======
        d_indices,
        findall_fn<RX_STACK_MEDIUM>{*d_strings, *d_prog, column_index, d_find_counts});
    else
      thrust::transform(
        rmm::exec_policy(stream),
        thrust::make_counting_iterator<size_type>(0),
        thrust::make_counting_iterator<size_type>(strings_count),
        d_indices,
        findall_fn<RX_STACK_LARGE>{*d_strings, *d_prog, column_index, d_find_counts});
    //
    results.emplace_back(make_strings_column(indices.begin(), indices.end(), stream, mr));
>>>>>>> 3135f1bd
  }
  return std::make_unique<table>(std::move(results));
}

}  // namespace detail

// external API

std::unique_ptr<table> findall_re(strings_column_view const& strings,
                                  std::string const& pattern,
                                  rmm::mr::device_memory_resource* mr)
{
  CUDF_FUNC_RANGE();
  return detail::findall_re(strings, pattern, mr);
}

}  // namespace strings
}  // namespace cudf<|MERGE_RESOLUTION|>--- conflicted
+++ resolved
@@ -166,54 +166,30 @@
 
   for (int32_t column_index = 0; column_index < columns; ++column_index) {
     rmm::device_uvector<string_index_pair> indices(strings_count, stream);
-<<<<<<< HEAD
-
-    if ((regex_insts > MAX_STACK_INSTS) || (regex_insts <= RX_SMALL_INSTS))
-      thrust::transform(rmm::exec_policy(stream),
-                        thrust::make_counting_iterator<size_type>(0),
-                        thrust::make_counting_iterator<size_type>(strings_count),
-                        indices.begin(),
-                        findall_fn<RX_STACK_SMALL>{d_strings, d_prog, column_index, d_find_counts});
-=======
-    auto d_indices = indices.data();
 
     if ((regex_insts > MAX_STACK_INSTS) || (regex_insts <= RX_SMALL_INSTS))
       thrust::transform(
         rmm::exec_policy(stream),
         thrust::make_counting_iterator<size_type>(0),
         thrust::make_counting_iterator<size_type>(strings_count),
-        d_indices,
+        indices.begin(),
         findall_fn<RX_STACK_SMALL>{*d_strings, *d_prog, column_index, d_find_counts});
->>>>>>> 3135f1bd
     else if (regex_insts <= RX_MEDIUM_INSTS)
       thrust::transform(
         rmm::exec_policy(stream),
         thrust::make_counting_iterator<size_type>(0),
         thrust::make_counting_iterator<size_type>(strings_count),
-<<<<<<< HEAD
         indices.begin(),
-        findall_fn<RX_STACK_MEDIUM>{d_strings, d_prog, column_index, d_find_counts});
-    else
-      thrust::transform(rmm::exec_policy(stream),
-                        thrust::make_counting_iterator<size_type>(0),
-                        thrust::make_counting_iterator<size_type>(strings_count),
-                        indices.begin(),
-                        findall_fn<RX_STACK_LARGE>{d_strings, d_prog, column_index, d_find_counts});
-
-    results.emplace_back(make_strings_column(indices, stream, mr));
-=======
-        d_indices,
         findall_fn<RX_STACK_MEDIUM>{*d_strings, *d_prog, column_index, d_find_counts});
     else
       thrust::transform(
         rmm::exec_policy(stream),
         thrust::make_counting_iterator<size_type>(0),
         thrust::make_counting_iterator<size_type>(strings_count),
-        d_indices,
+        indices.begin(),
         findall_fn<RX_STACK_LARGE>{*d_strings, *d_prog, column_index, d_find_counts});
     //
     results.emplace_back(make_strings_column(indices.begin(), indices.end(), stream, mr));
->>>>>>> 3135f1bd
   }
   return std::make_unique<table>(std::move(results));
 }
