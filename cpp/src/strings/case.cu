--- conflicted
+++ resolved
@@ -146,29 +146,13 @@
 
 // Long strings are divided into smaller strings using this value as a guide.
 // Generally strings are split into sub-blocks of bytes of this size but
-<<<<<<< HEAD
-// care is taken to sub-block in the middle of a multi-byte character.
-=======
 // care is taken to not sub-block in the middle of a multi-byte character.
->>>>>>> cb155c7a
 constexpr size_type LS_SUB_BLOCK_SIZE = 32;
 
 /**
  * @brief Produces sub-offsets for the chars in the given strings column
  */
 struct sub_offset_fn {
-<<<<<<< HEAD
-  column_device_view d_strings;
-
-  __device__ int64_t operator()(int64_t idx) const
-  {
-    auto const first  = d_strings.element<string_view>(0);
-    auto const last   = d_strings.element<string_view>(d_strings.size() - 1);
-    auto const end    = last.data() + last.size_bytes();
-    auto const offset = thrust::distance(d_strings.head<char>(), first.data());
-    auto position     = (idx + 1) * LS_SUB_BLOCK_SIZE;
-    auto begin        = first.data() + position;
-=======
   char const* d_input_chars;
   int64_t first_offset;
   int64_t last_offset;
@@ -178,16 +162,11 @@
     auto const end = d_input_chars + last_offset;
     auto position  = (idx + 1) * LS_SUB_BLOCK_SIZE;
     auto begin     = d_input_chars + first_offset + position;
->>>>>>> cb155c7a
     while ((begin < end) && is_utf8_continuation_char(static_cast<u_char>(*begin))) {
       ++begin;
       ++position;
     }
-<<<<<<< HEAD
-    return (begin < end) ? position + offset : thrust::distance(d_strings.head<char>(), end);
-=======
     return (begin < end) ? position + first_offset : last_offset;
->>>>>>> cb155c7a
   }
 };
 
@@ -371,11 +350,7 @@
                       count_itr,
                       count_itr + sub_count,
                       sub_offsets.data(),
-<<<<<<< HEAD
-                      sub_offset_fn{*d_strings});
-=======
                       sub_offset_fn{input_chars, first_offset, last_offset});
->>>>>>> cb155c7a
 
     // merge them with input offsets
     auto input_offsets =
