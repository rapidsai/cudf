--- conflicted
+++ resolved
@@ -93,15 +93,9 @@
   // error: the default constructor of "cudf::column_device_view" cannot be
   // referenced -- it is a deleted function
   auto d_partition_offsets = rmm::device_vector<size_t>(views.size() + 1);
-<<<<<<< HEAD
-  thrust::transform(rmm::exec_policy(stream)->on(stream),
+  thrust::transform(rmm::exec_policy(stream)->on(stream.value()),
                     device_views_ptr,
                     device_views_ptr + views.size(),
-=======
-  thrust::transform(rmm::exec_policy(stream)->on(stream.value()),
-                    d_views.cbegin(),
-                    d_views.cend(),
->>>>>>> dbeac891
                     std::next(d_partition_offsets.begin()),
                     chars_size_transform{});
   thrust::inclusive_scan(rmm::exec_policy(stream)->on(stream.value()),
@@ -260,13 +254,8 @@
     cudf::detail::grid_1d config(offsets_count, block_size);
     auto const kernel = has_nulls ? fused_concatenate_string_offset_kernel<block_size, true>
                                   : fused_concatenate_string_offset_kernel<block_size, false>;
-<<<<<<< HEAD
-    kernel<<<config.num_blocks, config.num_threads_per_block, 0, stream>>>(
+    kernel<<<config.num_blocks, config.num_threads_per_block, 0, stream.value()>>>(
       d_views,
-=======
-    kernel<<<config.num_blocks, config.num_threads_per_block, 0, stream.value()>>>(
-      d_views.data().get(),
->>>>>>> dbeac891
       d_input_offsets.data().get(),
       d_partition_offsets.data().get(),
       static_cast<size_type>(columns.size()),
@@ -285,13 +274,8 @@
       constexpr size_type block_size{256};
       cudf::detail::grid_1d config(total_bytes, block_size);
       auto const kernel = fused_concatenate_string_chars_kernel;
-<<<<<<< HEAD
-      kernel<<<config.num_blocks, config.num_threads_per_block, 0, stream>>>(
+      kernel<<<config.num_blocks, config.num_threads_per_block, 0, stream.value()>>>(
         d_views,
-=======
-      kernel<<<config.num_blocks, config.num_threads_per_block, 0, stream.value()>>>(
-        d_views.data().get(),
->>>>>>> dbeac891
         d_partition_offsets.data().get(),
         static_cast<size_type>(columns.size()),
         total_bytes,
