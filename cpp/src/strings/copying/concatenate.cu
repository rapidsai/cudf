/*
 * Copyright (c) 2019-2020, NVIDIA CORPORATION.
 *
 * Licensed under the Apache License, Version 2.0 (the "License");
 * you may not use this file except in compliance with the License.
 * You may obtain a copy of the License at
 *
 *     http://www.apache.org/licenses/LICENSE-2.0
 *
 * Unless required by applicable law or agreed to in writing, software
 * distributed under the License is distributed on an "AS IS" BASIS,
 * WITHOUT WARRANTIES OR CONDITIONS OF ANY KIND, either express or implied.
 * See the License for the specific language governing permissions and
 * limitations under the License.
 */

#include <cudf/column/column_device_view.cuh>
#include <cudf/column/column_factories.hpp>
#include <cudf/copying.hpp>
#include <cudf/detail/concatenate.cuh>
#include <cudf/detail/null_mask.hpp>
#include <cudf/detail/utilities/cuda.cuh>
#include <cudf/strings/detail/concatenate.hpp>
#include <cudf/strings/detail/utilities.hpp>
#include <cudf/strings/strings_column_view.hpp>
#include <cudf/table/table_device_view.cuh>

#include <rmm/cuda_stream_view.hpp>

#include <thrust/binary_search.h>
#include <thrust/for_each.h>
#include <thrust/transform_reduce.h>
#include <thrust/transform_scan.h>

namespace cudf {
namespace strings {
namespace detail {
// Benchmark data, shared at https://github.com/rapidsai/cudf/pull/4703, shows
// that the single kernel optimization generally performs better, but when the
// number of chars/col is beyond a certain threshold memcpy performs better.
// This heuristic estimates which strategy will give better performance by
// comparing the mean chars/col with values from the above table.
constexpr bool use_fused_kernel_heuristic(bool const has_nulls,
                                          size_t const total_bytes,
                                          size_t const num_columns)
{
  return has_nulls ? total_bytes < num_columns * 1572864  // midpoint of 1048576 and 2097152
                   : total_bytes < num_columns * 393216;  // midpoint of 262144 and 524288
}

// Using a functor instead of a lambda as a workaround for:
// error: The enclosing parent function ("create_strings_device_views") for an
// extended __device__ lambda must not have deduced return type
struct chars_size_transform {
  __device__ size_t operator()(column_device_view const& col) const
  {
    if (col.size() > 0) {
      constexpr auto offsets_index = strings_column_view::offsets_column_index;
      auto d_offsets               = col.child(offsets_index).data<int32_t>();
      return d_offsets[col.size() + col.offset()] - d_offsets[col.offset()];
    } else {
      return 0;
    }
  }
};

auto create_strings_device_views(std::vector<column_view> const& views,
                                 rmm::cuda_stream_view stream)
{
<<<<<<< HEAD
  CUDF_FUNC_RANGE();
=======
  // Create device views for each input view
  using CDViewPtr = decltype(
    column_device_view::create(std::declval<column_view>(), std::declval<rmm::cuda_stream_view>()));
  auto device_view_owners = std::vector<CDViewPtr>(views.size());
  std::transform(
    views.cbegin(), views.cend(), device_view_owners.begin(), [stream](auto const& col) {
      return column_device_view::create(col, stream);
    });

>>>>>>> c34d9bf0
  // Assemble contiguous array of device views
  std::unique_ptr<rmm::device_buffer> device_view_owners;
  column_device_view* device_views_ptr;
  std::tie(device_view_owners, device_views_ptr) =
    contiguous_copy_column_device_views<column_device_view>(views, stream);

  // Compute the partition offsets and size of offset column
  // Note: Using 64-bit size_t so we can detect overflow of 32-bit size_type
  auto input_offsets = thrust::host_vector<size_t>(views.size() + 1);
  auto offset_it     = std::next(input_offsets.begin());
  thrust::transform(
    thrust::host, views.cbegin(), views.cend(), offset_it, [](auto const& col) -> size_t {
      return static_cast<size_t>(col.size());
    });
  thrust::inclusive_scan(thrust::host, offset_it, input_offsets.end(), offset_it);
  auto const d_input_offsets = rmm::device_vector<size_t>{input_offsets};
  auto const output_size     = input_offsets.back();

  // Compute the partition offsets and size of chars column
  // Note: Using 64-bit size_t so we can detect overflow of 32-bit size_type
  // Note: Using separate transform and inclusive_scan because
  // transform_inclusive_scan fails to compile with:
  // error: the default constructor of "cudf::column_device_view" cannot be
  // referenced -- it is a deleted function
  auto d_partition_offsets = rmm::device_vector<size_t>(views.size() + 1);
  thrust::transform(rmm::exec_policy(stream)->on(stream.value()),
                    device_views_ptr,
                    device_views_ptr + views.size(),
                    std::next(d_partition_offsets.begin()),
                    chars_size_transform{});
  thrust::inclusive_scan(rmm::exec_policy(stream)->on(stream.value()),
                         d_partition_offsets.cbegin(),
                         d_partition_offsets.cend(),
                         d_partition_offsets.begin());
  auto const output_chars_size = d_partition_offsets.back();

  return std::make_tuple(std::move(device_view_owners),
                         device_views_ptr,
                         std::move(d_input_offsets),
                         std::move(d_partition_offsets),
                         output_size,
                         output_chars_size);
}

template <size_type block_size, bool Nullable>
__global__ void fused_concatenate_string_offset_kernel(column_device_view const* input_views,
                                                       size_t const* input_offsets,
                                                       size_t const* partition_offsets,
                                                       size_type const num_input_views,
                                                       size_type const output_size,
                                                       size_type* output_data,
                                                       bitmask_type* output_mask,
                                                       size_type* out_valid_count)
{
  size_type output_index     = threadIdx.x + blockIdx.x * blockDim.x;
  size_type warp_valid_count = 0;

  unsigned active_mask;
  if (Nullable) { active_mask = __ballot_sync(0xFFFF'FFFF, output_index < output_size); }
  while (output_index < output_size) {
    // Lookup input index by searching for output index in offsets
    // thrust::prev isn't in CUDA 10.0, so subtracting 1 here instead
    auto const offset_it =
      -1 + thrust::upper_bound(
             thrust::seq, input_offsets, input_offsets + num_input_views, output_index);
    size_type const partition_index = offset_it - input_offsets;

    auto const offset_index      = output_index - *offset_it;
    auto const& input_view       = input_views[partition_index];
    constexpr auto offsets_child = strings_column_view::offsets_column_index;
    auto const* input_data       = input_view.child(offsets_child).data<int32_t>();
    output_data[output_index] =
      input_data[offset_index + input_view.offset()]  // handle parent offset
      - input_data[input_view.offset()]               // subract first offset if non-zero
      + partition_offsets[partition_index];           // add offset of source column

    if (Nullable) {
      bool const bit_is_set       = input_view.is_valid(offset_index);
      bitmask_type const new_word = __ballot_sync(active_mask, bit_is_set);

      // First thread writes bitmask word
      if (threadIdx.x % cudf::detail::warp_size == 0) {
        output_mask[word_index(output_index)] = new_word;
      }

      warp_valid_count += __popc(new_word);
    }

    output_index += blockDim.x * gridDim.x;
    if (Nullable) { active_mask = __ballot_sync(active_mask, output_index < output_size); }
  }

  // Fill final offsets index with total size of char data
  if (output_index == output_size) {
    output_data[output_size] = partition_offsets[num_input_views];
  }

  if (Nullable) {
    using cudf::detail::single_lane_block_sum_reduce;
    auto block_valid_count = single_lane_block_sum_reduce<block_size, 0>(warp_valid_count);
    if (threadIdx.x == 0) { atomicAdd(out_valid_count, block_valid_count); }
  }
}

__global__ void fused_concatenate_string_chars_kernel(column_device_view const* input_views,
                                                      size_t const* partition_offsets,
                                                      size_type const num_input_views,
                                                      size_type const output_size,
                                                      char* output_data)
{
  size_type output_index = threadIdx.x + blockIdx.x * blockDim.x;

  while (output_index < output_size) {
    // Lookup input index by searching for output index in offsets
    // thrust::prev isn't in CUDA 10.0, so subtracting 1 here instead
    auto const offset_it =
      -1 + thrust::upper_bound(
             thrust::seq, partition_offsets, partition_offsets + num_input_views, output_index);
    size_type const partition_index = offset_it - partition_offsets;

    auto const offset_index = output_index - *offset_it;
    auto const& input_view  = input_views[partition_index];

    constexpr auto offsets_child   = strings_column_view::offsets_column_index;
    auto const* input_offsets_data = input_view.child(offsets_child).data<int32_t>();

    constexpr auto chars_child   = strings_column_view::chars_column_index;
    auto const* input_chars_data = input_view.child(chars_child).data<char>();

    auto const first_char     = input_offsets_data[input_view.offset()];
    output_data[output_index] = input_chars_data[offset_index + first_char];

    output_index += blockDim.x * gridDim.x;
  }
}

std::unique_ptr<column> concatenate(std::vector<column_view> const& columns,
                                    rmm::cuda_stream_view stream,
                                    rmm::mr::device_memory_resource* mr)
{
  CUDF_FUNC_RANGE();
  // Compute output sizes
  auto const device_views         = create_strings_device_views(columns, stream);
  auto const& d_views             = std::get<1>(device_views);
  auto const& d_input_offsets     = std::get<2>(device_views);
  auto const& d_partition_offsets = std::get<3>(device_views);
  auto const strings_count        = std::get<4>(device_views);
  auto const total_bytes          = std::get<5>(device_views);
  auto const offsets_count        = strings_count + 1;

  if (strings_count == 0) { return make_empty_strings_column(stream, mr); }

  CUDF_EXPECTS(offsets_count <= std::numeric_limits<size_type>::max(),
               "total number of strings is too large for cudf column");
  CUDF_EXPECTS(total_bytes <= std::numeric_limits<size_type>::max(),
               "total size of strings is too large for cudf column");

  bool const has_nulls =
    std::any_of(columns.begin(), columns.end(), [](auto const& col) { return col.has_nulls(); });

  // create chars column
  auto chars_column =
    make_numeric_column(data_type{type_id::INT8}, total_bytes, mask_state::UNALLOCATED, stream, mr);
  auto d_new_chars = chars_column->mutable_view().data<char>();
  chars_column->set_null_count(0);

  // create offsets column
  auto offsets_column = make_numeric_column(
    data_type{type_id::INT32}, offsets_count, mask_state::UNALLOCATED, stream, mr);
  auto d_new_offsets = offsets_column->mutable_view().data<int32_t>();
  offsets_column->set_null_count(0);

  rmm::device_buffer null_mask{0, stream, mr};
  size_type null_count{};
  if (has_nulls) {
    null_mask =
      cudf::detail::create_null_mask(strings_count, mask_state::UNINITIALIZED, stream, mr);
  }

  {  // Copy offsets columns with single kernel launch
    rmm::device_scalar<size_type> d_valid_count(0);

    constexpr size_type block_size{256};
    cudf::detail::grid_1d config(offsets_count, block_size);
    auto const kernel = has_nulls ? fused_concatenate_string_offset_kernel<block_size, true>
                                  : fused_concatenate_string_offset_kernel<block_size, false>;
    kernel<<<config.num_blocks, config.num_threads_per_block, 0, stream.value()>>>(
      d_views,
      d_input_offsets.data().get(),
      d_partition_offsets.data().get(),
      static_cast<size_type>(columns.size()),
      strings_count,
      d_new_offsets,
      reinterpret_cast<bitmask_type*>(null_mask.data()),
      d_valid_count.data());

    if (has_nulls) { null_count = strings_count - d_valid_count.value(stream); }
  }

  if (total_bytes > 0) {
    // Use a heuristic to guess when the fused kernel will be faster than memcpy
    if (use_fused_kernel_heuristic(has_nulls, total_bytes, columns.size())) {
      // Use single kernel launch to copy chars columns
      constexpr size_type block_size{256};
      cudf::detail::grid_1d config(total_bytes, block_size);
      auto const kernel = fused_concatenate_string_chars_kernel;
      kernel<<<config.num_blocks, config.num_threads_per_block, 0, stream.value()>>>(
        d_views,
        d_partition_offsets.data().get(),
        static_cast<size_type>(columns.size()),
        total_bytes,
        d_new_chars);
    } else {
      // Memcpy each input chars column (more efficient for very large strings)
      for (auto column = columns.begin(); column != columns.end(); ++column) {
        size_type column_size = column->size();
        if (column_size == 0)  // nothing to do
          continue;            // empty column may not have children
        size_type column_offset   = column->offset();
        column_view offsets_child = column->child(strings_column_view::offsets_column_index);
        column_view chars_child   = column->child(strings_column_view::chars_column_index);

        auto d_offsets       = offsets_child.data<int32_t>() + column_offset;
        int32_t bytes_offset = thrust::device_pointer_cast(d_offsets)[0];

        // copy the chars column data
        auto d_chars    = chars_child.data<char>() + bytes_offset;
        size_type bytes = thrust::device_pointer_cast(d_offsets)[column_size] - bytes_offset;
        CUDA_TRY(
          cudaMemcpyAsync(d_new_chars, d_chars, bytes, cudaMemcpyDeviceToDevice, stream.value()));

        // get ready for the next column
        d_new_chars += bytes;
      }
    }
  }

  return make_strings_column(strings_count,
                             std::move(offsets_column),
                             std::move(chars_column),
                             null_count,
                             std::move(null_mask),
                             stream,
                             mr);
}

}  // namespace detail
}  // namespace strings
}  // namespace cudf<|MERGE_RESOLUTION|>--- conflicted
+++ resolved
@@ -67,19 +67,7 @@
 auto create_strings_device_views(std::vector<column_view> const& views,
                                  rmm::cuda_stream_view stream)
 {
-<<<<<<< HEAD
   CUDF_FUNC_RANGE();
-=======
-  // Create device views for each input view
-  using CDViewPtr = decltype(
-    column_device_view::create(std::declval<column_view>(), std::declval<rmm::cuda_stream_view>()));
-  auto device_view_owners = std::vector<CDViewPtr>(views.size());
-  std::transform(
-    views.cbegin(), views.cend(), device_view_owners.begin(), [stream](auto const& col) {
-      return column_device_view::create(col, stream);
-    });
-
->>>>>>> c34d9bf0
   // Assemble contiguous array of device views
   std::unique_ptr<rmm::device_buffer> device_view_owners;
   column_device_view* device_views_ptr;
