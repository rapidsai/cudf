--- conflicted
+++ resolved
@@ -42,13 +42,9 @@
 
   // slice the offsets child column
   auto offsets_column = std::make_unique<cudf::column>(
-<<<<<<< HEAD
-    cudf::slice(strings.offsets(),
-                std::vector<size_type>{offsets_offset, offsets_offset + strings_count + 1})
-=======
-    cudf::detail::slice(
-      strings.offsets(), {offsets_offset, offsets_offset + strings_count + 1}, stream)
->>>>>>> 9e003396
+    cudf::detail::slice(strings.offsets(),
+                        std::vector<size_type>{offsets_offset, offsets_offset + strings_count + 1},
+                        stream)
       .front(),
     stream,
     mr);
@@ -68,12 +64,9 @@
   auto const data_size =
     cudf::detail::get_value<int32_t>(offsets_column->view(), strings_count, stream);
   auto chars_column = std::make_unique<cudf::column>(
-<<<<<<< HEAD
-    cudf::slice(strings.chars(), std::vector<size_type>{chars_offset, chars_offset + data_size})
+    cudf::detail::slice(
+      strings.chars(), std::vector<size_type>{chars_offset, chars_offset + data_size}, stream)
       .front(),
-=======
-    cudf::detail::slice(strings.chars(), {chars_offset, chars_offset + data_size}, stream).front(),
->>>>>>> 9e003396
     stream,
     mr);
 
