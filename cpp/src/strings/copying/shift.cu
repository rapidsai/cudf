/*
 * Copyright (c) 2021-2024, NVIDIA CORPORATION.
 *
 * Licensed under the Apache License, Version 2.0 (the "License");
 * you may not use this file except in compliance with the License.
 * You may obtain a copy of the License at
 *
 *     http://www.apache.org/licenses/LICENSE-2.0
 *
 * Unless required by applicable law or agreed to in writing, software
 * distributed under the License is distributed on an "AS IS" BASIS,
 * WITHOUT WARRANTIES OR CONDITIONS OF ANY KIND, either express or implied.
 * See the License for the specific language governing permissions and
 * limitations under the License.
 */

#include <cudf/column/column_device_view.cuh>
#include <cudf/column/column_factories.hpp>
#include <cudf/detail/copy.hpp>
#include <cudf/detail/get_value.cuh>
#include <cudf/detail/iterator.cuh>
#include <cudf/detail/sizes_to_offsets_iterator.cuh>
#include <cudf/strings/detail/copying.hpp>
#include <cudf/strings/detail/utilities.hpp>

#include <rmm/cuda_stream_view.hpp>
#include <rmm/exec_policy.hpp>

#include <thrust/iterator/counting_iterator.h>
#include <thrust/transform.h>

namespace cudf::strings::detail {

namespace {

struct output_sizes_fn {
  column_device_view const d_column;  // input strings column
  string_view const d_filler;
  size_type const offset;

  __device__ size_type get_string_size_at(size_type idx)
  {
    return d_column.is_null(idx) ? 0 : d_column.element<string_view>(idx).size_bytes();
  }

  __device__ size_type operator()(size_type idx)
  {
    auto const last_index = offset < 0 ? d_column.size() + offset : offset;
    if (offset < 0) {
      // shift left:  a,b,c,d,e,f -> b,c,d,e,f,x
      return (idx < last_index) ? get_string_size_at(idx - offset) : d_filler.size_bytes();
    } else {
      // shift right:  a,b,c,d,e,f -> x,a,b,c,d,e
      return (idx < last_index) ? d_filler.size_bytes() : get_string_size_at(idx - offset);
    }
  }
};

struct shift_chars_fn {
  column_device_view const d_column;  // input strings column
  string_view const d_filler;
  int64_t const offset;

  __device__ char operator()(int64_t idx)
  {
    if (offset < 0) {
      auto const last_index = -offset;
      if (idx < last_index) {
        auto const first_index =
          offset + d_column.child(strings_column_view::offsets_column_index)
                     .element<size_type>(d_column.offset() + d_column.size());
        return d_column.head<char>()[idx + first_index];
      } else {
        auto const char_index = idx - last_index;
        return d_filler.data()[char_index % d_filler.size_bytes()];
      }
    } else {
      if (idx < offset) {
        return d_filler.data()[idx % d_filler.size_bytes()];
      } else {
        return d_column.head<char>()[idx - offset +
                                     d_column.child(strings_column_view::offsets_column_index)
                                       .element<size_type>(d_column.offset())];
      }
    }
  }
};

}  // namespace

std::unique_ptr<column> shift(strings_column_view const& input,
                              size_type offset,
                              scalar const& fill_value,
                              rmm::cuda_stream_view stream,
                              rmm::mr::device_memory_resource* mr)
{
  auto d_fill_str = static_cast<string_scalar const&>(fill_value).value(stream);

  // adjust offset when greater than the size of the input
  if (std::abs(offset) > input.size()) { offset = input.size(); }

  // build the output offsets by computing the sizes of each output row
  auto const d_input = column_device_view::create(input.parent(), stream);
  auto sizes_itr     = cudf::detail::make_counting_transform_iterator(
    0, output_sizes_fn{*d_input, d_fill_str, offset});
  auto [offsets_column, total_bytes] =
    cudf::detail::make_offsets_child_column(sizes_itr, sizes_itr + input.size(), stream, mr);
  auto offsets_view = offsets_column->view();

  // compute the shift-offset for the output characters child column
  auto const shift_offset = [&] {
    auto const index = (offset < 0) ? input.size() + offset : offset;
    return (offset < 0 ? -1 : 1) * get_offset_value(offsets_view, index, stream);
  }();

  // create output chars child column
  rmm::device_uvector<char> chars(total_bytes, stream, mr);
  auto d_chars = chars.data();

  // run kernel to shift all the characters
  thrust::transform(rmm::exec_policy(stream),
<<<<<<< HEAD
                    thrust::counting_iterator<int64_t>(0),
                    thrust::counting_iterator<int64_t>(total_bytes),
                    d_chars->data<char>(),
=======
                    thrust::counting_iterator<size_type>(0),
                    thrust::counting_iterator<size_type>(total_bytes),
                    d_chars,
>>>>>>> 1c37c780
                    shift_chars_fn{*d_input, d_fill_str, shift_offset});

  // caller sets the null-mask
  return make_strings_column(
    input.size(), std::move(offsets_column), chars.release(), 0, rmm::device_buffer{});
}

}  // namespace cudf::strings::detail<|MERGE_RESOLUTION|>--- conflicted
+++ resolved
@@ -119,15 +119,9 @@
 
   // run kernel to shift all the characters
   thrust::transform(rmm::exec_policy(stream),
-<<<<<<< HEAD
                     thrust::counting_iterator<int64_t>(0),
                     thrust::counting_iterator<int64_t>(total_bytes),
-                    d_chars->data<char>(),
-=======
-                    thrust::counting_iterator<size_type>(0),
-                    thrust::counting_iterator<size_type>(total_bytes),
                     d_chars,
->>>>>>> 1c37c780
                     shift_chars_fn{*d_input, d_fill_str, shift_offset});
 
   // caller sets the null-mask
