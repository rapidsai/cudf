/*
 * Copyright (c) 2019-2020, NVIDIA CORPORATION.
 *
 * Licensed under the Apache License, Version 2.0 (the "License");
 * you may not use this file except in compliance with the License.
 * You may obtain a copy of the License at
 *
 *     http://www.apache.org/licenses/LICENSE-2.0
 *
 * Unless required by applicable law or agreed to in writing, software
 * distributed under the License is distributed on an "AS IS" BASIS,
 * WITHOUT WARRANTIES OR CONDITIONS OF ANY KIND, either express or implied.
 * See the License for the specific language governing permissions and
 * limitations under the License.
 */

namespace cudf {
namespace experimental {
namespace rolling {
namespace jit {
namespace code {



const char* kernel_headers = 
R"***(
#include <cudf/types.hpp>
#include <cudf/utilities/bit.hpp>
)***";

const char* kernel =
R"***(
#include "operation.h"

template <typename WindowType>
cudf::size_type get_window(WindowType window, cudf::size_type index) { return 0; }

template <>
cudf::size_type get_window(cudf::size_type window, cudf::size_type index) { return window; }

template <>
cudf::size_type get_window(cudf::size_type* window, cudf::size_type index) {
  return window[index];
}

template <typename InType, typename OutType, class agg_op, typename WindowType>
__global__
void gpu_rolling_new(cudf::size_type nrows,
                 InType const* const __restrict__ in_col, 
                 cudf::bitmask_type const* const __restrict__ in_col_valid,
                 OutType* __restrict__ out_col, 
                 cudf::bitmask_type* __restrict__ out_col_valid,
                 cudf::size_type * __restrict__ output_valid_count,
                 WindowType preceding_window_begin,
                 WindowType following_window_begin,
                 cudf::size_type min_periods)
{
  cudf::size_type i = blockIdx.x * blockDim.x + threadIdx.x;
  cudf::size_type stride = blockDim.x * gridDim.x;

  cudf::size_type warp_valid_count{0};

  auto active_threads = __ballot_sync(0xffffffff, i < nrows);
  while(i < nrows)
  {
    // declare this as volatile to avoid some compiler optimizations that lead to incorrect results
    // for CUDA 10.0 and below (fixed in CUDA 10.1)
    volatile cudf::size_type count = 0;

    cudf::size_type preceding_window = get_window(preceding_window_begin, i);
    cudf::size_type following_window = get_window(following_window_begin, i);

    // compute bounds
<<<<<<< HEAD
    cudf::size_type start = min(nrows, max(0, i - preceding_window));
    cudf::size_type end = min(nrows, max(0, i + following_window + 1));
    cudf::size_type start_index = min(start, end);
    cudf::size_type end_index = max(start, end);
=======
    cudf::size_type start_index = max(0, i - preceding_window + 1);
    cudf::size_type end_index = min(nrows, i + following_window + 1);
>>>>>>> ad36bdd1

    // aggregate
    // TODO: We should explore using shared memory to avoid redundant loads.
    //       This might require separating the kernel into a special version
    //       for dynamic and static sizes.
    count = end_index - start_index;
    OutType val = agg_op::template operate<OutType, InType>(in_col, start_index, count);

    // check if we have enough input samples
    bool output_is_valid = (count >= min_periods);

    // store the output value, one per thread
    if (output_is_valid) {
        out_col[i] = val;
    }

    // set the mask
    const unsigned int result_mask = __ballot_sync(active_threads, output_is_valid);

    // only one thread writes the mask
    if (0 == cudf::intra_word_index(i)) {
      out_col_valid[cudf::word_index(i)] = result_mask;
      warp_valid_count += __popc(result_mask);
    }

    // process next element 
    i += stride;
    active_threads = __ballot_sync(active_threads, i < nrows);
  }

  // TODO: likely faster to do a single_lane_block_reduce and a single
  // atomic per block but that requires jitifying single_lane_block_reduce...
  if(0 == cudf::intra_word_index(threadIdx.x)) {
    atomicAdd(output_valid_count, warp_valid_count);
  }
}
)***";

} // namespace code
} // namespace jit
} // namespace rolling
} // namespace experimental
} // namespace cudf<|MERGE_RESOLUTION|>--- conflicted
+++ resolved
@@ -71,15 +71,10 @@
     cudf::size_type following_window = get_window(following_window_begin, i);
 
     // compute bounds
-<<<<<<< HEAD
-    cudf::size_type start = min(nrows, max(0, i - preceding_window));
+    cudf::size_type start = min(nrows, max(0, i - preceding_window + 1));
     cudf::size_type end = min(nrows, max(0, i + following_window + 1));
     cudf::size_type start_index = min(start, end);
     cudf::size_type end_index = max(start, end);
-=======
-    cudf::size_type start_index = max(0, i - preceding_window + 1);
-    cudf::size_type end_index = min(nrows, i + following_window + 1);
->>>>>>> ad36bdd1
 
     // aggregate
     // TODO: We should explore using shared memory to avoid redundant loads.
