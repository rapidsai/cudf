--- conflicted
+++ resolved
@@ -25,73 +25,6 @@
 // helper functions - used in the rolling window implementation and tests
 
 namespace detail {
-<<<<<<< HEAD
-// return true the aggregation is valid for the specified ColumnType
-// valid aggregations may still be further specialized (eg, is_string_specialized)
-template <typename ColumnType, class AggOp, aggregation::Kind op>
-static constexpr bool is_rolling_supported()
-{
-  if (!cudf::detail::is_valid_aggregation<ColumnType, op>()) {
-    return false;
-  } else if (cudf::is_numeric<ColumnType>() or cudf::is_duration<ColumnType>()) {
-    constexpr bool is_comparable_countable_op = std::is_same<AggOp, DeviceMin>::value or
-                                                std::is_same<AggOp, DeviceMax>::value or
-                                                std::is_same<AggOp, DeviceCount>::value;
-
-    constexpr bool is_operation_supported =
-      (op == aggregation::SUM) or (op == aggregation::MIN) or (op == aggregation::MAX) or
-      (op == aggregation::COUNT_VALID) or (op == aggregation::COUNT_ALL) or
-      (op == aggregation::MEAN) or (op == aggregation::ROW_NUMBER) or (op == aggregation::LEAD) or
-      (op == aggregation::LAG) or (op == aggregation::COLLECT_LIST) or (op == aggregation::RANK) or
-      (op == aggregation::DENSE_RANK);
-
-    constexpr bool is_valid_numeric_agg =
-      (cudf::is_numeric<ColumnType>() or cudf::is_duration<ColumnType>() or
-       is_comparable_countable_op) and
-      is_operation_supported;
-
-    return is_valid_numeric_agg;
-
-  } else if (cudf::is_timestamp<ColumnType>()) {
-    return (op == aggregation::MIN) or (op == aggregation::MAX) or
-           (op == aggregation::COUNT_VALID) or (op == aggregation::COUNT_ALL) or
-           (op == aggregation::ROW_NUMBER) or (op == aggregation::LEAD) or
-           (op == aggregation::LAG) or (op == aggregation::COLLECT_LIST) or
-           (op == aggregation::RANK) or (op == aggregation::DENSE_RANK);
-  } else if (cudf::is_fixed_point<ColumnType>()) {
-    return (op == aggregation::SUM) or (op == aggregation::MIN) or (op == aggregation::MAX) or
-           (op == aggregation::COUNT_VALID) or (op == aggregation::COUNT_ALL) or
-           (op == aggregation::ROW_NUMBER) or (op == aggregation::LEAD) or
-           (op == aggregation::LAG) or (op == aggregation::COLLECT_LIST) or
-           (op == aggregation::RANK) or (op == aggregation::DENSE_RANK);
-  } else if (std::is_same<ColumnType, cudf::string_view>()) {
-    return (op == aggregation::MIN) or (op == aggregation::MAX) or
-           (op == aggregation::COUNT_VALID) or (op == aggregation::COUNT_ALL) or
-           (op == aggregation::RANK) or (op == aggregation::DENSE_RANK) or
-           (op == aggregation::ROW_NUMBER) or (op == aggregation::COLLECT_LIST);
-
-  } else if (std::is_same<ColumnType, cudf::list_view>()) {
-    return (op == aggregation::COUNT_VALID) or (op == aggregation::COUNT_ALL) or
-           (op == aggregation::RANK) or (op == aggregation::DENSE_RANK) or
-           (op == aggregation::ROW_NUMBER) or (op == aggregation::COLLECT_LIST);
-  } else if (std::is_same<ColumnType, cudf::struct_view>()) {
-    // TODO: Add support for COUNT_VALID, COUNT_ALL, ROW_NUMBER, RANK, DENSE_RANK.
-    return op == aggregation::COLLECT_LIST;
-  } else {
-    return false;
-  }
-}
-
-// return true if this Op is specialized for strings.
-template <typename ColumnType, class AggOp, aggregation::Kind Op>
-static constexpr bool is_rolling_string_specialization()
-{
-  return std::is_same<ColumnType, cudf::string_view>::value and
-         ((aggregation::MIN == Op and std::is_same<AggOp, DeviceMin>::value) or
-          (aggregation::MAX == Op and std::is_same<AggOp, DeviceMax>::value));
-}
-=======
->>>>>>> 6792be91
 
 // store functor
 template <typename T, bool is_mean = false>
