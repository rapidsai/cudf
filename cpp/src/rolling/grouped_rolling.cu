/*
 * Copyright (c) 2020-2021, NVIDIA CORPORATION.
 *
 * Licensed under the Apache License, Version 2.0 (the "License");
 * you may not use this file except in compliance with the License.
 * You may obtain a copy of the License at
 *
 *     http://www.apache.org/licenses/LICENSE-2.0
 *
 * Unless required by applicable law or agreed to in writing, software
 * distributed under the License is distributed on an "AS IS" BASIS,
 * WITHOUT WARRANTIES OR CONDITIONS OF ANY KIND, either express or implied.
 * See the License for the specific language governing permissions and
 * limitations under the License.
 */

#include <cudf/detail/iterator.cuh>
#include <cudf/unary.hpp>
#include "rolling_detail.cuh"

namespace cudf {

std::unique_ptr<column> grouped_rolling_window(table_view const& group_keys,
                                               column_view const& input,
                                               size_type preceding_window,
                                               size_type following_window,
                                               size_type min_periods,
                                               std::unique_ptr<aggregation> const& aggr,
                                               rmm::mr::device_memory_resource* mr)
{
  return grouped_rolling_window(group_keys,
                                input,
                                window_bounds::get(preceding_window),
                                window_bounds::get(following_window),
                                min_periods,
                                aggr,
                                mr);
}

std::unique_ptr<column> grouped_rolling_window(table_view const& group_keys,
                                               column_view const& input,
                                               window_bounds preceding_window,
                                               window_bounds following_window,
                                               size_type min_periods,
                                               std::unique_ptr<aggregation> const& aggr,
                                               rmm::mr::device_memory_resource* mr)
{
  return grouped_rolling_window(group_keys,
                                input,
                                empty_like(input)->view(),
                                preceding_window,
                                following_window,
                                min_periods,
                                aggr,
                                mr);
}

std::unique_ptr<column> grouped_rolling_window(table_view const& group_keys,
                                               column_view const& input,
                                               column_view const& default_outputs,
                                               size_type preceding_window,
                                               size_type following_window,
                                               size_type min_periods,
                                               std::unique_ptr<aggregation> const& aggr,
                                               rmm::mr::device_memory_resource* mr)
{
  return grouped_rolling_window(group_keys,
                                input,
                                default_outputs,
                                window_bounds::get(preceding_window),
                                window_bounds::get(following_window),
                                min_periods,
                                aggr,
                                mr);
}

namespace detail {

std::unique_ptr<column> grouped_rolling_window(table_view const& group_keys,
                                               column_view const& input,
                                               column_view const& default_outputs,
                                               window_bounds preceding_window_bounds,
                                               window_bounds following_window_bounds,
                                               size_type min_periods,
                                               std::unique_ptr<aggregation> const& aggr,
                                               rmm::cuda_stream_view stream,
                                               rmm::mr::device_memory_resource* mr)
{
  CUDF_FUNC_RANGE();

  if (input.is_empty()) return empty_like(input);

  CUDF_EXPECTS((group_keys.num_columns() == 0 || group_keys.num_rows() == input.size()),
               "Size mismatch between group_keys and input vector.");

  CUDF_EXPECTS((min_periods > 0), "min_periods must be positive");

  CUDF_EXPECTS((default_outputs.is_empty() || default_outputs.size() == input.size()),
               "Defaults column must be either empty or have as many rows as the input column.");

  auto const preceding_window = preceding_window_bounds.value;
  auto const following_window = following_window_bounds.value;

  if (group_keys.num_columns() == 0) {
    // No Groupby columns specified. Treat as one big group.
    return rolling_window(
      input, default_outputs, preceding_window, following_window, min_periods, aggr, mr);
  }

  using sort_groupby_helper = cudf::groupby::detail::sort::sort_groupby_helper;

  sort_groupby_helper helper{group_keys, cudf::null_policy::INCLUDE, cudf::sorted::YES};
<<<<<<< HEAD
  auto const& group_offsets{helper.group_offsets()};
  auto const& group_labels{helper.group_labels()};
=======
  auto const& group_offsets{helper.group_offsets(stream)};
  auto const& group_labels{helper.group_labels(stream)};
>>>>>>> e76a3380

  // `group_offsets` are interpreted in adjacent pairs, each pair representing the offsets
  // of the first, and one past the last elements in a group.
  //
  // If `group_offsets` is not empty, it must contain at least two offsets:
  //   a. 0, indicating the first element in `input`
  //   b. input.size(), indicating one past the last element in `input`.
  //
  // Thus, for an input of 1000 rows,
  //   0. [] indicates a single group, spanning the entire column.
  //   1  [10] is invalid.
  //   2. [0, 1000] indicates a single group, spanning the entire column (thus, equivalent to no
  //   groups.)
  //   3. [0, 500, 1000] indicates two equal-sized groups: [0,500), and [500,1000).

  assert(group_offsets.size() >= 2 && group_offsets.element(0, stream) == 0 &&
         group_offsets.element(group_offsets.size() - 1, stream) == input.size() &&
         "Must have at least one group.");

  auto preceding_calculator = [d_group_offsets = group_offsets.data(),
                               d_group_labels  = group_labels.data(),
                               preceding_window] __device__(size_type idx) {
    auto group_label = d_group_labels[idx];
    auto group_start = d_group_offsets[group_label];
    return thrust::minimum<size_type>{}(preceding_window,
                                        idx - group_start + 1);  // Preceding includes current row.
  };

  auto following_calculator = [d_group_offsets = group_offsets.data(),
                               d_group_labels  = group_labels.data(),
                               following_window] __device__(size_type idx) {
    auto group_label = d_group_labels[idx];
    auto group_end =
      d_group_offsets[group_label +
                      1];  // Cannot fall off the end, since offsets is capped with `input.size()`.
    return thrust::minimum<size_type>{}(following_window, (group_end - 1) - idx);
  };

  if (aggr->kind == aggregation::CUDA || aggr->kind == aggregation::PTX) {
    cudf::detail::preceding_window_wrapper grouped_preceding_window{
      group_offsets.data(), group_labels.data(), preceding_window};

    cudf::detail::following_window_wrapper grouped_following_window{
      group_offsets.data(), group_labels.data(), following_window};

    return cudf::detail::rolling_window_udf(input,
                                            grouped_preceding_window,
                                            "cudf::detail::preceding_window_wrapper",
                                            grouped_following_window,
                                            "cudf::detail::following_window_wrapper",
                                            min_periods,
                                            aggr,
                                            stream,
                                            mr);
  } else {
    return cudf::detail::rolling_window(
      input,
      default_outputs,
      cudf::detail::make_counting_transform_iterator(0, preceding_calculator),
      cudf::detail::make_counting_transform_iterator(0, following_calculator),
      min_periods,
      aggr,
      stream,
      mr);
  }
}

}  // namespace detail

std::unique_ptr<column> grouped_rolling_window(table_view const& group_keys,
                                               column_view const& input,
                                               column_view const& default_outputs,
                                               window_bounds preceding_window_bounds,
                                               window_bounds following_window_bounds,
                                               size_type min_periods,
                                               std::unique_ptr<aggregation> const& aggr,
                                               rmm::mr::device_memory_resource* mr)
{
  return detail::grouped_rolling_window(group_keys,
                                        input,
                                        default_outputs,
                                        preceding_window_bounds,
                                        following_window_bounds,
                                        min_periods,
                                        aggr,
                                        rmm::cuda_stream_default,
                                        mr);
}

namespace {

bool is_supported_range_frame_unit(cudf::data_type const& data_type)
{
  auto id = data_type.id();
  return id == cudf::type_id::TIMESTAMP_DAYS || id == cudf::type_id::TIMESTAMP_SECONDS ||
         id == cudf::type_id::TIMESTAMP_MILLISECONDS ||
         id == cudf::type_id::TIMESTAMP_MICROSECONDS || id == cudf::type_id::TIMESTAMP_NANOSECONDS;
}

/// Fetches multiplication factor to normalize window sizes, depending on the datatype of the
/// timestamp column. Used for time-based rolling-window operations. E.g. If the timestamp column is
/// in TIMESTAMP_SECONDS, and the window sizes are specified in DAYS, the window size needs to be
/// multiplied by `24*60*60`, before comparisons with the timestamps.
size_t multiplication_factor(cudf::data_type const& data_type)
{
  // Assume timestamps.
  switch (data_type.id()) {
    case cudf::type_id::TIMESTAMP_DAYS: return 1L;
    case cudf::type_id::TIMESTAMP_SECONDS: return 24L * 60 * 60;
    case cudf::type_id::TIMESTAMP_MILLISECONDS: return 24L * 60 * 60 * 1000;
    case cudf::type_id::TIMESTAMP_MICROSECONDS: return 24L * 60 * 60 * 1000 * 1000;
    case cudf::type_id::TIMESTAMP_NANOSECONDS: return 24L * 60 * 60 * 1000 * 1000 * 1000;
    default:
      CUDF_FAIL("Unexpected data-type for timestamp-based rolling window operation!");
      return {};
  }
}

/// Given a single, ungrouped timestamp column, return the indices corresponding
/// to the first null timestamp, and (one past) the last null timestamp.
/// The input column is sorted, with all null values clustered either
/// at the beginning of the column or at the end.
/// If no null values are founds, null_begin and null_end are 0.
std::tuple<size_type, size_type> get_null_bounds_for_timestamp_column(
  column_view const& timestamp_column)
{
  auto const num_rows  = timestamp_column.size();
  auto const num_nulls = timestamp_column.null_count();

  if (num_nulls == num_rows || num_nulls == 0) {
    // Short-circuit: All nulls, or no nulls.
    return std::make_tuple(0, num_nulls);
  }

  auto const first_row_is_null = timestamp_column.null_count(0, 1) == 1;

  return first_row_is_null ? std::make_tuple(0, num_nulls)
                           : std::make_tuple(num_rows - num_nulls, num_rows);
}

using TimeT = int64_t;  // Timestamp representations normalized to int64_t.

template <typename Calculator>
std::unique_ptr<column> expand_to_column(Calculator const& calc,
                                         size_type const& num_rows,
                                         rmm::cuda_stream_view stream,
                                         rmm::mr::device_memory_resource* mr)
{
  auto window_column = cudf::make_fixed_width_column(
    cudf::data_type{type_id::INT32}, num_rows, cudf::mask_state::UNALLOCATED, stream, mr);

  auto begin = cudf::detail::make_counting_transform_iterator(0, calc);

  thrust::copy_n(
    rmm::exec_policy(stream), begin, num_rows, window_column->mutable_view().data<size_type>());

  return window_column;
}

/// Time-range window computation, with
///   1. no grouping keys specified
///   2. timetamps in ASCENDING order.
/// Treat as one single group.
std::unique_ptr<column> time_range_window_ASC(column_view const& input,
                                              column_view const& timestamp_column,
                                              TimeT preceding_window,
                                              bool preceding_window_is_unbounded,
                                              TimeT following_window,
                                              bool following_window_is_unbounded,
                                              size_type min_periods,
                                              std::unique_ptr<aggregation> const& aggr,
                                              rmm::cuda_stream_view stream,
                                              rmm::mr::device_memory_resource* mr)
{
  size_type nulls_begin_idx, nulls_end_idx;
  std::tie(nulls_begin_idx, nulls_end_idx) = get_null_bounds_for_timestamp_column(timestamp_column);

  auto preceding_calculator =
    [nulls_begin_idx,
     nulls_end_idx,
     d_timestamps = timestamp_column.data<TimeT>(),
     preceding_window,
     preceding_window_is_unbounded] __device__(size_type idx) -> size_type {
    if (preceding_window_is_unbounded) {
      return idx + 1;  // Technically `idx - 0 + 1`,
                       // where 0 == Group start,
                       // and   1 accounts for the current row
    }
    if (idx >= nulls_begin_idx && idx < nulls_end_idx) {
      // Current row is in the null group.
      // Must consider beginning of null-group as window start.
      return idx - nulls_begin_idx + 1;
    }

    // timestamp[idx] not null. Binary search the group, excluding null group.
    // If nulls_begin_idx == 0, either
    //  1. NULLS FIRST ordering: Binary search starts where nulls_end_idx.
    //  2. NO NULLS: Binary search starts at 0 (also nulls_end_idx).
    // Otherwise, NULLS LAST ordering. Start at 0.
    auto group_start                = nulls_begin_idx == 0 ? nulls_end_idx : 0;
    auto lowest_timestamp_in_window = d_timestamps[idx] - preceding_window;

    return ((d_timestamps + idx) - thrust::lower_bound(thrust::seq,
                                                       d_timestamps + group_start,
                                                       d_timestamps + idx,
                                                       lowest_timestamp_in_window)) +
           1;  // Add 1, for `preceding` to account for current row.
  };

  auto preceding_column = expand_to_column(preceding_calculator, input.size(), stream, mr);

  auto following_calculator =
    [nulls_begin_idx,
     nulls_end_idx,
     num_rows     = input.size(),
     d_timestamps = timestamp_column.data<TimeT>(),
     following_window,
     following_window_is_unbounded] __device__(size_type idx) -> size_type {
    if (following_window_is_unbounded) { return num_rows - idx - 1; }
    if (idx >= nulls_begin_idx && idx < nulls_end_idx) {
      // Current row is in the null group.
      // Window ends at the end of the null group.
      return nulls_end_idx - idx - 1;
    }

    // timestamp[idx] not null. Binary search the group, excluding null group.
    // If nulls_begin_idx == 0, either
    //  1. NULLS FIRST ordering: Binary search ends at num_rows.
    //  2. NO NULLS: Binary search also ends at num_rows.
    // Otherwise, NULLS LAST ordering. End at nulls_begin_idx.

    auto group_end                   = nulls_begin_idx == 0 ? num_rows : nulls_begin_idx;
    auto highest_timestamp_in_window = d_timestamps[idx] + following_window;

    return (thrust::upper_bound(thrust::seq,
                                d_timestamps + idx,
                                d_timestamps + group_end,
                                highest_timestamp_in_window) -
            (d_timestamps + idx)) -
           1;
  };

  auto following_column = expand_to_column(following_calculator, input.size(), stream, mr);

  return cudf::rolling_window(
    input, preceding_column->view(), following_column->view(), min_periods, aggr, mr);
}

/// Given a timestamp column grouped as specified in group_offsets,
/// return the following two vectors:
///  1. Vector with one entry per group, indicating the offset in the group
///     where the null values begin.
///  2. Vector with one entry per group, indicating the offset in the group
///     where the null values end. (i.e. 1 past the last null.)
/// Each group in the input timestamp column must be sorted,
/// with null values clustered at either the start or the end of each group.
/// If there are no nulls for any given group, (nulls_begin, nulls_end) == (0,0).
std::tuple<rmm::device_vector<size_type>, rmm::device_vector<size_type>>
get_null_bounds_for_timestamp_column(column_view const& timestamp_column,
                                     rmm::device_uvector<size_type> const& group_offsets)
{
  // For each group, the null values are themselves clustered
  // at the beginning or the end of the group.
  // These nulls cannot participate, except in their own window.

  // If the input has n groups, group_offsets will have n+1 values.
  // null_start and null_end should eventually have 1 entry per group.
  auto null_start = rmm::device_vector<size_type>(group_offsets.begin(), group_offsets.end() - 1);
  auto null_end   = rmm::device_vector<size_type>(group_offsets.begin(), group_offsets.end() - 1);

  if (timestamp_column.has_nulls()) {
    auto p_timestamps_device_view = column_device_view::create(timestamp_column);
    auto num_groups               = group_offsets.size() - 1;

    // Null timestamps exist. Find null bounds, per group.
    thrust::for_each(
      thrust::device,
      thrust::make_counting_iterator(static_cast<size_type>(0)),
      thrust::make_counting_iterator(static_cast<size_type>(num_groups)),
      [d_timestamps    = *p_timestamps_device_view,
       d_group_offsets = group_offsets.data(),
       d_null_start    = null_start.data(),
       d_null_end      = null_end.data()] __device__(auto group_label) {
        auto group_start           = d_group_offsets[group_label];
        auto group_end             = d_group_offsets[group_label + 1];
        auto first_element_is_null = d_timestamps.is_null_nocheck(group_start);
        auto last_element_is_null  = d_timestamps.is_null_nocheck(group_end - 1);
        if (!first_element_is_null && !last_element_is_null) {
          // Short circuit: No nulls.
          d_null_start[group_label] = group_start;
          d_null_end[group_label]   = group_start;
        } else if (first_element_is_null && last_element_is_null) {
          // Short circuit: All nulls.
          d_null_start[group_label] = group_start;
          d_null_end[group_label]   = group_end;
        } else if (first_element_is_null) {
          // NULLS FIRST.
          d_null_start[group_label] = group_start;
          d_null_end[group_label]   = *thrust::partition_point(
            thrust::seq,
            thrust::make_counting_iterator(group_start),
            thrust::make_counting_iterator(group_end),
            [&d_timestamps] __device__(auto i) { return d_timestamps.is_null_nocheck(i); });
        } else {
          // NULLS LAST.
          d_null_end[group_label]   = group_end;
          d_null_start[group_label] = *thrust::partition_point(
            thrust::seq,
            thrust::make_counting_iterator(group_start),
            thrust::make_counting_iterator(group_end),
            [&d_timestamps] __device__(auto i) { return d_timestamps.is_valid_nocheck(i); });
        }
      });
  }

  return std::make_tuple(std::move(null_start), std::move(null_end));
}

// Time-range window computation, for timestamps in ASCENDING order.
std::unique_ptr<column> time_range_window_ASC(
  column_view const& input,
  column_view const& timestamp_column,
  rmm::device_uvector<cudf::size_type> const& group_offsets,
  rmm::device_uvector<cudf::size_type> const& group_labels,
  TimeT preceding_window,
  bool preceding_window_is_unbounded,
  TimeT following_window,
  bool following_window_is_unbounded,
  size_type min_periods,
  std::unique_ptr<aggregation> const& aggr,
  rmm::cuda_stream_view stream,
  rmm::mr::device_memory_resource* mr)
{
  rmm::device_vector<size_type> null_start, null_end;
  std::tie(null_start, null_end) =
    get_null_bounds_for_timestamp_column(timestamp_column, group_offsets);

  auto preceding_calculator =
    [d_group_offsets = group_offsets.data(),
     d_group_labels  = group_labels.data(),
     d_timestamps    = timestamp_column.data<TimeT>(),
     d_nulls_begin   = null_start.data().get(),
     d_nulls_end     = null_end.data().get(),
     preceding_window,
     preceding_window_is_unbounded] __device__(size_type idx) -> size_type {
    auto group_label = d_group_labels[idx];
    auto group_start = d_group_offsets[group_label];
    auto nulls_begin = d_nulls_begin[group_label];
    auto nulls_end   = d_nulls_end[group_label];

    if (preceding_window_is_unbounded) { return idx - group_start + 1; }

    // If idx lies in the null-range, the window is the null range.
    if (idx >= nulls_begin && idx < nulls_end) {
      // Current row is in the null group.
      // The window starts at the start of the null group.
      return idx - nulls_begin + 1;
    }

    // timestamp[idx] not null. Search must exclude the null group.
    // If nulls_begin == group_start, either of the following is true:
    //  1. NULLS FIRST ordering: Search must begin at nulls_end.
    //  2. NO NULLS: Search must begin at group_start (which also equals nulls_end.)
    // Otherwise, NULLS LAST ordering. Search must start at nulls group_start.
    auto search_start = nulls_begin == group_start ? nulls_end : group_start;

    auto lowest_timestamp_in_window = d_timestamps[idx] - preceding_window;

    return ((d_timestamps + idx) - thrust::lower_bound(thrust::seq,
                                                       d_timestamps + search_start,
                                                       d_timestamps + idx,
                                                       lowest_timestamp_in_window)) +
           1;  // Add 1, for `preceding` to account for current row.
  };

  auto preceding_column = expand_to_column(preceding_calculator, input.size(), stream, mr);

  auto following_calculator =
    [d_group_offsets = group_offsets.data(),
     d_group_labels  = group_labels.data(),
     d_timestamps    = timestamp_column.data<TimeT>(),
     d_nulls_begin   = null_start.data().get(),
     d_nulls_end     = null_end.data().get(),
     following_window,
     following_window_is_unbounded] __device__(size_type idx) -> size_type {
    auto group_label = d_group_labels[idx];
    auto group_start = d_group_offsets[group_label];
    auto group_end =
      d_group_offsets[group_label +
                      1];  // Cannot fall off the end, since offsets is capped with `input.size()`.
    auto nulls_begin = d_nulls_begin[group_label];
    auto nulls_end   = d_nulls_end[group_label];

    if (following_window_is_unbounded) { return (group_end - idx) - 1; }

    // If idx lies in the null-range, the window is the null range.
    if (idx >= nulls_begin && idx < nulls_end) {
      // Current row is in the null group.
      // The window ends at the end of the null group.
      return nulls_end - idx - 1;
    }

    // timestamp[idx] not null. Search must exclude the null group.
    // If nulls_begin == group_start, either of the following is true:
    //  1. NULLS FIRST ordering: Search ends at group_end.
    //  2. NO NULLS: Search ends at group_end.
    // Otherwise, NULLS LAST ordering. Search ends at nulls_begin.
    auto search_end = nulls_begin == group_start ? group_end : nulls_begin;

    auto highest_timestamp_in_window = d_timestamps[idx] + following_window;

    return (thrust::upper_bound(thrust::seq,
                                d_timestamps + idx,
                                d_timestamps + search_end,
                                highest_timestamp_in_window) -
            (d_timestamps + idx)) -
           1;
  };

  auto following_column = expand_to_column(following_calculator, input.size(), stream, mr);

  return cudf::rolling_window(
    input, preceding_column->view(), following_column->view(), min_periods, aggr, mr);
}

/// Time-range window computation, with
///   1. no grouping keys specified
///   2. timetamps in DESCENDING order.
/// Treat as one single group.
std::unique_ptr<column> time_range_window_DESC(column_view const& input,
                                               column_view const& timestamp_column,
                                               TimeT preceding_window,
                                               bool preceding_window_is_unbounded,
                                               TimeT following_window,
                                               bool following_window_is_unbounded,
                                               size_type min_periods,
                                               std::unique_ptr<aggregation> const& aggr,
                                               rmm::cuda_stream_view stream,
                                               rmm::mr::device_memory_resource* mr)
{
  size_type nulls_begin_idx, nulls_end_idx;
  std::tie(nulls_begin_idx, nulls_end_idx) = get_null_bounds_for_timestamp_column(timestamp_column);

  auto preceding_calculator =
    [nulls_begin_idx,
     nulls_end_idx,
     d_timestamps = timestamp_column.data<TimeT>(),
     preceding_window,
     preceding_window_is_unbounded] __device__(size_type idx) -> size_type {
    if (preceding_window_is_unbounded) {
      return idx + 1;  // Technically `idx - 0 + 1`,
                       // where 0 == Group start,
                       // and   1 accounts for the current row
    }
    if (idx >= nulls_begin_idx && idx < nulls_end_idx) {
      // Current row is in the null group.
      // Must consider beginning of null-group as window start.
      return idx - nulls_begin_idx + 1;
    }

    // timestamp[idx] not null. Binary search the group, excluding null group.
    // If nulls_begin_idx == 0, either
    //  1. NULLS FIRST ordering: Binary search starts where nulls_end_idx.
    //  2. NO NULLS: Binary search starts at 0 (also nulls_end_idx).
    // Otherwise, NULLS LAST ordering. Start at 0.
    auto group_start                 = nulls_begin_idx == 0 ? nulls_end_idx : 0;
    auto highest_timestamp_in_window = d_timestamps[idx] + preceding_window;

    return ((d_timestamps + idx) -
            thrust::lower_bound(thrust::seq,
                                d_timestamps + group_start,
                                d_timestamps + idx,
                                highest_timestamp_in_window,
                                thrust::greater<decltype(highest_timestamp_in_window)>())) +
           1;  // Add 1, for `preceding` to account for current row.
  };

  auto preceding_column = expand_to_column(preceding_calculator, input.size(), stream, mr);

  auto following_calculator =
    [nulls_begin_idx,
     nulls_end_idx,
     num_rows     = input.size(),
     d_timestamps = timestamp_column.data<TimeT>(),
     following_window,
     following_window_is_unbounded] __device__(size_type idx) -> size_type {
    if (following_window_is_unbounded) { return (num_rows - idx) - 1; }
    if (idx >= nulls_begin_idx && idx < nulls_end_idx) {
      // Current row is in the null group.
      // Window ends at the end of the null group.
      return nulls_end_idx - idx - 1;
    }

    // timestamp[idx] not null. Search must exclude null group.
    // If nulls_begin_idx = 0, either
    //  1. NULLS FIRST ordering: Search ends at num_rows.
    //  2. NO NULLS: Search also ends at num_rows.
    // Otherwise, NULLS LAST ordering: End at nulls_begin_idx.

    auto group_end                  = nulls_begin_idx == 0 ? num_rows : nulls_begin_idx;
    auto lowest_timestamp_in_window = d_timestamps[idx] - following_window;

    return (thrust::upper_bound(thrust::seq,
                                d_timestamps + idx,
                                d_timestamps + group_end,
                                lowest_timestamp_in_window,
                                thrust::greater<decltype(lowest_timestamp_in_window)>()) -
            (d_timestamps + idx)) -
           1;
  };

  auto following_column = expand_to_column(following_calculator, input.size(), stream, mr);

  return cudf::rolling_window(
    input, preceding_column->view(), following_column->view(), min_periods, aggr, mr);
}

// Time-range window computation, for timestamps in DESCENDING order.
std::unique_ptr<column> time_range_window_DESC(
  column_view const& input,
  column_view const& timestamp_column,
  rmm::device_uvector<cudf::size_type> const& group_offsets,
  rmm::device_uvector<cudf::size_type> const& group_labels,
  TimeT preceding_window,
  bool preceding_window_is_unbounded,
  TimeT following_window,
  bool following_window_is_unbounded,
  size_type min_periods,
  std::unique_ptr<aggregation> const& aggr,
  rmm::cuda_stream_view stream,
  rmm::mr::device_memory_resource* mr)
{
  rmm::device_vector<size_type> null_start, null_end;
  std::tie(null_start, null_end) =
    get_null_bounds_for_timestamp_column(timestamp_column, group_offsets);

  auto preceding_calculator =
    [d_group_offsets = group_offsets.data(),
     d_group_labels  = group_labels.data(),
     d_timestamps    = timestamp_column.data<TimeT>(),
     d_nulls_begin   = null_start.data().get(),
     d_nulls_end     = null_end.data().get(),
     preceding_window,
     preceding_window_is_unbounded] __device__(size_type idx) -> size_type {
    auto group_label = d_group_labels[idx];
    auto group_start = d_group_offsets[group_label];
    auto nulls_begin = d_nulls_begin[group_label];
    auto nulls_end   = d_nulls_end[group_label];

    if (preceding_window_is_unbounded) { return (idx - group_start) + 1; }

    // If idx lies in the null-range, the window is the null range.
    if (idx >= nulls_begin && idx < nulls_end) {
      // Current row is in the null group.
      // The window starts at the start of the null group.
      return idx - nulls_begin + 1;
    }

    // timestamp[idx] not null. Search must exclude the null group.
    // If nulls_begin == group_start, either of the following is true:
    //  1. NULLS FIRST ordering: Search must begin at nulls_end.
    //  2. NO NULLS: Search must begin at group_start (which also equals nulls_end.)
    // Otherwise, NULLS LAST ordering. Search must start at nulls group_start.
    auto search_start = nulls_begin == group_start ? nulls_end : group_start;

    auto highest_timestamp_in_window = d_timestamps[idx] + preceding_window;

    return ((d_timestamps + idx) -
            thrust::lower_bound(thrust::seq,
                                d_timestamps + search_start,
                                d_timestamps + idx,
                                highest_timestamp_in_window,
                                thrust::greater<decltype(highest_timestamp_in_window)>())) +
           1;  // Add 1, for `preceding` to account for current row.
  };

  auto preceding_column = expand_to_column(preceding_calculator, input.size(), stream, mr);

  auto following_calculator =
    [d_group_offsets = group_offsets.data(),
     d_group_labels  = group_labels.data(),
     d_timestamps    = timestamp_column.data<TimeT>(),
     d_nulls_begin   = null_start.data().get(),
     d_nulls_end     = null_end.data().get(),
     following_window,
     following_window_is_unbounded] __device__(size_type idx) -> size_type {
    auto group_label = d_group_labels[idx];
    auto group_start = d_group_offsets[group_label];
    auto group_end   = d_group_offsets[group_label + 1];
    auto nulls_begin = d_nulls_begin[group_label];
    auto nulls_end   = d_nulls_end[group_label];

    if (following_window_is_unbounded) { return (group_end - idx) - 1; }

    // If idx lies in the null-range, the window is the null range.
    if (idx >= nulls_begin && idx < nulls_end) {
      // Current row is in the null group.
      // The window ends at the end of the null group.
      return nulls_end - idx - 1;
    }

    // timestamp[idx] not null. Search must exclude the null group.
    // If nulls_begin == group_start, either of the following is true:
    //  1. NULLS FIRST ordering: Search ends at group_end.
    //  2. NO NULLS: Search ends at group_end.
    // Otherwise, NULLS LAST ordering. Search ends at nulls_begin.
    auto search_end = nulls_begin == group_start ? group_end : nulls_begin;

    auto lowest_timestamp_in_window = d_timestamps[idx] - following_window;

    return (thrust::upper_bound(thrust::seq,
                                d_timestamps + idx,
                                d_timestamps + search_end,
                                lowest_timestamp_in_window,
                                thrust::greater<decltype(lowest_timestamp_in_window)>()) -
            (d_timestamps + idx)) -
           1;
  };

  auto following_column = expand_to_column(following_calculator, input.size(), stream, mr);

  if (aggr->kind == aggregation::CUDA || aggr->kind == aggregation::PTX) {
    CUDF_FAIL("Time ranged rolling window does NOT (yet) support UDF.");
  } else {
    return cudf::rolling_window(
      input, preceding_column->view(), following_column->view(), min_periods, aggr, mr);
  }
}

std::unique_ptr<column> grouped_time_range_rolling_window_impl(
  column_view const& input,
  column_view const& timestamp_column,
  cudf::order const& timestamp_ordering,
  rmm::device_uvector<cudf::size_type> const& group_offsets,
  rmm::device_uvector<cudf::size_type> const& group_labels,
  window_bounds preceding_window_in_days,  // TODO: Consider taking offset-type as type_id. Assumes
                                           // days for now.
  window_bounds following_window_in_days,
  size_type min_periods,
  std::unique_ptr<aggregation> const& aggr,
  rmm::cuda_stream_view stream,
  rmm::mr::device_memory_resource* mr)
{
  TimeT mult_factor{static_cast<TimeT>(multiplication_factor(timestamp_column.type()))};

  if (timestamp_ordering == cudf::order::ASCENDING) {
    return group_offsets.is_empty()
             ? time_range_window_ASC(input,
                                     timestamp_column,
                                     preceding_window_in_days.value * mult_factor,
                                     preceding_window_in_days.is_unbounded,
                                     following_window_in_days.value * mult_factor,
                                     following_window_in_days.is_unbounded,
                                     min_periods,
                                     aggr,
                                     stream,
                                     mr)
             : time_range_window_ASC(input,
                                     timestamp_column,
                                     group_offsets,
                                     group_labels,
                                     preceding_window_in_days.value * mult_factor,
                                     preceding_window_in_days.is_unbounded,
                                     following_window_in_days.value * mult_factor,
                                     following_window_in_days.is_unbounded,
                                     min_periods,
                                     aggr,
                                     stream,
                                     mr);
  } else {
    return group_offsets.is_empty()
             ? time_range_window_DESC(input,
                                      timestamp_column,
                                      preceding_window_in_days.value * mult_factor,
                                      preceding_window_in_days.is_unbounded,
                                      following_window_in_days.value * mult_factor,
                                      following_window_in_days.is_unbounded,
                                      min_periods,
                                      aggr,
                                      stream,
                                      mr)
             : time_range_window_DESC(input,
                                      timestamp_column,
                                      group_offsets,
                                      group_labels,
                                      preceding_window_in_days.value * mult_factor,
                                      preceding_window_in_days.is_unbounded,
                                      following_window_in_days.value * mult_factor,
                                      following_window_in_days.is_unbounded,
                                      min_periods,
                                      aggr,
                                      stream,
                                      mr);
  }
}

}  // namespace

namespace detail {

std::unique_ptr<column> grouped_time_range_rolling_window(table_view const& group_keys,
                                                          column_view const& timestamp_column,
                                                          cudf::order const& timestamp_order,
                                                          column_view const& input,
                                                          window_bounds preceding_window_in_days,
                                                          window_bounds following_window_in_days,
                                                          size_type min_periods,
                                                          std::unique_ptr<aggregation> const& aggr,
                                                          rmm::cuda_stream_view stream,
                                                          rmm::mr::device_memory_resource* mr)
{
  CUDF_FUNC_RANGE();

  if (input.is_empty()) return empty_like(input);

  CUDF_EXPECTS((group_keys.num_columns() == 0 || group_keys.num_rows() == input.size()),
               "Size mismatch between group_keys and input vector.");

  CUDF_EXPECTS((min_periods > 0), "min_periods must be positive");

  using sort_groupby_helper = cudf::groupby::detail::sort::sort_groupby_helper;
  using index_vector        = sort_groupby_helper::index_vector;

  index_vector group_offsets(0, stream), group_labels(0, stream);
  if (group_keys.num_columns() > 0) {
    sort_groupby_helper helper{group_keys, cudf::null_policy::INCLUDE, cudf::sorted::YES};
    group_offsets = index_vector(helper.group_offsets(), stream);
    group_labels  = index_vector(helper.group_labels(), stream);
  }

  // Assumes that `timestamp_column` is actually of a timestamp type.
  CUDF_EXPECTS(is_supported_range_frame_unit(timestamp_column.type()),
               "Unsupported data-type for `timestamp`-based rolling window operation!");

  auto is_timestamp_in_days = timestamp_column.type().id() == cudf::type_id::TIMESTAMP_DAYS;

  return grouped_time_range_rolling_window_impl(
    input,
    is_timestamp_in_days
      ? cudf::cast(timestamp_column, cudf::data_type(cudf::type_id::TIMESTAMP_SECONDS), mr)->view()
      : timestamp_column,
    timestamp_order,
    group_offsets,
    group_labels,
    preceding_window_in_days,
    following_window_in_days,
    min_periods,
    aggr,
    stream,
    mr);
}

}  // namespace detail

std::unique_ptr<column> grouped_time_range_rolling_window(table_view const& group_keys,
                                                          column_view const& timestamp_column,
                                                          cudf::order const& timestamp_order,
                                                          column_view const& input,
                                                          size_type preceding_window_in_days,
                                                          size_type following_window_in_days,
                                                          size_type min_periods,
                                                          std::unique_ptr<aggregation> const& aggr,
                                                          rmm::mr::device_memory_resource* mr)
{
  return grouped_time_range_rolling_window(group_keys,
                                           timestamp_column,
                                           timestamp_order,
                                           input,
                                           window_bounds::get(preceding_window_in_days),
                                           window_bounds::get(following_window_in_days),
                                           min_periods,
                                           aggr,
                                           rmm::cuda_stream_default,
                                           mr);
}

std::unique_ptr<column> grouped_time_range_rolling_window(table_view const& group_keys,
                                                          column_view const& timestamp_column,
                                                          cudf::order const& timestamp_order,
                                                          column_view const& input,
                                                          window_bounds preceding_window_in_days,
                                                          window_bounds following_window_in_days,
                                                          size_type min_periods,
                                                          std::unique_ptr<aggregation> const& aggr,
                                                          rmm::mr::device_memory_resource* mr)
{
  return detail::grouped_time_range_rolling_window(group_keys,
                                                   timestamp_column,
                                                   timestamp_order,
                                                   input,
                                                   preceding_window_in_days,
                                                   following_window_in_days,
                                                   min_periods,
                                                   aggr,
                                                   rmm::cuda_stream_default,
                                                   mr);
}

}  // namespace cudf<|MERGE_RESOLUTION|>--- conflicted
+++ resolved
@@ -110,13 +110,8 @@
   using sort_groupby_helper = cudf::groupby::detail::sort::sort_groupby_helper;
 
   sort_groupby_helper helper{group_keys, cudf::null_policy::INCLUDE, cudf::sorted::YES};
-<<<<<<< HEAD
-  auto const& group_offsets{helper.group_offsets()};
-  auto const& group_labels{helper.group_labels()};
-=======
   auto const& group_offsets{helper.group_offsets(stream)};
   auto const& group_labels{helper.group_labels(stream)};
->>>>>>> e76a3380
 
   // `group_offsets` are interpreted in adjacent pairs, each pair representing the offsets
   // of the first, and one past the last elements in a group.
