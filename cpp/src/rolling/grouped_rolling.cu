--- conflicted
+++ resolved
@@ -264,29 +264,6 @@
          group_offsets.element(group_offsets.size() - 1, stream) == input.size() &&
          "Must have at least one group.");
 
-<<<<<<< HEAD
-  auto preceding_calculator =
-    cuda::proclaim_return_type<size_type>([d_group_offsets = group_offsets.data(),
-                                           d_group_labels  = group_labels.data(),
-                                           preceding_window] __device__(size_type idx) {
-      auto group_label = d_group_labels[idx];
-      auto group_start = d_group_offsets[group_label];
-      return thrust::minimum{}(preceding_window,
-                               idx - group_start + 1);  // Preceding includes current row.
-    });
-
-  auto following_calculator =
-    cuda::proclaim_return_type<size_type>([d_group_offsets = group_offsets.data(),
-                                           d_group_labels  = group_labels.data(),
-                                           following_window] __device__(size_type idx) {
-      auto group_label = d_group_labels[idx];
-      auto group_end = d_group_offsets[group_label + 1];  // Cannot fall off the end, since offsets
-                                                          // is capped with `input.size()`.
-      return thrust::minimum{}(following_window, (group_end - 1) - idx);
-    });
-
-=======
->>>>>>> 4dc8300c
   if (aggr.kind == aggregation::CUDA || aggr.kind == aggregation::PTX) {
     cudf::detail::preceding_window_wrapper grouped_preceding_window{
       group_offsets.data(), group_labels.data(), preceding_window};
