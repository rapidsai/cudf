--- conflicted
+++ resolved
@@ -217,807 +217,6 @@
                                         stream,
                                         mr);
 }
-
-namespace {
-<<<<<<< HEAD
-/**
- * @brief Functor to convert from size_type (number of days) to appropriate duration type.
- */
-struct to_duration_bounds {
-  template <typename OrderBy, std::enable_if_t<cudf::is_timestamp<OrderBy>(), void>* = nullptr>
-  range_window_bounds operator()(size_type num_days, rmm::cuda_stream_view stream) const
-  {
-    using DurationT = typename OrderBy::duration;
-    return range_window_bounds::get(duration_scalar<DurationT>{duration_D{num_days}, true, stream},
-                                    stream);
-  }
-
-  template <typename OrderBy, std::enable_if_t<!cudf::is_timestamp<OrderBy>(), void>* = nullptr>
-  range_window_bounds operator()(size_type, rmm::cuda_stream_view) const
-  {
-    CUDF_FAIL("Expected timestamp orderby column.");
-  }
-};
-
-/**
- * @brief Get duration type corresponding to specified timestamp type.
- */
-data_type get_duration_type_for(cudf::data_type timestamp_type)
-{
-  switch (timestamp_type.id()) {
-    case type_id::TIMESTAMP_DAYS: return data_type{type_id::DURATION_DAYS};
-    case type_id::TIMESTAMP_SECONDS: return data_type{type_id::DURATION_SECONDS};
-    case type_id::TIMESTAMP_MILLISECONDS: return data_type{type_id::DURATION_MILLISECONDS};
-    case type_id::TIMESTAMP_MICROSECONDS: return data_type{type_id::DURATION_MICROSECONDS};
-    case type_id::TIMESTAMP_NANOSECONDS: return data_type{type_id::DURATION_NANOSECONDS};
-    default: CUDF_FAIL("Expected timestamp orderby column.");
-  }
-}
-
-/**
- * @brief Bridge function to convert from size_type (number of days) to appropriate duration type.
- *
- * This helps adapt the old `grouped_time_range_rolling_window()` functions that took a "number of
- * days" to the new `range_window_bounds` interface.
- *
- * @param num_days Window bounds specified in number of days in `size_type`
- * @param timestamp_type Data-type of the orderby column to which the `num_days` is to be adapted.
- * @return range_window_bounds A `range_window_bounds` to be used with the new API.
- */
-range_window_bounds to_range_bounds(cudf::size_type num_days,
-                                    cudf::data_type timestamp_type,
-                                    rmm::cuda_stream_view stream)
-{
-  return cudf::type_dispatcher(timestamp_type, to_duration_bounds{}, num_days, stream);
-}
-
-/**
- * @brief Bridge function to convert from `window_bounds` (in days) to appropriate duration type.
- *
- * This helps adapt the old `grouped_time_range_rolling_window()` functions that took a
- * `window_bounds` to the new `range_window_bounds` interface.
- *
- * @param days_bounds The static window-width `window_bounds` object
- * @param timestamp_type Data-type of the orderby column to which the `num_days` is to be adapted.
- * @return range_window_bounds A `range_window_bounds` to be used with the new API.
- */
-range_window_bounds to_range_bounds(cudf::window_bounds const& days_bounds,
-                                    cudf::data_type timestamp_type,
-                                    rmm::cuda_stream_view stream)
-{
-  return days_bounds.is_unbounded()
-           ? range_window_bounds::unbounded(get_duration_type_for(timestamp_type), stream)
-           : cudf::type_dispatcher(
-               timestamp_type, to_duration_bounds{}, days_bounds.value(), stream);
-}
-
-=======
-
-/**
- * @brief For a specified idx, find the lowest value of the (sorted) orderby column that
- * participates in a range-window query.
- */
-template <typename ElementT, typename ElementIter>
-__device__ ElementT compute_lowest_in_window(ElementIter orderby_iter,
-                                             size_type idx,
-                                             [[maybe_unused]] ElementT delta)
-{
-  if constexpr (std::is_same_v<ElementT, cudf::string_view>) {
-    return orderby_iter[idx];
-  } else {
-    return cudf::detail::subtract_safe(orderby_iter[idx], delta);
-  }
-}
-
-/**
- * @brief For a specified idx, find the highest value of the (sorted) orderby column that
- * participates in a range-window query.
- */
-template <typename ElementT, typename ElementIter>
-__device__ ElementT compute_highest_in_window(ElementIter orderby_iter,
-                                              size_type idx,
-                                              [[maybe_unused]] ElementT delta)
-{
-  if constexpr (std::is_same_v<ElementT, cudf::string_view>) {
-    return orderby_iter[idx];
-  } else {
-    return cudf::detail::add_safe(orderby_iter[idx], delta);
-  }
-}
-
-/**
- * Accessor for values in an order-by column, on the device.
- */
-template <typename T>
-struct device_value_accessor {
-  column_device_view const col;  ///< column view of column in device
-
-  /// Checks that the type used to access device values matches the rep-type
-  /// of the order-by column.
-  struct is_correct_range_rep {
-    template <typename U>  /// Order-by type.
-    constexpr bool operator()() const
-    {
-      return std::is_same_v<T, cudf::detail::range_rep_type<U>>;
-    }
-  };
-
-  /**
-   * @brief constructor
-   *
-   * @param[in] col_ column device view of cudf column
-   */
-  explicit __device__ device_value_accessor(column_device_view const& col_) : col{col_}
-  {
-    // For non-timestamp types, T must match the order-by column's type.
-    // For timestamp types, T must match the range rep type for the order-by column.
-    cudf_assert((type_id_matches_device_storage_type<T>(col.type().id()) or
-                 cudf::type_dispatcher(col.type(), is_correct_range_rep{})) &&
-                "data type mismatch when accessing the order-by column");
-  }
-
-  /**
-   * @brief Returns the value of element at index `i`
-   * @param[in] i index of element
-   * @return value of element at index `i`
-   */
-  __device__ T operator()(cudf::size_type i) const { return col.element<T>(i); }
-};
-
-template <typename T>
-using const_device_iterator =
-  thrust::transform_iterator<device_value_accessor<T>, thrust::counting_iterator<size_type>>;
-
-/// This is a stand-in for the `cudf::column_device_view::begin<T>()`, which is `__host__` only.
-/// For range window functions, one might need to iterate over the order-by column, per row.
-template <typename T, CUDF_ENABLE_IF(cudf::column_device_view::has_element_accessor<T>())>
-[[nodiscard]] __device__ const_device_iterator<T> begin(cudf::column_device_view const& col)
-{
-  return const_device_iterator<T>{thrust::make_counting_iterator<cudf::size_type>(0),
-                                  device_value_accessor<T>{col}};
-}
-
-/// Given a single, ungrouped order-by column, return the indices corresponding
-/// to the first null element, and (one past) the last null timestamp.
-/// The input column is sorted, with all null values clustered either
-/// at the beginning of the column or at the end.
-/// If no null values are founds, null_begin and null_end are 0.
-std::tuple<size_type, size_type> get_null_bounds_for_orderby_column(
-  column_view const& orderby_column, rmm::cuda_stream_view stream)
-{
-  auto const num_rows  = orderby_column.size();
-  auto const num_nulls = orderby_column.null_count();
-
-  if (num_nulls == num_rows || num_nulls == 0) {
-    // Short-circuit: All nulls, or no nulls.
-    return std::make_tuple(0, num_nulls);
-  }
-
-  auto const first_row_is_null = orderby_column.null_count(0, 1, stream) == 1;
-
-  return first_row_is_null ? std::make_tuple(0, num_nulls)
-                           : std::make_tuple(num_rows - num_nulls, num_rows);
-}
-
-/// Range window computation, with
-///   1. no grouping keys specified
-///   2. rows in ASCENDING order.
-/// Treat as one single group.
-template <typename T>
-std::unique_ptr<column> range_window_ASC(column_view const& input,
-                                         column_view const& orderby_column,
-                                         T preceding_window,
-                                         bool preceding_window_is_unbounded,
-                                         T following_window,
-                                         bool following_window_is_unbounded,
-                                         size_type min_periods,
-                                         rolling_aggregation const& aggr,
-                                         rmm::cuda_stream_view stream,
-                                         rmm::device_async_resource_ref mr)
-{
-  auto [h_nulls_begin_idx, h_nulls_end_idx] =
-    get_null_bounds_for_orderby_column(orderby_column, stream);
-  auto const p_orderby_device_view = cudf::column_device_view::create(orderby_column, stream);
-
-  auto const preceding_calculator = cuda::proclaim_return_type<size_type>(
-    [nulls_begin_idx     = h_nulls_begin_idx,
-     nulls_end_idx       = h_nulls_end_idx,
-     orderby_device_view = *p_orderby_device_view,
-     preceding_window,
-     preceding_window_is_unbounded] __device__(size_type idx) -> size_type {
-      if (preceding_window_is_unbounded) {
-        return idx + 1;  // Technically `idx - 0 + 1`,
-                         // where 0 == Group start,
-                         // and   1 accounts for the current row
-      }
-      if (idx >= nulls_begin_idx && idx < nulls_end_idx) {
-        // Current row is in the null group.
-        // Must consider beginning of null-group as window start.
-        return idx - nulls_begin_idx + 1;
-      }
-
-      auto const d_orderby = begin<T>(orderby_device_view);
-      // orderby[idx] not null. Binary search the group, excluding null group.
-      // If nulls_begin_idx == 0, either
-      //  1. NULLS FIRST ordering: Binary search starts where nulls_end_idx.
-      //  2. NO NULLS: Binary search starts at 0 (also nulls_end_idx).
-      // Otherwise, NULLS LAST ordering. Start at 0.
-      auto const group_start      = nulls_begin_idx == 0 ? nulls_end_idx : 0;
-      auto const lowest_in_window = compute_lowest_in_window(d_orderby, idx, preceding_window);
-
-      return ((d_orderby + idx) - thrust::lower_bound(thrust::seq,
-                                                      d_orderby + group_start,
-                                                      d_orderby + idx,
-                                                      lowest_in_window,
-                                                      cudf::detail::nan_aware_less{})) +
-             1;  // Add 1, for `preceding` to account for current row.
-    });
-
-  auto const preceding_column =
-    cudf::detail::expand_to_column(preceding_calculator, input.size(), stream);
-
-  auto const following_calculator = cuda::proclaim_return_type<size_type>(
-    [nulls_begin_idx     = h_nulls_begin_idx,
-     nulls_end_idx       = h_nulls_end_idx,
-     num_rows            = input.size(),
-     orderby_device_view = *p_orderby_device_view,
-     following_window,
-     following_window_is_unbounded] __device__(size_type idx) -> size_type {
-      if (following_window_is_unbounded) { return num_rows - idx - 1; }
-      if (idx >= nulls_begin_idx && idx < nulls_end_idx) {
-        // Current row is in the null group.
-        // Window ends at the end of the null group.
-        return nulls_end_idx - idx - 1;
-      }
-
-      auto const d_orderby = begin<T>(orderby_device_view);
-      // orderby[idx] not null. Binary search the group, excluding null group.
-      // If nulls_begin_idx == 0, either
-      //  1. NULLS FIRST ordering: Binary search ends at num_rows.
-      //  2. NO NULLS: Binary search also ends at num_rows.
-      // Otherwise, NULLS LAST ordering. End at nulls_begin_idx.
-
-      auto const group_end         = nulls_begin_idx == 0 ? num_rows : nulls_begin_idx;
-      auto const highest_in_window = compute_highest_in_window(d_orderby, idx, following_window);
-
-      return (thrust::upper_bound(thrust::seq,
-                                  d_orderby + idx,
-                                  d_orderby + group_end,
-                                  highest_in_window,
-                                  cudf::detail::nan_aware_less{}) -
-              (d_orderby + idx)) -
-             1;
-    });
-
-  auto const following_column =
-    cudf::detail::expand_to_column(following_calculator, input.size(), stream);
-
-  return cudf::detail::rolling_window(
-    input, preceding_column->view(), following_column->view(), min_periods, aggr, stream, mr);
-}
-
-// Given an orderby column grouped as specified in group_offsets,
-// return the following two vectors:
-//  1. Vector with one entry per group, indicating the offset in the group
-//     where the null values begin.
-//  2. Vector with one entry per group, indicating the offset in the group
-//     where the null values end. (i.e. 1 past the last null.)
-// Each group in the input orderby column must be sorted,
-// with null values clustered at either the start or the end of each group.
-// If there are no nulls for any given group, (nulls_begin, nulls_end) == (0,0).
-std::tuple<rmm::device_uvector<size_type>, rmm::device_uvector<size_type>>
-get_null_bounds_for_orderby_column(column_view const& orderby_column,
-                                   cudf::device_span<size_type const> group_offsets,
-                                   rmm::cuda_stream_view stream)
-{
-  // For each group, the null values are clustered at the beginning or the end of the group.
-  // These nulls cannot participate, except in their own window.
-
-  auto const num_groups = group_offsets.size() - 1;
-
-  if (orderby_column.has_nulls()) {
-    auto null_start = rmm::device_uvector<size_type>(num_groups, stream);
-    auto null_end   = rmm::device_uvector<size_type>(num_groups, stream);
-
-    auto p_orderby_device_view = column_device_view::create(orderby_column, stream);
-
-    // Null timestamps exist. Find null bounds, per group.
-    thrust::for_each(
-      rmm::exec_policy(stream),
-      thrust::make_counting_iterator(static_cast<size_type>(0)),
-      thrust::make_counting_iterator(static_cast<size_type>(num_groups)),
-      [d_orderby       = *p_orderby_device_view,
-       d_group_offsets = group_offsets.data(),
-       d_null_start    = null_start.data(),
-       d_null_end      = null_end.data()] __device__(auto group_label) {
-        auto group_start           = d_group_offsets[group_label];
-        auto group_end             = d_group_offsets[group_label + 1];
-        auto first_element_is_null = d_orderby.is_null_nocheck(group_start);
-        auto last_element_is_null  = d_orderby.is_null_nocheck(group_end - 1);
-        if (!first_element_is_null && !last_element_is_null) {
-          // Short circuit: No nulls.
-          d_null_start[group_label] = group_start;
-          d_null_end[group_label]   = group_start;
-        } else if (first_element_is_null && last_element_is_null) {
-          // Short circuit: All nulls.
-          d_null_start[group_label] = group_start;
-          d_null_end[group_label]   = group_end;
-        } else if (first_element_is_null) {
-          // NULLS FIRST.
-          d_null_start[group_label] = group_start;
-          d_null_end[group_label]   = *thrust::partition_point(
-            thrust::seq,
-            thrust::make_counting_iterator(group_start),
-            thrust::make_counting_iterator(group_end),
-            [&d_orderby] __device__(auto i) { return d_orderby.is_null_nocheck(i); });
-        } else {
-          // NULLS LAST.
-          d_null_end[group_label]   = group_end;
-          d_null_start[group_label] = *thrust::partition_point(
-            thrust::seq,
-            thrust::make_counting_iterator(group_start),
-            thrust::make_counting_iterator(group_end),
-            [&d_orderby] __device__(auto i) { return d_orderby.is_valid_nocheck(i); });
-        }
-      });
-
-    return std::make_tuple(std::move(null_start), std::move(null_end));
-  } else {
-    // The returned vectors have num_groups items, but the input offsets have num_groups+1
-    // Drop the last element using a span
-    auto const group_offsets_span =
-      cudf::device_span<cudf::size_type const>(group_offsets.data(), num_groups);
-
-    // When there are no nulls, just copy the input group offsets to the output.
-    return std::make_tuple(cudf::detail::make_device_uvector_async(
-                             group_offsets_span, stream, cudf::get_current_device_resource_ref()),
-                           cudf::detail::make_device_uvector_async(
-                             group_offsets_span, stream, cudf::get_current_device_resource_ref()));
-  }
-}
-
-// Range window computation, for orderby column in ASCENDING order.
-template <typename T>
-std::unique_ptr<column> range_window_ASC(column_view const& input,
-                                         column_view const& orderby_column,
-                                         rmm::device_uvector<cudf::size_type> const& group_offsets,
-                                         rmm::device_uvector<cudf::size_type> const& group_labels,
-                                         T preceding_window,
-                                         bool preceding_window_is_unbounded,
-                                         T following_window,
-                                         bool following_window_is_unbounded,
-                                         size_type min_periods,
-                                         rolling_aggregation const& aggr,
-                                         rmm::cuda_stream_view stream,
-                                         rmm::device_async_resource_ref mr)
-{
-  auto [null_start, null_end] =
-    get_null_bounds_for_orderby_column(orderby_column, group_offsets, stream);
-  auto const p_orderby_device_view = cudf::column_device_view::create(orderby_column, stream);
-
-  auto const preceding_calculator = cuda::proclaim_return_type<size_type>(
-    [d_group_offsets     = group_offsets.data(),
-     d_group_labels      = group_labels.data(),
-     orderby_device_view = *p_orderby_device_view,
-     d_nulls_begin       = null_start.data(),
-     d_nulls_end         = null_end.data(),
-     preceding_window,
-     preceding_window_is_unbounded] __device__(size_type idx) -> size_type {
-      auto const group_label = d_group_labels[idx];
-      auto const group_start = d_group_offsets[group_label];
-      auto const nulls_begin = d_nulls_begin[group_label];
-      auto const nulls_end   = d_nulls_end[group_label];
-
-      if (preceding_window_is_unbounded) { return idx - group_start + 1; }
-
-      // If idx lies in the null-range, the window is the null range.
-      if (idx >= nulls_begin && idx < nulls_end) {
-        // Current row is in the null group.
-        // The window starts at the start of the null group.
-        return idx - nulls_begin + 1;
-      }
-
-      auto const d_orderby = begin<T>(orderby_device_view);
-
-      // orderby[idx] not null. Search must exclude the null group.
-      // If nulls_begin == group_start, either of the following is true:
-      //  1. NULLS FIRST ordering: Search must begin at nulls_end.
-      //  2. NO NULLS: Search must begin at group_start (which also equals nulls_end.)
-      // Otherwise, NULLS LAST ordering. Search must start at nulls group_start.
-      auto const search_start     = nulls_begin == group_start ? nulls_end : group_start;
-      auto const lowest_in_window = compute_lowest_in_window(d_orderby, idx, preceding_window);
-
-      return ((d_orderby + idx) - thrust::lower_bound(thrust::seq,
-                                                      d_orderby + search_start,
-                                                      d_orderby + idx,
-                                                      lowest_in_window,
-                                                      cudf::detail::nan_aware_less{})) +
-             1;  // Add 1, for `preceding` to account for current row.
-    });
-
-  auto const preceding_column =
-    cudf::detail::expand_to_column(preceding_calculator, input.size(), stream);
-
-  auto const following_calculator = cuda::proclaim_return_type<size_type>(
-    [d_group_offsets     = group_offsets.data(),
-     d_group_labels      = group_labels.data(),
-     orderby_device_view = *p_orderby_device_view,
-     d_nulls_begin       = null_start.data(),
-     d_nulls_end         = null_end.data(),
-     following_window,
-     following_window_is_unbounded] __device__(size_type idx) -> size_type {
-      auto const group_label = d_group_labels[idx];
-      auto const group_start = d_group_offsets[group_label];
-      auto const group_end =
-        d_group_offsets[group_label + 1];  // Cannot fall off the end, since offsets
-                                           // is capped with `input.size()`.
-      auto const nulls_begin = d_nulls_begin[group_label];
-      auto const nulls_end   = d_nulls_end[group_label];
-
-      if (following_window_is_unbounded) { return (group_end - idx) - 1; }
-
-      // If idx lies in the null-range, the window is the null range.
-      if (idx >= nulls_begin && idx < nulls_end) {
-        // Current row is in the null group.
-        // The window ends at the end of the null group.
-        return nulls_end - idx - 1;
-      }
-
-      auto const d_orderby = begin<T>(orderby_device_view);
-
-      // orderby[idx] not null. Search must exclude the null group.
-      // If nulls_begin == group_start, either of the following is true:
-      //  1. NULLS FIRST ordering: Search ends at group_end.
-      //  2. NO NULLS: Search ends at group_end.
-      // Otherwise, NULLS LAST ordering. Search ends at nulls_begin.
-      auto const search_end        = nulls_begin == group_start ? group_end : nulls_begin;
-      auto const highest_in_window = compute_highest_in_window(d_orderby, idx, following_window);
-
-      return (thrust::upper_bound(thrust::seq,
-                                  d_orderby + idx,
-                                  d_orderby + search_end,
-                                  highest_in_window,
-                                  cudf::detail::nan_aware_less{}) -
-              (d_orderby + idx)) -
-             1;
-    });
-
-  auto const following_column =
-    cudf::detail::expand_to_column(following_calculator, input.size(), stream);
-
-  return cudf::detail::rolling_window(
-    input, preceding_column->view(), following_column->view(), min_periods, aggr, stream, mr);
-}
-
-/// Range window computation, with
-///   1. no grouping keys specified
-///   2. rows in DESCENDING order.
-/// Treat as one single group.
-template <typename T>
-std::unique_ptr<column> range_window_DESC(column_view const& input,
-                                          column_view const& orderby_column,
-                                          T preceding_window,
-                                          bool preceding_window_is_unbounded,
-                                          T following_window,
-                                          bool following_window_is_unbounded,
-                                          size_type min_periods,
-                                          rolling_aggregation const& aggr,
-                                          rmm::cuda_stream_view stream,
-                                          rmm::device_async_resource_ref mr)
-{
-  auto [h_nulls_begin_idx, h_nulls_end_idx] =
-    get_null_bounds_for_orderby_column(orderby_column, stream);
-  auto const p_orderby_device_view = cudf::column_device_view::create(orderby_column, stream);
-
-  auto const preceding_calculator = cuda::proclaim_return_type<size_type>(
-    [nulls_begin_idx     = h_nulls_begin_idx,
-     nulls_end_idx       = h_nulls_end_idx,
-     orderby_device_view = *p_orderby_device_view,
-     preceding_window,
-     preceding_window_is_unbounded] __device__(size_type idx) -> size_type {
-      if (preceding_window_is_unbounded) {
-        return idx + 1;  // Technically `idx - 0 + 1`,
-                         // where 0 == Group start,
-                         // and   1 accounts for the current row
-      }
-      if (idx >= nulls_begin_idx && idx < nulls_end_idx) {
-        // Current row is in the null group.
-        // Must consider beginning of null-group as window start.
-        return idx - nulls_begin_idx + 1;
-      }
-
-      auto const d_orderby = begin<T>(orderby_device_view);
-      // orderby[idx] not null. Binary search the group, excluding null group.
-      // If nulls_begin_idx == 0, either
-      //  1. NULLS FIRST ordering: Binary search starts where nulls_end_idx.
-      //  2. NO NULLS: Binary search starts at 0 (also nulls_end_idx).
-      // Otherwise, NULLS LAST ordering. Start at 0.
-      auto const group_start       = nulls_begin_idx == 0 ? nulls_end_idx : 0;
-      auto const highest_in_window = compute_highest_in_window(d_orderby, idx, preceding_window);
-
-      return ((d_orderby + idx) - thrust::lower_bound(thrust::seq,
-                                                      d_orderby + group_start,
-                                                      d_orderby + idx,
-                                                      highest_in_window,
-                                                      cudf::detail::nan_aware_greater{})) +
-             1;  // Add 1, for `preceding` to account for current row.
-    });
-
-  auto const preceding_column =
-    cudf::detail::expand_to_column(preceding_calculator, input.size(), stream);
-
-  auto const following_calculator = cuda::proclaim_return_type<size_type>(
-    [nulls_begin_idx     = h_nulls_begin_idx,
-     nulls_end_idx       = h_nulls_end_idx,
-     num_rows            = input.size(),
-     orderby_device_view = *p_orderby_device_view,
-     following_window,
-     following_window_is_unbounded] __device__(size_type idx) -> size_type {
-      if (following_window_is_unbounded) { return (num_rows - idx) - 1; }
-      if (idx >= nulls_begin_idx && idx < nulls_end_idx) {
-        // Current row is in the null group.
-        // Window ends at the end of the null group.
-        return nulls_end_idx - idx - 1;
-      }
-
-      auto const d_orderby = begin<T>(orderby_device_view);
-      // orderby[idx] not null. Search must exclude null group.
-      // If nulls_begin_idx = 0, either
-      //  1. NULLS FIRST ordering: Search ends at num_rows.
-      //  2. NO NULLS: Search also ends at num_rows.
-      // Otherwise, NULLS LAST ordering: End at nulls_begin_idx.
-
-      auto const group_end        = nulls_begin_idx == 0 ? num_rows : nulls_begin_idx;
-      auto const lowest_in_window = compute_lowest_in_window(d_orderby, idx, following_window);
-
-      return (thrust::upper_bound(thrust::seq,
-                                  d_orderby + idx,
-                                  d_orderby + group_end,
-                                  lowest_in_window,
-                                  cudf::detail::nan_aware_greater{}) -
-              (d_orderby + idx)) -
-             1;
-    });
-
-  auto const following_column =
-    cudf::detail::expand_to_column(following_calculator, input.size(), stream);
-
-  return cudf::detail::rolling_window(
-    input, preceding_column->view(), following_column->view(), min_periods, aggr, stream, mr);
-}
-
-// Range window computation, for rows in DESCENDING order.
-template <typename T>
-std::unique_ptr<column> range_window_DESC(column_view const& input,
-                                          column_view const& orderby_column,
-                                          rmm::device_uvector<cudf::size_type> const& group_offsets,
-                                          rmm::device_uvector<cudf::size_type> const& group_labels,
-                                          T preceding_window,
-                                          bool preceding_window_is_unbounded,
-                                          T following_window,
-                                          bool following_window_is_unbounded,
-                                          size_type min_periods,
-                                          rolling_aggregation const& aggr,
-                                          rmm::cuda_stream_view stream,
-                                          rmm::device_async_resource_ref mr)
-{
-  auto [null_start, null_end] =
-    get_null_bounds_for_orderby_column(orderby_column, group_offsets, stream);
-  auto const p_orderby_device_view = cudf::column_device_view::create(orderby_column, stream);
-
-  auto const preceding_calculator = cuda::proclaim_return_type<size_type>(
-    [d_group_offsets     = group_offsets.data(),
-     d_group_labels      = group_labels.data(),
-     orderby_device_view = *p_orderby_device_view,
-     d_nulls_begin       = null_start.data(),
-     d_nulls_end         = null_end.data(),
-     preceding_window,
-     preceding_window_is_unbounded] __device__(size_type idx) -> size_type {
-      auto const group_label = d_group_labels[idx];
-      auto const group_start = d_group_offsets[group_label];
-      auto const nulls_begin = d_nulls_begin[group_label];
-      auto const nulls_end   = d_nulls_end[group_label];
-
-      if (preceding_window_is_unbounded) { return (idx - group_start) + 1; }
-
-      // If idx lies in the null-range, the window is the null range.
-      if (idx >= nulls_begin && idx < nulls_end) {
-        // Current row is in the null group.
-        // The window starts at the start of the null group.
-        return idx - nulls_begin + 1;
-      }
-
-      auto const d_orderby = begin<T>(orderby_device_view);
-      // orderby[idx] not null. Search must exclude the null group.
-      // If nulls_begin == group_start, either of the following is true:
-      //  1. NULLS FIRST ordering: Search must begin at nulls_end.
-      //  2. NO NULLS: Search must begin at group_start (which also equals nulls_end.)
-      // Otherwise, NULLS LAST ordering. Search must start at nulls group_start.
-      auto const search_start      = nulls_begin == group_start ? nulls_end : group_start;
-      auto const highest_in_window = compute_highest_in_window(d_orderby, idx, preceding_window);
-
-      return ((d_orderby + idx) - thrust::lower_bound(thrust::seq,
-                                                      d_orderby + search_start,
-                                                      d_orderby + idx,
-                                                      highest_in_window,
-                                                      cudf::detail::nan_aware_greater{})) +
-             1;  // Add 1, for `preceding` to account for current row.
-    });
-
-  auto const preceding_column =
-    cudf::detail::expand_to_column(preceding_calculator, input.size(), stream);
-
-  auto const following_calculator = cuda::proclaim_return_type<size_type>(
-    [d_group_offsets     = group_offsets.data(),
-     d_group_labels      = group_labels.data(),
-     orderby_device_view = *p_orderby_device_view,
-     d_nulls_begin       = null_start.data(),
-     d_nulls_end         = null_end.data(),
-     following_window,
-     following_window_is_unbounded] __device__(size_type idx) -> size_type {
-      auto const group_label = d_group_labels[idx];
-      auto const group_start = d_group_offsets[group_label];
-      auto const group_end   = d_group_offsets[group_label + 1];
-      auto const nulls_begin = d_nulls_begin[group_label];
-      auto const nulls_end   = d_nulls_end[group_label];
-
-      if (following_window_is_unbounded) { return (group_end - idx) - 1; }
-
-      // If idx lies in the null-range, the window is the null range.
-      if (idx >= nulls_begin && idx < nulls_end) {
-        // Current row is in the null group.
-        // The window ends at the end of the null group.
-        return nulls_end - idx - 1;
-      }
-
-      auto const d_orderby = begin<T>(orderby_device_view);
-      // orderby[idx] not null. Search must exclude the null group.
-      // If nulls_begin == group_start, either of the following is true:
-      //  1. NULLS FIRST ordering: Search ends at group_end.
-      //  2. NO NULLS: Search ends at group_end.
-      // Otherwise, NULLS LAST ordering. Search ends at nulls_begin.
-      auto const search_end       = nulls_begin == group_start ? group_end : nulls_begin;
-      auto const lowest_in_window = compute_lowest_in_window(d_orderby, idx, following_window);
-
-      return (thrust::upper_bound(thrust::seq,
-                                  d_orderby + idx,
-                                  d_orderby + search_end,
-                                  lowest_in_window,
-                                  cudf::detail::nan_aware_greater{}) -
-              (d_orderby + idx)) -
-             1;
-    });
-
-  auto const following_column =
-    cudf::detail::expand_to_column(following_calculator, input.size(), stream);
-
-  if (aggr.kind == aggregation::CUDA || aggr.kind == aggregation::PTX) {
-    CUDF_FAIL("Ranged rolling window does NOT (yet) support UDF.");
-  } else {
-    return cudf::detail::rolling_window(
-      input, preceding_column->view(), following_column->view(), min_periods, aggr, stream, mr);
-  }
-}
-
-template <typename OrderByT>
-std::unique_ptr<column> grouped_range_rolling_window_impl(
-  column_view const& input,
-  column_view const& orderby_column,
-  cudf::order const& order_of_orderby_column,
-  rmm::device_uvector<cudf::size_type> const& group_offsets,
-  rmm::device_uvector<cudf::size_type> const& group_labels,
-  range_window_bounds const& preceding_window,
-  range_window_bounds const& following_window,
-  size_type min_periods,
-  rolling_aggregation const& aggr,
-  rmm::cuda_stream_view stream,
-  rmm::device_async_resource_ref mr)
-{
-  auto [preceding_value, following_value] = [&] {
-    if constexpr (std::is_same_v<OrderByT, cudf::string_view>) {
-      CUDF_EXPECTS(
-        preceding_window.is_unbounded() || preceding_window.is_current_row(),
-        "For STRING order-by column, preceding range has to be either UNBOUNDED or CURRENT ROW.");
-      CUDF_EXPECTS(
-        following_window.is_unbounded() || following_window.is_current_row(),
-        "For STRING order-by column, following range has to be either UNBOUNDED or CURRENT ROW.");
-      return std::pair{cudf::string_view{}, cudf::string_view{}};
-    } else {
-      return std::pair{
-        detail::range_comparable_value<OrderByT>(preceding_window, orderby_column.type(), stream),
-        detail::range_comparable_value<OrderByT>(following_window, orderby_column.type(), stream)};
-    }
-  }();
-
-  if (order_of_orderby_column == cudf::order::ASCENDING) {
-    return group_offsets.is_empty() ? range_window_ASC(input,
-                                                       orderby_column,
-                                                       preceding_value,
-                                                       preceding_window.is_unbounded(),
-                                                       following_value,
-                                                       following_window.is_unbounded(),
-                                                       min_periods,
-                                                       aggr,
-                                                       stream,
-                                                       mr)
-                                    : range_window_ASC(input,
-                                                       orderby_column,
-                                                       group_offsets,
-                                                       group_labels,
-                                                       preceding_value,
-                                                       preceding_window.is_unbounded(),
-                                                       following_value,
-                                                       following_window.is_unbounded(),
-                                                       min_periods,
-                                                       aggr,
-                                                       stream,
-                                                       mr);
-  } else {
-    return group_offsets.is_empty() ? range_window_DESC(input,
-                                                        orderby_column,
-                                                        preceding_value,
-                                                        preceding_window.is_unbounded(),
-                                                        following_value,
-                                                        following_window.is_unbounded(),
-                                                        min_periods,
-                                                        aggr,
-                                                        stream,
-                                                        mr)
-                                    : range_window_DESC(input,
-                                                        orderby_column,
-                                                        group_offsets,
-                                                        group_labels,
-                                                        preceding_value,
-                                                        preceding_window.is_unbounded(),
-                                                        following_value,
-                                                        following_window.is_unbounded(),
-                                                        min_periods,
-                                                        aggr,
-                                                        stream,
-                                                        mr);
-  }
-}
-
-struct dispatch_grouped_range_rolling_window {
-  template <typename OrderByColumnType, typename... Args>
-  std::enable_if_t<!detail::is_supported_order_by_column_type<OrderByColumnType>(),
-                   std::unique_ptr<column>>
-  operator()(Args&&...) const
-  {
-    CUDF_FAIL("Unsupported OrderBy column type.");
-  }
-
-  template <typename OrderByColumnType>
-  std::enable_if_t<detail::is_supported_order_by_column_type<OrderByColumnType>(),
-                   std::unique_ptr<column>>
-  operator()(column_view const& input,
-             column_view const& orderby_column,
-             cudf::order const& order_of_orderby_column,
-             rmm::device_uvector<cudf::size_type> const& group_offsets,
-             rmm::device_uvector<cudf::size_type> const& group_labels,
-             range_window_bounds const& preceding_window,
-             range_window_bounds const& following_window,
-             size_type min_periods,
-             rolling_aggregation const& aggr,
-             rmm::cuda_stream_view stream,
-             rmm::device_async_resource_ref mr) const
-  {
-    return grouped_range_rolling_window_impl<OrderByColumnType>(input,
-                                                                orderby_column,
-                                                                order_of_orderby_column,
-                                                                group_offsets,
-                                                                group_labels,
-                                                                preceding_window,
-                                                                following_window,
-                                                                min_periods,
-                                                                aggr,
-                                                                stream,
-                                                                mr);
-  }
-};
-
->>>>>>> d0e219ef
-}  // namespace
 
 namespace detail {
 
