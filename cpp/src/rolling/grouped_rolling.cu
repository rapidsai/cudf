--- conflicted
+++ resolved
@@ -19,17 +19,14 @@
 #include "rolling_jit_detail.hpp"
 
 #include <cudf/detail/iterator.cuh>
-<<<<<<< HEAD
 #include <cudf/detail/rolling.hpp>
 #include <cudf/detail/utilities/vector_factories.hpp>
-=======
 #include <cudf/rolling/range_window_bounds.hpp>
+#include <cudf/span.hpp>
 #include <cudf/types.hpp>
->>>>>>> 44f21b36
 #include <cudf/unary.hpp>
 
 namespace cudf {
-
 std::unique_ptr<column> grouped_rolling_window(table_view const& group_keys,
                                                column_view const& input,
                                                size_type preceding_window,
@@ -154,9 +151,8 @@
                                d_group_labels  = group_labels.data(),
                                following_window] __device__(size_type idx) {
     auto group_label = d_group_labels[idx];
-    auto group_end =
-      d_group_offsets[group_label +
-                      1];  // Cannot fall off the end, since offsets is capped with `input.size()`.
+    auto group_end   = d_group_offsets[group_label + 1];  // Cannot fall off the end, since offsets
+                                                          // is capped with `input.size()`.
     return thrust::minimum<size_type>{}(following_window, (group_end - 1) - idx);
   };
 
@@ -389,55 +385,30 @@
     input, preceding_column->view(), following_column->view(), min_periods, aggr, stream, mr);
 }
 
-<<<<<<< HEAD
-// Given a timestamp column grouped as specified in group_offsets,
+// Given an orderby column grouped as specified in group_offsets,
 // return the following two vectors:
 //  1. Vector with one entry per group, indicating the offset in the group
 //     where the null values begin.
 //  2. Vector with one entry per group, indicating the offset in the group
 //     where the null values end. (i.e. 1 past the last null.)
-// Each group in the input timestamp column must be sorted,
+// Each group in the input orderby column must be sorted,
 // with null values clustered at either the start or the end of each group.
 // If there are no nulls for any given group, (nulls_begin, nulls_end) == (0,0).
-//
-// Note: `group_offsets` spans N+1 elements, where N is the number of groups, so that the
-// end of the last group is stored as an offset.
 std::tuple<rmm::device_uvector<size_type>, rmm::device_uvector<size_type>>
-get_null_bounds_for_timestamp_column(column_view const& timestamp_column,
-                                     cudf::device_span<size_type const> group_offsets,
-                                     rmm::cuda_stream_view stream)
-=======
-/// Given an orderby column grouped as specified in group_offsets,
-/// return the following two vectors:
-///  1. Vector with one entry per group, indicating the offset in the group
-///     where the null values begin.
-///  2. Vector with one entry per group, indicating the offset in the group
-///     where the null values end. (i.e. 1 past the last null.)
-/// Each group in the input orderby column must be sorted,
-/// with null values clustered at either the start or the end of each group.
-/// If there are no nulls for any given group, (nulls_begin, nulls_end) == (0,0).
-std::tuple<rmm::device_vector<size_type>, rmm::device_vector<size_type>>
 get_null_bounds_for_orderby_column(column_view const& orderby_column,
-                                   rmm::device_uvector<size_type> const& group_offsets,
+                                   cudf::device_span<size_type const> group_offsets,
                                    rmm::cuda_stream_view stream)
->>>>>>> 44f21b36
 {
   // For each group, the null values are clustered at the beginning or the end of the group.
   // These nulls cannot participate, except in their own window.
 
   auto num_groups = group_offsets.size() - 1;
 
-<<<<<<< HEAD
-  if (timestamp_column.has_nulls()) {
+  if (orderby_column.has_nulls()) {
     auto null_start = rmm::device_uvector<size_type>(num_groups, stream);
     auto null_end   = rmm::device_uvector<size_type>(num_groups, stream);
 
-    auto p_timestamps_device_view = column_device_view::create(timestamp_column, stream);
-=======
-  if (orderby_column.has_nulls()) {
     auto p_orderby_device_view = column_device_view::create(orderby_column);
-    auto num_groups            = group_offsets.size() - 1;
->>>>>>> 44f21b36
 
     // Null timestamps exist. Find null bounds, per group.
     thrust::for_each(
@@ -508,24 +479,14 @@
                                          rmm::mr::device_memory_resource* mr)
 {
   auto [null_start, null_end] =
-<<<<<<< HEAD
-    get_null_bounds_for_timestamp_column(timestamp_column, group_offsets, stream);
-=======
     get_null_bounds_for_orderby_column(orderby_column, group_offsets, stream);
->>>>>>> 44f21b36
 
   auto preceding_calculator =
     [d_group_offsets = group_offsets.data(),
      d_group_labels  = group_labels.data(),
-<<<<<<< HEAD
-     d_timestamps    = timestamp_column.data<TimeT>(),
+     d_orderby       = orderby_column.data<T>(),
      d_nulls_begin   = null_start.data(),
      d_nulls_end     = null_end.data(),
-=======
-     d_orderby       = orderby_column.data<T>(),
-     d_nulls_begin   = null_start.data().get(),
-     d_nulls_end     = null_end.data().get(),
->>>>>>> 44f21b36
      preceding_window,
      preceding_window_is_unbounded] __device__(size_type idx) -> size_type {
     auto group_label = d_group_labels[idx];
@@ -563,22 +524,15 @@
   auto following_calculator =
     [d_group_offsets = group_offsets.data(),
      d_group_labels  = group_labels.data(),
-<<<<<<< HEAD
-     d_timestamps    = timestamp_column.data<TimeT>(),
+     d_orderby       = orderby_column.data<T>(),
      d_nulls_begin   = null_start.data(),
      d_nulls_end     = null_end.data(),
-=======
-     d_orderby       = orderby_column.data<T>(),
-     d_nulls_begin   = null_start.data().get(),
-     d_nulls_end     = null_end.data().get(),
->>>>>>> 44f21b36
      following_window,
      following_window_is_unbounded] __device__(size_type idx) -> size_type {
     auto group_label = d_group_labels[idx];
     auto group_start = d_group_offsets[group_label];
-    auto group_end =
-      d_group_offsets[group_label +
-                      1];  // Cannot fall off the end, since offsets is capped with `input.size()`.
+    auto group_end   = d_group_offsets[group_label + 1];  // Cannot fall off the end, since offsets
+                                                          // is capped with `input.size()`.
     auto nulls_begin = d_nulls_begin[group_label];
     auto nulls_end   = d_nulls_end[group_label];
 
@@ -720,24 +674,14 @@
                                           rmm::mr::device_memory_resource* mr)
 {
   auto [null_start, null_end] =
-<<<<<<< HEAD
-    get_null_bounds_for_timestamp_column(timestamp_column, group_offsets, stream);
-=======
     get_null_bounds_for_orderby_column(orderby_column, group_offsets, stream);
->>>>>>> 44f21b36
 
   auto preceding_calculator =
     [d_group_offsets = group_offsets.data(),
      d_group_labels  = group_labels.data(),
-<<<<<<< HEAD
-     d_timestamps    = timestamp_column.data<TimeT>(),
+     d_orderby       = orderby_column.data<T>(),
      d_nulls_begin   = null_start.data(),
      d_nulls_end     = null_end.data(),
-=======
-     d_orderby       = orderby_column.data<T>(),
-     d_nulls_begin   = null_start.data().get(),
-     d_nulls_end     = null_end.data().get(),
->>>>>>> 44f21b36
      preceding_window,
      preceding_window_is_unbounded] __device__(size_type idx) -> size_type {
     auto group_label = d_group_labels[idx];
@@ -777,15 +721,9 @@
   auto following_calculator =
     [d_group_offsets = group_offsets.data(),
      d_group_labels  = group_labels.data(),
-<<<<<<< HEAD
-     d_timestamps    = timestamp_column.data<TimeT>(),
+     d_orderby       = orderby_column.data<T>(),
      d_nulls_begin   = null_start.data(),
      d_nulls_end     = null_end.data(),
-=======
-     d_orderby       = orderby_column.data<T>(),
-     d_nulls_begin   = null_start.data().get(),
-     d_nulls_end     = null_end.data().get(),
->>>>>>> 44f21b36
      following_window,
      following_window_is_unbounded] __device__(size_type idx) -> size_type {
     auto group_label = d_group_labels[idx];
