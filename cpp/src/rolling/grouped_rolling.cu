--- conflicted
+++ resolved
@@ -301,18 +301,6 @@
 ///   1. no grouping keys specified
 ///   2. rows in ASCENDING order.
 /// Treat as one single group.
-<<<<<<< HEAD
-std::unique_ptr<column> time_range_window_ASC(column_view const& input,
-                                              column_view const& timestamp_column,
-                                              TimeT preceding_window,
-                                              bool preceding_window_is_unbounded,
-                                              TimeT following_window,
-                                              bool following_window_is_unbounded,
-                                              size_type min_periods,
-                                              rolling_aggregation const& aggr,
-                                              rmm::cuda_stream_view stream,
-                                              rmm::mr::device_memory_resource* mr)
-=======
 template <typename T>
 std::unique_ptr<column> range_window_ASC(column_view const& input,
                                          column_view const& orderby_column,
@@ -324,7 +312,6 @@
                                          rolling_aggregation const& aggr,
                                          rmm::cuda_stream_view stream,
                                          rmm::mr::device_memory_resource* mr)
->>>>>>> d4cc46e3
 {
   auto [h_nulls_begin_idx, h_nulls_end_idx] = get_null_bounds_for_orderby_column(orderby_column);
 
@@ -475,22 +462,6 @@
   }
 }
 
-<<<<<<< HEAD
-// Time-range window computation, for timestamps in ASCENDING order.
-std::unique_ptr<column> time_range_window_ASC(
-  column_view const& input,
-  column_view const& timestamp_column,
-  rmm::device_uvector<cudf::size_type> const& group_offsets,
-  rmm::device_uvector<cudf::size_type> const& group_labels,
-  TimeT preceding_window,
-  bool preceding_window_is_unbounded,
-  TimeT following_window,
-  bool following_window_is_unbounded,
-  size_type min_periods,
-  rolling_aggregation const& aggr,
-  rmm::cuda_stream_view stream,
-  rmm::mr::device_memory_resource* mr)
-=======
 // Range window computation, for orderby column in ASCENDING order.
 template <typename T>
 std::unique_ptr<column> range_window_ASC(column_view const& input,
@@ -505,7 +476,6 @@
                                          rolling_aggregation const& aggr,
                                          rmm::cuda_stream_view stream,
                                          rmm::mr::device_memory_resource* mr)
->>>>>>> d4cc46e3
 {
   auto [null_start, null_end] =
     get_null_bounds_for_orderby_column(orderby_column, group_offsets, stream);
@@ -599,18 +569,6 @@
 ///   1. no grouping keys specified
 ///   2. rows in DESCENDING order.
 /// Treat as one single group.
-<<<<<<< HEAD
-std::unique_ptr<column> time_range_window_DESC(column_view const& input,
-                                               column_view const& timestamp_column,
-                                               TimeT preceding_window,
-                                               bool preceding_window_is_unbounded,
-                                               TimeT following_window,
-                                               bool following_window_is_unbounded,
-                                               size_type min_periods,
-                                               rolling_aggregation const& aggr,
-                                               rmm::cuda_stream_view stream,
-                                               rmm::mr::device_memory_resource* mr)
-=======
 template <typename T>
 std::unique_ptr<column> range_window_DESC(column_view const& input,
                                           column_view const& orderby_column,
@@ -622,7 +580,6 @@
                                           rolling_aggregation const& aggr,
                                           rmm::cuda_stream_view stream,
                                           rmm::mr::device_memory_resource* mr)
->>>>>>> d4cc46e3
 {
   auto [h_nulls_begin_idx, h_nulls_end_idx] = get_null_bounds_for_orderby_column(orderby_column);
 
@@ -700,22 +657,6 @@
     input, preceding_column->view(), following_column->view(), min_periods, aggr, stream, mr);
 }
 
-<<<<<<< HEAD
-// Time-range window computation, for timestamps in DESCENDING order.
-std::unique_ptr<column> time_range_window_DESC(
-  column_view const& input,
-  column_view const& timestamp_column,
-  rmm::device_uvector<cudf::size_type> const& group_offsets,
-  rmm::device_uvector<cudf::size_type> const& group_labels,
-  TimeT preceding_window,
-  bool preceding_window_is_unbounded,
-  TimeT following_window,
-  bool following_window_is_unbounded,
-  size_type min_periods,
-  rolling_aggregation const& aggr,
-  rmm::cuda_stream_view stream,
-  rmm::mr::device_memory_resource* mr)
-=======
 // Range window computation, for rows in DESCENDING order.
 template <typename T>
 std::unique_ptr<column> range_window_DESC(column_view const& input,
@@ -730,7 +671,6 @@
                                           rolling_aggregation const& aggr,
                                           rmm::cuda_stream_view stream,
                                           rmm::mr::device_memory_resource* mr)
->>>>>>> d4cc46e3
 {
   auto [null_start, null_end] =
     get_null_bounds_for_orderby_column(orderby_column, group_offsets, stream);
@@ -821,11 +761,7 @@
   auto following_column = expand_to_column(following_calculator, input.size(), stream, mr);
 
   if (aggr.kind == aggregation::CUDA || aggr.kind == aggregation::PTX) {
-<<<<<<< HEAD
-    CUDF_FAIL("Time ranged rolling window does NOT (yet) support UDF.");
-=======
     CUDF_FAIL("Ranged rolling window does NOT (yet) support UDF.");
->>>>>>> d4cc46e3
   } else {
     return cudf::detail::rolling_window(
       input, preceding_column->view(), following_column->view(), min_periods, aggr, stream, mr);
@@ -986,18 +922,6 @@
 
 namespace detail {
 
-<<<<<<< HEAD
-std::unique_ptr<column> grouped_time_range_rolling_window(table_view const& group_keys,
-                                                          column_view const& timestamp_column,
-                                                          cudf::order const& timestamp_order,
-                                                          column_view const& input,
-                                                          window_bounds preceding_window_in_days,
-                                                          window_bounds following_window_in_days,
-                                                          size_type min_periods,
-                                                          rolling_aggregation const& aggr,
-                                                          rmm::cuda_stream_view stream,
-                                                          rmm::mr::device_memory_resource* mr)
-=======
 /**
  * @copydoc  std::unique_ptr<column> grouped_range_rolling_window(
  *               table_view const& group_keys,
@@ -1022,7 +946,6 @@
                                                      rolling_aggregation const& aggr,
                                                      rmm::cuda_stream_view stream,
                                                      rmm::mr::device_memory_resource* mr)
->>>>>>> d4cc46e3
 {
   CUDF_FUNC_RANGE();
 
