/*
 * Copyright (c) 2021-2023, NVIDIA CORPORATION.
 *
 * Licensed under the Apache License, Version 2.0 (the "License");
 * you may not use this file except in compliance with the License.
 * You may obtain a copy of the License at
 *
 *     http://www.apache.org/licenses/LICENSE-2.0
 *
 * Unless required by applicable law or agreed to in writing, software
 * distributed under the License is distributed on an "AS IS" BASIS,
 * WITHOUT WARRANTIES OR CONDITIONS OF ANY KIND, either express or implied.
 * See the License for the specific language governing permissions and
 * limitations under the License.
 */

#include "detail/range_window_bounds.hpp"
#include <cudf/rolling/range_window_bounds.hpp>
#include <cudf/scalar/scalar_factories.hpp>
#include <cudf/types.hpp>
#include <cudf/wrappers/durations.hpp>

namespace cudf {
namespace {

/**
 * @brief Factory to (copy) construct scalars.
 *
 * Derived types of scalars are cloned, to be adopted by `range_window_bounds`.
 * This makes it possible to copy construct and copy assign `range_window_bounds` objects.
 */
struct range_scalar_constructor {
  template <typename T, CUDF_ENABLE_IF(not detail::is_supported_range_type<T>())>
  std::unique_ptr<scalar> operator()(scalar const& range_scalar_) const
  {
    CUDF_FAIL(
      "Unsupported range type. "
<<<<<<< HEAD
      "Only Durations, fixed-point, and non-boolean integral range types are allowed.");
=======
      "Only Durations, fixed-point, floating point, and non-boolean integral range types are "
      "allowed.");
>>>>>>> c340309a
  }

  template <typename T, CUDF_ENABLE_IF(cudf::is_duration<T>())>
  std::unique_ptr<scalar> operator()(scalar const& range_scalar_) const
  {
    return std::make_unique<duration_scalar<T>>(
      static_cast<duration_scalar<T> const&>(range_scalar_));
  }

  template <typename T,
            CUDF_ENABLE_IF(std::is_floating_point_v<T> ||
                           (std::is_integral_v<T> && not cudf::is_boolean<T>()))>
  std::unique_ptr<scalar> operator()(scalar const& range_scalar_) const
  {
    return std::make_unique<numeric_scalar<T>>(
      static_cast<numeric_scalar<T> const&>(range_scalar_));
  }

  template <typename T, CUDF_ENABLE_IF(cudf::is_fixed_point<T>())>
  std::unique_ptr<scalar> operator()(scalar const& range_scalar_) const
  {
    return std::make_unique<fixed_point_scalar<T>>(
      static_cast<fixed_point_scalar<T> const&>(range_scalar_));
  }

  template <typename T, CUDF_ENABLE_IF(std::is_floating_point_v<T>())>
  std::unique_ptr<scalar> operator()(scalar const& range_scalar_) const
  {
    return std::make_unique<fixed_point_scalar<T>>(
      static_cast<fixed_point_scalar<T> const&>(range_scalar_));
  }
};
}  // namespace

range_window_bounds::range_window_bounds(extent_type extent_, std::unique_ptr<scalar> range_scalar_)
  : _extent{extent_}, _range_scalar{std::move(range_scalar_)}
{
  CUDF_EXPECTS(_range_scalar.get(), "Range window scalar cannot be null.");
  CUDF_EXPECTS(_extent == extent_type::UNBOUNDED || _extent == extent_type::CURRENT_ROW ||
                 _range_scalar->is_valid(),
               "Bounded Range window scalar must be valid.");
}

range_window_bounds range_window_bounds::unbounded(data_type type)
{
  return {extent_type::UNBOUNDED, make_default_constructed_scalar(type)};
}

range_window_bounds range_window_bounds::current_row(data_type type)
{
  return {extent_type::CURRENT_ROW, make_default_constructed_scalar(type)};
}

range_window_bounds range_window_bounds::get(scalar const& boundary)
{
  return {extent_type::BOUNDED,
          cudf::type_dispatcher(boundary.type(), range_scalar_constructor{}, boundary)};
}

}  // namespace cudf<|MERGE_RESOLUTION|>--- conflicted
+++ resolved
@@ -35,12 +35,8 @@
   {
     CUDF_FAIL(
       "Unsupported range type. "
-<<<<<<< HEAD
-      "Only Durations, fixed-point, and non-boolean integral range types are allowed.");
-=======
       "Only Durations, fixed-point, floating point, and non-boolean integral range types are "
       "allowed.");
->>>>>>> c340309a
   }
 
   template <typename T, CUDF_ENABLE_IF(cudf::is_duration<T>())>
