/*
 * Copyright (c) 2020-2021, NVIDIA CORPORATION.
 *
 * Licensed under the Apache License, Version 2.0 (the "License");
 * you may not use this file except in compliance with the License.
 * You may obtain a copy of the License at
 *
 *     http://www.apache.org/licenses/LICENSE-2.0
 *
 * Unless required by applicable law or agreed to in writing, software
 * distributed under the License is distributed on an "AS IS" BASIS,
 * WITHOUT WARRANTIES OR CONDITIONS OF ANY KIND, either express or implied.
 * See the License for the specific language governing permissions and
 * limitations under the License.
 */

#pragma once

#include "lead_lag_nested_detail.cuh"
#include "rolling_detail.hpp"

#include <cudf/aggregation.hpp>
#include <cudf/column/column_device_view.cuh>
#include <cudf/column/column_factories.hpp>
#include <cudf/column/column_view.hpp>
#include <cudf/copying.hpp>
#include <cudf/detail/aggregation/aggregation.cuh>
#include <cudf/detail/aggregation/aggregation.hpp>
#include <cudf/detail/copy.hpp>
#include <cudf/detail/gather.hpp>
#include <cudf/detail/get_value.cuh>
#include <cudf/detail/groupby/sort_helper.hpp>
#include <cudf/detail/nvtx/ranges.hpp>
#include <cudf/detail/utilities/cuda.cuh>
#include <cudf/detail/utilities/device_operators.cuh>
#include <cudf/detail/valid_if.cuh>
#include <cudf/dictionary/dictionary_column_view.hpp>
#include <cudf/dictionary/dictionary_factories.hpp>
#include <cudf/rolling.hpp>
#include <cudf/strings/detail/utilities.cuh>
#include <cudf/types.hpp>
#include <cudf/utilities/bit.hpp>
#include <cudf/utilities/error.hpp>
#include <cudf/utilities/traits.hpp>

#include <jit/cache.hpp>
#include <jit/parser.hpp>
#include <jit/type.hpp>

#include <jit_preprocessed_files/rolling/jit/kernel.cu.jit.hpp>

#include <rmm/cuda_stream_view.hpp>
#include <rmm/device_scalar.hpp>

#include <thrust/binary_search.h>
#include <thrust/detail/execution_policy.h>
#include <thrust/execution_policy.h>
#include <thrust/find.h>
#include <thrust/iterator/counting_iterator.h>
#include <thrust/transform.h>

#include <memory>

namespace cudf {

namespace detail {
namespace {  // anonymous
/**
 * @brief Only COUNT_VALID operation is executed and count is updated
 *        depending on `min_periods` and returns true if it was
 *        valid, else false.
 */
template <typename InputType,
          typename OutputType,
          typename agg_op,
          aggregation::Kind op,
          bool has_nulls,
          std::enable_if_t<op == aggregation::COUNT_VALID>* = nullptr>
bool __device__ process_rolling_window(column_device_view input,
                                       column_device_view ignored_default_outputs,
                                       mutable_column_device_view output,
                                       size_type start_index,
                                       size_type end_index,
                                       size_type current_index,
                                       size_type min_periods)
{
  // declare this as volatile to avoid some compiler optimizations that lead to incorrect results
  // for CUDA 10.0 and below (fixed in CUDA 10.1)
  volatile cudf::size_type count = 0;

  bool output_is_valid = ((end_index - start_index) >= min_periods);

  if (output_is_valid) {
    if (!has_nulls) {
      count = end_index - start_index;
    } else {
      count = thrust::count_if(thrust::seq,
                               thrust::make_counting_iterator(start_index),
                               thrust::make_counting_iterator(end_index),
                               [&input](auto i) { return input.is_valid_nocheck(i); });
    }
    output.element<OutputType>(current_index) = count;
  }

  return output_is_valid;
}

/**
 * @brief Only COUNT_ALL operation is executed and count is updated
 *        depending on `min_periods` and returns true if it was
 *        valid, else false.
 */
template <typename InputType,
          typename OutputType,
          typename agg_op,
          aggregation::Kind op,
          bool has_nulls,
          std::enable_if_t<op == aggregation::COUNT_ALL>* = nullptr>
bool __device__ process_rolling_window(column_device_view input,
                                       column_device_view ignored_default_outputs,
                                       mutable_column_device_view output,
                                       size_type start_index,
                                       size_type end_index,
                                       size_type current_index,
                                       size_type min_periods)
{
  cudf::size_type count = end_index - start_index;

  bool output_is_valid                      = count >= min_periods;
  output.element<OutputType>(current_index) = count;

  return output_is_valid;
}

/**
 * @brief Calculates row-number of current index within [start_index, end_index). Count is updated
 *        depending on `min_periods`. Returns `true` if it was valid, else `false`.
 */
template <typename InputType,
          typename OutputType,
          typename agg_op,
          aggregation::Kind op,
          bool has_nulls,
          std::enable_if_t<op == aggregation::ROW_NUMBER>* = nullptr>
bool __device__ process_rolling_window(column_device_view input,
                                       column_device_view ignored_default_outputs,
                                       mutable_column_device_view output,
                                       size_type start_index,
                                       size_type end_index,
                                       size_type current_index,
                                       size_type min_periods)
{
  bool output_is_valid                      = end_index - start_index >= min_periods;
  output.element<OutputType>(current_index) = current_index - start_index + 1;

  return output_is_valid;
}

/**
 * @brief LEAD(N): Returns the row from the input column, at the specified offset past the
 *        current row.
 * If the offset crosses the grouping boundary or column boundary for
 * a given row, a "default" value is returned. The "default" value is null, by default.
 *
 * E.g. Consider an input column with the following values and grouping:
 *      [10, 11, 12, 13,   20, 21, 22, 23]
 *      <------G1----->   <------G2------>
 *
 * LEAD(input_col, 1) yields:
 *      [11, 12, 13, null,  21, 22, 23, null]
 *
 * LEAD(input_col, 1, 99) (where 99 indicates the default) yields:
 *      [11, 12, 13, 99,  21, 22, 23, 99]
 */
template <typename InputType,
          typename OutputType,
          typename agg_op,
          aggregation::Kind op,
          bool has_nulls>
std::enable_if_t<(op == aggregation::LEAD) && (cudf::is_fixed_width<InputType>()), bool> __device__
process_rolling_window(column_device_view input,
                       column_device_view default_outputs,
                       mutable_column_device_view output,
                       size_type start_index,
                       size_type end_index,
                       size_type current_index,
                       size_type min_periods,
                       agg_op device_agg_op)
{
  // Offsets have already been normalized.
  auto row_offset = device_agg_op.row_offset;

  // Check if row is invalid.
  if (row_offset > (end_index - current_index - 1)) {
    // Invalid row marked. Use default value, if available.
    if (default_outputs.size() == 0 || default_outputs.is_null(current_index)) { return false; }

    output.element<OutputType>(current_index) = default_outputs.element<OutputType>(current_index);
    return true;
  }

  // Not an invalid row.
  auto index   = current_index + row_offset;
  auto is_null = input.is_null(index);
  if (!is_null) { output.element<OutputType>(current_index) = input.element<InputType>(index); }
  return !is_null;
}

/**
 * @brief LAG(N): returns the row from the input column at the specified offset preceding
 *        the current row.
 * If the offset crosses the grouping boundary or column boundary for
 * a given row, a "default" value is returned. The "default" value is null, by default.
 *
 * E.g. Consider an input column with the following values and grouping:
 *      [10, 11, 12, 13,   20, 21, 22, 23]
 *      <------G1----->   <------G2------>
 *
 * LAG(input_col, 2) yields:
 *      [null, null, 10, 11, null, null, 20, 21]
 * LAG(input_col, 2, 99) yields:
 *      [99, 99, 10, 11, 99, 99, 20, 21]
 */
template <typename InputType,
          typename OutputType,
          typename agg_op,
          aggregation::Kind op,
          bool has_nulls>
std::enable_if_t<(op == aggregation::LAG) && (cudf::is_fixed_width<InputType>()), bool> __device__
process_rolling_window(column_device_view input,
                       column_device_view default_outputs,
                       mutable_column_device_view output,
                       size_type start_index,
                       size_type end_index,
                       size_type current_index,
                       size_type min_periods,
                       agg_op device_agg_op)
{
  // Offsets have already been normalized.
  auto row_offset = device_agg_op.row_offset;

  // Check if row is invalid.
  if (row_offset > (current_index - start_index)) {
    // Invalid row marked. Use default value, if available.
    if (default_outputs.size() == 0 || default_outputs.is_null(current_index)) { return false; }

    output.element<OutputType>(current_index) = default_outputs.element<OutputType>(current_index);
    return true;
  }

  // Not an invalid row.
  auto index   = current_index - row_offset;
  auto is_null = input.is_null(index);
  if (!is_null) { output.element<OutputType>(current_index) = input.element<InputType>(index); }
  return !is_null;
}

/**
 * @brief Only used for `string_view` type to get ARGMIN and ARGMAX, which
 *        will be used to gather MIN and MAX. And returns true if the
 *        operation was valid, else false.
 */
template <typename InputType,
          typename OutputType,
          typename agg_op,
          aggregation::Kind op,
          bool has_nulls,
          std::enable_if_t<(op == aggregation::ARGMIN or op == aggregation::ARGMAX) and
                           std::is_same<InputType, cudf::string_view>::value>* = nullptr>
bool __device__ process_rolling_window(column_device_view input,
                                       column_device_view ignored_default_outputs,
                                       mutable_column_device_view output,
                                       size_type start_index,
                                       size_type end_index,
                                       size_type current_index,
                                       size_type min_periods)
{
  // declare this as volatile to avoid some compiler optimizations that lead to incorrect results
  // for CUDA 10.0 and below (fixed in CUDA 10.1)
  volatile cudf::size_type count = 0;
  InputType val                  = agg_op::template identity<InputType>();
  OutputType val_index           = (op == aggregation::ARGMIN) ? ARGMIN_SENTINEL : ARGMAX_SENTINEL;

  for (size_type j = start_index; j < end_index; j++) {
    if (!has_nulls || input.is_valid(j)) {
      InputType element = input.element<InputType>(j);
      val               = agg_op{}(element, val);
      if (val == element) { val_index = j; }
      count++;
    }
  }

  bool output_is_valid = (count >= min_periods);
  // -1 will help identify null elements while gathering for Min and Max
  // In case of count, this would be null, so doesn't matter.
  output.element<OutputType>(current_index) = (output_is_valid) ? val_index : -1;

  // The gather mask shouldn't contain null values, so
  // always return zero
  return true;
}

/**
 * @brief Operates on only fixed-width types and returns true if the
 *        operation was valid, else false.
 */
template <typename InputType,
          typename OutputType,
          typename agg_op,
          aggregation::Kind op,
          bool has_nulls,
          std::enable_if_t<!std::is_same<InputType, cudf::string_view>::value and
                           !(op == aggregation::COUNT_VALID || op == aggregation::COUNT_ALL ||
                             op == aggregation::ROW_NUMBER || op == aggregation::LEAD ||
                             op == aggregation::LAG || op == aggregation::COLLECT_LIST)>* = nullptr>
bool __device__ process_rolling_window(column_device_view input,
                                       column_device_view ignored_default_outputs,
                                       mutable_column_device_view output,
                                       size_type start_index,
                                       size_type end_index,
                                       size_type current_index,
                                       size_type min_periods)
{
  // declare this as volatile to avoid some compiler optimizations that lead to incorrect results
  // for CUDA 10.0 and below (fixed in CUDA 10.1)
  volatile cudf::size_type count = 0;
  OutputType val                 = agg_op::template identity<OutputType>();

  for (size_type j = start_index; j < end_index; j++) {
    if (!has_nulls || input.is_valid(j)) {
      OutputType element = input.element<InputType>(j);
      val                = agg_op{}(element, val);
      count++;
    }
  }

  bool output_is_valid = (count >= min_periods);

  // store the output value, one per thread
  cudf::detail::rolling_store_output_functor<OutputType, op == aggregation::MEAN>{}(
    output.element<OutputType>(current_index), val, count);

  return output_is_valid;
}

/**
 * @brief Computes the rolling window function
 *
 * @tparam InputType  Datatype of `input`
 * @tparam OutputType  Datatype of `output`
 * @tparam agg_op  A functor that defines the aggregation operation
 * @tparam op The aggregation operator (enum value)
 * @tparam block_size CUDA block size for the kernel
 * @tparam has_nulls true if the input column has nulls
 * @tparam PrecedingWindowIterator iterator type (inferred)
 * @tparam FollowingWindowIterator iterator type (inferred)
 * @param input Input column device view
 * @param output Output column device view
 * @param preceding_window_begin[in] Rolling window size iterator, accumulates from
 *                in_col[i-preceding_window] to in_col[i] inclusive
 * @param following_window_begin[in] Rolling window size iterator in the forward
 *                direction, accumulates from in_col[i] to
 *                in_col[i+following_window] inclusive
 * @param min_periods[in]  Minimum number of observations in window required to
 *                have a value, otherwise 0 is stored in the valid bit mask
 */
template <typename InputType,
          typename OutputType,
          typename agg_op,
          aggregation::Kind op,
          int block_size,
          bool has_nulls,
          typename PrecedingWindowIterator,
          typename FollowingWindowIterator>
__launch_bounds__(block_size) __global__
  void gpu_rolling(column_device_view input,
                   column_device_view default_outputs,
                   mutable_column_device_view output,
                   size_type* __restrict__ output_valid_count,
                   PrecedingWindowIterator preceding_window_begin,
                   FollowingWindowIterator following_window_begin,
                   size_type min_periods)
{
  size_type i      = blockIdx.x * block_size + threadIdx.x;
  size_type stride = block_size * gridDim.x;

  size_type warp_valid_count{0};

  auto active_threads = __ballot_sync(0xffffffff, i < input.size());
  while (i < input.size()) {
    size_type preceding_window = preceding_window_begin[i];
    size_type following_window = following_window_begin[i];

    // compute bounds
    size_type start       = min(input.size(), max(0, i - preceding_window + 1));
    size_type end         = min(input.size(), max(0, i + following_window + 1));
    size_type start_index = min(start, end);
    size_type end_index   = max(start, end);

    // aggregate
    // TODO: We should explore using shared memory to avoid redundant loads.
    //       This might require separating the kernel into a special version
    //       for dynamic and static sizes.

    volatile bool output_is_valid = false;
    output_is_valid = process_rolling_window<InputType, OutputType, agg_op, op, has_nulls>(
      input, default_outputs, output, start_index, end_index, i, min_periods);

    // set the mask
    cudf::bitmask_type result_mask{__ballot_sync(active_threads, output_is_valid)};

    // only one thread writes the mask
    if (0 == threadIdx.x % cudf::detail::warp_size) {
      output.set_mask_word(cudf::word_index(i), result_mask);
      warp_valid_count += __popc(result_mask);
    }

    // process next element
    i += stride;
    active_threads = __ballot_sync(active_threads, i < input.size());
  }

  // sum the valid counts across the whole block
  size_type block_valid_count =
    cudf::detail::single_lane_block_sum_reduce<block_size, 0>(warp_valid_count);

  if (threadIdx.x == 0) { atomicAdd(output_valid_count, block_valid_count); }
}

template <typename InputType,
          typename OutputType,
          typename agg_op,
          aggregation::Kind op,
          int block_size,
          bool has_nulls,
          typename PrecedingWindowIterator,
          typename FollowingWindowIterator>
__launch_bounds__(block_size) __global__
  void gpu_rolling(column_device_view input,
                   column_device_view default_outputs,
                   mutable_column_device_view output,
                   size_type* __restrict__ output_valid_count,
                   PrecedingWindowIterator preceding_window_begin,
                   FollowingWindowIterator following_window_begin,
                   size_type min_periods,
                   agg_op device_agg_op)
{
  size_type i      = blockIdx.x * block_size + threadIdx.x;
  size_type stride = block_size * gridDim.x;

  size_type warp_valid_count{0};

  auto active_threads = __ballot_sync(0xffffffff, i < input.size());
  while (i < input.size()) {
    size_type preceding_window = preceding_window_begin[i];
    size_type following_window = following_window_begin[i];

    // compute bounds
    size_type start       = min(input.size(), max(0, i - preceding_window + 1));
    size_type end         = min(input.size(), max(0, i + following_window + 1));
    size_type start_index = min(start, end);
    size_type end_index   = max(start, end);

    // aggregate
    // TODO: We should explore using shared memory to avoid redundant loads.
    //       This might require separating the kernel into a special version
    //       for dynamic and static sizes.

    volatile bool output_is_valid = false;
    output_is_valid = process_rolling_window<InputType, OutputType, agg_op, op, has_nulls>(
      input, default_outputs, output, start_index, end_index, i, min_periods, device_agg_op);

    // set the mask
    cudf::bitmask_type result_mask{__ballot_sync(active_threads, output_is_valid)};

    // only one thread writes the mask
    if (0 == threadIdx.x % cudf::detail::warp_size) {
      output.set_mask_word(cudf::word_index(i), result_mask);
      warp_valid_count += __popc(result_mask);
    }

    // process next element
    i += stride;
    active_threads = __ballot_sync(active_threads, i < input.size());
  }

  // sum the valid counts across the whole block
  size_type block_valid_count =
    cudf::detail::single_lane_block_sum_reduce<block_size, 0>(warp_valid_count);

  if (threadIdx.x == 0) { atomicAdd(output_valid_count, block_valid_count); }
}

template <typename InputType>
struct rolling_window_launcher {
  template <typename T,
            typename agg_op,
            aggregation::Kind op,
            typename PrecedingWindowIterator,
            typename FollowingWindowIterator>
  size_type kernel_launcher(column_view const& input,
                            column_view const& default_outputs,
                            mutable_column_view& output,
                            PrecedingWindowIterator preceding_window_begin,
                            FollowingWindowIterator following_window_begin,
                            size_type min_periods,
                            rolling_aggregation const& agg,
                            rmm::cuda_stream_view stream)
  {
    using Type    = device_storage_type_t<T>;
    using OutType = device_storage_type_t<target_type_t<InputType, op>>;

    constexpr cudf::size_type block_size = 256;
    cudf::detail::grid_1d grid(input.size(), block_size);

    auto input_device_view           = column_device_view::create(input, stream);
    auto output_device_view          = mutable_column_device_view::create(output, stream);
    auto default_outputs_device_view = column_device_view::create(default_outputs, stream);

    rmm::device_scalar<size_type> device_valid_count{0, stream};

    if (input.has_nulls()) {
      gpu_rolling<Type, OutType, agg_op, op, block_size, true>
        <<<grid.num_blocks, block_size, 0, stream.value()>>>(*input_device_view,
                                                             *default_outputs_device_view,
                                                             *output_device_view,
                                                             device_valid_count.data(),
                                                             preceding_window_begin,
                                                             following_window_begin,
                                                             min_periods);
    } else {
      gpu_rolling<Type, OutType, agg_op, op, block_size, false>
        <<<grid.num_blocks, block_size, 0, stream.value()>>>(*input_device_view,
                                                             *default_outputs_device_view,
                                                             *output_device_view,
                                                             device_valid_count.data(),
                                                             preceding_window_begin,
                                                             following_window_begin,
                                                             min_periods);
    }

    size_type valid_count = device_valid_count.value(stream);

    // check the stream for debugging
    CHECK_CUDA(stream.value());

    return valid_count;
  }

  template <typename T,
            typename agg_op,
            aggregation::Kind op,
            typename PrecedingWindowIterator,
            typename FollowingWindowIterator>
  size_type kernel_launcher(column_view const& input,
                            column_view const& default_outputs,
                            mutable_column_view& output,
                            PrecedingWindowIterator preceding_window_begin,
                            FollowingWindowIterator following_window_begin,
                            size_type min_periods,
                            rolling_aggregation const& agg,
                            agg_op const& device_agg_op,
                            rmm::cuda_stream_view stream)
  {
    using Type    = device_storage_type_t<T>;
    using OutType = device_storage_type_t<target_type_t<InputType, op>>;

    constexpr cudf::size_type block_size = 256;
    cudf::detail::grid_1d grid(input.size(), block_size);

    auto input_device_view           = column_device_view::create(input, stream);
    auto output_device_view          = mutable_column_device_view::create(output, stream);
    auto default_outputs_device_view = column_device_view::create(default_outputs, stream);

    rmm::device_scalar<size_type> device_valid_count{0, stream};

    if (input.has_nulls()) {
      gpu_rolling<Type, OutType, agg_op, op, block_size, true>
        <<<grid.num_blocks, block_size, 0, stream.value()>>>(*input_device_view,
                                                             *default_outputs_device_view,
                                                             *output_device_view,
                                                             device_valid_count.data(),
                                                             preceding_window_begin,
                                                             following_window_begin,
                                                             min_periods,
                                                             device_agg_op);
    } else {
      gpu_rolling<Type, OutType, agg_op, op, block_size, false>
        <<<grid.num_blocks, block_size, 0, stream.value()>>>(*input_device_view,
                                                             *default_outputs_device_view,
                                                             *output_device_view,
                                                             device_valid_count.data(),
                                                             preceding_window_begin,
                                                             following_window_begin,
                                                             min_periods,
                                                             device_agg_op);
    }

    size_type valid_count = device_valid_count.value(stream);

    // check the stream for debugging
    CHECK_CUDA(stream.value());

    return valid_count;
  }

  // This launch is only for fixed width columns with valid aggregation option
  // numeric: All
  // timestamp: MIN, MAX, COUNT_VALID, COUNT_ALL, ROW_NUMBER
  // string, dictionary, list : COUNT_VALID, COUNT_ALL, ROW_NUMBER
  template <typename T,
            typename agg_op,
            aggregation::Kind op,
            typename PrecedingWindowIterator,
            typename FollowingWindowIterator>
  std::enable_if_t<cudf::detail::is_rolling_supported<T, agg_op, op>() and
                     !cudf::detail::is_rolling_string_specialization<T, agg_op, op>(),
                   std::unique_ptr<column>>
  launch(column_view const& input,
         column_view const& default_outputs,
         PrecedingWindowIterator preceding_window_begin,
         FollowingWindowIterator following_window_begin,
         size_type min_periods,
         rolling_aggregation const& agg,
         rmm::cuda_stream_view stream,
         rmm::mr::device_memory_resource* mr)
  {
    auto output = make_fixed_width_column(
      target_type(input.type(), op), input.size(), mask_state::UNINITIALIZED, stream, mr);

    cudf::mutable_column_view output_view = output->mutable_view();
    auto valid_count =
      kernel_launcher<T, agg_op, op, PrecedingWindowIterator, FollowingWindowIterator>(
        input,
        default_outputs,
        output_view,
        preceding_window_begin,
        following_window_begin,
        min_periods,
        agg,
        stream);

    output->set_null_count(output->size() - valid_count);

    return output;
  }

  // This launch is only for string specializations
  // string: MIN, MAX
  template <typename T,
            typename agg_op,
            aggregation::Kind op,
            typename PrecedingWindowIterator,
            typename FollowingWindowIterator>
  std::enable_if_t<cudf::detail::is_rolling_string_specialization<T, agg_op, op>(),
                   std::unique_ptr<column>>
  launch(column_view const& input,
         column_view const& default_outputs,
         PrecedingWindowIterator preceding_window_begin,
         FollowingWindowIterator following_window_begin,
         size_type min_periods,
         rolling_aggregation const& agg,
         rmm::cuda_stream_view stream,
         rmm::mr::device_memory_resource* mr)
  {
    auto output = make_numeric_column(cudf::data_type{cudf::type_to_id<size_type>()},
                                      input.size(),
                                      cudf::mask_state::UNINITIALIZED,
                                      stream,
                                      mr);

    cudf::mutable_column_view output_view = output->mutable_view();

    // Passing the agg_op and aggregation::Kind as constant to group them in pair, else it
    // evolves to error when try to use agg_op as compiler tries different combinations
    if (op == aggregation::MIN) {
      kernel_launcher<T,
                      DeviceMin,
                      aggregation::ARGMIN,
                      PrecedingWindowIterator,
                      FollowingWindowIterator>(input,
                                               default_outputs,
                                               output_view,
                                               preceding_window_begin,
                                               following_window_begin,
                                               min_periods,
                                               agg,
                                               stream);
    } else if (op == aggregation::MAX) {
      kernel_launcher<T,
                      DeviceMax,
                      aggregation::ARGMAX,
                      PrecedingWindowIterator,
                      FollowingWindowIterator>(input,
                                               default_outputs,
                                               output_view,
                                               preceding_window_begin,
                                               following_window_begin,
                                               min_periods,
                                               agg,
                                               stream);
    } else {
      CUDF_FAIL("MIN and MAX are the only supported aggregation types for string columns");
    }

    // The rows that represent null elements will be having negative values in gather map,
    // and that's why nullify_out_of_bounds/ignore_out_of_bounds is true.
    auto output_table = detail::gather(table_view{{input}},
                                       output->view(),
                                       cudf::out_of_bounds_policy::NULLIFY,
                                       detail::negative_index_policy::NOT_ALLOWED,
                                       stream,
                                       mr);
    return std::make_unique<cudf::column>(std::move(output_table->get_column(0)));
  }

  // Deals with invalid column and/or aggregation options
  template <typename T,
            typename agg_op,
            aggregation::Kind op,
            typename PrecedingWindowIterator,
            typename FollowingWindowIterator>
  std::enable_if_t<!cudf::detail::is_rolling_supported<T, agg_op, op>() and
                     !cudf::detail::is_rolling_string_specialization<T, agg_op, op>(),
                   std::unique_ptr<column>>
  launch(column_view const& input,
         column_view const& default_outputs,
         PrecedingWindowIterator preceding_window_begin,
         FollowingWindowIterator following_window_begin,
         size_type min_periods,
         rolling_aggregation const& agg,
         rmm::cuda_stream_view stream,
         rmm::mr::device_memory_resource* mr)
  {
    CUDF_FAIL("Aggregation operator and/or input type combination is invalid");
  }

  template <typename T,
            typename agg_op,
            aggregation::Kind op,
            typename PrecedingWindowIterator,
            typename FollowingWindowIterator>
  std::enable_if_t<cudf::is_fixed_width<T>() and
                     (op == aggregation::LEAD || op == aggregation::LAG),
                   std::unique_ptr<column>>
  launch(column_view const& input,
         column_view const& default_outputs,
         PrecedingWindowIterator preceding,
         FollowingWindowIterator following,
         size_type min_periods,
         rolling_aggregation const& agg,
         agg_op const& device_agg_op,
         rmm::cuda_stream_view stream,
         rmm::mr::device_memory_resource* mr)
  {
<<<<<<< HEAD
    CUDF_EXPECTS(default_outputs.type().id() == input.type().id(),
                 "Defaults column type must match input column.");  // Because LEAD/LAG.

    // For LEAD(0)/LAG(0), no computation need be performed.
    // Return copy of input.
    if (0 == dynamic_cast<cudf::detail::lead_lag_aggregation const&>(agg).row_offset) {
      return std::make_unique<column>(input, stream, mr);
    }

=======
>>>>>>> 770dc385
    auto output = make_fixed_width_column(
      target_type(input.type(), op), input.size(), mask_state::UNINITIALIZED, stream, mr);

    cudf::mutable_column_view output_view = output->mutable_view();
    auto valid_count =
      kernel_launcher<T, agg_op, op, PrecedingWindowIterator, FollowingWindowIterator>(
        input,
        default_outputs,
        output_view,
        preceding,
        following,
        min_periods,
        agg,
        device_agg_op,
        stream);

    output->set_null_count(output->size() - valid_count);

    return output;
  }

<<<<<<< HEAD
  // Deals with invalid column and/or aggregation options
  template <typename T,
            typename agg_op,
            aggregation::Kind op,
            typename PrecedingWindowIterator,
            typename FollowingWindowIterator>
  std::enable_if_t<!(op == aggregation::LEAD || op == aggregation::LAG) ||
                     !cudf::is_fixed_width<T>(),
                   std::unique_ptr<column>>
  launch(column_view const& input,
         column_view const& default_outputs,
         PrecedingWindowIterator preceding_window_begin,
         FollowingWindowIterator following_window_begin,
         size_type min_periods,
         rolling_aggregation const& agg,
         agg_op device_agg_op,
         rmm::cuda_stream_view stream,
         rmm::mr::device_memory_resource* mr)
  {
    CUDF_FAIL(
      "Aggregation operator and/or input type combination is invalid: "
      "LEAD/LAG supported only on fixed-width types");
  }

=======
>>>>>>> 770dc385
  template <aggregation::Kind op,
            typename PrecedingWindowIterator,
            typename FollowingWindowIterator>
  std::enable_if_t<!(op == aggregation::MEAN || op == aggregation::LEAD || op == aggregation::LAG ||
                     op == aggregation::COLLECT_LIST),
                   std::unique_ptr<column>>
  operator()(column_view const& input,
             column_view const& default_outputs,
             PrecedingWindowIterator preceding_window_begin,
             FollowingWindowIterator following_window_begin,
             size_type min_periods,
             rolling_aggregation const& agg,
             rmm::cuda_stream_view stream,
             rmm::mr::device_memory_resource* mr)
  {
    CUDF_EXPECTS(default_outputs.is_empty(),
                 "Only LEAD/LAG window functions support default values.");

    return launch<InputType,
                  typename corresponding_operator<op>::type,
                  op,
                  PrecedingWindowIterator,
                  FollowingWindowIterator>(input,
                                           default_outputs,
                                           preceding_window_begin,
                                           following_window_begin,
                                           min_periods,
                                           agg,
                                           stream,
                                           mr);
  }

  // This variant is just to handle mean
  template <aggregation::Kind op,
            typename PrecedingWindowIterator,
            typename FollowingWindowIterator>
  std::enable_if_t<(op == aggregation::MEAN), std::unique_ptr<column>> operator()(
    column_view const& input,
    column_view const& default_outputs,
    PrecedingWindowIterator preceding_window_begin,
    FollowingWindowIterator following_window_begin,
    size_type min_periods,
    rolling_aggregation const& agg,
    rmm::cuda_stream_view stream,
    rmm::mr::device_memory_resource* mr)
  {
    return launch<InputType, cudf::DeviceSum, op, PrecedingWindowIterator, FollowingWindowIterator>(
      input,
      default_outputs,
      preceding_window_begin,
      following_window_begin,
      min_periods,
      agg,
      stream,
      mr);
  }

  template <aggregation::Kind op,
            typename PrecedingWindowIterator,
            typename FollowingWindowIterator>
  std::enable_if_t<cudf::is_fixed_width<InputType>() &&
                     (op == aggregation::LEAD || op == aggregation::LAG),
                   std::unique_ptr<column>>
  operator()(column_view const& input,
             column_view const& default_outputs,
             PrecedingWindowIterator preceding_window_begin,
             FollowingWindowIterator following_window_begin,
             size_type min_periods,
             rolling_aggregation const& agg,
             rmm::cuda_stream_view stream,
             rmm::mr::device_memory_resource* mr)
  {
    return launch<InputType,
                  cudf::DeviceLeadLag,
                  op,
                  PrecedingWindowIterator,
                  FollowingWindowIterator>(
      input,
      default_outputs,
      preceding_window_begin,
      following_window_begin,
      min_periods,
      agg,
      cudf::DeviceLeadLag{dynamic_cast<cudf::detail::lead_lag_aggregation const&>(agg).row_offset},
      stream,
      mr);
  }

  template <aggregation::Kind op,
            typename PrecedingWindowIterator,
            typename FollowingWindowIterator>
  std::enable_if_t<!cudf::is_fixed_width<InputType>() &&
                     (op == aggregation::LEAD || op == aggregation::LAG),
                   std::unique_ptr<column>>
  operator()(column_view const& input,
             column_view const& default_outputs,
             PrecedingWindowIterator preceding_window_begin,
             FollowingWindowIterator following_window_begin,
             size_type min_periods,
             std::unique_ptr<aggregation> const& agg,
             rmm::cuda_stream_view stream,
             rmm::mr::device_memory_resource* mr)
  {
    return cudf::detail::
      compute_lead_lag_for_nested<op, InputType, PrecedingWindowIterator, FollowingWindowIterator>(
        input,
        default_outputs,
        preceding_window_begin,
        following_window_begin,
        static_cast<cudf::detail::lead_lag_aggregation*>(agg.get())->row_offset,
        stream,
        mr);
  }

  /**
   * @brief Creates the offsets child of the result of the `COLLECT_LIST` window aggregation
   *
   * Given the input column, the preceding/following window bounds, and `min_periods`,
   * the sizes of each list row may be computed. These values can then be used to
   * calculate the offsets for the result of `COLLECT_LIST`.
   *
   * Note: If `min_periods` exceeds the number of observations for a window, the size
   * is set to `0` (since the result is `null`).
   */
  template <typename PrecedingIter, typename FollowingIter>
  std::unique_ptr<column> create_collect_offsets(size_type input_size,
                                                 PrecedingIter preceding_begin,
                                                 FollowingIter following_begin,
                                                 size_type min_periods,
                                                 rmm::cuda_stream_view stream,
                                                 rmm::mr::device_memory_resource* mr)
  {
    // Materialize offsets column.
    auto static constexpr size_data_type = data_type{type_to_id<size_type>()};
    auto sizes =
      make_fixed_width_column(size_data_type, input_size, mask_state::UNALLOCATED, stream, mr);
    auto mutable_sizes = sizes->mutable_view();

    // Consider the following preceding/following values:
    //    preceding = [1,2,2,2,2]
    //    following = [1,1,1,1,0]
    // The sum of the vectors should yield the window sizes:
    //  prec + foll = [2,3,3,3,2]
    //
    // If min_periods=2, all rows have at least `min_periods` observations.
    // But if min_periods=3, rows at indices 0 and 4 have too few observations, and must return
    // null. The sizes at these positions must be 0, i.e.
    //  prec + foll = [0,3,3,3,0]
    thrust::transform(rmm::exec_policy(stream),
                      preceding_begin,
                      preceding_begin + input_size,
                      following_begin,
                      mutable_sizes.begin<size_type>(),
                      [min_periods] __device__(auto preceding, auto following) {
                        return (preceding + following) < min_periods ? 0 : (preceding + following);
                      });

    // Convert `sizes` to an offsets column, via inclusive_scan():
    return strings::detail::make_offsets_child_column(
      sizes->view().begin<size_type>(), sizes->view().end<size_type>(), stream, mr);
  }

  /**
   * @brief Generate mapping of each row in the COLLECT_LIST result's child column
   * to the index of the row it belongs to.
   *
   *  If
   *         input col == [A,B,C,D,E]
   *    and  preceding == [1,2,2,2,2],
   *    and  following == [1,1,1,1,0],
   *  then,
   *        collect result       == [ [A,B], [A,B,C], [B,C,D], [C,D,E], [D,E] ]
   *   i.e. result offset column == [0,2,5,8,11,13],
   *    and result child  column == [A,B,A,B,C,B,C,D,C,D,E,D,E].
   *  Mapping back to `input`    == [0,1,0,1,2,1,2,3,2,3,4,3,4]
   */
  std::unique_ptr<column> get_list_child_to_list_row_mapping(cudf::column_view const& offsets,
                                                             rmm::cuda_stream_view stream,
                                                             rmm::mr::device_memory_resource* mr)
  {
    auto static constexpr size_data_type = data_type{type_to_id<size_type>()};

    // First, reduce offsets column by key, to identify the number of times
    // an offset appears.
    // Next, scatter the count for each offset (except the first and last),
    // into a column of N `0`s, where N == number of child rows.
    // For the example above:
    //   offsets        == [0, 2, 5, 8, 11, 13]
    //   scatter result == [0, 0, 1, 0, 0, 1, 0, 0, 1, 0, 0, 1, 0]
    //
    // If the above example had an empty list row at index 2,
    // the same columns would look as follows:
    //   offsets        == [0, 2, 5, 5, 8, 11, 13]
    //   scatter result == [0, 0, 1, 0, 0, 2, 0, 0, 1, 0, 0, 1, 0]
    //
    // Note: To correctly handle null list rows at the beginning of
    // the output column, care must be taken to skip the first `0`
    // in the offsets column, when running `reduce_by_key()`.
    // This accounts for the `0` added by default to the offsets
    // column, marking the beginning of the column.

    auto const num_child_rows{
      cudf::detail::get_value<size_type>(offsets, offsets.size() - 1, stream)};

    auto scatter_values =
      make_fixed_width_column(size_data_type, offsets.size(), mask_state::UNALLOCATED, stream, mr);
    auto scatter_keys =
      make_fixed_width_column(size_data_type, offsets.size(), mask_state::UNALLOCATED, stream, mr);
    auto reduced_by_key =
      thrust::reduce_by_key(rmm::exec_policy(stream),
                            offsets.template begin<size_type>() + 1,  // Skip first 0 in offsets.
                            offsets.template end<size_type>(),
                            thrust::make_constant_iterator<size_type>(1),
                            scatter_keys->mutable_view().template begin<size_type>(),
                            scatter_values->mutable_view().template begin<size_type>());
    auto scatter_values_end = reduced_by_key.second;
    auto scatter_output =
      make_fixed_width_column(size_data_type, num_child_rows, mask_state::UNALLOCATED, stream, mr);
    thrust::fill_n(rmm::exec_policy(stream),
                   scatter_output->mutable_view().template begin<size_type>(),
                   num_child_rows,
                   0);  // [0,0,0,...0]
    thrust::scatter(
      rmm::exec_policy(stream),
      scatter_values->mutable_view().template begin<size_type>(),
      scatter_values_end,
      scatter_keys->view().template begin<size_type>(),
      scatter_output->mutable_view().template begin<size_type>());  // [0,0,1,0,0,1,...]

    // Next, generate mapping with inclusive_scan() on scatter() result.
    // For the example above:
    //   scatter result == [0, 0, 1, 0, 0, 1, 0, 0, 1, 0, 0, 1, 0]
    //   inclusive_scan == [0, 0, 1, 1, 1, 2, 2, 2, 3, 3, 3, 4, 4]
    //
    // For the case with an empty list at index 3:
    //   scatter result == [0, 0, 1, 0, 0, 2, 0, 0, 1, 0, 0, 1, 0]
    //   inclusive_scan == [0, 0, 1, 1, 1, 3, 3, 3, 4, 4, 4, 5, 5]
    auto per_row_mapping =
      make_fixed_width_column(size_data_type, num_child_rows, mask_state::UNALLOCATED, stream, mr);
    thrust::inclusive_scan(rmm::exec_policy(stream),
                           scatter_output->view().template begin<size_type>(),
                           scatter_output->view().template end<size_type>(),
                           per_row_mapping->mutable_view().template begin<size_type>());
    return per_row_mapping;
  }

  /**
   * @brief Create gather map to generate the child column of the result of
   * the `COLLECT_LIST` window aggregation.
   */
  template <typename PrecedingIter>
  std::unique_ptr<column> create_collect_gather_map(column_view const& child_offsets,
                                                    column_view const& per_row_mapping,
                                                    PrecedingIter preceding_iter,
                                                    rmm::cuda_stream_view stream,
                                                    rmm::mr::device_memory_resource* mr)
  {
    auto gather_map = make_fixed_width_column(data_type{type_to_id<size_type>()},
                                              per_row_mapping.size(),
                                              mask_state::UNALLOCATED,
                                              stream,
                                              mr);
    thrust::transform(
      rmm::exec_policy(stream),
      thrust::make_counting_iterator<size_type>(0),
      thrust::make_counting_iterator<size_type>(per_row_mapping.size()),
      gather_map->mutable_view().template begin<size_type>(),
      [d_offsets =
         child_offsets.template begin<size_type>(),  // E.g. [0,   2,     5,     8,     11, 13]
       d_groups =
         per_row_mapping.template begin<size_type>(),  // E.g. [0,0, 1,1,1, 2,2,2, 3,3,3, 4,4]
       d_prev = preceding_iter] __device__(auto i) {
        auto group              = d_groups[i];
        auto group_start_offset = d_offsets[group];
        auto relative_index     = i - group_start_offset;

        return (group - d_prev[group] + 1) + relative_index;
      });
    return gather_map;
  }

  /**
   * @brief Count null entries in result of COLLECT_LIST.
   */
  size_type count_child_nulls(column_view const& input,
                              std::unique_ptr<column> const& gather_map,
                              rmm::cuda_stream_view stream)
  {
    auto input_device_view = column_device_view::create(input, stream);

    auto input_row_is_null = [d_input = *input_device_view] __device__(auto i) {
      return d_input.is_null_nocheck(i);
    };

    return thrust::count_if(rmm::exec_policy(stream),
                            gather_map->view().template begin<size_type>(),
                            gather_map->view().template end<size_type>(),
                            input_row_is_null);
  }

  /**
   * @brief Purge entries for null inputs from gather_map, and adjust offsets.
   */
  std::pair<std::unique_ptr<column>, std::unique_ptr<column>> purge_null_entries(
    column_view const& input,
    column_view const& gather_map,
    column_view const& offsets,
    size_type num_child_nulls,
    rmm::cuda_stream_view stream,
    rmm::mr::device_memory_resource* mr)
  {
    auto input_device_view = column_device_view::create(input, stream);

    auto input_row_not_null = [d_input = *input_device_view] __device__(auto i) {
      return d_input.is_valid_nocheck(i);
    };

    // Purge entries in gather_map that correspond to null input.
    auto new_gather_map = make_fixed_width_column(data_type{type_to_id<size_type>()},
                                                  gather_map.size() - num_child_nulls,
                                                  mask_state::UNALLOCATED,
                                                  stream,
                                                  mr);
    thrust::copy_if(rmm::exec_policy(stream),
                    gather_map.template begin<size_type>(),
                    gather_map.template end<size_type>(),
                    new_gather_map->mutable_view().template begin<size_type>(),
                    input_row_not_null);

    // Recalculate offsets after null entries are purged.
    auto new_sizes = make_fixed_width_column(
      data_type{type_to_id<size_type>()}, input.size(), mask_state::UNALLOCATED, stream, mr);

    thrust::transform(rmm::exec_policy(stream),
                      thrust::make_counting_iterator<size_type>(0),
                      thrust::make_counting_iterator<size_type>(input.size()),
                      new_sizes->mutable_view().template begin<size_type>(),
                      [d_gather_map  = gather_map.template begin<size_type>(),
                       d_old_offsets = offsets.template begin<size_type>(),
                       input_row_not_null] __device__(auto i) {
                        return thrust::count_if(thrust::seq,
                                                d_gather_map + d_old_offsets[i],
                                                d_gather_map + d_old_offsets[i + 1],
                                                input_row_not_null);
                      });

    auto new_offsets =
      strings::detail::make_offsets_child_column(new_sizes->view().template begin<size_type>(),
                                                 new_sizes->view().template end<size_type>(),
                                                 stream,
                                                 mr);

    return std::make_pair<std::unique_ptr<column>, std::unique_ptr<column>>(
      std::move(new_gather_map), std::move(new_offsets));
  }

  template <aggregation::Kind op, typename PrecedingIter, typename FollowingIter>
  std::enable_if_t<(op == aggregation::COLLECT_LIST), std::unique_ptr<column>> operator()(
    column_view const& input,
    column_view const& default_outputs,
    PrecedingIter preceding_begin_raw,
    FollowingIter following_begin_raw,
    size_type min_periods,
    rolling_aggregation const& agg,
    rmm::cuda_stream_view stream,
    rmm::mr::device_memory_resource* mr)
  {
    CUDF_EXPECTS(default_outputs.is_empty(),
                 "COLLECT_LIST window function does not support default values.");

    if (input.is_empty()) return empty_like(input);

    // Fix up preceding/following iterators to respect column boundaries,
    // similar to gpu_rolling().
    // `rolling_window()` does not fix up preceding/following so as not to read past
    // column boundaries.
    // `grouped_rolling_window()` and `time_range_based_grouped_rolling_window() do.
    auto preceding_begin = thrust::make_transform_iterator(
      thrust::make_counting_iterator<size_type>(0), [preceding_begin_raw] __device__(auto i) {
        return thrust::min(preceding_begin_raw[i], i + 1);
      });
    auto following_begin = thrust::make_transform_iterator(
      thrust::make_counting_iterator<size_type>(0),
      [following_begin_raw, size = input.size()] __device__(auto i) {
        return thrust::min(following_begin_raw[i], size - i - 1);
      });

    // Materialize collect list's offsets.
    auto offsets = create_collect_offsets(
      input.size(), preceding_begin, following_begin, min_periods, stream, mr);

    // Map each element of the collect() result's child column
    // to the index where it appears in the input.
    auto per_row_mapping = get_list_child_to_list_row_mapping(offsets->view(), stream, mr);

    // Generate gather map to produce the collect() result's child column.
    auto gather_map = create_collect_gather_map(
      offsets->view(), per_row_mapping->view(), preceding_begin, stream, mr);

    // If gather_map collects null elements, and null_policy == EXCLUDE,
    // those elements must be filtered out, and offsets recomputed.
    auto null_handling = dynamic_cast<collect_list_aggregation const&>(agg)._null_handling;
    if (null_handling == null_policy::EXCLUDE && input.has_nulls()) {
      auto num_child_nulls = count_child_nulls(input, gather_map, stream);
      if (num_child_nulls != 0) {
        std::tie(gather_map, offsets) =
          purge_null_entries(input, *gather_map, *offsets, num_child_nulls, stream, mr);
      }
    }

    // gather(), to construct child column.
    auto gather_output =
      cudf::gather(table_view{std::vector<column_view>{input}}, gather_map->view());

    rmm::device_buffer null_mask;
    size_type null_count;
    std::tie(null_mask, null_count) = valid_if(
      thrust::make_counting_iterator<size_type>(0),
      thrust::make_counting_iterator<size_type>(input.size()),
      [preceding_begin, following_begin, min_periods] __device__(auto i) {
        return (preceding_begin[i] + following_begin[i]) >= min_periods;
      },
      stream,
      mr);

    return make_lists_column(input.size(),
                             std::move(offsets),
                             std::move(gather_output->release()[0]),
                             null_count,
                             std::move(null_mask),
                             stream,
                             mr);
  }
};

struct dispatch_rolling {
  template <typename T, typename PrecedingWindowIterator, typename FollowingWindowIterator>
  std::unique_ptr<column> operator()(column_view const& input,
                                     column_view const& default_outputs,
                                     PrecedingWindowIterator preceding_window_begin,
                                     FollowingWindowIterator following_window_begin,
                                     size_type min_periods,
                                     rolling_aggregation const& agg,
                                     rmm::cuda_stream_view stream,
                                     rmm::mr::device_memory_resource* mr)
  {
    return aggregation_dispatcher(agg.kind,
                                  rolling_window_launcher<T>{},
                                  input,
                                  default_outputs,
                                  preceding_window_begin,
                                  following_window_begin,
                                  min_periods,
                                  agg,
                                  stream,
                                  mr);
  }
};

}  // namespace

// Applies a user-defined rolling window function to the values in a column.
template <typename PrecedingWindowIterator, typename FollowingWindowIterator>
std::unique_ptr<column> rolling_window_udf(column_view const& input,
                                           PrecedingWindowIterator preceding_window,
                                           std::string const& preceding_window_str,
                                           FollowingWindowIterator following_window,
                                           std::string const& following_window_str,
                                           size_type min_periods,
                                           rolling_aggregation const& agg,
                                           rmm::cuda_stream_view stream,
                                           rmm::mr::device_memory_resource* mr)
{
  static_assert(warp_size == cudf::detail::size_in_bits<cudf::bitmask_type>(),
                "bitmask_type size does not match CUDA warp size");

  if (input.has_nulls())
    CUDF_FAIL("Currently the UDF version of rolling window does NOT support inputs with nulls.");

  min_periods = std::max(min_periods, 0);

  auto udf_agg = dynamic_cast<udf_aggregation const&>(agg);

  std::string hash = "prog_rolling." + std::to_string(std::hash<std::string>{}(udf_agg._source));

  std::string cuda_source;
  switch (udf_agg.kind) {
    case aggregation::Kind::PTX:
      cuda_source +=
        cudf::jit::parse_single_function_ptx(udf_agg._source,
                                             udf_agg._function_name,
                                             cudf::jit::get_type_name(udf_agg._output_type),
                                             {0, 5});  // args 0 and 5 are pointers.
      break;
    case aggregation::Kind::CUDA:
      cuda_source += cudf::jit::parse_single_function_cuda(udf_agg._source, udf_agg._function_name);
      break;
    default: CUDF_FAIL("Unsupported UDF type.");
  }

  std::unique_ptr<column> output = make_numeric_column(
    udf_agg._output_type, input.size(), cudf::mask_state::UNINITIALIZED, stream, mr);

  auto output_view = output->mutable_view();
  rmm::device_scalar<size_type> device_valid_count{0, stream};

  std::string kernel_name =
    jitify2::reflection::Template("cudf::rolling::jit::gpu_rolling_new")  //
      .instantiate(cudf::jit::get_type_name(input.type()),  // list of template arguments
                   cudf::jit::get_type_name(output->type()),
                   udf_agg._operator_name,
                   preceding_window_str.c_str(),
                   following_window_str.c_str());

  cudf::jit::get_program_cache(*rolling_jit_kernel_cu_jit)
    .get_kernel(
      kernel_name, {}, {{"rolling/jit/operation-udf.hpp", cuda_source}}, {"-arch=sm_."})  //
    ->configure_1d_max_occupancy(0, 0, 0, stream.value())                                 //
    ->launch(input.size(),
             cudf::jit::get_data_ptr(input),
             input.null_mask(),
             cudf::jit::get_data_ptr(output_view),
             output_view.null_mask(),
             device_valid_count.data(),
             preceding_window,
             following_window,
             min_periods);

  output->set_null_count(output->size() - device_valid_count.value(stream));

  // check the stream for debugging
  CHECK_CUDA(stream.value());

  return output;
}

/**
 * @copydoc cudf::rolling_window(column_view const& input,
 *                               PrecedingWindowIterator preceding_window_begin,
 *                               FollowingWindowIterator following_window_begin,
 *                               size_type min_periods,
 *                               rolling_aggregation const& agg,
 *                               rmm::mr::device_memory_resource* mr)
 *
 * @param stream CUDA stream used for device memory operations and kernel launches.
 */
template <typename PrecedingWindowIterator, typename FollowingWindowIterator>
std::unique_ptr<column> rolling_window(column_view const& input,
                                       column_view const& default_outputs,
                                       PrecedingWindowIterator preceding_window_begin,
                                       FollowingWindowIterator following_window_begin,
                                       size_type min_periods,
                                       rolling_aggregation const& agg,
                                       rmm::cuda_stream_view stream,
                                       rmm::mr::device_memory_resource* mr)
{
  static_assert(warp_size == cudf::detail::size_in_bits<cudf::bitmask_type>(),
                "bitmask_type size does not match CUDA warp size");

  if (input.is_empty()) return empty_like(input);

  if (cudf::is_dictionary(input.type()))
    CUDF_EXPECTS(agg.kind == aggregation::COUNT_ALL || agg.kind == aggregation::COUNT_VALID ||
                   agg.kind == aggregation::ROW_NUMBER || agg.kind == aggregation::MIN ||
                   agg.kind == aggregation::MAX || agg.kind == aggregation::LEAD ||
                   agg.kind == aggregation::LAG,
                 "Invalid aggregation for dictionary column");

  min_periods = std::max(min_periods, 0);

  auto input_col = cudf::is_dictionary(input.type())
                     ? dictionary_column_view(input).get_indices_annotated()
                     : input;

  auto output = cudf::type_dispatcher(input_col.type(),
                                      dispatch_rolling{},
                                      input_col,
                                      default_outputs,
                                      preceding_window_begin,
                                      following_window_begin,
                                      min_periods,
                                      agg,
                                      stream,
                                      mr);
  if (!cudf::is_dictionary(input.type())) return output;

  // dictionary column post processing
  if (agg.kind == aggregation::COUNT_ALL || agg.kind == aggregation::COUNT_VALID ||
      agg.kind == aggregation::ROW_NUMBER)
    return output;

  // output is new dictionary indices (including nulls)
  auto keys = std::make_unique<column>(dictionary_column_view(input).keys(), stream, mr);
  auto const indices_type = output->type();        // capture these
  auto const output_size  = output->size();        // before calling
  auto const null_count   = output->null_count();  // release()
  auto contents           = output->release();
  // create indices column from output column data
  auto indices = std::make_unique<column>(indices_type,
                                          output_size,
                                          std::move(*(contents.data.release())),
                                          rmm::device_buffer{0, stream, mr},
                                          0);
  // create dictionary from keys and indices
  return make_dictionary_column(
    std::move(keys), std::move(indices), std::move(*(contents.null_mask.release())), null_count);
}

}  // namespace detail

}  // namespace cudf<|MERGE_RESOLUTION|>--- conflicted
+++ resolved
@@ -753,18 +753,6 @@
          rmm::cuda_stream_view stream,
          rmm::mr::device_memory_resource* mr)
   {
-<<<<<<< HEAD
-    CUDF_EXPECTS(default_outputs.type().id() == input.type().id(),
-                 "Defaults column type must match input column.");  // Because LEAD/LAG.
-
-    // For LEAD(0)/LAG(0), no computation need be performed.
-    // Return copy of input.
-    if (0 == dynamic_cast<cudf::detail::lead_lag_aggregation const&>(agg).row_offset) {
-      return std::make_unique<column>(input, stream, mr);
-    }
-
-=======
->>>>>>> 770dc385
     auto output = make_fixed_width_column(
       target_type(input.type(), op), input.size(), mask_state::UNINITIALIZED, stream, mr);
 
@@ -786,33 +774,6 @@
     return output;
   }
 
-<<<<<<< HEAD
-  // Deals with invalid column and/or aggregation options
-  template <typename T,
-            typename agg_op,
-            aggregation::Kind op,
-            typename PrecedingWindowIterator,
-            typename FollowingWindowIterator>
-  std::enable_if_t<!(op == aggregation::LEAD || op == aggregation::LAG) ||
-                     !cudf::is_fixed_width<T>(),
-                   std::unique_ptr<column>>
-  launch(column_view const& input,
-         column_view const& default_outputs,
-         PrecedingWindowIterator preceding_window_begin,
-         FollowingWindowIterator following_window_begin,
-         size_type min_periods,
-         rolling_aggregation const& agg,
-         agg_op device_agg_op,
-         rmm::cuda_stream_view stream,
-         rmm::mr::device_memory_resource* mr)
-  {
-    CUDF_FAIL(
-      "Aggregation operator and/or input type combination is invalid: "
-      "LEAD/LAG supported only on fixed-width types");
-  }
-
-=======
->>>>>>> 770dc385
   template <aggregation::Kind op,
             typename PrecedingWindowIterator,
             typename FollowingWindowIterator>
@@ -912,7 +873,7 @@
              PrecedingWindowIterator preceding_window_begin,
              FollowingWindowIterator following_window_begin,
              size_type min_periods,
-             std::unique_ptr<aggregation> const& agg,
+             rolling_aggregation const& agg,
              rmm::cuda_stream_view stream,
              rmm::mr::device_memory_resource* mr)
   {
@@ -922,7 +883,7 @@
         default_outputs,
         preceding_window_begin,
         following_window_begin,
-        static_cast<cudf::detail::lead_lag_aggregation*>(agg.get())->row_offset,
+        dynamic_cast<cudf::detail::lead_lag_aggregation const&>(agg).row_offset,
         stream,
         mr);
   }
