--- conflicted
+++ resolved
@@ -16,14 +16,11 @@
 
 #pragma once
 
-<<<<<<< HEAD
+#include "lead_lag_nested_detail.cuh"
 #include "rolling/rolling_collect_list.cuh"
 #include "rolling/rolling_detail.hpp"
 #include "rolling/rolling_jit_detail.hpp"
-=======
-#include "lead_lag_nested_detail.cuh"
 #include "rolling_detail.hpp"
->>>>>>> 717595e9
 
 #include <cudf/aggregation.hpp>
 #include <cudf/column/column_device_view.cuh>
@@ -611,6 +608,18 @@
   {
     return {};
   }
+
+  // LEAD and LAG have custom behaviors for non fixed-width types.
+  std::vector<std::unique_ptr<aggregation>> visit(
+    data_type col_type, cudf::detail::lead_lag_aggregation const& agg) override
+  {
+    // no rolling operation for non-fixed width.  just a postprocess step at the end
+    if (!cudf::is_fixed_width(col_type)) { return {}; }
+    // otherwise, pass through
+    std::vector<std::unique_ptr<aggregation>> aggs;
+    aggs.push_back(agg.clone());
+    return aggs;
+  }
 };
 
 /**
@@ -708,6 +717,28 @@
                  "Calling result on rolling aggregation postprocessor that has not been visited in "
                  "rolling_window");
     return std::move(result);
+  }
+
+  // LEAD and LAG have custom behaviors for non fixed-width types.
+  void visit(cudf::detail::lead_lag_aggregation const& agg) override
+  {
+    // if this is non-fixed width, run the custom lead-lag code
+    if (!cudf::is_fixed_width(result_type)) {
+      result =
+        cudf::detail::compute_lead_lag_for_nested<PrecedingWindowIterator, FollowingWindowIterator>(
+          agg.kind,
+          input,
+          default_outputs,
+          preceding_window_begin,
+          following_window_begin,
+          agg.row_offset,
+          stream,
+          mr);
+    }
+    // otherwise just pass through the intermediate
+    else {
+      result = std::move(intermediate);
+    }
   }
 
  private:
@@ -869,495 +900,22 @@
                                                                following_window_begin);
       }
 
-<<<<<<< HEAD
       valid_count = device_valid_count.value(stream);
 
       // check the stream for debugging
       CHECK_CUDA(stream.value());
     }
-=======
-  template <typename T,
-            typename agg_op,
-            aggregation::Kind op,
-            typename PrecedingWindowIterator,
-            typename FollowingWindowIterator>
-  std::enable_if_t<cudf::is_fixed_width<T>() and
-                     (op == aggregation::LEAD || op == aggregation::LAG),
-                   std::unique_ptr<column>>
-  launch(column_view const& input,
-         column_view const& default_outputs,
-         PrecedingWindowIterator preceding,
-         FollowingWindowIterator following,
-         size_type min_periods,
-         rolling_aggregation const& agg,
-         agg_op const& device_agg_op,
-         rmm::cuda_stream_view stream,
-         rmm::mr::device_memory_resource* mr)
-  {
-    auto output = make_fixed_width_column(
-      target_type(input.type(), op), input.size(), mask_state::UNINITIALIZED, stream, mr);
-
-    cudf::mutable_column_view output_view = output->mutable_view();
-    auto valid_count =
-      kernel_launcher<T, agg_op, op, PrecedingWindowIterator, FollowingWindowIterator>(
-        input,
-        default_outputs,
-        output_view,
-        preceding,
-        following,
-        min_periods,
-        agg,
-        device_agg_op,
-        stream);
->>>>>>> 717595e9
 
     output->set_null_count(output->size() - valid_count);
 
     return output;
   }
-<<<<<<< HEAD
-=======
-
-  template <aggregation::Kind op,
-            typename PrecedingWindowIterator,
-            typename FollowingWindowIterator>
-  std::enable_if_t<!(op == aggregation::MEAN || op == aggregation::LEAD || op == aggregation::LAG ||
-                     op == aggregation::COLLECT_LIST),
-                   std::unique_ptr<column>>
-  operator()(column_view const& input,
-             column_view const& default_outputs,
-             PrecedingWindowIterator preceding_window_begin,
-             FollowingWindowIterator following_window_begin,
-             size_type min_periods,
-             rolling_aggregation const& agg,
-             rmm::cuda_stream_view stream,
-             rmm::mr::device_memory_resource* mr)
-  {
-    CUDF_EXPECTS(default_outputs.is_empty(),
-                 "Only LEAD/LAG window functions support default values.");
-
-    return launch<InputType,
-                  typename corresponding_operator<op>::type,
-                  op,
-                  PrecedingWindowIterator,
-                  FollowingWindowIterator>(input,
-                                           default_outputs,
-                                           preceding_window_begin,
-                                           following_window_begin,
-                                           min_periods,
-                                           agg,
-                                           stream,
-                                           mr);
-  }
-
-  // This variant is just to handle mean
-  template <aggregation::Kind op,
-            typename PrecedingWindowIterator,
-            typename FollowingWindowIterator>
-  std::enable_if_t<(op == aggregation::MEAN), std::unique_ptr<column>> operator()(
-    column_view const& input,
-    column_view const& default_outputs,
-    PrecedingWindowIterator preceding_window_begin,
-    FollowingWindowIterator following_window_begin,
-    size_type min_periods,
-    rolling_aggregation const& agg,
-    rmm::cuda_stream_view stream,
-    rmm::mr::device_memory_resource* mr)
-  {
-    return launch<InputType, cudf::DeviceSum, op, PrecedingWindowIterator, FollowingWindowIterator>(
-      input,
-      default_outputs,
-      preceding_window_begin,
-      following_window_begin,
-      min_periods,
-      agg,
-      stream,
-      mr);
-  }
-
-  template <aggregation::Kind op,
-            typename PrecedingWindowIterator,
-            typename FollowingWindowIterator>
-  std::enable_if_t<cudf::is_fixed_width<InputType>() &&
-                     (op == aggregation::LEAD || op == aggregation::LAG),
-                   std::unique_ptr<column>>
-  operator()(column_view const& input,
-             column_view const& default_outputs,
-             PrecedingWindowIterator preceding_window_begin,
-             FollowingWindowIterator following_window_begin,
-             size_type min_periods,
-             rolling_aggregation const& agg,
-             rmm::cuda_stream_view stream,
-             rmm::mr::device_memory_resource* mr)
-  {
-    return launch<InputType,
-                  cudf::DeviceLeadLag,
-                  op,
-                  PrecedingWindowIterator,
-                  FollowingWindowIterator>(
-      input,
-      default_outputs,
-      preceding_window_begin,
-      following_window_begin,
-      min_periods,
-      agg,
-      cudf::DeviceLeadLag{dynamic_cast<cudf::detail::lead_lag_aggregation const&>(agg).row_offset},
-      stream,
-      mr);
-  }
-
-  template <aggregation::Kind op,
-            typename PrecedingWindowIterator,
-            typename FollowingWindowIterator>
-  std::enable_if_t<!cudf::is_fixed_width<InputType>() &&
-                     (op == aggregation::LEAD || op == aggregation::LAG),
-                   std::unique_ptr<column>>
-  operator()(column_view const& input,
-             column_view const& default_outputs,
-             PrecedingWindowIterator preceding_window_begin,
-             FollowingWindowIterator following_window_begin,
-             size_type min_periods,
-             rolling_aggregation const& agg,
-             rmm::cuda_stream_view stream,
-             rmm::mr::device_memory_resource* mr)
-  {
-    return cudf::detail::
-      compute_lead_lag_for_nested<op, InputType, PrecedingWindowIterator, FollowingWindowIterator>(
-        input,
-        default_outputs,
-        preceding_window_begin,
-        following_window_begin,
-        dynamic_cast<cudf::detail::lead_lag_aggregation const&>(agg).row_offset,
-        stream,
-        mr);
-  }
-
-  /**
-   * @brief Creates the offsets child of the result of the `COLLECT_LIST` window aggregation
-   *
-   * Given the input column, the preceding/following window bounds, and `min_periods`,
-   * the sizes of each list row may be computed. These values can then be used to
-   * calculate the offsets for the result of `COLLECT_LIST`.
-   *
-   * Note: If `min_periods` exceeds the number of observations for a window, the size
-   * is set to `0` (since the result is `null`).
-   */
-  template <typename PrecedingIter, typename FollowingIter>
-  std::unique_ptr<column> create_collect_offsets(size_type input_size,
-                                                 PrecedingIter preceding_begin,
-                                                 FollowingIter following_begin,
-                                                 size_type min_periods,
-                                                 rmm::cuda_stream_view stream,
-                                                 rmm::mr::device_memory_resource* mr)
-  {
-    // Materialize offsets column.
-    auto static constexpr size_data_type = data_type{type_to_id<size_type>()};
-    auto sizes =
-      make_fixed_width_column(size_data_type, input_size, mask_state::UNALLOCATED, stream, mr);
-    auto mutable_sizes = sizes->mutable_view();
-
-    // Consider the following preceding/following values:
-    //    preceding = [1,2,2,2,2]
-    //    following = [1,1,1,1,0]
-    // The sum of the vectors should yield the window sizes:
-    //  prec + foll = [2,3,3,3,2]
-    //
-    // If min_periods=2, all rows have at least `min_periods` observations.
-    // But if min_periods=3, rows at indices 0 and 4 have too few observations, and must return
-    // null. The sizes at these positions must be 0, i.e.
-    //  prec + foll = [0,3,3,3,0]
-    thrust::transform(rmm::exec_policy(stream),
-                      preceding_begin,
-                      preceding_begin + input_size,
-                      following_begin,
-                      mutable_sizes.begin<size_type>(),
-                      [min_periods] __device__(auto preceding, auto following) {
-                        return (preceding + following) < min_periods ? 0 : (preceding + following);
-                      });
-
-    // Convert `sizes` to an offsets column, via inclusive_scan():
-    return strings::detail::make_offsets_child_column(
-      sizes->view().begin<size_type>(), sizes->view().end<size_type>(), stream, mr);
-  }
-
-  /**
-   * @brief Generate mapping of each row in the COLLECT_LIST result's child column
-   * to the index of the row it belongs to.
-   *
-   *  If
-   *         input col == [A,B,C,D,E]
-   *    and  preceding == [1,2,2,2,2],
-   *    and  following == [1,1,1,1,0],
-   *  then,
-   *        collect result       == [ [A,B], [A,B,C], [B,C,D], [C,D,E], [D,E] ]
-   *   i.e. result offset column == [0,2,5,8,11,13],
-   *    and result child  column == [A,B,A,B,C,B,C,D,C,D,E,D,E].
-   *  Mapping back to `input`    == [0,1,0,1,2,1,2,3,2,3,4,3,4]
-   */
-  std::unique_ptr<column> get_list_child_to_list_row_mapping(cudf::column_view const& offsets,
-                                                             rmm::cuda_stream_view stream,
-                                                             rmm::mr::device_memory_resource* mr)
-  {
-    auto static constexpr size_data_type = data_type{type_to_id<size_type>()};
-
-    // First, reduce offsets column by key, to identify the number of times
-    // an offset appears.
-    // Next, scatter the count for each offset (except the first and last),
-    // into a column of N `0`s, where N == number of child rows.
-    // For the example above:
-    //   offsets        == [0, 2, 5, 8, 11, 13]
-    //   scatter result == [0, 0, 1, 0, 0, 1, 0, 0, 1, 0, 0, 1, 0]
-    //
-    // If the above example had an empty list row at index 2,
-    // the same columns would look as follows:
-    //   offsets        == [0, 2, 5, 5, 8, 11, 13]
-    //   scatter result == [0, 0, 1, 0, 0, 2, 0, 0, 1, 0, 0, 1, 0]
-    //
-    // Note: To correctly handle null list rows at the beginning of
-    // the output column, care must be taken to skip the first `0`
-    // in the offsets column, when running `reduce_by_key()`.
-    // This accounts for the `0` added by default to the offsets
-    // column, marking the beginning of the column.
-
-    auto const num_child_rows{
-      cudf::detail::get_value<size_type>(offsets, offsets.size() - 1, stream)};
-
-    auto scatter_values =
-      make_fixed_width_column(size_data_type, offsets.size(), mask_state::UNALLOCATED, stream, mr);
-    auto scatter_keys =
-      make_fixed_width_column(size_data_type, offsets.size(), mask_state::UNALLOCATED, stream, mr);
-    auto reduced_by_key =
-      thrust::reduce_by_key(rmm::exec_policy(stream),
-                            offsets.template begin<size_type>() + 1,  // Skip first 0 in offsets.
-                            offsets.template end<size_type>(),
-                            thrust::make_constant_iterator<size_type>(1),
-                            scatter_keys->mutable_view().template begin<size_type>(),
-                            scatter_values->mutable_view().template begin<size_type>());
-    auto scatter_values_end = reduced_by_key.second;
-    auto scatter_output =
-      make_fixed_width_column(size_data_type, num_child_rows, mask_state::UNALLOCATED, stream, mr);
-    thrust::fill_n(rmm::exec_policy(stream),
-                   scatter_output->mutable_view().template begin<size_type>(),
-                   num_child_rows,
-                   0);  // [0,0,0,...0]
-    thrust::scatter(
-      rmm::exec_policy(stream),
-      scatter_values->mutable_view().template begin<size_type>(),
-      scatter_values_end,
-      scatter_keys->view().template begin<size_type>(),
-      scatter_output->mutable_view().template begin<size_type>());  // [0,0,1,0,0,1,...]
-
-    // Next, generate mapping with inclusive_scan() on scatter() result.
-    // For the example above:
-    //   scatter result == [0, 0, 1, 0, 0, 1, 0, 0, 1, 0, 0, 1, 0]
-    //   inclusive_scan == [0, 0, 1, 1, 1, 2, 2, 2, 3, 3, 3, 4, 4]
-    //
-    // For the case with an empty list at index 3:
-    //   scatter result == [0, 0, 1, 0, 0, 2, 0, 0, 1, 0, 0, 1, 0]
-    //   inclusive_scan == [0, 0, 1, 1, 1, 3, 3, 3, 4, 4, 4, 5, 5]
-    auto per_row_mapping =
-      make_fixed_width_column(size_data_type, num_child_rows, mask_state::UNALLOCATED, stream, mr);
-    thrust::inclusive_scan(rmm::exec_policy(stream),
-                           scatter_output->view().template begin<size_type>(),
-                           scatter_output->view().template end<size_type>(),
-                           per_row_mapping->mutable_view().template begin<size_type>());
-    return per_row_mapping;
-  }
-
-  /**
-   * @brief Create gather map to generate the child column of the result of
-   * the `COLLECT_LIST` window aggregation.
-   */
-  template <typename PrecedingIter>
-  std::unique_ptr<column> create_collect_gather_map(column_view const& child_offsets,
-                                                    column_view const& per_row_mapping,
-                                                    PrecedingIter preceding_iter,
-                                                    rmm::cuda_stream_view stream,
-                                                    rmm::mr::device_memory_resource* mr)
-  {
-    auto gather_map = make_fixed_width_column(data_type{type_to_id<size_type>()},
-                                              per_row_mapping.size(),
-                                              mask_state::UNALLOCATED,
-                                              stream,
-                                              mr);
-    thrust::transform(
-      rmm::exec_policy(stream),
-      thrust::make_counting_iterator<size_type>(0),
-      thrust::make_counting_iterator<size_type>(per_row_mapping.size()),
-      gather_map->mutable_view().template begin<size_type>(),
-      [d_offsets =
-         child_offsets.template begin<size_type>(),  // E.g. [0,   2,     5,     8,     11, 13]
-       d_groups =
-         per_row_mapping.template begin<size_type>(),  // E.g. [0,0, 1,1,1, 2,2,2, 3,3,3, 4,4]
-       d_prev = preceding_iter] __device__(auto i) {
-        auto group              = d_groups[i];
-        auto group_start_offset = d_offsets[group];
-        auto relative_index     = i - group_start_offset;
-
-        return (group - d_prev[group] + 1) + relative_index;
-      });
-    return gather_map;
-  }
-
-  /**
-   * @brief Count null entries in result of COLLECT_LIST.
-   */
-  size_type count_child_nulls(column_view const& input,
-                              std::unique_ptr<column> const& gather_map,
-                              rmm::cuda_stream_view stream)
-  {
-    auto input_device_view = column_device_view::create(input, stream);
-
-    auto input_row_is_null = [d_input = *input_device_view] __device__(auto i) {
-      return d_input.is_null_nocheck(i);
-    };
-
-    return thrust::count_if(rmm::exec_policy(stream),
-                            gather_map->view().template begin<size_type>(),
-                            gather_map->view().template end<size_type>(),
-                            input_row_is_null);
-  }
-
-  /**
-   * @brief Purge entries for null inputs from gather_map, and adjust offsets.
-   */
-  std::pair<std::unique_ptr<column>, std::unique_ptr<column>> purge_null_entries(
-    column_view const& input,
-    column_view const& gather_map,
-    column_view const& offsets,
-    size_type num_child_nulls,
-    rmm::cuda_stream_view stream,
-    rmm::mr::device_memory_resource* mr)
-  {
-    auto input_device_view = column_device_view::create(input, stream);
-
-    auto input_row_not_null = [d_input = *input_device_view] __device__(auto i) {
-      return d_input.is_valid_nocheck(i);
-    };
-
-    // Purge entries in gather_map that correspond to null input.
-    auto new_gather_map = make_fixed_width_column(data_type{type_to_id<size_type>()},
-                                                  gather_map.size() - num_child_nulls,
-                                                  mask_state::UNALLOCATED,
-                                                  stream,
-                                                  mr);
-    thrust::copy_if(rmm::exec_policy(stream),
-                    gather_map.template begin<size_type>(),
-                    gather_map.template end<size_type>(),
-                    new_gather_map->mutable_view().template begin<size_type>(),
-                    input_row_not_null);
-
-    // Recalculate offsets after null entries are purged.
-    auto new_sizes = make_fixed_width_column(
-      data_type{type_to_id<size_type>()}, input.size(), mask_state::UNALLOCATED, stream, mr);
-
-    thrust::transform(rmm::exec_policy(stream),
-                      thrust::make_counting_iterator<size_type>(0),
-                      thrust::make_counting_iterator<size_type>(input.size()),
-                      new_sizes->mutable_view().template begin<size_type>(),
-                      [d_gather_map  = gather_map.template begin<size_type>(),
-                       d_old_offsets = offsets.template begin<size_type>(),
-                       input_row_not_null] __device__(auto i) {
-                        return thrust::count_if(thrust::seq,
-                                                d_gather_map + d_old_offsets[i],
-                                                d_gather_map + d_old_offsets[i + 1],
-                                                input_row_not_null);
-                      });
-
-    auto new_offsets =
-      strings::detail::make_offsets_child_column(new_sizes->view().template begin<size_type>(),
-                                                 new_sizes->view().template end<size_type>(),
-                                                 stream,
-                                                 mr);
-
-    return std::make_pair<std::unique_ptr<column>, std::unique_ptr<column>>(
-      std::move(new_gather_map), std::move(new_offsets));
-  }
-
-  template <aggregation::Kind op, typename PrecedingIter, typename FollowingIter>
-  std::enable_if_t<(op == aggregation::COLLECT_LIST), std::unique_ptr<column>> operator()(
-    column_view const& input,
-    column_view const& default_outputs,
-    PrecedingIter preceding_begin_raw,
-    FollowingIter following_begin_raw,
-    size_type min_periods,
-    rolling_aggregation const& agg,
-    rmm::cuda_stream_view stream,
-    rmm::mr::device_memory_resource* mr)
-  {
-    CUDF_EXPECTS(default_outputs.is_empty(),
-                 "COLLECT_LIST window function does not support default values.");
-
-    if (input.is_empty()) return empty_like(input);
-
-    // Fix up preceding/following iterators to respect column boundaries,
-    // similar to gpu_rolling().
-    // `rolling_window()` does not fix up preceding/following so as not to read past
-    // column boundaries.
-    // `grouped_rolling_window()` and `time_range_based_grouped_rolling_window() do.
-    auto preceding_begin = thrust::make_transform_iterator(
-      thrust::make_counting_iterator<size_type>(0), [preceding_begin_raw] __device__(auto i) {
-        return thrust::min(preceding_begin_raw[i], i + 1);
-      });
-    auto following_begin = thrust::make_transform_iterator(
-      thrust::make_counting_iterator<size_type>(0),
-      [following_begin_raw, size = input.size()] __device__(auto i) {
-        return thrust::min(following_begin_raw[i], size - i - 1);
-      });
-
-    // Materialize collect list's offsets.
-    auto offsets = create_collect_offsets(
-      input.size(), preceding_begin, following_begin, min_periods, stream, mr);
-
-    // Map each element of the collect() result's child column
-    // to the index where it appears in the input.
-    auto per_row_mapping = get_list_child_to_list_row_mapping(offsets->view(), stream, mr);
-
-    // Generate gather map to produce the collect() result's child column.
-    auto gather_map = create_collect_gather_map(
-      offsets->view(), per_row_mapping->view(), preceding_begin, stream, mr);
-
-    // If gather_map collects null elements, and null_policy == EXCLUDE,
-    // those elements must be filtered out, and offsets recomputed.
-    auto null_handling = dynamic_cast<collect_list_aggregation const&>(agg)._null_handling;
-    if (null_handling == null_policy::EXCLUDE && input.has_nulls()) {
-      auto num_child_nulls = count_child_nulls(input, gather_map, stream);
-      if (num_child_nulls != 0) {
-        std::tie(gather_map, offsets) =
-          purge_null_entries(input, *gather_map, *offsets, num_child_nulls, stream, mr);
-      }
-    }
-
-    // gather(), to construct child column.
-    auto gather_output =
-      cudf::gather(table_view{std::vector<column_view>{input}}, gather_map->view());
-
-    rmm::device_buffer null_mask;
-    size_type null_count;
-    std::tie(null_mask, null_count) = valid_if(
-      thrust::make_counting_iterator<size_type>(0),
-      thrust::make_counting_iterator<size_type>(input.size()),
-      [preceding_begin, following_begin, min_periods] __device__(auto i) {
-        return (preceding_begin[i] + following_begin[i]) >= min_periods;
-      },
-      stream,
-      mr);
-
-    return make_lists_column(input.size(),
-                             std::move(offsets),
-                             std::move(gather_output->release()[0]),
-                             null_count,
-                             std::move(null_mask),
-                             stream,
-                             mr);
-  }
->>>>>>> 717595e9
-};
-
-/**
- * @brief Type dispatched functor for performing the high level rolling logic.
- *
- * This functor does 3 basic things:
+};
+
+/**
+ * @brief Functor for performing the high level rolling logic.
+ *
+ * This does 3 basic things:
  *
  * - It calls the preprocess step on incoming aggregation/type pairs
  * - It calls the aggregation-dispatched gpu-rolling operation
