/*
 * Copyright (c) 2020-2021, NVIDIA CORPORATION.
 *
 * Licensed under the Apache License, Version 2.0 (the "License");
 * you may not use this file except in compliance with the License.
 * You may obtain a copy of the License at
 *
 *     http://www.apache.org/licenses/LICENSE-2.0
 *
 * Unless required by applicable law or agreed to in writing, software
 * distributed under the License is distributed on an "AS IS" BASIS,
 * WITHOUT WARRANTIES OR CONDITIONS OF ANY KIND, either express or implied.
 * See the License for the specific language governing permissions and
 * limitations under the License.
 */

#pragma once

#include "lead_lag_nested_detail.cuh"
#include "rolling_detail.hpp"

#include <cudf/aggregation.hpp>
#include <cudf/column/column_device_view.cuh>
#include <cudf/column/column_factories.hpp>
#include <cudf/column/column_view.hpp>
#include <cudf/copying.hpp>
#include <cudf/detail/aggregation/aggregation.cuh>
#include <cudf/detail/aggregation/aggregation.hpp>
#include <cudf/detail/copy.hpp>
#include <cudf/detail/gather.hpp>
#include <cudf/detail/get_value.cuh>
#include <cudf/detail/groupby/sort_helper.hpp>
#include <cudf/detail/nvtx/ranges.hpp>
#include <cudf/detail/utilities/cuda.cuh>
#include <cudf/detail/utilities/device_operators.cuh>
#include <cudf/detail/valid_if.cuh>
#include <cudf/dictionary/dictionary_column_view.hpp>
#include <cudf/dictionary/dictionary_factories.hpp>
#include <cudf/lists/detail/drop_list_duplicates.hpp>
#include <cudf/rolling.hpp>
#include <cudf/strings/detail/utilities.cuh>
#include <cudf/types.hpp>
#include <cudf/utilities/bit.hpp>
#include <cudf/utilities/error.hpp>
#include <cudf/utilities/traits.hpp>

#include <jit/cache.hpp>
#include <jit/parser.hpp>
#include <jit/type.hpp>

#include <jit_preprocessed_files/rolling/jit/kernel.cu.jit.hpp>

#include <rmm/cuda_stream_view.hpp>
#include <rmm/device_scalar.hpp>

#include <thrust/binary_search.h>
#include <thrust/detail/execution_policy.h>
#include <thrust/execution_policy.h>
#include <thrust/find.h>
#include <thrust/iterator/counting_iterator.h>
#include <thrust/transform.h>

#include <memory>

namespace cudf {

namespace detail {
namespace {  // anonymous
/**
 * @brief Only COUNT_VALID operation is executed and count is updated
 *        depending on `min_periods` and returns true if it was
 *        valid, else false.
 */
template <typename InputType,
          typename OutputType,
          typename agg_op,
          aggregation::Kind op,
          bool has_nulls,
          std::enable_if_t<op == aggregation::COUNT_VALID>* = nullptr>
bool __device__ process_rolling_window(column_device_view input,
                                       column_device_view ignored_default_outputs,
                                       mutable_column_device_view output,
                                       size_type start_index,
                                       size_type end_index,
                                       size_type current_index,
                                       size_type min_periods)
{
  // declare this as volatile to avoid some compiler optimizations that lead to incorrect results
  // for CUDA 10.0 and below (fixed in CUDA 10.1)
  volatile cudf::size_type count = 0;

  bool output_is_valid = ((end_index - start_index) >= min_periods);

  if (output_is_valid) {
    if (!has_nulls) {
      count = end_index - start_index;
    } else {
      count = thrust::count_if(thrust::seq,
                               thrust::make_counting_iterator(start_index),
                               thrust::make_counting_iterator(end_index),
                               [&input](auto i) { return input.is_valid_nocheck(i); });
    }
    output.element<OutputType>(current_index) = count;
  }

  return output_is_valid;
}

/**
 * @brief Only COUNT_ALL operation is executed and count is updated
 *        depending on `min_periods` and returns true if it was
 *        valid, else false.
 */
template <typename InputType,
          typename OutputType,
          typename agg_op,
          aggregation::Kind op,
          bool has_nulls,
          std::enable_if_t<op == aggregation::COUNT_ALL>* = nullptr>
bool __device__ process_rolling_window(column_device_view input,
                                       column_device_view ignored_default_outputs,
                                       mutable_column_device_view output,
                                       size_type start_index,
                                       size_type end_index,
                                       size_type current_index,
                                       size_type min_periods)
{
  cudf::size_type count = end_index - start_index;

  bool output_is_valid                      = count >= min_periods;
  output.element<OutputType>(current_index) = count;

  return output_is_valid;
}

/**
 * @brief Calculates row-number of current index within [start_index, end_index). Count is updated
 *        depending on `min_periods`. Returns `true` if it was valid, else `false`.
 */
template <typename InputType,
          typename OutputType,
          typename agg_op,
          aggregation::Kind op,
          bool has_nulls,
          std::enable_if_t<op == aggregation::ROW_NUMBER>* = nullptr>
bool __device__ process_rolling_window(column_device_view input,
                                       column_device_view ignored_default_outputs,
                                       mutable_column_device_view output,
                                       size_type start_index,
                                       size_type end_index,
                                       size_type current_index,
                                       size_type min_periods)
{
  bool output_is_valid                      = end_index - start_index >= min_periods;
  output.element<OutputType>(current_index) = current_index - start_index + 1;

  return output_is_valid;
}

/**
 * @brief LEAD(N): Returns the row from the input column, at the specified offset past the
 *        current row.
 * If the offset crosses the grouping boundary or column boundary for
 * a given row, a "default" value is returned. The "default" value is null, by default.
 *
 * E.g. Consider an input column with the following values and grouping:
 *      [10, 11, 12, 13,   20, 21, 22, 23]
 *      <------G1----->   <------G2------>
 *
 * LEAD(input_col, 1) yields:
 *      [11, 12, 13, null,  21, 22, 23, null]
 *
 * LEAD(input_col, 1, 99) (where 99 indicates the default) yields:
 *      [11, 12, 13, 99,  21, 22, 23, 99]
 */
template <typename InputType,
          typename OutputType,
          typename agg_op,
          aggregation::Kind op,
          bool has_nulls>
std::enable_if_t<(op == aggregation::LEAD) && (cudf::is_fixed_width<InputType>()), bool> __device__
process_rolling_window(column_device_view input,
                       column_device_view default_outputs,
                       mutable_column_device_view output,
                       size_type start_index,
                       size_type end_index,
                       size_type current_index,
                       size_type min_periods,
                       agg_op device_agg_op)
{
  // Offsets have already been normalized.
  auto row_offset = device_agg_op.row_offset;

  // Check if row is invalid.
  if (row_offset > (end_index - current_index - 1)) {
    // Invalid row marked. Use default value, if available.
    if (default_outputs.size() == 0 || default_outputs.is_null(current_index)) { return false; }

    output.element<OutputType>(current_index) = default_outputs.element<OutputType>(current_index);
    return true;
  }

  // Not an invalid row.
  auto index   = current_index + row_offset;
  auto is_null = input.is_null(index);
  if (!is_null) { output.element<OutputType>(current_index) = input.element<InputType>(index); }
  return !is_null;
}

/**
 * @brief LAG(N): returns the row from the input column at the specified offset preceding
 *        the current row.
 * If the offset crosses the grouping boundary or column boundary for
 * a given row, a "default" value is returned. The "default" value is null, by default.
 *
 * E.g. Consider an input column with the following values and grouping:
 *      [10, 11, 12, 13,   20, 21, 22, 23]
 *      <------G1----->   <------G2------>
 *
 * LAG(input_col, 2) yields:
 *      [null, null, 10, 11, null, null, 20, 21]
 * LAG(input_col, 2, 99) yields:
 *      [99, 99, 10, 11, 99, 99, 20, 21]
 */
template <typename InputType,
          typename OutputType,
          typename agg_op,
          aggregation::Kind op,
          bool has_nulls>
std::enable_if_t<(op == aggregation::LAG) && (cudf::is_fixed_width<InputType>()), bool> __device__
process_rolling_window(column_device_view input,
                       column_device_view default_outputs,
                       mutable_column_device_view output,
                       size_type start_index,
                       size_type end_index,
                       size_type current_index,
                       size_type min_periods,
                       agg_op device_agg_op)
{
  // Offsets have already been normalized.
  auto row_offset = device_agg_op.row_offset;

  // Check if row is invalid.
  if (row_offset > (current_index - start_index)) {
    // Invalid row marked. Use default value, if available.
    if (default_outputs.size() == 0 || default_outputs.is_null(current_index)) { return false; }

    output.element<OutputType>(current_index) = default_outputs.element<OutputType>(current_index);
    return true;
  }

  // Not an invalid row.
  auto index   = current_index - row_offset;
  auto is_null = input.is_null(index);
  if (!is_null) { output.element<OutputType>(current_index) = input.element<InputType>(index); }
  return !is_null;
}

/**
 * @brief Only used for `string_view` type to get ARGMIN and ARGMAX, which
 *        will be used to gather MIN and MAX. And returns true if the
 *        operation was valid, else false.
 */
template <typename InputType,
          typename OutputType,
          typename agg_op,
          aggregation::Kind op,
          bool has_nulls,
          std::enable_if_t<(op == aggregation::ARGMIN or op == aggregation::ARGMAX) and
                           std::is_same<InputType, cudf::string_view>::value>* = nullptr>
bool __device__ process_rolling_window(column_device_view input,
                                       column_device_view ignored_default_outputs,
                                       mutable_column_device_view output,
                                       size_type start_index,
                                       size_type end_index,
                                       size_type current_index,
                                       size_type min_periods)
{
  // declare this as volatile to avoid some compiler optimizations that lead to incorrect results
  // for CUDA 10.0 and below (fixed in CUDA 10.1)
  volatile cudf::size_type count = 0;
  InputType val                  = agg_op::template identity<InputType>();
  OutputType val_index           = (op == aggregation::ARGMIN) ? ARGMIN_SENTINEL : ARGMAX_SENTINEL;

  for (size_type j = start_index; j < end_index; j++) {
    if (!has_nulls || input.is_valid(j)) {
      InputType element = input.element<InputType>(j);
      val               = agg_op{}(element, val);
      if (val == element) { val_index = j; }
      count++;
    }
  }

  bool output_is_valid = (count >= min_periods);
  // -1 will help identify null elements while gathering for Min and Max
  // In case of count, this would be null, so doesn't matter.
  output.element<OutputType>(current_index) = (output_is_valid) ? val_index : -1;

  // The gather mask shouldn't contain null values, so
  // always return zero
  return true;
}

/**
 * @brief Operates on only fixed-width types and returns true if the
 *        operation was valid, else false.
 */
template <typename InputType,
          typename OutputType,
          typename agg_op,
          aggregation::Kind op,
          bool has_nulls,
          std::enable_if_t<!std::is_same<InputType, cudf::string_view>::value and
                           !(op == aggregation::COUNT_VALID || op == aggregation::COUNT_ALL ||
                             op == aggregation::ROW_NUMBER || op == aggregation::LEAD ||
                             op == aggregation::LAG || op == aggregation::COLLECT_LIST ||
                             op == aggregation::COLLECT_SET)>* = nullptr>
bool __device__ process_rolling_window(column_device_view input,
                                       column_device_view ignored_default_outputs,
                                       mutable_column_device_view output,
                                       size_type start_index,
                                       size_type end_index,
                                       size_type current_index,
                                       size_type min_periods)
{
  // declare this as volatile to avoid some compiler optimizations that lead to incorrect results
  // for CUDA 10.0 and below (fixed in CUDA 10.1)
  volatile cudf::size_type count = 0;
  OutputType val                 = agg_op::template identity<OutputType>();

  for (size_type j = start_index; j < end_index; j++) {
    if (!has_nulls || input.is_valid(j)) {
      OutputType element = input.element<InputType>(j);
      val                = agg_op{}(element, val);
      count++;
    }
  }

  bool output_is_valid = (count >= min_periods);

  // store the output value, one per thread
  cudf::detail::rolling_store_output_functor<OutputType, op == aggregation::MEAN>{}(
    output.element<OutputType>(current_index), val, count);

  return output_is_valid;
}

/**
 * @brief Computes the rolling window function
 *
 * @tparam InputType  Datatype of `input`
 * @tparam OutputType  Datatype of `output`
 * @tparam agg_op  A functor that defines the aggregation operation
 * @tparam op The aggregation operator (enum value)
 * @tparam block_size CUDA block size for the kernel
 * @tparam has_nulls true if the input column has nulls
 * @tparam PrecedingWindowIterator iterator type (inferred)
 * @tparam FollowingWindowIterator iterator type (inferred)
 * @param input Input column device view
 * @param output Output column device view
 * @param preceding_window_begin[in] Rolling window size iterator, accumulates from
 *                in_col[i-preceding_window] to in_col[i] inclusive
 * @param following_window_begin[in] Rolling window size iterator in the forward
 *                direction, accumulates from in_col[i] to
 *                in_col[i+following_window] inclusive
 * @param min_periods[in]  Minimum number of observations in window required to
 *                have a value, otherwise 0 is stored in the valid bit mask
 */
template <typename InputType,
          typename OutputType,
          typename agg_op,
          aggregation::Kind op,
          int block_size,
          bool has_nulls,
          typename PrecedingWindowIterator,
          typename FollowingWindowIterator>
__launch_bounds__(block_size) __global__
  void gpu_rolling(column_device_view input,
                   column_device_view default_outputs,
                   mutable_column_device_view output,
                   size_type* __restrict__ output_valid_count,
                   PrecedingWindowIterator preceding_window_begin,
                   FollowingWindowIterator following_window_begin,
                   size_type min_periods)
{
  size_type i      = blockIdx.x * block_size + threadIdx.x;
  size_type stride = block_size * gridDim.x;

  size_type warp_valid_count{0};

  auto active_threads = __ballot_sync(0xffffffff, i < input.size());
  while (i < input.size()) {
    size_type preceding_window = preceding_window_begin[i];
    size_type following_window = following_window_begin[i];

    // compute bounds
    size_type start       = min(input.size(), max(0, i - preceding_window + 1));
    size_type end         = min(input.size(), max(0, i + following_window + 1));
    size_type start_index = min(start, end);
    size_type end_index   = max(start, end);

    // aggregate
    // TODO: We should explore using shared memory to avoid redundant loads.
    //       This might require separating the kernel into a special version
    //       for dynamic and static sizes.

    volatile bool output_is_valid = false;
    output_is_valid = process_rolling_window<InputType, OutputType, agg_op, op, has_nulls>(
      input, default_outputs, output, start_index, end_index, i, min_periods);

    // set the mask
    cudf::bitmask_type result_mask{__ballot_sync(active_threads, output_is_valid)};

    // only one thread writes the mask
    if (0 == threadIdx.x % cudf::detail::warp_size) {
      output.set_mask_word(cudf::word_index(i), result_mask);
      warp_valid_count += __popc(result_mask);
    }

    // process next element
    i += stride;
    active_threads = __ballot_sync(active_threads, i < input.size());
  }

  // sum the valid counts across the whole block
  size_type block_valid_count =
    cudf::detail::single_lane_block_sum_reduce<block_size, 0>(warp_valid_count);

  if (threadIdx.x == 0) { atomicAdd(output_valid_count, block_valid_count); }
}

template <typename InputType,
          typename OutputType,
          typename agg_op,
          aggregation::Kind op,
          int block_size,
          bool has_nulls,
          typename PrecedingWindowIterator,
          typename FollowingWindowIterator>
__launch_bounds__(block_size) __global__
  void gpu_rolling(column_device_view input,
                   column_device_view default_outputs,
                   mutable_column_device_view output,
                   size_type* __restrict__ output_valid_count,
                   PrecedingWindowIterator preceding_window_begin,
                   FollowingWindowIterator following_window_begin,
                   size_type min_periods,
                   agg_op device_agg_op)
{
  size_type i      = blockIdx.x * block_size + threadIdx.x;
  size_type stride = block_size * gridDim.x;

  size_type warp_valid_count{0};

  auto active_threads = __ballot_sync(0xffffffff, i < input.size());
  while (i < input.size()) {
    size_type preceding_window = preceding_window_begin[i];
    size_type following_window = following_window_begin[i];

    // compute bounds
    size_type start       = min(input.size(), max(0, i - preceding_window + 1));
    size_type end         = min(input.size(), max(0, i + following_window + 1));
    size_type start_index = min(start, end);
    size_type end_index   = max(start, end);

    // aggregate
    // TODO: We should explore using shared memory to avoid redundant loads.
    //       This might require separating the kernel into a special version
    //       for dynamic and static sizes.

    volatile bool output_is_valid = false;
    output_is_valid = process_rolling_window<InputType, OutputType, agg_op, op, has_nulls>(
      input, default_outputs, output, start_index, end_index, i, min_periods, device_agg_op);

    // set the mask
    cudf::bitmask_type result_mask{__ballot_sync(active_threads, output_is_valid)};

    // only one thread writes the mask
    if (0 == threadIdx.x % cudf::detail::warp_size) {
      output.set_mask_word(cudf::word_index(i), result_mask);
      warp_valid_count += __popc(result_mask);
    }

    // process next element
    i += stride;
    active_threads = __ballot_sync(active_threads, i < input.size());
  }

  // sum the valid counts across the whole block
  size_type block_valid_count =
    cudf::detail::single_lane_block_sum_reduce<block_size, 0>(warp_valid_count);

  if (threadIdx.x == 0) { atomicAdd(output_valid_count, block_valid_count); }
}

template <typename InputType>
struct rolling_window_launcher {
  template <typename T,
            typename agg_op,
            aggregation::Kind op,
            typename PrecedingWindowIterator,
            typename FollowingWindowIterator>
  size_type kernel_launcher(column_view const& input,
                            column_view const& default_outputs,
                            mutable_column_view& output,
                            PrecedingWindowIterator preceding_window_begin,
                            FollowingWindowIterator following_window_begin,
                            size_type min_periods,
                            rolling_aggregation const& agg,
                            rmm::cuda_stream_view stream)
  {
    using Type    = device_storage_type_t<T>;
    using OutType = device_storage_type_t<target_type_t<InputType, op>>;

    constexpr cudf::size_type block_size = 256;
    cudf::detail::grid_1d grid(input.size(), block_size);

    auto input_device_view           = column_device_view::create(input, stream);
    auto output_device_view          = mutable_column_device_view::create(output, stream);
    auto default_outputs_device_view = column_device_view::create(default_outputs, stream);

    rmm::device_scalar<size_type> device_valid_count{0, stream};

    if (input.has_nulls()) {
      gpu_rolling<Type, OutType, agg_op, op, block_size, true>
        <<<grid.num_blocks, block_size, 0, stream.value()>>>(*input_device_view,
                                                             *default_outputs_device_view,
                                                             *output_device_view,
                                                             device_valid_count.data(),
                                                             preceding_window_begin,
                                                             following_window_begin,
                                                             min_periods);
    } else {
      gpu_rolling<Type, OutType, agg_op, op, block_size, false>
        <<<grid.num_blocks, block_size, 0, stream.value()>>>(*input_device_view,
                                                             *default_outputs_device_view,
                                                             *output_device_view,
                                                             device_valid_count.data(),
                                                             preceding_window_begin,
                                                             following_window_begin,
                                                             min_periods);
    }

    size_type valid_count = device_valid_count.value(stream);

    // check the stream for debugging
    CHECK_CUDA(stream.value());

    return valid_count;
  }

  template <typename T,
            typename agg_op,
            aggregation::Kind op,
            typename PrecedingWindowIterator,
            typename FollowingWindowIterator>
  size_type kernel_launcher(column_view const& input,
                            column_view const& default_outputs,
                            mutable_column_view& output,
                            PrecedingWindowIterator preceding_window_begin,
                            FollowingWindowIterator following_window_begin,
                            size_type min_periods,
                            rolling_aggregation const& agg,
                            agg_op const& device_agg_op,
                            rmm::cuda_stream_view stream)
  {
    using Type    = device_storage_type_t<T>;
    using OutType = device_storage_type_t<target_type_t<InputType, op>>;

    constexpr cudf::size_type block_size = 256;
    cudf::detail::grid_1d grid(input.size(), block_size);

    auto input_device_view           = column_device_view::create(input, stream);
    auto output_device_view          = mutable_column_device_view::create(output, stream);
    auto default_outputs_device_view = column_device_view::create(default_outputs, stream);

    rmm::device_scalar<size_type> device_valid_count{0, stream};

    if (input.has_nulls()) {
      gpu_rolling<Type, OutType, agg_op, op, block_size, true>
        <<<grid.num_blocks, block_size, 0, stream.value()>>>(*input_device_view,
                                                             *default_outputs_device_view,
                                                             *output_device_view,
                                                             device_valid_count.data(),
                                                             preceding_window_begin,
                                                             following_window_begin,
                                                             min_periods,
                                                             device_agg_op);
    } else {
      gpu_rolling<Type, OutType, agg_op, op, block_size, false>
        <<<grid.num_blocks, block_size, 0, stream.value()>>>(*input_device_view,
                                                             *default_outputs_device_view,
                                                             *output_device_view,
                                                             device_valid_count.data(),
                                                             preceding_window_begin,
                                                             following_window_begin,
                                                             min_periods,
                                                             device_agg_op);
    }

    size_type valid_count = device_valid_count.value(stream);

    // check the stream for debugging
    CHECK_CUDA(stream.value());

    return valid_count;
  }

  // This launch is only for fixed width columns with valid aggregation option
  // numeric: All
  // timestamp: MIN, MAX, COUNT_VALID, COUNT_ALL, ROW_NUMBER
  // string, dictionary, list : COUNT_VALID, COUNT_ALL, ROW_NUMBER
  template <typename T,
            typename agg_op,
            aggregation::Kind op,
            typename PrecedingWindowIterator,
            typename FollowingWindowIterator>
  std::enable_if_t<cudf::detail::is_rolling_supported<T, agg_op, op>() and
                     !cudf::detail::is_rolling_string_specialization<T, agg_op, op>(),
                   std::unique_ptr<column>>
  launch(column_view const& input,
         column_view const& default_outputs,
         PrecedingWindowIterator preceding_window_begin,
         FollowingWindowIterator following_window_begin,
         size_type min_periods,
         rolling_aggregation const& agg,
         rmm::cuda_stream_view stream,
         rmm::mr::device_memory_resource* mr)
  {
    auto output = make_fixed_width_column(
      target_type(input.type(), op), input.size(), mask_state::UNINITIALIZED, stream, mr);

    cudf::mutable_column_view output_view = output->mutable_view();
    auto valid_count =
      kernel_launcher<T, agg_op, op, PrecedingWindowIterator, FollowingWindowIterator>(
        input,
        default_outputs,
        output_view,
        preceding_window_begin,
        following_window_begin,
        min_periods,
        agg,
        stream);

    output->set_null_count(output->size() - valid_count);

    return output;
  }

  // This launch is only for string specializations
  // string: MIN, MAX
  template <typename T,
            typename agg_op,
            aggregation::Kind op,
            typename PrecedingWindowIterator,
            typename FollowingWindowIterator>
  std::enable_if_t<cudf::detail::is_rolling_string_specialization<T, agg_op, op>(),
                   std::unique_ptr<column>>
  launch(column_view const& input,
         column_view const& default_outputs,
         PrecedingWindowIterator preceding_window_begin,
         FollowingWindowIterator following_window_begin,
         size_type min_periods,
         rolling_aggregation const& agg,
         rmm::cuda_stream_view stream,
         rmm::mr::device_memory_resource* mr)
  {
    auto output = make_numeric_column(cudf::data_type{cudf::type_to_id<size_type>()},
                                      input.size(),
                                      cudf::mask_state::UNINITIALIZED,
                                      stream,
                                      mr);

    cudf::mutable_column_view output_view = output->mutable_view();

    // Passing the agg_op and aggregation::Kind as constant to group them in pair, else it
    // evolves to error when try to use agg_op as compiler tries different combinations
    if (op == aggregation::MIN) {
      kernel_launcher<T,
                      DeviceMin,
                      aggregation::ARGMIN,
                      PrecedingWindowIterator,
                      FollowingWindowIterator>(input,
                                               default_outputs,
                                               output_view,
                                               preceding_window_begin,
                                               following_window_begin,
                                               min_periods,
                                               agg,
                                               stream);
    } else if (op == aggregation::MAX) {
      kernel_launcher<T,
                      DeviceMax,
                      aggregation::ARGMAX,
                      PrecedingWindowIterator,
                      FollowingWindowIterator>(input,
                                               default_outputs,
                                               output_view,
                                               preceding_window_begin,
                                               following_window_begin,
                                               min_periods,
                                               agg,
                                               stream);
    } else {
      CUDF_FAIL("MIN and MAX are the only supported aggregation types for string columns");
    }

    // The rows that represent null elements will be having negative values in gather map,
    // and that's why nullify_out_of_bounds/ignore_out_of_bounds is true.
    auto output_table = detail::gather(table_view{{input}},
                                       output->view(),
                                       cudf::out_of_bounds_policy::NULLIFY,
                                       detail::negative_index_policy::NOT_ALLOWED,
                                       stream,
                                       mr);
    return std::make_unique<cudf::column>(std::move(output_table->get_column(0)));
  }

  // Deals with invalid column and/or aggregation options
  template <typename T,
            typename agg_op,
            aggregation::Kind op,
            typename PrecedingWindowIterator,
            typename FollowingWindowIterator>
  std::enable_if_t<!cudf::detail::is_rolling_supported<T, agg_op, op>() and
                     !cudf::detail::is_rolling_string_specialization<T, agg_op, op>(),
                   std::unique_ptr<column>>
  launch(column_view const& input,
         column_view const& default_outputs,
         PrecedingWindowIterator preceding_window_begin,
         FollowingWindowIterator following_window_begin,
         size_type min_periods,
         rolling_aggregation const& agg,
         rmm::cuda_stream_view stream,
         rmm::mr::device_memory_resource* mr)
  {
    CUDF_FAIL("Aggregation operator and/or input type combination is invalid");
  }

  template <typename T,
            typename agg_op,
            aggregation::Kind op,
            typename PrecedingWindowIterator,
            typename FollowingWindowIterator>
  std::enable_if_t<cudf::is_fixed_width<T>() and
                     (op == aggregation::LEAD || op == aggregation::LAG),
                   std::unique_ptr<column>>
  launch(column_view const& input,
         column_view const& default_outputs,
         PrecedingWindowIterator preceding,
         FollowingWindowIterator following,
         size_type min_periods,
         rolling_aggregation const& agg,
         agg_op const& device_agg_op,
         rmm::cuda_stream_view stream,
         rmm::mr::device_memory_resource* mr)
  {
    auto output = make_fixed_width_column(
      target_type(input.type(), op), input.size(), mask_state::UNINITIALIZED, stream, mr);

    cudf::mutable_column_view output_view = output->mutable_view();
    auto valid_count =
      kernel_launcher<T, agg_op, op, PrecedingWindowIterator, FollowingWindowIterator>(
        input,
        default_outputs,
        output_view,
        preceding,
        following,
        min_periods,
        agg,
        device_agg_op,
        stream);

    output->set_null_count(output->size() - valid_count);

    return output;
  }

  template <aggregation::Kind op,
            typename PrecedingWindowIterator,
            typename FollowingWindowIterator>
  std::enable_if_t<!(op == aggregation::MEAN || op == aggregation::LEAD || op == aggregation::LAG ||
                     op == aggregation::COLLECT_LIST || op == aggregation::COLLECT_SET),
                   std::unique_ptr<column>>
  operator()(column_view const& input,
             column_view const& default_outputs,
             PrecedingWindowIterator preceding_window_begin,
             FollowingWindowIterator following_window_begin,
             size_type min_periods,
             rolling_aggregation const& agg,
             rmm::cuda_stream_view stream,
             rmm::mr::device_memory_resource* mr)
  {
    CUDF_EXPECTS(default_outputs.is_empty(),
                 "Only LEAD/LAG window functions support default values.");

    return launch<InputType,
                  typename corresponding_operator<op>::type,
                  op,
                  PrecedingWindowIterator,
                  FollowingWindowIterator>(input,
                                           default_outputs,
                                           preceding_window_begin,
                                           following_window_begin,
                                           min_periods,
                                           agg,
                                           stream,
                                           mr);
  }

  // This variant is just to handle mean
  template <aggregation::Kind op,
            typename PrecedingWindowIterator,
            typename FollowingWindowIterator>
  std::enable_if_t<(op == aggregation::MEAN), std::unique_ptr<column>> operator()(
    column_view const& input,
    column_view const& default_outputs,
    PrecedingWindowIterator preceding_window_begin,
    FollowingWindowIterator following_window_begin,
    size_type min_periods,
    rolling_aggregation const& agg,
    rmm::cuda_stream_view stream,
    rmm::mr::device_memory_resource* mr)
  {
    return launch<InputType, cudf::DeviceSum, op, PrecedingWindowIterator, FollowingWindowIterator>(
      input,
      default_outputs,
      preceding_window_begin,
      following_window_begin,
      min_periods,
      agg,
      stream,
      mr);
  }

  template <aggregation::Kind op,
            typename PrecedingWindowIterator,
            typename FollowingWindowIterator>
  std::enable_if_t<cudf::is_fixed_width<InputType>() &&
                     (op == aggregation::LEAD || op == aggregation::LAG),
                   std::unique_ptr<column>>
  operator()(column_view const& input,
             column_view const& default_outputs,
             PrecedingWindowIterator preceding_window_begin,
             FollowingWindowIterator following_window_begin,
             size_type min_periods,
             rolling_aggregation const& agg,
             rmm::cuda_stream_view stream,
             rmm::mr::device_memory_resource* mr)
  {
    return launch<InputType,
                  cudf::DeviceLeadLag,
                  op,
                  PrecedingWindowIterator,
                  FollowingWindowIterator>(
      input,
      default_outputs,
      preceding_window_begin,
      following_window_begin,
      min_periods,
      agg,
      cudf::DeviceLeadLag{dynamic_cast<cudf::detail::lead_lag_aggregation const&>(agg).row_offset},
      stream,
      mr);
  }

  template <aggregation::Kind op,
            typename PrecedingWindowIterator,
            typename FollowingWindowIterator>
  std::enable_if_t<!cudf::is_fixed_width<InputType>() &&
                     (op == aggregation::LEAD || op == aggregation::LAG),
                   std::unique_ptr<column>>
  operator()(column_view const& input,
             column_view const& default_outputs,
             PrecedingWindowIterator preceding_window_begin,
             FollowingWindowIterator following_window_begin,
             size_type min_periods,
             rolling_aggregation const& agg,
             rmm::cuda_stream_view stream,
             rmm::mr::device_memory_resource* mr)
  {
    return cudf::detail::
      compute_lead_lag_for_nested<op, InputType, PrecedingWindowIterator, FollowingWindowIterator>(
        input,
        default_outputs,
        preceding_window_begin,
        following_window_begin,
        dynamic_cast<cudf::detail::lead_lag_aggregation const&>(agg).row_offset,
        stream,
        mr);
  }

  /**
   * @brief Creates the offsets child of the result of the `COLLECT_LIST` window aggregation
   *
   * Given the input column, the preceding/following window bounds, and `min_periods`,
   * the sizes of each list row may be computed. These values can then be used to
   * calculate the offsets for the result of `COLLECT_LIST`.
   *
   * Note: If `min_periods` exceeds the number of observations for a window, the size
   * is set to `0` (since the result is `null`).
   */
  template <typename PrecedingIter, typename FollowingIter>
  std::unique_ptr<column> create_collect_offsets(size_type input_size,
                                                 PrecedingIter preceding_begin,
                                                 FollowingIter following_begin,
                                                 size_type min_periods,
                                                 rmm::cuda_stream_view stream,
                                                 rmm::mr::device_memory_resource* mr)
  {
    // Materialize offsets column.
    auto static constexpr size_data_type = data_type{type_to_id<size_type>()};
    auto sizes =
      make_fixed_width_column(size_data_type, input_size, mask_state::UNALLOCATED, stream, mr);
    auto mutable_sizes = sizes->mutable_view();

    // Consider the following preceding/following values:
    //    preceding = [1,2,2,2,2]
    //    following = [1,1,1,1,0]
    // The sum of the vectors should yield the window sizes:
    //  prec + foll = [2,3,3,3,2]
    //
    // If min_periods=2, all rows have at least `min_periods` observations.
    // But if min_periods=3, rows at indices 0 and 4 have too few observations, and must return
    // null. The sizes at these positions must be 0, i.e.
    //  prec + foll = [0,3,3,3,0]
    thrust::transform(rmm::exec_policy(stream),
                      preceding_begin,
                      preceding_begin + input_size,
                      following_begin,
                      mutable_sizes.begin<size_type>(),
                      [min_periods] __device__(auto preceding, auto following) {
                        return (preceding + following) < min_periods ? 0 : (preceding + following);
                      });

    // Convert `sizes` to an offsets column, via inclusive_scan():
    return strings::detail::make_offsets_child_column(
      sizes->view().begin<size_type>(), sizes->view().end<size_type>(), stream, mr);
  }

  /**
   * @brief Generate mapping of each row in the COLLECT_LIST result's child column
   * to the index of the row it belongs to.
   *
   *  If
   *         input col == [A,B,C,D,E]
   *    and  preceding == [1,2,2,2,2],
   *    and  following == [1,1,1,1,0],
   *  then,
   *        collect result       == [ [A,B], [A,B,C], [B,C,D], [C,D,E], [D,E] ]
   *   i.e. result offset column == [0,2,5,8,11,13],
   *    and result child  column == [A,B,A,B,C,B,C,D,C,D,E,D,E].
   *  Mapping back to `input`    == [0,1,0,1,2,1,2,3,2,3,4,3,4]
   */
  std::unique_ptr<column> get_list_child_to_list_row_mapping(cudf::column_view const& offsets,
                                                             rmm::cuda_stream_view stream,
                                                             rmm::mr::device_memory_resource* mr)
  {
    auto static constexpr size_data_type = data_type{type_to_id<size_type>()};

    // First, reduce offsets column by key, to identify the number of times
    // an offset appears.
    // Next, scatter the count for each offset (except the first and last),
    // into a column of N `0`s, where N == number of child rows.
    // For the example above:
    //   offsets        == [0, 2, 5, 8, 11, 13]
    //   scatter result == [0, 0, 1, 0, 0, 1, 0, 0, 1, 0, 0, 1, 0]
    //
    // If the above example had an empty list row at index 2,
    // the same columns would look as follows:
    //   offsets        == [0, 2, 5, 5, 8, 11, 13]
    //   scatter result == [0, 0, 1, 0, 0, 2, 0, 0, 1, 0, 0, 1, 0]
    //
    // Note: To correctly handle null list rows at the beginning of
    // the output column, care must be taken to skip the first `0`
    // in the offsets column, when running `reduce_by_key()`.
    // This accounts for the `0` added by default to the offsets
    // column, marking the beginning of the column.

    auto const num_child_rows{
      cudf::detail::get_value<size_type>(offsets, offsets.size() - 1, stream)};

    auto scatter_values =
      make_fixed_width_column(size_data_type, offsets.size(), mask_state::UNALLOCATED, stream, mr);
    auto scatter_keys =
      make_fixed_width_column(size_data_type, offsets.size(), mask_state::UNALLOCATED, stream, mr);
    auto reduced_by_key =
      thrust::reduce_by_key(rmm::exec_policy(stream),
                            offsets.template begin<size_type>() + 1,  // Skip first 0 in offsets.
                            offsets.template end<size_type>(),
                            thrust::make_constant_iterator<size_type>(1),
                            scatter_keys->mutable_view().template begin<size_type>(),
                            scatter_values->mutable_view().template begin<size_type>());
    auto scatter_values_end = reduced_by_key.second;
    auto scatter_output =
      make_fixed_width_column(size_data_type, num_child_rows, mask_state::UNALLOCATED, stream, mr);
    thrust::fill_n(rmm::exec_policy(stream),
                   scatter_output->mutable_view().template begin<size_type>(),
                   num_child_rows,
                   0);  // [0,0,0,...0]
    thrust::scatter(
      rmm::exec_policy(stream),
      scatter_values->mutable_view().template begin<size_type>(),
      scatter_values_end,
      scatter_keys->view().template begin<size_type>(),
      scatter_output->mutable_view().template begin<size_type>());  // [0,0,1,0,0,1,...]

    // Next, generate mapping with inclusive_scan() on scatter() result.
    // For the example above:
    //   scatter result == [0, 0, 1, 0, 0, 1, 0, 0, 1, 0, 0, 1, 0]
    //   inclusive_scan == [0, 0, 1, 1, 1, 2, 2, 2, 3, 3, 3, 4, 4]
    //
    // For the case with an empty list at index 3:
    //   scatter result == [0, 0, 1, 0, 0, 2, 0, 0, 1, 0, 0, 1, 0]
    //   inclusive_scan == [0, 0, 1, 1, 1, 3, 3, 3, 4, 4, 4, 5, 5]
    auto per_row_mapping =
      make_fixed_width_column(size_data_type, num_child_rows, mask_state::UNALLOCATED, stream, mr);
    thrust::inclusive_scan(rmm::exec_policy(stream),
                           scatter_output->view().template begin<size_type>(),
                           scatter_output->view().template end<size_type>(),
                           per_row_mapping->mutable_view().template begin<size_type>());
    return per_row_mapping;
  }

  /**
   * @brief Create gather map to generate the child column of the result of
   * the `COLLECT_LIST` window aggregation.
   */
  template <typename PrecedingIter>
  std::unique_ptr<column> create_collect_gather_map(column_view const& child_offsets,
                                                    column_view const& per_row_mapping,
                                                    PrecedingIter preceding_iter,
                                                    rmm::cuda_stream_view stream,
                                                    rmm::mr::device_memory_resource* mr)
  {
    auto gather_map = make_fixed_width_column(data_type{type_to_id<size_type>()},
                                              per_row_mapping.size(),
                                              mask_state::UNALLOCATED,
                                              stream,
                                              mr);
    thrust::transform(
      rmm::exec_policy(stream),
      thrust::make_counting_iterator<size_type>(0),
      thrust::make_counting_iterator<size_type>(per_row_mapping.size()),
      gather_map->mutable_view().template begin<size_type>(),
      [d_offsets =
         child_offsets.template begin<size_type>(),  // E.g. [0,   2,     5,     8,     11, 13]
       d_groups =
         per_row_mapping.template begin<size_type>(),  // E.g. [0,0, 1,1,1, 2,2,2, 3,3,3, 4,4]
       d_prev = preceding_iter] __device__(auto i) {
        auto group              = d_groups[i];
        auto group_start_offset = d_offsets[group];
        auto relative_index     = i - group_start_offset;

        return (group - d_prev[group] + 1) + relative_index;
      });
    return gather_map;
  }

  /**
   * @brief Count null entries in result of COLLECT_LIST.
   */
  size_type count_child_nulls(column_view const& input,
                              std::unique_ptr<column> const& gather_map,
                              rmm::cuda_stream_view stream)
  {
    auto input_device_view = column_device_view::create(input, stream);

    auto input_row_is_null = [d_input = *input_device_view] __device__(auto i) {
      return d_input.is_null_nocheck(i);
    };

    return thrust::count_if(rmm::exec_policy(stream),
                            gather_map->view().template begin<size_type>(),
                            gather_map->view().template end<size_type>(),
                            input_row_is_null);
  }

  /**
   * @brief Purge entries for null inputs from gather_map, and adjust offsets.
   */
  std::pair<std::unique_ptr<column>, std::unique_ptr<column>> purge_null_entries(
    column_view const& input,
    column_view const& gather_map,
    column_view const& offsets,
    size_type num_child_nulls,
    rmm::cuda_stream_view stream,
    rmm::mr::device_memory_resource* mr)
  {
    auto input_device_view = column_device_view::create(input, stream);

    auto input_row_not_null = [d_input = *input_device_view] __device__(auto i) {
      return d_input.is_valid_nocheck(i);
    };

    // Purge entries in gather_map that correspond to null input.
    auto new_gather_map = make_fixed_width_column(data_type{type_to_id<size_type>()},
                                                  gather_map.size() - num_child_nulls,
                                                  mask_state::UNALLOCATED,
                                                  stream,
                                                  mr);
    thrust::copy_if(rmm::exec_policy(stream),
                    gather_map.template begin<size_type>(),
                    gather_map.template end<size_type>(),
                    new_gather_map->mutable_view().template begin<size_type>(),
                    input_row_not_null);

    // Recalculate offsets after null entries are purged.
    auto new_sizes = make_fixed_width_column(
      data_type{type_to_id<size_type>()}, input.size(), mask_state::UNALLOCATED, stream, mr);

    thrust::transform(rmm::exec_policy(stream),
                      thrust::make_counting_iterator<size_type>(0),
                      thrust::make_counting_iterator<size_type>(input.size()),
                      new_sizes->mutable_view().template begin<size_type>(),
                      [d_gather_map  = gather_map.template begin<size_type>(),
                       d_old_offsets = offsets.template begin<size_type>(),
                       input_row_not_null] __device__(auto i) {
                        return thrust::count_if(thrust::seq,
                                                d_gather_map + d_old_offsets[i],
                                                d_gather_map + d_old_offsets[i + 1],
                                                input_row_not_null);
                      });

    auto new_offsets =
      strings::detail::make_offsets_child_column(new_sizes->view().template begin<size_type>(),
                                                 new_sizes->view().template end<size_type>(),
                                                 stream,
                                                 mr);

    return std::make_pair<std::unique_ptr<column>, std::unique_ptr<column>>(
      std::move(new_gather_map), std::move(new_offsets));
  }

<<<<<<< HEAD
  template <typename PrecedingIter, typename FollowingIter>
  std::unique_ptr<column> collect_list(column_view const& input,
                                       column_view const& default_outputs,
                                       PrecedingIter preceding_begin_raw,
                                       FollowingIter following_begin_raw,
                                       size_type min_periods,
                                       std::unique_ptr<aggregation> const& agg,
                                       rmm::cuda_stream_view stream,
                                       rmm::mr::device_memory_resource* mr)
=======
  template <aggregation::Kind op, typename PrecedingIter, typename FollowingIter>
  std::enable_if_t<(op == aggregation::COLLECT_LIST), std::unique_ptr<column>> operator()(
    column_view const& input,
    column_view const& default_outputs,
    PrecedingIter preceding_begin_raw,
    FollowingIter following_begin_raw,
    size_type min_periods,
    rolling_aggregation const& agg,
    rmm::cuda_stream_view stream,
    rmm::mr::device_memory_resource* mr)
>>>>>>> fbb9a988
  {
    CUDF_EXPECTS(default_outputs.is_empty(),
                 "COLLECT_LIST window function does not support default values.");

    if (input.is_empty()) return empty_like(input);

    // Fix up preceding/following iterators to respect column boundaries,
    // similar to gpu_rolling().
    // `rolling_window()` does not fix up preceding/following so as not to read past
    // column boundaries.
    // `grouped_rolling_window()` and `time_range_based_grouped_rolling_window() do.
    auto preceding_begin = thrust::make_transform_iterator(
      thrust::make_counting_iterator<size_type>(0), [preceding_begin_raw] __device__(auto i) {
        return thrust::min(preceding_begin_raw[i], i + 1);
      });
    auto following_begin = thrust::make_transform_iterator(
      thrust::make_counting_iterator<size_type>(0),
      [following_begin_raw, size = input.size()] __device__(auto i) {
        return thrust::min(following_begin_raw[i], size - i - 1);
      });

    // Materialize collect list's offsets.
    auto offsets = create_collect_offsets(
      input.size(), preceding_begin, following_begin, min_periods, stream, mr);

    // Map each element of the collect() result's child column
    // to the index where it appears in the input.
    auto per_row_mapping = get_list_child_to_list_row_mapping(offsets->view(), stream, mr);

    // Generate gather map to produce the collect() result's child column.
    auto gather_map = create_collect_gather_map(
      offsets->view(), per_row_mapping->view(), preceding_begin, stream, mr);

    // If gather_map collects null elements, and null_policy == EXCLUDE,
    // those elements must be filtered out, and offsets recomputed.
    auto null_handling = dynamic_cast<collect_list_aggregation const&>(agg)._null_handling;
    if (null_handling == null_policy::EXCLUDE && input.has_nulls()) {
      auto num_child_nulls = count_child_nulls(input, gather_map, stream);
      if (num_child_nulls != 0) {
        std::tie(gather_map, offsets) =
          purge_null_entries(input, *gather_map, *offsets, num_child_nulls, stream, mr);
      }
    }

    // gather(), to construct child column.
    auto gather_output =
      cudf::gather(table_view{std::vector<column_view>{input}}, gather_map->view());

    rmm::device_buffer null_mask;
    size_type null_count;
    std::tie(null_mask, null_count) = valid_if(
      thrust::make_counting_iterator<size_type>(0),
      thrust::make_counting_iterator<size_type>(input.size()),
      [preceding_begin, following_begin, min_periods] __device__(auto i) {
        return (preceding_begin[i] + following_begin[i]) >= min_periods;
      },
      stream,
      mr);

    return make_lists_column(input.size(),
                             std::move(offsets),
                             std::move(gather_output->release()[0]),
                             null_count,
                             std::move(null_mask),
                             stream,
                             mr);
  }

  template <aggregation::Kind op, typename PrecedingIter, typename FollowingIter>
  std::enable_if_t<(op == aggregation::COLLECT_LIST), std::unique_ptr<column>> operator()(
    column_view const& input,
    column_view const& default_outputs,
    PrecedingIter preceding_begin_raw,
    FollowingIter following_begin_raw,
    size_type min_periods,
    std::unique_ptr<aggregation> const& agg,
    rmm::cuda_stream_view stream,
    rmm::mr::device_memory_resource* mr)
  {
    return collect_list(input,
                        default_outputs,
                        preceding_begin_raw,
                        following_begin_raw,
                        min_periods,
                        agg,
                        stream,
                        mr);
  }

  template <aggregation::Kind op, typename PrecedingIter, typename FollowingIter>
  std::enable_if_t<(op == aggregation::COLLECT_SET), std::unique_ptr<column>> operator()(
    column_view const& input,
    column_view const& default_outputs,
    PrecedingIter preceding_begin_raw,
    FollowingIter following_begin_raw,
    size_type min_periods,
    std::unique_ptr<aggregation> const& agg,
    rmm::cuda_stream_view stream,
    rmm::mr::device_memory_resource* mr)
  {
    auto collect_result = collect_list(input,
                                       default_outputs,
                                       preceding_begin_raw,
                                       following_begin_raw,
                                       min_periods,
                                       agg,
                                       stream,
                                       mr);

    return lists::detail::drop_list_duplicates(lists_column_view(collect_result->view()),
                                               null_equality::EQUAL,
                                               nan_equality::UNEQUAL,
                                               stream,
                                               mr);
  }
};

struct dispatch_rolling {
  template <typename T, typename PrecedingWindowIterator, typename FollowingWindowIterator>
  std::unique_ptr<column> operator()(column_view const& input,
                                     column_view const& default_outputs,
                                     PrecedingWindowIterator preceding_window_begin,
                                     FollowingWindowIterator following_window_begin,
                                     size_type min_periods,
                                     rolling_aggregation const& agg,
                                     rmm::cuda_stream_view stream,
                                     rmm::mr::device_memory_resource* mr)
  {
    return aggregation_dispatcher(agg.kind,
                                  rolling_window_launcher<T>{},
                                  input,
                                  default_outputs,
                                  preceding_window_begin,
                                  following_window_begin,
                                  min_periods,
                                  agg,
                                  stream,
                                  mr);
  }
};

}  // namespace

// Applies a user-defined rolling window function to the values in a column.
template <typename PrecedingWindowIterator, typename FollowingWindowIterator>
std::unique_ptr<column> rolling_window_udf(column_view const& input,
                                           PrecedingWindowIterator preceding_window,
                                           std::string const& preceding_window_str,
                                           FollowingWindowIterator following_window,
                                           std::string const& following_window_str,
                                           size_type min_periods,
                                           rolling_aggregation const& agg,
                                           rmm::cuda_stream_view stream,
                                           rmm::mr::device_memory_resource* mr)
{
  static_assert(warp_size == cudf::detail::size_in_bits<cudf::bitmask_type>(),
                "bitmask_type size does not match CUDA warp size");

  if (input.has_nulls())
    CUDF_FAIL("Currently the UDF version of rolling window does NOT support inputs with nulls.");

  min_periods = std::max(min_periods, 0);

  auto udf_agg = dynamic_cast<udf_aggregation const&>(agg);

  std::string hash = "prog_rolling." + std::to_string(std::hash<std::string>{}(udf_agg._source));

  std::string cuda_source;
  switch (udf_agg.kind) {
    case aggregation::Kind::PTX:
      cuda_source +=
        cudf::jit::parse_single_function_ptx(udf_agg._source,
                                             udf_agg._function_name,
                                             cudf::jit::get_type_name(udf_agg._output_type),
                                             {0, 5});  // args 0 and 5 are pointers.
      break;
    case aggregation::Kind::CUDA:
      cuda_source += cudf::jit::parse_single_function_cuda(udf_agg._source, udf_agg._function_name);
      break;
    default: CUDF_FAIL("Unsupported UDF type.");
  }

  std::unique_ptr<column> output = make_numeric_column(
    udf_agg._output_type, input.size(), cudf::mask_state::UNINITIALIZED, stream, mr);

  auto output_view = output->mutable_view();
  rmm::device_scalar<size_type> device_valid_count{0, stream};

  std::string kernel_name =
    jitify2::reflection::Template("cudf::rolling::jit::gpu_rolling_new")  //
      .instantiate(cudf::jit::get_type_name(input.type()),  // list of template arguments
                   cudf::jit::get_type_name(output->type()),
                   udf_agg._operator_name,
                   preceding_window_str.c_str(),
                   following_window_str.c_str());

  cudf::jit::get_program_cache(*rolling_jit_kernel_cu_jit)
    .get_kernel(
      kernel_name, {}, {{"rolling/jit/operation-udf.hpp", cuda_source}}, {"-arch=sm_."})  //
    ->configure_1d_max_occupancy(0, 0, 0, stream.value())                                 //
    ->launch(input.size(),
             cudf::jit::get_data_ptr(input),
             input.null_mask(),
             cudf::jit::get_data_ptr(output_view),
             output_view.null_mask(),
             device_valid_count.data(),
             preceding_window,
             following_window,
             min_periods);

  output->set_null_count(output->size() - device_valid_count.value(stream));

  // check the stream for debugging
  CHECK_CUDA(stream.value());

  return output;
}

/**
 * @copydoc cudf::rolling_window(column_view const& input,
 *                               PrecedingWindowIterator preceding_window_begin,
 *                               FollowingWindowIterator following_window_begin,
 *                               size_type min_periods,
 *                               rolling_aggregation const& agg,
 *                               rmm::mr::device_memory_resource* mr)
 *
 * @param stream CUDA stream used for device memory operations and kernel launches.
 */
template <typename PrecedingWindowIterator, typename FollowingWindowIterator>
std::unique_ptr<column> rolling_window(column_view const& input,
                                       column_view const& default_outputs,
                                       PrecedingWindowIterator preceding_window_begin,
                                       FollowingWindowIterator following_window_begin,
                                       size_type min_periods,
                                       rolling_aggregation const& agg,
                                       rmm::cuda_stream_view stream,
                                       rmm::mr::device_memory_resource* mr)
{
  static_assert(warp_size == cudf::detail::size_in_bits<cudf::bitmask_type>(),
                "bitmask_type size does not match CUDA warp size");

  if (input.is_empty()) return empty_like(input);

  if (cudf::is_dictionary(input.type()))
    CUDF_EXPECTS(agg.kind == aggregation::COUNT_ALL || agg.kind == aggregation::COUNT_VALID ||
                   agg.kind == aggregation::ROW_NUMBER || agg.kind == aggregation::MIN ||
                   agg.kind == aggregation::MAX || agg.kind == aggregation::LEAD ||
                   agg.kind == aggregation::LAG,
                 "Invalid aggregation for dictionary column");

  min_periods = std::max(min_periods, 0);

  auto input_col = cudf::is_dictionary(input.type())
                     ? dictionary_column_view(input).get_indices_annotated()
                     : input;

  auto output = cudf::type_dispatcher(input_col.type(),
                                      dispatch_rolling{},
                                      input_col,
                                      default_outputs,
                                      preceding_window_begin,
                                      following_window_begin,
                                      min_periods,
                                      agg,
                                      stream,
                                      mr);
  if (!cudf::is_dictionary(input.type())) return output;

  // dictionary column post processing
  if (agg.kind == aggregation::COUNT_ALL || agg.kind == aggregation::COUNT_VALID ||
      agg.kind == aggregation::ROW_NUMBER)
    return output;

  // output is new dictionary indices (including nulls)
  auto keys = std::make_unique<column>(dictionary_column_view(input).keys(), stream, mr);
  auto const indices_type = output->type();        // capture these
  auto const output_size  = output->size();        // before calling
  auto const null_count   = output->null_count();  // release()
  auto contents           = output->release();
  // create indices column from output column data
  auto indices = std::make_unique<column>(indices_type,
                                          output_size,
                                          std::move(*(contents.data.release())),
                                          rmm::device_buffer{0, stream, mr},
                                          0);
  // create dictionary from keys and indices
  return make_dictionary_column(
    std::move(keys), std::move(indices), std::move(*(contents.null_mask.release())), null_count);
}

}  // namespace detail

}  // namespace cudf<|MERGE_RESOLUTION|>--- conflicted
+++ resolved
@@ -1132,17 +1132,6 @@
       std::move(new_gather_map), std::move(new_offsets));
   }
 
-<<<<<<< HEAD
-  template <typename PrecedingIter, typename FollowingIter>
-  std::unique_ptr<column> collect_list(column_view const& input,
-                                       column_view const& default_outputs,
-                                       PrecedingIter preceding_begin_raw,
-                                       FollowingIter following_begin_raw,
-                                       size_type min_periods,
-                                       std::unique_ptr<aggregation> const& agg,
-                                       rmm::cuda_stream_view stream,
-                                       rmm::mr::device_memory_resource* mr)
-=======
   template <aggregation::Kind op, typename PrecedingIter, typename FollowingIter>
   std::enable_if_t<(op == aggregation::COLLECT_LIST), std::unique_ptr<column>> operator()(
     column_view const& input,
@@ -1153,7 +1142,6 @@
     rolling_aggregation const& agg,
     rmm::cuda_stream_view stream,
     rmm::mr::device_memory_resource* mr)
->>>>>>> fbb9a988
   {
     CUDF_EXPECTS(default_outputs.is_empty(),
                  "COLLECT_LIST window function does not support default values.");
