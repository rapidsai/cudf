--- conflicted
+++ resolved
@@ -653,40 +653,6 @@
     }
   }
 
-<<<<<<< HEAD
-/**
- * @brief Operates on only fixed-width types and returns true if the
- *        operation was valid, else false.
- */
-template <typename InputType,
-          typename OutputType,
-          typename agg_op,
-          aggregation::Kind op,
-          bool has_nulls,
-          std::enable_if_t<!std::is_same<InputType, cudf::string_view>::value and
-                           !(op == aggregation::COUNT_VALID || op == aggregation::COUNT_ALL ||
-                             op == aggregation::ROW_NUMBER || op == aggregation::LEAD ||
-                             op == aggregation::LAG || op == aggregation::COLLECT_LIST ||
-                             op == aggregation::COLLECT_SET)>* = nullptr>
-bool __device__ process_rolling_window(column_device_view input,
-                                       column_device_view ignored_default_outputs,
-                                       mutable_column_device_view output,
-                                       size_type start_index,
-                                       size_type end_index,
-                                       size_type current_index,
-                                       size_type min_periods)
-{
-  // declare this as volatile to avoid some compiler optimizations that lead to incorrect results
-  // for CUDA 10.0 and below (fixed in CUDA 10.1)
-  volatile cudf::size_type count = 0;
-  OutputType val                 = agg_op::template identity<OutputType>();
-
-  for (size_type j = start_index; j < end_index; j++) {
-    if (!has_nulls || input.is_valid(j)) {
-      OutputType element = input.element<InputType>(j);
-      val                = agg_op{}(element, val);
-      count++;
-=======
   // perform a final gather on the generated ARGMAX data
   void visit(cudf::detail::max_aggregation const& agg) override
   {
@@ -702,7 +668,6 @@
       result            = std::make_unique<cudf::column>(std::move(output_table->get_column(0)));
     } else {
       result = std::move(intermediate);
->>>>>>> dd5eecd4
     }
   }
 
@@ -857,12 +822,7 @@
   template <aggregation::Kind op,
             typename PrecedingWindowIterator,
             typename FollowingWindowIterator>
-<<<<<<< HEAD
-  std::enable_if_t<!(op == aggregation::MEAN || op == aggregation::LEAD || op == aggregation::LAG ||
-                     op == aggregation::COLLECT_LIST || op == aggregation::COLLECT_SET),
-=======
   std::enable_if_t<corresponding_rolling_operator<InputType, op>::type::is_supported(),
->>>>>>> dd5eecd4
                    std::unique_ptr<column>>
   operator()(column_view const& input,
              column_view const& default_outputs,
@@ -940,7 +900,6 @@
              rmm::cuda_stream_view stream,
              rmm::mr::device_memory_resource* mr)
   {
-<<<<<<< HEAD
     return cudf::detail::
       compute_lead_lag_for_nested<op, InputType, PrecedingWindowIterator, FollowingWindowIterator>(
         input,
@@ -1322,9 +1281,6 @@
                              std::move(null_mask),
                              stream,
                              mr);
-=======
-    CUDF_FAIL("Invalid aggregation type/pair");
->>>>>>> dd5eecd4
   }
 };
 
