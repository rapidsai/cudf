--- conflicted
+++ resolved
@@ -97,11 +97,7 @@
 
 std::size_t shallow_hash_impl(column_view const& c, bool is_parent_empty = false)
 {
-<<<<<<< HEAD
-  std::size_t const init = (c.is_empty() or is_parent_empty)
-=======
   std::size_t const init = (is_parent_empty or c.is_empty())
->>>>>>> 7ed3a452
                              ? hash(c.type(), 0)
                              : hash(c.type(), c.size(), c.head(), c.null_mask(), c.offset());
   return std::accumulate(c.child_begin(),
