/*
 * Copyright (c) 2019, NVIDIA CORPORATION.
 *
 * Licensed under the Apache License, Version 2.0 (the "License");
 * you may not use this file except in compliance with the License.
 * You may obtain a copy of the License at
 *
 *     http://www.apache.org/licenses/LICENSE-2.0
 *
 * Unless required by applicable law or agreed to in writing, software
 * distributed under the License is distributed on an "AS IS" BASIS,
 * WITHOUT WARRANTIES OR CONDITIONS OF ANY KIND, either express or implied.
 * See the License for the specific language governing permissions and
 * limitations under the License.
 */

#include <cudf/column/column_view.hpp>
#include <cudf/detail/hashing.hpp>
#include <cudf/null_mask.hpp>
#include <cudf/types.hpp>
#include <cudf/utilities/error.hpp>
#include <cudf/utilities/traits.hpp>

#include <thrust/iterator/transform_iterator.h>

#include <algorithm>
#include <exception>
#include <numeric>
#include <vector>

namespace cudf {
namespace detail {
column_view_base::column_view_base(data_type type,
                                   size_type size,
                                   void const* data,
                                   bitmask_type const* null_mask,
                                   size_type null_count,
                                   size_type offset)
  : _type{type},
    _size{size},
    _data{data},
    _null_mask{null_mask},
    _null_count{null_count},
    _offset{offset}
{
  CUDF_EXPECTS(size >= 0, "Column size cannot be negative.");

  if (type.id() == type_id::EMPTY) {
    _null_count = size;
    CUDF_EXPECTS(nullptr == data, "EMPTY column should have no data.");
    CUDF_EXPECTS(nullptr == null_mask, "EMPTY column should have no null mask.");
  } else if (is_compound(type)) {
    CUDF_EXPECTS(nullptr == data, "Compound (parent) columns cannot have data");
  } else if (size > 0) {
    CUDF_EXPECTS(nullptr != data, "Null data pointer.");
  }

  CUDF_EXPECTS(offset >= 0, "Invalid offset.");

  if ((null_count > 0) and (type.id() != type_id::EMPTY)) {
    CUDF_EXPECTS(nullptr != null_mask, "Invalid null mask for non-zero null count.");
  }
}

// If null count is known, returns it. Else, compute and return it
size_type column_view_base::null_count() const
{
  if (_null_count <= cudf::UNKNOWN_NULL_COUNT) {
    _null_count = cudf::count_unset_bits(null_mask(), offset(), offset() + size());
  }
  return _null_count;
}

size_type column_view_base::null_count(size_type begin, size_type end) const
{
  CUDF_EXPECTS((begin >= 0) && (end <= size()) && (begin <= end), "Range is out of bounds.");
  return (null_count() == 0)
           ? 0
           : cudf::count_unset_bits(null_mask(), offset() + begin, offset() + end);
}

// Struct to use custom hash combine and fold expression
struct HashValue {
  std::size_t hash;
  explicit HashValue(std::size_t h) : hash{h} {}
  HashValue operator^(HashValue const& other) const
  {
    return HashValue{hash_combine(hash, other.hash)};
  }
};

template <typename... Ts>
constexpr auto hash(Ts&&... ts)
{
  return (... ^ HashValue(std::hash<Ts>{}(ts))).hash;
}

std::size_t shallow_hash_impl(column_view const& c, bool is_parent_empty = false)
{
  std::size_t const init = (c.is_empty() or is_parent_empty)
<<<<<<< HEAD
                             ? hash(c.type(), c.size())
=======
                             ? hash(c.type(), 0)
>>>>>>> 8d711464
                             : hash(c.type(), c.size(), c.head(), c.null_mask(), c.offset());
  return std::accumulate(c.child_begin(),
                         c.child_end(),
                         init,
                         [&c, is_parent_empty](std::size_t hash, auto const& child) {
                           return hash_combine(
                             hash, shallow_hash_impl(child, c.is_empty() or is_parent_empty));
                         });
}

std::size_t shallow_hash(column_view const& input) { return shallow_hash_impl(input); }

<<<<<<< HEAD
bool shallow_equal_impl(column_view const& lhs,
                        column_view const& rhs,
                        bool is_parent_empty = false)
=======
bool shallow_equivalent_impl(column_view const& lhs,
                             column_view const& rhs,
                             bool is_parent_empty = false)
>>>>>>> 8d711464
{
  bool const is_empty = (lhs.is_empty() and rhs.is_empty()) or is_parent_empty;
  return (lhs.type() == rhs.type()) and
         (is_empty or ((lhs.size() == rhs.size()) and (lhs.head() == rhs.head()) and
                       (lhs.null_mask() == rhs.null_mask()) and (lhs.offset() == rhs.offset()))) and
         std::equal(lhs.child_begin(),
                    lhs.child_end(),
                    rhs.child_begin(),
                    rhs.child_end(),
                    [is_empty](auto const& lhs_child, auto const& rhs_child) {
<<<<<<< HEAD
                      return shallow_equal_impl(lhs_child, rhs_child, is_empty);
=======
                      return shallow_equivalent_impl(lhs_child, rhs_child, is_empty);
>>>>>>> 8d711464
                    });
}
bool is_shallow_equivalent(column_view const& lhs, column_view const& rhs)
{
<<<<<<< HEAD
  return shallow_equal_impl(lhs, rhs);
=======
  return shallow_equivalent_impl(lhs, rhs);
>>>>>>> 8d711464
}
}  // namespace detail

// Immutable view constructor
column_view::column_view(data_type type,
                         size_type size,
                         void const* data,
                         bitmask_type const* null_mask,
                         size_type null_count,
                         size_type offset,
                         std::vector<column_view> const& children)
  : detail::column_view_base{type, size, data, null_mask, null_count, offset}, _children{children}
{
  if (type.id() == type_id::EMPTY) {
    CUDF_EXPECTS(num_children() == 0, "EMPTY column cannot have children.");
  }
}

// Mutable view constructor
mutable_column_view::mutable_column_view(data_type type,
                                         size_type size,
                                         void* data,
                                         bitmask_type* null_mask,
                                         size_type null_count,
                                         size_type offset,
                                         std::vector<mutable_column_view> const& children)
  : detail::column_view_base{type, size, data, null_mask, null_count, offset},
    mutable_children{children}
{
  if (type.id() == type_id::EMPTY) {
    CUDF_EXPECTS(num_children() == 0, "EMPTY column cannot have children.");
  }
}

// Update the null count
void mutable_column_view::set_null_count(size_type new_null_count)
{
  if (new_null_count > 0) { CUDF_EXPECTS(nullable(), "Invalid null count."); }
  _null_count = new_null_count;
}

// Conversion from mutable to immutable
mutable_column_view::operator column_view() const
{
  // Convert children to immutable views
  std::vector<column_view> child_views(num_children());
  std::copy(std::cbegin(mutable_children), std::cend(mutable_children), std::begin(child_views));
  return column_view{_type, _size, _data, _null_mask, _null_count, _offset, std::move(child_views)};
}

size_type count_descendants(column_view parent)
{
  auto descendants = [](auto const& child) { return count_descendants(child); };
  auto begin       = thrust::make_transform_iterator(parent.child_begin(), descendants);
  return std::accumulate(begin, begin + parent.num_children(), size_type{parent.num_children()});
}

column_view bit_cast(column_view const& input, data_type type)
{
  CUDF_EXPECTS(is_bit_castable(input._type, type), "types are not bit-castable");
  return column_view{type,
                     input._size,
                     input._data,
                     input._null_mask,
                     input._null_count,
                     input._offset,
                     input._children};
}

mutable_column_view bit_cast(mutable_column_view const& input, data_type type)
{
  CUDF_EXPECTS(is_bit_castable(input._type, type), "types are not bit-castable");
  return mutable_column_view{type,
                             input._size,
                             const_cast<void*>(input._data),
                             const_cast<cudf::bitmask_type*>(input._null_mask),
                             input._null_count,
                             input._offset,
                             input.mutable_children};
}

}  // namespace cudf<|MERGE_RESOLUTION|>--- conflicted
+++ resolved
@@ -98,11 +98,7 @@
 std::size_t shallow_hash_impl(column_view const& c, bool is_parent_empty = false)
 {
   std::size_t const init = (c.is_empty() or is_parent_empty)
-<<<<<<< HEAD
-                             ? hash(c.type(), c.size())
-=======
                              ? hash(c.type(), 0)
->>>>>>> 8d711464
                              : hash(c.type(), c.size(), c.head(), c.null_mask(), c.offset());
   return std::accumulate(c.child_begin(),
                          c.child_end(),
@@ -115,15 +111,9 @@
 
 std::size_t shallow_hash(column_view const& input) { return shallow_hash_impl(input); }
 
-<<<<<<< HEAD
-bool shallow_equal_impl(column_view const& lhs,
-                        column_view const& rhs,
-                        bool is_parent_empty = false)
-=======
 bool shallow_equivalent_impl(column_view const& lhs,
                              column_view const& rhs,
                              bool is_parent_empty = false)
->>>>>>> 8d711464
 {
   bool const is_empty = (lhs.is_empty() and rhs.is_empty()) or is_parent_empty;
   return (lhs.type() == rhs.type()) and
@@ -134,20 +124,12 @@
                     rhs.child_begin(),
                     rhs.child_end(),
                     [is_empty](auto const& lhs_child, auto const& rhs_child) {
-<<<<<<< HEAD
-                      return shallow_equal_impl(lhs_child, rhs_child, is_empty);
-=======
                       return shallow_equivalent_impl(lhs_child, rhs_child, is_empty);
->>>>>>> 8d711464
                     });
 }
 bool is_shallow_equivalent(column_view const& lhs, column_view const& rhs)
 {
-<<<<<<< HEAD
-  return shallow_equal_impl(lhs, rhs);
-=======
   return shallow_equivalent_impl(lhs, rhs);
->>>>>>> 8d711464
 }
 }  // namespace detail
 
