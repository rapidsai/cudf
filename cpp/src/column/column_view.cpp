--- conflicted
+++ resolved
@@ -105,37 +105,7 @@
   }
 };
 
-<<<<<<< HEAD
-size_t shallow_hash(column_view const& input)
-{
-  size_t hash = 0;
-  combine_hash(hash, std::hash<data_type>{}(input.type()));
-  combine_hash(hash, std::hash<size_type>{}(input.size()));
-  combine_hash(hash, std::hash<void const*>{}(input.head()));
-  combine_hash(hash, std::hash<void const*>{}(input.null_mask()));
-  combine_hash(hash, std::hash<size_type>{}(input.offset()));
-  std::for_each(input.child_begin(), input.child_end(), [&hash](auto const& child) {
-    combine_hash(hash, shallow_hash(child));
-  });
-  return hash;
-}
-
-bool is_shallow_equal(column_view const& lhs, column_view const& rhs)
-{
-  return (lhs.type() == rhs.type()) and (lhs.size() == rhs.size()) and
-         (lhs.head() == rhs.head()) and (lhs.null_mask() == rhs.null_mask()) and
-         (lhs.offset() == rhs.offset()) and
-         std::equal(lhs.child_begin(),
-                    lhs.child_end(),
-                    rhs.child_begin(),
-                    rhs.child_end(),
-                    [](auto const& lhs_child, auto const& rhs_child) {
-                      return is_shallow_equal(lhs_child, rhs_child);
-                    });
-}
-=======
 std::size_t shallow_hash(column_view const& input) { return shallow_hash_impl{}(input); }
->>>>>>> 7e7f250d
 }  // namespace detail
 
 // Immutable view constructor
