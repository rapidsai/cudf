--- conflicted
+++ resolved
@@ -14,12 +14,8 @@
  * limitations under the License.
  */
 
-<<<<<<< HEAD
-#include <cudf/column/raw_column_device_view.cuh>
+#include <cudf/column/column_device_view_base.cuh>
 #include <cudf/jit/raw_span.cuh>
-=======
-#include <cudf/column/column_device_view_base.cuh>
->>>>>>> 785a415f
 #include <cudf/strings/string_view.cuh>
 #include <cudf/types.hpp>
 #include <cudf/utilities/traits.hpp>
@@ -46,33 +42,21 @@
   using type                     = T;
   static constexpr int32_t index = Index;
 
-<<<<<<< HEAD
-  static __device__ decltype(auto) element(cudf::raw_mutable_column_device_view const* outputs,
+  static __device__ decltype(auto) element(cudf::mutable_column_device_view_core const* outputs,
                                            [[maybe_unused]] void* const* user_data,
-=======
-  static __device__ decltype(auto) element(cudf::mutable_column_device_view_core const* views,
->>>>>>> 785a415f
                                            cudf::size_type row)
   {
     return outputs[index].element<T>(row);
   }
 
-<<<<<<< HEAD
-  static __device__ decltype(auto) element(cudf::raw_column_device_view const* inputs,
+  static __device__ decltype(auto) element(cudf::column_device_view_core const* inputs,
                                            [[maybe_unused]] void* const* user_data,
-=======
-  static __device__ decltype(auto) element(cudf::column_device_view_core const* views,
->>>>>>> 785a415f
                                            cudf::size_type row)
   {
     return inputs[index].element<T>(row);
   }
 
-<<<<<<< HEAD
-  static __device__ void assign(cudf::raw_mutable_column_device_view const* outputs,
-=======
-  static __device__ void assign(cudf::mutable_column_device_view_core const* views,
->>>>>>> 785a415f
+  static __device__ void assign(cudf::mutable_column_device_view_core const* outputs,
                                 cudf::size_type row,
                                 T value)
   {
@@ -103,7 +87,7 @@
   using type                     = void*;
   static constexpr int32_t index = Index;
 
-  static __device__ void* element([[maybe_unused]] cudf::raw_column_device_view const* inputs,
+  static __device__ void* element([[maybe_unused]] cudf::column_device_view_core const* inputs,
                                   void* const* user_data,
                                   [[maybe_unused]] cudf::size_type row)
   {
@@ -116,33 +100,21 @@
   using type                     = typename Accessor::type;
   static constexpr int32_t index = Accessor::index;
 
-<<<<<<< HEAD
-  static __device__ decltype(auto) element(cudf::raw_mutable_column_device_view const* outputs,
+  static __device__ decltype(auto) element(cudf::mutable_column_device_view_core const* outputs,
                                            void* const* user_data,
-=======
-  static __device__ decltype(auto) element(cudf::mutable_column_device_view_core const* views,
->>>>>>> 785a415f
                                            cudf::size_type row)
   {
     return Accessor::element(outputs, user_data, 0);
   }
 
-<<<<<<< HEAD
-  static __device__ decltype(auto) element(cudf::raw_column_device_view const* inputs,
+  static __device__ decltype(auto) element(cudf::column_device_view_core const* inputs,
                                            void* const* user_data,
-=======
-  static __device__ decltype(auto) element(cudf::column_device_view_core const* views,
->>>>>>> 785a415f
                                            cudf::size_type row)
   {
     return Accessor::element(inputs, user_data, 0);
   }
 
-<<<<<<< HEAD
-  static __device__ void assign(cudf::raw_mutable_column_device_view const* outputs,
-=======
-  static __device__ void assign(cudf::mutable_column_device_view_core const* views,
->>>>>>> 785a415f
+  static __device__ void assign(cudf::mutable_column_device_view_core const* outputs,
                                 cudf::size_type row,
                                 type value)
   {
@@ -151,14 +123,9 @@
 };
 
 template <typename Out, typename... In>
-<<<<<<< HEAD
-CUDF_KERNEL void kernel(cudf::raw_mutable_column_device_view const* outputs,
-                        cudf::raw_column_device_view const* inputs,
+CUDF_KERNEL void kernel(cudf::mutable_column_device_view_core const* outputs,
+                        cudf::column_device_view_core const* inputs,
                         void* const* user_data)
-=======
-CUDF_KERNEL void kernel(cudf::mutable_column_device_view_core const* output,
-                        cudf::column_device_view_core const* inputs)
->>>>>>> 785a415f
 {
   // cannot use global_thread_id utility due to a JIT build issue by including
   // the `cudf/detail/utilities/cuda.cuh` header
@@ -174,14 +141,9 @@
 }
 
 template <typename Out, typename... In>
-<<<<<<< HEAD
-CUDF_KERNEL void fixed_point_kernel(cudf::raw_mutable_column_device_view const* outputs,
-                                    cudf::raw_column_device_view const* inputs,
+CUDF_KERNEL void fixed_point_kernel(cudf::mutable_column_device_view_core const* outputs,
+                                    cudf::column_device_view_core const* inputs,
                                     void* const* user_data)
-=======
-CUDF_KERNEL void fixed_point_kernel(cudf::mutable_column_device_view_core const* output,
-                                    cudf::column_device_view_core const* inputs)
->>>>>>> 785a415f
 {
   // cannot use global_thread_id utility due to a JIT build issue by including
   // the `cudf/detail/utilities/cuda.cuh` header
@@ -200,7 +162,7 @@
 
 template <typename Out, typename... In>
 CUDF_KERNEL void span_kernel(raw_span<typename Out::type> const* outputs,
-                             cudf::raw_column_device_view const* inputs,
+                             cudf::column_device_view_core const* inputs,
                              void* const* user_data)
 {
   // cannot use global_thread_id utility due to a JIT build issue by including
