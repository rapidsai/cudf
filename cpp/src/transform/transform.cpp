--- conflicted
+++ resolved
@@ -28,33 +28,16 @@
 #include <cudf/utilities/traits.hpp>
 #include <cudf/utilities/type_dispatcher.hpp>
 
-<<<<<<< HEAD
 #include <jit/timestamps.hpp.jit>
 #include <jit/types.hpp.jit>
 #include <jit/bit.hpp.jit>
 
-=======
->>>>>>> 7ad07b49
 #include <rmm/cuda_stream_view.hpp>
 
 namespace cudf {
 namespace transformation {
 namespace jit {
 
-<<<<<<< HEAD
-const std::vector<std::string> header_names{cudf_types_hpp, cudf_wrappers_timestamps_hpp, cudf_utilities_bit_hpp};
-
-std::istream* headers_code(std::string filename, std::iostream& stream)
-{
-  auto it = cudf::jit::stringified_headers.find(filename);
-  if (it != cudf::jit::stringified_headers.end()) {
-    return cudf::jit::send_stringified_header(stream, it->second);
-  }
-  return nullptr;
-}
-
-=======
->>>>>>> 7ad07b49
 void unary_operation(mutable_column_view output,
                      column_view input,
                      const std::string& udf,
@@ -62,30 +45,6 @@
                      bool is_ptx,
                      rmm::cuda_stream_view stream)
 {
-<<<<<<< HEAD
-  std::string hash = "prog_transform" + std::to_string(std::hash<std::string>{}(udf));
-  std::string cuda_source = code::kernel_header;
-
-  if (is_ptx) {
-    cuda_source += cudf::jit::parse_single_function_ptx(
-                     udf, "GENERIC_UNARY_OP", cudf::jit::get_type_name(output_type), {0}) +
-                   code::kernel;
-  } else {
-    cuda_source += cudf::jit::parse_single_function_cuda(udf, "GENERIC_UNARY_OP") + code::kernel;
-  }
-
-  // Launch the jitify kernel
-  cudf::jit::launcher(hash,
-                      cuda_source,
-                      header_names,
-                      cudf::jit::compiler_flags,
-                      headers_code,
-                      stream)
-    .set_kernel_inst("kernel",  // name of the kernel we are launching
-                     {cudf::jit::get_type_name(output.type()),  // list of template arguments
-                      cudf::jit::get_type_name(input.type())})
-    .launch(output.size(), cudf::jit::get_data_ptr(output), cudf::jit::get_data_ptr(input));
-=======
   std::string kernel_name =
     jitify2::reflection::Template("cudf::transformation::jit::kernel")  //
       .instantiate(cudf::jit::get_type_name(output.type()),  // list of template arguments
@@ -106,7 +65,6 @@
     ->launch(output.size(),                                                                 //
              cudf::jit::get_data_ptr(output),
              cudf::jit::get_data_ptr(input));
->>>>>>> 7ad07b49
 }
 
 
