--- conflicted
+++ resolved
@@ -83,21 +83,13 @@
   // build the gather map using the offsets and the provided index
   auto const d_column = column_device_view::create(annotated_offsets, stream);
   if (index < 0)
-<<<<<<< HEAD
     thrust::transform(rmm::exec_policy(stream),
-=======
-    thrust::transform(rmm::exec_policy(stream)->on(stream.value()),
->>>>>>> 598a14d8
                       thrust::make_counting_iterator<size_type>(0),
                       thrust::make_counting_iterator<size_type>(gather_map->size()),
                       d_gather_map,
                       map_index_fn<false>{*d_column, index, child_column.size()});
   else
-<<<<<<< HEAD
     thrust::transform(rmm::exec_policy(stream),
-=======
-    thrust::transform(rmm::exec_policy(stream)->on(stream.value()),
->>>>>>> 598a14d8
                       thrust::make_counting_iterator<size_type>(0),
                       thrust::make_counting_iterator<size_type>(gather_map->size()),
                       d_gather_map,
