--- conflicted
+++ resolved
@@ -19,12 +19,8 @@
 
 #include <rmm/cuda_stream_view.hpp>
 
-<<<<<<< HEAD
 #include <thrust/binary_search.h>
-#include <thrust/iterator/iterator_facade.h>
 
-=======
->>>>>>> b391cb77
 namespace cudf {
 namespace lists {
 namespace detail {
