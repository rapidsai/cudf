/*
 * Copyright (c) 2021-2022, NVIDIA CORPORATION.
 *
 * Licensed under the Apache License, Version 2.0 (the "License");
 * you may not use this file except in compliance with the License.
 * You may obtain a copy of the License at
 *
 *     http://www.apache.org/licenses/LICENSE-2.0
 *
 * Unless required by applicable law or agreed to in writing, software
 * distributed under the License is distributed on an "AS IS" BASIS,
 * WITHOUT WARRANTIES OR CONDITIONS OF ANY KIND, either express or implied.
 * See the License for the specific language governing permissions and
 * limitations under the License.
 */

#include <cudf/column/column_factories.hpp>
#include <cudf/detail/iterator.cuh>
#include <cudf/detail/valid_if.cuh>
#include <cudf/lists/detail/contains.hpp>
#include <cudf/lists/list_device_view.cuh>
#include <cudf/lists/lists_column_device_view.cuh>
#include <cudf/lists/lists_column_view.hpp>
#include <cudf/scalar/scalar.hpp>
#include <cudf/table/row_operators.cuh>
#include <cudf/utilities/default_stream.hpp>
#include <cudf/utilities/type_dispatcher.hpp>

#include <rmm/exec_policy.hpp>

#include <thrust/execution_policy.h>
#include <thrust/find.h>
#include <thrust/functional.h>
#include <thrust/iterator/counting_iterator.h>
#include <thrust/iterator/reverse_iterator.h>
#include <thrust/logical.h>
#include <thrust/tabulate.h>
#include <thrust/transform.h>

#include <type_traits>

namespace cudf::lists {

namespace {

/**
 * @brief A sentinel value used for marking that a given key has not been found in the search list.
 *
 * The value should be `-1` as indicated in the public API documentation.
 */
auto constexpr __device__ NOT_FOUND_SENTINEL = size_type{-1};

/**
 * @brief A sentinel value used for marking that a given output row should be null.
 */
auto constexpr __device__ NULL_SENTINEL = std::numeric_limits<size_type>::min();

/**
 * @brief Indicate the current supported types in `cudf::lists::contains`.
 *
 * TODO: Add supported nested types.
 */
template <typename Element>
static auto constexpr is_supported_non_nested_type()
{
  return cudf::is_fixed_width<Element>() || std::is_same_v<Element, cudf::string_view>;
}

/**
 * @brief Functor to perform searching for index of a key element in a given list.
 */
struct search_list_fn {
  duplicate_find_option const find_option;

  template <typename Element, CUDF_ENABLE_IF(is_supported_non_nested_type<Element>())>
  __device__ size_type operator()(list_device_view list, thrust::optional<Element> key_opt) const
  {
    // A null list or null key will result in a null output row.
    if (list.is_null() || !key_opt) { return NULL_SENTINEL; }

    return find_option == duplicate_find_option::FIND_FIRST
             ? search_list<true, Element>(list, *key_opt)
             : search_list<false, Element>(list, *key_opt);
  }

  template <typename Element, CUDF_ENABLE_IF(cudf::is_nested<Element>())>
  __device__ size_type operator()(list_device_view, thrust::optional<Element>) const
  {
    CUDF_UNREACHABLE("Nested types are not yet supported");
  }

 private:
  template <bool forward, typename Element, CUDF_ENABLE_IF(is_supported_non_nested_type<Element>())>
  static __device__ inline size_type search_list(list_device_view const list,
                                                 Element const search_key)
  {
    auto const [begin, end] = element_index_pair_iter<forward>(list.size());
    auto const found_iter =
      thrust::find_if(thrust::seq, begin, end, [&] __device__(auto const idx) {
        return !list.is_null(idx) &&
               cudf::equality_compare(list.template element<Element>(idx), search_key);
      });
    // If the key is found, return its found position in the list from `found_iter`.
    return found_iter == end ? NOT_FOUND_SENTINEL : *found_iter;
  }

  /**
   * @brief Return a pair of index iterators {begin, end} to loop through elements within a list.
   *
   * Depending on the value of `forward`, a pair of forward or reverse iterators will be
   * returned, allowing to loop through elements in the list in first-to-last or last-to-first
   * order.
   *
   * Note that the element indices always restart to `0` at the first position in each list.
   *
   * @tparam forward A boolean value indicating whether we want to iterate elements in the list by
   *         forward or reverse order.
   * @param size The number of elements in the list.
   * @return A pair of {begin, end} iterators to iterate through the range `[0, size)`.
   */
  template <bool forward>
  static __device__ auto element_index_pair_iter(size_type const size)
  {
    if constexpr (forward) {
      return thrust::pair(thrust::make_counting_iterator(0), thrust::make_counting_iterator(size));
    } else {
      return thrust::pair(thrust::make_reverse_iterator(thrust::make_counting_iterator(size)),
                          thrust::make_reverse_iterator(thrust::make_counting_iterator(0)));
    }
  }
};

/**
 * @brief Dispatch functor to search for key element(s) in the corresponding rows of a lists column.
 */
struct dispatch_index_of {
  template <typename Element, typename SearchKeyType>
  std::enable_if_t<is_supported_non_nested_type<Element>(), std::unique_ptr<column>> operator()(
    lists_column_view const& lists,
    SearchKeyType const& search_keys,
    duplicate_find_option find_option,
    rmm::cuda_stream_view stream,
    rmm::mr::device_memory_resource* mr) const
  {
    CUDF_EXPECTS(!cudf::is_nested(lists.child().type()),
                 "Nested types not supported in list search operations.");
    CUDF_EXPECTS(lists.child().type() == search_keys.type(),
                 "Type/Scale of search key does not match list column element type.");
    CUDF_EXPECTS(search_keys.type().id() != type_id::EMPTY, "Type cannot be empty.");

    auto constexpr search_key_is_scalar = std::is_same_v<SearchKeyType, cudf::scalar>;
    auto const search_keys_have_nulls   = [&search_keys, stream] {
      if constexpr (search_key_is_scalar) {
        return !search_keys.is_valid(stream);
      } else {
        return search_keys.has_nulls();
      }
    }();

    if (search_key_is_scalar && search_keys_have_nulls) {
      // If the scalar key is invalid/null, the entire output column will be all nulls.
      return make_numeric_column(data_type{cudf::type_to_id<size_type>()},
                                 lists.size(),
                                 cudf::create_null_mask(lists.size(), mask_state::ALL_NULL, mr),
                                 lists.size(),
                                 stream,
                                 mr);
    }

    auto const lists_cdv_ptr = column_device_view::create(lists.parent(), stream);
    auto const input_it      = cudf::detail::make_counting_transform_iterator(
      size_type{0},
      [lists = cudf::detail::lists_column_device_view{*lists_cdv_ptr}] __device__(auto const idx) {
        return list_device_view{lists, idx};
      });

    auto out_positions = make_numeric_column(
      data_type{type_to_id<size_type>()}, lists.size(), cudf::mask_state::UNALLOCATED, stream, mr);
    auto const out_begin = out_positions->mutable_view().template begin<size_type>();

    auto const do_search = [&](auto const keys_iter) {
      thrust::transform(rmm::exec_policy(stream),
                        input_it,
                        input_it + lists.size(),
                        keys_iter,
                        out_begin,
                        search_list_fn{find_option});
    };

    if constexpr (search_key_is_scalar) {
      auto const keys_iter = cudf::detail::make_optional_iterator<Element>(
        search_keys, nullate::DYNAMIC{search_keys_have_nulls});
      do_search(keys_iter);
    } else {
      auto const keys_cdv_ptr = column_device_view::create(search_keys, stream);
      auto const keys_iter    = cudf::detail::make_optional_iterator<Element>(
        *keys_cdv_ptr, nullate::DYNAMIC{search_keys_have_nulls});
      do_search(keys_iter);
    }

    if (search_keys_have_nulls || lists.has_nulls()) {
      auto [null_mask, null_count] = cudf::detail::valid_if(
        out_begin,
        out_begin + lists.size(),
        [] __device__(auto const idx) { return idx != NULL_SENTINEL; },
        stream,
        mr);
      out_positions->set_null_mask(std::move(null_mask), null_count);
    }
    return out_positions;
  }

  template <typename Element, typename SearchKeyType>
  std::enable_if_t<!is_supported_non_nested_type<Element>(), std::unique_ptr<column>> operator()(
    lists_column_view const&,
    SearchKeyType const&,
    duplicate_find_option,
    rmm::cuda_stream_view,
    rmm::mr::device_memory_resource*) const
  {
    CUDF_FAIL("Unsupported type in `dispatch_index_of` functor.");
  }
};

/**
 * @brief Converts key-positions vector (from `index_of()`) to a BOOL8 vector, indicating if
 *        the search key(s) were found.
 */
std::unique_ptr<column> to_contains(std::unique_ptr<column>&& key_positions,
                                    rmm::cuda_stream_view stream,
                                    rmm::mr::device_memory_resource* mr)
{
  CUDF_EXPECTS(key_positions->type().id() == type_to_id<size_type>(),
               "Expected input column of type cudf::size_type.");
  auto const positions_begin = key_positions->view().template begin<size_type>();
  auto result                = make_numeric_column(
    data_type{type_id::BOOL8}, key_positions->size(), mask_state::UNALLOCATED, stream, mr);
  thrust::transform(rmm::exec_policy(stream),
                    positions_begin,
                    positions_begin + key_positions->size(),
                    result->mutable_view().template begin<bool>(),
                    [] __device__(auto const i) {
                      // position == NOT_FOUND_SENTINEL: the list does not contain the search key.
                      return i != NOT_FOUND_SENTINEL;
                    });

  auto const null_count                             = key_positions->null_count();
  [[maybe_unused]] auto [data, null_mask, children] = key_positions->release();
  result->set_null_mask(std::move(*null_mask.release()), null_count);

  return result;
}
}  // namespace

namespace detail {
std::unique_ptr<column> index_of(lists_column_view const& lists,
                                 cudf::scalar const& search_key,
                                 duplicate_find_option find_option,
                                 rmm::cuda_stream_view stream,
                                 rmm::mr::device_memory_resource* mr)
{
  return cudf::type_dispatcher(
    search_key.type(), dispatch_index_of{}, lists, search_key, find_option, stream, mr);
}

std::unique_ptr<column> index_of(lists_column_view const& lists,
                                 column_view const& search_keys,
                                 duplicate_find_option find_option,
                                 rmm::cuda_stream_view stream,
                                 rmm::mr::device_memory_resource* mr)
{
  CUDF_EXPECTS(search_keys.size() == lists.size(),
               "Number of search keys must match list column size.");
  return cudf::type_dispatcher(
    search_keys.type(), dispatch_index_of{}, lists, search_keys, find_option, stream, mr);
}

std::unique_ptr<column> contains(lists_column_view const& lists,
                                 cudf::scalar const& search_key,
                                 rmm::cuda_stream_view stream,
                                 rmm::mr::device_memory_resource* mr)
{
  return to_contains(
    index_of(lists, search_key, duplicate_find_option::FIND_FIRST, stream), stream, mr);
}

std::unique_ptr<column> contains(lists_column_view const& lists,
                                 column_view const& search_keys,
                                 rmm::cuda_stream_view stream,
                                 rmm::mr::device_memory_resource* mr)
{
  CUDF_EXPECTS(search_keys.size() == lists.size(),
               "Number of search keys must match list column size.");

  return to_contains(
    index_of(lists, search_keys, duplicate_find_option::FIND_FIRST, stream), stream, mr);
}

std::unique_ptr<column> contains_nulls(lists_column_view const& lists,
                                       rmm::cuda_stream_view stream,
                                       rmm::mr::device_memory_resource* mr)
{
  auto const lists_cv      = lists.parent();
  auto output              = make_numeric_column(data_type{type_to_id<bool>()},
                                    lists.size(),
                                    copy_bitmask(lists_cv),
                                    lists_cv.null_count(),
                                    stream,
                                    mr);
  auto const out_begin     = output->mutable_view().template begin<bool>();
  auto const lists_cdv_ptr = column_device_view::create(lists_cv, stream);

  thrust::tabulate(rmm::exec_policy(stream),
                   out_begin,
                   out_begin + lists.size(),
                   [lists = cudf::detail::lists_column_device_view{*lists_cdv_ptr}] __device__(
                     auto const list_idx) {
                     auto const list = list_device_view{lists, list_idx};
                     return list.is_null() ||
                            thrust::any_of(thrust::seq,
                                           thrust::make_counting_iterator(0),
                                           thrust::make_counting_iterator(list.size()),
                                           [&list](auto const idx) { return list.is_null(idx); });
                   });

  return output;
}

}  // namespace detail

std::unique_ptr<column> contains(lists_column_view const& lists,
                                 cudf::scalar const& search_key,
                                 rmm::mr::device_memory_resource* mr)
{
  CUDF_FUNC_RANGE();
  return detail::contains(lists, search_key, cudf::default_stream_value, mr);
}

std::unique_ptr<column> contains(lists_column_view const& lists,
                                 column_view const& search_keys,
                                 rmm::mr::device_memory_resource* mr)
{
  CUDF_FUNC_RANGE();
  return detail::contains(lists, search_keys, cudf::default_stream_value, mr);
}

std::unique_ptr<column> contains_nulls(lists_column_view const& lists,
                                       rmm::mr::device_memory_resource* mr)
{
  CUDF_FUNC_RANGE();
<<<<<<< HEAD
  return detail::contains_nulls(lists, rmm::cuda_stream_default, mr);
=======
  return detail::contains_nulls(input_lists, cudf::default_stream_value, mr);
>>>>>>> c5392df8
}

std::unique_ptr<column> index_of(lists_column_view const& lists,
                                 cudf::scalar const& search_key,
                                 duplicate_find_option find_option,
                                 rmm::mr::device_memory_resource* mr)
{
  CUDF_FUNC_RANGE();
  return detail::index_of(lists, search_key, find_option, cudf::default_stream_value, mr);
}

std::unique_ptr<column> index_of(lists_column_view const& lists,
                                 column_view const& search_keys,
                                 duplicate_find_option find_option,
                                 rmm::mr::device_memory_resource* mr)
{
  CUDF_FUNC_RANGE();
  return detail::index_of(lists, search_keys, find_option, cudf::default_stream_value, mr);
}

}  // namespace cudf::lists<|MERGE_RESOLUTION|>--- conflicted
+++ resolved
@@ -348,11 +348,7 @@
                                        rmm::mr::device_memory_resource* mr)
 {
   CUDF_FUNC_RANGE();
-<<<<<<< HEAD
-  return detail::contains_nulls(lists, rmm::cuda_stream_default, mr);
-=======
-  return detail::contains_nulls(input_lists, cudf::default_stream_value, mr);
->>>>>>> c5392df8
+  return detail::contains_nulls(lists, cudf::default_stream_value, mr);
 }
 
 std::unique_ptr<column> index_of(lists_column_view const& lists,
