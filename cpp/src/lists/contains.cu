/*
 * Copyright (c) 2021-2023, NVIDIA CORPORATION.
 *
 * Licensed under the Apache License, Version 2.0 (the "License");
 * you may not use this file except in compliance with the License.
 * You may obtain a copy of the License at
 *
 *     http://www.apache.org/licenses/LICENSE-2.0
 *
 * Unless required by applicable law or agreed to in writing, software
 * distributed under the License is distributed on an "AS IS" BASIS,
 * WITHOUT WARRANTIES OR CONDITIONS OF ANY KIND, either express or implied.
 * See the License for the specific language governing permissions and
 * limitations under the License.
 */

#include <cudf/column/column_factories.hpp>
#include <cudf/detail/iterator.cuh>
#include <cudf/detail/valid_if.cuh>
#include <cudf/lists/detail/contains.hpp>
#include <cudf/lists/detail/lists_column_factories.hpp>
#include <cudf/lists/list_device_view.cuh>
#include <cudf/lists/lists_column_device_view.cuh>
#include <cudf/lists/lists_column_view.hpp>
#include <cudf/scalar/scalar.hpp>
#include <cudf/table/experimental/row_operators.cuh>
#include <cudf/table/row_operators.cuh>
#include <cudf/utilities/default_stream.hpp>
#include <cudf/utilities/type_dispatcher.hpp>

#include <rmm/exec_policy.hpp>

#include <thrust/execution_policy.h>
#include <thrust/find.h>
#include <thrust/iterator/counting_iterator.h>
#include <thrust/iterator/reverse_iterator.h>
#include <thrust/logical.h>
#include <thrust/optional.h>
#include <thrust/pair.h>
#include <thrust/tabulate.h>
#include <thrust/transform.h>

#include <cuda/functional>

#include <type_traits>

namespace cudf::lists {
namespace {

/**
 * @brief A sentinel value used for marking that a given key has not been found in the search list.
 *
 * The value should be `-1` as indicated in the public API documentation.
 */
auto constexpr __device__ NOT_FOUND_SENTINEL = size_type{-1};

/**
 * @brief A sentinel value used for marking that a given output row should be null.
 *
 * This value should be different from `NOT_FOUND_SENTINEL`.
 */
auto constexpr __device__ NULL_SENTINEL = std::numeric_limits<size_type>::min();

/**
 * @brief Check if the given type is a supported non-nested type in `cudf::lists::contains`.
 */
template <typename Element>
static auto constexpr is_supported_non_nested_type()
{
  return cudf::is_fixed_width<Element>() || std::is_same_v<Element, cudf::string_view>;
}

/**
 * @brief Check if the given type is supported in `cudf::lists::contains`.
 */
struct is_supported_type_fn {
  template <typename Element>
  auto constexpr operator()()
  {
    return is_supported_non_nested_type<Element>() || cudf::is_nested<Element>();
  }
};

/**
 * @brief Return a pair of index iterators {begin, end} to loop through elements within a
 * list.
 *
 * Depending on the value of `forward`, a pair of forward or reverse iterators will be
 * returned, allowing to loop through elements in the list in first-to-last or last-to-first
 * order.
 *
 * Note that the element indices always restart to `0` at the first position in each list.
 *
 * @tparam forward A boolean value indicating whether we want to iterate elements in the list
 *         by forward or reverse order.
 * @param size The number of elements in the list.
 * @return A pair of {begin, end} iterators to iterate through the range `[0, size)`.
 */
template <bool forward>
__device__ auto element_index_pair_iter(size_type const size)
{
  auto const begin = thrust::make_counting_iterator(0);
  auto const end   = thrust::make_counting_iterator(size);

  if constexpr (forward) {
    return thrust::pair{begin, end};
  } else {
    return thrust::pair{thrust::make_reverse_iterator(end), thrust::make_reverse_iterator(begin)};
  }
}

/**
 * @brief Functor to perform searching for index of a key element in a given list, specialized
<<<<<<< HEAD
 * for non-nested types.
 */
struct search_list_non_nested_types_fn {
  duplicate_find_option const find_option;

  template <typename Element, CUDF_ENABLE_IF(is_supported_non_nested_type<Element>())>
  __device__ size_type operator()(list_device_view const list,
                                  thrust::optional<Element> const key_opt) const
  {
    // A null list or null key will result in a null output row.
    if (list.is_null() || !key_opt) { return NULL_SENTINEL; }

    return find_option == duplicate_find_option::FIND_FIRST
             ? search_list<true, Element>(list, *key_opt)
             : search_list<false, Element>(list, *key_opt);
  }

  template <typename Element, CUDF_ENABLE_IF(!is_supported_non_nested_type<Element>())>
  __device__ size_type operator()(list_device_view const, thrust::optional<Element> const) const
  {
    CUDF_UNREACHABLE("Unsupported type.");
  }

 private:
  template <bool forward, typename Element, CUDF_ENABLE_IF(is_supported_non_nested_type<Element>())>
  static __device__ inline size_type search_list(list_device_view const list,
                                                 Element const search_key)
  {
    auto const [begin, end] = element_index_pair_iter<forward>(list.size());
    auto const found_iter   = thrust::find_if(
      thrust::seq, begin, end, cuda::proclaim_return_type<bool>([=] __device__(auto const idx) {
        return !list.is_null(idx) &&
               cudf::equality_compare(list.template element<Element>(idx), search_key);
      }));
    // If the key is found, return its found position in the list from `found_iter`.
    return found_iter == end ? NOT_FOUND_SENTINEL : *found_iter;
  }
};

/**
 * @brief Functor to perform searching for index of a key element in a given list, specialized
=======
>>>>>>> a8ef4d4e
 * for nested types.
 */
template <typename KeyValidityIter, typename EqComparator>
struct search_list_fn {
  duplicate_find_option const find_option;
  KeyValidityIter const key_validity_iter;
  EqComparator const d_comp;

  search_list_fn(duplicate_find_option const find_option,
                 KeyValidityIter const key_validity_iter,
                 EqComparator const& d_comp)
    : find_option(find_option), key_validity_iter(key_validity_iter), d_comp(d_comp)
  {
  }

  __device__ size_type operator()(list_device_view const list) const
  {
    // A null list or null key will result in a null output row.
    if (list.is_null() || !key_validity_iter[list.row_index()]) { return NULL_SENTINEL; }

    return find_option == duplicate_find_option::FIND_FIRST ? search_list_op<true>(list)
                                                            : search_list_op<false>(list);
  }

 private:
  template <bool forward>
  __device__ inline size_type search_list_op(list_device_view const list) const
  {
    using cudf::experimental::row::lhs_index_type;
    using cudf::experimental::row::rhs_index_type;

    auto const [begin, end] = element_index_pair_iter<forward>(list.size());
    auto const found_iter   = thrust::find_if(
      thrust::seq, begin, end, cuda::proclaim_return_type<bool>([=] __device__(auto const idx) {
        return !list.is_null(idx) && d_comp(static_cast<lhs_index_type>(list.element_offset(idx)),
                                            static_cast<rhs_index_type>(list.row_index()));
      }));
    // If the key is found, return its found position in the list from `found_iter`.
    return found_iter == end ? NOT_FOUND_SENTINEL : *found_iter;
  }
};

/**
 * @brief Function to search for index of key element(s) in the corresponding rows of a lists
 * column, specialized for nested types.
 */
template <typename InputIterator, typename OutputIterator, typename DeviceComp>
void index_of(InputIterator input_it,
              size_type num_rows,
              OutputIterator output_it,
              column_view const& child,
              column_view const& search_keys,
              duplicate_find_option find_option,
              DeviceComp d_comp,
              rmm::cuda_stream_view stream)
{
  auto const keys_dv_ptr       = column_device_view::create(search_keys, stream);
  auto const key_validity_iter = cudf::detail::make_validity_iterator<true>(*keys_dv_ptr);
  thrust::transform(rmm::exec_policy(stream),
                    input_it,
                    input_it + num_rows,
                    output_it,
                    search_list_fn{find_option, key_validity_iter, d_comp});
}

/**
 * @brief Dispatch function to search for index of key element(s) in the corresponding rows of a
 * lists column.
 */
std::unique_ptr<column> dispatch_index_of(lists_column_view const& lists,
                                          column_view const& search_keys,
                                          duplicate_find_option find_option,
                                          rmm::cuda_stream_view stream,
                                          rmm::mr::device_memory_resource* mr)
{
  CUDF_EXPECTS(cudf::type_dispatcher(search_keys.type(), is_supported_type_fn{}),
               "Unsupported type in `dispatch_index_of` function.");
  // Access the child column through `child()` method, not `get_sliced_child()`.
  // This is because slicing offset has already been taken into account during row
  // comparisons.
  auto const child = lists.child();

  CUDF_EXPECTS(child.type() == search_keys.type(),
               "Type/Scale of search key does not match list column element type.",
               cudf::data_type_error);
  CUDF_EXPECTS(search_keys.type().id() != type_id::EMPTY, "Type cannot be empty.");

  auto const search_keys_have_nulls = search_keys.has_nulls();

  auto const num_rows = lists.size();

<<<<<<< HEAD
    auto const lists_cdv_ptr = column_device_view::create(lists.parent(), stream);
    auto const input_it      = cudf::detail::make_counting_transform_iterator(
      size_type{0},
      cuda::proclaim_return_type<list_device_view>([lists = cudf::detail::lists_column_device_view{
                                                      *lists_cdv_ptr}] __device__(auto const idx) {
        return list_device_view{lists, idx};
      }));

    auto out_positions = make_numeric_column(
      data_type{type_to_id<size_type>()}, num_rows, cudf::mask_state::UNALLOCATED, stream, mr);
    auto const output_it = out_positions->mutable_view().template begin<size_type>();

    if constexpr (not cudf::is_nested<Element>()) {
      index_of_non_nested_types<Element>(
        input_it, num_rows, output_it, search_keys, search_keys_have_nulls, find_option, stream);
    } else {  // list + struct
      index_of_nested_types(input_it, num_rows, output_it, child, search_keys, find_option, stream);
    }

    if (search_keys_have_nulls || lists.has_nulls()) {
      auto [null_mask, null_count] =
        cudf::detail::valid_if(output_it,
                               output_it + num_rows,
                               cuda::proclaim_return_type<bool>(
                                 [] __device__(auto const idx) { return idx != NULL_SENTINEL; }),
                               stream,
                               mr);
      out_positions->set_null_mask(std::move(null_mask), null_count);
    }
    return out_positions;
=======
  auto const lists_cdv_ptr = column_device_view::create(lists.parent(), stream);
  auto const input_it      = cudf::detail::make_counting_transform_iterator(
    size_type{0},
    [lists = cudf::detail::lists_column_device_view{*lists_cdv_ptr}] __device__(auto const idx) {
      return list_device_view{lists, idx};
    });

  auto out_positions = make_numeric_column(
    data_type{type_to_id<size_type>()}, num_rows, cudf::mask_state::UNALLOCATED, stream, mr);
  auto const output_it = out_positions->mutable_view().template begin<size_type>();

  auto const keys_tview  = cudf::table_view{{search_keys}};
  auto const child_tview = cudf::table_view{{child}};
  auto const has_nulls   = has_nested_nulls(child_tview) || has_nested_nulls(keys_tview);
  auto const comparator =
    cudf::experimental::row::equality::two_table_comparator(child_tview, keys_tview, stream);
  if (cudf::is_nested(search_keys.type())) {
    auto const d_comp = comparator.equal_to<true>(nullate::DYNAMIC{has_nulls});
    index_of(input_it, num_rows, output_it, child, search_keys, find_option, d_comp, stream);
  } else {
    auto const d_comp = comparator.equal_to<false>(nullate::DYNAMIC{has_nulls});
    index_of(input_it, num_rows, output_it, child, search_keys, find_option, d_comp, stream);
>>>>>>> a8ef4d4e
  }

  if (search_keys_have_nulls || lists.has_nulls()) {
    auto [null_mask, null_count] = cudf::detail::valid_if(
      output_it,
      output_it + num_rows,
      [] __device__(auto const idx) { return idx != NULL_SENTINEL; },
      stream,
      mr);
    out_positions->set_null_mask(std::move(null_mask), null_count);
  }
  return out_positions;
}

/**
 * @brief Converts key-positions vector (from `index_of()`) to a BOOL8 vector, indicating if
 * the search key(s) were found.
 */
std::unique_ptr<column> to_contains(std::unique_ptr<column>&& key_positions,
                                    rmm::cuda_stream_view stream,
                                    rmm::mr::device_memory_resource* mr)
{
  CUDF_EXPECTS(key_positions->type().id() == type_to_id<size_type>(),
               "Expected input column of type cudf::size_type.");
  auto const positions_begin = key_positions->view().template begin<size_type>();
  auto result                = make_numeric_column(
    data_type{type_id::BOOL8}, key_positions->size(), mask_state::UNALLOCATED, stream, mr);
  thrust::transform(rmm::exec_policy(stream),
                    positions_begin,
                    positions_begin + key_positions->size(),
                    result->mutable_view().template begin<bool>(),
                    cuda::proclaim_return_type<bool>([] __device__(auto const i) {
                      // position == NOT_FOUND_SENTINEL: the list does not contain the search key.
                      return i != NOT_FOUND_SENTINEL;
                    }));

  auto const null_count                             = key_positions->null_count();
  [[maybe_unused]] auto [data, null_mask, children] = key_positions->release();
  result->set_null_mask(std::move(*null_mask.release()), null_count);

  return result;
}
}  // namespace

namespace detail {
std::unique_ptr<column> index_of(lists_column_view const& lists,
                                 cudf::scalar const& search_key,
                                 duplicate_find_option find_option,
                                 rmm::cuda_stream_view stream,
                                 rmm::mr::device_memory_resource* mr)
{
  if (!search_key.is_valid(stream)) {
    return make_numeric_column(data_type{cudf::type_to_id<size_type>()},
                               lists.size(),
                               cudf::create_null_mask(lists.size(), mask_state::ALL_NULL, mr),
                               lists.size(),
                               stream,
                               mr);
  }
  if (lists.size() == 0) {
    return make_numeric_column(
      data_type{type_to_id<size_type>()}, 0, cudf::mask_state::UNALLOCATED, stream, mr);
  }

  auto search_key_col = cudf::make_column_from_scalar(search_key, lists.size(), stream, mr);
  return index_of(lists, search_key_col->view(), find_option, stream, mr);
}

std::unique_ptr<column> index_of(lists_column_view const& lists,
                                 column_view const& search_keys,
                                 duplicate_find_option find_option,
                                 rmm::cuda_stream_view stream,
                                 rmm::mr::device_memory_resource* mr)
{
  CUDF_EXPECTS(search_keys.size() == lists.size(),
               "Number of search keys must match list column size.");
  return dispatch_index_of(lists, search_keys, find_option, stream, mr);
}

std::unique_ptr<column> contains(lists_column_view const& lists,
                                 cudf::scalar const& search_key,
                                 rmm::cuda_stream_view stream,
                                 rmm::mr::device_memory_resource* mr)
{
  auto key_indices = index_of(lists,
                              search_key,
                              duplicate_find_option::FIND_FIRST,
                              stream,
                              rmm::mr::get_current_device_resource());
  return to_contains(std::move(key_indices), stream, mr);
}

std::unique_ptr<column> contains(lists_column_view const& lists,
                                 column_view const& search_keys,
                                 rmm::cuda_stream_view stream,
                                 rmm::mr::device_memory_resource* mr)
{
  CUDF_EXPECTS(search_keys.size() == lists.size(),
               "Number of search keys must match list column size.");

  auto key_indices = index_of(lists,
                              search_keys,
                              duplicate_find_option::FIND_FIRST,
                              stream,
                              rmm::mr::get_current_device_resource());
  return to_contains(std::move(key_indices), stream, mr);
}

std::unique_ptr<column> contains_nulls(lists_column_view const& lists,
                                       rmm::cuda_stream_view stream,
                                       rmm::mr::device_memory_resource* mr)
{
  auto const lists_cv      = lists.parent();
  auto output              = make_numeric_column(data_type{type_to_id<bool>()},
                                    lists.size(),
                                    copy_bitmask(lists_cv, stream, mr),
                                    lists_cv.null_count(),
                                    stream,
                                    mr);
  auto const out_begin     = output->mutable_view().template begin<bool>();
  auto const lists_cdv_ptr = column_device_view::create(lists_cv, stream);

  thrust::tabulate(
    rmm::exec_policy(stream),
    out_begin,
    out_begin + lists.size(),
    cuda::proclaim_return_type<bool>([lists = cudf::detail::lists_column_device_view{
                                        *lists_cdv_ptr}] __device__(auto const list_idx) {
      auto const list = list_device_view{lists, list_idx};
      return list.is_null() ||
             thrust::any_of(thrust::seq,
                            thrust::make_counting_iterator(0),
                            thrust::make_counting_iterator(list.size()),
                            [&list](auto const idx) { return list.is_null(idx); });
    }));

  return output;
}

}  // namespace detail

std::unique_ptr<column> contains(lists_column_view const& lists,
                                 cudf::scalar const& search_key,
                                 rmm::mr::device_memory_resource* mr)
{
  CUDF_FUNC_RANGE();
  return detail::contains(lists, search_key, cudf::get_default_stream(), mr);
}

std::unique_ptr<column> contains(lists_column_view const& lists,
                                 column_view const& search_keys,
                                 rmm::mr::device_memory_resource* mr)
{
  CUDF_FUNC_RANGE();
  return detail::contains(lists, search_keys, cudf::get_default_stream(), mr);
}

std::unique_ptr<column> contains_nulls(lists_column_view const& lists,
                                       rmm::mr::device_memory_resource* mr)
{
  CUDF_FUNC_RANGE();
  return detail::contains_nulls(lists, cudf::get_default_stream(), mr);
}

std::unique_ptr<column> index_of(lists_column_view const& lists,
                                 cudf::scalar const& search_key,
                                 duplicate_find_option find_option,
                                 rmm::mr::device_memory_resource* mr)
{
  CUDF_FUNC_RANGE();
  return detail::index_of(lists, search_key, find_option, cudf::get_default_stream(), mr);
}

std::unique_ptr<column> index_of(lists_column_view const& lists,
                                 column_view const& search_keys,
                                 duplicate_find_option find_option,
                                 rmm::mr::device_memory_resource* mr)
{
  CUDF_FUNC_RANGE();
  return detail::index_of(lists, search_keys, find_option, cudf::get_default_stream(), mr);
}

}  // namespace cudf::lists<|MERGE_RESOLUTION|>--- conflicted
+++ resolved
@@ -111,50 +111,6 @@
 
 /**
  * @brief Functor to perform searching for index of a key element in a given list, specialized
-<<<<<<< HEAD
- * for non-nested types.
- */
-struct search_list_non_nested_types_fn {
-  duplicate_find_option const find_option;
-
-  template <typename Element, CUDF_ENABLE_IF(is_supported_non_nested_type<Element>())>
-  __device__ size_type operator()(list_device_view const list,
-                                  thrust::optional<Element> const key_opt) const
-  {
-    // A null list or null key will result in a null output row.
-    if (list.is_null() || !key_opt) { return NULL_SENTINEL; }
-
-    return find_option == duplicate_find_option::FIND_FIRST
-             ? search_list<true, Element>(list, *key_opt)
-             : search_list<false, Element>(list, *key_opt);
-  }
-
-  template <typename Element, CUDF_ENABLE_IF(!is_supported_non_nested_type<Element>())>
-  __device__ size_type operator()(list_device_view const, thrust::optional<Element> const) const
-  {
-    CUDF_UNREACHABLE("Unsupported type.");
-  }
-
- private:
-  template <bool forward, typename Element, CUDF_ENABLE_IF(is_supported_non_nested_type<Element>())>
-  static __device__ inline size_type search_list(list_device_view const list,
-                                                 Element const search_key)
-  {
-    auto const [begin, end] = element_index_pair_iter<forward>(list.size());
-    auto const found_iter   = thrust::find_if(
-      thrust::seq, begin, end, cuda::proclaim_return_type<bool>([=] __device__(auto const idx) {
-        return !list.is_null(idx) &&
-               cudf::equality_compare(list.template element<Element>(idx), search_key);
-      }));
-    // If the key is found, return its found position in the list from `found_iter`.
-    return found_iter == end ? NOT_FOUND_SENTINEL : *found_iter;
-  }
-};
-
-/**
- * @brief Functor to perform searching for index of a key element in a given list, specialized
-=======
->>>>>>> a8ef4d4e
  * for nested types.
  */
 template <typename KeyValidityIter, typename EqComparator>
@@ -246,38 +202,6 @@
 
   auto const num_rows = lists.size();
 
-<<<<<<< HEAD
-    auto const lists_cdv_ptr = column_device_view::create(lists.parent(), stream);
-    auto const input_it      = cudf::detail::make_counting_transform_iterator(
-      size_type{0},
-      cuda::proclaim_return_type<list_device_view>([lists = cudf::detail::lists_column_device_view{
-                                                      *lists_cdv_ptr}] __device__(auto const idx) {
-        return list_device_view{lists, idx};
-      }));
-
-    auto out_positions = make_numeric_column(
-      data_type{type_to_id<size_type>()}, num_rows, cudf::mask_state::UNALLOCATED, stream, mr);
-    auto const output_it = out_positions->mutable_view().template begin<size_type>();
-
-    if constexpr (not cudf::is_nested<Element>()) {
-      index_of_non_nested_types<Element>(
-        input_it, num_rows, output_it, search_keys, search_keys_have_nulls, find_option, stream);
-    } else {  // list + struct
-      index_of_nested_types(input_it, num_rows, output_it, child, search_keys, find_option, stream);
-    }
-
-    if (search_keys_have_nulls || lists.has_nulls()) {
-      auto [null_mask, null_count] =
-        cudf::detail::valid_if(output_it,
-                               output_it + num_rows,
-                               cuda::proclaim_return_type<bool>(
-                                 [] __device__(auto const idx) { return idx != NULL_SENTINEL; }),
-                               stream,
-                               mr);
-      out_positions->set_null_mask(std::move(null_mask), null_count);
-    }
-    return out_positions;
-=======
   auto const lists_cdv_ptr = column_device_view::create(lists.parent(), stream);
   auto const input_it      = cudf::detail::make_counting_transform_iterator(
     size_type{0},
@@ -300,7 +224,6 @@
   } else {
     auto const d_comp = comparator.equal_to<false>(nullate::DYNAMIC{has_nulls});
     index_of(input_it, num_rows, output_it, child, search_keys, find_option, d_comp, stream);
->>>>>>> a8ef4d4e
   }
 
   if (search_keys_have_nulls || lists.has_nulls()) {
