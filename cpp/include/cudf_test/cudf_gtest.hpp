/*
 * Copyright (c) 2019-2022, NVIDIA CORPORATION.
 *
 * Licensed under the Apache License, Version 2.0 (the "License");
 * you may not use this file except in compliance with the License.
 * You may obtain a copy of the License at
 *
 *     http://www.apache.org/licenses/LICENSE-2.0
 *
 * Unless required by applicable law or agreed to in writing, software
 * distributed under the License is distributed on an "AS IS" BASIS,
 * WITHOUT WARRANTIES OR CONDITIONS OF ANY KIND, either express or implied.
 * See the License for the specific language governing permissions and
 * limitations under the License.
 */

#pragma once

#ifdef GTEST_INCLUDE_GTEST_GTEST_H_
#error "Don't include gtest/gtest.h directly, include cudf_gtest.hpp instead"
#endif

/**
 * @file cudf_gtest.hpp
 * @brief Work around for GTests emulation of variadic templates in
 * @verbatim ::Testing::Types @endverbatim
 *
 * @note Instead of including `gtest/gtest.h`, all libcudf test files should
 * include `cudf_gtest.hpp` instead.
 *
 * Removes the 50 type limit in a type-parameterized test list.
 *
 * Uses macros to rename GTests's emulated variadic template types and then
 * redefines them properly.
 */

// @cond
#define Types      Types_NOT_USED
#define Types0     Types0_NOT_USED
#define TypeList   TypeList_NOT_USED
#define Templates  Templates_NOT_USED
#define Templates0 Templates0_NOT_USED
#include <gtest/internal/gtest-type-util.h>
#undef Types
#undef Types0
#undef TypeList
#undef Templates
#undef Templates0

namespace testing {
template <class... TYPES>
struct Types {
  using type = Types;
};

template <class T, class... TYPES>
struct Types<T, TYPES...> {
  using Head = T;
  using Tail = Types<TYPES...>;

  using type = Types;
};

namespace internal {
using Types0 = Types<>;

template <GTEST_TEMPLATE_... TYPES>
struct Templates {
};

template <GTEST_TEMPLATE_ HEAD, GTEST_TEMPLATE_... TAIL>
struct Templates<HEAD, TAIL...> {
  using Head = internal::TemplateSel<HEAD>;
  using Tail = Templates<TAIL...>;

  using type = Templates;
};

using Templates0 = Templates<>;

template <typename T>
struct TypeList {
  using type = Types<T>;
};

template <class... TYPES>
struct TypeList<Types<TYPES...>> {
  using type = Types<TYPES...>;
};

}  // namespace internal
}  // namespace testing
// @endcond

#include <gmock/gmock.h>
#include <gtest/gtest.h>

/**
 * @brief test macro to be expects `expr` to return cudaSuccess
 *
 * This will stop the test process on failure.
 *
 * @param expr expression to be tested
 */
#define ASSERT_CUDA_SUCCEEDED(expr) ASSERT_EQ(cudaSuccess, expr)
/**
 * @brief test macro to be expects `expr` to return cudaSuccess
 *
 * @param expr expression to be tested
 */
#define EXPECT_CUDA_SUCCEEDED(expr) EXPECT_EQ(cudaSuccess, expr)

/**
 * @brief Utility for testing the expectation that an expression x throws the specified
 * exception whose what() message ends with the msg
 *
 * @param x The expression to test
 * @param exception The exception type to test for
 * @param startswith The start of the expected message
 * @param endswith The end of the expected message
 */
#define EXPECT_THROW_MESSAGE(x, exception, startswith, endswith)    \
  do {                                                              \
    EXPECT_THROW(                                                   \
      {                                                             \
        try {                                                       \
          x;                                                        \
        } catch (const exception& e) {                              \
          ASSERT_NE(nullptr, e.what());                             \
          EXPECT_THAT(e.what(), testing::StartsWith((startswith))); \
          EXPECT_THAT(e.what(), testing::EndsWith((endswith)));     \
          throw;                                                    \
        }                                                           \
      },                                                            \
      exception);                                                   \
  } while (0)

<<<<<<< HEAD
#define CUDF_EXPECT_THROW_MESSAGE(...)                                     \
  GET_CUDF_EXPECT_THROW_MESSAGE_MACRO(                                     \
    __VA_ARGS__, CUDF_EXPECT_THROW_MESSAGE_3, CUDF_EXPECT_THROW_MESSAGE_2) \
  (__VA_ARGS__)
#define GET_CUDF_EXPECT_THROW_MESSAGE_MACRO(_1, _2, _3, NAME, ...) NAME
#define CUDF_EXPECT_THROW_MESSAGE_3(x, exception, msg) \
  EXPECT_THROW_MESSAGE(x, exception, "cuDF failure at:", msg)
#define CUDF_EXPECT_THROW_MESSAGE_2(x, msg) CUDF_EXPECT_THROW_MESSAGE_3(x, cudf::logic_error, msg)
=======
/**
 * @brief test macro to be expected to throw cudf::logic_error with a message
 *
 * @param x The statement to be tested
 * @param msg The message associated with the exception
 */
#define CUDF_EXPECT_THROW_MESSAGE(x, msg) \
  EXPECT_THROW_MESSAGE(x, cudf::logic_error, "cuDF failure at:", msg)
>>>>>>> e0003a01

/**
 * @brief test macro to be expected to throw cudf::cuda_error with a message
 *
 * @param x The statement to be tested
 * @param msg The message associated with the exception
 */
#define CUDA_EXPECT_THROW_MESSAGE(x, msg) \
  EXPECT_THROW_MESSAGE(x, cudf::cuda_error, "CUDA error encountered at:", msg)

/**
 * @brief test macro to be expected to throw cudf::fatal_logic_error with a message
 *
 * @param x The statement to be tested
 * @param msg The message associated with the exception
 */
#define FATAL_CUDA_EXPECT_THROW_MESSAGE(x, msg) \
  EXPECT_THROW_MESSAGE(x, cudf::fatal_cuda_error, "Fatal CUDA error encountered at:", msg)

/**
 * @brief test macro to be expected as no exception.
 *
 * The testing is same with EXPECT_NO_THROW() in gtest.
 * It also outputs captured error message, useful for debugging.
 *
 * @param statement The statement to be tested
 */
#define CUDF_EXPECT_NO_THROW(statement)                                                       \
  try {                                                                                       \
    statement;                                                                                \
  } catch (std::exception & e) {                                                              \
    FAIL() << "statement:" << #statement << std::endl << "reason: " << e.what() << std::endl; \
  }<|MERGE_RESOLUTION|>--- conflicted
+++ resolved
@@ -135,7 +135,12 @@
       exception);                                                   \
   } while (0)
 
-<<<<<<< HEAD
+/**
+ * @brief test macro to be expected to throw cudf::logic_error with a message
+ *
+ * @param x The statement to be tested
+ * @param msg The message associated with the exception
+ */
 #define CUDF_EXPECT_THROW_MESSAGE(...)                                     \
   GET_CUDF_EXPECT_THROW_MESSAGE_MACRO(                                     \
     __VA_ARGS__, CUDF_EXPECT_THROW_MESSAGE_3, CUDF_EXPECT_THROW_MESSAGE_2) \
@@ -144,16 +149,6 @@
 #define CUDF_EXPECT_THROW_MESSAGE_3(x, exception, msg) \
   EXPECT_THROW_MESSAGE(x, exception, "cuDF failure at:", msg)
 #define CUDF_EXPECT_THROW_MESSAGE_2(x, msg) CUDF_EXPECT_THROW_MESSAGE_3(x, cudf::logic_error, msg)
-=======
-/**
- * @brief test macro to be expected to throw cudf::logic_error with a message
- *
- * @param x The statement to be tested
- * @param msg The message associated with the exception
- */
-#define CUDF_EXPECT_THROW_MESSAGE(x, msg) \
-  EXPECT_THROW_MESSAGE(x, cudf::logic_error, "cuDF failure at:", msg)
->>>>>>> e0003a01
 
 /**
  * @brief test macro to be expected to throw cudf::cuda_error with a message
