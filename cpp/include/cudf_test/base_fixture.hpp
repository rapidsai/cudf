/*
 * Copyright (c) 2020-2024, NVIDIA CORPORATION.
 *
 * Licensed under the Apache License, Version 2.0 (the "License");
 * you may not use this file except in compliance with the License.
 * You may obtain a copy of the License at
 *
 *     http://www.apache.org/licenses/LICENSE-2.0
 *
 * Unless required by applicable law or agreed to in writing, software
 * distributed under the License is distributed on an "AS IS" BASIS,
 * WITHOUT WARRANTIES OR CONDITIONS OF ANY KIND, either express or implied.
 * See the License for the specific language governing permissions and
 * limitations under the License.
 */

#pragma once

#include <cudf_test/cudf_gtest.hpp>
#include <cudf_test/file_utilities.hpp>

<<<<<<< HEAD
#include <rmm/aligned.hpp>
#include <rmm/cuda_stream_view.hpp>
#include <rmm/mr/device/arena_memory_resource.hpp>
#include <rmm/mr/device/binning_memory_resource.hpp>
#include <rmm/mr/device/cuda_async_memory_resource.hpp>
#include <rmm/mr/device/cuda_memory_resource.hpp>
#include <rmm/mr/device/managed_memory_resource.hpp>
#include <rmm/mr/device/owning_wrapper.hpp>
=======
#include <cudf/utilities/traits.hpp>

#include <rmm/mr/device/device_memory_resource.hpp>
>>>>>>> 10783265
#include <rmm/mr/device/per_device_resource.hpp>

namespace cudf {
namespace test {

/**
 * @brief Base test fixture class from which all libcudf tests should inherit.
 *
 * Example:
 * ```
 * class MyTestFixture : public cudf::test::BaseFixture {};
 * ```
 */
class BaseFixture : public ::testing::Test {
  rmm::mr::device_memory_resource* _mr{rmm::mr::get_current_device_resource()};

 public:
  /**
   * @brief Returns pointer to `device_memory_resource` that should be used for
   * all tests inheriting from this fixture
   * @return pointer to memory resource
   */
  rmm::mr::device_memory_resource* mr() { return _mr; }
};

/**
 * @brief Base test fixture that takes a parameter.
 *
 * Example:
 * ```
 * class MyIntTestFixture : public cudf::test::BaseFixtureWithParam<int> {};
 * ```
 */
template <typename T>
class BaseFixtureWithParam : public ::testing::TestWithParam<T> {
  rmm::mr::device_memory_resource* _mr{rmm::mr::get_current_device_resource()};

 public:
  /**
   * @brief Returns pointer to `device_memory_resource` that should be used for
   * all tests inheriting from this fixture
   * @return pointer to memory resource
   */
  rmm::mr::device_memory_resource* mr() const { return _mr; }
};

/**
 * @brief Provides temporary directory for temporary test files.
 *
 * Example:
 * ```c++
 * ::testing::Environment* const temp_env =
 *    ::testing::AddGlobalTestEnvironment(new TempDirTestEnvironment);
 * ```
 */
class TempDirTestEnvironment : public ::testing::Environment {
  temp_directory const tmpdir{"gtest"};

 public:
  /**
   * @brief Get directory path to use for temporary files
   *
   * @return std::string The temporary directory path
   */
  std::string get_temp_dir() { return tmpdir.path(); }

  /**
   * @brief Get a temporary filepath to use for the specified filename
   *
   * @param filename name of the file to be placed in temporary directory.
   * @return std::string The temporary filepath
   */
  std::string get_temp_filepath(std::string filename) { return tmpdir.path() + filename; }
};

<<<<<<< HEAD
/// MR factory functions
inline auto make_cuda() { return std::make_shared<rmm::mr::cuda_memory_resource>(); }

inline auto make_async() { return std::make_shared<rmm::mr::cuda_async_memory_resource>(); }

inline auto make_managed() { return std::make_shared<rmm::mr::managed_memory_resource>(); }

inline auto make_pool()
{
  auto const [free, total] = rmm::available_device_memory();
  auto min_alloc = rmm::align_down(std::min(free, total / 10), rmm::CUDA_ALLOCATION_ALIGNMENT);
  return rmm::mr::make_owning_wrapper<rmm::mr::pool_memory_resource>(make_cuda(), min_alloc);
}

inline auto make_arena()
{
  return rmm::mr::make_owning_wrapper<rmm::mr::arena_memory_resource>(make_cuda());
}

inline auto make_binning()
{
  auto pool = make_pool();
  // Add a binning_memory_resource with fixed-size bins of sizes 256, 512, 1024, 2048 and 4096KiB
  // Larger allocations will use the pool resource
  auto mr = rmm::mr::make_owning_wrapper<rmm::mr::binning_memory_resource>(pool, 18, 22);
  return mr;
}

/**
 * @brief Creates a memory resource for the unit test environment
 * given the name of the allocation mode.
 *
 * The returned resource instance must be kept alive for the duration of
 * the tests. Attaching the resource to a TestEnvironment causes
 * issues since the environment objects are not destroyed until
 * after the runtime is shutdown.
 *
 * @throw cudf::logic_error if the `allocation_mode` is unsupported.
 *
 * @param allocation_mode String identifies which resource type.
 *        Accepted types are "pool", "cuda", and "managed" only.
 * @return Memory resource instance
 */
inline std::shared_ptr<rmm::mr::device_memory_resource> create_memory_resource(
  std::string const& allocation_mode)
{
  if (allocation_mode == "binning") return make_binning();
  if (allocation_mode == "cuda") return make_cuda();
  if (allocation_mode == "async") return make_async();
  if (allocation_mode == "pool") return make_pool();
  if (allocation_mode == "arena") return make_arena();
  if (allocation_mode == "managed") return make_managed();
  CUDF_FAIL("Invalid RMM allocation mode: " + allocation_mode);
}

=======
>>>>>>> 10783265
}  // namespace test
}  // namespace cudf<|MERGE_RESOLUTION|>--- conflicted
+++ resolved
@@ -19,20 +19,9 @@
 #include <cudf_test/cudf_gtest.hpp>
 #include <cudf_test/file_utilities.hpp>
 
-<<<<<<< HEAD
-#include <rmm/aligned.hpp>
-#include <rmm/cuda_stream_view.hpp>
-#include <rmm/mr/device/arena_memory_resource.hpp>
-#include <rmm/mr/device/binning_memory_resource.hpp>
-#include <rmm/mr/device/cuda_async_memory_resource.hpp>
-#include <rmm/mr/device/cuda_memory_resource.hpp>
-#include <rmm/mr/device/managed_memory_resource.hpp>
-#include <rmm/mr/device/owning_wrapper.hpp>
-=======
 #include <cudf/utilities/traits.hpp>
 
 #include <rmm/mr/device/device_memory_resource.hpp>
->>>>>>> 10783265
 #include <rmm/mr/device/per_device_resource.hpp>
 
 namespace cudf {
@@ -108,63 +97,5 @@
   std::string get_temp_filepath(std::string filename) { return tmpdir.path() + filename; }
 };
 
-<<<<<<< HEAD
-/// MR factory functions
-inline auto make_cuda() { return std::make_shared<rmm::mr::cuda_memory_resource>(); }
-
-inline auto make_async() { return std::make_shared<rmm::mr::cuda_async_memory_resource>(); }
-
-inline auto make_managed() { return std::make_shared<rmm::mr::managed_memory_resource>(); }
-
-inline auto make_pool()
-{
-  auto const [free, total] = rmm::available_device_memory();
-  auto min_alloc = rmm::align_down(std::min(free, total / 10), rmm::CUDA_ALLOCATION_ALIGNMENT);
-  return rmm::mr::make_owning_wrapper<rmm::mr::pool_memory_resource>(make_cuda(), min_alloc);
-}
-
-inline auto make_arena()
-{
-  return rmm::mr::make_owning_wrapper<rmm::mr::arena_memory_resource>(make_cuda());
-}
-
-inline auto make_binning()
-{
-  auto pool = make_pool();
-  // Add a binning_memory_resource with fixed-size bins of sizes 256, 512, 1024, 2048 and 4096KiB
-  // Larger allocations will use the pool resource
-  auto mr = rmm::mr::make_owning_wrapper<rmm::mr::binning_memory_resource>(pool, 18, 22);
-  return mr;
-}
-
-/**
- * @brief Creates a memory resource for the unit test environment
- * given the name of the allocation mode.
- *
- * The returned resource instance must be kept alive for the duration of
- * the tests. Attaching the resource to a TestEnvironment causes
- * issues since the environment objects are not destroyed until
- * after the runtime is shutdown.
- *
- * @throw cudf::logic_error if the `allocation_mode` is unsupported.
- *
- * @param allocation_mode String identifies which resource type.
- *        Accepted types are "pool", "cuda", and "managed" only.
- * @return Memory resource instance
- */
-inline std::shared_ptr<rmm::mr::device_memory_resource> create_memory_resource(
-  std::string const& allocation_mode)
-{
-  if (allocation_mode == "binning") return make_binning();
-  if (allocation_mode == "cuda") return make_cuda();
-  if (allocation_mode == "async") return make_async();
-  if (allocation_mode == "pool") return make_pool();
-  if (allocation_mode == "arena") return make_arena();
-  if (allocation_mode == "managed") return make_managed();
-  CUDF_FAIL("Invalid RMM allocation mode: " + allocation_mode);
-}
-
-=======
->>>>>>> 10783265
 }  // namespace test
 }  // namespace cudf