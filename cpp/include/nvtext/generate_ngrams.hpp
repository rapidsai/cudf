--- conflicted
+++ resolved
@@ -108,11 +108,8 @@
  *
  * All null row entries are ignored and the output contains all valid rows.
  *
-<<<<<<< HEAD
-=======
  * The hash algorithm uses MurmurHash32 on each ngram.
  *
->>>>>>> 83be1327
  * @throw cudf::logic_error if `ngrams < 5`
  * @throw cudf::logic_error if there are not enough characters to generate any ngrams
  *
