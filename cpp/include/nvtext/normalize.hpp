--- conflicted
+++ resolved
@@ -133,17 +133,9 @@
  * accent is removed.
  *
  * If `special_tokens` are included the padding after `[` and before `]` is not
-<<<<<<< HEAD
- * inserted if the character between them match one of the given tokens.
- * If `do_lower_case = true` the `special_tokens` are expected to contain
- * lower-case characters.
- * Also, the `special_tokens` are expected to include the `[]` characters
- * at the beginning of and end of each string respectively.
-=======
  * inserted if the characters between them match one of the given tokens.
  * Also, the `special_tokens` are expected to include the `[]` characters
  * at the beginning of and end of each string appropriately.
->>>>>>> d2ff0c56
  */
 struct character_normalizer {
   /**
@@ -154,11 +146,7 @@
    * @param do_lower_case If true, upper-case characters are converted to
    *        lower-case and accents are stripped from those characters.
    *        If false, accented and upper-case characters are not transformed.
-<<<<<<< HEAD
-   * @param special_tokens Individual sequences including `[]` brackets.
-=======
    * @param special_tokens Each row is a token including the `[]` brackets.
->>>>>>> d2ff0c56
    *        For example: `[BOS]`, `[EOS]`, `[UNK]`, `[SEP]`, `[PAD]`, `[CLS]`, `[MASK]`
    * @param stream CUDA stream used for device memory operations and kernel launches
    * @param mr Device memory resource used to allocate the returned column's device memory
@@ -184,11 +172,7 @@
  * @param do_lower_case If true, upper-case characters are converted to
  *        lower-case and accents are stripped from those characters.
  *        If false, accented and upper-case characters are not transformed.
-<<<<<<< HEAD
- * @param special_tokens Individual sequences including `[]` brackets.
-=======
  * @param special_tokens Individual tokens including `[]` brackets.
->>>>>>> d2ff0c56
  *        Default is no special tokens.
  * @param stream CUDA stream used for device memory operations and kernel launches
  * @param mr Device memory resource used to allocate the returned column's device memory
