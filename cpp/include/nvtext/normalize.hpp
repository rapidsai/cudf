--- conflicted
+++ resolved
@@ -158,11 +158,7 @@
   ~character_normalizer();
 
   struct character_normalizer_impl;
-<<<<<<< HEAD
-  character_normalizer_impl* _impl{};
-=======
   std::unique_ptr<character_normalizer_impl> _impl;
->>>>>>> dab936a1
 };
 
 /**
