--- conflicted
+++ resolved
@@ -79,6 +79,53 @@
   rmm::device_async_resource_ref mr = cudf::get_current_device_resource_ref());
 
 /**
+ * @brief Returns the minhash values for each string
+ *
+ * This function uses MurmurHash3_x64_128 for the hash algorithm.
+ *
+ * The input strings are first hashed using the given `seed` over substrings
+ * of `width` characters. These hash values are then combined with the `a`
+ * and `b` parameter values using the following formula:
+ * ```
+ *   max_hash = max of uint64
+ *   mp = (1 << 61) - 1
+ *   hv[i] = hash value of a substring at i
+ *   pv[i] = ((hv[i] * a[i] + b[i]) % mp) & max_hash
+ * ```
+ *
+ * This calculation is performed on each substring and the minimum value is computed
+ * as follows:
+ * ```
+ *   mh[j,i] = min(pv[i]) for all substrings in row j
+ *                        and where i=[0,a.size())
+ * ```
+ *
+ * Any null row entries result in corresponding null output rows.
+ *
+ * @throw std::invalid_argument if the width < 2
+ * @throw std::invalid_argument if parameter_a is empty
+ * @throw std::invalid_argument if `parameter_b.size() != parameter_a.size()`
+ * @throw std::overflow_error if `parameter_a.size() * input.size()` exceeds the column size limit
+ *
+ * @param input Strings column to compute minhash
+ * @param seed Seed value used for the hash algorithm
+ * @param parameter_a Values used for the permuted calculation
+ * @param parameter_b Values used for the permuted calculation
+ * @param width The character width of substrings to hash for each row
+ * @param stream CUDA stream used for device memory operations and kernel launches
+ * @param mr Device memory resource used to allocate the returned column's device memory
+ * @return List column of minhash values for each string per seed
+ */
+std::unique_ptr<cudf::column> minhash64(
+  cudf::strings_column_view const& input,
+  uint64_t seed,
+  cudf::device_span<uint64_t const> parameter_a,
+  cudf::device_span<uint64_t const> parameter_b,
+  cudf::size_type width,
+  rmm::cuda_stream_view stream      = cudf::get_default_stream(),
+  rmm::device_async_resource_ref mr = cudf::get_current_device_resource_ref());
+
+/**
  * @brief Returns the minhash values for each input row
  *
  * This function uses MurmurHash3_x86_32 for the hash algorithm.
@@ -89,12 +136,12 @@
  * ```
  *   max_hash = max of uint32
  *   mp = (1 << 61) - 1
- *   hv[i] = hash value of a substring at i
- *   pv[i] = ((hv[i] * a[i] + b[i]) % mp) & max_hash
- * ```
- *
- * This calculation is performed on each set of ngrams and the minimum value is computed
- * as follows:
+ *   hv[i] = hash value of a ngrams at i
+ *   pv[i] = ((hv[i] * a[i] + b[i]) % mp) & max_hash
+ * ```
+ *
+ * This calculation is performed on each set of ngrams and the minimum value
+ * is computed as follows:
  * ```
  *   mh[j,i] = min(pv[i]) for all ngrams in row j
  *                        and where i=[0,a.size())
@@ -126,64 +173,15 @@
   rmm::device_async_resource_ref mr = cudf::get_current_device_resource_ref());
 
 /**
- * @brief Returns the minhash values for each string
+ * @brief Returns the minhash values for each input row
  *
  * This function uses MurmurHash3_x64_128 for the hash algorithm.
- *
- * The input strings are first hashed using the given `seed` over substrings
- * of `width` characters. These hash values are then combined with the `a`
- * and `b` parameter values using the following formula:
- * ```
- *   max_hash = max of uint64
- *   mp = (1 << 61) - 1
- *   hv[i] = hash value of a substring at i
- *   pv[i] = ((hv[i] * a[i] + b[i]) % mp) & max_hash
- * ```
- *
- * This calculation is performed on each substring and the minimum value is computed
- * as follows:
- * ```
- *   mh[j,i] = min(pv[i]) for all substrings in row j
- *                        and where i=[0,a.size())
- * ```
- *
- * Any null row entries result in corresponding null output rows.
- *
- * @throw std::invalid_argument if the width < 2
- * @throw std::invalid_argument if parameter_a is empty
- * @throw std::invalid_argument if `parameter_b.size() != parameter_a.size()`
- * @throw std::overflow_error if `parameter_a.size() * input.size()` exceeds the column size limit
- *
- * @param input Strings column to compute minhash
- * @param seed Seed value used for the hash algorithm
- * @param parameter_a Values used for the permuted calculation
- * @param parameter_b Values used for the permuted calculation
- * @param width The character width of substrings to hash for each row
- * @param stream CUDA stream used for device memory operations and kernel launches
- * @param mr Device memory resource used to allocate the returned column's device memory
- * @return List column of minhash values for each string per seed
- */
-std::unique_ptr<cudf::column> minhash64(
-  cudf::strings_column_view const& input,
-  uint64_t seed,
-  cudf::device_span<uint64_t const> parameter_a,
-  cudf::device_span<uint64_t const> parameter_b,
-  cudf::size_type width,
-  rmm::cuda_stream_view stream      = cudf::get_default_stream(),
-  rmm::device_async_resource_ref mr = cudf::get_current_device_resource_ref());
-
-/**
- * @brief Returns the minhash values for each input row
- *
-<<<<<<< HEAD
-=======
- * This function uses MurmurHash3_x86_32 for the hash algorithm.
  *
  * The input row is first hashed using the given `seed` over a sliding window
  * of `ngrams` of strings. These hash values are then combined with the `a`
  * and `b` parameter values using the following formula:
  * ```
- *   max_hash = max of uint32
+ *   max_hash = max of uint64
  *   mp = (1 << 61) - 1
  *   hv[i] = hash value of a ngrams at i
  *   pv[i] = ((hv[i] * a[i] + b[i]) % mp) & max_hash
@@ -191,63 +189,6 @@
  *
  * This calculation is performed on each set of ngrams and the minimum value
  * is computed as follows:
- * ```
- *   mh[j,i] = min(pv[i]) for all ngrams in row j
- *                        and where i=[0,a.size())
- * ```
- *
- * Any null row entries result in corresponding null output rows.
- *
- * @throw std::invalid_argument if the ngrams < 2
- * @throw std::invalid_argument if parameter_a is empty
- * @throw std::invalid_argument if `parameter_b.size() != parameter_a.size()`
- * @throw std::overflow_error if `parameter_a.size() * input.size()` exceeds the column size limit
- *
- * @param input Strings column to compute minhash
- * @param ngrams The number of strings to hash within each row
- * @param seed Seed value used for the hash algorithm
- * @param parameter_a Values used for the permuted calculation
- * @param parameter_b Values used for the permuted calculation
- * @param stream CUDA stream used for device memory operations and kernel launches
- * @param mr Device memory resource used to allocate the returned column's device memory
- * @return List column of minhash values for each string per seed
- */
-std::unique_ptr<cudf::column> minhash_ngrams(
-  cudf::lists_column_view const& input,
-  cudf::size_type ngrams,
-  uint32_t seed,
-  cudf::device_span<uint32_t const> parameter_a,
-  cudf::device_span<uint32_t const> parameter_b,
-  rmm::cuda_stream_view stream      = cudf::get_default_stream(),
-  rmm::device_async_resource_ref mr = cudf::get_current_device_resource_ref());
-
-/**
- * @brief Returns the minhash values for each input row
- *
->>>>>>> 15d14ec6
- * This function uses MurmurHash3_x64_128 for the hash algorithm.
- *
- * The input row is first hashed using the given `seed` over a sliding window
- * of `ngrams` of strings. These hash values are then combined with the `a`
- * and `b` parameter values using the following formula:
- * ```
- *   max_hash = max of uint64
- *   mp = (1 << 61) - 1
-<<<<<<< HEAD
- *   hv[i] = hash value of a substring at i
- *   pv[i] = ((hv[i] * a[i] + b[i]) % mp) & max_hash
- * ```
- *
- * This calculation is performed on each set of ngrams and the minimum value is computed
- * as follows:
-=======
- *   hv[i] = hash value of a ngrams at i
- *   pv[i] = ((hv[i] * a[i] + b[i]) % mp) & max_hash
- * ```
- *
- * This calculation is performed on each set of ngrams and the minimum value
- * is computed as follows:
->>>>>>> 15d14ec6
  * ```
  *   mh[j,i] = min(pv[i]) for all ngrams in row j
  *                        and where i=[0,a.size())
