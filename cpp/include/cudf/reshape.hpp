/*
 * Copyright (c) 2020-2021, NVIDIA CORPORATION.
 *
 * Licensed under the Apache License, Version 2.0 (the "License");
 * you may not use this file except in compliance with the License.
 * You may obtain a copy of the License at
 *
 *     http://www.apache.org/licenses/LICENSE-2.0
 *
 * Unless required by applicable law or agreed to in writing, software
 * distributed under the License is distributed on an "AS IS" BASIS,
 * WITHOUT WARRANTIES OR CONDITIONS OF ANY KIND, either express or implied.
 * See the License for the specific language governing permissions and
 * limitations under the License.
 */

#pragma once

#include <cudf/column/column.hpp>
#include <cudf/table/table_view.hpp>
#include <cudf/types.hpp>
#include <memory>

namespace cudf {
/**
 * @addtogroup column_reshape
 * @{
 * @file
 * @brief Column APIs for interleave and tile
 */

/**
 * @brief Interleave columns of a table into a single column.
 *
 * Converts the column major table `input` into a row major column.
 * Example:
 * ```
 * in     = [[A1, A2, A3], [B1, B2, B3]]
 * return = [A1, B1, A2, B2, A3, B3]
 * ```
 *
 * @throws cudf::logic_error if input contains no columns.
 * @throws cudf::logic_error if input columns dtypes are not identical.
 *
 * @param[in] input Table containing columns to interleave.
 *
 * @return The interleaved columns as a single column
 */
std::unique_ptr<column> interleave_columns(
  table_view const& input,
  rmm::mr::device_memory_resource* mr = rmm::mr::get_current_device_resource());

/**
 * @brief Repeats the rows from `input` table `count` times to form a new table.
 *
 * `output.num_columns() == input.num_columns()`
 * `output.num_rows() == input.num_rows() * count`
 *
 * ```
 * input  = [[8, 4, 7], [5, 2, 3]]
 * count  = 2
 * return = [[8, 4, 7, 8, 4, 7], [5, 2, 3, 5, 2, 3]]
 * ```
 *
 * @param[in] input Table containing rows to be repeated.
 * @param[in] count Number of times to tile "rows". Must be non-negative.
 *
 * @return The table containing the tiled "rows".
 */
std::unique_ptr<table> tile(
  table_view const& input,
  size_type count,
  rmm::mr::device_memory_resource* mr = rmm::mr::get_current_device_resource());

/**
 * @brief Configures whether byte casting flips endianness
 */
enum class flip_endianness : bool { NO, YES };

/**
 * @brief Converts a column's elements to lists of bytes
 *
 * ```
 * input<int32>  = [8675, 309]
 * configuration = flip_endianness::YES
 * return        = [[0x00, 0x00, 0x21, 0xe3], [0x00, 0x00, 0x01, 0x35]]
 * ```
 *
 * @param input_column Column to be converted to lists of bytes.
 * @param endian_configuration Whether to retain or flip the endianness of the elements.
 * @param mr Device memory resource used to allocate the returned column's device memory.
 *
 * @return The column containing the lists of bytes.
 */
std::unique_ptr<column> byte_cast(
  column_view const& input_column,
  flip_endianness endian_configuration,
  rmm::mr::device_memory_resource* mr = rmm::mr::get_current_device_resource());

/**
 * @brief Explodes a list column's elements.
 *
 * Any list is exploded, which means the elements of the list in each row are expanded into new rows
 * in the output. The corresponding rows for other columns in the input are duplicated. Example:
 * ```
 * [[5,10,15], 100],
 * [[20,25],   200],
 * [[30],      300],
 * returns
 * [5,         100],
 * [10,        100],
 * [15,        100],
 * [20,        200],
 * [25,        200],
 * [30,        300],
 * ```
 *
 * Nulls and empty lists propagate in different ways depending on what is null or empty.
 *```
 * [[5,null,15], 100],
 * [null,        200],
 * [[],          300],
 * returns
 * [5,           100],
 * [null,        100],
 * [15,          100],
 * ```
 * Note that null lists are not included in the resulting table, but nulls inside
 * lists and empty lists will be represented with a null entry for that column in that row.
 *
 * @param input_table Table to explode.
 * @param explode_column_idx Column index to explode inside the table.
 * @param mr Device memory resource used to allocate the returned column's device memory.
 *
 * @return A new table with explode_col exploded.
 */
std::unique_ptr<table> explode(
  table_view const& input_table,
  size_type explode_column_idx,
  rmm::mr::device_memory_resource* mr = rmm::mr::get_current_device_resource());

/**
 * @brief Explodes a list column's elements and includes a position column.
 *
 * Any list is exploded, which means the elements of the list in each row are expanded into new rows
 * in the output. The corresponding rows for other columns in the input are duplicated. A position
 * column is added that has the index inside the original list for each row. Example:
 * ```
 * [[5,10,15], 100],
 * [[20,25],   200],
 * [[30],      300],
 * returns
<<<<<<< HEAD
 * [0,   5,    100],
 * [1,  10,    100],
 * [2,  15,    100],
 * [0,  20,    200],
 * [1,  25,    200],
 * [0,  30,    300],
=======
 * [5,   0,    100],
 * [10,  1,    100],
 * [15,  2,    100],
 * [20,  0,    200],
 * [25,  1,    200],
 * [30,  0,    300],
>>>>>>> 2a0be16a
 * ```
 *
 * Nulls and empty lists propagate in different ways depending on what is null or empty.
 *```
 * [[5,null,15], 100],
 * [null,        200],
 * [[],          300],
 * returns
<<<<<<< HEAD
 * [0,     5,    100],
 * [1,  null,    100],
 * [2,    15,    100],
=======
 * [5,    0,     100],
 * [null, 1,     100],
 * [15,   2,     100],
>>>>>>> 2a0be16a
 * ```
 * Note that null lists are not included in the resulting table, but nulls inside
 * lists and empty lists will be represented with a null entry for that column in that row.
 *
 * @param input_table Table to explode.
 * @param explode_column_idx Column index to explode inside the table.
 * @param mr Device memory resource used to allocate the returned column's device memory.
 *
 * @return A new table with explode_col exploded.
 */
std::unique_ptr<table> explode_position(
  table_view const& input_table,
  size_type explode_column_idx,
  rmm::mr::device_memory_resource* mr = rmm::mr::get_current_device_resource());

<<<<<<< HEAD
/**
 * @brief Explodes a list column's elements retaining any null entries or empty lists inside.
 *
 * Any list is exploded, which means the elements of the list in each row are expanded into new rows
 * in the output. The corresponding rows for other columns in the input are duplicated. Example:
 * ```
 * [[5,10,15], 100],
 * [[20,25],   200],
 * [[30],      300],
 * returns
 * [5,         100],
 * [10,        100],
 * [15,        100],
 * [20,        200],
 * [25,        200],
 * [30,        300],
 * ```
 *
 * Nulls and empty lists propagate as null entries in the result.
 *```
 * [[5,null,15], 100],
 * [null,        200],
 * [[],          300],
 * returns
 * [5,           100],
 * [null,        100],
 * [15,          100],
 * [null,        200],
 * [null,        300],
 * ```
 *
 * @param input_table Table to explode.
 * @param explode_column_idx Column index to explode inside the table.
 * @param mr Device memory resource used to allocate the returned column's device memory.
 *
 * @return A new table with explode_col exploded.
 */
std::unique_ptr<table> explode_outer(
  table_view const& input_table,
  size_type explode_column_idx,
  rmm::mr::device_memory_resource* mr = rmm::mr::get_current_device_resource());

/**
 * @brief Explodes a list column's elements retaining any null entries or empty lists and includes a
 *position column.
 *
 * Any list is exploded, which means the elements of the list in each row are expanded into new rows
 * in the output. The corresponding rows for other columns in the input are duplicated. A position
 * column is added that has the index inside the original list for each row. Example:
 * ```
 * [[5,10,15], 100],
 * [[20,25],   200],
 * [[30],      300],
 * returns
 * [0,   5,    100],
 * [1,  10,    100],
 * [2,  15,    100],
 * [0,  20,    200],
 * [1,  25,    200],
 * [0,  30,    300],
 * ```
 *
 * Nulls and empty lists propagate as null entries in the result.
 *```
 * [[5,null,15], 100],
 * [null,        200],
 * [[],          300],
 * returns
 * [0,     5,    100],
 * [1,  null,    100],
 * [2,    15,    100],
 * [0,  null,    200],
 * [0,  null,    300],
 * ```
 *
 * @param input_table Table to explode.
 * @param explode_column_idx Column index to explode inside the table.
 * @param mr Device memory resource used to allocate the returned column's device memory.
 *
 * @return A new table with explode_col exploded.
 */
std::unique_ptr<table> explode_outer_position(
  table_view const& input_table,
  size_type explode_column_idx,
  rmm::mr::device_memory_resource* mr = rmm::mr::get_current_device_resource());

=======
>>>>>>> 2a0be16a
/** @} */  // end of group

}  // namespace cudf<|MERGE_RESOLUTION|>--- conflicted
+++ resolved
@@ -150,21 +150,12 @@
  * [[20,25],   200],
  * [[30],      300],
  * returns
-<<<<<<< HEAD
  * [0,   5,    100],
  * [1,  10,    100],
  * [2,  15,    100],
  * [0,  20,    200],
  * [1,  25,    200],
  * [0,  30,    300],
-=======
- * [5,   0,    100],
- * [10,  1,    100],
- * [15,  2,    100],
- * [20,  0,    200],
- * [25,  1,    200],
- * [30,  0,    300],
->>>>>>> 2a0be16a
  * ```
  *
  * Nulls and empty lists propagate in different ways depending on what is null or empty.
@@ -173,15 +164,9 @@
  * [null,        200],
  * [[],          300],
  * returns
-<<<<<<< HEAD
  * [0,     5,    100],
  * [1,  null,    100],
  * [2,    15,    100],
-=======
- * [5,    0,     100],
- * [null, 1,     100],
- * [15,   2,     100],
->>>>>>> 2a0be16a
  * ```
  * Note that null lists are not included in the resulting table, but nulls inside
  * lists and empty lists will be represented with a null entry for that column in that row.
@@ -197,7 +182,6 @@
   size_type explode_column_idx,
   rmm::mr::device_memory_resource* mr = rmm::mr::get_current_device_resource());
 
-<<<<<<< HEAD
 /**
  * @brief Explodes a list column's elements retaining any null entries or empty lists inside.
  *
@@ -284,8 +268,6 @@
   size_type explode_column_idx,
   rmm::mr::device_memory_resource* mr = rmm::mr::get_current_device_resource());
 
-=======
->>>>>>> 2a0be16a
 /** @} */  // end of group
 
 }  // namespace cudf