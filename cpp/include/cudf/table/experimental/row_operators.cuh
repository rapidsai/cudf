--- conflicted
+++ resolved
@@ -93,11 +93,8 @@
  */
 template <typename Nullate, bool NanConfig = false>
 class device_row_comparator {
-<<<<<<< HEAD
- public:
-=======
-  friend class self_comparator;
->>>>>>> 08092fe7
+  // friend class self_comparator;
+public: // needs to be removed, pending strict typing for indices
   /**
    * @brief Construct a function object for performing a lexicographic
    * comparison between the rows of two tables.
@@ -153,22 +150,14 @@
                                   column_device_view lhs,
                                   column_device_view rhs,
                                   null_order null_precedence = null_order::BEFORE,
-<<<<<<< HEAD
                                   int depth                  = 0,
                                   weak_ordering nan_result   = weak_ordering::EQUIVALENT)
-=======
-                                  int depth                  = 0)
->>>>>>> 08092fe7
       : _lhs{lhs},
         _rhs{rhs},
         _check_nulls{check_nulls},
         _null_precedence{null_precedence},
-<<<<<<< HEAD
         _depth{depth},
         _nan_result{nan_result}
-=======
-        _depth{depth}
->>>>>>> 08092fe7
     {
     }
 
@@ -238,12 +227,8 @@
         ++depth;
       }
 
-<<<<<<< HEAD
       auto const comparator =
         element_comparator{_check_nulls, lcol, rcol, _null_precedence, depth, _nan_result};
-=======
-      auto const comparator = element_comparator{_check_nulls, lcol, rcol, _null_precedence, depth};
->>>>>>> 08092fe7
       return cudf::type_dispatcher<dispatch_void_if_nested>(
         lcol.type(), comparator, lhs_element_index, rhs_element_index);
     }
@@ -260,11 +245,7 @@
  public:
   /**
    * @brief Checks whether the row at `lhs_index` in the `lhs` table compares
-<<<<<<< HEAD
-   * lexicographically less, greater, or equal to the row at `rhs_index` in the `rhs` table.
-=======
    * lexicographically less, greater, or equivalent to the row at `rhs_index` in the `rhs` table.
->>>>>>> 08092fe7
    *
    * @param lhs_index The index of row in the `lhs` table to examine
    * @param rhs_index The index of the row in the `rhs` table to examine
@@ -285,7 +266,6 @@
         _null_precedence.has_value() ? (*_null_precedence)[i] : null_order::BEFORE;
 
       auto const comparator =
-<<<<<<< HEAD
         NanConfig ? element_comparator{_check_nulls,
                                        _lhs.column(i),
                                        _rhs.column(i),
@@ -300,9 +280,6 @@
                                        depth,
                                        weak_ordering::EQUIVALENT};
 
-=======
-        element_comparator{_check_nulls, _lhs.column(i), _rhs.column(i), null_precedence, depth};
->>>>>>> 08092fe7
       weak_ordering state;
       cuda::std::tie(state, last_null_depth) =
         cudf::type_dispatcher(_lhs.column(i).type(), comparator, lhs_index, rhs_index);
@@ -326,62 +303,6 @@
 };  // class device_row_comparator
 
 /**
-<<<<<<< HEAD
- * @brief Wraps and interprets the result of device_row_comparator, true if the result is
- * weak_ordering::LESS meaning one row is lexicographically *less* than another row.
- *
- * @tparam Nullate A cudf::nullate type describing whether to check for nulls.
- * @tparam NanConfig default configuration nans are equal, if set to true triggers specialized IEEE
- * 754 compliant nan handling
- */
-template <typename Nullate, bool NanConfig = false>
-class device_less_comparator {
-  friend class self_comparator;
-  /**
-   * @brief Construct a function object for performing a lexicographic
-   * comparison between the rows of two tables.
-   *
-   * @param has_nulls Indicates if either input table contains columns with nulls.
-   * @param lhs The first table
-   * @param rhs The second table (may be the same table as `lhs`)
-   * @param depth Optional, device array the same length as a row that contains starting depths of
-   * columns if they're nested, and 0 otherwise.
-   * @param column_order Optional, device array the same length as a row that indicates the desired
-   * ascending/descending order of each column in a row. If `nullopt`, it is assumed all columns are
-   * sorted in ascending order.
-   * @param null_precedence Optional, device array the same length as a row and indicates how null
-   * values compare to all other for every column. If `nullopt`, then null precedence would be
-   * `null_order::BEFORE` for all columns.
-   */
-  device_less_comparator(
-    Nullate check_nulls,
-    table_device_view lhs,
-    table_device_view rhs,
-    std::optional<device_span<int const>> depth                  = std::nullopt,
-    std::optional<device_span<order const>> column_order         = std::nullopt,
-    std::optional<device_span<null_order const>> null_precedence = std::nullopt) noexcept
-    : comparator{check_nulls, lhs, rhs, depth, column_order, null_precedence}
-  {
-  }
-
- public:
-  /**
-   * @brief Checks whether the row at `lhs_index` in the `lhs` table compares
-   * lexicographically less than the row at `rhs_index` in the `rhs` table.
-   *
-   * @param lhs_index The index of row in the `lhs` table to examine
-   * @param rhs_index The index of the row in the `rhs` table to examine
-   * @return `true` if row from the `lhs` table compares less than row in the `rhs` table
-   */
-  __device__ bool operator()(size_type const lhs_index, size_type const rhs_index) const noexcept
-  {
-    return comparator(lhs_index, rhs_index) == weak_ordering::LESS;
-  }
-
- private:
-  device_row_comparator<Nullate, NanConfig> comparator;
-};  // class device_less_comparator
-=======
  * @brief Wraps and interprets the result of templated Comparator that returns a weak_ordering.
  * Returns true if the weak_ordering matches any of the templated values.
  *
@@ -407,15 +328,14 @@
  *
  * @tparam Nullate A cudf::nullate type describing whether to check for nulls.
  */
-template <typename Nullate>
+template <typename Nullate, bool NanConfig = false>
 using less_comparator =
-  weak_ordering_comparator_impl<device_row_comparator<Nullate>, weak_ordering::LESS>;
-
-template <typename Nullate>
-using less_equivalent_comparator = weak_ordering_comparator_impl<device_row_comparator<Nullate>,
+  weak_ordering_comparator_impl<device_row_comparator<Nullate, NanConfig>, weak_ordering::LESS>;
+
+template <typename Nullate, bool NanConfig = false>
+using less_equivalent_comparator = weak_ordering_comparator_impl<device_row_comparator<Nullate, NanConfig>,
                                                                  weak_ordering::LESS,
                                                                  weak_ordering::EQUIVALENT>;
->>>>>>> 08092fe7
 
 struct preprocessed_table {
   using table_device_view_owner =
@@ -564,19 +484,11 @@
    *
    * @tparam Nullate A cudf::nullate type describing whether to check for nulls.
    */
-<<<<<<< HEAD
   template <typename Nullate, bool NanConfig = false>
-  device_less_comparator<Nullate, NanConfig> device_comparator(Nullate nullate = {}) const
-  {
-    return device_less_comparator(
-      nullate, *d_t, *d_t, d_t->depths(), d_t->column_order(), d_t->null_precedence());
-=======
-  template <typename Nullate>
-  less_comparator<Nullate> device_comparator(Nullate nullate = {}) const
-  {
-    return less_comparator<Nullate>{device_row_comparator<Nullate>(
+  less_comparator<Nullate, NanConfig> device_comparator(Nullate nullate = {}) const
+  {
+    return less_comparator<Nullate, NanConfig>{device_row_comparator<Nullate, NanConfig>(
       nullate, *d_t, *d_t, d_t->depths(), d_t->column_order(), d_t->null_precedence())};
->>>>>>> 08092fe7
   }
 
  private:
