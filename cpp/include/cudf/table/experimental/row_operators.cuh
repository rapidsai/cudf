/*
 * Copyright (c) 2022, NVIDIA CORPORATION.
 *
 * Licensed under the Apache License, Version 2.0 (the "License");
 * you may not use this file except in compliance with the License.
 * You may obtain a copy of the License at
 *
 *     http://www.apache.org/licenses/LICENSE-2.0
 *
 * Unless required by applicable law or agreed to in writing, software
 * distributed under the License is distributed on an "AS IS" BASIS,
 * WITHOUT WARRANTIES OR CONDITIONS OF ANY KIND, either express or implied.
 * See the License for the specific language governing permissions and
 * limitations under the License.
 */

#pragma once

#include <cudf/column/column_device_view.cuh>
#include <cudf/detail/utilities/assert.cuh>
#include <cudf/detail/utilities/hash_functions.cuh>
#include <cudf/sorting.hpp>
#include <cudf/table/row_operators.cuh>
#include <cudf/table/table_device_view.cuh>
#include <cudf/utilities/traits.hpp>
#include <cudf/utilities/type_dispatcher.hpp>

#include <thrust/equal.h>
#include <thrust/swap.h>
#include <thrust/transform_reduce.h>

#include <cuda/std/tuple>
#include <cuda/std/utility>

#include <limits>
#include <memory>
#include <utility>

namespace cudf {
namespace experimental {

<<<<<<< HEAD
template <cudf::type_id t>
struct non_struct_id_to_type {
  using type = std::conditional_t<t == type_id::STRUCT, void, id_to_type<t>>;
};

namespace lexicographic_comparison {

=======
>>>>>>> 6c45cd4a
/**
 * @brief A map from cudf::type_id to cudf type that excludes LIST and STRUCT types.
 *
 * To be used with type_dispatcher in place of the default map, when it is required that STRUCT and
 * LIST map to void. This is useful when we want to avoid recursion in a functor. For example, in
 * element_comparator, we have a specialization for STRUCT but the type_dispatcher in it is only
 * used to dispatch to the same functor for non-nested types. Even when we're guaranteed to not have
 * non-nested types at that point, the compiler doesn't know this and would try to create recursive
 * code which is very slow.
 *
 * Usage:
 * @code
 * type_dispatcher<dispatch_nested_to_void>(data_type(), functor{});
 * @endcode
 */
template <cudf::type_id t>
struct dispatch_void_if_nested {
  using type = std::conditional_t<cudf::is_nested(data_type(t)), void, id_to_type<t>>;
};

<<<<<<< HEAD
    auto comparator = element_relational_comparator{nulls, lcol, rcol, null_precedence, depth};
    return cudf::type_dispatcher<non_struct_id_to_type>(
      lcol.type(), comparator, lhs_element_index, rhs_element_index);
  }
=======
namespace row {
>>>>>>> 6c45cd4a

namespace lexicographic {

/**
 * @brief Computes whether one row is lexicographically *less* than another row.
 *
 * Lexicographic ordering is determined by:
 * - Two rows are compared element by element.
 * - The first mismatching element defines which row is lexicographically less
 * or greater than the other.
 *
 * Lexicographic ordering is exactly equivalent to doing an alphabetical sort of
 * two words, for example, `aac` would be *less* than (or precede) `abb`. The
 * second letter in both words is the first non-equal letter, and `a < b`, thus
 * `aac < abb`.
 *
 * @tparam Nullate A cudf::nullate type describing how to check for nulls.
 */
template <typename Nullate>
class device_row_comparator {
  friend class self_comparator;

  /**
   * @brief Construct a function object for performing a lexicographic
   * comparison between the rows of two tables.
   *
   * @param has_nulls Indicates if either input table contains columns with nulls.
   * @param lhs The first table
   * @param rhs The second table (may be the same table as `lhs`)
   * @param depth Optional, device array the same length as a row that contains starting depths of
   * columns if they're nested, and 0 otherwise.
   * @param column_order Optional, device array the same length as a row that indicates the desired
   * ascending/descending order of each column in a row. If `nullopt`, it is assumed all columns are
   * sorted in ascending order.
   * @param null_precedence Optional, device array the same length as a row and indicates how null
   * values compare to all other for every column. If `nullopt`, then null precedence would be
   * `null_order::BEFORE` for all columns.
   */
  device_row_comparator(
    Nullate has_nulls,
    table_device_view lhs,
    table_device_view rhs,
    std::optional<device_span<int const>> depth                  = std::nullopt,
    std::optional<device_span<order const>> column_order         = std::nullopt,
    std::optional<device_span<null_order const>> null_precedence = std::nullopt) noexcept
    : _lhs{lhs},
      _rhs{rhs},
      _nulls{has_nulls},
      _depth{depth},
      _column_order{column_order},
      _null_precedence{null_precedence}
  {
  }

  /**
   * @brief Performs a relational comparison between two elements in two columns.
   */
  class element_comparator {
   public:
    /**
     * @brief Construct type-dispatched function object for performing a
     * relational comparison between two elements.
     *
     * @note `lhs` and `rhs` may be the same.
     *
     * @param has_nulls Indicates if either input column contains nulls.
     * @param lhs The column containing the first element
     * @param rhs The column containing the second element (may be the same as lhs)
     * @param null_precedence Indicates how null values are ordered with other values
     * @param depth The depth of the column if part of a nested column @see
     * preprocessed_table::depths
     */
    __device__ element_comparator(Nullate has_nulls,
                                  column_device_view lhs,
                                  column_device_view rhs,
                                  null_order null_precedence = null_order::BEFORE,
                                  int depth                  = 0)
      : _lhs{lhs}, _rhs{rhs}, _nulls{has_nulls}, _null_precedence{null_precedence}, _depth{depth}
    {
    }

    /**
     * @brief Performs a relational comparison between the specified elements
     *
     * @param lhs_element_index The index of the first element
     * @param rhs_element_index The index of the second element
     * @return Indicates the relationship between the elements in the `lhs` and `rhs` columns, along
     * with the depth at which a null value was encountered.
     */
    template <typename Element,
              CUDF_ENABLE_IF(cudf::is_relationally_comparable<Element, Element>())>
    __device__ cuda::std::pair<weak_ordering, int> operator()(
      size_type const lhs_element_index, size_type const rhs_element_index) const noexcept
    {
      if (_nulls) {
        bool const lhs_is_null{_lhs.is_null(lhs_element_index)};
        bool const rhs_is_null{_rhs.is_null(rhs_element_index)};

        if (lhs_is_null or rhs_is_null) {  // at least one is null
          return cuda::std::make_pair(null_compare(lhs_is_null, rhs_is_null, _null_precedence),
                                      _depth);
        }
      }

      return cuda::std::make_pair(relational_compare(_lhs.element<Element>(lhs_element_index),
                                                     _rhs.element<Element>(rhs_element_index)),
                                  std::numeric_limits<int>::max());
    }

    template <typename Element,
              CUDF_ENABLE_IF(not cudf::is_relationally_comparable<Element, Element>() and
                             not std::is_same_v<Element, cudf::struct_view>)>
    __device__ cuda::std::pair<weak_ordering, int> operator()(size_type const lhs_element_index,
                                                              size_type const rhs_element_index)
    {
      // TODO: make this CUDF_UNREACHABLE
      cudf_assert(false && "Attempted to compare elements of uncomparable types.");
      return cuda::std::make_pair(weak_ordering::LESS, std::numeric_limits<int>::max());
    }

    template <typename Element, CUDF_ENABLE_IF(std::is_same_v<Element, cudf::struct_view>)>
    __device__ cuda::std::pair<weak_ordering, int> operator()(size_type const lhs_element_index,
                                                              size_type const rhs_element_index)
    {
      column_device_view lcol = _lhs;
      column_device_view rcol = _rhs;
      int depth               = _depth;
      while (lcol.type().id() == type_id::STRUCT) {
        bool const lhs_is_null{lcol.is_null(lhs_element_index)};
        bool const rhs_is_null{rcol.is_null(rhs_element_index)};

        if (lhs_is_null or rhs_is_null) {  // at least one is null
          weak_ordering state = null_compare(lhs_is_null, rhs_is_null, _null_precedence);
          return cuda::std::make_pair(state, depth);
        }

        // Structs have been modified to only have 1 child when using this.
        lcol = lcol.children()[0];
        rcol = rcol.children()[0];
        ++depth;
      }

      auto const comparator = element_comparator{_nulls, lcol, rcol, _null_precedence, depth};
      return cudf::type_dispatcher<dispatch_void_if_nested>(
        lcol.type(), comparator, lhs_element_index, rhs_element_index);
    }

   private:
    column_device_view const _lhs;
    column_device_view const _rhs;
    Nullate const _nulls;
    null_order const _null_precedence;
    int const _depth;
  };

 public:
  /**
   * @brief Checks whether the row at `lhs_index` in the `lhs` table compares
   * lexicographically less than the row at `rhs_index` in the `rhs` table.
   *
   * @param lhs_index The index of row in the `lhs` table to examine
   * @param rhs_index The index of the row in the `rhs` table to examine
   * @return `true` if row from the `lhs` table compares less than row in the `rhs` table
   */
  __device__ bool operator()(size_type const lhs_index, size_type const rhs_index) const noexcept
  {
    int last_null_depth = std::numeric_limits<int>::max();
    for (size_type i = 0; i < _lhs.num_columns(); ++i) {
      int const depth = _depth.has_value() ? (*_depth)[i] : 0;
      if (depth > last_null_depth) { continue; }

      bool const ascending =
        _column_order.has_value() ? (*_column_order)[i] == order::ASCENDING : true;

      null_order const null_precedence =
        _null_precedence.has_value() ? (*_null_precedence)[i] : null_order::BEFORE;

      auto const comparator =
        element_comparator{_nulls, _lhs.column(i), _rhs.column(i), null_precedence, depth};

      weak_ordering state;
      cuda::std::tie(state, last_null_depth) =
        cudf::type_dispatcher(_lhs.column(i).type(), comparator, lhs_index, rhs_index);

      if (state == weak_ordering::EQUIVALENT) { continue; }

      return state == (ascending ? weak_ordering::LESS : weak_ordering::GREATER);
    }
    return false;
  }

 private:
  table_device_view const _lhs;
  table_device_view const _rhs;
  Nullate const _nulls{};
  std::optional<device_span<int const>> const _depth;
  std::optional<device_span<order const>> const _column_order;
  std::optional<device_span<null_order const>> const _null_precedence;
};  // class device_row_comparator

struct preprocessed_table {
  using table_device_view_owner =
    std::invoke_result_t<decltype(table_device_view::create), table_view, rmm::cuda_stream_view>;

  /**
   * @brief Preprocess table for use with lexicographical comparison
   *
   * Sets up the table for use with lexicographical comparison. The resulting preprocessed table can
   * be passed to the constructor of `lex::self_comparator` to avoid preprocessing again.
   *
   * @param table The table to preprocess
   * @param column_order Optional, host array the same length as a row that indicates the desired
   * ascending/descending order of each column in a row. If empty, it is assumed all columns are
   * sorted in ascending order.
   * @param null_precedence Optional, device array the same length as a row and indicates how null
   * values compare to all other for every column. If it is nullptr, then null precedence would be
   * `null_order::BEFORE` for all columns.
   * @param stream The stream to launch kernels and h->d copies on while preprocessing.
   */
  static std::shared_ptr<preprocessed_table> create(table_view const& table,
                                                    host_span<order const> column_order,
                                                    host_span<null_order const> null_precedence,
                                                    rmm::cuda_stream_view stream);

 private:
  friend class self_comparator;

  preprocessed_table(table_device_view_owner&& table,
                     rmm::device_uvector<order>&& column_order,
                     rmm::device_uvector<null_order>&& null_precedence,
                     rmm::device_uvector<size_type>&& depths)
    : _t(std::move(table)),
      _column_order(std::move(column_order)),
      _null_precedence(std::move(null_precedence)),
      _depths(std::move(depths)){};

  /**
   * @brief Implicit conversion operator to a `table_device_view` of the preprocessed table.
   *
   * @return table_device_view
   */
  operator table_device_view() { return *_t; }

  /**
   * @brief Get a device array containing the desired order of each column in the preprocessed table
   *
   * @return std::optional<device_span<order const>> Device array containing respective column
   * orders. If no explicit column orders were specified during the creation of this object then
   * this will be `nullopt`.
   */
  [[nodiscard]] std::optional<device_span<order const>> column_order() const
  {
    return _column_order.size() ? std::optional<device_span<order const>>(_column_order)
                                : std::nullopt;
  }

  /**
   * @brief Get a device array containing the desired null precedence of each column in the
   * preprocessed table
   *
   * @return std::optional<device_span<null_order const>> Device array containing respective column
   * null precedence. If no explicit column null precedences were specified during the creation of
   * this object then this will be `nullopt`.
   */
  [[nodiscard]] std::optional<device_span<null_order const>> null_precedence() const
  {
    return _null_precedence.size() ? std::optional<device_span<null_order const>>(_null_precedence)
                                   : std::nullopt;
  }

  /**
   * @brief Get a device array containing the depth of each column in the preprocessed table
   *
   * @see struct_linearize()
   *
   * @return std::optional<device_span<int const>> Device array containing respective column depths.
   * If there are no nested columns in the table then this will be `nullopt`.
   */
  [[nodiscard]] std::optional<device_span<int const>> depths() const
  {
    return _depths.size() ? std::optional<device_span<int const>>(_depths) : std::nullopt;
  }

 private:
  table_device_view_owner _t;
  rmm::device_uvector<order> _column_order;
  rmm::device_uvector<null_order> _null_precedence;
  rmm::device_uvector<size_type> _depths;
};

/**
 * @brief An owning object that can be used to lexicographically compare two rows of the same table
 *
 * This class can take a table_view and preprocess certain columns to allow for lexicographical
 * comparison. The preprocessed table and temporary data required for the comparison are created and
 * owned by this class.
 *
 * Alternatively, `self_comparator` can be constructed from an existing
 * `shared_ptr<preprocessed_table>` when sharing the same table among multiple comparators.
 *
 * This class can then provide a functor object that can used on the device.
 * The object of this class must outlive the usage of the device functor.
 */
class self_comparator {
 public:
  /**
   * @brief Construct an owning object for performing a lexicographic comparison between two rows of
   * the same table.
   *
   * @param table The table to compare
   * @param column_order Optional, host array the same length as a row that indicates the desired
   * ascending/descending order of each column in a row. If empty, it is assumed all columns are
   * sorted in ascending order.
   * @param null_precedence Optional, device array the same length as a row and indicates how null
   * values compare to all other for every column. If empty, then null precedence would be
   * `null_order::BEFORE` for all columns.
   * @param stream The stream to construct this object on. Not the stream that will be used for
   * comparisons using this object.
   */
  self_comparator(table_view const& t,
                  host_span<order const> column_order         = {},
                  host_span<null_order const> null_precedence = {},
                  rmm::cuda_stream_view stream                = rmm::cuda_stream_default)
    : d_t{preprocessed_table::create(t, column_order, null_precedence, stream)}
  {
  }

  /**
   * @brief Construct an owning object for performing a lexicographic comparison between two rows of
   * the same preprocessed table.
   *
   * This constructor allows independently constructing a `preprocessed_table` and sharing it among
   * multiple comparators.
   *
   * @param t A table preprocessed for lexicographic comparison
   */
  self_comparator(std::shared_ptr<preprocessed_table> t) : d_t{std::move(t)} {}

  /**
   * @brief Return the binary operator for comparing rows in the table.
   *
   * Returns a binary callable, `F`, with signature `bool F(size_t, size_t)`.
   *
   * `F(i,j)` returns true if and only if row `i` compares lexicographically less than row `j`.
   *
   * @tparam Nullate Optional, A cudf::nullate type describing how to check for nulls.
   */
  template <typename Nullate>
  device_row_comparator<Nullate> device_comparator(Nullate nullate = {}) const
  {
    return device_row_comparator<Nullate>(
      nullate, *d_t, *d_t, d_t->depths(), d_t->column_order(), d_t->null_precedence());
  }

 private:
  std::shared_ptr<preprocessed_table> d_t;
};

}  // namespace lexicographic
}  // namespace row
}  // namespace experimental
}  // namespace cudf<|MERGE_RESOLUTION|>--- conflicted
+++ resolved
@@ -39,16 +39,6 @@
 namespace cudf {
 namespace experimental {
 
-<<<<<<< HEAD
-template <cudf::type_id t>
-struct non_struct_id_to_type {
-  using type = std::conditional_t<t == type_id::STRUCT, void, id_to_type<t>>;
-};
-
-namespace lexicographic_comparison {
-
-=======
->>>>>>> 6c45cd4a
 /**
  * @brief A map from cudf::type_id to cudf type that excludes LIST and STRUCT types.
  *
@@ -69,14 +59,7 @@
   using type = std::conditional_t<cudf::is_nested(data_type(t)), void, id_to_type<t>>;
 };
 
-<<<<<<< HEAD
-    auto comparator = element_relational_comparator{nulls, lcol, rcol, null_precedence, depth};
-    return cudf::type_dispatcher<non_struct_id_to_type>(
-      lcol.type(), comparator, lhs_element_index, rhs_element_index);
-  }
-=======
 namespace row {
->>>>>>> 6c45cd4a
 
 namespace lexicographic {
 
