/*
 * Copyright (c) 2022-2023, NVIDIA CORPORATION.
 *
 * Licensed under the Apache License, Version 2.0 (the "License");
 * you may not use this file except in compliance with the License.
 * You may obtain a copy of the License at
 *
 *     http://www.apache.org/licenses/LICENSE-2.0
 *
 * Unless required by applicable law or agreed to in writing, software
 * distributed under the License is distributed on an "AS IS" BASIS,
 * WITHOUT WARRANTIES OR CONDITIONS OF ANY KIND, either express or implied.
 * See the License for the specific language governing permissions and
 * limitations under the License.
 */

#pragma once

#include <cudf/column/column_device_view.cuh>
#include <cudf/detail/hashing.hpp>
#include <cudf/detail/iterator.cuh>
#include <cudf/detail/utilities/algorithm.cuh>
#include <cudf/detail/utilities/assert.cuh>
#include <cudf/detail/utilities/hash_functions.cuh>
#include <cudf/lists/detail/dremel.hpp>
#include <cudf/lists/list_device_view.cuh>
#include <cudf/lists/lists_column_device_view.cuh>
#include <cudf/sorting.hpp>
#include <cudf/structs/structs_column_device_view.cuh>
#include <cudf/table/row_operators.cuh>
#include <cudf/table/table_device_view.cuh>
#include <cudf/utilities/default_stream.hpp>
#include <cudf/utilities/traits.hpp>
#include <cudf/utilities/type_dispatcher.hpp>

#include <thrust/detail/use_default.h>
#include <thrust/equal.h>
#include <thrust/execution_policy.h>
#include <thrust/functional.h>
#include <thrust/iterator/counting_iterator.h>
#include <thrust/iterator/iterator_adaptor.h>
#include <thrust/iterator/iterator_categories.h>
#include <thrust/iterator/iterator_facade.h>
#include <thrust/iterator/transform_iterator.h>
#include <thrust/logical.h>
#include <thrust/swap.h>
#include <thrust/transform_reduce.h>

#include <cuda/std/tuple>
#include <cuda/std/utility>

#include <limits>
#include <memory>
#include <optional>
#include <utility>

namespace cudf {

namespace experimental {

/**
 * @brief A map from cudf::type_id to cudf type that excludes LIST and STRUCT types.
 *
 * To be used with type_dispatcher in place of the default map, when it is required that STRUCT and
 * LIST map to void. This is useful when we want to avoid recursion in a functor. For example, in
 * element_comparator, we have a specialization for STRUCT but the type_dispatcher in it is only
 * used to dispatch to the same functor for non-nested types. Even when we're guaranteed to not have
 * non-nested types at that point, the compiler doesn't know this and would try to create recursive
 * code which is very slow.
 *
 * Usage:
 * @code
 * type_dispatcher<dispatch_nested_to_void>(data_type(), functor{});
 * @endcode
 */
template <cudf::type_id t>
struct dispatch_void_if_nested {
  /// The type to dispatch to if the type is nested
  using type = std::conditional_t<t == type_id::STRUCT or t == type_id::LIST, void, id_to_type<t>>;
};

namespace row {

enum class lhs_index_type : size_type {};
enum class rhs_index_type : size_type {};

/**
 * @brief A counting iterator that uses strongly typed indices bound to tables.
 *
 * Performing lexicographic or equality comparisons between values in two
 * tables requires the use of strongly typed indices. The strong index types
 * `lhs_index_type` and `rhs_index_type` ensure that index values are bound to
 * the correct table, regardless of the order in which these indices are
 * provided to the call operator. This struct and its type aliases
 * `lhs_iterator` and `rhs_iterator` provide an interface similar to a counting
 * iterator, with strongly typed values to represent the table indices.
 *
 * @tparam Index The strong index type
 */
template <typename Index, typename Underlying = std::underlying_type_t<Index>>
struct strong_index_iterator : public thrust::iterator_facade<strong_index_iterator<Index>,
                                                              Index,
                                                              thrust::use_default,
                                                              thrust::random_access_traversal_tag,
                                                              Index,
                                                              Underlying> {
  using super_t =
    thrust::iterator_adaptor<strong_index_iterator<Index>, Index>;  ///< The base class

  /**
   * @brief Constructs a strong index iterator
   *
   * @param n The beginning index
   */
  explicit constexpr strong_index_iterator(Underlying n) : begin{n} {}

  friend class thrust::iterator_core_access;  ///< Allow access to the base class

 private:
  __device__ constexpr void increment() { ++begin; }
  __device__ constexpr void decrement() { --begin; }

  __device__ constexpr void advance(Underlying n) { begin += n; }

  __device__ constexpr bool equal(strong_index_iterator<Index> const& other) const noexcept
  {
    return begin == other.begin;
  }

  __device__ constexpr Index dereference() const noexcept { return static_cast<Index>(begin); }

  __device__ constexpr Underlying distance_to(
    strong_index_iterator<Index> const& other) const noexcept
  {
    return other.begin - begin;
  }

  Underlying begin{};
};

/**
 * @brief Iterator representing indices into a left-side table.
 */
using lhs_iterator = strong_index_iterator<lhs_index_type>;

/**
 * @brief Iterator representing indices into a right-side table.
 */
using rhs_iterator = strong_index_iterator<rhs_index_type>;

namespace lexicographic {

/**
 * @brief Computes a weak ordering of two values with special sorting behavior.
 *
 * This relational comparator functor compares physical values rather than logical
 * elements like lists, strings, or structs. It evaluates `NaN` as not less than, equal to, or
 * greater than other values and is IEEE-754 compliant.
 */
struct physical_element_comparator {
  /**
   * @brief Operator for relational comparisons.
   *
   * @param lhs First element
   * @param rhs Second element
   * @return Relation between elements
   */
  template <typename Element>
  __device__ constexpr weak_ordering operator()(Element const lhs, Element const rhs) const noexcept
  {
    return detail::compare_elements(lhs, rhs);
  }
};

/**
 * @brief Relational comparator functor that compares physical values rather than logical
 * elements like lists, strings, or structs. It evaluates `NaN` as equivalent to other `NaN`s and
 * greater than all other values.
 */
struct sorting_physical_element_comparator {
  /**
   * @brief Operator for relational comparison of non-floating point values.
   *
   * @param lhs First element
   * @param rhs Second element
   * @return Relation between elements
   */
  template <typename Element, CUDF_ENABLE_IF(not std::is_floating_point_v<Element>)>
  __device__ constexpr weak_ordering operator()(Element const lhs, Element const rhs) const noexcept
  {
    return detail::compare_elements(lhs, rhs);
  }

  /**
   * @brief Operator for relational comparison of floating point values.
   *
   * @param lhs First element
   * @param rhs Second element
   * @return Relation between elements
   */
  template <typename Element, CUDF_ENABLE_IF(std::is_floating_point_v<Element>)>
  __device__ constexpr weak_ordering operator()(Element const lhs, Element const rhs) const noexcept
  {
    if (isnan(lhs)) {
      return isnan(rhs) ? weak_ordering::EQUIVALENT : weak_ordering::GREATER;
    } else if (isnan(rhs)) {
      return weak_ordering::LESS;
    }

    return detail::compare_elements(lhs, rhs);
  }
};

using optional_dremel_view = thrust::optional<detail::dremel_device_view const>;

// The has_nested_columns template parameter of the device_row_comparator is
// necessary to help the compiler optimize our code. Without it, the list and
// struct view specializations are present in the code paths used for primitive
// types, and the compiler fails to inline this nearly as well resulting in a
// significant performance drop.  As a result, there is some minor tension in
// the current design between the presence of this parameter and the way that
// the Dremel data is passed around, first as a
// std::optional<device_span<dremel_device_view>> in the
// preprocessed_table/device_row_comparator (which is always valid when
// has_nested_columns and is otherwise invalid) that is then unpacked to a
// thrust::optional<dremel_device_view> at the element_comparator level (which
// is always valid for a list column and otherwise invalid).  We cannot use an
// additional template parameter for the element_comparator on a per-column
// basis because we cannot conditionally define dremel_device_view member
// variables without jumping through extra hoops with inheritance, so the
// thrust::optional<dremel_device_view> member must be an optional rather than
// a raw dremel_device_view.
/**
 * @brief Computes the lexicographic comparison between 2 rows.
 *
 * Lexicographic ordering is determined by:
 * - Two rows are compared element by element.
 * - The first mismatching element defines which row is lexicographically less
 * or greater than the other.
 * - If the rows are compared without mismatched elements, the rows are equivalent
 *
 *
 * Lexicographic ordering is exactly equivalent to doing an alphabetical sort of
 * two words, for example, `aac` would be *less* than (or precede) `abb`. The
 * second letter in both words is the first non-equal letter, and `a < b`, thus
 * `aac < abb`.
 *
 * @note The operator overloads in sub-class `element_comparator` are templated via the
 *        `type_dispatcher` to help select an overload instance for each column in a table.
 *        So, `cudf::is_nested<Element>` will return `true` if the table has nested-type columns,
 *        but it will be a runtime error if template parameter `has_nested_columns != true`.
 *
 * @tparam has_nested_columns compile-time optimization for primitive types.
 *         This template parameter is to be used by the developer by querying
 *         `cudf::detail::has_nested_columns(input)`. `true` compiles operator
 *         overloads for nested types, while `false` only compiles operator
 *         overloads for primitive types.
 * @tparam Nullate A cudf::nullate type describing whether to check for nulls.
 * @tparam PhysicalElementComparator A relational comparator functor that compares individual values
 * rather than logical elements, defaults to `NaN` aware relational comparator that evaluates `NaN`
 * as greater than all other values.
 */
template <bool has_nested_columns,
          typename Nullate,
          typename PhysicalElementComparator = sorting_physical_element_comparator>
class device_row_comparator {
  friend class self_comparator;       ///< Allow self_comparator to access private members
  friend class two_table_comparator;  ///< Allow two_table_comparator to access private members

  /**
   * @brief Construct a function object for performing a lexicographic
   * comparison between the rows of two tables.
   *
   * @param check_nulls Indicates if any input column contains nulls.
   * @param lhs The first table
   * @param rhs The second table (may be the same table as `lhs`)
   * @param depth Optional, device array the same length as a row that contains starting depths of
   * columns if they're nested, and 0 otherwise.
   * @param column_order Optional, device array the same length as a row that indicates the desired
   * ascending/descending order of each column in a row. If `nullopt`, it is assumed all columns are
   * sorted in ascending order.
   * @param null_precedence Optional, device array the same length as a row and indicates how null
   * values compare to all other for every column. If `nullopt`, then null precedence would be
   * `null_order::BEFORE` for all columns.
   * @param comparator Physical element relational comparison functor.
   */
  device_row_comparator(Nullate check_nulls,
                        table_device_view lhs,
                        table_device_view rhs,
                        device_span<detail::dremel_device_view const> l_dremel_device_views,
                        device_span<detail::dremel_device_view const> r_dremel_device_views,
                        std::optional<device_span<int const>> depth                  = std::nullopt,
                        std::optional<device_span<order const>> column_order         = std::nullopt,
                        std::optional<device_span<null_order const>> null_precedence = std::nullopt,
                        PhysicalElementComparator comparator                         = {}) noexcept
    : _lhs{lhs},
      _rhs{rhs},
      _l_dremel(l_dremel_device_views),
      _r_dremel(r_dremel_device_views),
      _check_nulls{check_nulls},
      _depth{depth},
      _column_order{column_order},
      _null_precedence{null_precedence},
      _comparator{comparator}
  {
  }

  /**
   * @brief Performs a relational comparison between two elements in two columns.
   */
  class element_comparator {
   public:
    /**
     * @brief Construct type-dispatched function object for performing a
     * relational comparison between two elements.
     *
     * @note `lhs` and `rhs` may be the same.
     *
     * @param check_nulls Indicates if either input column contains nulls.
     * @param lhs The column containing the first element
     * @param rhs The column containing the second element (may be the same as lhs)
     * @param null_precedence Indicates how null values are ordered with other values
     * @param depth The depth of the column if part of a nested column @see
     * preprocessed_table::depths
     * @param comparator Physical element relational comparison functor.
     */
    __device__ element_comparator(Nullate check_nulls,
                                  column_device_view lhs,
                                  column_device_view rhs,
                                  null_order null_precedence                = null_order::BEFORE,
                                  int depth                                 = 0,
                                  PhysicalElementComparator comparator      = {},
                                  optional_dremel_view l_dremel_device_view = {},
                                  optional_dremel_view r_dremel_device_view = {})
      : _lhs{lhs},
        _rhs{rhs},
        _check_nulls{check_nulls},
        _null_precedence{null_precedence},
        _depth{depth},
        _l_dremel_device_view{l_dremel_device_view},
        _r_dremel_device_view{r_dremel_device_view},
        _comparator{comparator}
    {
    }

    /**
     * @brief Performs a relational comparison between the specified elements
     *
     * @param lhs_element_index The index of the first element
     * @param rhs_element_index The index of the second element
     * @return Indicates the relationship between the elements in the `lhs` and `rhs` columns, along
     * with the depth at which a null value was encountered.
     */
    template <typename Element,
              CUDF_ENABLE_IF(cudf::is_relationally_comparable<Element, Element>())>
    __device__ cuda::std::pair<weak_ordering, int> operator()(
      size_type const lhs_element_index, size_type const rhs_element_index) const noexcept
    {
      if (_check_nulls) {
        bool const lhs_is_null{_lhs.is_null(lhs_element_index)};
        bool const rhs_is_null{_rhs.is_null(rhs_element_index)};

        if (lhs_is_null or rhs_is_null) {  // at least one is null
          return cuda::std::pair(null_compare(lhs_is_null, rhs_is_null, _null_precedence), _depth);
        }
      }

      return cuda::std::pair(_comparator(_lhs.element<Element>(lhs_element_index),
                                         _rhs.element<Element>(rhs_element_index)),
                             std::numeric_limits<int>::max());
    }

    template <typename Element,
              CUDF_ENABLE_IF(not cudf::is_relationally_comparable<Element, Element>() and
                             (not has_nested_columns or not cudf::is_nested<Element>()))>
    __device__ cuda::std::pair<weak_ordering, int> operator()(size_type const,
                                                              size_type const) const noexcept
    {
      CUDF_UNREACHABLE("Attempted to compare elements of uncomparable types.");
    }

    template <typename Element,
              CUDF_ENABLE_IF(has_nested_columns and std::is_same_v<Element, cudf::struct_view>)>
    __device__ cuda::std::pair<weak_ordering, int> operator()(
      size_type const lhs_element_index, size_type const rhs_element_index) const noexcept
    {
      column_device_view lcol = _lhs;
      column_device_view rcol = _rhs;
      int depth               = _depth;
      while (lcol.type().id() == type_id::STRUCT) {
        bool const lhs_is_null{lcol.is_null(lhs_element_index)};
        bool const rhs_is_null{rcol.is_null(rhs_element_index)};

        if (lhs_is_null or rhs_is_null) {  // at least one is null
          weak_ordering state = null_compare(lhs_is_null, rhs_is_null, _null_precedence);
          return cuda::std::pair(state, depth);
        }

        if (lcol.num_child_columns() == 0) {
          return cuda::std::pair(weak_ordering::EQUIVALENT, std::numeric_limits<int>::max());
        }

        // Non-empty structs have been modified to only have 1 child when using this.
        lcol = detail::structs_column_device_view(lcol).get_sliced_child(0);
        rcol = detail::structs_column_device_view(rcol).get_sliced_child(0);
        ++depth;
      }

      return cudf::type_dispatcher<dispatch_void_if_nested>(
        lcol.type(),
        element_comparator{_check_nulls, lcol, rcol, _null_precedence, depth, _comparator},
        lhs_element_index,
        rhs_element_index);
    }

    template <typename Element,
              CUDF_ENABLE_IF(has_nested_columns and std::is_same_v<Element, cudf::list_view>)>
    __device__ cuda::std::pair<weak_ordering, int> operator()(size_type lhs_element_index,
                                                              size_type rhs_element_index)
    {
      // only order top-NULLs according to null_order
      auto const is_l_row_null = _lhs.is_null(lhs_element_index);
      auto const is_r_row_null = _rhs.is_null(rhs_element_index);
      if (is_l_row_null || is_r_row_null) {
        return cuda::std::pair(null_compare(is_l_row_null, is_r_row_null, _null_precedence),
                               _depth);
      }

      // These are all the values from the Dremel encoding.
      auto const l_max_def_level = _l_dremel_device_view->max_def_level;
      auto const r_max_def_level = _r_dremel_device_view->max_def_level;
      auto const l_def_levels    = _l_dremel_device_view->def_levels;
      auto const r_def_levels    = _r_dremel_device_view->def_levels;
      auto const l_rep_levels    = _l_dremel_device_view->rep_levels;
      auto const r_rep_levels    = _r_dremel_device_view->rep_levels;

      // Traverse the nested list hierarchy to get a column device view
      // pointing to the underlying child data.
      column_device_view lcol = _lhs.slice(lhs_element_index, 1);
      column_device_view rcol = _rhs.slice(rhs_element_index, 1);

      while (lcol.type().id() == type_id::LIST) {
        lcol = detail::lists_column_device_view(lcol).get_sliced_child();
        rcol = detail::lists_column_device_view(rcol).get_sliced_child();
      }

      // These start and end values indicate the start and end points of all
      // the elements of the lists in the current list element
      // (`[lhs|rhs]_element_index`) that we are comparing.
      auto const l_offsets = _l_dremel_device_view->offsets;
      auto const r_offsets = _r_dremel_device_view->offsets;
      auto l_start         = l_offsets[lhs_element_index];
      auto l_end           = l_offsets[lhs_element_index + 1];
      auto r_start         = r_offsets[rhs_element_index];
      auto r_end           = r_offsets[rhs_element_index + 1];

      // This comparator will be used to compare leaf (non-nested) data types.
      auto comparator =
        element_comparator{_check_nulls, lcol, rcol, _null_precedence, _depth, _comparator};

      // Loop over each element in the encoding. Note that this includes nulls
      // and empty lists, so not every index corresponds to an actual element
      // in the child column. The element_index is used to keep track of the current
      // child element that we're actually comparing.
      for (int l_dremel_index = l_start, r_dremel_index = r_start, element_index = 0;
           l_dremel_index < l_end and r_dremel_index < r_end;
           ++l_dremel_index, ++r_dremel_index) {
        auto const l_rep_level = l_rep_levels[l_dremel_index];
        auto const r_rep_level = r_rep_levels[r_dremel_index];

        // early exit for smaller sub-list
        if (l_rep_level != r_rep_level) {
          // the lower repetition level is a smaller sub-list
          return l_rep_level < r_rep_level ? cuda::std::pair(weak_ordering::LESS, _depth)
                                           : cuda::std::pair(weak_ordering::GREATER, _depth);
        }

        // only compare if left and right are at same nesting level
        auto const l_def_level = l_def_levels[l_dremel_index];
        auto const r_def_level = r_def_levels[r_dremel_index];

        // either left or right are empty or NULLs of arbitrary nesting
        if (l_def_level < l_max_def_level || r_def_level < r_max_def_level) {
          // in the fully unraveled version of the list column, only the
          // most nested NULLs and leafs are present
          // In this rare condition that we get to the most nested NULL, we increment
          // element_index because either both rows have a deeply nested NULL at the
          // same position, and we'll "continue" in our iteration, or we will early
          // exit if only one of the rows has a deeply nested NULL
          if ((lcol.nullable() and l_def_levels[l_dremel_index] == l_max_def_level - 1) or
              (rcol.nullable() and r_def_levels[r_dremel_index] == r_max_def_level - 1)) {
            ++element_index;
          }
          if (l_def_level == r_def_level) { continue; }
          // We require [] < [NULL] < [leaf] for nested nulls.
          // The null_precedence only affects top level nulls.
          return l_def_level < r_def_level ? cuda::std::pair(weak_ordering::LESS, _depth)
                                           : cuda::std::pair(weak_ordering::GREATER, _depth);
        }

        // finally, compare leaf to leaf
        weak_ordering state{weak_ordering::EQUIVALENT};
        int last_null_depth                    = _depth;
        cuda::std::tie(state, last_null_depth) = cudf::type_dispatcher<dispatch_void_if_nested>(
          lcol.type(), comparator, element_index, element_index);
        if (state != weak_ordering::EQUIVALENT) { return cuda::std::pair(state, _depth); }
        ++element_index;
      }

      // If we have reached this stage, we know that definition levels,
      // repetition levels, and actual elements are identical in both list
      // columns up to the `min(l_end - l_start, r_end - r_start)` element of
      // the Dremel encoding. However, two lists can only compare equivalent if
      // they are of the same length. Otherwise, the shorter of the two is less
      // than the longer. This final check determines the appropriate resulting
      // ordering by checking how many total elements each list is composed of.
      return cuda::std::pair(detail::compare_elements(l_end - l_start, r_end - r_start), _depth);
    }

   private:
    column_device_view const _lhs;
    column_device_view const _rhs;
    Nullate const _check_nulls;
    null_order const _null_precedence;
    int const _depth;
    optional_dremel_view _l_dremel_device_view;
    optional_dremel_view _r_dremel_device_view;
    PhysicalElementComparator const _comparator;
  };

 public:
  /**
   * @brief Checks whether the row at `lhs_index` in the `lhs` table compares
   * lexicographically less, greater, or equivalent to the row at `rhs_index` in the `rhs` table.
   *
   * @param lhs_index The index of the row in the `lhs` table to examine
   * @param rhs_index The index of the row in the `rhs` table to examine
   * @return weak ordering comparison of the row in the `lhs` table relative to the row in the `rhs`
   * table
   */
  __device__ constexpr weak_ordering operator()(size_type const lhs_index,
                                                size_type const rhs_index) const noexcept
  {
    int last_null_depth = std::numeric_limits<int>::max();
    size_type list_column_index{0};
    for (size_type i = 0; i < _lhs.num_columns(); ++i) {
      int const depth = _depth.has_value() ? (*_depth)[i] : 0;
      if (depth > last_null_depth) { continue; }

      bool const ascending =
        _column_order.has_value() ? (*_column_order)[i] == order::ASCENDING : true;

      null_order const null_precedence =
        _null_precedence.has_value() ? (*_null_precedence)[i] : null_order::BEFORE;

      // TODO: At what point do we verify that the columns of lhs and rhs are
      // all of the same types? I assume that it's already happened before
      // here, otherwise the current code would be failing.
      auto [l_dremel_i, r_dremel_i] = [&]() {
        if (_lhs.column(i).type().id() == type_id::LIST) {
          auto idx = list_column_index++;
          return std::make_tuple(optional_dremel_view(_l_dremel[idx]),
                                 optional_dremel_view(_r_dremel[idx]));
        } else {
          return std::make_tuple(optional_dremel_view{}, optional_dremel_view{});
        }
      }();
      auto element_comp = element_comparator{_check_nulls,
                                             _lhs.column(i),
                                             _rhs.column(i),
                                             null_precedence,
                                             depth,
                                             _comparator,
                                             l_dremel_i,
                                             r_dremel_i};

      weak_ordering state;
      cuda::std::tie(state, last_null_depth) =
        cudf::type_dispatcher(_lhs.column(i).type(), element_comp, lhs_index, rhs_index);

      if (state == weak_ordering::EQUIVALENT) { continue; }

      return ascending
               ? state
               : (state == weak_ordering::GREATER ? weak_ordering::LESS : weak_ordering::GREATER);
    }
    return weak_ordering::EQUIVALENT;
  }

 private:
  table_device_view const _lhs;
  table_device_view const _rhs;
  device_span<detail::dremel_device_view const> const _l_dremel;
  device_span<detail::dremel_device_view const> const _r_dremel;
  Nullate const _check_nulls;
  std::optional<device_span<int const>> const _depth;
  std::optional<device_span<order const>> const _column_order;
  std::optional<device_span<null_order const>> const _null_precedence;
  PhysicalElementComparator const _comparator;
};  // class device_row_comparator

/**
 * @brief Wraps and interprets the result of templated Comparator that returns a weak_ordering.
 * Returns true if the weak_ordering matches any of the templated values.
 *
 * Note that this should never be used with only `weak_ordering::EQUIVALENT`.
 * An equality comparator should be used instead for optimal performance.
 *
 * @tparam Comparator generic comparator that returns a weak_ordering.
 * @tparam values weak_ordering parameter pack of orderings to interpret as true
 */
template <typename Comparator, weak_ordering... values>
struct weak_ordering_comparator_impl {
  static_assert(not((weak_ordering::EQUIVALENT == values) && ...),
                "weak_ordering_comparator should not be used for pure equality comparisons. The "
                "`row_equality_comparator` should be used instead");

  template <typename LhsType, typename RhsType>
  __device__ constexpr bool operator()(LhsType const lhs_index,
                                       RhsType const rhs_index) const noexcept
  {
    weak_ordering const result = comparator(lhs_index, rhs_index);
    return ((result == values) || ...);
  }
  Comparator const comparator;
};

/**
 * @brief Wraps and interprets the result of device_row_comparator, true if the result is
 * weak_ordering::LESS meaning one row is lexicographically *less* than another row.
 *
 * @tparam Comparator generic comparator that returns a weak_ordering
 */
template <typename Comparator>
struct less_comparator : weak_ordering_comparator_impl<Comparator, weak_ordering::LESS> {
  /**
   * @brief Constructs a less_comparator
   *
   * @param comparator The comparator to wrap
   */
  less_comparator(Comparator const& comparator)
    : weak_ordering_comparator_impl<Comparator, weak_ordering::LESS>{comparator}
  {
  }
};

/**
 * @brief Wraps and interprets the result of device_row_comparator, true if the result is
 * weak_ordering::LESS or weak_ordering::EQUIVALENT meaning one row is lexicographically *less* than
 * or *equivalent* to another row.
 *
 * @tparam Comparator generic comparator that returns a weak_ordering
 */
template <typename Comparator>
struct less_equivalent_comparator
  : weak_ordering_comparator_impl<Comparator, weak_ordering::LESS, weak_ordering::EQUIVALENT> {
  /**
   * @brief Constructs a less_equivalent_comparator
   *
   * @param comparator The comparator to wrap
   */
  less_equivalent_comparator(Comparator const& comparator)
    : weak_ordering_comparator_impl<Comparator, weak_ordering::LESS, weak_ordering::EQUIVALENT>{
        comparator}
  {
  }
};

/**
 * @brief Preprocessed table for use with lexicographical comparison
 *
 */
struct preprocessed_table {
  /// Type of table device view owner for the preprocessed table.
  using table_device_view_owner =
    std::invoke_result_t<decltype(table_device_view::create), table_view, rmm::cuda_stream_view>;

  /**
   * @brief Preprocess table for use with lexicographical comparison
   *
   * Sets up the table for use with lexicographical comparison. The resulting preprocessed table can
   * be passed to the constructor of `lexicographic::self_comparator` or
   * `lexicographic::two_table_comparator` to avoid preprocessing again.
   *
   * Note that the output of this factory function cannot be used in `two_table_comparator` if the
   * input table contains lists-of-structs. In such cases, please use the overload
   * `preprocessed_table::create(table_view const&, table_view const&,...)`.
   *
   * @param table The table to preprocess
   * @param column_order Optional, host array the same length as a row that indicates the desired
   * ascending/descending order of each column in a row. If empty, it is assumed all columns are
   * sorted in ascending order.
   * @param null_precedence Optional, device array the same length as a row and indicates how null
   * values compare to all other for every column. If it is nullptr, then null precedence would be
   * `null_order::BEFORE` for all columns.
   * @param stream The stream to launch kernels and h->d copies on while preprocessing.
   * @return A shared pointer to a preprocessed table
   */
  static std::shared_ptr<preprocessed_table> create(table_view const& table,
                                                    host_span<order const> column_order,
                                                    host_span<null_order const> null_precedence,
                                                    rmm::cuda_stream_view stream);

  /**
   * @brief Preprocess tables for use with lexicographical comparison
   *
   * Sets up the tables for use with lexicographical comparison. The resulting preprocessed tables
   * can be passed to the constructor of `lexicographic::self_comparator` or
   * `lexicographic::two_table_comparator` to avoid preprocessing again.
   *
   * This factory function performs some extra operations to guarantee that its output can be safely
   * used in `two_table_comparator` for all cases.
   *
   * @param lhs The lhs table to preprocess
   * @param rhs The rhs table to preprocess
   * @param column_order Optional, host array the same length as a row that indicates the desired
   * ascending/descending order of each column in a row. If empty, it is assumed all columns are
   * sorted in ascending order.
   * @param null_precedence Optional, device array the same length as a row and indicates how null
   * values compare to all other for every column. If it is nullptr, then null precedence would be
   * `null_order::BEFORE` for all columns.
   * @param stream The stream to launch kernels and h->d copies on while preprocessing.
   * @return A pair of shared pointers to the preprocessed tables
   */
  static std::pair<std::shared_ptr<preprocessed_table>, std::shared_ptr<preprocessed_table>> create(
    table_view const& lhs,
    table_view const& rhs,
    host_span<order const> column_order,
    host_span<null_order const> null_precedence,
    rmm::cuda_stream_view stream);

 private:
  friend class self_comparator;       ///< Allow self_comparator to access private members
  friend class two_table_comparator;  ///< Allow two_table_comparator to access private members

  /**
   * @brief create_preprocessed_table
   * @param input
   * @param flattened_input_aux_data
   * @param transformed_aux_data
   * @param column_order
   * @param null_precedence
   * @param safe_for_two_table_comparator
   * @param stream
   */
  static std::shared_ptr<preprocessed_table> create_preprocessed_table(
    table_view const& input,
    std::unique_ptr<structs::detail::flattened_table>&& flattened_input_aux_data,
    std::vector<std::unique_ptr<column>>&& transformed_aux_data,
    host_span<order const> column_order,
    host_span<null_order const> null_precedence,
    bool safe_for_two_table_comparator,
    rmm::cuda_stream_view stream);

  /**
   * @brief Construct a preprocessed table for use with lexicographical comparison
   *
   * Sets up the table for use with lexicographical comparison. The resulting preprocessed table can
   * be passed to the constructor of `lexicographic::self_comparator` to avoid preprocessing again.
   *
   * @param table The table to preprocess
   * @param column_order Optional, device array the same length as a row that indicates the desired
   * ascending/descending order of each column in a row. If empty, it is assumed all columns are
   * sorted in ascending order.
   * @param null_precedence Optional, device array the same length as a row and indicates how null
   * values compare to all other for every column. If it is nullptr, then null precedence would be
   * `null_order::BEFORE` for all columns.
   * @param depths The depths of each column resulting from decomposing struct columns.
   * @param dremel_data The dremel data for each list column. The length of this object is the
   * number of list columns in the table.
   * @param dremel_device_views Device views into the dremel_data structs contained in the
   * `dremel_data` parameter. For columns that are not list columns, this uvector will should
   * contain an empty `dremel_device_view`. As such, this uvector has as many elements as there are
   * columns in the table (unlike the `dremel_data` parameter, which is only as long as the number
   * of list columns).
<<<<<<< HEAD
   * @param flattened_input_aux_data The data structure generated from
   * `cudf::structs::detail::flatten_nested_columns` containing the input flattened table along
   * with its corresponding flattened column orders and null orders.
   * @param structs_ranked_columns Store the intermediate results from transforming the child
   * columns of lists-of-structs columns into integer columns using `cudf::rank()` and will be used
   * for row comparison.
   * @param safe_for_two_table_comparator Flat indicating if the preprocessed table is safe to use
   * for two-table comparator.
   */
  preprocessed_table(
    table_device_view_owner&& table,
    rmm::device_uvector<order>&& column_order,
    rmm::device_uvector<null_order>&& null_precedence,
    rmm::device_uvector<size_type>&& depths,
    std::vector<detail::dremel_data>&& dremel_data,
    rmm::device_uvector<detail::dremel_device_view>&& dremel_device_views,
    std::unique_ptr<cudf::structs::detail::flattened_table>&& flattened_input_aux_data,
    std::vector<std::unique_ptr<column>>&& structs_ranked_columns,
    bool safe_for_two_table_comparator);

  preprocessed_table(
    table_device_view_owner&& table,
    rmm::device_uvector<order>&& column_order,
    rmm::device_uvector<null_order>&& null_precedence,
    rmm::device_uvector<size_type>&& depths,
    std::unique_ptr<cudf::structs::detail::flattened_table>&& flattened_input_aux_data,
    std::vector<std::unique_ptr<column>>&& structs_ranked_columns,
    bool safe_for_two_table_comparator);
=======
   * @param structs_ranked_columns Store the intermediate results from transforming the
   * child columns of lists-of-structs columns into integer columns using `cudf::rank()`
   * and will be used for row comparison.
   */
  preprocessed_table(table_device_view_owner&& table,
                     rmm::device_uvector<order>&& column_order,
                     rmm::device_uvector<null_order>&& null_precedence,
                     rmm::device_uvector<size_type>&& depths,
                     std::vector<detail::dremel_data>&& dremel_data,
                     rmm::device_uvector<detail::dremel_device_view>&& dremel_device_views,
                     std::vector<std::unique_ptr<column>>&& structs_ranked_columns);

  preprocessed_table(table_device_view_owner&& table,
                     rmm::device_uvector<order>&& column_order,
                     rmm::device_uvector<null_order>&& null_precedence,
                     rmm::device_uvector<size_type>&& depths,
                     std::vector<std::unique_ptr<column>>&& structs_ranked_columns);
>>>>>>> 292985bb

  /**
   * @brief Implicit conversion operator to a `table_device_view` of the preprocessed table.
   *
   * @return table_device_view
   */
  operator table_device_view() { return *_t; }

  /**
   * @brief Get a device array containing the desired order of each column in the preprocessed table
   *
   * @return Device array containing respective column orders. If no explicit column orders were
   * specified during the creation of this object then this will be `nullopt`.
   */
  [[nodiscard]] std::optional<device_span<order const>> column_order() const
  {
    return _column_order.size() ? std::optional<device_span<order const>>(_column_order)
                                : std::nullopt;
  }

  /**
   * @brief Get a device array containing the desired null precedence of each column in the
   * preprocessed table
   *
   * @return Device array containing respective column null precedence. If no explicit column null
   * precedences were specified during the creation of this object then this will be `nullopt`.
   */
  [[nodiscard]] std::optional<device_span<null_order const>> null_precedence() const
  {
    return _null_precedence.size() ? std::optional<device_span<null_order const>>(_null_precedence)
                                   : std::nullopt;
  }

  /**
   * @brief Get a device array containing the depth of each column in the preprocessed table
   *
   * @see struct_linearize()
   *
   * @return std::optional<device_span<int const>> Device array containing respective column depths.
   * If there are no nested columns in the table then this will be `nullopt`.
   */
  [[nodiscard]] std::optional<device_span<int const>> depths() const
  {
    return _depths.size() ? std::optional<device_span<int const>>(_depths) : std::nullopt;
  }

  [[nodiscard]] device_span<detail::dremel_device_view const> dremel_device_views() const
  {
    if (_dremel_device_views.has_value()) {
      return device_span<detail::dremel_device_view const>(*_dremel_device_views);
    } else {
      return {};
    }
  }

 private:
  table_device_view_owner const _t;
  rmm::device_uvector<order> const _column_order;
  rmm::device_uvector<null_order> const _null_precedence;
  rmm::device_uvector<size_type> const _depths;

  // Dremel encoding of list columns used for the comparison algorithm
  std::optional<std::vector<detail::dremel_data>> _dremel_data;
  std::optional<rmm::device_uvector<detail::dremel_device_view>> _dremel_device_views;

  // Intermediate columns generated from transforming the child columns of lists-of-structs columns
  // into integer columns using `cudf::rank()`, also need to be kept alive.
  std::vector<std::unique_ptr<column>> _structs_ranked_columns;

  // A flag indicating if the preprocessed table is safe to use for two-table comparator.
  bool const _safe_for_two_table_comparator;
};

/**
 * @brief An owning object that can be used to lexicographically compare two rows of the same table
 *
 * This class can take a table_view and preprocess certain columns to allow for lexicographical
 * comparison. The preprocessed table and temporary data required for the comparison are created and
 * owned by this class.
 *
 * Alternatively, `self_comparator` can be constructed from an existing
 * `shared_ptr<preprocessed_table>` when sharing the same table among multiple comparators.
 *
 * This class can then provide a functor object that can used on the device.
 * The object of this class must outlive the usage of the device functor.
 */
class self_comparator {
 public:
  /**
   * @brief Construct an owning object for performing a lexicographic comparison between two rows of
   * the same table.
   *
   * @param t The table to compare
   * @param column_order Optional, host array the same length as a row that indicates the desired
   * ascending/descending order of each column in a row. If empty, it is assumed all columns are
   * sorted in ascending order.
   * @param null_precedence Optional, device array the same length as a row and indicates how null
   * values compare to all other for every column. If empty, then null precedence would be
   * `null_order::BEFORE` for all columns.
   * @param stream The stream to construct this object on. Not the stream that will be used for
   * comparisons using this object.
   */
  self_comparator(table_view const& t,
                  host_span<order const> column_order         = {},
                  host_span<null_order const> null_precedence = {},
                  rmm::cuda_stream_view stream                = cudf::get_default_stream())
    : d_t{preprocessed_table::create(t, column_order, null_precedence, stream)}
  {
  }

  /**
   * @brief Construct an owning object for performing a lexicographic comparison between two rows of
   * the same preprocessed table.
   *
   * This constructor allows independently constructing a `preprocessed_table` and sharing it among
   * multiple comparators.
   *
   * @param t A table preprocessed for lexicographic comparison
   */
  self_comparator(std::shared_ptr<preprocessed_table> t) : d_t{std::move(t)} {}

  /**
   * @brief Return the binary operator for comparing rows in the table.
   *
   * Returns a binary callable, `F`, with signature `bool F(size_type, size_type)`.
   *
   * `F(i,j)` returns true if and only if row `i` compares lexicographically less than row `j`.
   *
   * @note The operator overloads in sub-class `element_comparator` are templated via the
   *        `type_dispatcher` to help select an overload instance for each column in a table.
   *        So, `cudf::is_nested<Element>` will return `true` if the table has nested-type columns,
   *        but it will be a runtime error if template parameter `has_nested_columns != true`.
   *
   * @tparam has_nested_columns compile-time optimization for primitive types.
   *         This template parameter is to be used by the developer by querying
   *         `cudf::detail::has_nested_columns(input)`. `true` compiles operator
   *         overloads for nested types, while `false` only compiles operator
   *         overloads for primitive types.
   * @tparam Nullate A cudf::nullate type describing whether to check for nulls.
   * @tparam PhysicalElementComparator A relational comparator functor that compares individual
   * values rather than logical elements, defaults to `NaN` aware relational comparator that
   * evaluates `NaN` as greater than all other values.
   * @param nullate Indicates if any input column contains nulls.
   * @param comparator Physical element relational comparison functor.
   * @return A binary callable object.
   */
  template <bool has_nested_columns,
            typename Nullate,
            typename PhysicalElementComparator = sorting_physical_element_comparator>
  auto less(Nullate nullate = {}, PhysicalElementComparator comparator = {}) const
  {
    if constexpr (!std::is_same_v<PhysicalElementComparator, sorting_physical_element_comparator>) {
      CUDF_EXPECTS(
        d_t->_structs_ranked_columns.size() == 0,
        "The input table was preprocessed using a different type of physical element comparator.");
    }

    return less_comparator{
      device_row_comparator<has_nested_columns, Nullate, PhysicalElementComparator>{
        nullate,
        *d_t,
        *d_t,
        d_t->dremel_device_views(),
        d_t->dremel_device_views(),
        d_t->depths(),
        d_t->column_order(),
        d_t->null_precedence(),
        comparator}};
  }

  /// @copydoc less()
  template <bool has_nested_columns,
            typename Nullate,
            typename PhysicalElementComparator = sorting_physical_element_comparator>
  auto less_equivalent(Nullate nullate = {}, PhysicalElementComparator comparator = {}) const
  {
    if constexpr (!std::is_same_v<PhysicalElementComparator, sorting_physical_element_comparator>) {
      CUDF_EXPECTS(
        d_t->_structs_ranked_columns.size() == 0,
        "The input table was preprocessed using a different type of physical element comparator.");
    }

    return less_equivalent_comparator{
      device_row_comparator<has_nested_columns, Nullate, PhysicalElementComparator>{
        nullate,
        *d_t,
        *d_t,
        d_t->dremel_device_views(),
        d_t->dremel_device_views(),
        d_t->depths(),
        d_t->column_order(),
        d_t->null_precedence(),
        comparator}};
  }

 private:
  std::shared_ptr<preprocessed_table> d_t;
};

// @cond
template <typename Comparator>
struct strong_index_comparator_adapter {
  strong_index_comparator_adapter(Comparator const& comparator) : comparator{comparator} {}

  __device__ constexpr weak_ordering operator()(lhs_index_type const lhs_index,
                                                rhs_index_type const rhs_index) const noexcept
  {
    return comparator(static_cast<cudf::size_type>(lhs_index),
                      static_cast<cudf::size_type>(rhs_index));
  }

  __device__ constexpr weak_ordering operator()(rhs_index_type const rhs_index,
                                                lhs_index_type const lhs_index) const noexcept
  {
    auto const left_right_ordering =
      comparator(static_cast<cudf::size_type>(lhs_index), static_cast<cudf::size_type>(rhs_index));

    // Invert less/greater values to reflect right to left ordering
    if (left_right_ordering == weak_ordering::LESS) {
      return weak_ordering::GREATER;
    } else if (left_right_ordering == weak_ordering::GREATER) {
      return weak_ordering::LESS;
    }
    return weak_ordering::EQUIVALENT;
  }

  Comparator const comparator;
};
// @endcond

/**
 * @brief An owning object that can be used to lexicographically compare rows of two different
 * tables
 *
 * This class takes two table_views and preprocesses certain columns to allow for lexicographical
 * comparison. The preprocessed table and temporary data required for the comparison are created and
 * owned by this class.
 *
 * Alternatively, `two_table_comparator` can be constructed from two existing
 * `shared_ptr<preprocessed_table>`s when sharing the same tables among multiple comparators.
 *
 * This class can then provide a functor object that can used on the device.
 * The object of this class must outlive the usage of the device functor.
 */
class two_table_comparator {
 public:
  /**
   * @brief Construct an owning object for performing a lexicographic comparison between rows of
   * two different tables.
   *
   * The left and right table are expected to have the same number of columns
   * and data types for each column.
   *
   * @param left The left table to compare
   * @param right The right table to compare
   * @param column_order Optional, host array the same length as a row that indicates the desired
   * ascending/descending order of each column in a row. If empty, it is assumed all columns are
   * sorted in ascending order.
   * @param null_precedence Optional, device array the same length as a row and indicates how null
   * values compare to all other for every column. If empty, then null precedence would be
   * `null_order::BEFORE` for all columns.
   * @param stream The stream to construct this object on. Not the stream that will be used for
   * comparisons using this object.
   */
  two_table_comparator(table_view const& left,
                       table_view const& right,
                       host_span<order const> column_order         = {},
                       host_span<null_order const> null_precedence = {},
                       rmm::cuda_stream_view stream                = cudf::get_default_stream());

  /**
   * @brief Construct an owning object for performing a lexicographic comparison between two rows of
   * the same preprocessed table.
   *
   * This constructor allows independently constructing a `preprocessed_table` and sharing it among
   * multiple comparators.
   *
   * @param left A table preprocessed for lexicographic comparison
   * @param right A table preprocessed for lexicographic comparison
   */
  two_table_comparator(std::shared_ptr<preprocessed_table> left,
                       std::shared_ptr<preprocessed_table> right)
    : d_left_table{std::move(left)}, d_right_table{std::move(right)}
  {
    CUDF_EXPECTS(
      d_left_table->_safe_for_two_table_comparator && d_right_table->_safe_for_two_table_comparator,
      "The pre-generated preprocessed_table(s) are not be able to use for two_table_comparator.");
  }

  /**
   * @brief Return the binary operator for comparing rows in the table.
   *
   * Returns a binary callable, `F`, with signatures
   * `bool F(lhs_index_type, rhs_index_type)` and
   * `bool F(rhs_index_type, lhs_index_type)`.
   *
   * `F(lhs_index_type i, rhs_index_type j)` returns true if and only if row
   * `i` of the left table compares lexicographically less than row `j` of the
   * right table.
   *
   * Similarly, `F(rhs_index_type i, lhs_index_type j)` returns true if and
   * only if row `i` of the right table compares lexicographically less than row
   * `j` of the left table.
   *
   * @note The operator overloads in sub-class `element_comparator` are templated via the
   *        `type_dispatcher` to help select an overload instance for each column in a table.
   *        So, `cudf::is_nested<Element>` will return `true` if the table has nested-type columns,
   *        but it will be a runtime error if template parameter `has_nested_columns != true`.
   *
   * @tparam has_nested_columns compile-time optimization for primitive types.
   *         This template parameter is to be used by the developer by querying
   *         `cudf::detail::has_nested_columns(input)`. `true` compiles operator
   *         overloads for nested types, while `false` only compiles operator
   *         overloads for primitive types.
   * @tparam Nullate A cudf::nullate type describing whether to check for nulls.
   * @tparam PhysicalElementComparator A relational comparator functor that compares individual
   * values rather than logical elements, defaults to `NaN` aware relational comparator that
   * evaluates `NaN` as greater than all other values.
   * @param nullate Indicates if any input column contains nulls.
   * @param comparator Physical element relational comparison functor.
   * @return A binary callable object.
   */
  template <bool has_nested_columns,
            typename Nullate,
            typename PhysicalElementComparator = sorting_physical_element_comparator>
  auto less(Nullate nullate = {}, PhysicalElementComparator comparator = {}) const noexcept
  {
    return less_comparator{strong_index_comparator_adapter{
      device_row_comparator<has_nested_columns, Nullate, PhysicalElementComparator>{
        nullate,
        *d_left_table,
        *d_right_table,
        d_left_table->dremel_device_views(),
        d_right_table->dremel_device_views(),
        d_left_table->depths(),
        d_left_table->column_order(),
        d_left_table->null_precedence(),
        comparator}}};
  }

  /// @copydoc less()
  template <bool has_nested_columns,
            typename Nullate,
            typename PhysicalElementComparator = sorting_physical_element_comparator>
  auto less_equivalent(Nullate nullate                      = {},
                       PhysicalElementComparator comparator = {}) const noexcept
  {
    return less_equivalent_comparator{strong_index_comparator_adapter{
      device_row_comparator<has_nested_columns, Nullate, PhysicalElementComparator>{
        nullate,
        *d_left_table,
        *d_right_table,
        d_left_table->dremel_device_views(),
        d_right_table->dremel_device_views(),
        d_left_table->depths(),
        d_left_table->column_order(),
        d_left_table->null_precedence(),
        comparator}}};
  }

 private:
  std::shared_ptr<preprocessed_table> d_left_table;
  std::shared_ptr<preprocessed_table> d_right_table;
};

}  // namespace lexicographic

namespace hash {
class row_hasher;
}  // namespace hash

namespace equality {

/**
 * @brief Equality comparator functor that compares physical values rather than logical
 * elements like lists, strings, or structs. It evaluates `NaN` not equal to all other values for
 * IEEE-754 compliance.
 */
struct physical_equality_comparator {
  /**
   * @brief Operator for equality comparisons.
   *
   * Note that `NaN != NaN`, following IEEE-754.
   *
   * @param lhs First element
   * @param rhs Second element
   * @return `true` if `lhs == rhs` else `false`
   */
  template <typename Element>
  __device__ constexpr bool operator()(Element const lhs, Element const rhs) const noexcept
  {
    return lhs == rhs;
  }
};

/**
 * @brief Equality comparator functor that compares physical values rather than logical
 * elements like lists, strings, or structs. It evaluates `NaN` as equal to other `NaN`s.
 */
struct nan_equal_physical_equality_comparator {
  /**
   * @brief Operator for equality comparison of non-floating point values.
   *
   * @param lhs First element
   * @param rhs Second element
   * @return `true` if `lhs == rhs` else `false`
   */
  template <typename Element, CUDF_ENABLE_IF(not std::is_floating_point_v<Element>)>
  __device__ constexpr bool operator()(Element const lhs, Element const rhs) const noexcept
  {
    return lhs == rhs;
  }

  /**
   * @brief Operator for equality comparison of floating point values.
   *
   * Note that `NaN == NaN`.
   *
   * @param lhs First element
   * @param rhs Second element
   * @return `true` if `lhs` == `rhs` else `false`
   */
  template <typename Element, CUDF_ENABLE_IF(std::is_floating_point_v<Element>)>
  __device__ constexpr bool operator()(Element const lhs, Element const rhs) const noexcept
  {
    return isnan(lhs) and isnan(rhs) ? true : lhs == rhs;
  }
};

/**
 * @brief Computes the equality comparison between 2 rows.
 *
 * Equality is determined by comparing rows element by element. The first mismatching element
 * returns false, representing unequal rows. If the rows are compared without mismatched elements,
 * the rows are equal.
 *
 * @note The operator overloads in sub-class `element_comparator` are templated via the
 *        `type_dispatcher` to help select an overload instance for each column in a table.
 *        So, `cudf::is_nested<Element>` will return `true` if the table has nested-type columns,
 *        but it will be a runtime error if template parameter `has_nested_columns != true`.
 *
 * @tparam has_nested_columns compile-time optimization for primitive types.
 *         This template parameter is to be used by the developer by querying
 *         `cudf::detail::has_nested_columns(input)`. `true` compiles operator
 *         overloads for nested types, while `false` only compiles operator
 *         overloads for primitive types.
 * @tparam Nullate A cudf::nullate type describing whether to check for nulls.
 * @tparam PhysicalEqualityComparator A equality comparator functor that compares individual values
 * rather than logical elements, defaults to a comparator for which `NaN == NaN`.
 */
template <bool has_nested_columns,
          typename Nullate,
          typename PhysicalEqualityComparator = nan_equal_physical_equality_comparator>
class device_row_comparator {
  friend class self_comparator;       ///< Allow self_comparator to access private members
  friend class two_table_comparator;  ///< Allow two_table_comparator to access private members

 public:
  /**
   * @brief Checks whether the row at `lhs_index` in the `lhs` table is equal to the row at
   * `rhs_index` in the `rhs` table.
   *
   * @param lhs_index The index of the row in the `lhs` table to examine
   * @param rhs_index The index of the row in the `rhs` table to examine
   * @return `true` if row from the `lhs` table is equal to the row in the `rhs` table
   */
  __device__ constexpr bool operator()(size_type const lhs_index,
                                       size_type const rhs_index) const noexcept
  {
    auto equal_elements = [=](column_device_view l, column_device_view r) {
      return cudf::type_dispatcher(
        l.type(),
        element_comparator{check_nulls, l, r, nulls_are_equal, comparator},
        lhs_index,
        rhs_index);
    };

    return thrust::equal(thrust::seq, lhs.begin(), lhs.end(), rhs.begin(), equal_elements);
  }

 private:
  /**
   * @brief Construct a function object for performing equality comparison between the rows of two
   * tables.
   *
   * @param check_nulls Indicates if any input column contains nulls.
   * @param lhs The first table
   * @param rhs The second table (may be the same table as `lhs`)
   * @param nulls_are_equal Indicates if two null elements are treated as equivalent
   * @param comparator Physical element equality comparison functor.
   */
  device_row_comparator(Nullate check_nulls,
                        table_device_view lhs,
                        table_device_view rhs,
                        null_equality nulls_are_equal         = null_equality::EQUAL,
                        PhysicalEqualityComparator comparator = {}) noexcept
    : lhs{lhs},
      rhs{rhs},
      check_nulls{check_nulls},
      nulls_are_equal{nulls_are_equal},
      comparator{comparator}
  {
  }

  /**
   * @brief Performs an equality comparison between two elements in two columns.
   */
  class element_comparator {
   public:
    /**
     * @brief Construct type-dispatched function object for comparing equality
     * between two elements.
     *
     * @note `lhs` and `rhs` may be the same.
     *
     * @param check_nulls Indicates if either input column contains nulls.
     * @param lhs The column containing the first element
     * @param rhs The column containing the second element (may be the same as lhs)
     * @param nulls_are_equal Indicates if two null elements are treated as equivalent
     * @param comparator Physical element equality comparison functor.
     */
    __device__ element_comparator(Nullate check_nulls,
                                  column_device_view lhs,
                                  column_device_view rhs,
                                  null_equality nulls_are_equal         = null_equality::EQUAL,
                                  PhysicalEqualityComparator comparator = {}) noexcept
      : lhs{lhs},
        rhs{rhs},
        check_nulls{check_nulls},
        nulls_are_equal{nulls_are_equal},
        comparator{comparator}
    {
    }

    /**
     * @brief Compares the specified elements for equality.
     *
     * @param lhs_element_index The index of the first element
     * @param rhs_element_index The index of the second element
     * @return True if lhs and rhs are equal or if both lhs and rhs are null and nulls are
     * considered equal (`nulls_are_equal` == `null_equality::EQUAL`)
     */
    template <typename Element, CUDF_ENABLE_IF(cudf::is_equality_comparable<Element, Element>())>
    __device__ bool operator()(size_type const lhs_element_index,
                               size_type const rhs_element_index) const noexcept
    {
      if (check_nulls) {
        bool const lhs_is_null{lhs.is_null(lhs_element_index)};
        bool const rhs_is_null{rhs.is_null(rhs_element_index)};
        if (lhs_is_null and rhs_is_null) {
          return nulls_are_equal == null_equality::EQUAL;
        } else if (lhs_is_null != rhs_is_null) {
          return false;
        }
      }

      return comparator(lhs.element<Element>(lhs_element_index),
                        rhs.element<Element>(rhs_element_index));
    }

    template <typename Element,
              CUDF_ENABLE_IF(not cudf::is_equality_comparable<Element, Element>() and
                             (not has_nested_columns or not cudf::is_nested<Element>())),
              typename... Args>
    __device__ bool operator()(Args...)
    {
      CUDF_UNREACHABLE("Attempted to compare elements of uncomparable types.");
    }

    template <typename Element, CUDF_ENABLE_IF(has_nested_columns and cudf::is_nested<Element>())>
    __device__ bool operator()(size_type const lhs_element_index,
                               size_type const rhs_element_index) const noexcept
    {
      column_device_view lcol = lhs.slice(lhs_element_index, 1);
      column_device_view rcol = rhs.slice(rhs_element_index, 1);
      while (lcol.type().id() == type_id::STRUCT || lcol.type().id() == type_id::LIST) {
        if (check_nulls) {
          auto lvalid = detail::make_validity_iterator<true>(lcol);
          auto rvalid = detail::make_validity_iterator<true>(rcol);
          if (nulls_are_equal == null_equality::UNEQUAL) {
            if (thrust::any_of(
                  thrust::seq, lvalid, lvalid + lcol.size(), thrust::logical_not<bool>()) or
                thrust::any_of(
                  thrust::seq, rvalid, rvalid + rcol.size(), thrust::logical_not<bool>())) {
              return false;
            }
          } else {
            if (not thrust::equal(thrust::seq, lvalid, lvalid + lcol.size(), rvalid)) {
              return false;
            }
          }
        }
        if (lcol.type().id() == type_id::STRUCT) {
          if (lcol.num_child_columns() == 0) { return true; }
          // Non-empty structs are assumed to be decomposed and contain only one child
          lcol = detail::structs_column_device_view(lcol).get_sliced_child(0);
          rcol = detail::structs_column_device_view(rcol).get_sliced_child(0);
        } else if (lcol.type().id() == type_id::LIST) {
          auto l_list_col = detail::lists_column_device_view(lcol);
          auto r_list_col = detail::lists_column_device_view(rcol);

          auto lsizes = make_list_size_iterator(l_list_col);
          auto rsizes = make_list_size_iterator(r_list_col);
          if (not thrust::equal(thrust::seq, lsizes, lsizes + lcol.size(), rsizes)) {
            return false;
          }

          lcol = l_list_col.get_sliced_child();
          rcol = r_list_col.get_sliced_child();
          if (lcol.size() != rcol.size()) { return false; }
        }
      }

      auto comp = column_comparator{
        element_comparator{check_nulls, lcol, rcol, nulls_are_equal, comparator}, lcol.size()};
      return type_dispatcher<dispatch_void_if_nested>(lcol.type(), comp);
    }

   private:
    /**
     * @brief Serially compare two columns for equality.
     *
     * When we want to get the equivalence of two columns by serially comparing all elements in
     * one column with the corresponding elements in the other column, this saves us from type
     * dispatching for each individual element in the range
     */
    struct column_comparator {
      element_comparator const comp;
      size_type const size;

      /**
       * @brief Serially compare two columns for equality.
       *
       * @return True if ALL elements compare equal, false otherwise
       */
      template <typename Element, CUDF_ENABLE_IF(cudf::is_equality_comparable<Element, Element>())>
      __device__ bool operator()() const noexcept
      {
        return thrust::all_of(thrust::seq,
                              thrust::make_counting_iterator(0),
                              thrust::make_counting_iterator(0) + size,
                              [=](auto i) { return comp.template operator()<Element>(i, i); });
      }

      template <typename Element,
                CUDF_ENABLE_IF(not cudf::is_equality_comparable<Element, Element>()),
                typename... Args>
      __device__ bool operator()(Args...) const noexcept
      {
        CUDF_UNREACHABLE("Attempted to compare elements of uncomparable types.");
      }
    };

    column_device_view const lhs;
    column_device_view const rhs;
    Nullate const check_nulls;
    null_equality const nulls_are_equal;
    PhysicalEqualityComparator const comparator;
  };

  table_device_view const lhs;
  table_device_view const rhs;
  Nullate const check_nulls;
  null_equality const nulls_are_equal;
  PhysicalEqualityComparator const comparator;
};

/**
 * @brief Preprocessed table for use with row equality comparison or row hashing
 *
 */
struct preprocessed_table {
  /**
   * @brief Factory to construct preprocessed_table for use with
   * row equality comparison or row hashing
   *
   * Sets up the table for use with row equality comparison or row hashing. The resulting
   * preprocessed table can be passed to the constructor of `equality::self_comparator` to
   * avoid preprocessing again.
   *
   * @param table The table to preprocess
   * @param stream The cuda stream to use while preprocessing.
   * @return A preprocessed table as shared pointer
   */
  static std::shared_ptr<preprocessed_table> create(table_view const& table,
                                                    rmm::cuda_stream_view stream);

 private:
  friend class self_comparator;       ///< Allow self_comparator to access private members
  friend class two_table_comparator;  ///< Allow two_table_comparator to access private members
  friend class hash::row_hasher;      ///< Allow row_hasher to access private members

  using table_device_view_owner =
    std::invoke_result_t<decltype(table_device_view::create), table_view, rmm::cuda_stream_view>;

  preprocessed_table(table_device_view_owner&& table,
                     std::vector<rmm::device_buffer>&& null_buffers,
                     std::vector<std::unique_ptr<column>>&& tmp_columns)
    : _t(std::move(table)),
      _null_buffers(std::move(null_buffers)),
      _tmp_columns(std::move(tmp_columns))
  {
  }

  /**
   * @brief Implicit conversion operator to a `table_device_view` of the preprocessed table.
   *
   * @return table_device_view
   */
  operator table_device_view() { return *_t; }

  table_device_view_owner _t;
  std::vector<rmm::device_buffer> _null_buffers;
  std::vector<std::unique_ptr<column>> _tmp_columns;
};

/**
 * @brief Comparator for performing equality comparisons between two rows of the same table.
 *
 */
class self_comparator {
 public:
  /**
   * @brief Construct an owning object for performing equality comparisons between two rows of the
   * same table.
   *
   * @param t The table to compare
   * @param stream The stream to construct this object on. Not the stream that will be used for
   * comparisons using this object.
   */
  self_comparator(table_view const& t, rmm::cuda_stream_view stream)
    : d_t(preprocessed_table::create(t, stream))
  {
  }

  /**
   * @brief Construct an owning object for performing equality comparisons between two rows of the
   * same table.
   *
   * This constructor allows independently constructing a `preprocessed_table` and sharing it among
   * multiple comparators.
   *
   * @param t A table preprocessed for equality comparison
   */
  self_comparator(std::shared_ptr<preprocessed_table> t) : d_t{std::move(t)} {}

  /**
   * @brief Get the comparison operator to use on the device
   *
   * Returns a binary callable, `F`, with signature `bool F(size_type, size_type)`.
   *
   * `F(i,j)` returns true if and only if row `i` compares equal to row `j`.
   *
   * @note The operator overloads in sub-class `element_comparator` are templated via the
   *        `type_dispatcher` to help select an overload instance for each column in a table.
   *        So, `cudf::is_nested<Element>` will return `true` if the table has nested-type columns,
   *        but it will be a runtime error if template parameter `has_nested_columns != true`.
   *
   * @tparam has_nested_columns compile-time optimization for primitive types.
   *         This template parameter is to be used by the developer by querying
   *         `cudf::detail::has_nested_columns(input)`. `true` compiles operator
   *         overloads for nested types, while `false` only compiles operator
   *         overloads for primitive types.
   * @tparam Nullate A cudf::nullate type describing whether to check for nulls.
   * @tparam PhysicalEqualityComparator A equality comparator functor that compares individual
   * values rather than logical elements, defaults to a comparator for which `NaN == NaN`.
   * @param nullate Indicates if any input column contains nulls.
   * @param nulls_are_equal Indicates if nulls are equal.
   * @param comparator Physical element equality comparison functor.
   * @return A binary callable object
   */
  template <bool has_nested_columns,
            typename Nullate,
            typename PhysicalEqualityComparator = nan_equal_physical_equality_comparator>
  auto equal_to(Nullate nullate                       = {},
                null_equality nulls_are_equal         = null_equality::EQUAL,
                PhysicalEqualityComparator comparator = {}) const noexcept
  {
    return device_row_comparator<has_nested_columns, Nullate, PhysicalEqualityComparator>{
      nullate, *d_t, *d_t, nulls_are_equal, comparator};
  }

 private:
  std::shared_ptr<preprocessed_table> d_t;
};

// @cond
template <typename Comparator>
struct strong_index_comparator_adapter {
  strong_index_comparator_adapter(Comparator const& comparator) : comparator{comparator} {}

  __device__ constexpr bool operator()(lhs_index_type const lhs_index,
                                       rhs_index_type const rhs_index) const noexcept
  {
    return comparator(static_cast<cudf::size_type>(lhs_index),
                      static_cast<cudf::size_type>(rhs_index));
  }

  __device__ constexpr bool operator()(rhs_index_type const rhs_index,
                                       lhs_index_type const lhs_index) const noexcept
  {
    return this->operator()(lhs_index, rhs_index);
  }

  Comparator const comparator;
};
// @endcond

/**
 * @brief An owning object that can be used to equality compare rows of two different tables.
 *
 * This class takes two table_views and preprocesses certain columns to allow for equality
 * comparison. The preprocessed table and temporary data required for the comparison are created and
 * owned by this class.
 *
 * Alternatively, `two_table_comparator` can be constructed from two existing
 * `shared_ptr<preprocessed_table>`s when sharing the same tables among multiple comparators.
 *
 * This class can then provide a functor object that can used on the device.
 * The object of this class must outlive the usage of the device functor.
 */
class two_table_comparator {
 public:
  /**
   * @brief Construct an owning object for performing equality comparisons between two rows from two
   * tables.
   *
   * The left and right table are expected to have the same number of columns and data types for
   * each column.
   *
   * @param left The left table to compare.
   * @param right The right table to compare.
   * @param stream The stream to construct this object on. Not the stream that will be used for
   * comparisons using this object.
   */
  two_table_comparator(table_view const& left,
                       table_view const& right,
                       rmm::cuda_stream_view stream);

  /**
   * @brief Construct an owning object for performing equality comparisons between two rows from two
   * tables.
   *
   * This constructor allows independently constructing a `preprocessed_table` and sharing it among
   * multiple comparators.
   *
   * @param left The left table preprocessed for equality comparison.
   * @param right The right table preprocessed for equality comparison.
   */
  two_table_comparator(std::shared_ptr<preprocessed_table> left,
                       std::shared_ptr<preprocessed_table> right)
    : d_left_table{std::move(left)}, d_right_table{std::move(right)}
  {
  }

  /**
   * @brief Return the binary operator for comparing rows in the table.
   *
   * Returns a binary callable, `F`, with signatures `bool F(lhs_index_type, rhs_index_type)` and
   * `bool F(rhs_index_type, lhs_index_type)`.
   *
   * `F(lhs_index_type i, rhs_index_type j)` returns true if and only if row `i` of the left table
   * compares equal to row `j` of the right table.
   *
   * Similarly, `F(rhs_index_type i, lhs_index_type j)` returns true if and only if row `i` of the
   * right table compares equal to row `j` of the left table.
   *
   * @note The operator overloads in sub-class `element_comparator` are templated via the
   *        `type_dispatcher` to help select an overload instance for each column in a table.
   *        So, `cudf::is_nested<Element>` will return `true` if the table has nested-type columns,
   *        but it will be a runtime error if template parameter `has_nested_columns != true`.
   *
   * @tparam has_nested_columns compile-time optimization for primitive types.
   *         This template parameter is to be used by the developer by querying
   *         `cudf::detail::has_nested_columns(input)`. `true` compiles operator
   *         overloads for nested types, while `false` only compiles operator
   *         overloads for primitive types.
   * @tparam Nullate A cudf::nullate type describing whether to check for nulls.
   * @tparam PhysicalEqualityComparator A equality comparator functor that compares individual
   * values rather than logical elements, defaults to a `NaN == NaN` equality comparator.
   * @param nullate Indicates if any input column contains nulls.
   * @param nulls_are_equal Indicates if nulls are equal.
   * @param comparator Physical element equality comparison functor.
   * @return A binary callable object
   */
  template <bool has_nested_columns,
            typename Nullate,
            typename PhysicalEqualityComparator = nan_equal_physical_equality_comparator>
  auto equal_to(Nullate nullate                       = {},
                null_equality nulls_are_equal         = null_equality::EQUAL,
                PhysicalEqualityComparator comparator = {}) const noexcept
  {
    return strong_index_comparator_adapter{
      device_row_comparator<has_nested_columns, Nullate, PhysicalEqualityComparator>(
        nullate, *d_left_table, *d_right_table, nulls_are_equal, comparator)};
  }

 private:
  std::shared_ptr<preprocessed_table> d_left_table;
  std::shared_ptr<preprocessed_table> d_right_table;
};

}  // namespace equality

namespace hash {

/**
 * @brief Computes the hash value of an element in the given column.
 *
 * @tparam hash_function Hash functor to use for hashing elements.
 * @tparam Nullate A cudf::nullate type describing whether to check for nulls.
 */
template <template <typename> class hash_function, typename Nullate>
class element_hasher {
 public:
  /**
   * @brief Constructs an element_hasher object.
   *
   * @param nulls Indicates whether to check for nulls
   * @param seed  The seed to use for the hash function
   * @param null_hash The hash value to use for nulls
   */
  __device__ element_hasher(
    Nullate nulls,
    uint32_t seed             = DEFAULT_HASH_SEED,
    hash_value_type null_hash = std::numeric_limits<hash_value_type>::max()) noexcept
    : _check_nulls(nulls), _seed(seed), _null_hash(null_hash)
  {
  }

  /**
   * @brief Returns the hash value of the given element.
   *
   * @tparam T The type of the element to hash
   * @param col The column to hash
   * @param row_index The index of the row to hash
   * @return The hash value of the given element
   */
  template <typename T, CUDF_ENABLE_IF(column_device_view::has_element_accessor<T>())>
  __device__ hash_value_type operator()(column_device_view const& col,
                                        size_type row_index) const noexcept
  {
    if (_check_nulls && col.is_null(row_index)) { return _null_hash; }
    return hash_function<T>{_seed}(col.element<T>(row_index));
  }

  /**
   * @brief Returns the hash value of the given element.
   *
   * @tparam T The type of the element to hash
   * @param col The column to hash
   * @param row_index The index of the row to hash
   * @return The hash value of the given element
   */
  template <typename T, CUDF_ENABLE_IF(not column_device_view::has_element_accessor<T>())>
  __device__ hash_value_type operator()(column_device_view const& col,
                                        size_type row_index) const noexcept
  {
    CUDF_UNREACHABLE("Unsupported type in hash.");
  }

  Nullate _check_nulls;        ///< Whether to check for nulls
  uint32_t _seed;              ///< The seed to use for hashing
  hash_value_type _null_hash;  ///< Hash value to use for null elements
};

/**
 * @brief Computes the hash value of a row in the given table.
 *
 * @tparam hash_function Hash functor to use for hashing elements.
 * @tparam Nullate A cudf::nullate type describing whether to check for nulls.
 */
template <template <typename> class hash_function, typename Nullate>
class device_row_hasher {
  friend class row_hasher;  ///< Allow row_hasher to access private members.

 public:
  /**
   * @brief Return the hash value of a row in the given table.
   *
   * @param row_index The row index to compute the hash value of
   * @return The hash value of the row
   */
  __device__ auto operator()(size_type row_index) const noexcept
  {
    auto it = thrust::make_transform_iterator(_table.begin(), [=](auto const& column) {
      return cudf::type_dispatcher<dispatch_storage_type>(
        column.type(),
        element_hasher_adapter<hash_function>{_check_nulls, _seed},
        column,
        row_index);
    });

    // Hash each element and combine all the hash values together
    return detail::accumulate(it, it + _table.num_columns(), _seed, [](auto hash, auto h) {
      return cudf::detail::hash_combine(hash, h);
    });
  }

 private:
  /**
   * @brief Computes the hash value of an element in the given column.
   *
   * When the column is non-nested, this is a simple wrapper around the element_hasher.
   * When the column is nested, this uses the element_hasher to hash the shape and values of the
   * column.
   */
  template <template <typename> class hash_fn>
  class element_hasher_adapter {
    static constexpr hash_value_type NULL_HASH     = std::numeric_limits<hash_value_type>::max();
    static constexpr hash_value_type NON_NULL_HASH = 0;

   public:
    __device__ element_hasher_adapter(Nullate check_nulls, uint32_t seed) noexcept
      : _element_hasher(check_nulls, seed), _check_nulls(check_nulls)
    {
    }

    template <typename T, CUDF_ENABLE_IF(not cudf::is_nested<T>())>
    __device__ hash_value_type operator()(column_device_view const& col,
                                          size_type row_index) const noexcept
    {
      return _element_hasher.template operator()<T>(col, row_index);
    }

    template <typename T, CUDF_ENABLE_IF(cudf::is_nested<T>())>
    __device__ hash_value_type operator()(column_device_view const& col,
                                          size_type row_index) const noexcept
    {
      auto hash                   = hash_value_type{0};
      column_device_view curr_col = col.slice(row_index, 1);
      while (curr_col.type().id() == type_id::STRUCT || curr_col.type().id() == type_id::LIST) {
        if (_check_nulls) {
          auto validity_it = detail::make_validity_iterator<true>(curr_col);
          hash             = detail::accumulate(
            validity_it, validity_it + curr_col.size(), hash, [](auto hash, auto is_valid) {
              return cudf::detail::hash_combine(hash, is_valid ? NON_NULL_HASH : NULL_HASH);
            });
        }
        if (curr_col.type().id() == type_id::STRUCT) {
          if (curr_col.num_child_columns() == 0) { return hash; }
          // Non-empty structs are assumed to be decomposed and contain only one child
          curr_col = detail::structs_column_device_view(curr_col).get_sliced_child(0);
        } else if (curr_col.type().id() == type_id::LIST) {
          auto list_col   = detail::lists_column_device_view(curr_col);
          auto list_sizes = make_list_size_iterator(list_col);
          hash            = detail::accumulate(
            list_sizes, list_sizes + list_col.size(), hash, [](auto hash, auto size) {
              return cudf::detail::hash_combine(hash, hash_fn<size_type>{}(size));
            });
          curr_col = list_col.get_sliced_child();
        }
      }
      for (int i = 0; i < curr_col.size(); ++i) {
        hash = cudf::detail::hash_combine(
          hash,
          type_dispatcher<dispatch_void_if_nested>(curr_col.type(), _element_hasher, curr_col, i));
      }
      return hash;
    }

    element_hasher<hash_fn, Nullate> const _element_hasher;
    Nullate const _check_nulls;
  };

  CUDF_HOST_DEVICE device_row_hasher(Nullate check_nulls,
                                     table_device_view t,
                                     uint32_t seed = DEFAULT_HASH_SEED) noexcept
    : _check_nulls{check_nulls}, _table{t}, _seed(seed)
  {
  }

  Nullate const _check_nulls;
  table_device_view const _table;
  uint32_t const _seed;
};

// Inject row::equality::preprocessed_table into the row::hash namespace
// As a result, row::equality::preprocessed_table and row::hash::preprocessed table are the same
// type and are interchangeable.
using preprocessed_table = row::equality::preprocessed_table;

/**
 * @brief Computes the hash value of a row in the given table.
 *
 */
class row_hasher {
 public:
  /**
   * @brief Construct an owning object for hashing the rows of a table
   *
   * @param t The table containing rows to hash
   * @param stream The stream to construct this object on. Not the stream that will be used for
   * comparisons using this object.
   */
  row_hasher(table_view const& t, rmm::cuda_stream_view stream)
    : d_t(preprocessed_table::create(t, stream))
  {
  }

  /**
   * @brief Construct an owning object for hashing the rows of a table from an existing
   * preprocessed_table
   *
   * This constructor allows independently constructing a `preprocessed_table` and sharing it among
   * multiple `row_hasher` and `equality::self_comparator` objects.
   *
   * @param t A table preprocessed for hashing or equality.
   */
  row_hasher(std::shared_ptr<preprocessed_table> t) : d_t{std::move(t)} {}

  /**
   * @brief Get the hash operator to use on the device
   *
   * Returns a unary callable, `F`, with signature `hash_function::hash_value_type F(size_type)`.
   *
   * `F(i)` returns the hash of row i.
   *
   * @tparam Nullate A cudf::nullate type describing whether to check for nulls
   * @param nullate Indicates if any input column contains nulls
   * @param seed The seed to use for the hash function
   * @return A hash operator to use on the device
   */
  template <template <typename> class hash_function = detail::default_hash,
            template <template <typename> class, typename>
            class DeviceRowHasher = device_row_hasher,
            typename Nullate>
  DeviceRowHasher<hash_function, Nullate> device_hasher(Nullate nullate = {},
                                                        uint32_t seed   = DEFAULT_HASH_SEED) const
  {
    return DeviceRowHasher<hash_function, Nullate>(nullate, *d_t, seed);
  }

 private:
  std::shared_ptr<preprocessed_table> d_t;
};

}  // namespace hash

}  // namespace row

}  // namespace experimental
}  // namespace cudf<|MERGE_RESOLUTION|>--- conflicted
+++ resolved
@@ -745,8 +745,7 @@
    */
   static std::shared_ptr<preprocessed_table> create_preprocessed_table(
     table_view const& input,
-    std::unique_ptr<structs::detail::flattened_table>&& flattened_input_aux_data,
-    std::vector<std::unique_ptr<column>>&& transformed_aux_data,
+    std::vector<std::unique_ptr<column>>&& structs_ranked_columns,
     host_span<order const> column_order,
     host_span<null_order const> null_precedence,
     bool safe_for_two_table_comparator,
@@ -773,39 +772,11 @@
    * contain an empty `dremel_device_view`. As such, this uvector has as many elements as there are
    * columns in the table (unlike the `dremel_data` parameter, which is only as long as the number
    * of list columns).
-<<<<<<< HEAD
-   * @param flattened_input_aux_data The data structure generated from
-   * `cudf::structs::detail::flatten_nested_columns` containing the input flattened table along
-   * with its corresponding flattened column orders and null orders.
    * @param structs_ranked_columns Store the intermediate results from transforming the child
    * columns of lists-of-structs columns into integer columns using `cudf::rank()` and will be used
    * for row comparison.
    * @param safe_for_two_table_comparator Flat indicating if the preprocessed table is safe to use
    * for two-table comparator.
-   */
-  preprocessed_table(
-    table_device_view_owner&& table,
-    rmm::device_uvector<order>&& column_order,
-    rmm::device_uvector<null_order>&& null_precedence,
-    rmm::device_uvector<size_type>&& depths,
-    std::vector<detail::dremel_data>&& dremel_data,
-    rmm::device_uvector<detail::dremel_device_view>&& dremel_device_views,
-    std::unique_ptr<cudf::structs::detail::flattened_table>&& flattened_input_aux_data,
-    std::vector<std::unique_ptr<column>>&& structs_ranked_columns,
-    bool safe_for_two_table_comparator);
-
-  preprocessed_table(
-    table_device_view_owner&& table,
-    rmm::device_uvector<order>&& column_order,
-    rmm::device_uvector<null_order>&& null_precedence,
-    rmm::device_uvector<size_type>&& depths,
-    std::unique_ptr<cudf::structs::detail::flattened_table>&& flattened_input_aux_data,
-    std::vector<std::unique_ptr<column>>&& structs_ranked_columns,
-    bool safe_for_two_table_comparator);
-=======
-   * @param structs_ranked_columns Store the intermediate results from transforming the
-   * child columns of lists-of-structs columns into integer columns using `cudf::rank()`
-   * and will be used for row comparison.
    */
   preprocessed_table(table_device_view_owner&& table,
                      rmm::device_uvector<order>&& column_order,
@@ -813,14 +784,15 @@
                      rmm::device_uvector<size_type>&& depths,
                      std::vector<detail::dremel_data>&& dremel_data,
                      rmm::device_uvector<detail::dremel_device_view>&& dremel_device_views,
-                     std::vector<std::unique_ptr<column>>&& structs_ranked_columns);
+                     std::vector<std::unique_ptr<column>>&& structs_ranked_columns,
+                     bool safe_for_two_table_comparator);
 
   preprocessed_table(table_device_view_owner&& table,
                      rmm::device_uvector<order>&& column_order,
                      rmm::device_uvector<null_order>&& null_precedence,
                      rmm::device_uvector<size_type>&& depths,
-                     std::vector<std::unique_ptr<column>>&& structs_ranked_columns);
->>>>>>> 292985bb
+                     std::vector<std::unique_ptr<column>>&& structs_ranked_columns,
+                     bool safe_for_two_table_comparator);
 
   /**
    * @brief Implicit conversion operator to a `table_device_view` of the preprocessed table.
