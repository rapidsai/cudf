/*
 * Copyright (c) 2022, NVIDIA CORPORATION.
 *
 * Licensed under the Apache License, Version 2.0 (the "License");
 * you may not use this file except in compliance with the License.
 * You may obtain a copy of the License at
 *
 *     http://www.apache.org/licenses/LICENSE-2.0
 *
 * Unless required by applicable law or agreed to in writing, software
 * distributed under the License is distributed on an "AS IS" BASIS,
 * WITHOUT WARRANTIES OR CONDITIONS OF ANY KIND, either express or implied.
 * See the License for the specific language governing permissions and
 * limitations under the License.
 */

#pragma once

#include <cudf/binaryop.hpp>
#include <cudf/column/column_device_view.cuh>
#include <cudf/detail/hashing.hpp>
#include <cudf/detail/iterator.cuh>
#include <cudf/detail/utilities/algorithm.cuh>
#include <cudf/detail/utilities/assert.cuh>
#include <cudf/detail/utilities/hash_functions.cuh>
#include <cudf/lists/list_device_view.cuh>
#include <cudf/lists/lists_column_device_view.cuh>
#include <cudf/sorting.hpp>
#include <cudf/structs/structs_column_device_view.cuh>
#include <cudf/table/row_operators.cuh>
#include <cudf/table/table_device_view.cuh>
#include <cudf/utilities/traits.hpp>
#include <cudf/utilities/type_dispatcher.hpp>

#include <thrust/equal.h>
#include <thrust/logical.h>
#include <thrust/swap.h>
#include <thrust/transform_reduce.h>

#include <cuda/std/tuple>
#include <cuda/std/utility>

#include <limits>
#include <memory>
#include <optional>
#include <utility>

namespace cudf {

namespace experimental {

/**
 * @brief A map from cudf::type_id to cudf type that excludes LIST and STRUCT types.
 *
 * To be used with type_dispatcher in place of the default map, when it is required that STRUCT and
 * LIST map to void. This is useful when we want to avoid recursion in a functor. For example, in
 * element_comparator, we have a specialization for STRUCT but the type_dispatcher in it is only
 * used to dispatch to the same functor for non-nested types. Even when we're guaranteed to not have
 * non-nested types at that point, the compiler doesn't know this and would try to create recursive
 * code which is very slow.
 *
 * Usage:
 * @code
 * type_dispatcher<dispatch_nested_to_void>(data_type(), functor{});
 * @endcode
 */
template <cudf::type_id t>
struct dispatch_void_if_nested {
  using type = std::conditional_t<cudf::is_nested(data_type(t)), void, id_to_type<t>>;
};

namespace row {
namespace lexicographic {

/**
 * @brief Computes the lexicographic comparison between 2 rows.
 *
 * Lexicographic ordering is determined by:
 * - Two rows are compared element by element.
 * - The first mismatching element defines which row is lexicographically less
 * or greater than the other.
 * - If the rows are compared without mismatched elements, the rows are equivalent
 *
 *
 * Lexicographic ordering is exactly equivalent to doing an alphabetical sort of
 * two words, for example, `aac` would be *less* than (or precede) `abb`. The
 * second letter in both words is the first non-equal letter, and `a < b`, thus
 * `aac < abb`.
 *
 * @tparam Nullate A cudf::nullate type describing whether to check for nulls.
 * @tparam NanConfig default configuration nans are equal, if set to true triggers specialized IEEE
 * 754 compliant nan handling
 */
template <typename Nullate, bool NanConfig = false>
class device_row_comparator {
<<<<<<< HEAD
  // friend class self_comparator;
 public:  // needs to be removed, pending strict typing for indices
=======
  friend class self_comparator;
>>>>>>> 6352b4ef
  /**
   * @brief Construct a function object for performing a lexicographic
   * comparison between the rows of two tables.
   *
   * @param check_nulls Indicates if either input table contains columns with nulls.
   * @param lhs The first table
   * @param rhs The second table (may be the same table as `lhs`)
   * @param depth Optional, device array the same length as a row that contains starting depths of
   * columns if they're nested, and 0 otherwise.
   * @param column_order Optional, device array the same length as a row that indicates the desired
   * ascending/descending order of each column in a row. If `nullopt`, it is assumed all columns are
   * sorted in ascending order.
   * @param null_precedence Optional, device array the same length as a row and indicates how null
   * values compare to all other for every column. If `nullopt`, then null precedence would be
   * `null_order::BEFORE` for all columns.
   */
  device_row_comparator(
    Nullate check_nulls,
    table_device_view lhs,
    table_device_view rhs,
    std::optional<device_span<int const>> depth                  = std::nullopt,
    std::optional<device_span<order const>> column_order         = std::nullopt,
    std::optional<device_span<null_order const>> null_precedence = std::nullopt) noexcept
    : _lhs{lhs},
      _rhs{rhs},
      _check_nulls{check_nulls},
      _depth{depth},
      _column_order{column_order},
      _null_precedence{null_precedence}
  {
  }

  /**
   * @brief Performs a relational comparison between two elements in two columns.
   */
  class element_comparator {
   public:
    /**
     * @brief Construct type-dispatched function object for performing a
     * relational comparison between two elements.
     *
     * @note `lhs` and `rhs` may be the same.
     *
     * @param check_nulls Indicates if either input column contains nulls.
     * @param lhs The column containing the first element
     * @param rhs The column containing the second element (may be the same as lhs)
     * @param null_precedence Indicates how null values are ordered with other values
     * @param depth The depth of the column if part of a nested column @see
     * preprocessed_table::depths
     * @param nan_result Specifies what value should be returned if either element is `nan`
     */
    __device__ element_comparator(Nullate check_nulls,
                                  column_device_view lhs,
                                  column_device_view rhs,
                                  null_order null_precedence = null_order::BEFORE,
<<<<<<< HEAD
                                  int depth                  = 0,
                                  weak_ordering nan_result   = weak_ordering::EQUIVALENT)
=======
                                  int depth                  = 0)
>>>>>>> 6352b4ef
      : _lhs{lhs},
        _rhs{rhs},
        _check_nulls{check_nulls},
        _null_precedence{null_precedence},
<<<<<<< HEAD
        _depth{depth},
        _nan_result{nan_result}
=======
        _depth{depth}
>>>>>>> 6352b4ef
    {
    }

    /**
     * @brief Performs a relational comparison between the specified elements
     *
     * @param lhs_element_index The index of the first element
     * @param rhs_element_index The index of the second element
     * @return Indicates the relationship between the elements in the `lhs` and `rhs` columns, along
     * with the depth at which a null value was encountered.
     */
    template <typename Element,
              CUDF_ENABLE_IF(cudf::is_relationally_comparable<Element, Element>())>
    __device__ cuda::std::pair<weak_ordering, int> operator()(
      size_type const lhs_element_index, size_type const rhs_element_index) const noexcept
    {
      if (_check_nulls) {
        bool const lhs_is_null{_lhs.is_null(lhs_element_index)};
        bool const rhs_is_null{_rhs.is_null(rhs_element_index)};

        if (lhs_is_null or rhs_is_null) {  // at least one is null
          return cuda::std::pair(null_compare(lhs_is_null, rhs_is_null, _null_precedence), _depth);
        }
      }

      return cuda::std::pair(NanConfig
                               ? relational_compare(_lhs.element<Element>(lhs_element_index),
                                                    _rhs.element<Element>(rhs_element_index),
                                                    _nan_result)
                               : relational_compare(_lhs.element<Element>(lhs_element_index),
                                                    _rhs.element<Element>(rhs_element_index)),
                             std::numeric_limits<int>::max());
    }

    template <typename Element,
              CUDF_ENABLE_IF(not cudf::is_relationally_comparable<Element, Element>() and
                             not std::is_same_v<Element, cudf::struct_view>),
              typename... Args>
    __device__ cuda::std::pair<weak_ordering, int> operator()(Args...) const noexcept
    {
      CUDF_UNREACHABLE("Attempted to compare elements of uncomparable types.");
    }

    template <typename Element, CUDF_ENABLE_IF(std::is_same_v<Element, cudf::struct_view>)>
    __device__ cuda::std::pair<weak_ordering, int> operator()(
      size_type const lhs_element_index, size_type const rhs_element_index) const noexcept
    {
      column_device_view lcol = _lhs;
      column_device_view rcol = _rhs;
      int depth               = _depth;
      while (lcol.type().id() == type_id::STRUCT) {
        bool const lhs_is_null{lcol.is_null(lhs_element_index)};
        bool const rhs_is_null{rcol.is_null(rhs_element_index)};

        if (lhs_is_null or rhs_is_null) {  // at least one is null
          weak_ordering state = null_compare(lhs_is_null, rhs_is_null, _null_precedence);
          return cuda::std::pair(state, depth);
        }

        if (lcol.num_child_columns() == 0) {
          return cuda::std::pair(weak_ordering::EQUIVALENT, depth);
        }

        // Non-empty structs have been modified to only have 1 child when using this.
        lcol = detail::structs_column_device_view(lcol).sliced_child(0);
        rcol = detail::structs_column_device_view(rcol).sliced_child(0);
        ++depth;
      }

<<<<<<< HEAD
      auto const comparator =
        element_comparator{_check_nulls, lcol, rcol, _null_precedence, depth, _nan_result};
=======
      auto const comparator = element_comparator{_check_nulls, lcol, rcol, _null_precedence, depth};
>>>>>>> 6352b4ef
      return cudf::type_dispatcher<dispatch_void_if_nested>(
        lcol.type(), comparator, lhs_element_index, rhs_element_index);
    }

   private:
    column_device_view const _lhs;
    column_device_view const _rhs;
    Nullate const _check_nulls;
    null_order const _null_precedence;
    int const _depth;
    weak_ordering _nan_result;
  };

 public:
  /**
   * @brief Checks whether the row at `lhs_index` in the `lhs` table compares
   * lexicographically less, greater, or equivalent to the row at `rhs_index` in the `rhs` table.
   *
   * @param lhs_index The index of row in the `lhs` table to examine
   * @param rhs_index The index of the row in the `rhs` table to examine
   * @return weak ordering comparison of the row in the `lhs` table relative to the row in the `rhs`
   * table
   */
  __device__ weak_ordering operator()(size_type lhs_index, size_type rhs_index) const noexcept
  {
    int last_null_depth = std::numeric_limits<int>::max();
    for (size_type i = 0; i < _lhs.num_columns(); ++i) {
      int const depth = _depth.has_value() ? (*_depth)[i] : 0;
      if (depth > last_null_depth) { continue; }

      bool const ascending =
        _column_order.has_value() ? (*_column_order)[i] == order::ASCENDING : true;

      null_order const null_precedence =
        _null_precedence.has_value() ? (*_null_precedence)[i] : null_order::BEFORE;

      auto const comparator =
<<<<<<< HEAD
        NanConfig ? element_comparator{_check_nulls,
                                       _lhs.column(i),
                                       _rhs.column(i),
                                       null_precedence,
                                       depth,
                                       ascending ? weak_ordering::GREATER : weak_ordering::LESS}

                  : element_comparator{_check_nulls,
                                       _lhs.column(i),
                                       _rhs.column(i),
                                       null_precedence,
                                       depth,
                                       weak_ordering::EQUIVALENT};

=======
        element_comparator{_check_nulls, _lhs.column(i), _rhs.column(i), null_precedence, depth};
>>>>>>> 6352b4ef
      weak_ordering state;
      cuda::std::tie(state, last_null_depth) =
        cudf::type_dispatcher(_lhs.column(i).type(), comparator, lhs_index, rhs_index);

      if (state == weak_ordering::EQUIVALENT) { continue; }

      return ascending
               ? state
               : (state == weak_ordering::GREATER ? weak_ordering::LESS : weak_ordering::GREATER);
    }
    return weak_ordering::EQUIVALENT;
  }

 private:
  table_device_view const _lhs;
  table_device_view const _rhs;
  Nullate const _check_nulls{};
  std::optional<device_span<int const>> const _depth;
  std::optional<device_span<order const>> const _column_order;
  std::optional<device_span<null_order const>> const _null_precedence;
};  // class device_row_comparator

/**
 * @brief Wraps and interprets the result of templated Comparator that returns a weak_ordering.
 * Returns true if the weak_ordering matches any of the templated values.
 *
 * Note that this should never be used with only `weak_ordering::EQUIVALENT`.
 * An equality comparator should be used instead for optimal performance.
 *
 * @tparam Comparator generic comparator that returns a weak_ordering.
 * @tparam values weak_ordering parameter pack of orderings to interpret as true
 */
template <typename Comparator, weak_ordering... values>
struct weak_ordering_comparator_impl {
<<<<<<< HEAD
  __device__ bool operator()(size_type const& lhs, size_type const& rhs)
=======
  __device__ bool operator()(size_type const lhs, size_type const rhs) const noexcept
>>>>>>> 6352b4ef
  {
    weak_ordering const result = comparator(lhs, rhs);
    return ((result == values) || ...);
  }
  Comparator comparator;
};

/**
 * @brief Wraps and interprets the result of device_row_comparator, true if the result is
 * weak_ordering::LESS meaning one row is lexicographically *less* than another row.
 *
 * @tparam Nullate A cudf::nullate type describing whether to check for nulls.
 */
<<<<<<< HEAD
template <typename Nullate, bool NanConfig = false>
using less_comparator =
  weak_ordering_comparator_impl<device_row_comparator<Nullate, NanConfig>, weak_ordering::LESS>;

template <typename Nullate, bool NanConfig = false>
using less_equivalent_comparator =
  weak_ordering_comparator_impl<device_row_comparator<Nullate, NanConfig>,
                                weak_ordering::LESS,
                                weak_ordering::EQUIVALENT>;
=======
template <typename Nullate>
using less_comparator =
  weak_ordering_comparator_impl<device_row_comparator<Nullate>, weak_ordering::LESS>;

template <typename Nullate>
using less_equivalent_comparator = weak_ordering_comparator_impl<device_row_comparator<Nullate>,
                                                                 weak_ordering::LESS,
                                                                 weak_ordering::EQUIVALENT>;
>>>>>>> 6352b4ef

struct preprocessed_table {
  using table_device_view_owner =
    std::invoke_result_t<decltype(table_device_view::create), table_view, rmm::cuda_stream_view>;

  /**
   * @brief Preprocess table for use with lexicographical comparison
   *
   * Sets up the table for use with lexicographical comparison. The resulting preprocessed table can
   * be passed to the constructor of `lex::self_comparator` to avoid preprocessing again.
   *
   * @param table The table to preprocess
   * @param column_order Optional, host array the same length as a row that indicates the desired
   * ascending/descending order of each column in a row. If empty, it is assumed all columns are
   * sorted in ascending order.
   * @param null_precedence Optional, device array the same length as a row and indicates how null
   * values compare to all other for every column. If it is nullptr, then null precedence would be
   * `null_order::BEFORE` for all columns.
   * @param stream The stream to launch kernels and h->d copies on while preprocessing.
   */
  static std::shared_ptr<preprocessed_table> create(table_view const& table,
                                                    host_span<order const> column_order,
                                                    host_span<null_order const> null_precedence,
                                                    rmm::cuda_stream_view stream);

 private:
  friend class self_comparator;

  preprocessed_table(table_device_view_owner&& table,
                     rmm::device_uvector<order>&& column_order,
                     rmm::device_uvector<null_order>&& null_precedence,
                     rmm::device_uvector<size_type>&& depths)
    : _t(std::move(table)),
      _column_order(std::move(column_order)),
      _null_precedence(std::move(null_precedence)),
      _depths(std::move(depths)){};

  /**
   * @brief Implicit conversion operator to a `table_device_view` of the preprocessed table.
   *
   * @return table_device_view
   */
  operator table_device_view() { return *_t; }

  /**
   * @brief Get a device array containing the desired order of each column in the preprocessed table
   *
   * @return std::optional<device_span<order const>> Device array containing respective column
   * orders. If no explicit column orders were specified during the creation of this object then
   * this will be `nullopt`.
   */
  [[nodiscard]] std::optional<device_span<order const>> column_order() const
  {
    return _column_order.size() ? std::optional<device_span<order const>>(_column_order)
                                : std::nullopt;
  }

  /**
   * @brief Get a device array containing the desired null precedence of each column in the
   * preprocessed table
   *
   * @return std::optional<device_span<null_order const>> Device array containing respective column
   * null precedence. If no explicit column null precedences were specified during the creation of
   * this object then this will be `nullopt`.
   */
  [[nodiscard]] std::optional<device_span<null_order const>> null_precedence() const
  {
    return _null_precedence.size() ? std::optional<device_span<null_order const>>(_null_precedence)
                                   : std::nullopt;
  }

  /**
   * @brief Get a device array containing the depth of each column in the preprocessed table
   *
   * @see struct_linearize()
   *
   * @return std::optional<device_span<int const>> Device array containing respective column depths.
   * If there are no nested columns in the table then this will be `nullopt`.
   */
  [[nodiscard]] std::optional<device_span<int const>> depths() const
  {
    return _depths.size() ? std::optional<device_span<int const>>(_depths) : std::nullopt;
  }

 private:
  table_device_view_owner _t;
  rmm::device_uvector<order> _column_order;
  rmm::device_uvector<null_order> _null_precedence;
  rmm::device_uvector<size_type> _depths;
};

/**
 * @brief An owning object that can be used to lexicographically compare two rows of the same table
 *
 * This class can take a table_view and preprocess certain columns to allow for lexicographical
 * comparison. The preprocessed table and temporary data required for the comparison are created and
 * owned by this class.
 *
 * Alternatively, `self_comparator` can be constructed from an existing
 * `shared_ptr<preprocessed_table>` when sharing the same table among multiple comparators.
 *
 * This class can then provide a functor object that can used on the device.
 * The object of this class must outlive the usage of the device functor.
 */
class self_comparator {
 public:
  /**
   * @brief Construct an owning object for performing a lexicographic comparison between two rows of
   * the same table.
   *
   * @param t The table to compare
   * @param column_order Optional, host array the same length as a row that indicates the desired
   * ascending/descending order of each column in a row. If empty, it is assumed all columns are
   * sorted in ascending order.
   * @param null_precedence Optional, device array the same length as a row and indicates how null
   * values compare to all other for every column. If empty, then null precedence would be
   * `null_order::BEFORE` for all columns.
   * @param stream The stream to construct this object on. Not the stream that will be used for
   * comparisons using this object.
   */
  self_comparator(table_view const& t,
                  host_span<order const> column_order         = {},
                  host_span<null_order const> null_precedence = {},
                  rmm::cuda_stream_view stream                = rmm::cuda_stream_default)
    : d_t{preprocessed_table::create(t, column_order, null_precedence, stream)}
  {
  }

  /**
   * @brief Construct an owning object for performing a lexicographic comparison between two rows of
   * the same preprocessed table.
   *
   * This constructor allows independently constructing a `preprocessed_table` and sharing it among
   * multiple comparators.
   *
   * @param t A table preprocessed for lexicographic comparison
   */
  self_comparator(std::shared_ptr<preprocessed_table> t) : d_t{std::move(t)} {}

  /**
   * @brief Return the binary operator for comparing rows in the table.
   *
   * Returns a binary callable, `F`, with signature `bool F(size_type, size_type)`.
   *
   * `F(i,j)` returns true if and only if row `i` compares lexicographically less than row `j`.
   *
   * @tparam Nullate A cudf::nullate type describing whether to check for nulls.
   */
<<<<<<< HEAD
  template <typename Nullate, bool NanConfig = false>
  less_comparator<Nullate, NanConfig> device_comparator(Nullate nullate = {}) const
  {
    return less_comparator<Nullate, NanConfig>{device_row_comparator<Nullate, NanConfig>(
=======
  template <typename Nullate>
  less_comparator<Nullate> device_comparator(Nullate nullate = {}) const
  {
    return less_comparator<Nullate>{device_row_comparator<Nullate>(
>>>>>>> 6352b4ef
      nullate, *d_t, *d_t, d_t->depths(), d_t->column_order(), d_t->null_precedence())};
  }

 private:
  std::shared_ptr<preprocessed_table> d_t;
};

}  // namespace lexicographic

namespace hash {
class row_hasher;
}

namespace equality {

template <typename Nullate>
class device_row_comparator {
  friend class self_comparator;

 public:
  /**
   * @brief Checks whether the row at `lhs_index` in the `lhs` table is equal to the row at
   * `rhs_index` in the `rhs` table.
   *
   * @param lhs_index The index of the row in the `lhs` table to examine
   * @param rhs_index The index of the row in the `rhs` table to examine
   * @return `true` if row from the `lhs` table is equal to the row in the `rhs` table
   */
  __device__ bool operator()(size_type const lhs_index, size_type const rhs_index) const noexcept
  {
    auto equal_elements = [=](column_device_view l, column_device_view r) {
      return cudf::type_dispatcher(
        l.type(), element_comparator{check_nulls, l, r, nulls_are_equal}, lhs_index, rhs_index);
    };

    return thrust::equal(thrust::seq, lhs.begin(), lhs.end(), rhs.begin(), equal_elements);
  }

 private:
  /**
   * @brief Construct a function object for performing equality comparison between the rows of two
   * tables.
   *
   * @param check_nulls Indicates if either input table contains columns with nulls.
   * @param lhs The first table
   * @param rhs The second table (may be the same table as `lhs`)
   * @param nulls_are_equal Indicates if two null elements are treated as equivalent
   */
  device_row_comparator(Nullate check_nulls,
                        table_device_view lhs,
                        table_device_view rhs,
                        null_equality nulls_are_equal = null_equality::EQUAL) noexcept
    : lhs{lhs}, rhs{rhs}, check_nulls{check_nulls}, nulls_are_equal{nulls_are_equal}
  {
  }

  /**
   * @brief Performs an equality comparison between two elements in two columns.
   */
  class element_comparator {
   public:
    /**
     * @brief Construct type-dispatched function object for comparing equality
     * between two elements.
     *
     * @note `lhs` and `rhs` may be the same.
     *
     * @param check_nulls Indicates if either input column contains nulls.
     * @param lhs The column containing the first element
     * @param rhs The column containing the second element (may be the same as lhs)
     * @param nulls_are_equal Indicates if two null elements are treated as equivalent
     */
    __device__ element_comparator(Nullate check_nulls,
                                  column_device_view lhs,
                                  column_device_view rhs,
                                  null_equality nulls_are_equal = null_equality::EQUAL) noexcept
      : lhs{lhs}, rhs{rhs}, check_nulls{check_nulls}, nulls_are_equal{nulls_are_equal}
    {
    }

    /**
     * @brief Compares the specified elements for equality.
     *
     * @param lhs_element_index The index of the first element
     * @param rhs_element_index The index of the second element
     * @return True if lhs and rhs are equal or if both lhs and rhs are null and nulls are
     * considered equal (`nulls_are_equal` == `null_equality::EQUAL`)
     */
    template <typename Element, CUDF_ENABLE_IF(cudf::is_equality_comparable<Element, Element>())>
    __device__ bool operator()(size_type const lhs_element_index,
                               size_type const rhs_element_index) const noexcept
    {
      if (check_nulls) {
        bool const lhs_is_null{lhs.is_null(lhs_element_index)};
        bool const rhs_is_null{rhs.is_null(rhs_element_index)};
        if (lhs_is_null and rhs_is_null) {
          return nulls_are_equal == null_equality::EQUAL;
        } else if (lhs_is_null != rhs_is_null) {
          return false;
        }
      }

      return equality_compare(lhs.element<Element>(lhs_element_index),
                              rhs.element<Element>(rhs_element_index));
    }

    template <typename Element,
              CUDF_ENABLE_IF(not cudf::is_equality_comparable<Element, Element>() and
                             not cudf::is_nested<Element>()),
              typename... Args>
    __device__ bool operator()(Args...)
    {
      CUDF_UNREACHABLE("Attempted to compare elements of uncomparable types.");
    }

    template <typename Element, CUDF_ENABLE_IF(cudf::is_nested<Element>())>
    __device__ bool operator()(size_type const lhs_element_index,
                               size_type const rhs_element_index) const noexcept
    {
      column_device_view lcol = lhs.slice(lhs_element_index, 1);
      column_device_view rcol = rhs.slice(rhs_element_index, 1);
      while (is_nested(lcol.type())) {
        if (check_nulls) {
          auto lvalid = detail::make_validity_iterator<true>(lcol);
          auto rvalid = detail::make_validity_iterator<true>(rcol);
          if (nulls_are_equal == null_equality::UNEQUAL) {
            if (thrust::any_of(
                  thrust::seq, lvalid, lvalid + lcol.size(), thrust::logical_not<bool>()) or
                thrust::any_of(
                  thrust::seq, rvalid, rvalid + rcol.size(), thrust::logical_not<bool>())) {
              return false;
            }
          } else {
            if (not thrust::equal(thrust::seq, lvalid, lvalid + lcol.size(), rvalid)) {
              return false;
            }
          }
        }
        if (lcol.type().id() == type_id::STRUCT) {
          if (lcol.num_child_columns() == 0) { return true; }
          // Non-empty structs are assumed to be decomposed and contain only one child
          lcol = detail::structs_column_device_view(lcol).sliced_child(0);
          rcol = detail::structs_column_device_view(rcol).sliced_child(0);
        } else if (lcol.type().id() == type_id::LIST) {
          auto l_list_col = detail::lists_column_device_view(lcol);
          auto r_list_col = detail::lists_column_device_view(rcol);

          auto lsizes = make_list_size_iterator(l_list_col);
          auto rsizes = make_list_size_iterator(r_list_col);
          if (not thrust::equal(thrust::seq, lsizes, lsizes + lcol.size(), rsizes)) {
            return false;
          }

          lcol = l_list_col.sliced_child();
          rcol = r_list_col.sliced_child();
          if (lcol.size() != rcol.size()) { return false; }
        }
      }

      auto comp = column_comparator{element_comparator{check_nulls, lcol, rcol, nulls_are_equal},
                                    lcol.size()};
      return type_dispatcher<dispatch_void_if_nested>(lcol.type(), comp);
    }

   private:
    /**
     * @brief Serially compare two columns for equality.
     *
     * When we want to get the equivalence of two columns by serially comparing all elements in
     * one column with the corresponding elements in the other column, this saves us from type
     * dispatching for each individual element in the range
     */
    struct column_comparator {
      element_comparator const comp;
      size_type const size;

      /**
       * @brief Serially compare two columns for equality.
       *
       * @return True if ALL elements compare equal, false otherwise
       */
      template <typename Element, CUDF_ENABLE_IF(cudf::is_equality_comparable<Element, Element>())>
      __device__ bool operator()() const noexcept
      {
        return thrust::all_of(thrust::seq,
                              thrust::make_counting_iterator(0),
                              thrust::make_counting_iterator(0) + size,
                              [=](auto i) { return comp.template operator()<Element>(i, i); });
      }

      template <typename Element,
                CUDF_ENABLE_IF(not cudf::is_equality_comparable<Element, Element>()),
                typename... Args>
      __device__ bool operator()(Args...) const noexcept
      {
        CUDF_UNREACHABLE("Attempted to compare elements of uncomparable types.");
      }
    };

    column_device_view const lhs;
    column_device_view const rhs;
    Nullate const check_nulls;
    null_equality const nulls_are_equal;
  };

  table_device_view const lhs;
  table_device_view const rhs;
  Nullate const check_nulls;
  null_equality const nulls_are_equal;
};

struct preprocessed_table {
  /**
   * @brief Preprocess table for use with row equality comparison or row hashing
   *
   * Sets up the table for use with row equality comparison or row hashing. The resulting
   * preprocessed table can be passed to the constructor of `equality::self_comparator` to
   * avoid preprocessing again.
   *
   * @param table The table to preprocess
   * @param stream The cuda stream to use while preprocessing.
   */
  static std::shared_ptr<preprocessed_table> create(table_view const& table,
                                                    rmm::cuda_stream_view stream);

 private:
  friend class self_comparator;
  friend class hash::row_hasher;

  using table_device_view_owner =
    std::invoke_result_t<decltype(table_device_view::create), table_view, rmm::cuda_stream_view>;

  preprocessed_table(table_device_view_owner&& table,
                     std::vector<rmm::device_buffer>&& null_buffers)
    : _t(std::move(table)), _null_buffers(std::move(null_buffers))
  {
  }

  /**
   * @brief Implicit conversion operator to a `table_device_view` of the preprocessed table.
   *
   * @return table_device_view
   */
  operator table_device_view() { return *_t; }

  table_device_view_owner _t;
  std::vector<rmm::device_buffer> _null_buffers;
};

class self_comparator {
 public:
  /**
   * @brief Construct an owning object for performing equality comparisons between two rows of the
   * same table.
   *
   * @param t The table to compare
   * @param stream The stream to construct this object on. Not the stream that will be used for
   * comparisons using this object.
   */
  self_comparator(table_view const& t, rmm::cuda_stream_view stream)
    : d_t(preprocessed_table::create(t, stream))
  {
  }

  /**
   * @brief Construct an owning object for performing equality comparisons between two rows of the
   * same table.
   *
   * This constructor allows independently constructing a `preprocessed_table` and sharing it among
   * multiple comparators.
   *
   * @param t A table preprocessed for equality comparison
   */
  self_comparator(std::shared_ptr<preprocessed_table> t) : d_t{std::move(t)} {}

  /**
   * @brief Get the comparison operator to use on the device
   *
   * Returns a binary callable, `F`, with signature `bool F(size_type, size_type)`.
   *
   * `F(i,j)` returns true if and only if row `i` compares equal to row `j`.
   *
   * @tparam Nullate A cudf::nullate type describing whether to check for nulls.
   */
  template <typename Nullate>
  device_row_comparator<Nullate> device_comparator(
    Nullate nullate = {}, null_equality nulls_are_equal = null_equality::EQUAL) const
  {
    return device_row_comparator(nullate, *d_t, *d_t, nulls_are_equal);
  }

 private:
  std::shared_ptr<preprocessed_table> d_t;
};

}  // namespace equality

namespace hash {

/**
 * @brief Computes the hash value of an element in the given column.
 *
 * @tparam hash_function Hash functor to use for hashing elements.
 * @tparam Nullate A cudf::nullate type describing whether to check for nulls.
 */
template <template <typename> class hash_function, typename Nullate>
class element_hasher {
 public:
  __device__ element_hasher(
    Nullate nulls,
    uint32_t seed             = DEFAULT_HASH_SEED,
    hash_value_type null_hash = std::numeric_limits<hash_value_type>::max()) noexcept
    : _check_nulls(nulls), _seed(seed), _null_hash(null_hash)
  {
  }

  template <typename T, CUDF_ENABLE_IF(column_device_view::has_element_accessor<T>())>
  __device__ hash_value_type operator()(column_device_view const& col,
                                        size_type row_index) const noexcept
  {
    if (_check_nulls && col.is_null(row_index)) { return _null_hash; }
    return hash_function<T>{_seed}(col.element<T>(row_index));
  }

  template <typename T, CUDF_ENABLE_IF(not column_device_view::has_element_accessor<T>())>
  __device__ hash_value_type operator()(column_device_view const& col,
                                        size_type row_index) const noexcept
  {
    CUDF_UNREACHABLE("Unsupported type in hash.");
  }

  uint32_t _seed;
  hash_value_type _null_hash;
  Nullate _check_nulls;
};

/**
 * @brief Computes the hash value of a row in the given table.
 *
 * @tparam hash_function Hash functor to use for hashing elements.
 * @tparam Nullate A cudf::nullate type describing whether to check for nulls.
 */
template <template <typename> class hash_function, typename Nullate>
class device_row_hasher {
  friend class row_hasher;

 public:
  device_row_hasher() = delete;

  __device__ auto operator()(size_type row_index) const noexcept
  {
    auto it = thrust::make_transform_iterator(_table.begin(), [=](auto const& column) {
      return cudf::type_dispatcher<dispatch_storage_type>(
        column.type(), element_hasher_adapter<hash_function>{_check_nulls}, column, row_index);
    });

    // Hash each element and combine all the hash values together
    return detail::accumulate(it, it + _table.num_columns(), _seed, [](auto hash, auto h) {
      return cudf::detail::hash_combine(hash, h);
    });
  }

 private:
  /**
   * @brief Computes the hash value of an element in the given column.
   *
   * When the column is non-nested, this is a simple wrapper around the element_hasher.
   * When the column is nested, this uses the element_hasher to hash the shape and values of the
   * column.
   */
  template <template <typename> class hash_fn>
  class element_hasher_adapter {
    static constexpr hash_value_type NULL_HASH     = std::numeric_limits<hash_value_type>::max();
    static constexpr hash_value_type NON_NULL_HASH = 0;

   public:
    __device__ element_hasher_adapter(Nullate check_nulls) noexcept
      : _element_hasher(check_nulls), _check_nulls(check_nulls)
    {
    }

    template <typename T, CUDF_ENABLE_IF(not cudf::is_nested<T>())>
    __device__ hash_value_type operator()(column_device_view const& col,
                                          size_type row_index) const noexcept
    {
      return _element_hasher.template operator()<T>(col, row_index);
    }

    template <typename T, CUDF_ENABLE_IF(cudf::is_nested<T>())>
    __device__ hash_value_type operator()(column_device_view const& col,
                                          size_type row_index) const noexcept
    {
      auto hash                   = hash_value_type{0};
      column_device_view curr_col = col.slice(row_index, 1);
      while (is_nested(curr_col.type())) {
        if (_check_nulls) {
          auto validity_it = detail::make_validity_iterator<true>(curr_col);
          hash             = detail::accumulate(
            validity_it, validity_it + curr_col.size(), hash, [](auto hash, auto is_valid) {
              return cudf::detail::hash_combine(hash, is_valid ? NON_NULL_HASH : NULL_HASH);
            });
        }
        if (curr_col.type().id() == type_id::STRUCT) {
          if (curr_col.num_child_columns() == 0) { return hash; }
          // Non-empty structs are assumed to be decomposed and contain only one child
          curr_col = detail::structs_column_device_view(curr_col).sliced_child(0);
        } else if (curr_col.type().id() == type_id::LIST) {
          auto list_col   = detail::lists_column_device_view(curr_col);
          auto list_sizes = make_list_size_iterator(list_col);
          hash            = detail::accumulate(
            list_sizes, list_sizes + list_col.size(), hash, [](auto hash, auto size) {
              return cudf::detail::hash_combine(hash, hash_fn<size_type>{}(size));
            });
          curr_col = list_col.sliced_child();
        }
      }
      for (int i = 0; i < curr_col.size(); ++i) {
        hash = cudf::detail::hash_combine(
          hash,
          type_dispatcher<dispatch_void_if_nested>(curr_col.type(), _element_hasher, curr_col, i));
      }
      return hash;
    }

    element_hasher<hash_fn, Nullate> const _element_hasher;
    Nullate const _check_nulls;
  };

  CUDF_HOST_DEVICE device_row_hasher(Nullate check_nulls,
                                     table_device_view t,
                                     uint32_t seed = DEFAULT_HASH_SEED) noexcept
    : _table{t}, _seed(seed), _check_nulls{check_nulls}
  {
  }

  table_device_view const _table;
  Nullate const _check_nulls;
  uint32_t const _seed;
};

// Inject row::equality::preprocessed_table into the row::hash namespace
// As a result, row::equality::preprocessed_table and row::hash::preprocessed table are the same
// type and are interchangeable.
using preprocessed_table = row::equality::preprocessed_table;

class row_hasher {
 public:
  /**
   * @brief Construct an owning object for hashing the rows of a table
   *
   * @param t The table containing rows to hash
   * @param stream The stream to construct this object on. Not the stream that will be used for
   * comparisons using this object.
   */
  row_hasher(table_view const& t, rmm::cuda_stream_view stream)
    : d_t(preprocessed_table::create(t, stream))
  {
  }

  /**
   * @brief Construct an owning object for hashing the rows of a table from an existing
   * preprocessed_table
   *
   * This constructor allows independently constructing a `preprocessed_table` and sharing it among
   * multiple `row_hasher` and `equality::self_comparator` objects.
   *
   * @param t A table preprocessed for hashing or equality.
   */
  row_hasher(std::shared_ptr<preprocessed_table> t) : d_t{std::move(t)} {}

  /**
   * @brief Get the hash operator to use on the device
   *
   * Returns a unary callable, `F`, with signature `hash_function::hash_value_type F(size_type)`.
   *
   * `F(i)` returns the hash of row i.
   *
   * @tparam Nullate A cudf::nullate type describing whether to check for nulls.
   */
  template <template <typename> class hash_function = detail::default_hash, typename Nullate>
  device_row_hasher<hash_function, Nullate> device_hasher(Nullate nullate = {},
                                                          uint32_t seed   = DEFAULT_HASH_SEED) const
  {
    return device_row_hasher<hash_function, Nullate>(nullate, *d_t, seed);
  }

 private:
  std::shared_ptr<preprocessed_table> d_t;
};

}  // namespace hash

}  // namespace row

}  // namespace experimental
}  // namespace cudf<|MERGE_RESOLUTION|>--- conflicted
+++ resolved
@@ -93,12 +93,8 @@
  */
 template <typename Nullate, bool NanConfig = false>
 class device_row_comparator {
-<<<<<<< HEAD
   // friend class self_comparator;
  public:  // needs to be removed, pending strict typing for indices
-=======
-  friend class self_comparator;
->>>>>>> 6352b4ef
   /**
    * @brief Construct a function object for performing a lexicographic
    * comparison between the rows of two tables.
@@ -154,22 +150,14 @@
                                   column_device_view lhs,
                                   column_device_view rhs,
                                   null_order null_precedence = null_order::BEFORE,
-<<<<<<< HEAD
                                   int depth                  = 0,
                                   weak_ordering nan_result   = weak_ordering::EQUIVALENT)
-=======
-                                  int depth                  = 0)
->>>>>>> 6352b4ef
       : _lhs{lhs},
         _rhs{rhs},
         _check_nulls{check_nulls},
         _null_precedence{null_precedence},
-<<<<<<< HEAD
         _depth{depth},
         _nan_result{nan_result}
-=======
-        _depth{depth}
->>>>>>> 6352b4ef
     {
     }
 
@@ -239,12 +227,8 @@
         ++depth;
       }
 
-<<<<<<< HEAD
       auto const comparator =
         element_comparator{_check_nulls, lcol, rcol, _null_precedence, depth, _nan_result};
-=======
-      auto const comparator = element_comparator{_check_nulls, lcol, rcol, _null_precedence, depth};
->>>>>>> 6352b4ef
       return cudf::type_dispatcher<dispatch_void_if_nested>(
         lcol.type(), comparator, lhs_element_index, rhs_element_index);
     }
@@ -282,7 +266,6 @@
         _null_precedence.has_value() ? (*_null_precedence)[i] : null_order::BEFORE;
 
       auto const comparator =
-<<<<<<< HEAD
         NanConfig ? element_comparator{_check_nulls,
                                        _lhs.column(i),
                                        _rhs.column(i),
@@ -297,9 +280,6 @@
                                        depth,
                                        weak_ordering::EQUIVALENT};
 
-=======
-        element_comparator{_check_nulls, _lhs.column(i), _rhs.column(i), null_precedence, depth};
->>>>>>> 6352b4ef
       weak_ordering state;
       cuda::std::tie(state, last_null_depth) =
         cudf::type_dispatcher(_lhs.column(i).type(), comparator, lhs_index, rhs_index);
@@ -334,11 +314,7 @@
  */
 template <typename Comparator, weak_ordering... values>
 struct weak_ordering_comparator_impl {
-<<<<<<< HEAD
-  __device__ bool operator()(size_type const& lhs, size_type const& rhs)
-=======
   __device__ bool operator()(size_type const lhs, size_type const rhs) const noexcept
->>>>>>> 6352b4ef
   {
     weak_ordering const result = comparator(lhs, rhs);
     return ((result == values) || ...);
@@ -352,7 +328,6 @@
  *
  * @tparam Nullate A cudf::nullate type describing whether to check for nulls.
  */
-<<<<<<< HEAD
 template <typename Nullate, bool NanConfig = false>
 using less_comparator =
   weak_ordering_comparator_impl<device_row_comparator<Nullate, NanConfig>, weak_ordering::LESS>;
@@ -362,16 +337,6 @@
   weak_ordering_comparator_impl<device_row_comparator<Nullate, NanConfig>,
                                 weak_ordering::LESS,
                                 weak_ordering::EQUIVALENT>;
-=======
-template <typename Nullate>
-using less_comparator =
-  weak_ordering_comparator_impl<device_row_comparator<Nullate>, weak_ordering::LESS>;
-
-template <typename Nullate>
-using less_equivalent_comparator = weak_ordering_comparator_impl<device_row_comparator<Nullate>,
-                                                                 weak_ordering::LESS,
-                                                                 weak_ordering::EQUIVALENT>;
->>>>>>> 6352b4ef
 
 struct preprocessed_table {
   using table_device_view_owner =
@@ -520,17 +485,10 @@
    *
    * @tparam Nullate A cudf::nullate type describing whether to check for nulls.
    */
-<<<<<<< HEAD
   template <typename Nullate, bool NanConfig = false>
   less_comparator<Nullate, NanConfig> device_comparator(Nullate nullate = {}) const
   {
     return less_comparator<Nullate, NanConfig>{device_row_comparator<Nullate, NanConfig>(
-=======
-  template <typename Nullate>
-  less_comparator<Nullate> device_comparator(Nullate nullate = {}) const
-  {
-    return less_comparator<Nullate>{device_row_comparator<Nullate>(
->>>>>>> 6352b4ef
       nullate, *d_t, *d_t, d_t->depths(), d_t->column_order(), d_t->null_precedence())};
   }
 
