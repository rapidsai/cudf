--- conflicted
+++ resolved
@@ -93,11 +93,8 @@
 template <typename Nullate>
 class device_row_comparator {
   friend class self_comparator;
-<<<<<<< HEAD
   friend class table_comparator;
-=======
   friend class two_table_device_row_comparator_adapter<Nullate>;
->>>>>>> b5b8b398
 
   /**
    * @brief Construct a function object for performing a lexicographic
@@ -304,11 +301,8 @@
 
  private:
   friend class self_comparator;
-<<<<<<< HEAD
   friend class table_comparator;
-=======
   friend class two_table_comparator;
->>>>>>> b5b8b398
 
   preprocessed_table(table_device_view_owner&& table,
                      rmm::device_uvector<order>&& column_order,
@@ -441,7 +435,6 @@
   std::shared_ptr<preprocessed_table> d_t;
 };
 
-<<<<<<< HEAD
 class table_comparator {
  public:
   table_comparator(table_view const& tlhs,
@@ -474,7 +467,8 @@
  private:
   std::shared_ptr<preprocessed_table> d_tlhs;
   std::shared_ptr<preprocessed_table> d_trhs;
-=======
+};
+
 template <typename Nullate>
 class two_table_device_row_comparator_adapter {
   friend class two_table_comparator;
@@ -629,7 +623,6 @@
  private:
   std::shared_ptr<preprocessed_table> d_left_table;
   std::shared_ptr<preprocessed_table> d_right_table;
->>>>>>> b5b8b398
 };
 
 }  // namespace lexicographic
