/*
 * Copyright (c) 2022, NVIDIA CORPORATION.
 *
 * Licensed under the Apache License, Version 2.0 (the "License");
 * you may not use this file except in compliance with the License.
 * You may obtain a copy of the License at
 *
 *     http://www.apache.org/licenses/LICENSE-2.0
 *
 * Unless required by applicable law or agreed to in writing, software
 * distributed under the License is distributed on an "AS IS" BASIS,
 * WITHOUT WARRANTIES OR CONDITIONS OF ANY KIND, either express or implied.
 * See the License for the specific language governing permissions and
 * limitations under the License.
 */

#pragma once

#include <cudf/column/column_device_view.cuh>
#include <cudf/detail/hashing.hpp>
#include <cudf/detail/iterator.cuh>
#include <cudf/detail/utilities/algorithm.cuh>
#include <cudf/detail/utilities/assert.cuh>
#include <cudf/detail/utilities/hash_functions.cuh>
#include <cudf/lists/list_device_view.cuh>
#include <cudf/lists/lists_column_device_view.cuh>
#include <cudf/sorting.hpp>
#include <cudf/structs/structs_column_device_view.cuh>
#include <cudf/table/row_operators.cuh>
#include <cudf/table/table_device_view.cuh>
#include <cudf/utilities/traits.hpp>
#include <cudf/utilities/type_dispatcher.hpp>

#include <thrust/equal.h>
#include <thrust/iterator/iterator_adaptor.h>
#include <thrust/iterator/iterator_facade.h>
#include <thrust/logical.h>
#include <thrust/swap.h>
#include <thrust/transform_reduce.h>

#include <cuda/std/tuple>
#include <cuda/std/utility>

#include <limits>
#include <memory>
#include <optional>
#include <utility>

namespace cudf {

namespace experimental {

/**
 * @brief A map from cudf::type_id to cudf type that excludes LIST and STRUCT types.
 *
 * To be used with type_dispatcher in place of the default map, when it is required that STRUCT and
 * LIST map to void. This is useful when we want to avoid recursion in a functor. For example, in
 * element_comparator, we have a specialization for STRUCT but the type_dispatcher in it is only
 * used to dispatch to the same functor for non-nested types. Even when we're guaranteed to not have
 * non-nested types at that point, the compiler doesn't know this and would try to create recursive
 * code which is very slow.
 *
 * Usage:
 * @code
 * type_dispatcher<dispatch_nested_to_void>(data_type(), functor{});
 * @endcode
 */
template <cudf::type_id t>
struct dispatch_void_if_nested {
  using type = std::conditional_t<cudf::is_nested(data_type(t)), void, id_to_type<t>>;
};

namespace row {

enum class lhs_index_type : size_type {};
enum class rhs_index_type : size_type {};

template <typename Index, typename Underlying = std::underlying_type_t<Index>>
struct strong_index_iterator : public thrust::iterator_facade<strong_index_iterator<Index>,
                                                              Index,
                                                              thrust::use_default,
                                                              thrust::random_access_traversal_tag,
                                                              Index,
                                                              Underlying> {
  using super_t = thrust::iterator_adaptor<strong_index_iterator<Index>, Index>;

  explicit constexpr strong_index_iterator(Underlying n) : begin{n} {}

  friend class thrust::iterator_core_access;

 private:
  __device__ constexpr void increment() { ++begin; }
  __device__ constexpr void decrement() { --begin; }

  __device__ constexpr void advance(Underlying n) { begin += n; }

  __device__ constexpr bool equal(strong_index_iterator<Index> const& other) const noexcept
  {
    return begin == other.begin;
  }

  __device__ constexpr Index dereference() const noexcept { return static_cast<Index>(begin); }

  __device__ constexpr Underlying distance_to(
    strong_index_iterator<Index> const& other) const noexcept
  {
    return other.begin - begin;
  }

  Underlying begin{};
};

using lhs_iterator = strong_index_iterator<lhs_index_type>;
using rhs_iterator = strong_index_iterator<rhs_index_type>;

namespace lexicographic {

/**
 * @brief Computes the lexicographic comparison between 2 rows.
 *
 * Lexicographic ordering is determined by:
 * - Two rows are compared element by element.
 * - The first mismatching element defines which row is lexicographically less
 * or greater than the other.
 * - If the rows are compared without mismatched elements, the rows are equivalent
 *
 *
 * Lexicographic ordering is exactly equivalent to doing an alphabetical sort of
 * two words, for example, `aac` would be *less* than (or precede) `abb`. The
 * second letter in both words is the first non-equal letter, and `a < b`, thus
 * `aac < abb`.
 *
 * @tparam Nullate A cudf::nullate type describing whether to check for nulls.
 */
template <typename Nullate>
class device_row_comparator {
  friend class self_comparator;
  friend class two_table_comparator;

  /**
   * @brief Construct a function object for performing a lexicographic
   * comparison between the rows of two tables.
   *
   * @param check_nulls Indicates if either input table contains columns with nulls.
   * @param lhs The first table
   * @param rhs The second table (may be the same table as `lhs`)
   * @param depth Optional, device array the same length as a row that contains starting depths of
   * columns if they're nested, and 0 otherwise.
   * @param column_order Optional, device array the same length as a row that indicates the desired
   * ascending/descending order of each column in a row. If `nullopt`, it is assumed all columns are
   * sorted in ascending order.
   * @param null_precedence Optional, device array the same length as a row and indicates how null
   * values compare to all other for every column. If `nullopt`, then null precedence would be
   * `null_order::BEFORE` for all columns.
   */
  device_row_comparator(
    Nullate check_nulls,
    table_device_view lhs,
    table_device_view rhs,
    std::optional<device_span<int const>> depth                  = std::nullopt,
    std::optional<device_span<order const>> column_order         = std::nullopt,
    std::optional<device_span<null_order const>> null_precedence = std::nullopt) noexcept
    : _lhs{lhs},
      _rhs{rhs},
      _check_nulls{check_nulls},
      _depth{depth},
      _column_order{column_order},
      _null_precedence{null_precedence}
  {
  }

  /**
   * @brief Performs a relational comparison between two elements in two columns.
   */
  class element_comparator {
   public:
    /**
     * @brief Construct type-dispatched function object for performing a
     * relational comparison between two elements.
     *
     * @note `lhs` and `rhs` may be the same.
     *
     * @param check_nulls Indicates if either input column contains nulls.
     * @param lhs The column containing the first element
     * @param rhs The column containing the second element (may be the same as lhs)
     * @param null_precedence Indicates how null values are ordered with other values
     * @param depth The depth of the column if part of a nested column @see
     * preprocessed_table::depths
     */
    __device__ element_comparator(Nullate check_nulls,
                                  column_device_view lhs,
                                  column_device_view rhs,
                                  null_order null_precedence = null_order::BEFORE,
                                  int depth                  = 0)
      : _lhs{lhs},
        _rhs{rhs},
        _check_nulls{check_nulls},
        _null_precedence{null_precedence},
        _depth{depth}
    {
    }

    /**
     * @brief Performs a relational comparison between the specified elements
     *
     * @param lhs_element_index The index of the first element
     * @param rhs_element_index The index of the second element
     * @return Indicates the relationship between the elements in the `lhs` and `rhs` columns, along
     * with the depth at which a null value was encountered.
     */
    template <typename Element,
              CUDF_ENABLE_IF(cudf::is_relationally_comparable<Element, Element>())>
    __device__ cuda::std::pair<weak_ordering, int> operator()(
      size_type const lhs_element_index, size_type const rhs_element_index) const noexcept
    {
      if (_check_nulls) {
        bool const lhs_is_null{_lhs.is_null(lhs_element_index)};
        bool const rhs_is_null{_rhs.is_null(rhs_element_index)};

        if (lhs_is_null or rhs_is_null) {  // at least one is null
          return cuda::std::pair(null_compare(lhs_is_null, rhs_is_null, _null_precedence), _depth);
        }
      }

      return cuda::std::pair(relational_compare(_lhs.element<Element>(lhs_element_index),
                                                _rhs.element<Element>(rhs_element_index)),
                             std::numeric_limits<int>::max());
    }

    template <typename Element,
              CUDF_ENABLE_IF(not cudf::is_relationally_comparable<Element, Element>() and
                             not std::is_same_v<Element, cudf::struct_view>)>
    __device__ cuda::std::pair<weak_ordering, int> operator()(size_type const,
                                                              size_type const) const noexcept
    {
      CUDF_UNREACHABLE("Attempted to compare elements of uncomparable types.");
    }

    template <typename Element, CUDF_ENABLE_IF(std::is_same_v<Element, cudf::struct_view>)>
    __device__ cuda::std::pair<weak_ordering, int> operator()(
      size_type const lhs_element_index, size_type const rhs_element_index) const noexcept
    {
      column_device_view lcol = _lhs;
      column_device_view rcol = _rhs;
      int depth               = _depth;
      while (lcol.type().id() == type_id::STRUCT) {
        bool const lhs_is_null{lcol.is_null(lhs_element_index)};
        bool const rhs_is_null{rcol.is_null(rhs_element_index)};

        if (lhs_is_null or rhs_is_null) {  // at least one is null
          weak_ordering state = null_compare(lhs_is_null, rhs_is_null, _null_precedence);
          return cuda::std::pair(state, depth);
        }

        if (lcol.num_child_columns() == 0) {
          return cuda::std::pair(weak_ordering::EQUIVALENT, depth);
        }

        // Non-empty structs have been modified to only have 1 child when using this.
        lcol = detail::structs_column_device_view(lcol).get_sliced_child(0);
        rcol = detail::structs_column_device_view(rcol).get_sliced_child(0);
        ++depth;
      }

      auto const comparator = element_comparator{_check_nulls, lcol, rcol, _null_precedence, depth};
      return cudf::type_dispatcher<dispatch_void_if_nested>(
        lcol.type(), comparator, lhs_element_index, rhs_element_index);
    }

   private:
    column_device_view const _lhs;
    column_device_view const _rhs;
    Nullate const _check_nulls;
    null_order const _null_precedence;
    int const _depth;
  };

 public:
  /**
   * @brief Checks whether the row at `lhs_index` in the `lhs` table compares
   * lexicographically less, greater, or equivalent to the row at `rhs_index` in the `rhs` table.
   *
   * @param lhs_index The index of the row in the `lhs` table to examine
   * @param rhs_index The index of the row in the `rhs` table to examine
   * @return weak ordering comparison of the row in the `lhs` table relative to the row in the `rhs`
   * table
   */
  __device__ weak_ordering operator()(size_type const lhs_index,
                                      size_type const rhs_index) const noexcept
  {
    int last_null_depth = std::numeric_limits<int>::max();
    for (size_type i = 0; i < _lhs.num_columns(); ++i) {
      int const depth = _depth.has_value() ? (*_depth)[i] : 0;
      if (depth > last_null_depth) { continue; }

      bool const ascending =
        _column_order.has_value() ? (*_column_order)[i] == order::ASCENDING : true;

      null_order const null_precedence =
        _null_precedence.has_value() ? (*_null_precedence)[i] : null_order::BEFORE;

      auto const comparator =
        element_comparator{_check_nulls, _lhs.column(i), _rhs.column(i), null_precedence, depth};
      weak_ordering state;
      cuda::std::tie(state, last_null_depth) =
        cudf::type_dispatcher(_lhs.column(i).type(), comparator, lhs_index, rhs_index);

      if (state == weak_ordering::EQUIVALENT) { continue; }

      return ascending
               ? state
               : (state == weak_ordering::GREATER ? weak_ordering::LESS : weak_ordering::GREATER);
    }
    return weak_ordering::EQUIVALENT;
  }

 private:
  table_device_view const _lhs;
  table_device_view const _rhs;
  Nullate const _check_nulls{};
  std::optional<device_span<int const>> const _depth;
  std::optional<device_span<order const>> const _column_order;
  std::optional<device_span<null_order const>> const _null_precedence;
};  // class device_row_comparator

/**
 * @brief Wraps and interprets the result of templated Comparator that returns a weak_ordering.
 * Returns true if the weak_ordering matches any of the templated values.
 *
 * Note that this should never be used with only `weak_ordering::EQUIVALENT`.
 * An equality comparator should be used instead for optimal performance.
 *
 * @tparam Comparator generic comparator that returns a weak_ordering.
 * @tparam values weak_ordering parameter pack of orderings to interpret as true
 */
template <typename Comparator, weak_ordering... values>
struct weak_ordering_comparator_impl {
  template <typename LhsType, typename RhsType>
  __device__ constexpr bool operator()(LhsType const lhs_index,
                                       RhsType const rhs_index) const noexcept
  {
    weak_ordering const result = comparator(lhs_index, rhs_index);
    return ((result == values) || ...);
  }
  Comparator const comparator;
};

/**
 * @brief Wraps and interprets the result of device_row_comparator, true if the result is
 * weak_ordering::LESS meaning one row is lexicographically *less* than another row.
 *
 * @tparam Nullate A cudf::nullate type describing whether to check for nulls.
 */
template <typename Comparator>
using less_comparator = weak_ordering_comparator_impl<Comparator, weak_ordering::LESS>;

template <typename Comparator>
using less_equivalent_comparator =
  weak_ordering_comparator_impl<Comparator, weak_ordering::LESS, weak_ordering::EQUIVALENT>;

struct preprocessed_table {
  using table_device_view_owner =
    std::invoke_result_t<decltype(table_device_view::create), table_view, rmm::cuda_stream_view>;

  /**
   * @brief Preprocess table for use with lexicographical comparison
   *
   * Sets up the table for use with lexicographical comparison. The resulting preprocessed table can
   * be passed to the constructor of `lexicographic::self_comparator` to avoid preprocessing again.
   *
   * @param table The table to preprocess
   * @param column_order Optional, host array the same length as a row that indicates the desired
   * ascending/descending order of each column in a row. If empty, it is assumed all columns are
   * sorted in ascending order.
   * @param null_precedence Optional, device array the same length as a row and indicates how null
   * values compare to all other for every column. If it is nullptr, then null precedence would be
   * `null_order::BEFORE` for all columns.
   * @param stream The stream to launch kernels and h->d copies on while preprocessing.
   */
  static std::shared_ptr<preprocessed_table> create(table_view const& table,
                                                    host_span<order const> column_order,
                                                    host_span<null_order const> null_precedence,
                                                    rmm::cuda_stream_view stream);

 private:
  friend class self_comparator;
  friend class two_table_comparator;

  preprocessed_table(table_device_view_owner&& table,
                     rmm::device_uvector<order>&& column_order,
                     rmm::device_uvector<null_order>&& null_precedence,
                     rmm::device_uvector<size_type>&& depths)
    : _t(std::move(table)),
      _column_order(std::move(column_order)),
      _null_precedence(std::move(null_precedence)),
      _depths(std::move(depths)){};

  /**
   * @brief Implicit conversion operator to a `table_device_view` of the preprocessed table.
   *
   * @return table_device_view
   */
  operator table_device_view() { return *_t; }

  /**
   * @brief Get a device array containing the desired order of each column in the preprocessed table
   *
   * @return std::optional<device_span<order const>> Device array containing respective column
   * orders. If no explicit column orders were specified during the creation of this object then
   * this will be `nullopt`.
   */
  [[nodiscard]] std::optional<device_span<order const>> column_order() const
  {
    return _column_order.size() ? std::optional<device_span<order const>>(_column_order)
                                : std::nullopt;
  }

  /**
   * @brief Get a device array containing the desired null precedence of each column in the
   * preprocessed table
   *
   * @return std::optional<device_span<null_order const>> Device array containing respective column
   * null precedence. If no explicit column null precedences were specified during the creation of
   * this object then this will be `nullopt`.
   */
  [[nodiscard]] std::optional<device_span<null_order const>> null_precedence() const
  {
    return _null_precedence.size() ? std::optional<device_span<null_order const>>(_null_precedence)
                                   : std::nullopt;
  }

  /**
   * @brief Get a device array containing the depth of each column in the preprocessed table
   *
   * @see struct_linearize()
   *
   * @return std::optional<device_span<int const>> Device array containing respective column depths.
   * If there are no nested columns in the table then this will be `nullopt`.
   */
  [[nodiscard]] std::optional<device_span<int const>> depths() const
  {
    return _depths.size() ? std::optional<device_span<int const>>(_depths) : std::nullopt;
  }

 private:
  table_device_view_owner const _t;
  rmm::device_uvector<order> const _column_order;
  rmm::device_uvector<null_order> const _null_precedence;
  rmm::device_uvector<size_type> const _depths;
};

/**
 * @brief An owning object that can be used to lexicographically compare two rows of the same table
 *
 * This class can take a table_view and preprocess certain columns to allow for lexicographical
 * comparison. The preprocessed table and temporary data required for the comparison are created and
 * owned by this class.
 *
 * Alternatively, `self_comparator` can be constructed from an existing
 * `shared_ptr<preprocessed_table>` when sharing the same table among multiple comparators.
 *
 * This class can then provide a functor object that can used on the device.
 * The object of this class must outlive the usage of the device functor.
 */
class self_comparator {
 public:
  /**
   * @brief Construct an owning object for performing a lexicographic comparison between two rows of
   * the same table.
   *
   * @param t The table to compare
   * @param column_order Optional, host array the same length as a row that indicates the desired
   * ascending/descending order of each column in a row. If empty, it is assumed all columns are
   * sorted in ascending order.
   * @param null_precedence Optional, device array the same length as a row and indicates how null
   * values compare to all other for every column. If empty, then null precedence would be
   * `null_order::BEFORE` for all columns.
   * @param stream The stream to construct this object on. Not the stream that will be used for
   * comparisons using this object.
   */
  self_comparator(table_view const& t,
                  host_span<order const> column_order         = {},
                  host_span<null_order const> null_precedence = {},
                  rmm::cuda_stream_view stream                = rmm::cuda_stream_default)
    : d_t{preprocessed_table::create(t, column_order, null_precedence, stream)}
  {
  }

  /**
   * @brief Construct an owning object for performing a lexicographic comparison between two rows of
   * the same preprocessed table.
   *
   * This constructor allows independently constructing a `preprocessed_table` and sharing it among
   * multiple comparators.
   *
   * @param t A table preprocessed for lexicographic comparison
   */
  self_comparator(std::shared_ptr<preprocessed_table> t) : d_t{std::move(t)} {}

  /**
   * @brief Return the binary operator for comparing rows in the table.
   *
   * Returns a binary callable, `F`, with signature `bool F(size_type, size_type)`.
   *
   * `F(i,j)` returns true if and only if row `i` compares lexicographically less than row `j`.
   *
   * @tparam Nullate A cudf::nullate type describing whether to check for nulls.
   */
  template <typename Nullate>
  less_comparator<device_row_comparator<Nullate>> device_comparator(Nullate nullate = {}) const
  {
    return less_comparator<device_row_comparator<Nullate>>{device_row_comparator<Nullate>(
      nullate, *d_t, *d_t, d_t->depths(), d_t->column_order(), d_t->null_precedence())};
  }

 private:
  std::shared_ptr<preprocessed_table> d_t;
};

template <typename Comparator>
struct strong_index_comparator_adapter {
  __device__ constexpr weak_ordering operator()(lhs_index_type const lhs_index,
                                                rhs_index_type const rhs_index) const noexcept
  {
    return comparator(static_cast<cudf::size_type>(lhs_index),
                      static_cast<cudf::size_type>(rhs_index));
  }

  __device__ constexpr weak_ordering operator()(rhs_index_type const rhs_index,
                                                lhs_index_type const lhs_index) const noexcept
  {
    auto const left_right_ordering =
      comparator(static_cast<cudf::size_type>(lhs_index), static_cast<cudf::size_type>(rhs_index));

    // Invert less/greater values to reflect right to left ordering
    if (left_right_ordering == weak_ordering::LESS) {
      return weak_ordering::GREATER;
    } else if (left_right_ordering == weak_ordering::GREATER) {
      return weak_ordering::LESS;
    }
    return weak_ordering::EQUIVALENT;
  }

  Comparator const comparator;
};

/**
 * @brief An owning object that can be used to lexicographically compare rows of two different
 * tables
 *
 * This class takes two table_views and preprocesses certain columns to allow for lexicographical
 * comparison. The preprocessed table and temporary data required for the comparison are created and
 * owned by this class.
 *
 * Alternatively, `two_table_comparator` can be constructed from two existing
 * `shared_ptr<preprocessed_table>`s when sharing the same tables among multiple comparators.
 *
 * This class can then provide a functor object that can used on the device.
 * The object of this class must outlive the usage of the device functor.
 */
class two_table_comparator {
 public:
  /**
   * @brief Construct an owning object for performing a lexicographic comparison between rows of
   * two different tables.
   *
   * The left and right table are expected to have the same number of columns
   * and data types for each column.
   *
   * @param left The left table to compare
   * @param right The right table to compare
   * @param column_order Optional, host array the same length as a row that indicates the desired
   * ascending/descending order of each column in a row. If empty, it is assumed all columns are
   * sorted in ascending order.
   * @param null_precedence Optional, device array the same length as a row and indicates how null
   * values compare to all other for every column. If empty, then null precedence would be
   * `null_order::BEFORE` for all columns.
   * @param stream The stream to construct this object on. Not the stream that will be used for
   * comparisons using this object.
   */
  two_table_comparator(table_view const& left,
                       table_view const& right,
                       host_span<order const> column_order         = {},
                       host_span<null_order const> null_precedence = {},
                       rmm::cuda_stream_view stream                = rmm::cuda_stream_default);

  /**
   * @brief Construct an owning object for performing a lexicographic comparison between two rows of
   * the same preprocessed table.
   *
   * This constructor allows independently constructing a `preprocessed_table` and sharing it among
   * multiple comparators.
   *
   * @param left A table preprocessed for lexicographic comparison
   * @param right A table preprocessed for lexicographic comparison
   */
  two_table_comparator(std::shared_ptr<preprocessed_table> left,
                       std::shared_ptr<preprocessed_table> right)
    : d_left_table{std::move(left)}, d_right_table{std::move(right)}
  {
  }

  /**
   * @brief Return the binary operator for comparing rows in the table.
   *
   * Returns a binary callable, `F`, with signatures
   * `bool F(lhs_index_type, rhs_index_type)` and
   * `bool F(rhs_index_type, lhs_index_type)`.
   *
   * `F(lhs_index_type i, rhs_index_type j)` returns true if and only if row
   * `i` of the left table compares lexicographically less than row `j` of the
   * right table.
   *
   * Similarly, `F(rhs_index_type i, lhs_index_type j)` returns true if and
   * only if row `i` of the right table compares lexicographically less than row
   * `j` of the left table.
   *
   * @tparam Nullate A cudf::nullate type describing whether to check for nulls.
   */
  template <typename Nullate>
  less_comparator<strong_index_comparator_adapter<device_row_comparator<Nullate>>>
  device_comparator(Nullate nullate = {}) const
  {
    return less_comparator<strong_index_comparator_adapter<device_row_comparator<Nullate>>>{
      device_row_comparator<Nullate>(nullate,
                                     *d_left_table,
                                     *d_right_table,
                                     d_left_table->depths(),
                                     d_left_table->column_order(),
                                     d_left_table->null_precedence())};
  }

 private:
  std::shared_ptr<preprocessed_table> d_left_table;
  std::shared_ptr<preprocessed_table> d_right_table;
};

}  // namespace lexicographic

namespace hash {
class row_hasher;
}

namespace equality {

template <typename Nullate>
class device_row_comparator {
  friend class self_comparator;
<<<<<<< HEAD
  friend class table_comparator;
=======
  friend class two_table_comparator;
>>>>>>> cf996f08

 public:
  /**
   * @brief Checks whether the row at `lhs_index` in the `lhs` table is equal to the row at
   * `rhs_index` in the `rhs` table.
   *
   * @param lhs_index The index of the row in the `lhs` table to examine
   * @param rhs_index The index of the row in the `rhs` table to examine
   * @return `true` if row from the `lhs` table is equal to the row in the `rhs` table
   */
  __device__ bool operator()(size_type const lhs_index, size_type const rhs_index) const noexcept
  {
    auto equal_elements = [=](column_device_view l, column_device_view r) {
      return cudf::type_dispatcher(
        l.type(), element_comparator{check_nulls, l, r, nulls_are_equal}, lhs_index, rhs_index);
    };

    return thrust::equal(thrust::seq, lhs.begin(), lhs.end(), rhs.begin(), equal_elements);
  }

 private:
  /**
   * @brief Construct a function object for performing equality comparison between the rows of two
   * tables.
   *
   * @param check_nulls Indicates if either input table contains columns with nulls.
   * @param lhs The first table
   * @param rhs The second table (may be the same table as `lhs`)
   * @param nulls_are_equal Indicates if two null elements are treated as equivalent
   */
  device_row_comparator(Nullate check_nulls,
                        table_device_view lhs,
                        table_device_view rhs,
                        null_equality nulls_are_equal = null_equality::EQUAL) noexcept
    : lhs{lhs}, rhs{rhs}, check_nulls{check_nulls}, nulls_are_equal{nulls_are_equal}
  {
  }

  /**
   * @brief Performs an equality comparison between two elements in two columns.
   */
  class element_comparator {
   public:
    /**
     * @brief Construct type-dispatched function object for comparing equality
     * between two elements.
     *
     * @note `lhs` and `rhs` may be the same.
     *
     * @param check_nulls Indicates if either input column contains nulls.
     * @param lhs The column containing the first element
     * @param rhs The column containing the second element (may be the same as lhs)
     * @param nulls_are_equal Indicates if two null elements are treated as equivalent
     */
    __device__ element_comparator(Nullate check_nulls,
                                  column_device_view lhs,
                                  column_device_view rhs,
                                  null_equality nulls_are_equal = null_equality::EQUAL) noexcept
      : lhs{lhs}, rhs{rhs}, check_nulls{check_nulls}, nulls_are_equal{nulls_are_equal}
    {
    }

    /**
     * @brief Compares the specified elements for equality.
     *
     * @param lhs_element_index The index of the first element
     * @param rhs_element_index The index of the second element
     * @return True if lhs and rhs are equal or if both lhs and rhs are null and nulls are
     * considered equal (`nulls_are_equal` == `null_equality::EQUAL`)
     */
    template <typename Element, CUDF_ENABLE_IF(cudf::is_equality_comparable<Element, Element>())>
    __device__ bool operator()(size_type const lhs_element_index,
                               size_type const rhs_element_index) const noexcept
    {
      if (check_nulls) {
        bool const lhs_is_null{lhs.is_null(lhs_element_index)};
        bool const rhs_is_null{rhs.is_null(rhs_element_index)};
        if (lhs_is_null and rhs_is_null) {
          return nulls_are_equal == null_equality::EQUAL;
        } else if (lhs_is_null != rhs_is_null) {
          return false;
        }
      }

      return equality_compare(lhs.element<Element>(lhs_element_index),
                              rhs.element<Element>(rhs_element_index));
    }

    template <typename Element,
              CUDF_ENABLE_IF(not cudf::is_equality_comparable<Element, Element>() and
                             not cudf::is_nested<Element>()),
              typename... Args>
    __device__ bool operator()(Args...)
    {
      CUDF_UNREACHABLE("Attempted to compare elements of uncomparable types.");
    }

    template <typename Element, CUDF_ENABLE_IF(cudf::is_nested<Element>())>
    __device__ bool operator()(size_type const lhs_element_index,
                               size_type const rhs_element_index) const noexcept
    {
      column_device_view lcol = lhs.slice(lhs_element_index, 1);
      column_device_view rcol = rhs.slice(rhs_element_index, 1);
      while (is_nested(lcol.type())) {
        if (check_nulls) {
          auto lvalid = detail::make_validity_iterator<true>(lcol);
          auto rvalid = detail::make_validity_iterator<true>(rcol);
          if (nulls_are_equal == null_equality::UNEQUAL) {
            if (thrust::any_of(
                  thrust::seq, lvalid, lvalid + lcol.size(), thrust::logical_not<bool>()) or
                thrust::any_of(
                  thrust::seq, rvalid, rvalid + rcol.size(), thrust::logical_not<bool>())) {
              return false;
            }
          } else {
            if (not thrust::equal(thrust::seq, lvalid, lvalid + lcol.size(), rvalid)) {
              return false;
            }
          }
        }
        if (lcol.type().id() == type_id::STRUCT) {
          if (lcol.num_child_columns() == 0) { return true; }
          // Non-empty structs are assumed to be decomposed and contain only one child
          lcol = detail::structs_column_device_view(lcol).get_sliced_child(0);
          rcol = detail::structs_column_device_view(rcol).get_sliced_child(0);
        } else if (lcol.type().id() == type_id::LIST) {
          auto l_list_col = detail::lists_column_device_view(lcol);
          auto r_list_col = detail::lists_column_device_view(rcol);

          auto lsizes = make_list_size_iterator(l_list_col);
          auto rsizes = make_list_size_iterator(r_list_col);
          if (not thrust::equal(thrust::seq, lsizes, lsizes + lcol.size(), rsizes)) {
            return false;
          }

          lcol = l_list_col.get_sliced_child();
          rcol = r_list_col.get_sliced_child();
          if (lcol.size() != rcol.size()) { return false; }
        }
      }

      auto comp = column_comparator{element_comparator{check_nulls, lcol, rcol, nulls_are_equal},
                                    lcol.size()};
      return type_dispatcher<dispatch_void_if_nested>(lcol.type(), comp);
    }

   private:
    /**
     * @brief Serially compare two columns for equality.
     *
     * When we want to get the equivalence of two columns by serially comparing all elements in
     * one column with the corresponding elements in the other column, this saves us from type
     * dispatching for each individual element in the range
     */
    struct column_comparator {
      element_comparator const comp;
      size_type const size;

      /**
       * @brief Serially compare two columns for equality.
       *
       * @return True if ALL elements compare equal, false otherwise
       */
      template <typename Element, CUDF_ENABLE_IF(cudf::is_equality_comparable<Element, Element>())>
      __device__ bool operator()() const noexcept
      {
        return thrust::all_of(thrust::seq,
                              thrust::make_counting_iterator(0),
                              thrust::make_counting_iterator(0) + size,
                              [=](auto i) { return comp.template operator()<Element>(i, i); });
      }

      template <typename Element,
                CUDF_ENABLE_IF(not cudf::is_equality_comparable<Element, Element>()),
                typename... Args>
      __device__ bool operator()(Args...) const noexcept
      {
        CUDF_UNREACHABLE("Attempted to compare elements of uncomparable types.");
      }
    };

    column_device_view const lhs;
    column_device_view const rhs;
    Nullate const check_nulls;
    null_equality const nulls_are_equal;
  };

  table_device_view const lhs;
  table_device_view const rhs;
  Nullate const check_nulls;
  null_equality const nulls_are_equal;
};

struct preprocessed_table {
  /**
   * @brief Preprocess table for use with row equality comparison or row hashing
   *
   * Sets up the table for use with row equality comparison or row hashing. The resulting
   * preprocessed table can be passed to the constructor of `equality::self_comparator` to
   * avoid preprocessing again.
   *
   * @param table The table to preprocess
   * @param stream The cuda stream to use while preprocessing.
   */
  static std::shared_ptr<preprocessed_table> create(table_view const& table,
                                                    rmm::cuda_stream_view stream);

 private:
  friend class self_comparator;
<<<<<<< HEAD
  friend class table_comparator;
=======
  friend class two_table_comparator;
>>>>>>> cf996f08
  friend class hash::row_hasher;

  using table_device_view_owner =
    std::invoke_result_t<decltype(table_device_view::create), table_view, rmm::cuda_stream_view>;

  preprocessed_table(table_device_view_owner&& table,
                     std::vector<rmm::device_buffer>&& null_buffers)
    : _t(std::move(table)), _null_buffers(std::move(null_buffers))
  {
  }

  /**
   * @brief Implicit conversion operator to a `table_device_view` of the preprocessed table.
   *
   * @return table_device_view
   */
  operator table_device_view() { return *_t; }

  table_device_view_owner _t;
  std::vector<rmm::device_buffer> _null_buffers;
};

class self_comparator {
 public:
  /**
   * @brief Construct an owning object for performing equality comparisons between two rows of the
   * same table.
   *
   * @param t The table to compare
   * @param stream The stream to construct this object on. Not the stream that will be used for
   * comparisons using this object.
   */
  self_comparator(table_view const& t, rmm::cuda_stream_view stream)
    : d_t(preprocessed_table::create(t, stream))
  {
  }

  /**
   * @brief Construct an owning object for performing equality comparisons between two rows of the
   * same table.
   *
   * This constructor allows independently constructing a `preprocessed_table` and sharing it among
   * multiple comparators.
   *
   * @param t A table preprocessed for equality comparison
   */
  self_comparator(std::shared_ptr<preprocessed_table> t) : d_t{std::move(t)} {}

  /**
   * @brief Get the comparison operator to use on the device
   *
   * Returns a binary callable, `F`, with signature `bool F(size_type, size_type)`.
   *
   * `F(i,j)` returns true if and only if row `i` compares equal to row `j`.
   *
   * @tparam Nullate A cudf::nullate type describing whether to check for nulls.
   */
  template <typename Nullate>
  device_row_comparator<Nullate> device_comparator(
    Nullate nullate = {}, null_equality nulls_are_equal = null_equality::EQUAL) const
  {
    return device_row_comparator(nullate, *d_t, *d_t, nulls_are_equal);
  }

 private:
  std::shared_ptr<preprocessed_table> d_t;
};

<<<<<<< HEAD
class table_comparator {
 public:
  /**
   * @brief Construct an owning object for performing equality comparisons between two rows of two
   * input tables.
   *
   * @param lhs The lhs table to compare
   * @param rhs The rhs table to compare
   * @param stream The stream to construct this object on. Not the stream that will be used for
   * comparisons using this object.
   */
  table_comparator(table_view const& tlhs, table_view const& trhs, rmm::cuda_stream_view stream)
    : d_tlhs(preprocessed_table::create(tlhs, stream)),
      d_trhs(preprocessed_table::create(trhs, stream))
  {
  }

  /**
   * @brief Construct an owning object for performing equality comparisons between two rows of two
   * input tables.
=======
template <typename Comparator>
struct strong_index_comparator_adapter {
  __device__ constexpr bool operator()(lhs_index_type const lhs_index,
                                       rhs_index_type const rhs_index) const noexcept
  {
    return comparator(static_cast<cudf::size_type>(lhs_index),
                      static_cast<cudf::size_type>(rhs_index));
  }

  __device__ constexpr bool operator()(rhs_index_type const rhs_index,
                                       lhs_index_type const lhs_index) const noexcept
  {
    return this->operator()(lhs_index, rhs_index);
  }

  Comparator const comparator;
};

/**
 * @brief An owning object that can be used to equality compare rows of two different tables.
 *
 * This class takes two table_views and preprocesses certain columns to allow for equality
 * comparison. The preprocessed table and temporary data required for the comparison are created and
 * owned by this class.
 *
 * Alternatively, `two_table_comparator` can be constructed from two existing
 * `shared_ptr<preprocessed_table>`s when sharing the same tables among multiple comparators.
 *
 * This class can then provide a functor object that can used on the device.
 * The object of this class must outlive the usage of the device functor.
 */
class two_table_comparator {
 public:
  /**
   * @brief Construct an owning object for performing equality comparisons between two rows from two
   * tables.
   *
   * The left and right table are expected to have the same number of columns and data types for
   * each column.
   *
   * @param left The left table to compare.
   * @param right The right table to compare.
   * @param stream The stream to construct this object on. Not the stream that will be used for
   * comparisons using this object.
   */
  two_table_comparator(table_view const& left,
                       table_view const& right,
                       rmm::cuda_stream_view stream);

  /**
   * @brief Construct an owning object for performing equality comparisons between two rows from two
   * tables.
>>>>>>> cf996f08
   *
   * This constructor allows independently constructing a `preprocessed_table` and sharing it among
   * multiple comparators.
   *
<<<<<<< HEAD
   * @param lhs The lhs table to compare
   * @param rhs The rhs table to compare
   */
  table_comparator(std::shared_ptr<preprocessed_table> tlhs,
                   std::shared_ptr<preprocessed_table> trhs)
    : d_tlhs{std::move(tlhs)}, d_trhs{std::move(trhs)}
  {
  }

  /**
   * @brief Get the comparison operator to use on the device
   *
   * Returns a binary callable, `F`, with signature `bool F(size_t, size_t)`.
   *
   * `F(i,j)` returns true if and only if row `i` compares equal to row `j`.
   *
   * @tparam Nullate Optional, A cudf::nullate type describing how to check for nulls.
   */
  template <typename Nullate>
  device_row_comparator<Nullate> device_comparator(Nullate nullate = {}) const
  {
    return device_row_comparator(nullate, *d_tlhs, *d_trhs);
  }

 private:
  std::shared_ptr<preprocessed_table> d_tlhs;
  std::shared_ptr<preprocessed_table> d_trhs;
=======
   * @param left The left table preprocessed for equality comparison.
   * @param right The right table preprocessed for equality comparison.
   */
  two_table_comparator(std::shared_ptr<preprocessed_table> left,
                       std::shared_ptr<preprocessed_table> right)
    : d_left_table{std::move(left)}, d_right_table{std::move(right)}
  {
  }

  /**
   * @brief Return the binary operator for comparing rows in the table.
   *
   * Returns a binary callable, `F`, with signatures `bool F(lhs_index_type, rhs_index_type)` and
   * `bool F(rhs_index_type, lhs_index_type)`.
   *
   * `F(lhs_index_type i, rhs_index_type j)` returns true if and only if row `i` of the left table
   * compares equal to row `j` of the right table.
   *
   * Similarly, `F(rhs_index_type i, lhs_index_type j)` returns true if and only if row `i` of the
   * right table compares equal to row `j` of the left table.
   *
   * @tparam Nullate A cudf::nullate type describing whether to check for nulls.
   */
  template <typename Nullate>
  auto device_comparator(Nullate nullate               = {},
                         null_equality nulls_are_equal = null_equality::EQUAL) const
  {
    return strong_index_comparator_adapter<device_row_comparator<Nullate>>{
      device_row_comparator<Nullate>(nullate, *d_left_table, *d_right_table, nulls_are_equal)};
  }

 private:
  std::shared_ptr<preprocessed_table> d_left_table;
  std::shared_ptr<preprocessed_table> d_right_table;
>>>>>>> cf996f08
};

}  // namespace equality

namespace hash {

/**
 * @brief Computes the hash value of an element in the given column.
 *
 * @tparam hash_function Hash functor to use for hashing elements.
 * @tparam Nullate A cudf::nullate type describing whether to check for nulls.
 */
template <template <typename> class hash_function, typename Nullate>
class element_hasher {
 public:
  __device__ element_hasher(
    Nullate nulls,
    uint32_t seed             = DEFAULT_HASH_SEED,
    hash_value_type null_hash = std::numeric_limits<hash_value_type>::max()) noexcept
    : _check_nulls(nulls), _seed(seed), _null_hash(null_hash)
  {
  }

  template <typename T, CUDF_ENABLE_IF(column_device_view::has_element_accessor<T>())>
  __device__ hash_value_type operator()(column_device_view const& col,
                                        size_type row_index) const noexcept
  {
    if (_check_nulls && col.is_null(row_index)) { return _null_hash; }
    return hash_function<T>{_seed}(col.element<T>(row_index));
  }

  template <typename T, CUDF_ENABLE_IF(not column_device_view::has_element_accessor<T>())>
  __device__ hash_value_type operator()(column_device_view const& col,
                                        size_type row_index) const noexcept
  {
    CUDF_UNREACHABLE("Unsupported type in hash.");
  }

  uint32_t _seed;
  hash_value_type _null_hash;
  Nullate _check_nulls;
};

/**
 * @brief Computes the hash value of a row in the given table.
 *
 * @tparam hash_function Hash functor to use for hashing elements.
 * @tparam Nullate A cudf::nullate type describing whether to check for nulls.
 */
template <template <typename> class hash_function, typename Nullate>
class device_row_hasher {
  friend class row_hasher;

 public:
  device_row_hasher() = delete;

  __device__ auto operator()(size_type row_index) const noexcept
  {
    auto it = thrust::make_transform_iterator(_table.begin(), [=](auto const& column) {
      return cudf::type_dispatcher<dispatch_storage_type>(
        column.type(), element_hasher_adapter<hash_function>{_check_nulls}, column, row_index);
    });

    // Hash each element and combine all the hash values together
    return detail::accumulate(it, it + _table.num_columns(), _seed, [](auto hash, auto h) {
      return cudf::detail::hash_combine(hash, h);
    });
  }

 private:
  /**
   * @brief Computes the hash value of an element in the given column.
   *
   * When the column is non-nested, this is a simple wrapper around the element_hasher.
   * When the column is nested, this uses the element_hasher to hash the shape and values of the
   * column.
   */
  template <template <typename> class hash_fn>
  class element_hasher_adapter {
    static constexpr hash_value_type NULL_HASH     = std::numeric_limits<hash_value_type>::max();
    static constexpr hash_value_type NON_NULL_HASH = 0;

   public:
    __device__ element_hasher_adapter(Nullate check_nulls) noexcept
      : _element_hasher(check_nulls), _check_nulls(check_nulls)
    {
    }

    template <typename T, CUDF_ENABLE_IF(not cudf::is_nested<T>())>
    __device__ hash_value_type operator()(column_device_view const& col,
                                          size_type row_index) const noexcept
    {
      return _element_hasher.template operator()<T>(col, row_index);
    }

    template <typename T, CUDF_ENABLE_IF(cudf::is_nested<T>())>
    __device__ hash_value_type operator()(column_device_view const& col,
                                          size_type row_index) const noexcept
    {
      auto hash                   = hash_value_type{0};
      column_device_view curr_col = col.slice(row_index, 1);
      while (is_nested(curr_col.type())) {
        if (_check_nulls) {
          auto validity_it = detail::make_validity_iterator<true>(curr_col);
          hash             = detail::accumulate(
            validity_it, validity_it + curr_col.size(), hash, [](auto hash, auto is_valid) {
              return cudf::detail::hash_combine(hash, is_valid ? NON_NULL_HASH : NULL_HASH);
            });
        }
        if (curr_col.type().id() == type_id::STRUCT) {
          if (curr_col.num_child_columns() == 0) { return hash; }
          // Non-empty structs are assumed to be decomposed and contain only one child
          curr_col = detail::structs_column_device_view(curr_col).get_sliced_child(0);
        } else if (curr_col.type().id() == type_id::LIST) {
          auto list_col   = detail::lists_column_device_view(curr_col);
          auto list_sizes = make_list_size_iterator(list_col);
          hash            = detail::accumulate(
            list_sizes, list_sizes + list_col.size(), hash, [](auto hash, auto size) {
              return cudf::detail::hash_combine(hash, hash_fn<size_type>{}(size));
            });
          curr_col = list_col.get_sliced_child();
        }
      }
      for (int i = 0; i < curr_col.size(); ++i) {
        hash = cudf::detail::hash_combine(
          hash,
          type_dispatcher<dispatch_void_if_nested>(curr_col.type(), _element_hasher, curr_col, i));
      }
      return hash;
    }

    element_hasher<hash_fn, Nullate> const _element_hasher;
    Nullate const _check_nulls;
  };

  CUDF_HOST_DEVICE device_row_hasher(Nullate check_nulls,
                                     table_device_view t,
                                     uint32_t seed = DEFAULT_HASH_SEED) noexcept
    : _table{t}, _seed(seed), _check_nulls{check_nulls}
  {
  }

  table_device_view const _table;
  Nullate const _check_nulls;
  uint32_t const _seed;
};

// Inject row::equality::preprocessed_table into the row::hash namespace
// As a result, row::equality::preprocessed_table and row::hash::preprocessed table are the same
// type and are interchangeable.
using preprocessed_table = row::equality::preprocessed_table;

class row_hasher {
 public:
  /**
   * @brief Construct an owning object for hashing the rows of a table
   *
   * @param t The table containing rows to hash
   * @param stream The stream to construct this object on. Not the stream that will be used for
   * comparisons using this object.
   */
  row_hasher(table_view const& t, rmm::cuda_stream_view stream)
    : d_t(preprocessed_table::create(t, stream))
  {
  }

  /**
   * @brief Construct an owning object for hashing the rows of a table from an existing
   * preprocessed_table
   *
   * This constructor allows independently constructing a `preprocessed_table` and sharing it among
   * multiple `row_hasher` and `equality::self_comparator` objects.
   *
   * @param t A table preprocessed for hashing or equality.
   */
  row_hasher(std::shared_ptr<preprocessed_table> t) : d_t{std::move(t)} {}

  /**
   * @brief Get the hash operator to use on the device
   *
   * Returns a unary callable, `F`, with signature `hash_function::hash_value_type F(size_type)`.
   *
   * `F(i)` returns the hash of row i.
   *
   * @tparam Nullate A cudf::nullate type describing whether to check for nulls.
   */
  template <template <typename> class hash_function = detail::default_hash, typename Nullate>
  device_row_hasher<hash_function, Nullate> device_hasher(Nullate nullate = {},
                                                          uint32_t seed   = DEFAULT_HASH_SEED) const
  {
    return device_row_hasher<hash_function, Nullate>(nullate, *d_t, seed);
  }

 private:
  std::shared_ptr<preprocessed_table> d_t;
};

}  // namespace hash

}  // namespace row

}  // namespace experimental
}  // namespace cudf<|MERGE_RESOLUTION|>--- conflicted
+++ resolved
@@ -646,11 +646,7 @@
 template <typename Nullate>
 class device_row_comparator {
   friend class self_comparator;
-<<<<<<< HEAD
-  friend class table_comparator;
-=======
   friend class two_table_comparator;
->>>>>>> cf996f08
 
  public:
   /**
@@ -860,11 +856,7 @@
 
  private:
   friend class self_comparator;
-<<<<<<< HEAD
-  friend class table_comparator;
-=======
   friend class two_table_comparator;
->>>>>>> cf996f08
   friend class hash::row_hasher;
 
   using table_device_view_owner =
@@ -933,28 +925,6 @@
   std::shared_ptr<preprocessed_table> d_t;
 };
 
-<<<<<<< HEAD
-class table_comparator {
- public:
-  /**
-   * @brief Construct an owning object for performing equality comparisons between two rows of two
-   * input tables.
-   *
-   * @param lhs The lhs table to compare
-   * @param rhs The rhs table to compare
-   * @param stream The stream to construct this object on. Not the stream that will be used for
-   * comparisons using this object.
-   */
-  table_comparator(table_view const& tlhs, table_view const& trhs, rmm::cuda_stream_view stream)
-    : d_tlhs(preprocessed_table::create(tlhs, stream)),
-      d_trhs(preprocessed_table::create(trhs, stream))
-  {
-  }
-
-  /**
-   * @brief Construct an owning object for performing equality comparisons between two rows of two
-   * input tables.
-=======
 template <typename Comparator>
 struct strong_index_comparator_adapter {
   __device__ constexpr bool operator()(lhs_index_type const lhs_index,
@@ -1007,40 +977,10 @@
   /**
    * @brief Construct an owning object for performing equality comparisons between two rows from two
    * tables.
->>>>>>> cf996f08
    *
    * This constructor allows independently constructing a `preprocessed_table` and sharing it among
    * multiple comparators.
    *
-<<<<<<< HEAD
-   * @param lhs The lhs table to compare
-   * @param rhs The rhs table to compare
-   */
-  table_comparator(std::shared_ptr<preprocessed_table> tlhs,
-                   std::shared_ptr<preprocessed_table> trhs)
-    : d_tlhs{std::move(tlhs)}, d_trhs{std::move(trhs)}
-  {
-  }
-
-  /**
-   * @brief Get the comparison operator to use on the device
-   *
-   * Returns a binary callable, `F`, with signature `bool F(size_t, size_t)`.
-   *
-   * `F(i,j)` returns true if and only if row `i` compares equal to row `j`.
-   *
-   * @tparam Nullate Optional, A cudf::nullate type describing how to check for nulls.
-   */
-  template <typename Nullate>
-  device_row_comparator<Nullate> device_comparator(Nullate nullate = {}) const
-  {
-    return device_row_comparator(nullate, *d_tlhs, *d_trhs);
-  }
-
- private:
-  std::shared_ptr<preprocessed_table> d_tlhs;
-  std::shared_ptr<preprocessed_table> d_trhs;
-=======
    * @param left The left table preprocessed for equality comparison.
    * @param right The right table preprocessed for equality comparison.
    */
@@ -1075,7 +1015,6 @@
  private:
   std::shared_ptr<preprocessed_table> d_left_table;
   std::shared_ptr<preprocessed_table> d_right_table;
->>>>>>> cf996f08
 };
 
 }  // namespace equality
