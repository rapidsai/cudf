/*
 * Copyright (c) 2019-2021, NVIDIA CORPORATION.
 *
 * Licensed under the Apache License, Version 2.0 (the "License");
 * you may not use this file except in compliance with the License.
 * You may obtain a copy of the License at
 *
 *     http://www.apache.org/licenses/LICENSE-2.0
 *
 * Unless required by applicable law or agreed to in writing, software
 * distributed under the License is distributed on an "AS IS" BASIS,
 * WITHOUT WARRANTIES OR CONDITIONS OF ANY KIND, either express or implied.
 * See the License for the specific language governing permissions and
 * limitations under the License.
 */

#pragma once

#include <cudf/column/column_device_view.cuh>
#include <cudf/detail/utilities/assert.cuh>
#include <cudf/detail/utilities/hash_functions.cuh>
#include <cudf/sorting.hpp>
#include <cudf/table/table_device_view.cuh>
#include <cudf/utilities/traits.hpp>
#include <cudf/utilities/type_dispatcher.hpp>

#include <thrust/equal.h>
#include <thrust/swap.h>
#include <thrust/transform_reduce.h>

#include <limits>

namespace cudf {

/**
 * @brief Result type of the `element_relational_comparator` function object.
 *
 * Indicates how two elements `a` and `b` compare with one and another.
 *
 * Equivalence is defined as `not (a<b) and not (b<a)`. Elements that are
 * EQUIVALENT may not necessarily be *equal*.
 */
enum class weak_ordering {
  LESS,        ///< Indicates `a` is less than (ordered before) `b`
  EQUIVALENT,  ///< Indicates `a` is ordered neither before nor after `b`
  GREATER      ///< Indicates `a` is greater than (ordered after) `b`
};

namespace detail {
/**
 * @brief Compare the elements ordering with respect to `lhs`.
 *
 * @param[in] lhs first element
 * @param[in] rhs second element
 * @return weak_ordering Indicates the relationship between the elements in
 * the `lhs` and `rhs` columns.
 */
template <typename Element>
__device__ weak_ordering compare_elements(Element lhs, Element rhs)
{
  if (lhs < rhs) {
    return weak_ordering::LESS;
  } else if (rhs < lhs) {
    return weak_ordering::GREATER;
  }
  return weak_ordering::EQUIVALENT;
}
}  // namespace detail

/*
 * @brief A specialization for floating-point `Element` type relational comparison
 * to derive the order of the elements with respect to `lhs`. Specialization is to
 * handle `nan` in the order shown below.
 * `[-Inf, -ve, 0, -0, +ve, +Inf, NaN, NaN, null] (for null_order::AFTER)`
 * `[null, -Inf, -ve, 0, -0, +ve, +Inf, NaN, NaN] (for null_order::BEFORE)`
 *
 * @param[in] lhs first element
 * @param[in] rhs second element
 * @return weak_ordering Indicates the relationship between the elements in
 * the `lhs` and `rhs` columns.
 */
template <typename Element, std::enable_if_t<std::is_floating_point<Element>::value>* = nullptr>
__device__ weak_ordering relational_compare(Element lhs, Element rhs)
{
  if (isnan(lhs) and isnan(rhs)) {
    return weak_ordering::EQUIVALENT;
  } else if (isnan(rhs)) {
    return weak_ordering::LESS;
  } else if (isnan(lhs)) {
    return weak_ordering::GREATER;
  }

  return detail::compare_elements(lhs, rhs);
}

/**
 * @brief Compare the nulls according to null order.
 *
 * @param lhs_is_null boolean representing if lhs is null
 * @param rhs_is_null boolean representing if lhs is null
 * @param null_precedence null order
 * @return Indicates the relationship between null in lhs and rhs columns.
 */
inline __device__ auto null_compare(bool lhs_is_null, bool rhs_is_null, null_order null_precedence)
{
  if (lhs_is_null and rhs_is_null) {  // null <? null
    return weak_ordering::EQUIVALENT;
  } else if (lhs_is_null) {  // null <? x
    return (null_precedence == null_order::BEFORE) ? weak_ordering::LESS : weak_ordering::GREATER;
  } else if (rhs_is_null) {  // x <? null
    return (null_precedence == null_order::AFTER) ? weak_ordering::LESS : weak_ordering::GREATER;
  }
  return weak_ordering::EQUIVALENT;
}

/**
 * @brief A specialization for non-floating-point `Element` type relational
 * comparison to derive the order of the elements with respect to `lhs`.
 *
 * @param[in] lhs first element
 * @param[in] rhs second element
 * @return weak_ordering Indicates the relationship between the elements in
 * the `lhs` and `rhs` columns.
 */
template <typename Element, std::enable_if_t<not std::is_floating_point<Element>::value>* = nullptr>
__device__ weak_ordering relational_compare(Element lhs, Element rhs)
{
  return detail::compare_elements(lhs, rhs);
}

/**
 * @brief A specialization for floating-point `Element` type to check if
 * `lhs` is equivalent to `rhs`. `nan == nan`.
 *
 * @param[in] lhs first element
 * @param[in] rhs second element
 * @return bool `true` if `lhs` == `rhs` else `false`.
 */
template <typename Element, std::enable_if_t<std::is_floating_point<Element>::value>* = nullptr>
__device__ bool equality_compare(Element lhs, Element rhs)
{
  if (isnan(lhs) and isnan(rhs)) { return true; }
  return lhs == rhs;
}

/**
 * @brief A specialization for non-floating-point `Element` type to check if
 * `lhs` is equivalent to `rhs`.
 *
 * @param[in] lhs first element
 * @param[in] rhs second element
 * @return bool `true` if `lhs` == `rhs` else `false`.
 */
template <typename Element, std::enable_if_t<not std::is_floating_point<Element>::value>* = nullptr>
__device__ bool equality_compare(Element const lhs, Element const rhs)
{
  return lhs == rhs;
}

/**
 * @brief Performs an equality comparison between two elements in two columns.
 *
 * @tparam has_nulls Indicates the potential for null values in either column.
 */
template <bool has_nulls = true>
class element_equality_comparator {
 public:
  /**
   * @brief Construct type-dispatched function object for comparing equality
   * between two elements.
   *
   * @note `lhs` and `rhs` may be the same.
   *
   * @param lhs The column containing the first element
   * @param rhs The column containing the second element (may be the same as lhs)
   * @param nulls_are_equal Indicates if two null elements are treated as equivalent
   */
  __host__ __device__ element_equality_comparator(column_device_view lhs,
                                                  column_device_view rhs,
                                                  bool nulls_are_equal = true)
    : lhs{lhs}, rhs{rhs}, nulls_are_equal{nulls_are_equal}
  {
  }

  /**
   * @brief Compares the specified elements for equality.
   *
   * @param lhs_element_index The index of the first element
   * @param rhs_element_index The index of the second element
   *
   */
  template <typename Element,
            std::enable_if_t<cudf::is_equality_comparable<Element, Element>()>* = nullptr>
  __device__ bool operator()(size_type lhs_element_index, size_type rhs_element_index) const
    noexcept
  {
    if (has_nulls) {
      bool const lhs_is_null{lhs.is_null(lhs_element_index)};
      bool const rhs_is_null{rhs.is_null(rhs_element_index)};
      if (lhs_is_null and rhs_is_null) {
        return nulls_are_equal;
      } else if (lhs_is_null != rhs_is_null) {
        return false;
      }
    }

    return equality_compare(lhs.element<Element>(lhs_element_index),
                            rhs.element<Element>(rhs_element_index));
  }

  template <typename Element,
            std::enable_if_t<not cudf::is_equality_comparable<Element, Element>()>* = nullptr>
  __device__ bool operator()(size_type lhs_element_index, size_type rhs_element_index)
  {
    cudf_assert(false && "Attempted to compare elements of uncomparable types.");
    return false;
  }

 private:
  column_device_view lhs;
  column_device_view rhs;
  bool nulls_are_equal;
};

template <bool has_nulls = true>
class row_equality_comparator {
 public:
  row_equality_comparator(table_device_view lhs, table_device_view rhs, bool nulls_are_equal = true)
    : lhs{lhs}, rhs{rhs}, nulls_are_equal{nulls_are_equal}
  {
    CUDF_EXPECTS(lhs.num_columns() == rhs.num_columns(), "Mismatched number of columns.");
  }

  __device__ bool operator()(size_type lhs_row_index, size_type rhs_row_index) const noexcept
  {
    auto equal_elements = [=](column_device_view l, column_device_view r) {
      return cudf::type_dispatcher(l.type(),
                                   element_equality_comparator<has_nulls>{l, r, nulls_are_equal},
                                   lhs_row_index,
                                   rhs_row_index);
    };

    return thrust::equal(thrust::seq, lhs.begin(), lhs.end(), rhs.begin(), equal_elements);
  }

 private:
  table_device_view lhs;
  table_device_view rhs;
  bool nulls_are_equal;
};

/**
 * @brief Performs a relational comparison between two elements in two columns.
 *
 * @tparam has_nulls Indicates the potential for null values in either column.
 */
template <bool has_nulls = true>
class element_relational_comparator {
 public:
  /**
   * @brief Construct type-dispatched function object for performing a
   * relational comparison between two elements.
   *
   * @note `lhs` and `rhs` may be the same.
   *
   * @param lhs The column containing the first element
   * @param rhs The column containing the second element (may be the same as lhs)
   * @param null_precedence Indicates how null values are ordered with other
   * values
   */
  __host__ __device__ element_relational_comparator(column_device_view lhs,
                                                    column_device_view rhs,
                                                    null_order null_precedence)
    : lhs{lhs}, rhs{rhs}, null_precedence{null_precedence}
  {
  }

  /**
   * @brief Performs a relational comparison between the specified elements
   *
   * @param lhs_element_index The index of the first element
   * @param rhs_element_index The index of the second element
   * @param null_precedence Indicates how null values are ordered with other
   * values
   * @return weak_ordering Indicates the relationship between the elements in
   * the `lhs` and `rhs` columns.
   */
  template <typename Element,
            std::enable_if_t<cudf::is_relationally_comparable<Element, Element>()>* = nullptr>
  __device__ weak_ordering operator()(size_type lhs_element_index,
                                      size_type rhs_element_index) const noexcept
  {
    if (has_nulls) {
      bool const lhs_is_null{lhs.is_null(lhs_element_index)};
      bool const rhs_is_null{rhs.is_null(rhs_element_index)};

      if (lhs_is_null or rhs_is_null) {  // atleast one is null
        return null_compare(lhs_is_null, rhs_is_null, null_precedence);
      }
    }

    return relational_compare(lhs.element<Element>(lhs_element_index),
                              rhs.element<Element>(rhs_element_index));
  }

  template <typename Element,
            std::enable_if_t<not cudf::is_relationally_comparable<Element, Element>()>* = nullptr>
  __device__ weak_ordering operator()(size_type lhs_element_index, size_type rhs_element_index)
  {
    cudf_assert(false && "Attempted to compare elements of uncomparable types.");
    return weak_ordering::LESS;
  }

 private:
  column_device_view lhs;
  column_device_view rhs;
  null_order null_precedence;
};

/**
 * @brief Computes whether one row is lexicographically *less* than another row.
 *
 * Lexicographic ordering is determined by:
 * - Two rows are compared element by element.
 * - The first mismatching element defines which row is lexicographically less
 * or greater than the other.
 *
 * Lexicographic ordering is exactly equivalent to doing an alphabetical sort of
 * two words, for example, `aac` would be *less* than (or precede) `abb`. The
 * second letter in both words is the first non-equal letter, and `a < b`, thus
 * `aac < abb`.
 *
 * @tparam has_nulls Indicates the potential for null values in either row.
 */
template <bool has_nulls = true>
class row_lexicographic_comparator {
 public:
  /**
   * @brief Construct a function object for performing a lexicographic
   * comparison between the rows of two tables.
   *
   * @throws cudf::logic_error if `lhs.num_columns() != rhs.num_columns()`
   * @throws cudf::logic_error if column types of `lhs` and `rhs` are not comparable.
   *
   * @param lhs The first table
   * @param rhs The second table (may be the same table as `lhs`)
   * @param column_order Optional, device array the same length as a row that
   * indicates the desired ascending/descending order of each column in a row.
   * If `nullptr`, it is assumed all columns are sorted in ascending order.
   * @param null_precedence Optional, device array the same length as a row
   * and indicates how null values compare to all other for every column. If
   * it is nullptr, then null precedence would be `null_order::BEFORE` for all
   * columns.
   */
  row_lexicographic_comparator(table_device_view lhs,
                               table_device_view rhs,
                               order const* column_order         = nullptr,
                               null_order const* null_precedence = nullptr)
    : _lhs{lhs}, _rhs{rhs}, _column_order{column_order}, _null_precedence{null_precedence}
  {
    CUDF_EXPECTS(_lhs.num_columns() == _rhs.num_columns(), "Mismatched number of columns.");
    CUDF_EXPECTS(detail::is_relationally_comparable(_lhs, _rhs),
                 "Attempted to compare elements of uncomparable types.");
  }

  /**
   * @brief Checks whether the row at `lhs_index` in the `lhs` table compares
   * lexicographically less than the row at `rhs_index` in the `rhs` table.
   *
   * @param lhs_index The index of row in the `lhs` table to examine
   * @param rhs_index The index of the row in the `rhs` table to examine
   * @return `true` if row from the `lhs` table compares less than row in the
   * `rhs` table
   */
  __device__ bool operator()(size_type lhs_index, size_type rhs_index) const noexcept
  {
    for (size_type i = 0; i < _lhs.num_columns(); ++i) {
      bool ascending = (_column_order == nullptr) or (_column_order[i] == order::ASCENDING);

      weak_ordering state{weak_ordering::EQUIVALENT};
      null_order null_precedence =
        _null_precedence == nullptr ? null_order::BEFORE : _null_precedence[i];

      auto comparator =
        element_relational_comparator<has_nulls>{_lhs.column(i), _rhs.column(i), null_precedence};

      state = cudf::type_dispatcher(_lhs.column(i).type(), comparator, lhs_index, rhs_index);

      if (state == weak_ordering::EQUIVALENT) { continue; }

      return state == (ascending ? weak_ordering::LESS : weak_ordering::GREATER);
    }
    return false;
  }

 private:
  table_device_view _lhs;
  table_device_view _rhs;
  null_order const* _null_precedence{};
  order const* _column_order{};
};  // class row_lexicographic_comparator

/**
 * @brief Computes the hash value of an element in the given column.
 *
 * @tparam hash_function Hash functor to use for hashing elements.
 * @tparam has_nulls Indicates the potential for null values in the column.
 */
template <template <typename> class hash_function, bool has_nulls = true>
class element_hasher {
 public:
  template <typename T, CUDF_ENABLE_IF(column_device_view::has_element_accessor<T>())>
  __device__ hash_value_type operator()(column_device_view col, size_type row_index) const
  {
    if (has_nulls && col.is_null(row_index)) { return std::numeric_limits<hash_value_type>::max(); }
    return hash_function<T>{}(col.element<T>(row_index));
  }

  template <typename T, CUDF_ENABLE_IF(not column_device_view::has_element_accessor<T>())>
  __device__ hash_value_type operator()(column_device_view col, size_type row_index) const
  {
    cudf_assert(false && "Unsupported type in hash.");
    return {};
  }
};

template <template <typename> class hash_function, bool has_nulls = true>
class element_hasher_with_seed {
 public:
  element_hasher_with_seed() = default;
  __device__ element_hasher_with_seed(uint32_t seed) : _seed{seed} {}
  __device__ element_hasher_with_seed(uint32_t seed, hash_value_type null_hash)
    : _seed{seed}, _null_hash(null_hash)
  {
  }

  template <typename T, CUDF_ENABLE_IF(column_device_view::has_element_accessor<T>())>
  __device__ hash_value_type operator()(column_device_view col, size_type row_index) const
  {
    if (has_nulls && col.is_null(row_index)) { return _null_hash; }
    return hash_function<T>{_seed}(col.element<T>(row_index));
  }

  template <typename T, CUDF_ENABLE_IF(not column_device_view::has_element_accessor<T>())>
  __device__ hash_value_type operator()(column_device_view col, size_type row_index) const
  {
    cudf_assert(false && "Unsupported type in hash.");
    return {};
  }

 private:
  uint32_t _seed{DEFAULT_HASH_SEED};
  hash_value_type _null_hash{std::numeric_limits<hash_value_type>::max()};
};

/**
 * @brief Computes the hash value of a row in the given table.
 *
 * @tparam hash_function Hash functor to use for hashing elements.
 * @tparam has_nulls Indicates the potential for null values in the table.
 */
template <template <typename> class hash_function, bool has_nulls = true>
class row_hasher {
 public:
  row_hasher() = delete;
  row_hasher(table_device_view t) : _table{t} {}
  row_hasher(table_device_view t, uint32_t seed) : _table{t}, _seed(seed) {}

  __device__ auto operator()(size_type row_index) const
  {
    auto hash_combiner = [](hash_value_type lhs, hash_value_type rhs) {
      return hash_function<hash_value_type>{}.hash_combine(lhs, rhs);
    };

    // Hash the first column w/ the seed
    auto const initial_hash =
      hash_combiner(hash_value_type{0},
<<<<<<< HEAD
                    type_dispatcher(  // <dispatch_storage_type>
=======
                    type_dispatcher<dispatch_storage_type>(
>>>>>>> fb7cdcd7
                      _table.column(0).type(),
                      element_hasher_with_seed<hash_function, has_nulls>{_seed},
                      _table.column(0),
                      row_index));

    // Hashes an element in a column
    auto hasher = [=](size_type column_index) {
<<<<<<< HEAD
      return cudf::type_dispatcher(  // <dispatch_storage_type>
=======
      return cudf::type_dispatcher<dispatch_storage_type>(
>>>>>>> fb7cdcd7
        _table.column(column_index).type(),
        element_hasher<hash_function, has_nulls>{},
        _table.column(column_index),
        row_index);
    };

    // Hash each element and combine all the hash values together
    return thrust::transform_reduce(
      thrust::seq,
      // note that this starts at 1 and not 0 now since we already hashed the first column
      thrust::make_counting_iterator(1),
      thrust::make_counting_iterator(_table.num_columns()),
      hasher,
      initial_hash,
      hash_combiner);
  }

 private:
  table_device_view _table;
  uint32_t _seed{DEFAULT_HASH_SEED};
};

/**
 * @brief Computes the hash value of a row in the given table, combined with an
 * initial hash value for each column.
 *
 * @tparam hash_function Hash functor to use for hashing elements.
 * @tparam has_nulls Indicates the potential for null values in the table.
 */
template <template <typename> class hash_function, bool has_nulls = true>
class row_hasher_initial_values {
 public:
  row_hasher_initial_values() = delete;
  row_hasher_initial_values(table_device_view t, hash_value_type* initial_hash)
    : _table{t}, _initial_hash(initial_hash)
  {
  }

  __device__ auto operator()(size_type row_index) const
  {
    auto hash_combiner = [](hash_value_type lhs, hash_value_type rhs) {
      return hash_function<hash_value_type>{}.hash_combine(lhs, rhs);
    };

    // Hashes an element in a column and combines with an initial value
    auto hasher = [=](size_type column_index) {
      auto hash_value =
<<<<<<< HEAD
        cudf::type_dispatcher(_table.column(column_index).type(),  // <dispatch_storage_type>
                              element_hasher<hash_function, has_nulls>{},
                              _table.column(column_index),
                              row_index);
=======
        cudf::type_dispatcher<dispatch_storage_type>(_table.column(column_index).type(),
                                                     element_hasher<hash_function, has_nulls>{},
                                                     _table.column(column_index),
                                                     row_index);
>>>>>>> fb7cdcd7

      return hash_combiner(_initial_hash[column_index], hash_value);
    };

    // Hash each element and combine all the hash values together
    return thrust::transform_reduce(thrust::seq,
                                    thrust::make_counting_iterator(0),
                                    thrust::make_counting_iterator(_table.num_columns()),
                                    hasher,
                                    hash_value_type{0},
                                    hash_combiner);
  }

 private:
  table_device_view _table;
  hash_value_type* _initial_hash;
};

}  // namespace cudf<|MERGE_RESOLUTION|>--- conflicted
+++ resolved
@@ -475,11 +475,7 @@
     // Hash the first column w/ the seed
     auto const initial_hash =
       hash_combiner(hash_value_type{0},
-<<<<<<< HEAD
-                    type_dispatcher(  // <dispatch_storage_type>
-=======
                     type_dispatcher<dispatch_storage_type>(
->>>>>>> fb7cdcd7
                       _table.column(0).type(),
                       element_hasher_with_seed<hash_function, has_nulls>{_seed},
                       _table.column(0),
@@ -487,11 +483,7 @@
 
     // Hashes an element in a column
     auto hasher = [=](size_type column_index) {
-<<<<<<< HEAD
-      return cudf::type_dispatcher(  // <dispatch_storage_type>
-=======
       return cudf::type_dispatcher<dispatch_storage_type>(
->>>>>>> fb7cdcd7
         _table.column(column_index).type(),
         element_hasher<hash_function, has_nulls>{},
         _table.column(column_index),
@@ -539,17 +531,10 @@
     // Hashes an element in a column and combines with an initial value
     auto hasher = [=](size_type column_index) {
       auto hash_value =
-<<<<<<< HEAD
-        cudf::type_dispatcher(_table.column(column_index).type(),  // <dispatch_storage_type>
-                              element_hasher<hash_function, has_nulls>{},
-                              _table.column(column_index),
-                              row_index);
-=======
         cudf::type_dispatcher<dispatch_storage_type>(_table.column(column_index).type(),
                                                      element_hasher<hash_function, has_nulls>{},
                                                      _table.column(column_index),
                                                      row_index);
->>>>>>> fb7cdcd7
 
       return hash_combiner(_initial_hash[column_index], hash_value);
     };
