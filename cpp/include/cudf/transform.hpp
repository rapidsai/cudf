/*
 * Copyright (c) 2019, NVIDIA CORPORATION.
 *
 * Licensed under the Apache License, Version 2.0 (the "License");
 * you may not use this file except in compliance with the License.
 * You may obtain a copy of the License at
 *
 *     http://www.apache.org/licenses/LICENSE-2.0
 *
 * Unless required by applicable law or agreed to in writing, software
 * distributed under the License is distributed on an "AS IS" BASIS,
 * WITHOUT WARRANTIES OR CONDITIONS OF ANY KIND, either express or implied.
 * See the License for the specific language governing permissions and
 * limitations under the License.
 */

#pragma once

#include <cudf/types.hpp>

#include <memory>

namespace cudf {
/**
 * @addtogroup transformation_transform
 * @{
 */

/**
 * @brief Creates a new column by applying a unary function against every
 * element of an input column.
 *
 * Computes:
 * `out[i] = F(in[i])`
 *
 * The output null mask is the same is the input null mask so if input[i] is
 * null then output[i] is also null
 *
 * @param input         An immutable view of the input column to transform
 * @param unary_udf     The PTX/CUDA string of the unary function to apply
 * @param outout_type   The output type that is compatible with the output type in the UDF
 * @param is_ptx        true: the UDF is treated as PTX code; false: the UDF is treated as CUDA code
 * @param mr            Device memory resource used to allocate the returned column's device memory
 * @return              The column resulting from applying the unary function to
 *                      every element of the input
 **/
std::unique_ptr<column> transform(
  column_view const& input,
  std::string const& unary_udf,
  data_type output_type,
  bool is_ptx,
  rmm::mr::device_memory_resource* mr = rmm::mr::get_default_resource());

/**
 * @brief Creates a null_mask from `input` by converting `NaN` to null and
 * preserving existing null values and also returns new null_count.
 *
 * @throws cudf::logic_error if `input.type()` is a non-floating type
 *
 * @param input         An immutable view of the input column of floating-point type
 * @param mr            Device memory resource used to allocate the returned bitmask.
 * @return A pair containing a `device_buffer` with the new bitmask and it's
 * null count obtained by replacing `NaN` in `input` with null.
 **/
std::pair<std::unique_ptr<rmm::device_buffer>, size_type> nans_to_nulls(
  column_view const& input, rmm::mr::device_memory_resource* mr = rmm::mr::get_default_resource());

/**
 * @brief Creates a bitmask from a column of boolean elements.
 *
 * If element `i` in `input` is `true`, bit `i` in the resulting mask is set (`1`). Else,
 * if element `i` is `false` or null, bit `i` is unset (`0`).
 *
 *
 * @throws cudf::logic_error if `input.type()` is a non-boolean type
 *
 * @param input        Boolean elements to convert to a bitmask.
 * @param mr           Device memory resource used to allocate the returned bitmask.
 * @return A pair containing a `device_buffer` with the new bitmask and it's
 * null count obtained from input considering `true` represent `valid`/`1` and
 * `false` represent `invalid`/`0`.
 **/
std::pair<std::unique_ptr<rmm::device_buffer>, cudf::size_type> bools_to_mask(
  column_view const& input, rmm::mr::device_memory_resource* mr = rmm::mr::get_default_resource());

/**
 * @brief Encode the values of the given column as integers
 *
 * The encoded values are integers in the range [0, n), where `n`
 * is the number of distinct values in the input column.
 * The result column is such that keys[result[i]] == input[i],
 * where `keys` is the set of distinct values in `input` in sorted ascending order.
 * If nulls are present in the input column, they are encoded as the
 * integer `k`, where `k` is the number of distinct non-null values.
 *
 * Examples:
 * @code{.pseudo}
 * input: {'a', 'b', 'b', 'a'}
 * output: [{'a', 'b'}, {0, 1, 1, 0}]
 *
 * input: {1, 3, 1, 2, 9}
 * output: [{1, 2, 3, 9}, {0, 2, 0, 1, 3}]
 * @endcode
 *
 * @param input        Column containing values to be encoded
 * @param mr           Device memory resource used to allocate the returned columns's device memory
 * @return A pair containing the distinct values of the input column in sorter order,
 * and a column of integer indices representing the encoded values.
 */
std::pair<std::unique_ptr<cudf::column>, std::unique_ptr<cudf::column>> encode(
  cudf::column_view const& input,
  rmm::mr::device_memory_resource* mr = rmm::mr::get_default_resource());

<<<<<<< HEAD
std::pair<std::unique_ptr<cudf::table>, std::unique_ptr<cudf::column>> encode(
  cudf::table_view const& input,
=======
/**
 * @brief Creates a boolean column from given bitmask.
 *
 * Returns a `bool` for each bit in `[begin_bit, end_bit)`. If bit `i` in least-significant bit
 * numbering is set (1), then element `i` in the output is `true`, otherwise `false`.
 *
 * @throws cudf::logic_error if `bitmask` is null and end_bit-begin_bit > 0
 * @throws cudf::logic_error if begin_bit > end_bit
 *
 * Examples:
 * @code{.pseudo}
 * input: {0b10101010}
 * output: [{false, true, false, true, false, true, false, true}]
 * @endcode
 *
 * @param bitmask A device pointer to the bitmask which needs to be converted
 * @param begin_bit position of the bit from which the conversion should start
 * @param end_bit position of the bit before which the conversion should stop
 * @param mr Device memory resource used to allocate the returned columns's device memory
 * @return A boolean column representing the given mask from [begin_bit, end_bit).
 */
std::unique_ptr<column> mask_to_bools(
  bitmask_type const* bitmask,
  size_type begin_bit,
  size_type end_bit,
>>>>>>> a52d1051
  rmm::mr::device_memory_resource* mr = rmm::mr::get_default_resource());

/** @} */  // end of group
}  // namespace cudf<|MERGE_RESOLUTION|>--- conflicted
+++ resolved
@@ -111,10 +111,10 @@
   cudf::column_view const& input,
   rmm::mr::device_memory_resource* mr = rmm::mr::get_default_resource());
 
-<<<<<<< HEAD
 std::pair<std::unique_ptr<cudf::table>, std::unique_ptr<cudf::column>> encode(
   cudf::table_view const& input,
-=======
+  rmm::mr::device_memory_resource* mr = rmm::mr::get_default_resource());
+
 /**
  * @brief Creates a boolean column from given bitmask.
  *
@@ -140,7 +140,6 @@
   bitmask_type const* bitmask,
   size_type begin_bit,
   size_type end_bit,
->>>>>>> a52d1051
   rmm::mr::device_memory_resource* mr = rmm::mr::get_default_resource());
 
 /** @} */  // end of group
