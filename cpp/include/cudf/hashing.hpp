--- conflicted
+++ resolved
@@ -41,13 +41,6 @@
 };
 
 /**
- *  @brief Identifies the 64-bit hash function to be used
- */
-enum class hash64_id {
-  HASH_MURMUR3_64  ///< Murmur3_64_128 hash function
-};
-
-/**
  * @brief The default seed value for hash functions
  */
 static constexpr uint32_t DEFAULT_HASH_SEED = 0;
@@ -71,37 +64,20 @@
   rmm::mr::device_memory_resource* mr = rmm::mr::get_current_device_resource());
 
 /**
-<<<<<<< HEAD
- * @brief Computes the hash value of each row in the input set of columns
- *
- * This function takes a 64-bit seed value and returns a column of type UINT64.
- *
- * @param input The table of columns to hash
- * @param hash_function The hash function enum to use
-=======
  * @brief Computes the hash values of each row in the input set of columns
  *
  * This function takes a 64-bit seed value and returns hash values using the
  * MurmurHash3_x64_128 algorithm. The hash produces in two uint64 values per row.
  *
  * @param input The table of columns to hash
->>>>>>> 5197dbb1
  * @param seed Optional seed value to use for the hash function
  * @param stream CUDA stream used for device memory operations and kernel launches
  * @param mr Device memory resource used to allocate the returned column's device memory
  *
-<<<<<<< HEAD
- * @returns A column where each row is the hash of a column from the input
- */
-std::unique_ptr<table> hash64(
-  table_view const& input,
-  hash64_id hash_function             = hash64_id::HASH_MURMUR3_64,
-=======
  * @returns A table of two UINT64 columns
  */
 std::unique_ptr<table> murmur_hash3_64_128(
   table_view const& input,
->>>>>>> 5197dbb1
   uint64_t seed                       = DEFAULT_HASH_SEED,
   rmm::cuda_stream_view stream        = cudf::get_default_stream(),
   rmm::mr::device_memory_resource* mr = rmm::mr::get_current_device_resource());
