/*
 * Copyright (c) 2019-2023, NVIDIA CORPORATION.
 *
 * Licensed under the Apache License, Version 2.0 (the "License");
 * you may not use this file except in compliance with the License.
 * You may obtain a copy of the License at
 *
 *     http://www.apache.org/licenses/LICENSE-2.0
 *
 * Unless required by applicable law or agreed to in writing, software
 * distributed under the License is distributed on an "AS IS" BASIS,
 * WITHOUT WARRANTIES OR CONDITIONS OF ANY KIND, either express or implied.
 * See the License for the specific language governing permissions and
 * limitations under the License.
 */
#pragma once

#include <cudf/table/table.hpp>
#include <cudf/table/table_view.hpp>

#include <rmm/mr/device/per_device_resource.hpp>

namespace cudf {

<<<<<<< HEAD
using hash_value_type   = uint32_t;  ///< Type of hash 32-bit value
using hash64_value_type = uint64_t;  ///< Type of hash 64-bit value

=======
>>>>>>> 63dab70a
/**
 * @addtogroup column_hash
 * @{
 * @file
 */

/**
 * @brief Type of hash value
 *
 */
using hash_value_type = uint32_t;

/**
 * @brief Identifies the hash function to be used
 *
 */
enum class hash_id {
  HASH_IDENTITY = 0,   ///< Identity hash function that simply returns the key to be hashed
  HASH_MURMUR3,        ///< Murmur3 hash function
  HASH_SPARK_MURMUR3,  ///< Spark Murmur3 hash function
  HASH_MD5             ///< MD5 hash function
};

/**
 *  @brief Identifies the 64-bit hash function to be used
 */
enum class hash64_id {
  XXHASH_64  ///< XXHash_64 hash function
};

/**
 * @brief The default seed value for hash functions
 */
static constexpr uint32_t DEFAULT_HASH_SEED = 0;

/**
 * @brief Computes the hash value of each row in the input set of columns.
 *
 * @deprecated Since 23.08
 *
 * @param input The table of columns to hash
 * @param hash_function The hash function enum to use
 * @param seed Optional seed value to use for the hash function
 * @param stream CUDA stream used for device memory operations and kernel launches
 * @param mr Device memory resource used to allocate the returned column's device memory
 *
 * @returns A column where each row is the hash of a column from the input
 */
std::unique_ptr<column> hash(
  table_view const& input,
  hash_id hash_function               = hash_id::HASH_MURMUR3,
  uint32_t seed                       = DEFAULT_HASH_SEED,
  rmm::cuda_stream_view stream        = cudf::get_default_stream(),
  rmm::mr::device_memory_resource* mr = rmm::mr::get_current_device_resource());

<<<<<<< HEAD
/**
 * @brief Computes the hash value of each row in the input set of columns
 *
 * This function takes a 64-bit seed value and returns a column of type UINT64.
 *
 * @param input The table of columns to hash
 * @param hash_function The hash function enum to use
=======
namespace hashing {

/**
 * @brief Computes the MurmurHash3 32-bit of each row in the given table
 *
 * This function computes the hash of each column using the `seed` for the first column
 * and the resulting hash as a seed for the next column and so on.
 * The result is a uint32 value for each row.
 *
 * @param input The table of columns to hash
 * @param seed Optional seed value to use for the hash function
 * @param stream CUDA stream used for device memory operations and kernel launches
 * @param mr Device memory resource used to allocate the returned column's device memory
 *
 * @returns A column where each row is the hash of a row from the input
 */
std::unique_ptr<column> murmur_hash3_32(
  table_view const& input,
  uint32_t seed                       = DEFAULT_HASH_SEED,
  rmm::cuda_stream_view stream        = cudf::get_default_stream(),
  rmm::mr::device_memory_resource* mr = rmm::mr::get_current_device_resource());

/**
 * @brief Computes the MurmurHash3 32-bit of each row in the given table
 *
 * This function computes the hash similar to MurmurHash3_32 with special processing
 * to match Spark's implementation results.
 *
 * @param input The table of columns to hash
>>>>>>> 63dab70a
 * @param seed Optional seed value to use for the hash function
 * @param stream CUDA stream used for device memory operations and kernel launches
 * @param mr Device memory resource used to allocate the returned column's device memory
 *
<<<<<<< HEAD
 * @returns A column where each row is the hash of a column from the input
 */
std::unique_ptr<column> hash64(
  table_view const& input,
  hash64_id hash_function             = hash64_id::XXHASH_64,
  uint64_t seed                       = DEFAULT_HASH_SEED,
  rmm::cuda_stream_view stream        = cudf::get_default_stream(),
  rmm::mr::device_memory_resource* mr = rmm::mr::get_current_device_resource());

=======
 * @returns A column where each row is the hash of a row from the input
 */
std::unique_ptr<column> spark_murmur_hash3_32(
  table_view const& input,
  uint32_t seed                       = DEFAULT_HASH_SEED,
  rmm::cuda_stream_view stream        = cudf::get_default_stream(),
  rmm::mr::device_memory_resource* mr = rmm::mr::get_current_device_resource());

/**
 * @brief Computes the MD5 hash of each row in the given table
 *
 * @param input The table of columns to hash
 * @param stream CUDA stream used for device memory operations and kernel launches
 * @param mr Device memory resource used to allocate the returned column's device memory
 *
 * @returns A column where each row is the hash of a row from the input
 */
std::unique_ptr<column> md5(
  table_view const& input,
  rmm::cuda_stream_view stream        = cudf::get_default_stream(),
  rmm::mr::device_memory_resource* mr = rmm::mr::get_current_device_resource());

}  // namespace hashing

>>>>>>> 63dab70a
/** @} */  // end of group
}  // namespace cudf<|MERGE_RESOLUTION|>--- conflicted
+++ resolved
@@ -22,12 +22,9 @@
 
 namespace cudf {
 
-<<<<<<< HEAD
 using hash_value_type   = uint32_t;  ///< Type of hash 32-bit value
 using hash64_value_type = uint64_t;  ///< Type of hash 64-bit value
 
-=======
->>>>>>> 63dab70a
 /**
  * @addtogroup column_hash
  * @{
@@ -83,7 +80,6 @@
   rmm::cuda_stream_view stream        = cudf::get_default_stream(),
   rmm::mr::device_memory_resource* mr = rmm::mr::get_current_device_resource());
 
-<<<<<<< HEAD
 /**
  * @brief Computes the hash value of each row in the input set of columns
  *
@@ -91,42 +87,10 @@
  *
  * @param input The table of columns to hash
  * @param hash_function The hash function enum to use
-=======
-namespace hashing {
-
-/**
- * @brief Computes the MurmurHash3 32-bit of each row in the given table
- *
- * This function computes the hash of each column using the `seed` for the first column
- * and the resulting hash as a seed for the next column and so on.
- * The result is a uint32 value for each row.
- *
- * @param input The table of columns to hash
  * @param seed Optional seed value to use for the hash function
  * @param stream CUDA stream used for device memory operations and kernel launches
  * @param mr Device memory resource used to allocate the returned column's device memory
  *
- * @returns A column where each row is the hash of a row from the input
- */
-std::unique_ptr<column> murmur_hash3_32(
-  table_view const& input,
-  uint32_t seed                       = DEFAULT_HASH_SEED,
-  rmm::cuda_stream_view stream        = cudf::get_default_stream(),
-  rmm::mr::device_memory_resource* mr = rmm::mr::get_current_device_resource());
-
-/**
- * @brief Computes the MurmurHash3 32-bit of each row in the given table
- *
- * This function computes the hash similar to MurmurHash3_32 with special processing
- * to match Spark's implementation results.
- *
- * @param input The table of columns to hash
->>>>>>> 63dab70a
- * @param seed Optional seed value to use for the hash function
- * @param stream CUDA stream used for device memory operations and kernel launches
- * @param mr Device memory resource used to allocate the returned column's device memory
- *
-<<<<<<< HEAD
  * @returns A column where each row is the hash of a column from the input
  */
 std::unique_ptr<column> hash64(
@@ -136,31 +100,5 @@
   rmm::cuda_stream_view stream        = cudf::get_default_stream(),
   rmm::mr::device_memory_resource* mr = rmm::mr::get_current_device_resource());
 
-=======
- * @returns A column where each row is the hash of a row from the input
- */
-std::unique_ptr<column> spark_murmur_hash3_32(
-  table_view const& input,
-  uint32_t seed                       = DEFAULT_HASH_SEED,
-  rmm::cuda_stream_view stream        = cudf::get_default_stream(),
-  rmm::mr::device_memory_resource* mr = rmm::mr::get_current_device_resource());
-
-/**
- * @brief Computes the MD5 hash of each row in the given table
- *
- * @param input The table of columns to hash
- * @param stream CUDA stream used for device memory operations and kernel launches
- * @param mr Device memory resource used to allocate the returned column's device memory
- *
- * @returns A column where each row is the hash of a row from the input
- */
-std::unique_ptr<column> md5(
-  table_view const& input,
-  rmm::cuda_stream_view stream        = cudf::get_default_stream(),
-  rmm::mr::device_memory_resource* mr = rmm::mr::get_current_device_resource());
-
-}  // namespace hashing
-
->>>>>>> 63dab70a
 /** @} */  // end of group
 }  // namespace cudf