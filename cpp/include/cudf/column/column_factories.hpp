/*
 * Copyright (c) 2019, NVIDIA CORPORATION.
 *
 * Licensed under the Apache License, Version 2.0 (the "License");
 * you may not use this file except in compliance with the License.
 * You may obtain a copy of the License at
 *
 *     http://www.apache.org/licenses/LICENSE-2.0
 *
 * Unless required by applicable law or agreed to in writing, software
 * distributed under the License is distributed on an "AS IS" BASIS,
 * WITHOUT WARRANTIES OR CONDITIONS OF ANY KIND, either express or implied.
 * See the License for the specific language governing permissions and
 * limitations under the License.
 */
#pragma once

#include <cudf/null_mask.hpp>
#include <cudf/types.hpp>
#include "column.hpp"

namespace cudf {

/**
 * @brief Creates an empty column of the specified @p type
 *
 * An empty column does not contain any elements or a validity mask.
 *
 * @param type The desired type
 * @return Empty column with desired type
 */
std::unique_ptr<column> make_empty_column(data_type type);

/**
 * @brief Construct column with sufficient uninitialized storage
 * to hold `size` elements of the specified numeric `data_type` with an optional
 * null mask.
 *
 * @note `null_count()` is determined by the requested null mask `state`
 *
 * @throws std::bad_alloc if device memory allocation fails
 * @throws cudf::logic_error if `type` is not a numeric type
 *
 * @param[in] type The desired numeric element type
 * @param[in] size The number of elements in the column
 * @param[in] state Optional, controls allocation/initialization of the
 * column's null mask. By default, no null mask is allocated.
 * @param[in] stream Optional stream on which to issue all memory allocation and
 * device kernels
 * @param[in] mr Optional resource to use for device memory
 * allocation of the column's `data` and `null_mask`.
 */
std::unique_ptr<column> make_numeric_column(
    data_type type, size_type size, mask_state state = UNALLOCATED,
    cudaStream_t stream = 0,
    rmm::mr::device_memory_resource* mr = rmm::mr::get_default_resource());

/**
 * @brief Construct column with sufficient uninitialized storage
 * to hold `size` elements of the specified timestamp `data_type` with an
 * optional null mask.
 *
 * @note `null_count()` is determined by the requested null mask `state`
 *
 * @throws std::bad_alloc if device memory allocation fails
 * @throws cudf::logic_error if `type` is not a timestamp type
 *
 * @param[in] type The desired timestamp element type
 * @param[in] size The number of elements in the column
 * @param[in] state Optional, controls allocation/initialization of the
 * column's null mask. By default, no null mask is allocated.
 * @param[in] stream Optional stream on which to issue all memory allocation and
 * device kernels
 * @param[in] mr Optional resource to use for device memory
 * allocation of the column's `data` and `null_mask`.
 */
std::unique_ptr<column> make_timestamp_column(
    data_type type, size_type size, mask_state state = UNALLOCATED,
    cudaStream_t stream = 0,
    rmm::mr::device_memory_resource* mr = rmm::mr::get_default_resource());

/**
 * @brief Construct column with sufficient uninitialized storage
 * to hold `size` elements of the specified fixed width `data_type` with an optional
 * null mask.
 *
 * @note `null_count()` is determined by the requested null mask `state`
 *
 * @throws std::bad_alloc if device memory allocation fails
 * @throws cudf::logic_error if `type` is not a fixed width type
 *
 * @param[in] type The desired fixed width type
 * @param[in] size The number of elements in the column
 * @param[in] state Optional, controls allocation/initialization of the
 * column's null mask. By default, no null mask is allocated.
 * @param[in] stream Optional stream on which to issue all memory allocation and device
 * kernels
 * @param[in] mr Optional resource to use for device memory
 * allocation of the column's `data` and `null_mask`.
 */
std::unique_ptr<column> make_fixed_width_column(
    data_type type, size_type size, mask_state state = UNALLOCATED,
    cudaStream_t stream = 0,
    rmm::mr::device_memory_resource* mr = rmm::mr::get_default_resource());

/**
<<<<<<< HEAD
 * @brief Construct STRING type column given a vector of pointer/size pairs.
=======
 * @brief Construct column with sufficient uninitialized storage
 * to hold `size` elements of the specified fixed width `data_type` with a
 * null mask.
 *
 * @note null_count is optional and will be computed if not provided.
 *
 * @throws std::bad_alloc if device memory allocation fails
 * @throws cudf::logic_error if `type` is not a fixed width type
 *
 * @param[in] type The desired fixed width element type
 * @param[in] size The number of elements in the column
 * @param[in] null_mask Null mask to use for this column.
 * @param[in] null_count Optional number of nulls in the null_mask.
 * @param[in] stream Optional stream on which to issue all memory allocation and device
 * kernels
 * @param[in] mr Optional resource to use for device memory
 * allocation of the column's `data` and `null_mask`.
 */
template <typename B>
std::unique_ptr<column> make_fixed_width_column(
    data_type type, size_type size,
    B&& null_mask,
    size_type null_count = cudf::UNKNOWN_NULL_COUNT, cudaStream_t stream = 0,
    rmm::mr::device_memory_resource* mr = rmm::mr::get_default_resource())
{
  CUDF_EXPECTS(is_fixed_width(type), "Invalid, non-fixed-width type.");
  if(is_timestamp(type)){
    return make_timestamp_column(type, size, std::forward<B>(null_mask), null_count, stream, mr);
  }
  return make_numeric_column(type, size, std::forward<B>(null_mask), null_count, stream, mr);  
}


/**
 * @brief Construct STRING type column given a device vector of pointer/size pairs.
>>>>>>> fe6cdd0c
 * The total number of char bytes must not exceed the maximum size of size_type.
 * The string characters are expected to be UTF-8 encoded sequence of char
 * bytes. Use the strings_column_view class to perform strings operations on
 * this type of column.
 *
 * @note `null_count()` and `null_bitmask` are determined if a pair contains
 * a null string. That is, for each pair, if `.first` is null, that string
 * is considered null. Likewise, a string is considered empty (not null)
 * if `.first` is not null and `.second` is 0. Otherwise the `.first` member
 * must be a valid device address pointing to `.second` consecutive bytes.
 *
 * @throws std::bad_alloc if device memory allocation fails
 *
 * @param strings The vector of pointer/size pairs.
 *                Each pointer must be a device memory address or `nullptr`
 * (indicating a null string). The size must be the number of bytes.
 * @param stream Optional stream for use with all memory allocation
 *               and device kernels
 * @param mr Optional resource to use for device memory
 *           allocation of the column's `null_mask` and children.
 */
std::unique_ptr<column> make_strings_column(
    const rmm::device_vector<thrust::pair<const char*, size_type>>& strings,
    cudaStream_t stream = 0,
    rmm::mr::device_memory_resource* mr = rmm::mr::get_default_resource());

/**
 * @brief Construct STRING type column given a device vector of string_view.
 * The total number of char bytes must not exceed the maximum size of size_type.
 * The string characters are expected to be UTF-8 encoded sequence of char
 * bytes. Use the strings_column_view class to perform strings operations on
 * this type of column.
 *
 * @note For each string_view, if `.data()` is `null_placeholder.data()`, that
 * string is considered null. Likewise, a string is considered empty (not null)
 * if `.data()` is not `null_placeholder.data()` and `.size_bytes()` is 0.
 * Otherwise the `.data()` must be a valid device address pointing to
 * `.size_bytes()` consecutive bytes. The `null_count()` for the output column
 * will be equal to the number of input `string_view`s that are null.
 *
 * @throws std::bad_alloc if device memory allocation fails
 *
 * @param string_views The vector of string_view.
 *                Each string_view must point to a device memory address or
 * `null_placeholder` (indicating a null string). The size must be the number of
 * bytes.
 * @param null_placeholder string_view indicating null string in given list of
 * string_views.
 * @param stream Optional stream for use with all memory allocation
 *               and device kernels
 * @param mr Optional resource to use for device memory
 *           allocation of the column's `null_mask` and children.
 */
std::unique_ptr<column> make_strings_column(
    const rmm::device_vector<string_view>& string_views,
    const string_view null_placeholder,
    cudaStream_t stream = 0,
    rmm::mr::device_memory_resource* mr = rmm::mr::get_default_resource());

/**
 * @brief Construct STRING type column given a device vector of chars
 * encoded as UTF-8, a device vector of byte offsets identifying individual
 * strings within the char vector, and an optional null bitmask.
 *
 * `offsets.front()` must always be zero.
 *
 * The total number of char bytes must not exceed the maximum size of size_type.
 * Use the strings_column_view class to perform strings operations on this type
 * of column.
 * This function makes a deep copy of the strings, offsets, null_mask to create
 * a new column.
 *
 * @throws std::bad_alloc if device memory allocation fails
 *
 * @param strings The vector of chars in device memory.
 *                This char vector is expected to be UTF-8 encoded characters.
 * @param offsets The vector of byte offsets in device memory.
 *                The number of elements is one more than the total number
 *                of strings so the `offsets.back()` is the total
 *                number of bytes in the strings array.
 *                `offsets.front()` must always be 0 to point to the beginning
 *                of `strings`.
 * @param null_mask Device vector containing the null element indicator bitmask.
 *                  Arrow format for nulls is used for interpeting this bitmask.
 * @param null_count The number of null string entries. If equal to
 * `UNKNOWN_NULL_COUNT`, the null count will be computed dynamically on the
 * first invocation of `column::null_count()`
 * @param stream Optional stream for use with all memory allocation
 *               and device kernels
 * @param mr Optional resource to use for device memory
 *           allocation of the column's `null_mask` and children.
 */
std::unique_ptr<column> make_strings_column(
    const rmm::device_vector<char>& strings,
    const rmm::device_vector<size_type>& offsets,
    const rmm::device_vector<bitmask_type>& null_mask = {},
    size_type null_count = cudf::UNKNOWN_NULL_COUNT, cudaStream_t stream = 0,
    rmm::mr::device_memory_resource* mr = rmm::mr::get_default_resource());

/**
 * @brief Construct STRING type column given a host vector of chars
 * encoded as UTF-8, a host vector of byte offsets identifying individual
 * strings within the char vector, and an optional null bitmask.
 *
 * `offsets.front()` must always be zero.
 *
 * The total number of char bytes must not exceed the maximum size of size_type.
 * Use the strings_column_view class to perform strings operations on this type
 * of column.
 * This function makes a deep copy of the strings, offsets, null_mask to create
 * a new column.
 *
 * @throws std::bad_alloc if device memory allocation fails
 *
 * @param strings The contiguous array of chars in host memory.
 *                This char array is expected to be UTF-8 encoded characters.
 * @param offsets The array of byte offsets in host memory.
 *                The number of elements is one more than the total number
 *                of strings so the `offsets.back()` is the total
 *                number of bytes in the strings array.
 *                `offsets.front()` must always be 0 to point to the beginning
 *                of `strings`.
 * @param null_mask Host vector containing the null element indicator bitmask.
 *                  Arrow format for nulls is used for interpeting this bitmask.
 * @param null_count The number of null string entries. If equal to
 * `UNKNOWN_NULL_COUNT`, the null count will be computed dynamically on the
 * first invocation of `column::null_count()`
 * @param stream Optional stream for use with all memory allocation
 *               and device kernels
 * @param mr Optional resource to use for device memory
 *           allocation of the column's `null_mask` and children.
 */
std::unique_ptr<column> make_strings_column(
    const std::vector<char>& strings, const std::vector<size_type>& offsets,
    const std::vector<bitmask_type>& null_mask = {},
    size_type null_count = cudf::UNKNOWN_NULL_COUNT, cudaStream_t stream = 0,
    rmm::mr::device_memory_resource* mr = rmm::mr::get_default_resource());

/**
 * @brief Constructs a STRING type column given offsets column, chars columns,
 * and null mask and null count. The columns and mask are moved into the
 * resulting strings column.
 *
 * @param num_strings The number of strings the column represents.
 * @param offsets The column of offset values for this column.
 *                The number of elements is one more than the total number
 *                of strings so the offset[last] - offset[0] is the total
 *                number of bytes in the strings vector.
 * @param chars The column of char bytes for all the strings for this column.
 *              Individual strings are identified by the offsets and the
 * nullmask.
 * @param null_count The number of null string entries.
 * @param null_mask The bits specifying the null strings in device memory.
 *                  Arrow format for nulls is used for interpeting this bitmask.
 * @param stream Optional stream for use with all memory allocation
 *               and device kernels
 * @param mr Optional resource to use for device memory
 *           allocation of the column's `null_mask` and children.
 */
std::unique_ptr<column> make_strings_column(
    size_type num_strings, std::unique_ptr<column> offsets_column,
    std::unique_ptr<column> chars_column, size_type null_count,
    rmm::device_buffer&& null_mask, cudaStream_t stream = 0,
    rmm::mr::device_memory_resource* mr = rmm::mr::get_default_resource());

}  // namespace cudf<|MERGE_RESOLUTION|>--- conflicted
+++ resolved
@@ -18,6 +18,7 @@
 #include <cudf/null_mask.hpp>
 #include <cudf/types.hpp>
 #include "column.hpp"
+#include <rmm/thrust_rmm_allocator.h>
 
 namespace cudf {
 
@@ -104,45 +105,7 @@
     rmm::mr::device_memory_resource* mr = rmm::mr::get_default_resource());
 
 /**
-<<<<<<< HEAD
- * @brief Construct STRING type column given a vector of pointer/size pairs.
-=======
- * @brief Construct column with sufficient uninitialized storage
- * to hold `size` elements of the specified fixed width `data_type` with a
- * null mask.
- *
- * @note null_count is optional and will be computed if not provided.
- *
- * @throws std::bad_alloc if device memory allocation fails
- * @throws cudf::logic_error if `type` is not a fixed width type
- *
- * @param[in] type The desired fixed width element type
- * @param[in] size The number of elements in the column
- * @param[in] null_mask Null mask to use for this column.
- * @param[in] null_count Optional number of nulls in the null_mask.
- * @param[in] stream Optional stream on which to issue all memory allocation and device
- * kernels
- * @param[in] mr Optional resource to use for device memory
- * allocation of the column's `data` and `null_mask`.
- */
-template <typename B>
-std::unique_ptr<column> make_fixed_width_column(
-    data_type type, size_type size,
-    B&& null_mask,
-    size_type null_count = cudf::UNKNOWN_NULL_COUNT, cudaStream_t stream = 0,
-    rmm::mr::device_memory_resource* mr = rmm::mr::get_default_resource())
-{
-  CUDF_EXPECTS(is_fixed_width(type), "Invalid, non-fixed-width type.");
-  if(is_timestamp(type)){
-    return make_timestamp_column(type, size, std::forward<B>(null_mask), null_count, stream, mr);
-  }
-  return make_numeric_column(type, size, std::forward<B>(null_mask), null_count, stream, mr);  
-}
-
-
-/**
  * @brief Construct STRING type column given a device vector of pointer/size pairs.
->>>>>>> fe6cdd0c
  * The total number of char bytes must not exceed the maximum size of size_type.
  * The string characters are expected to be UTF-8 encoded sequence of char
  * bytes. Use the strings_column_view class to perform strings operations on
@@ -165,7 +128,7 @@
  *           allocation of the column's `null_mask` and children.
  */
 std::unique_ptr<column> make_strings_column(
-    const rmm::device_vector<thrust::pair<const char*, size_type>>& strings,
+    const rmm::device_vector<thrust::pair<const char*, size_type> >& strings,
     cudaStream_t stream = 0,
     rmm::mr::device_memory_resource* mr = rmm::mr::get_default_resource());
 
