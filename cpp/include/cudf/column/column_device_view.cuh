/*
 * Copyright (c) 2019-2022, NVIDIA CORPORATION.
 *
 * Licensed under the Apache License, Version 2.0 (the "License");
 * you may not use this file except in compliance with the License.
 * You may obtain a copy of the License at
 *
 *     http://www.apache.org/licenses/LICENSE-2.0
 *
 * Unless required by applicable law or agreed to in writing, software
 * distributed under the License is distributed on an "AS IS" BASIS,
 * WITHOUT WARRANTIES OR CONDITIONS OF ANY KIND, either express or implied.
 * See the License for the specific language governing permissions and
 * limitations under the License.
 */
#pragma once

#include <cudf/column/column_view.hpp>
#include <cudf/detail/utilities/alignment.hpp>
#include <cudf/fixed_point/fixed_point.hpp>
#include <cudf/lists/list_view.hpp>
#include <cudf/strings/string_view.cuh>
#include <cudf/strings/strings_column_view.hpp>
#include <cudf/structs/struct_view.hpp>
#include <cudf/types.hpp>
#include <cudf/utilities/bit.hpp>
#include <cudf/utilities/span.hpp>
#include <cudf/utilities/traits.hpp>
#include <cudf/utilities/type_dispatcher.hpp>

#include <rmm/cuda_stream_view.hpp>

#include <thrust/iterator/counting_iterator.h>
#include <thrust/iterator/transform_iterator.h>
#include <thrust/optional.h>
#include <thrust/pair.h>

#include <algorithm>

/**
 * @file column_device_view.cuh
 * @brief Column device view class definitions
 */

namespace cudf {

/**
 * @brief Indicates the presence of nulls at compile-time or runtime.
 *
 * If used at compile-time, this indicator can tell the optimizer
 * to include or exclude any null-checking clauses.
 *
 */
struct nullate {
  struct YES : std::bool_constant<true> {
  };
  struct NO : std::bool_constant<false> {
  };
  /**
   * @brief `nullate::DYNAMIC` defers the determination of nullability to run time rather than
   * compile time. The calling code is responsible for specifying whether or not nulls are
   * present using the constructor parameter at run time.
   */
  struct DYNAMIC {
    DYNAMIC() = delete;
    /**
     * @brief Create a runtime nullate object.
     *
     * @see cudf::column_device_view::optional_begin for example usage
     *
     * @param b True if nulls are expected in the operation in which this
     *          object is applied.
     */
    constexpr explicit DYNAMIC(bool b) noexcept : value{b} {}
    /**
     * @brief Returns true if nulls are expected in the operation in which this object is applied.
     *
     * @return `true` if nulls are expected in the operation in which this object is applied,
     * otherwise false
     */
    constexpr operator bool() const noexcept { return value; }
    bool value;  ///< True if nulls are expected
  };
};

namespace detail {
/**
 * @brief An immutable, non-owning view of device data as a column of elements
 * that is trivially copyable and usable in CUDA device code.
 *
 * column_device_view_base and derived classes do not support has_nulls() or
 * null_count().  The primary reason for this is that creation of column_device_views
 * from column_views that have UNKNOWN null counts would require an on-the-spot, and
 * not-obvious computation of null count, which could lead to undesirable performance issues.
 * This information is also generally not needed in device code, and on the host-side
 * is easily accessible from the associated column_view.
 */
class alignas(16) column_device_view_base {
 public:
  column_device_view_base()                               = delete;
  ~column_device_view_base()                              = default;
  column_device_view_base(column_device_view_base const&) = default;  ///< Copy constructor
  column_device_view_base(column_device_view_base&&)      = default;  ///< Move constructor
  /**
   * @brief Copy assignment operator
   *
   * @return Reference to this object
   */
  column_device_view_base& operator=(column_device_view_base const&) = default;
  /**
   * @brief Move assignment operator
   *
   * @return Reference to this object (after transferring ownership)
   */
  column_device_view_base& operator=(column_device_view_base&&) = default;

  /**
   * @brief Returns pointer to the base device memory allocation casted to
   * the specified type.
   *
   * @note If `offset() == 0`, then `head<T>() == data<T>()`
   *
   * @note It should be rare to need to access the `head<T>()` allocation of
   * a column, and instead, accessing the elements should be done via
   *`data<T>()`.
   *
   * This function will only participate in overload resolution if `is_rep_layout_compatible<T>()`
   * or `std::is_same_v<T,void>` are true.
   *
   * @tparam The type to cast to
   * @return T const* Typed pointer to underlying data
   */
  template <typename T = void,
            CUDF_ENABLE_IF(std::is_same_v<T, void> or is_rep_layout_compatible<T>())>
  [[nodiscard]] CUDF_HOST_DEVICE T const* head() const noexcept
  {
    return static_cast<T const*>(_data);
  }

  /**
   * @brief Returns the underlying data casted to the specified type, plus the
   * offset.
   *
   * @note If `offset() == 0`, then `head<T>() == data<T>()`
   *
   * For columns with children, the pointer returned is undefined
   * and should not be used.
   *
   * This function does not participate in overload resolution if `is_rep_layout_compatible<T>` is
   * false.
   *
   * @tparam T The type to cast to
   * @return T const* Typed pointer to underlying data, including the offset
   */
  template <typename T, CUDF_ENABLE_IF(is_rep_layout_compatible<T>())>
  [[nodiscard]] CUDF_HOST_DEVICE T const* data() const noexcept
  {
    return head<T>() + _offset;
  }

  /**
   * @brief Returns the number of elements in the column.
   *
   * @return The number of elements in the column
   */
  [[nodiscard]] CUDF_HOST_DEVICE size_type size() const noexcept { return _size; }

  /**
   * @brief Returns the element type
   *
   * @return The element type
   */
  [[nodiscard]] CUDF_HOST_DEVICE data_type type() const noexcept { return _type; }

  /**
   * @brief Indicates whether the column can contain null elements, i.e., if it
   *has an allocated bitmask.
   *
   * @note If `null_count() > 0`, this function must always return `true`.
   *
   * @return true The bitmask is allocated
   * @return false The bitmask is not allocated
   */
  [[nodiscard]] CUDF_HOST_DEVICE bool nullable() const noexcept { return nullptr != _null_mask; }

  /**
   * @brief Returns raw pointer to the underlying bitmask allocation.
   *
   * @note This function does *not* account for the `offset()`.
   *
   * @note If `null_count() == 0`, this may return `nullptr`.
   *
   * @return Raw pointer to the underlying bitmask allocation
   */
  [[nodiscard]] CUDF_HOST_DEVICE bitmask_type const* null_mask() const noexcept
  {
    return _null_mask;
  }

  /**
   * @brief Returns the index of the first element relative to the base memory
   * allocation, i.e., what is returned from `head<T>()`.
   *
   * @return The index of the first element relative to the `head<T>()`
   */
  [[nodiscard]] CUDF_HOST_DEVICE size_type offset() const noexcept { return _offset; }

  /**
   * @brief Returns whether the specified element holds a valid value (i.e., not
   * null).
   *
   * Checks first for the existence of the null bitmask. If `nullable() ==
   * false`, this function always returns true.
   *
   * @note If `nullable() == true` can be guaranteed, then it is more performant
   * to use `is_valid_nocheck()`.
   *
   * @param element_index The index of the element to query
   * @return true The element is valid
   * @return false The element is null
   */
  [[nodiscard]] __device__ bool is_valid(size_type element_index) const noexcept
  {
    return not nullable() or is_valid_nocheck(element_index);
  }

  /**
   * @brief Returns whether the specified element holds a valid value (i.e., not
   * null)
   *
   * This function does *not* verify the existence of the bitmask before
   * attempting to read it. Therefore, it is undefined behavior to call this
   * function if `nullable() == false`.
   *
   * @param element_index The index of the element to query
   * @return true The element is valid
   * @return false The element is null
   */
  [[nodiscard]] __device__ bool is_valid_nocheck(size_type element_index) const noexcept
  {
    return bit_is_set(_null_mask, offset() + element_index);
  }

  /**
   * @brief Returns whether the specified element is null.
   *
   * Checks first for the existence of the null bitmask. If `nullable() ==
   * false`, this function always returns false.
   *
   * @note If `nullable() == true` can be guaranteed, then it is more performant
   * to use `is_null_nocheck()`.
   *
   * @param element_index The index of the element to query
   * @return true The element is null
   * @return false The element is valid
   */
  [[nodiscard]] __device__ bool is_null(size_type element_index) const noexcept
  {
    return not is_valid(element_index);
  }

  /**
   * @brief Returns whether the specified element is null
   *
   * This function does *not* verify the existence of the bitmask before
   * attempting to read it. Therefore, it is undefined behavior to call this
   * function if `nullable() == false`.
   *
   * @param element_index The index of the element to query
   * @return true The element is null
   * @return false The element is valid
   */
  [[nodiscard]] __device__ bool is_null_nocheck(size_type element_index) const noexcept
  {
    return not is_valid_nocheck(element_index);
  }

  /**
   * @brief Returns the the specified bitmask word from the `null_mask()`.
   *
   * @note It is undefined behavior to call this function if `nullable() ==
   * false`.
   *
   * @param word_index The index of the word to get
   * @return bitmask word for the given word_index
   */
  [[nodiscard]] __device__ bitmask_type get_mask_word(size_type word_index) const noexcept
  {
    return null_mask()[word_index];
  }

 protected:
  data_type _type{type_id::EMPTY};   ///< Element type
  cudf::size_type _size{};           ///< Number of elements
  void const* _data{};               ///< Pointer to device memory containing elements
  bitmask_type const* _null_mask{};  ///< Pointer to device memory containing
                                     ///< bitmask representing null elements.
  size_type _offset{};               ///< Index position of the first element.
                                     ///< Enables zero-copy slicing

  /**
   * @brief Constructs a column with the specified type, size, data, nullmask and offset.
   *
   * @param type The type of the column
   * @param size The number of elements in the column
   * @param data Pointer to device memory containing elements
   * @param null_mask Pointer to device memory containing bitmask representing valid elements
   * @param offset Index position of the first element
   */
  CUDF_HOST_DEVICE column_device_view_base(data_type type,
                                           size_type size,
                                           void const* data,
                                           bitmask_type const* null_mask,
                                           size_type offset)
    : _type{type}, _size{size}, _data{data}, _null_mask{null_mask}, _offset{offset}
  {
  }

  template <typename C, typename T, typename = void>
  struct has_element_accessor_impl : std::false_type {
  };

  template <typename C, typename T>
  struct has_element_accessor_impl<
    C,
    T,
    void_t<decltype(std::declval<C>().template element<T>(std::declval<size_type>()))>>
    : std::true_type {
  };
};
// @cond
// Forward declaration
template <typename T>
struct value_accessor;
template <typename T, typename Nullate>
struct optional_accessor;
template <typename T, bool has_nulls>
struct pair_accessor;
template <typename T, bool has_nulls>
struct pair_rep_accessor;
template <typename T>
struct mutable_value_accessor;
// @endcond
}  // namespace detail

/**
 * @brief An immutable, non-owning view of device data as a column of elements
 * that is trivially copyable and usable in CUDA device code.
 *
 * @ingroup column_classes
 */
class alignas(16) column_device_view : public detail::column_device_view_base {
 public:
  column_device_view()                          = delete;
  ~column_device_view()                         = default;
  column_device_view(column_device_view const&) = default;  ///< Copy constructor
  column_device_view(column_device_view&&)      = default;  ///< Move constructor
  /**
   * @brief Copy assignment operator
   *
   * @return Reference to this object
   */
  column_device_view& operator=(column_device_view const&) = default;
  /**
   * @brief Move assignment operator
   *
   * @return Reference to this object (after transferring ownership)
   */
  column_device_view& operator=(column_device_view&&) = default;

  /**
   * @brief Creates an instance of this class using the specified host memory
   * pointer (h_ptr) to store child objects and the device memory pointer
   * (d_ptr) as a base for any child object pointers.
   *
   * @param column Column view from which to create this instance.
   * @param h_ptr Host memory pointer on which to place any child data.
   * @param d_ptr Device memory pointer on which to base any child pointers.
   */
  column_device_view(column_view column, void* h_ptr, void* d_ptr);

  /**
   * @brief Get a new column_device_view which is a slice of this column.
   *
   * Example:
   * @code{.cpp}
   * // column = column_device_view([1, 2, 3, 4, 5, 6, 7])
   * auto c = column.slice(1, 3);
   * // c = column_device_view([2, 3, 4])
   * auto c1 = column.slice(2, 3);
   * // c1 = column_device_view([3, 4, 5])
   * @endcode
   *
   * @param offset The index of the first element in the slice
   * @param size The number of elements in the slice
   * @return A slice of this column
   */
  [[nodiscard]] CUDF_HOST_DEVICE column_device_view slice(size_type offset,
                                                          size_type size) const noexcept
  {
    return column_device_view{this->type(),
                              size,
                              this->head(),
                              this->null_mask(),
                              this->offset() + offset,
                              d_children,
                              this->num_child_columns()};
  }

  /**
   * @brief Returns reference to element at the specified index.
   *
   * If the element at the specified index is NULL, i.e.,
   * `is_null(element_index) == true`, then any attempt to use the result will
   * lead to undefined behavior.
   *
   * This function accounts for the offset.
   *
   * This function does not participate in overload resolution if `is_rep_layout_compatible<T>` is
   * false. Specializations of this function may exist for types `T` where
   *`is_rep_layout_compatible<T>` is false.
   *
   * @tparam T The element type
   * @param element_index Position of the desired element
   * @return reference to the element at the specified index
   */
  template <typename T, CUDF_ENABLE_IF(is_rep_layout_compatible<T>())>
  [[nodiscard]] __device__ T element(size_type element_index) const noexcept
  {
    return data<T>()[element_index];
  }

  /**
   * @brief Returns `string_view` to the string element at the specified index.
   *
   * If the element at the specified index is NULL, i.e., `is_null(element_index)
   * == true`, then any attempt to use the result will lead to undefined behavior.
   *
   * This function accounts for the offset.
   *
   * @param element_index Position of the desired string element
   * @return string_view instance representing this element at this index
   */
  template <typename T, CUDF_ENABLE_IF(std::is_same_v<T, string_view>)>
  __device__ T element(size_type element_index) const noexcept
  {
    size_type index       = element_index + offset();  // account for this view's _offset
    const auto* d_offsets = d_children[strings_column_view::offsets_column_index].data<int32_t>();
    const char* d_strings = d_children[strings_column_view::chars_column_index].data<char>();
    size_type offset      = d_offsets[index];
    return string_view{d_strings + offset, d_offsets[index + 1] - offset};
  }

 private:
  /**
   * @brief Dispatch functor for resolving the index value for a dictionary element.
   *
   * The basic dictionary elements are the indices which can be any index type.
   */
  struct index_element_fn {
    template <typename IndexType,
              CUDF_ENABLE_IF(is_index_type<IndexType>() and std::is_unsigned_v<IndexType>)>
    __device__ size_type operator()(column_device_view const& indices, size_type index)
    {
      return static_cast<size_type>(indices.element<IndexType>(index));
    }

    template <typename IndexType,
              typename... Args,
              CUDF_ENABLE_IF(not(is_index_type<IndexType>() and std::is_unsigned_v<IndexType>))>
    __device__ size_type operator()(Args&&... args)
    {
      CUDF_UNREACHABLE("dictionary indices must be an unsigned integral type");
    }
  };

 public:
  /**
   * @brief Returns `dictionary32` element at the specified index for a
   * dictionary column.
   *
   * `dictionary32` is a strongly typed wrapper around an `int32_t` value that holds the
   * offset into the dictionary keys for the specified element.
   *
   * For example, given a dictionary column `d` with:
   * ```c++
   * keys: {"foo", "bar", "baz"}
   * indices: {2, 0, 2, 1, 0}
   *
   * d.element<dictionary32>(0) == dictionary32{2};
   * d.element<dictionary32>(1) == dictionary32{0};
   * ```
   *
   * If the element at the specified index is NULL, i.e., `is_null(element_index) == true`,
   * then any attempt to use the result will lead to undefined behavior.
   *
   * This function accounts for the offset.
   *
   * @param element_index Position of the desired element
   * @return dictionary32 instance representing this element at this index
   */
  template <typename T, CUDF_ENABLE_IF(std::is_same_v<T, dictionary32>)>
  __device__ T element(size_type element_index) const noexcept
  {
    size_type index    = element_index + offset();  // account for this view's _offset
    auto const indices = d_children[0];
    return dictionary32{type_dispatcher(indices.type(), index_element_fn{}, indices, index)};
  }

  /**
   * @brief Returns a `numeric::fixed_point` element at the specified index for a `fixed_point`
   * column.
   *
   * If the element at the specified index is NULL, i.e., `is_null(element_index) == true`,
   * then any attempt to use the result will lead to undefined behavior.
   *
   * @param element_index Position of the desired element
   * @return numeric::fixed_point representing the element at this index
   */
  template <typename T, CUDF_ENABLE_IF(cudf::is_fixed_point<T>())>
  __device__ T element(size_type element_index) const noexcept
  {
    using namespace numeric;
    using rep        = typename T::rep;
    auto const scale = scale_type{_type.scale()};
    return T{scaled_integer<rep>{data<rep>()[element_index], scale}};
  }

  /**
   * @brief For a given `T`, indicates if `column_device_view::element<T>()` has a valid overload.
   *
   * @tparam T The element type
   * @return `true` if `column_device_view::element<T>()` has a valid overload, `false` otherwise
   */
  template <typename T>
  static constexpr bool has_element_accessor()
  {
    return has_element_accessor_impl<column_device_view, T>::value;
  }

  /// Counting iterator
  using count_it = thrust::counting_iterator<size_type>;
  /**
   * @brief Iterator for navigating this column
   */
  template <typename T>
  using const_iterator = thrust::transform_iterator<detail::value_accessor<T>, count_it>;

  /**
   * @brief Return an iterator to the first element of the column.
   *
   * This iterator only supports columns where `has_nulls() == false`. Using it
   * with columns where `has_nulls() == true` will result in undefined behavior
   * when accessing null elements.
   *
   * This function does not participate in overload resolution if
   * `column_device_view::has_element_accessor<T>()` is false.
   *
   * For columns with null elements, use `make_null_replacement_iterator`.
   *
   * @tparam T Type of the elements in the column
   * @return An iterator to the first element of the column
   */
  template <typename T, CUDF_ENABLE_IF(column_device_view::has_element_accessor<T>())>
  [[nodiscard]] const_iterator<T> begin() const
  {
    return const_iterator<T>{count_it{0}, detail::value_accessor<T>{*this}};
  }

  /**
   * @brief Returns an iterator to the element following the last element of the column.
   *
   * This iterator only supports columns where `has_nulls() == false`. Using it
   * with columns where `has_nulls() == true` will result in undefined behavior
   * when accessing null elements.
   *
   * This function does not participate in overload resolution if
   * `column_device_view::has_element_accessor<T>()` is false.
   *
   * For columns with null elements, use `make_null_replacement_iterator`.
   *
   * @return An iterator to the element following the last element of the column
   */
  template <typename T, CUDF_ENABLE_IF(column_device_view::has_element_accessor<T>())>
  [[nodiscard]] const_iterator<T> end() const
  {
    return const_iterator<T>{count_it{size()}, detail::value_accessor<T>{*this}};
  }

  /**
   * @brief Optional iterator for navigating this column
   */
  template <typename T, typename Nullate>
  using const_optional_iterator =
    thrust::transform_iterator<detail::optional_accessor<T, Nullate>, count_it>;

  /**
   * @brief Pair iterator for navigating this column
   */
  template <typename T, bool has_nulls>
  using const_pair_iterator =
    thrust::transform_iterator<detail::pair_accessor<T, has_nulls>, count_it>;

  /**
   * @brief Pair rep iterator for navigating this column
   *
   * Each row value is accessed in its representative form.
   */
  template <typename T, bool has_nulls>
  using const_pair_rep_iterator =
    thrust::transform_iterator<detail::pair_rep_accessor<T, has_nulls>, count_it>;

  /**
   * @brief Return an optional iterator to the first element of the column.
   *
   * Dereferencing the returned iterator returns a `thrust::optional<T>`.
   *
   * The element of this iterator contextually converts to bool. The conversion returns true
   * if the object contains a value and false if it does not contain a value.
   *
   * Calling this method with `nullate::DYNAMIC` defers the assumption of nullability to
   * runtime with the caller indicating if the column has nulls. The `nullate::DYNAMIC` is
   * useful when an algorithm is going to execute on multiple iterators and all the combinations of
   * iterator types are not required at compile time.
   *
   * @code{.cpp}
   * template<typename T>
   * void some_function(cudf::column_view<T> const& col_view){
   *    auto d_col = cudf::column_device_view::create(col_view);
   *    // Create a `DYNAMIC` optional iterator
   *    auto optional_iterator =
   *       d_col->optional_begin<T>(cudf::nullate::DYNAMIC{col_view.has_nulls()});
   * }
   * @endcode
   *
   * Calling this method with `nullate::YES` means that the column supports nulls and
   * the optional returned might not contain a value.
   *
   * Calling this method with `nullate::NO` means that the column has no null values
   * and the optional returned will always contain a value.
   *
   * @code{.cpp}
   * template<typename T, bool has_nulls>
   * void some_function(cudf::column_view<T> const& col_view){
   *    auto d_col = cudf::column_device_view::create(col_view);
   *    if constexpr(has_nulls) {
   *      auto optional_iterator = d_col->optional_begin<T>(cudf::nullate::YES{});
   *      //use optional_iterator
   *    } else {
   *      auto optional_iterator = d_col->optional_begin<T>(cudf::nullate::NO{});
   *      //use optional_iterator
   *    }
   * }
   * @endcode
   *
   * This function does not participate in overload resolution if
   * `column_device_view::has_element_accessor<T>()` is false.
   *
   * @throws cudf::logic_error if the column is not nullable and `has_nulls` evaluates to true.
   * @throws cudf::logic_error if column datatype and Element type mismatch.
   *
   * @tparam T The type of elements in the column
   * @tparam Nullate A cudf::nullate type describing how to check for nulls
   * @param has_nulls  A cudf::nullate type describing how to check for nulls
   * @return An optional iterator to the first element of the column
   */
  template <typename T,
            typename Nullate,
            CUDF_ENABLE_IF(column_device_view::has_element_accessor<T>())>
  auto optional_begin(Nullate has_nulls) const
  {
    return const_optional_iterator<T, Nullate>{
      count_it{0}, detail::optional_accessor<T, Nullate>{*this, has_nulls}};
  }

  /**
   * @brief Return a pair iterator to the first element of the column.
   *
   * Dereferencing the returned iterator returns a `thrust::pair<T, bool>`.
   *
   * If an element at position `i` is valid (or `has_nulls == false`), then
   * for `p = *(iter + i)`, `p.first` contains the value of the element at `i`
   * and `p.second == true`.
   *
   * Else, if the element at `i` is null, then the value of `p.first` is
   * undefined and `p.second == false`.
   *
   * This function does not participate in overload resolution if
   * `column_device_view::has_element_accessor<T>()` is false.
   *
   * @throws cudf::logic_error if tparam `has_nulls == true` and
   * `nullable() == false`
   * @throws cudf::logic_error if column datatype and Element type mismatch.
   *
   * @return A pair iterator to the first element of the column
   */
  template <typename T,
            bool has_nulls,
            CUDF_ENABLE_IF(column_device_view::has_element_accessor<T>())>
  [[nodiscard]] const_pair_iterator<T, has_nulls> pair_begin() const
  {
    return const_pair_iterator<T, has_nulls>{count_it{0},
                                             detail::pair_accessor<T, has_nulls>{*this}};
  }

  /**
   * @brief Return a pair iterator to the first element of the column.
   *
   * Dereferencing the returned iterator returns a `thrust::pair<rep_type, bool>`,
   * where `rep_type` is `device_storage_type<T>`, the type used to store
   * the value on the device.
   *
   * If an element at position `i` is valid (or `has_nulls == false`), then
   * for `p = *(iter + i)`, `p.first` contains the value of the element at `i`
   * and `p.second == true`.
   *
   * Else, if the element at `i` is null, then the value of `p.first` is
   * undefined and `p.second == false`.
   *
   * This function does not participate in overload resolution if
   * `column_device_view::has_element_accessor<T>()` is false.
   *
   * @throws cudf::logic_error if tparam `has_nulls == true` and
   * `nullable() == false`
   * @throws cudf::logic_error if column datatype and Element type mismatch.
   *
   * @return A pair iterator to the first element of the column
   */
  template <typename T,
            bool has_nulls,
            CUDF_ENABLE_IF(column_device_view::has_element_accessor<T>())>
  [[nodiscard]] const_pair_rep_iterator<T, has_nulls> pair_rep_begin() const
  {
    return const_pair_rep_iterator<T, has_nulls>{count_it{0},
                                                 detail::pair_rep_accessor<T, has_nulls>{*this}};
  }

  /**
   * @brief Return an optional iterator to the element following the last element of the column.
   *
   * The returned iterator represents a `thrust::optional<T>` element.
   *
   * This function does not participate in overload resolution if
   * `column_device_view::has_element_accessor<T>()` is false.
   *
   * @throws cudf::logic_error if the column is not nullable and `has_nulls` is true
   * @throws cudf::logic_error if column datatype and Element type mismatch.
   *
   * @tparam T The type of elements in the column
   * @tparam Nullate A cudf::nullate type describing how to check for nulls
   * @param has_nulls  A cudf::nullate type describing how to check for nulls
   * @return An optional iterator to the element following the last element of the column
   */
  template <typename T,
            typename Nullate,
            CUDF_ENABLE_IF(column_device_view::has_element_accessor<T>())>
  auto optional_end(Nullate has_nulls) const
  {
    return const_optional_iterator<T, Nullate>{
      count_it{size()}, detail::optional_accessor<T, Nullate>{*this, has_nulls}};
  }

  /**
   * @brief Return a pair iterator to the element following the last element of the column.
   *
   * This function does not participate in overload resolution if
   * `column_device_view::has_element_accessor<T>()` is false.
   *
   * @throws cudf::logic_error if tparam `has_nulls == true` and
   * `nullable() == false`
   * @throws cudf::logic_error if column datatype and Element type mismatch.
   * @return A pair iterator to the element following the last element of the column
   */
  template <typename T,
            bool has_nulls,
            CUDF_ENABLE_IF(column_device_view::has_element_accessor<T>())>
  [[nodiscard]] const_pair_iterator<T, has_nulls> pair_end() const
  {
    return const_pair_iterator<T, has_nulls>{count_it{size()},
                                             detail::pair_accessor<T, has_nulls>{*this}};
  }

  /**
   * @brief Return a pair iterator to the element following the last element of the column.
   *
   * This function does not participate in overload resolution if
   * `column_device_view::has_element_accessor<T>()` is false.
   *
   * @throws cudf::logic_error if tparam `has_nulls == true` and
   * `nullable() == false`
   * @throws cudf::logic_error if column datatype and Element type mismatch.
   *
   * @return A pair iterator to the element following the last element of the column
   */
  template <typename T,
            bool has_nulls,
            CUDF_ENABLE_IF(column_device_view::has_element_accessor<T>())>
  [[nodiscard]] const_pair_rep_iterator<T, has_nulls> pair_rep_end() const
  {
    return const_pair_rep_iterator<T, has_nulls>{count_it{size()},
                                                 detail::pair_rep_accessor<T, has_nulls>{*this}};
  }

  /**
   * @brief Factory to construct a column view that is usable in device memory.
   *
   * Allocates and copies views of `source_view`'s children to device memory to
   * make them accessible in device code.
   *
   * If `source_view.num_children() == 0`, then no device memory is allocated.
   *
   * Returns a `std::unique_ptr<column_device_view>` with a custom deleter to
   * free the device memory allocated for the children.
   *
   * A `column_device_view` should be passed by value into GPU kernels.
   *
   * @param source_view The `column_view` to make usable in device code
   * @param stream CUDA stream used for device memory operations for children columns.
   * @return A `unique_ptr` to a `column_device_view` that makes the data from
   *`source_view` available in device memory.
   */
  static std::unique_ptr<column_device_view, std::function<void(column_device_view*)>> create(
    column_view source_view, rmm::cuda_stream_view stream = rmm::cuda_stream_default);

  /**
   * @brief Destroy the `column_device_view` object.
   *
   * @note Does not free the column data, simply frees the device memory
   * allocated to hold the child views.
   */
  void destroy();

  /**
   * @brief Return the size in bytes of the amount of memory needed to hold a
   * device view of the specified column and it's children.
   *
   * @param source_view The `column_view` to use for this calculation.
   * @return number of bytes to store device view in GPU memory
   */
  static std::size_t extent(column_view const& source_view);

  /**
   * @brief Returns the specified child
   *
   * @param child_index The index of the desired child
   * @return column_view The requested child `column_view`
   */
  [[nodiscard]] __device__ column_device_view child(size_type child_index) const noexcept
  {
    return d_children[child_index];
  }

  /**
   * @brief Returns a span containing the children of this column
   *
   * @return A span containing the children of this column
   */
  [[nodiscard]] __device__ device_span<column_device_view const> children() const noexcept
  {
    return device_span<column_device_view const>(d_children, _num_children);
  }

  /**
   * @brief Returns the number of child columns
   *
   * @return The number of child columns
   */
  [[nodiscard]] CUDF_HOST_DEVICE size_type num_child_columns() const noexcept
  {
    return _num_children;
  }

 private:
  /**
   * @brief Creates an instance of this class using pre-existing device memory pointers to data,
   * nullmask, and offset.
   *
   * @param type The type of the column
   * @param size The number of elements in the column
   * @param data Pointer to the device memory containing the data
   * @param null_mask Pointer to the device memory containing the null bitmask
   * @param offset The index of the first element in the column
   * @param children Pointer to the device memory containing child data
   * @param num_children The number of child columns
   */
  CUDF_HOST_DEVICE column_device_view(data_type type,
                                      size_type size,
                                      void const* data,
                                      bitmask_type const* null_mask,
                                      size_type offset,
                                      column_device_view* children,
                                      size_type num_children)
    : column_device_view_base(type, size, data, null_mask, offset),
      d_children(children),
      _num_children(num_children)
  {
  }

 protected:
  column_device_view* d_children{};  ///< Array of `column_device_view`
                                     ///< objects in device memory.
                                     ///< Based on element type, children
                                     ///< may contain additional data
  size_type _num_children{};         ///< The number of child columns

  /**
   * @brief Construct's a `column_device_view` from a `column_view` populating
   * all but the children.
   *
   * @note This constructor is for internal use only. To create a
   *`column_device_view` from a `column_view`, the
   *`column_device_view::create()` function should be used.
   *
   * @param source The `column_view` to use for this construction
   */
  column_device_view(column_view source);
};

/**
 * @brief A mutable, non-owning view of device data as a column of elements
 * that is trivially copyable and usable in CUDA device code.
 *
 * @ingroup column_classes
 */
class alignas(16) mutable_column_device_view : public detail::column_device_view_base {
 public:
  mutable_column_device_view()                                  = delete;
  ~mutable_column_device_view()                                 = default;
  mutable_column_device_view(mutable_column_device_view const&) = default;  ///< Copy constructor
  mutable_column_device_view(mutable_column_device_view&&)      = default;  ///< Move constructor
  /**
   * @brief Copy assignment operator
   *
   * @return Reference to this object
   */
  mutable_column_device_view& operator=(mutable_column_device_view const&) = default;
  /**
   * @brief Move assignment operator
   *
   * @return Reference to this object (after transferring ownership)
   */
  mutable_column_device_view& operator=(mutable_column_device_view&&) = default;

  /**
   * @brief Creates an instance of this class using the specified host memory
   * pointer (h_ptr) to store child objects and the device memory pointer
   * (d_ptr) as a base for any child object pointers.
   *
   * @param column Column view from which to create this instance.
   * @param h_ptr Host memory pointer on which to place any child data.
   * @param d_ptr Device memory pointer on which to base any child pointers.
   */
  mutable_column_device_view(mutable_column_view column, void* h_ptr, void* d_ptr);

  /**
   * @brief Factory to construct a column view that is usable in device memory.
   *
   * Allocates and copies views of `source_view`'s children to device memory to
   * make them accessible in device code.
   *
   * If `source_view.num_children() == 0`, then no device memory is allocated.
   *
   * Returns a `std::unique_ptr<mutable_column_device_view>` with a custom
   * deleter to free the device memory allocated for the children.
   *
   * A `mutable_column_device_view` should be passed by value into GPU kernels.
   *
   * @param source_view The `column_view` to make usable in device code
   * @param stream CUDA stream used for device memory operations for children columns.
   * @return A `unique_ptr` to a `mutable_column_device_view` that makes the
   * data from `source_view` available in device memory.
   */
  static std::unique_ptr<mutable_column_device_view,
                         std::function<void(mutable_column_device_view*)>>
  create(mutable_column_view source_view, rmm::cuda_stream_view stream = rmm::cuda_stream_default);

  /**
   * @brief Returns pointer to the base device memory allocation casted to
   * the specified type.
   *
   * This function will only participate in overload resolution if `is_rep_layout_compatible<T>()`
   * or `std::is_same_v<T,void>` are true.
   *
   * @note If `offset() == 0`, then `head<T>() == data<T>()`
   *
   * @note It should be rare to need to access the `head<T>()` allocation of
   * a column, and instead, accessing the elements should be done via
   * `data<T>()`.
   *
   * @tparam The type to cast to
   * @return T* Typed pointer to underlying data
   */
  template <typename T = void,
            CUDF_ENABLE_IF(std::is_same_v<T, void> or is_rep_layout_compatible<T>())>
  CUDF_HOST_DEVICE T* head() const noexcept
  {
    return const_cast<T*>(detail::column_device_view_base::head<T>());
  }

  /**
   * @brief Returns the underlying data casted to the specified type, plus the
   * offset.
   *
   * This function does not participate in overload resolution if `is_rep_layout_compatible<T>` is
   * false.
   *
   * @note If `offset() == 0`, then `head<T>() == data<T>()`
   *
   * @tparam T The type to cast to
   * @return T* Typed pointer to underlying data, including the offset
   */
  template <typename T, CUDF_ENABLE_IF(is_rep_layout_compatible<T>())>
  CUDF_HOST_DEVICE T* data() const noexcept
  {
    return const_cast<T*>(detail::column_device_view_base::data<T>());
  }

  /**
   * @brief Returns reference to element at the specified index.
   *
   * This function accounts for the offset.
   *
   * This function does not participate in overload resolution if `is_rep_layout_compatible<T>` is
   * false. Specializations of this function may exist for types `T` where
   *`is_rep_layout_compatible<T>` is false.
   *
   *
   * @tparam T The element type
   * @param element_index Position of the desired element
   * @return Reference to the element at the specified index
   */
  template <typename T, CUDF_ENABLE_IF(is_rep_layout_compatible<T>())>
  __device__ T& element(size_type element_index) const noexcept
  {
    return data<T>()[element_index];
  }

  /**
   * @brief For a given `T`, indicates if `mutable_column_device_view::element<T>()` has a valid
   * overload.
   *
   * @return `true` if `mutable_column_device_view::element<T>()` has a valid overload, `false`
   */
  template <typename T>
  static constexpr bool has_element_accessor()
  {
    return has_element_accessor_impl<mutable_column_device_view, T>::value;
  }

  /**
   * @brief Returns raw pointer to the underlying bitmask allocation.
   *
   * @note This function does *not* account for the `offset()`.
   *
   * @note If `null_count() == 0`, this may return `nullptr`.
   * @return Raw pointer to the underlying bitmask allocation
   */
  [[nodiscard]] CUDF_HOST_DEVICE bitmask_type* null_mask() const noexcept
  {
    return const_cast<bitmask_type*>(detail::column_device_view_base::null_mask());
  }

  /// Counting iterator
  using count_it = thrust::counting_iterator<size_type>;
  /**
   * @brief Iterator for navigating this column
   */
  template <typename T>
  using iterator = thrust::transform_iterator<detail::mutable_value_accessor<T>, count_it>;

  /**
   * @brief Return first element (accounting for offset) after underlying data
   * is casted to the specified type.
   *
   * This function does not participate in overload resolution if
   * `mutable_column_device_view::has_element_accessor<T>()` is false.
   *
   * @tparam T The desired type
   * @return T* Pointer to the first element after casting
   */
  template <typename T, CUDF_ENABLE_IF(mutable_column_device_view::has_element_accessor<T>())>
  iterator<T> begin()
  {
    return iterator<T>{count_it{0}, detail::mutable_value_accessor<T>{*this}};
  }

  /**
   * @brief Return one past the last element after underlying data is casted to
   * the specified type.
   *
   * This function does not participate in overload resolution if
   * `mutable_column_device_view::has_element_accessor<T>()` is false.
   *
   * @tparam T The desired type
   * @return T const* Pointer to one past the last element after casting
   */
  template <typename T, CUDF_ENABLE_IF(mutable_column_device_view::has_element_accessor<T>())>
  iterator<T> end()
  {
    return iterator<T>{count_it{size()}, detail::mutable_value_accessor<T>{*this}};
  }

  /**
   * @brief Returns the specified child
   *
   * @param child_index The index of the desired child
   * @return column_view The requested child `column_view`
   */
  [[nodiscard]] __device__ mutable_column_device_view child(size_type child_index) const noexcept
  {
    return d_children[child_index];
  }

#ifdef __CUDACC__  // because set_bit in bit.hpp is wrapped with __CUDACC__
  /**
   * @brief Updates the null mask to indicate that the specified element is
   * valid
   *
   * @note This operation requires a global atomic operation. Therefore, it is
   * not recommended to use this function in performance critical regions. When
   * possible, it is more efficient to compute and update an entire word at
   * once using `set_mask_word`.
   *
   * @note It is undefined behavior to call this function if `nullable() ==
   * false`.
   *
   * @param element_index The index of the element to update
   */
  __device__ void set_valid(size_type element_index) const noexcept
  {
    return set_bit(null_mask(), element_index);
  }

  /**
   * @brief Updates the null mask to indicate that the specified element is null
   *
   * @note This operation requires a global atomic operation. Therefore, it is
   * not recommended to use this function in performance critical regions. When
   * possible, it is more efficient to compute and update an entire word at
   * once using `set_mask_word`.
   *
   * @note It is undefined behavior to call this function if `nullable() ==
   * false`.
   *
   * @param element_index The index of the element to update
   */
  __device__ void set_null(size_type element_index) const noexcept
  {
    return clear_bit(null_mask(), element_index);
  }

#endif

  /**
   * @brief Updates the specified bitmask word in the `null_mask()` with a
   * new word.
   *
   * @note It is undefined behavior to call this function if `nullable() ==
   * false`.
   *
   * @param word_index The index of the word to update
   * @param new_word The new bitmask word
   */
  __device__ void set_mask_word(size_type word_index, bitmask_type new_word) const noexcept
  {
    null_mask()[word_index] = new_word;
  }

  /**
   * @brief Return the size in bytes of the amount of memory needed to hold a
   * device view of the specified column and it's children.
   *
   * @param source_view The `column_view` to use for this calculation.
   * @return size_t The size in bytes of the amount of memory needed to hold a
   * device view of the specified column and it's children
   */
  static std::size_t extent(mutable_column_view source_view);

  /**
   * @brief Destroy the `mutable_column_device_view` object.
   *
   * @note Does not free the column data, simply frees the device memory
   * allocated to hold the child views.
   */
  void destroy();

 private:
  mutable_column_device_view* d_children{};  ///< Array of `mutable_column_device_view`
                                             ///< objects in device memory.
                                             ///< Based on element type, children
                                             ///< may contain additional data
  size_type _num_children{};                 ///< The number of child columns

  /**
   * @brief Construct's a `mutable_column_device_view` from a
   *`mutable_column_view` populating all but the children.
   *
   * @note This constructor is for internal use only. To create a
   *`mutable_column_device_view` from a `column_view`, the
   *`mutable_column_device_view::create()` function should be used.
   */
  mutable_column_device_view(mutable_column_view source);
};

namespace detail {

#ifdef __CUDACC__  // because set_bit in bit.hpp is wrapped with __CUDACC__

/**
 * @brief Convenience function to get offset word from a bitmask
 *
 * @see copy_offset_bitmask
 * @see offset_bitmask_binop
 */
__device__ inline bitmask_type get_mask_offset_word(bitmask_type const* __restrict__ source,
                                                    size_type destination_word_index,
                                                    size_type source_begin_bit,
                                                    size_type source_end_bit)
{
  size_type source_word_index = destination_word_index + word_index(source_begin_bit);
  bitmask_type curr_word      = source[source_word_index];
  bitmask_type next_word      = 0;
  if (word_index(source_end_bit - 1) >
      word_index(source_begin_bit +
                 destination_word_index * detail::size_in_bits<bitmask_type>())) {
    next_word = source[source_word_index + 1];
  }
  return __funnelshift_r(curr_word, next_word, source_begin_bit);
}

#endif

/**
 * @brief value accessor of column without null bitmask
 *
 * A unary functor returns scalar value at `id`.
 * `operator() (cudf::size_type id)` computes `element`
 * This functor is only allowed for non-nullable columns.
 *
 * the return value for element `i` will return `column[i]`
 *
 * @throws cudf::logic_error if the column is nullable.
 * @throws cudf::logic_error if column datatype and template T type mismatch.
 *
 * @tparam T The type of elements in the column
 */
template <typename T>
struct value_accessor {
  column_device_view const col;  ///< column view of column in device

  /**
   * @brief constructor
   *
   * @param[in] _col column device view of cudf column
   */
  value_accessor(column_device_view const& _col) : col{_col}
  {
    CUDF_EXPECTS(type_id_matches_device_storage_type<T>(col.type().id()), "the data type mismatch");
  }

  /**
   * @brief Returns the value of element at index `i`
   * @param[in] i index of element
   * @return value of element at index `i`
   */
  __device__ T operator()(cudf::size_type i) const { return col.element<T>(i); }
};

/**
 * @brief optional accessor of a column
 *
 *
 * The optional_accessor always returns a `thrust::optional` of `column[i]`. The validity
 * of the optional is determined by the `Nullate` parameter which may be one of the following:
 *
 * - `nullate::YES` means that the column supports nulls and the optional returned
 *    might be valid or invalid.
 *
 * - `nullate::NO` means the caller attests that the column has no null values,
 *    no checks will occur and `thrust::optional{column[i]}` will be
 *    return for each `i`.
 *
 * - `nullate::DYNAMIC` defers the assumption of nullability to runtime and the caller
 *    specifies if the column has nulls at runtime.
 *    For `DYNAMIC{true}` the return value will be `thrust::optional{column[i]}` if
 *      element `i` is not null and `thrust::optional{}` if element `i` is null.
 *    For `DYNAMIC{false}` the return value will always be `thrust::optional{column[i]}`.
 *
 * @throws cudf::logic_error if column datatype and template T type mismatch.
 * @throws cudf::logic_error if the column is not nullable and `with_nulls` evaluates to true
 *
 * @tparam T The type of elements in the column
 * @tparam Nullate A cudf::nullate type describing how to check for nulls.
 */
template <typename T, typename Nullate>
struct optional_accessor {
  column_device_view const col;  ///< column view of column in device

  /**
   * @brief Constructor
   *
   * @param _col Column on which to iterator over its elements.
   * @param with_nulls Indicates if the `col` should be checked for nulls.
   */
  optional_accessor(column_device_view const& _col, Nullate with_nulls)
    : col{_col}, has_nulls{with_nulls}
  {
    CUDF_EXPECTS(type_id_matches_device_storage_type<T>(col.type().id()), "the data type mismatch");
    if (with_nulls) { CUDF_EXPECTS(_col.nullable(), "Unexpected non-nullable column."); }
  }

  /**
   * @brief Returns a `thrust::optional` of `column[i]`.
   *
   * @param i The index of the element to return
   * @return A `thrust::optional` that contains the value of `column[i]` is not null. If that
   * element is null, the resulting optional will not contain a value.
   */
  __device__ inline thrust::optional<T> operator()(cudf::size_type i) const
  {
    if (has_nulls) {
      return (col.is_valid_nocheck(i)) ? thrust::optional<T>{col.element<T>(i)}
                                       : thrust::optional<T>{thrust::nullopt};
    }
    return thrust::optional<T>{col.element<T>(i)};
  }

  Nullate has_nulls{};  ///< Indicates if the `col` should be checked for nulls.
};

/**
 * @brief pair accessor of column with/without null bitmask
 *
 * A unary functor returns pair with scalar value at `id` and boolean validity
 * `operator() (cudf::size_type id)` computes `element`  and
 * returns a `pair(element, validity)`
 *
 * the return value for element `i` will return `pair(column[i], validity)`
 * `validity` is `true` if `has_nulls=false`.
 * `validity` is validity of the element at `i` if `has_nulls=true` and the
 * column is nullable.
 *
 * @throws cudf::logic_error if `has_nulls==true` and the column is not
 * nullable.
 * @throws cudf::logic_error if column datatype and template T type mismatch.
 *
 * @tparam T The type of elements in the column
 * @tparam has_nulls boolean indicating to treat the column is nullable
 */
template <typename T, bool has_nulls = false>
struct pair_accessor {
  column_device_view const col;  ///< column view of column in device

  /**
   * @brief constructor
   *
   * @param[in] _col column device view of cudf column
   */
  pair_accessor(column_device_view const& _col) : col{_col}
  {
    CUDF_EXPECTS(type_id_matches_device_storage_type<T>(col.type().id()), "the data type mismatch");
    if (has_nulls) { CUDF_EXPECTS(_col.nullable(), "Unexpected non-nullable column."); }
  }

  /**
   * @brief Pair accessor
   *
   * @param[in] i index of the element
   * @return pair(element, validity)
   */
  __device__ inline thrust::pair<T, bool> operator()(cudf::size_type i) const
  {
    return {col.element<T>(i), (has_nulls ? col.is_valid_nocheck(i) : true)};
  }
};

/**
 * @brief pair accessor of column with/without null bitmask
 *
 * A unary functor returns pair with representative scalar value at `id` and boolean validity
 * `operator() (cudf::size_type id)` computes `element`  and
 * returns a `pair(element, validity)`
 *
 * the return value for element `i` will return `pair(column[i], validity)`
 * `validity` is `true` if `has_nulls=false`.
 * `validity` is validity of the element at `i` if `has_nulls=true` and the
 * column is nullable.
 *
 * @throws cudf::logic_error if `has_nulls==true` and the column is not
 * nullable.
 * @throws cudf::logic_error if column datatype and template T type mismatch.
 *
 * @tparam T The type of elements in the column
 * @tparam has_nulls boolean indicating to treat the column is nullable
 */
template <typename T, bool has_nulls = false>
struct pair_rep_accessor {
  column_device_view const col;  ///< column view of column in device

  using rep_type = device_storage_type_t<T>;  ///< representation type

  /**
   * @brief constructor
   *
   * @param[in] _col column device view of cudf column
   */
  pair_rep_accessor(column_device_view const& _col) : col{_col}
  {
    CUDF_EXPECTS(type_id_matches_device_storage_type<T>(col.type().id()), "the data type mismatch");
    if (has_nulls) { CUDF_EXPECTS(_col.nullable(), "Unexpected non-nullable column."); }
  }

  /**
   * @brief Pair accessor
   *
   * @param[in] i index of element to access
   * @return pair of element and validity
   */
  __device__ inline thrust::pair<rep_type, bool> operator()(cudf::size_type i) const
  {
    return {get_rep<T>(i), (has_nulls ? col.is_valid_nocheck(i) : true)};
  }

 private:
  template <typename R, std::enable_if_t<std::is_same_v<R, rep_type>, void>* = nullptr>
  __device__ inline auto get_rep(cudf::size_type i) const
  {
    return col.element<R>(i);
  }

  template <typename R, std::enable_if_t<not std::is_same_v<R, rep_type>, void>* = nullptr>
  __device__ inline auto get_rep(cudf::size_type i) const
  {
    return col.element<R>(i).value();
  }
};

/**
 * @brief Mutable value accessor of column without null bitmask
 *
 * A unary functor that accepts an index and returns a reference to the element at that index in the
 * column.
 *
 * @throws cudf::logic_error if the column is nullable
 * @throws cudf::logic_error if column datatype and template T type mismatch
 *
 * @tparam T The type of elements in the column
 */
template <typename T>
struct mutable_value_accessor {
  mutable_column_device_view col;  ///< mutable column view of column in device

  /**
<<<<<<< HEAD
   * @brief constructor
   *
=======
   * @brief Constructor
>>>>>>> 840fc87e
   * @param[in] _col mutable column device view of cudf column
   */
  mutable_value_accessor(mutable_column_device_view& _col) : col{_col}
  {
    CUDF_EXPECTS(type_id_matches_device_storage_type<T>(col.type().id()), "the data type mismatch");
  }

  /**
   * @brief Accessor
   *
   * @param i index of element to access
   * @return reference to element at `i`
   */
  __device__ T& operator()(cudf::size_type i) { return col.element<T>(i); }
};

/**
 * @brief Helper function for use by column_device_view and mutable_column_device_view
 * constructors to build device_views from views.
 *
 * It is used to build the array of child columns in device memory. Since child columns can
 * also have child columns, this uses recursion to build up the flat device buffer to contain
 * all the children and set the member pointers appropriately.
 *
 * This is accomplished by laying out all the children and grand-children into a flat host
 * buffer first but also keep a running device pointer to use when setting the
 * d_children array result.
 *
 * This function is provided both the host pointer in which to insert its children (and
 * by recursion its grand-children) and the device pointer to be used when calculating
 * ultimate device pointer for the d_children member.
 *
 * @tparam ColumnView is either column_view or mutable_column_view
 * @tparam ColumnDeviceView is either column_device_view or mutable_column_device_view
 *
 * @param child_begin Iterator pointing to begin of child columns to make into a device view
 * @param child_end   Iterator pointing to end   of child columns to make into a device view
 * @param h_ptr The host memory where to place any child data
 * @param d_ptr The device pointer for calculating the d_children member of any child data
 * @return The device pointer to be used for the d_children member of the given column
 */
template <typename ColumnDeviceView, typename ColumnViewIterator>
ColumnDeviceView* child_columns_to_device_array(ColumnViewIterator child_begin,
                                                ColumnViewIterator child_end,
                                                void* h_ptr,
                                                void* d_ptr)
{
  ColumnDeviceView* d_children = detail::align_ptr_for_type<ColumnDeviceView>(d_ptr);
  auto num_children            = std::distance(child_begin, child_end);
  if (num_children > 0) {
    // The beginning of the memory must be the fixed-sized ColumnDeviceView
    // struct objects in order for d_children to be used as an array.
    auto h_column = detail::align_ptr_for_type<ColumnDeviceView>(h_ptr);
    auto d_column = d_children;

    // Any child data is assigned past the end of this array: h_end and d_end.
    auto h_end = reinterpret_cast<int8_t*>(h_column + num_children);
    auto d_end = reinterpret_cast<int8_t*>(d_column + num_children);
    std::for_each(child_begin, child_end, [&](auto const& col) {
      // inplace-new each child into host memory
      new (h_column) ColumnDeviceView(col, h_end, d_end);
      h_column++;  // advance to next child
      // update the pointers for holding this child column's child data
      auto col_child_data_size = ColumnDeviceView::extent(col) - sizeof(ColumnDeviceView);
      h_end += col_child_data_size;
      d_end += col_child_data_size;
    });
  }
  return d_children;
}

}  // namespace detail
}  // namespace cudf<|MERGE_RESOLUTION|>--- conflicted
+++ resolved
@@ -1451,12 +1451,8 @@
   mutable_column_device_view col;  ///< mutable column view of column in device
 
   /**
-<<<<<<< HEAD
-   * @brief constructor
-   *
-=======
    * @brief Constructor
->>>>>>> 840fc87e
+   *
    * @param[in] _col mutable column device view of cudf column
    */
   mutable_value_accessor(mutable_column_device_view& _col) : col{_col}
