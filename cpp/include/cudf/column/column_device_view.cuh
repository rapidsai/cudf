/*
 * Copyright (c) 2019-2020, NVIDIA CORPORATION.
 *
 * Licensed under the Apache License, Version 2.0 (the "License");
 * you may not use this file except in compliance with the License.
 * You may obtain a copy of the License at
 *
 *     http://www.apache.org/licenses/LICENSE-2.0
 *
 * Unless required by applicable law or agreed to in writing, software
 * distributed under the License is distributed on an "AS IS" BASIS,
 * WITHOUT WARRANTIES OR CONDITIONS OF ANY KIND, either express or implied.
 * See the License for the specific language governing permissions and
 * limitations under the License.
 */
#pragma once

#include <algorithm>
#include <cudf/column/column_view.hpp>
#include <cudf/detail/utilities/alignment.hpp>
#include <cudf/fixed_point/fixed_point.hpp>
#include <cudf/lists/list_view.cuh>
#include <cudf/strings/string_view.cuh>
#include <cudf/strings/strings_column_view.hpp>
#include <cudf/structs/struct_view.hpp>
#include <cudf/types.hpp>
#include <cudf/utilities/bit.hpp>
#include <cudf/utilities/traits.hpp>
#include <cudf/utilities/type_dispatcher.hpp>

#include <rmm/cuda_stream_view.hpp>

#include <thrust/iterator/counting_iterator.h>
#include <thrust/iterator/transform_iterator.h>

/**
 * @file column_device_view.cuh
 * @brief Column device view class definitons
 */

namespace cudf {
namespace detail {
/**
 * @brief An immutable, non-owning view of device data as a column of elements
 * that is trivially copyable and usable in CUDA device code.
 *
 * column_device_view_base and derived classes do not support has_nulls() or
 * null_count().  The primary reason for this is that creation of column_device_views
 * from column_views that have UNKNOWN null counts would require an on-the-spot, and
 * not-obvious computation of null count, which could lead to undesirable performance issues.
 * This information is also generally not needed in device code, and on the host-side
 * is easily accessible from the associated column_view.
 */
class alignas(16) column_device_view_base {
 public:
  column_device_view_base()                               = delete;
  ~column_device_view_base()                              = default;
  column_device_view_base(column_device_view_base const&) = default;
  column_device_view_base(column_device_view_base&&)      = default;
  column_device_view_base& operator=(column_device_view_base const&) = default;
  column_device_view_base& operator=(column_device_view_base&&) = default;

  /**
   * @brief Returns pointer to the base device memory allocation casted to
   * the specified type.
   *
   * @note If `offset() == 0`, then `head<T>() == data<T>()`
   *
   * @note It should be rare to need to access the `head<T>()` allocation of
   * a column, and instead, accessing the elements should be done via
   *`data<T>()`.
   *
   * @tparam The type to cast to
   * @return T const* Typed pointer to underlying data
   */
  template <typename T = void>
  __host__ __device__ T const* head() const noexcept
  {
    return static_cast<T const*>(_data);
  }

  /**
   * @brief Returns the underlying data casted to the specified type, plus the
   * offset.
   *
   * @note If `offset() == 0`, then `head<T>() == data<T>()`
   *
   * For columns with children, the pointer returned is undefined
   * and should not be used.
   *
   * @tparam T The type to cast to
   * @return T const* Typed pointer to underlying data, including the offset
   */
  template <typename T>
  __host__ __device__ T const* data() const noexcept
  {
    return head<T>() + _offset;
  }

  /**
   * @brief Returns the number of elements in the column.
   */
  __host__ __device__ size_type size() const noexcept { return _size; }

  /**
   * @brief Returns the element type
   */
  __host__ __device__ data_type type() const noexcept { return _type; }

  /**
   * @brief Indicates whether the column can contain null elements, i.e., if it
   *has an allocated bitmask.
   *
   * @note If `null_count() > 0`, this function must always return `true`.
   *
   * @return true The bitmask is allocated
   * @return false The bitmask is not allocated
   */
  __host__ __device__ bool nullable() const noexcept { return nullptr != _null_mask; }

  /**
   * @brief Returns raw pointer to the underlying bitmask allocation.
   *
   * @note This function does *not* account for the `offset()`.
   *
   * @note If `null_count() == 0`, this may return `nullptr`.
   */
  __host__ __device__ bitmask_type const* null_mask() const noexcept { return _null_mask; }

  /**
   * @brief Returns the index of the first element relative to the base memory
   * allocation, i.e., what is returned from `head<T>()`.
   */
  __host__ __device__ size_type offset() const noexcept { return _offset; }

  /**
   * @brief Returns whether the specified element holds a valid value (i.e., not
   * null).
   *
   * Checks first for the existence of the null bitmask. If `nullable() ==
   * false`, this function always returns true.
   *
   * @note If `nullable() == true` can be guaranteed, then it is more performant
   * to use `is_valid_nocheck()`.
   *
   * @param element_index The index of the element to query
   * @return true The element is valid
   * @return false The element is null
   */
  __device__ bool is_valid(size_type element_index) const noexcept
  {
    return not nullable() or is_valid_nocheck(element_index);
  }

  /**
   * @brief Returns whether the specified element holds a valid value (i.e., not
   * null)
   *
   * This function does *not* verify the existence of the bitmask before
   * attempting to read it. Therefore, it is undefined behavior to call this
   * function if `nullable() == false`.
   *
   * @param element_index The index of the element to query
   * @return true The element is valid
   * @return false The element is null
   */
  __device__ bool is_valid_nocheck(size_type element_index) const noexcept
  {
    return bit_is_set(_null_mask, offset() + element_index);
  }

  /**
   * @brief Returns whether the specified element is null.
   *
   * Checks first for the existence of the null bitmask. If `nullable() ==
   * false`, this function always returns false.
   *
   * @note If `nullable() == true` can be guaranteed, then it is more performant
   * to use `is_null_nocheck()`.
   *
   * @param element_index The index of the element to query
   * @return true The element is null
   * @return false The element is valid
   */
  __device__ bool is_null(size_type element_index) const noexcept
  {
    return not is_valid(element_index);
  }

  /**
   * @brief Returns whether the specified element is null
   *
   * This function does *not* verify the existence of the bitmask before
   * attempting to read it. Therefore, it is undefined behavior to call this
   * function if `nullable() == false`.
   *
   * @param element_index The index of the element to query
   * @return true The element is null
   * @return false The element is valid
   */
  __device__ bool is_null_nocheck(size_type element_index) const noexcept
  {
    return not is_valid_nocheck(element_index);
  }

  /**
   * @brief Returns the the specified bitmask word from the `null_mask()`.
   *
   * @note It is undefined behavior to call this function if `nullable() ==
   * false`.
   *
   * @param element_index
   * @return bitmask word for the given word_index
   */
  __device__ bitmask_type get_mask_word(size_type word_index) const noexcept
  {
    return null_mask()[word_index];
  }

  __device__ bitmask_type get_mask_offset_word(size_type element_index) const noexcept
  {
    cudf::size_type begin_bit = offset() + element_index;
<<<<<<< HEAD
    cudf::size_type end_bit = min(begin_bit + 32, _size);
    bitmask_type current_word = null_mask()[word_index(begin_bit)];
    bitmask_type next_word = 0;
=======
    cudf::size_type end_bit   = min(begin_bit + 32, _size);
    bitmask_type current_word = null_mask()[word_index(begin_bit)];
    bitmask_type next_word    = 0;
>>>>>>> f7658c6f
    if (word_index(end_bit) > word_index(begin_bit)) {
      next_word = null_mask()[word_index(end_bit)];
    }
    return __funnelshift_r(current_word, next_word, begin_bit);
  }

 protected:
  data_type _type{type_id::EMPTY};   ///< Element type
  cudf::size_type _size{};           ///< Number of elements
  void const* _data{};               ///< Pointer to device memory containing elements
  bitmask_type const* _null_mask{};  ///< Pointer to device memory containing
                                     ///< bitmask representing null elements.
  size_type _offset{};               ///< Index position of the first element.
                                     ///< Enables zero-copy slicing

  column_device_view_base(data_type type,
                          size_type size,
                          void const* data,
                          bitmask_type const* null_mask,
                          size_type offset)
    : _type{type}, _size{size}, _data{data}, _null_mask{null_mask}, _offset{offset}
  {
  }
};

// Forward declaration
template <typename T>
struct value_accessor;
template <typename T, bool has_nulls>
struct pair_accessor;
template <typename T>
struct mutable_value_accessor;
}  // namespace detail

/**
 * @brief An immutable, non-owning view of device data as a column of elements
 * that is trivially copyable and usable in CUDA device code.
 *
 * @ingroup column_classes
 */
class alignas(16) column_device_view : public detail::column_device_view_base {
 public:
  column_device_view()                          = delete;
  ~column_device_view()                         = default;
  column_device_view(column_device_view const&) = default;
  column_device_view(column_device_view&&)      = default;
  column_device_view& operator=(column_device_view const&) = default;
  column_device_view& operator=(column_device_view&&) = default;

  /**
   * @brief Creates an instance of this class using the specified host memory
   * pointer (h_ptr) to store child objects and the device memory pointer
   * (d_ptr) as a base for any child object pointers.
   *
   * @param column Column view from which to create this instance.
   * @param h_ptr Host memory pointer on which to place any child data.
   * @param d_ptr Device memory pointer on which to base any child pointers.
   */
  column_device_view(column_view column, void* h_ptr, void* d_ptr);

  /**
   * @brief Returns reference to element at the specified index.
   *
   * If the element at the specified index is NULL, i.e.,
   * `is_null(element_index) == true`, then any attempt to use the result will
   * lead to undefined behavior.
   *
   * This function accounts for the offset.
   *
   * @tparam T The element type
   * @param element_index Position of the desired element
   */
  template <typename T>
  __device__ T const element(size_type element_index) const noexcept
  {
    return data<T>()[element_index];
  }

  /**
   * @brief Iterator for navigating this column
   */
  using count_it = thrust::counting_iterator<size_type>;
  template <typename T>
  using const_iterator = thrust::transform_iterator<detail::value_accessor<T>, count_it>;

  /**
   * @brief Return an iterator to the first element of the column.
   *
   * This iterator only supports columns where `has_nulls() == false`. Using it
   * with columns where `has_nulls() == true` will result in undefined behavior
   * when accessing null elements.
   *
   * For columns with null elements, use `make_null_replacement_iterator`.
   */
  template <typename T>
  const_iterator<T> begin() const
  {
    return const_iterator<T>{count_it{0}, detail::value_accessor<T>{*this}};
  }

  /**
   * @brief Returns an iterator to the element following the last element of the column.
   *
   * This iterator only supports columns where `has_nulls() == false`. Using it
   * with columns where `has_nulls() == true` will result in undefined behavior
   * when accessing null elements.
   *
   * For columns with null elements, use `make_null_replacement_iterator`.
   */
  template <typename T>
  const_iterator<T> end() const
  {
    return const_iterator<T>{count_it{size()}, detail::value_accessor<T>{*this}};
  }

  /**
   * @brief Pair iterator for navigating this column
   */
  template <typename T, bool has_nulls>
  using const_pair_iterator =
    thrust::transform_iterator<detail::pair_accessor<T, has_nulls>, count_it>;

  /**
   * @brief Return a pair iterator to the first element of the column.
   *
   * Dereferencing the returned iterator returns a `thrust::pair<T, bool>`.
   *
   * If an element at position `i` is valid (or `has_nulls == false`), then
   * for `p = *(iter + i)`, `p.first` contains the value of the element at `i`
   * and `p.second == true`.
   *
   * Else, if the element at `i` is null, then the value of `p.first` is
   * undefined and `p.second == false`.
   *
   * @throws cudf::logic_error if tparam `has_nulls == true` and
   * `nullable() == false`
   * @throws cudf::logic_error if column datatype and Element type mismatch.
   */
  template <typename T, bool has_nulls>
  const_pair_iterator<T, has_nulls> pair_begin() const
  {
    return const_pair_iterator<T, has_nulls>{count_it{0},
                                             detail::pair_accessor<T, has_nulls>{*this}};
  }

  /**
   * @brief Return a pair iterator to the element following the last element of
   * the column.
   *
   * @throws cudf::logic_error if tparam `has_nulls == true` and
   * `nullable() == false`
   * @throws cudf::logic_error if column datatype and Element type mismatch.
   */
  template <typename T, bool has_nulls>
  const_pair_iterator<T, has_nulls> pair_end() const
  {
    return const_pair_iterator<T, has_nulls>{count_it{size()},
                                             detail::pair_accessor<T, has_nulls>{*this}};
  }

  /**
   * @brief Factory to construct a column view that is usable in device memory.
   *
   * Allocates and copies views of `source_view`'s children to device memory to
   * make them accessible in device code.
   *
   * If `source_view.num_children() == 0`, then no device memory is allocated.
   *
   * Returns a `std::unique_ptr<column_device_view>` with a custom deleter to
   * free the device memory allocated for the children.
   *
   * A `column_device_view` should be passed by value into GPU kernels.
   *
   * @param source_view The `column_view` to make usable in device code
   * @param stream CUDA stream used for device memory operations for children columns.
   * @return A `unique_ptr` to a `column_device_view` that makes the data from
   *`source_view` available in device memory.
   */
  static std::unique_ptr<column_device_view, std::function<void(column_device_view*)>> create(
    column_view source_view, rmm::cuda_stream_view stream = rmm::cuda_stream_default);

  /**
   * @brief Destroy the `column_device_view` object.
   *
   * @note Does not free the column data, simply frees the device memory
   * allocated to hold the child views.
   */
  void destroy();

  /**
   * @brief Return the size in bytes of the amount of memory needed to hold a
   * device view of the specified column and it's children.
   *
   * @param source_view The `column_view` to use for this calculation.
   * @return number of bytes to store device view in GPU memory
   */
  static std::size_t extent(column_view const& source_view);

  /**
   * @brief Returns the specified child
   *
   * @param child_index The index of the desired child
   * @return column_view The requested child `column_view`
   */
  __device__ column_device_view child(size_type child_index) const noexcept
  {
    return d_children[child_index];
  }

 protected:
  column_device_view* d_children{};  ///< Array of `column_device_view`
                                     ///< objects in device memory.
                                     ///< Based on element type, children
                                     ///< may contain additional data
  size_type _num_children{};         ///< The number of child columns

  /**
   * @brief Construct's a `column_device_view` from a `column_view` populating
   * all but the children.
   *
   * @note This constructor is for internal use only. To create a
   *`column_device_view` from a `column_view`, the
   *`column_device_view::create()` function should be used.
   */
  column_device_view(column_view source);
};

/**
 * @brief A mutable, non-owning view of device data as a column of elements
 * that is trivially copyable and usable in CUDA device code.
 *
 * @ingroup column_classes
 */
class alignas(16) mutable_column_device_view : public detail::column_device_view_base {
 public:
  mutable_column_device_view()                                  = delete;
  ~mutable_column_device_view()                                 = default;
  mutable_column_device_view(mutable_column_device_view const&) = default;
  mutable_column_device_view(mutable_column_device_view&&)      = default;
  mutable_column_device_view& operator=(mutable_column_device_view const&) = default;
  mutable_column_device_view& operator=(mutable_column_device_view&&) = default;

  /**
   * @brief Creates an instance of this class using the specified host memory
   * pointer (h_ptr) to store child objects and the device memory pointer
   * (d_ptr) as a base for any child object pointers.
   *
   * @param column Column view from which to create this instance.
   * @param h_ptr Host memory pointer on which to place any child data.
   * @param d_ptr Device memory pointer on which to base any child pointers.
   */
  mutable_column_device_view(mutable_column_view column, void* h_ptr, void* d_ptr);

  /**
   * @brief Factory to construct a column view that is usable in device memory.
   *
   * Allocates and copies views of `source_view`'s children to device memory to
   * make them accessible in device code.
   *
   * If `source_view.num_children() == 0`, then no device memory is allocated.
   *
   * Returns a `std::unique_ptr<mutable_column_device_view>` with a custom
   * deleter to free the device memory allocated for the children.
   *
   * A `mutable_column_device_view` should be passed by value into GPU kernels.
   *
   * @param source_view The `column_view` to make usable in device code
   * @param stream CUDA stream used for device memory operations for children columns.
   * @return A `unique_ptr` to a `mutable_column_device_view` that makes the
   * data from `source_view` available in device memory.
   */
  static std::unique_ptr<mutable_column_device_view,
                         std::function<void(mutable_column_device_view*)>>
  create(mutable_column_view source_view, rmm::cuda_stream_view stream = rmm::cuda_stream_default);

  /**
   * @brief Returns pointer to the base device memory allocation casted to
   * the specified type.
   *
   * @note If `offset() == 0`, then `head<T>() == data<T>()`
   *
   * @note It should be rare to need to access the `head<T>()` allocation of
   * a column, and instead, accessing the elements should be done via
   * `data<T>()`.
   *
   * @tparam The type to cast to
   * @return T* Typed pointer to underlying data
   */
  template <typename T = void>
  __host__ __device__ T* head() const noexcept
  {
    return const_cast<T*>(detail::column_device_view_base::head<T>());
  }

  /**
   * @brief Returns the underlying data casted to the specified type, plus the
   * offset.
   *
   * @note If `offset() == 0`, then `head<T>() == data<T>()`
   *
   * This pointer is undefined for columns with children.
   *
   * @tparam T The type to cast to
   * @return T* Typed pointer to underlying data, including the offset
   */
  template <typename T>
  __host__ __device__ T* data() const noexcept
  {
    return const_cast<T*>(detail::column_device_view_base::data<T>());
  }

  /**
   * @brief Returns reference to element at the specified index.
   *
   * This function accounts for the offset.
   *
   * @tparam T The element type
   * @param element_index Position of the desired element
   */
  template <typename T>
  __device__ T& element(size_type element_index) noexcept
  {
    return data<T>()[element_index];
  }

  /**
   * @brief Returns raw pointer to the underlying bitmask allocation.
   *
   * @note This function does *not* account for the `offset()`.
   *
   * @note If `null_count() == 0`, this may return `nullptr`.
   */
  __host__ __device__ bitmask_type* null_mask() const noexcept
  {
    return const_cast<bitmask_type*>(detail::column_device_view_base::null_mask());
  }

  /**
   * @brief Iterator for navigating this column
   */
  using count_it = thrust::counting_iterator<size_type>;
  template <typename T>
  using iterator = thrust::transform_iterator<detail::mutable_value_accessor<T>, count_it>;

  /**
   * @brief Return first element (accounting for offset) after underlying data
   * is casted to the specified type.
   *
   * @tparam T The desired type
   * @return T* Pointer to the first element after casting
   */
  template <typename T>
  std::enable_if_t<is_fixed_width<T>(), iterator<T>> begin()
  {
    return iterator<T>{count_it{0}, detail::mutable_value_accessor<T>{*this}};
  }

  /**
   * @brief Return one past the last element after underlying data is casted to
   * the specified type.
   *
   * @tparam T The desired type
   * @return T const* Pointer to one past the last element after casting
   */
  template <typename T>
  std::enable_if_t<is_fixed_width<T>(), iterator<T>> end()
  {
    return iterator<T>{count_it{size()}, detail::mutable_value_accessor<T>{*this}};
  }

  /**
   * @brief Returns the specified child
   *
   * @param child_index The index of the desired child
   * @return column_view The requested child `column_view`
   */
  __device__ mutable_column_device_view child(size_type child_index) const noexcept
  {
    return d_children[child_index];
  }

  /**
   * @brief Updates the null mask to indicate that the specified element is
   * valid
   *
   * @note This operation requires a global atomic operation. Therefore, it is
   * not recommended to use this function in performance critical regions. When
   * possible, it is more efficient to compute and update an entire word at
   * once using `set_mask_word`.
   *
   * @note It is undefined behavior to call this function if `nullable() ==
   * false`.
   *
   * @param element_index The index of the element to update
   */
  __device__ void set_valid(size_type element_index) const noexcept
  {
    return set_bit(null_mask(), element_index);
  }

  /**
   * @brief Updates the null mask to indicate that the specified element is null
   *
   * @note This operation requires a global atomic operation. Therefore, it is
   * not recommended to use this function in performance critical regions. When
   * possible, it is more efficient to compute and update an entire word at
   * once using `set_mask_word`.
   *
   * @note It is undefined behavior to call this function if `nullable() ==
   * false`.
   *
   * @param element_index The index of the element to update
   */
  __device__ void set_null(size_type element_index) const noexcept
  {
    return clear_bit(null_mask(), element_index);
  }

  /**
   * @brief Updates the specified bitmask word in the `null_mask()` with a
   * new word.
   *
   * @note It is undefined behavior to call this function if `nullable() ==
   * false`.
   *
   * @param element_index The index of the element to update
   * @param new_element The new bitmask element
   */
  __device__ void set_mask_word(size_type word_index, bitmask_type new_word) const noexcept
  {
    null_mask()[word_index] = new_word;
  }

  /**
   * @brief Return the size in bytes of the amount of memory needed to hold a
   * device view of the specified column and it's children.
   *
   * @param source_view The `column_view` to use for this calculation.
   */
  static std::size_t extent(mutable_column_view source_view);

  /**
   * @brief Destroy the `mutable_column_device_view` object.
   *
   * @note Does not free the column data, simply frees the device memory
   * allocated to hold the child views.
   */
  void destroy();

 private:
  mutable_column_device_view* d_children{};  ///< Array of `mutable_column_device_view`
                                             ///< objects in device memory.
                                             ///< Based on element type, children
                                             ///< may contain additional data
  size_type _num_children{};                 ///< The number of child columns

  /**
   * @brief Construct's a `mutable_column_device_view` from a
   *`mutable_column_view` populating all but the children.
   *
   * @note This constructor is for internal use only. To create a
   *`mutable_column_device_view` from a `column_view`, the
   *`mutable_column_device_view::create()` function should be used.
   */
  mutable_column_device_view(mutable_column_view source);
};

/**
 * @brief Returns `string_view` to the string element at the specified index.
 *
 * If the element at the specified index is NULL, i.e., `is_null(element_index)
 * == true`, then any attempt to use the result will lead to undefined behavior.
 *
 * This function accounts for the offset.
 *
 * @param element_index Position of the desired string element
 * @return string_view instance representing this element at this index
 */
template <>
__device__ inline string_view const column_device_view::element<string_view>(
  size_type element_index) const noexcept
{
  size_type index          = element_index + offset();  // account for this view's _offset
  const int32_t* d_offsets = d_children[strings_column_view::offsets_column_index].data<int32_t>();
  const char* d_strings    = d_children[strings_column_view::chars_column_index].data<char>();
  size_type offset         = d_offsets[index];
  return string_view{d_strings + offset, d_offsets[index + 1] - offset};
}

/**
 * @brief Dispatch functor for resolving the index value for a dictionary element.
 *
 * The basic dictionary elements are the indices which can be any index type.
 */
struct index_element_fn {
  template <
    typename IndexType,
    std::enable_if_t<is_index_type<IndexType>() and std::is_unsigned<IndexType>::value>* = nullptr>
  __device__ size_type operator()(column_device_view const& input, size_type index)
  {
    return static_cast<size_type>(input.element<IndexType>(index));
  }
  template <typename IndexType,
            typename... Args,
            std::enable_if_t<not(is_index_type<IndexType>() and
                                 std::is_unsigned<IndexType>::value)>* = nullptr>
  __device__ size_type operator()(Args&&... args)
  {
    release_assert(false and "dictionary indices must be an unsigned integral type");
    return 0;
  }
};

/**
 * @brief Returns `dictionary32` element at the specified index for a
 * dictionary column.
 *
 * `dictionary32` is a strongly typed wrapper around an `int32_t` value that holds the
 * offset into the dictionary keys for the specified element.
 *
 * For example, given a dictionary column `d` with:
 * ```c++
 * keys: {"foo", "bar", "baz"}
 * indices: {2, 0, 2, 1, 0}
 *
 * d.element<dictionary32>(0) == dictionary32{2};
 * d.element<dictionary32>(1) == dictionary32{0};
 * ```
 *
 * If the element at the specified index is NULL, i.e., `is_null(element_index) == true`,
 * then any attempt to use the result will lead to undefined behavior.
 *
 * This function accounts for the offset.
 *
 * @param element_index Position of the desired element
 * @return dictionary32 instance representing this element at this index
 */
template <>
__device__ inline dictionary32 const column_device_view::element<dictionary32>(
  size_type element_index) const noexcept
{
  size_type index    = element_index + offset();  // account for this view's _offset
  auto const indices = d_children[0];
  return dictionary32{type_dispatcher(indices.type(), index_element_fn{}, indices, index)};
}

/**
 * @brief Returns a `numeric::decimal32` element at the specified index for a `fixed_point` column.
 *
 * If the element at the specified index is NULL, i.e., `is_null(element_index) == true`,
 * then any attempt to use the result will lead to undefined behavior.
 *
 * @param element_index Position of the desired element
 * @return numeric::decimal32 representing the element at this index
 */
template <>
__device__ inline numeric::decimal32 const column_device_view::element<numeric::decimal32>(
  size_type element_index) const noexcept
{
  using namespace numeric;
  auto const scale = scale_type{_type.scale()};
  return decimal32{scaled_integer<int32_t>{data<int32_t>()[element_index], scale}};
}

/**
 * @brief Returns a `numeric::decimal64` element at the specified index for a `fixed_point` column.
 *
 * If the element at the specified index is NULL, i.e., `is_null(element_index) == true`,
 * then any attempt to use the result will lead to undefined behavior.
 *
 * @param element_index Position of the desired element
 * @return numeric::decimal64 representing the element at this index
 */
template <>
__device__ inline numeric::decimal64 const column_device_view::element<numeric::decimal64>(
  size_type element_index) const noexcept
{
  using namespace numeric;
  auto const scale = scale_type{_type.scale()};
  return decimal64{scaled_integer<int64_t>{data<int64_t>()[element_index], scale}};
}

namespace detail {

/**
 * @brief Convenience function to get offset word from a bitmask
 *
 * @see copy_offset_bitmask
 * @see offset_bitmask_and
 */
__device__ inline bitmask_type get_mask_offset_word(bitmask_type const* __restrict__ source,
                                                    size_type destination_word_index,
                                                    size_type source_begin_bit,
                                                    size_type source_end_bit)
{
  size_type source_word_index = destination_word_index + word_index(source_begin_bit);
  bitmask_type curr_word      = source[source_word_index];
  bitmask_type next_word      = 0;
  if (word_index(source_end_bit) >
      word_index(source_begin_bit +
                 destination_word_index * detail::size_in_bits<bitmask_type>())) {
    next_word = source[source_word_index + 1];
  }
  return __funnelshift_r(curr_word, next_word, source_begin_bit);
}

/**
 * @brief value accessor of column without null bitmask
 * A unary functor returns scalar value at `id`.
 * `operator() (cudf::size_type id)` computes `element`
 * This functor is only allowed for non-nullable columns.
 *
 * the return value for element `i` will return `column[i]`
 *
 * @throws cudf::logic_error if the column is nullable.
 * @throws cudf::logic_error if column datatype and template T type mismatch.
 *
 * @tparam T The type of elements in the column
 */

template <typename T>
struct value_accessor {
  column_device_view const col;  ///< column view of column in device

  /**
   * @brief constructor
   * @param[in] _col column device view of cudf column
   */
  value_accessor(column_device_view const& _col) : col{_col}
  {
    CUDF_EXPECTS(type_id_matches_device_storage_type<T>(col.type().id()), "the data type mismatch");
  }

  __device__ T operator()(cudf::size_type i) const { return col.element<T>(i); }
};

/**
 * @brief pair accessor of column with/without null bitmask
 * A unary functor returns pair with scalar value at `id` and boolean validity
 * `operator() (cudf::size_type id)` computes `element`  and
 * returns a `pair(element, validity)`
 *
 * the return value for element `i` will return `pair(column[i], validity)`
 * `validity` is `true` if `has_nulls=false`.
 * `validity` is validity of the element at `i` if `has_nulls=true` and the
 * column is nullable.
 *
 * @throws cudf::logic_error if `has_nulls==true` and the column is not
 * nullable.
 * @throws cudf::logic_error if column datatype and template T type mismatch.
 *
 * @tparam T The type of elements in the column
 * @tparam has_nulls boolean indicating to treat the column is nullable
 */
template <typename T, bool has_nulls = false>
struct pair_accessor {
  column_device_view const col;  ///< column view of column in device

  /**
   * @brief constructor
   * @param[in] _col column device view of cudf column
   */
  pair_accessor(column_device_view const& _col) : col{_col}
  {
    CUDF_EXPECTS(type_id_matches_device_storage_type<T>(col.type().id()), "the data type mismatch");
    if (has_nulls) { CUDF_EXPECTS(_col.nullable(), "Unexpected non-nullable column."); }
  }

  CUDA_DEVICE_CALLABLE
  thrust::pair<T, bool> operator()(cudf::size_type i) const
  {
    return {col.element<T>(i), (has_nulls ? col.is_valid_nocheck(i) : true)};
  }
};

template <typename T>
struct mutable_value_accessor {
  mutable_column_device_view col;  ///< mutable column view of column in device

  /**
   * @brief constructor
   * @param[in] _col mutable column device view of cudf column
   */
  mutable_value_accessor(mutable_column_device_view& _col) : col{_col}
  {
    CUDF_EXPECTS(type_id_matches_device_storage_type<T>(col.type().id()), "the data type mismatch");
  }

  __device__ T& operator()(cudf::size_type i) { return col.element<T>(i); }
};

/**
 * @brief Helper function for use by column_device_view and mutable_column_device_view constructors
 * to build device_views from views.
 *
 * It is used to build the array of child columns in device memory. Since child columns can
 * also have child columns, this uses recursion to build up the flat device buffer to contain
 * all the children and set the member pointers appropriately.
 *
 * This is accomplished by laying out all the children and grand-children into a flat host
 * buffer first but also keep a running device pointer to use when setting the
 * d_children array result.
 *
 * This function is provided both the host pointer in which to insert its children (and
 * by recursion its grand-children) and the device pointer to be used when calculating
 * ultimate device pointer for the d_children member.
 *
 * @tparam ColumnView is either column_view or mutable_column_view
 * @tparam ColumnDeviceView is either column_device_view or mutable_column_device_view
 *
 * @param child_begin Iterator pointing to begin of child columns to make into a device view
 * @param child_begin Iterator pointing to end   of child columns to make into a device view
 * @param h_ptr The host memory where to place any child data
 * @param d_ptr The device pointer for calculating the d_children member of any child data
 * @return The device pointer to be used for the d_children member of the given column
 */
template <typename ColumnDeviceView, typename ColumnViewIterator>
ColumnDeviceView* child_columns_to_device_array(ColumnViewIterator child_begin,
                                                ColumnViewIterator child_end,
                                                void* h_ptr,
                                                void* d_ptr)
{
  ColumnDeviceView* d_children = detail::align_ptr_for_type<ColumnDeviceView>(d_ptr);
  auto num_children            = std::distance(child_begin, child_end);
  if (num_children > 0) {
    // The beginning of the memory must be the fixed-sized ColumnDeviceView
    // struct objects in order for d_children to be used as an array.
    auto h_column = detail::align_ptr_for_type<ColumnDeviceView>(h_ptr);
    auto d_column = d_children;

    // Any child data is assigned past the end of this array: h_end and d_end.
    auto h_end = reinterpret_cast<int8_t*>(h_column + num_children);
    auto d_end = reinterpret_cast<int8_t*>(d_column + num_children);
    std::for_each(child_begin, child_end, [&](auto const& col) {
      // inplace-new each child into host memory
      new (h_column) ColumnDeviceView(col, h_end, d_end);
      h_column++;  // advance to next child
      // update the pointers for holding this child column's child data
      auto col_child_data_size = ColumnDeviceView::extent(col) - sizeof(ColumnDeviceView);
      h_end += col_child_data_size;
      d_end += col_child_data_size;
    });
  }
  return d_children;
}

}  // namespace detail
}  // namespace cudf<|MERGE_RESOLUTION|>--- conflicted
+++ resolved
@@ -220,15 +220,9 @@
   __device__ bitmask_type get_mask_offset_word(size_type element_index) const noexcept
   {
     cudf::size_type begin_bit = offset() + element_index;
-<<<<<<< HEAD
-    cudf::size_type end_bit = min(begin_bit + 32, _size);
-    bitmask_type current_word = null_mask()[word_index(begin_bit)];
-    bitmask_type next_word = 0;
-=======
     cudf::size_type end_bit   = min(begin_bit + 32, _size);
     bitmask_type current_word = null_mask()[word_index(begin_bit)];
     bitmask_type next_word    = 0;
->>>>>>> f7658c6f
     if (word_index(end_bit) > word_index(begin_bit)) {
       next_word = null_mask()[word_index(end_bit)];
     }
