--- conflicted
+++ resolved
@@ -149,7 +149,6 @@
 };
 
 /**
-<<<<<<< HEAD
  * @brief Derived class intended for reduction usage.
  */
 class reduce_aggregation : public virtual aggregation {
@@ -169,7 +168,9 @@
 
  protected:
   scan_aggregation() {}
-=======
+};
+
+/**
  * @brief Derived class intended for segmented reduction usage.
  */
 class segmented_reduce_aggregation : public virtual aggregation {
@@ -178,7 +179,6 @@
 
  protected:
   segmented_reduce_aggregation() {}
->>>>>>> c0f7fe6a
 };
 
 enum class udf_type : bool { CUDA, PTX };
