--- conflicted
+++ resolved
@@ -112,46 +112,26 @@
   ~rolling_aggregation() = default;
 
  protected:
-<<<<<<< HEAD
-  rolling_aggregation(){};
-=======
   rolling_aggregation() {}
->>>>>>> e2c7067a
 };
 
 enum class udf_type : bool { CUDA, PTX };
 
 /// Factory to create a SUM aggregation
 template <typename Base = aggregation>
-<<<<<<< HEAD
-extern std::unique_ptr<Base> make_sum_aggregation();
+std::unique_ptr<Base> make_sum_aggregation();
 
 /// Factory to create a PRODUCT aggregation
 template <typename Base = aggregation>
-extern std::unique_ptr<Base> make_product_aggregation();
+std::unique_ptr<Base> make_product_aggregation();
 
 /// Factory to create a MIN aggregation
 template <typename Base = aggregation>
-extern std::unique_ptr<Base> make_min_aggregation();
+std::unique_ptr<Base> make_min_aggregation();
 
 /// Factory to create a MAX aggregation
 template <typename Base = aggregation>
-extern std::unique_ptr<Base> make_max_aggregation();
-=======
-std::unique_ptr<Base> make_sum_aggregation();
-
-/// Factory to create a PRODUCT aggregation
-template <typename Base = aggregation>
-std::unique_ptr<Base> make_product_aggregation();
-
-/// Factory to create a MIN aggregation
-template <typename Base = aggregation>
-std::unique_ptr<Base> make_min_aggregation();
-
-/// Factory to create a MAX aggregation
-template <typename Base = aggregation>
 std::unique_ptr<Base> make_max_aggregation();
->>>>>>> e2c7067a
 
 /**
  * @brief Factory to create a COUNT aggregation
@@ -159,44 +139,23 @@
  * @param null_handling Indicates if null values will be counted.
  */
 template <typename Base = aggregation>
-<<<<<<< HEAD
-extern std::unique_ptr<Base> make_count_aggregation(
-  null_policy null_handling = null_policy::EXCLUDE);
+std::unique_ptr<Base> make_count_aggregation(null_policy null_handling = null_policy::EXCLUDE);
 
 /// Factory to create an ANY aggregation
 template <typename Base = aggregation>
-extern std::unique_ptr<Base> make_any_aggregation();
+std::unique_ptr<Base> make_any_aggregation();
 
 /// Factory to create a ALL aggregation
 template <typename Base = aggregation>
-extern std::unique_ptr<Base> make_all_aggregation();
+std::unique_ptr<Base> make_all_aggregation();
 
 /// Factory to create a SUM_OF_SQUARES aggregation
 template <typename Base = aggregation>
-extern std::unique_ptr<Base> make_sum_of_squares_aggregation();
+std::unique_ptr<Base> make_sum_of_squares_aggregation();
 
 /// Factory to create a MEAN aggregation
 template <typename Base = aggregation>
-extern std::unique_ptr<Base> make_mean_aggregation();
-=======
-std::unique_ptr<Base> make_count_aggregation(null_policy null_handling = null_policy::EXCLUDE);
-
-/// Factory to create an ANY aggregation
-template <typename Base = aggregation>
-std::unique_ptr<Base> make_any_aggregation();
-
-/// Factory to create a ALL aggregation
-template <typename Base = aggregation>
-std::unique_ptr<Base> make_all_aggregation();
-
-/// Factory to create a SUM_OF_SQUARES aggregation
-template <typename Base = aggregation>
-std::unique_ptr<Base> make_sum_of_squares_aggregation();
-
-/// Factory to create a MEAN aggregation
-template <typename Base = aggregation>
 std::unique_ptr<Base> make_mean_aggregation();
->>>>>>> e2c7067a
 
 /**
  * @brief Factory to create a VARIANCE aggregation
@@ -205,11 +164,7 @@
  *             `variance` is `N - ddof`, where `N` is the population size.
  */
 template <typename Base = aggregation>
-<<<<<<< HEAD
-extern std::unique_ptr<Base> make_variance_aggregation(size_type ddof = 1);
-=======
 std::unique_ptr<Base> make_variance_aggregation(size_type ddof = 1);
->>>>>>> e2c7067a
 
 /**
  * @brief Factory to create a STD aggregation
@@ -218,19 +173,11 @@
  *             `std` is `N - ddof`, where `N` is the population size.
  */
 template <typename Base = aggregation>
-<<<<<<< HEAD
-extern std::unique_ptr<Base> make_std_aggregation(size_type ddof = 1);
+std::unique_ptr<Base> make_std_aggregation(size_type ddof = 1);
 
 /// Factory to create a MEDIAN aggregation
 template <typename Base = aggregation>
-extern std::unique_ptr<Base> make_median_aggregation();
-=======
-std::unique_ptr<Base> make_std_aggregation(size_type ddof = 1);
-
-/// Factory to create a MEDIAN aggregation
-template <typename Base = aggregation>
 std::unique_ptr<Base> make_median_aggregation();
->>>>>>> e2c7067a
 
 /**
  * @brief Factory to create a QUANTILE aggregation
@@ -239,13 +186,8 @@
  * @param interpolation The desired interpolation
  */
 template <typename Base = aggregation>
-<<<<<<< HEAD
-extern std::unique_ptr<Base> make_quantile_aggregation(std::vector<double> const& q,
-                                                       interpolation i = interpolation::LINEAR);
-=======
 std::unique_ptr<Base> make_quantile_aggregation(std::vector<double> const& q,
                                                 interpolation i = interpolation::LINEAR);
->>>>>>> e2c7067a
 
 /**
  * @brief Factory to create an `argmax` aggregation
@@ -253,11 +195,7 @@
  * `argmax` returns the index of the maximum element.
  */
 template <typename Base = aggregation>
-<<<<<<< HEAD
-extern std::unique_ptr<Base> make_argmax_aggregation();
-=======
 std::unique_ptr<Base> make_argmax_aggregation();
->>>>>>> e2c7067a
 
 /**
  * @brief Factory to create an `argmin` aggregation
@@ -265,11 +203,7 @@
  * `argmin` returns the index of the minimum element.
  */
 template <typename Base = aggregation>
-<<<<<<< HEAD
-extern std::unique_ptr<Base> make_argmin_aggregation();
-=======
 std::unique_ptr<Base> make_argmin_aggregation();
->>>>>>> e2c7067a
 
 /**
  * @brief Factory to create a `nunique` aggregation
@@ -278,12 +212,7 @@
  * @param null_handling Indicates if null values will be counted.
  */
 template <typename Base = aggregation>
-<<<<<<< HEAD
-extern std::unique_ptr<Base> make_nunique_aggregation(
-  null_policy null_handling = null_policy::EXCLUDE);
-=======
 std::unique_ptr<Base> make_nunique_aggregation(null_policy null_handling = null_policy::EXCLUDE);
->>>>>>> e2c7067a
 
 /**
  * @brief Factory to create a `nth_element` aggregation
@@ -299,20 +228,12 @@
  * @param null_handling Indicates to include/exclude nulls during indexing.
  */
 template <typename Base = aggregation>
-<<<<<<< HEAD
-extern std::unique_ptr<Base> make_nth_element_aggregation(
-=======
 std::unique_ptr<Base> make_nth_element_aggregation(
->>>>>>> e2c7067a
   size_type n, null_policy null_handling = null_policy::INCLUDE);
 
 /// Factory to create a ROW_NUMBER aggregation
 template <typename Base = aggregation>
-<<<<<<< HEAD
-extern std::unique_ptr<Base> make_row_number_aggregation();
-=======
 std::unique_ptr<Base> make_row_number_aggregation();
->>>>>>> e2c7067a
 
 /**
  * @brief Factory to create a COLLECT_LIST aggregation
@@ -325,11 +246,7 @@
  * @param null_handling Indicates whether to include/exclude nulls in list elements.
  */
 template <typename Base = aggregation>
-<<<<<<< HEAD
-extern std::unique_ptr<Base> make_collect_list_aggregation(
-=======
 std::unique_ptr<Base> make_collect_list_aggregation(
->>>>>>> e2c7067a
   null_policy null_handling = null_policy::INCLUDE);
 
 /**
@@ -348,20 +265,6 @@
  * considered equal
  */
 template <typename Base = aggregation>
-<<<<<<< HEAD
-extern std::unique_ptr<Base> make_collect_set_aggregation(
-  null_policy null_handling = null_policy::INCLUDE,
-  null_equality nulls_equal = null_equality::EQUAL,
-  nan_equality nans_equal   = nan_equality::UNEQUAL);
-
-/// Factory to create a LAG aggregation
-template <typename Base = aggregation>
-extern std::unique_ptr<Base> make_lag_aggregation(size_type offset);
-
-/// Factory to create a LEAD aggregation
-template <typename Base = aggregation>
-extern std::unique_ptr<Base> make_lead_aggregation(size_type offset);
-=======
 std::unique_ptr<Base> make_collect_set_aggregation(null_policy null_handling = null_policy::INCLUDE,
                                                    null_equality nulls_equal = null_equality::EQUAL,
                                                    nan_equality nans_equal = nan_equality::UNEQUAL);
@@ -373,7 +276,6 @@
 /// Factory to create a LEAD aggregation
 template <typename Base = aggregation>
 std::unique_ptr<Base> make_lead_aggregation(size_type offset);
->>>>>>> e2c7067a
 
 /**
  * @brief Factory to create an aggregation base on UDF for PTX or CUDA
@@ -385,15 +287,9 @@
  * @return aggregation unique pointer housing user_defined_aggregator string.
  */
 template <typename Base = aggregation>
-<<<<<<< HEAD
-extern std::unique_ptr<Base> make_udf_aggregation(udf_type type,
-                                                  std::string const& user_defined_aggregator,
-                                                  data_type output_type);
-=======
 std::unique_ptr<Base> make_udf_aggregation(udf_type type,
                                            std::string const& user_defined_aggregator,
                                            data_type output_type);
->>>>>>> e2c7067a
 
 /** @} */  // end of group
 }  // namespace cudf