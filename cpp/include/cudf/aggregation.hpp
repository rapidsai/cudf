/*
 * Copyright (c) 2019-2021, NVIDIA CORPORATION.
 *
 * Licensed under the Apache License, Version 2.0 (the "License");
 * you may not use this file except in compliance with the License.
 * You may obtain a copy of the License at
 *
 *     http://www.apache.org/licenses/LICENSE-2.0
 *
 * Unless required by applicable law or agreed to in writing, software
 * distributed under the License is distributed on an "AS IS" BASIS,
 * WITHOUT WARRANTIES OR CONDITIONS OF ANY KIND, either express or implied.
 * See the License for the specific language governing permissions and
 * limitations under the License.
 */

#pragma once

#include <cudf/types.hpp>

#include <functional>
#include <memory>
#include <vector>

/**
 * @file aggregation.hpp
 * @brief Representation for specifying desired aggregations from
 * aggregation-based APIs, e.g., groupby, reductions, rolling, etc.
 *
 * @note Not all aggregation APIs support all aggregation operations. See
 * individual function documentation to see what aggregations are supported.
 */

namespace cudf {
/**
 * @addtogroup aggregation_factories
 * @{
 * @file
 */

// forward declaration
namespace detail {
class simple_aggregations_collector;
class aggregation_finalizer;
}  // namespace detail
/**
 * @brief Abstract base class for specifying the desired aggregation in an
 * `aggregation_request`.
 *
 * All aggregations must derive from this class to implement the pure virtual
 * functions and potentially encapsulate additional information needed to
 * compute the aggregation.
 */
class aggregation {
 public:
  /**
   * @brief Possible aggregation operations
   */
  enum Kind {
    SUM,             ///< sum reduction
    PRODUCT,         ///< product reduction
    MIN,             ///< min reduction
    MAX,             ///< max reduction
    COUNT_VALID,     ///< count number of valid elements
    COUNT_ALL,       ///< count number of elements
    ANY,             ///< any reduction
    ALL,             ///< all reduction
    SUM_OF_SQUARES,  ///< sum of squares reduction
    MEAN,            ///< arithmetic mean reduction
    M2,              ///< sum of squares of differences from the mean
    VARIANCE,        ///< variance
    STD,             ///< standard deviation
    MEDIAN,          ///< median reduction
    QUANTILE,        ///< compute specified quantile(s)
    ARGMAX,          ///< Index of max element
    ARGMIN,          ///< Index of min element
    NUNIQUE,         ///< count number of unique elements
    NTH_ELEMENT,     ///< get the nth element
    ROW_NUMBER,      ///< get row-number of current index (relative to rolling window)
    RANK,            ///< get rank       of current index
    DENSE_RANK,      ///< get dense rank of current index
    COLLECT_LIST,    ///< collect values into a list
    COLLECT_SET,     ///< collect values into a list without duplicate entries
    LEAD,            ///< window function, accesses row at specified offset following current row
    LAG,             ///< window function, accesses row at specified offset preceding current row
    PTX,             ///< PTX  UDF based reduction
    CUDA,            ///< CUDA UDF based reduction
    MERGE_LISTS,     ///< merge multiple lists values into one list
    MERGE_SETS,      ///< merge multiple lists values into one list then drop duplicate entries
    MERGE_M2,        ///< merge partial values of M2 aggregation,
<<<<<<< HEAD
    CORRELATION,     ///< correlation between two sets of elements
=======
    COVARIANCE,      ///< covariance between two sets of elements
    CORRELATION,     ///< correlation between two sets of elements
    TDIGEST,         ///< create a tdigest from a set of input values
    MERGE_TDIGEST    ///< create a tdigest by merging multiple tdigests together
>>>>>>> 7ed3a452
  };

  aggregation() = delete;
  aggregation(aggregation::Kind a) : kind{a} {}
  Kind kind;  ///< The aggregation to perform
  virtual ~aggregation() = default;

  virtual bool is_equal(aggregation const& other) const { return kind == other.kind; }
  virtual size_t do_hash() const { return std::hash<int>{}(kind); }
  virtual std::unique_ptr<aggregation> clone() const = 0;

  // override functions for compound aggregations
  virtual std::vector<std::unique_ptr<aggregation>> get_simple_aggregations(
    data_type col_type, cudf::detail::simple_aggregations_collector& collector) const = 0;
  virtual void finalize(cudf::detail::aggregation_finalizer& finalizer) const         = 0;
};

/**
 * @brief Derived class intended for rolling_window specific aggregation usage.
 *
 * As an example, rolling_window will only accept rolling_aggregation inputs,
 * and the appropriate derived classes (sum_aggregation, mean_aggregation, etc)
 * derive from this interface to represent these valid options.
 */
class rolling_aggregation : public virtual aggregation {
 public:
  ~rolling_aggregation() = default;

 protected:
  rolling_aggregation() {}
  rolling_aggregation(aggregation::Kind a) : aggregation{a} {}
};

/**
 * @brief Derived class intended for groupby specific aggregation usage.
 */
class groupby_aggregation : public virtual aggregation {
 public:
  ~groupby_aggregation() = default;

 protected:
  groupby_aggregation() {}
};

/**
 * @brief Derived class intended for groupby specific scan usage.
 */
class groupby_scan_aggregation : public virtual aggregation {
 public:
  ~groupby_scan_aggregation() = default;

 protected:
  groupby_scan_aggregation() {}
};

enum class udf_type : bool { CUDA, PTX };
enum class correlation_type : int32_t { PEARSON, KENDALL, SPEARMAN };

/// Factory to create a SUM aggregation
template <typename Base = aggregation>
std::unique_ptr<Base> make_sum_aggregation();

/// Factory to create a PRODUCT aggregation
template <typename Base = aggregation>
std::unique_ptr<Base> make_product_aggregation();

/// Factory to create a MIN aggregation
template <typename Base = aggregation>
std::unique_ptr<Base> make_min_aggregation();

/// Factory to create a MAX aggregation
template <typename Base = aggregation>
std::unique_ptr<Base> make_max_aggregation();

/**
 * @brief Factory to create a COUNT aggregation
 *
 * @param null_handling Indicates if null values will be counted.
 */
template <typename Base = aggregation>
std::unique_ptr<Base> make_count_aggregation(null_policy null_handling = null_policy::EXCLUDE);

/// Factory to create an ANY aggregation
template <typename Base = aggregation>
std::unique_ptr<Base> make_any_aggregation();

/// Factory to create a ALL aggregation
template <typename Base = aggregation>
std::unique_ptr<Base> make_all_aggregation();

/// Factory to create a SUM_OF_SQUARES aggregation
template <typename Base = aggregation>
std::unique_ptr<Base> make_sum_of_squares_aggregation();

/// Factory to create a MEAN aggregation
template <typename Base = aggregation>
std::unique_ptr<Base> make_mean_aggregation();

/**
 * @brief Factory to create a M2 aggregation
 *
 * A M2 aggregation is sum of squares of differences from the mean. That is:
 *  `M2 = SUM((x - MEAN) * (x - MEAN))`.
 *
 * This aggregation produces the intermediate values that are used to compute variance and standard
 * deviation across multiple discrete sets. See
 * `https://en.wikipedia.org/wiki/Algorithms_for_calculating_variance#Parallel_algorithm` for more
 * detail.
 */
template <typename Base = aggregation>
std::unique_ptr<Base> make_m2_aggregation();

/**
 * @brief Factory to create a VARIANCE aggregation
 *
 * @param ddof Delta degrees of freedom. The divisor used in calculation of
 *             `variance` is `N - ddof`, where `N` is the population size.
 *
 * @throw cudf::logic_error if input type is chrono or compound types.
 */
template <typename Base = aggregation>
std::unique_ptr<Base> make_variance_aggregation(size_type ddof = 1);

/**
 * @brief Factory to create a STD aggregation
 *
 * @param ddof Delta degrees of freedom. The divisor used in calculation of
 *             `std` is `N - ddof`, where `N` is the population size.
 *
 * @throw cudf::logic_error if input type is chrono or compound types.
 */
template <typename Base = aggregation>
std::unique_ptr<Base> make_std_aggregation(size_type ddof = 1);

/// Factory to create a MEDIAN aggregation
template <typename Base = aggregation>
std::unique_ptr<Base> make_median_aggregation();

/**
 * @brief Factory to create a QUANTILE aggregation
 *
 * @param quantiles The desired quantiles
 * @param interpolation The desired interpolation
 */
template <typename Base = aggregation>
std::unique_ptr<Base> make_quantile_aggregation(std::vector<double> const& q,
                                                interpolation i = interpolation::LINEAR);

/**
 * @brief Factory to create an `argmax` aggregation
 *
 * `argmax` returns the index of the maximum element.
 */
template <typename Base = aggregation>
std::unique_ptr<Base> make_argmax_aggregation();

/**
 * @brief Factory to create an `argmin` aggregation
 *
 * `argmin` returns the index of the minimum element.
 */
template <typename Base = aggregation>
std::unique_ptr<Base> make_argmin_aggregation();

/**
 * @brief Factory to create a `nunique` aggregation
 *
 * `nunique` returns the number of unique elements.
 * @param null_handling Indicates if null values will be counted.
 */
template <typename Base = aggregation>
std::unique_ptr<Base> make_nunique_aggregation(null_policy null_handling = null_policy::EXCLUDE);

/**
 * @brief Factory to create a `nth_element` aggregation
 *
 * `nth_element` returns the n'th element of the group/series.
 *
 * If @p n is not within the range `[-group_size, group_size)`, the result of
 * the respective group will be null. Negative indices `[-group_size, -1]`
 * corresponds to `[0, group_size-1]` indices respectively where `group_size` is
 * the size of each group.
 *
 * @param n index of nth element in each group.
 * @param null_handling Indicates to include/exclude nulls during indexing.
 */
template <typename Base = aggregation>
std::unique_ptr<Base> make_nth_element_aggregation(
  size_type n, null_policy null_handling = null_policy::INCLUDE);

/// Factory to create a ROW_NUMBER aggregation
template <typename Base = aggregation>
std::unique_ptr<Base> make_row_number_aggregation();

/**
 * @brief Factory to create a RANK aggregation
 *
 * `RANK` returns a non-nullable column of size_type "ranks": the number of rows preceding or
 * equal to the current row plus one. As a result, ranks are not unique and gaps will appear in
 * the ranking sequence.
 *
 * This aggregation only works with "scan" algorithms. The input column into the group or
 * ungrouped scan is an orderby column that orders the rows that the aggregate function ranks.
 * If rows are ordered by more than one column, the orderby input column should be a struct
 * column containing the ordering columns.
 *
 * Note:
 *  1. This method requires that the rows are presorted by the group keys and order_by columns.
 *  2. `RANK` aggregations will return a fully valid column regardless of null_handling policy
 *     specified in the scan.
 *  3. `RANK` aggregations are not compatible with exclusive scans.
 *
 * @code{.pseudo}
 * Example: Consider an motor-racing statistics dataset, containing the following columns:
 *   1. driver_name:   (STRING) Name of the car driver
 *   2. num_overtakes: (INT32)  Number of times the driver overtook another car in a lap
 *   3. lap_number:    (INT32)  The number of the lap
 *
 * For the following presorted data:
 *
 *  [ // driver_name,  num_overtakes,  lap_number
 *    {   "bottas",        2,            3        },
 *    {   "bottas",        2,            7        },
 *    {   "bottas",        2,            7        },
 *    {   "bottas",        1,            1        },
 *    {   "bottas",        1,            2        },
 *    {   "hamilton",      4,            1        },
 *    {   "hamilton",      4,            1        },
 *    {   "hamilton",      3,            4        },
 *    {   "hamilton",      2,            4        }
 *  ]
 *
 * A grouped rank aggregation scan with:
 *   groupby column      : driver_name
 *   input orderby column: struct_column{num_overtakes, lap_number}
 *  result: column<size_type>{1, 2, 2, 4, 5, 1, 1, 3, 4}
 *
 * A grouped rank aggregation scan with:
 *   groupby column      : driver_name
 *   input orderby column: num_overtakes
 *  result: column<size_type>{1, 1, 1, 4, 4, 1, 1, 3, 4}
 * @endcode
 */
template <typename Base = aggregation>
std::unique_ptr<Base> make_rank_aggregation();

/**
 * @brief Factory to create a DENSE_RANK aggregation
 *
 * `DENSE_RANK` returns a non-nullable column of size_type "dense ranks": the preceding unique
 * value's rank plus one. As a result, ranks are not unique but there are no gaps in the ranking
 * sequence (unlike RANK aggregations).
 *
 * This aggregation only works with "scan" algorithms. The input column into the group or
 * ungrouped scan is an orderby column that orders the rows that the aggregate function ranks.
 * If rows are ordered by more than one column, the orderby input column should be a struct
 * column containing the ordering columns.
 *
 * Note:
 *  1. This method requires that the rows are presorted by the group keys and order_by columns.
 *  2. `DENSE_RANK` aggregations will return a fully valid column regardless of null_handling
 *     policy specified in the scan.
 *  3. `DENSE_RANK` aggregations are not compatible with exclusive scans.
 *
 * @code{.pseudo}
 * Example: Consider an motor-racing statistics dataset, containing the following columns:
 *   1. driver_name:   (STRING) Name of the car driver
 *   2. num_overtakes: (INT32)  Number of times the driver overtook another car in a lap
 *   3. lap_number:    (INT32)  The number of the lap
 *
 * For the following presorted data:
 *
 *  [ // driver_name,  num_overtakes,  lap_number
 *    {   "bottas",        2,            3        },
 *    {   "bottas",        2,            7        },
 *    {   "bottas",        2,            7        },
 *    {   "bottas",        1,            1        },
 *    {   "bottas",        1,            2        },
 *    {   "hamilton",      4,            1        },
 *    {   "hamilton",      4,            1        },
 *    {   "hamilton",      3,            4        },
 *    {   "hamilton",      2,            4        }
 *  ]
 *
 * A grouped dense rank aggregation scan with:
 *   groupby column      : driver_name
 *   input orderby column: struct_column{num_overtakes, lap_number}
 *  result: column<size_type>{1, 2, 2, 3, 4, 1, 1, 2, 3}
 *
 * A grouped dense rank aggregation scan with:
 *   groupby column      : driver_name
 *   input orderby column: num_overtakes
 *  result: column<size_type>{1, 1, 1, 2, 2, 1, 1, 2, 3}
 * @endcode
 */
template <typename Base = aggregation>
std::unique_ptr<Base> make_dense_rank_aggregation();

/**
 * @brief Factory to create a COLLECT_LIST aggregation
 *
 * `COLLECT_LIST` returns a list column of all included elements in the group/series.
 *
 * If `null_handling` is set to `EXCLUDE`, null elements are dropped from each
 * of the list rows.
 *
 * @param null_handling Indicates whether to include/exclude nulls in list elements.
 */
template <typename Base = aggregation>
std::unique_ptr<Base> make_collect_list_aggregation(
  null_policy null_handling = null_policy::INCLUDE);

/**
 * @brief Factory to create a COLLECT_SET aggregation
 *
 * `COLLECT_SET` returns a lists column of all included elements in the group/series. Within each
 * list, the duplicated entries are dropped out such that each entry appears only once.
 *
 * If `null_handling` is set to `EXCLUDE`, null elements are dropped from each
 * of the list rows.
 *
 * @param null_handling Indicates whether to include/exclude nulls during collection
 * @param nulls_equal Flag to specify whether null entries within each list should be considered
 *        equal.
 * @param nans_equal Flag to specify whether NaN values in floating point column should be
 *        considered equal.
 */
template <typename Base = aggregation>
std::unique_ptr<Base> make_collect_set_aggregation(null_policy null_handling = null_policy::INCLUDE,
                                                   null_equality nulls_equal = null_equality::EQUAL,
                                                   nan_equality nans_equal = nan_equality::UNEQUAL);

/// Factory to create a LAG aggregation
template <typename Base = aggregation>
std::unique_ptr<Base> make_lag_aggregation(size_type offset);

/// Factory to create a LEAD aggregation
template <typename Base = aggregation>
std::unique_ptr<Base> make_lead_aggregation(size_type offset);

/**
 * @brief Factory to create an aggregation base on UDF for PTX or CUDA
 *
 * @param[in] type: either udf_type::PTX or udf_type::CUDA
 * @param[in] user_defined_aggregator A string containing the aggregator code
 * @param[in] output_type expected output type
 *
 * @return aggregation unique pointer housing user_defined_aggregator string.
 */
template <typename Base = aggregation>
std::unique_ptr<Base> make_udf_aggregation(udf_type type,
                                           std::string const& user_defined_aggregator,
                                           data_type output_type);

/**
 * @brief Factory to create a MERGE_LISTS aggregation.
 *
 * Given a lists column, this aggregation merges all the lists corresponding to the same key value
 * into one list. It is designed specifically to merge the partial results of multiple (distributed)
 * groupby `COLLECT_LIST` aggregations into a final `COLLECT_LIST` result. As such, it requires the
 * input lists column to be non-nullable (the child column containing list entries is not subjected
 * to this requirement).
 */
template <typename Base = aggregation>
std::unique_ptr<Base> make_merge_lists_aggregation();

/**
 * @brief Factory to create a MERGE_SETS aggregation.
 *
 * Given a lists column, this aggregation firstly merges all the lists corresponding to the same key
 * value into one list, then it drops all the duplicate entries in each lists, producing a lists
 * column containing non-repeated entries.
 *
 * This aggregation is designed specifically to merge the partial results of multiple (distributed)
 * groupby `COLLECT_LIST` or `COLLECT_SET` aggregations into a final `COLLECT_SET` result. As such,
 * it requires the input lists column to be non-nullable (the child column containing list entries
 * is not subjected to this requirement).
 *
 * In practice, the input (partial results) to this aggregation should be generated by (distributed)
 * `COLLECT_LIST` aggregations, not `COLLECT_SET`, to avoid unnecessarily removing duplicate entries
 * for the partial results.
 *
 * @param nulls_equal Flag to specify whether nulls within each list should be considered equal
 *        during dropping duplicate list entries.
 * @param nans_equal Flag to specify whether NaN values in floating point column should be
 *        considered equal during dropping duplicate list entries.
 */
template <typename Base = aggregation>
std::unique_ptr<Base> make_merge_sets_aggregation(null_equality nulls_equal = null_equality::EQUAL,
                                                  nan_equality nans_equal = nan_equality::UNEQUAL);

/**
 * @brief Factory to create a MERGE_M2 aggregation
 *
 * Merges the results of `M2` aggregations on independent sets into a new `M2` value equivalent to
 * if a single `M2` aggregation was done across all of the sets at once. This aggregation is only
 * valid on structs whose members are the result of the `COUNT_VALID`, `MEAN`, and `M2` aggregations
 * on the same sets. The output of this aggregation is a struct containing the merged `COUNT_VALID`,
 * `MEAN`, and `M2` aggregations.
 *
 * The input `M2` aggregation values are expected to be all non-negative numbers, since they
 * were output from `M2` aggregation.
 */
template <typename Base = aggregation>
std::unique_ptr<Base> make_merge_m2_aggregation();

/**
<<<<<<< HEAD
=======
 * @brief Factory to create a COVARIANCE aggregation
 *
 * Compute covariance between two columns.
 * The input columns are child columns of a non-nullable struct columns.
 */
template <typename Base = aggregation>
std::unique_ptr<Base> make_covariance_aggregation();

/**
>>>>>>> 7ed3a452
 * @brief Factory to create a CORRELATION aggregation
 *
 * Compute correlation coefficient between two columns.
 * The input columns are child columns of a non-nullable struct columns.
 *
 * @param[in] type: correlation_type
 */
template <typename Base = aggregation>
std::unique_ptr<Base> make_correlation_aggregation(correlation_type type);

<<<<<<< HEAD
=======
/**
 * @brief Factory to create a TDIGEST aggregation
 *
 * Produces a tdigest (https://arxiv.org/pdf/1902.04023.pdf) column from input values.
 * The input aggregation values are expected to be fixed-width numeric types.
 *
 * The tdigest column produced is of the following structure:
 *
 * struct {
 *   // centroids for the digest
 *   list {
 *    struct {
 *      double    // mean
 *      double    // weight
 *    },
 *    ...
 *   }
 *   // these are from the input stream, not the centroids. they are used
 *   // during the percentile_approx computation near the beginning or
 *   // end of the quantiles
 *   double       // min
 *   double       // max
 * }
 *
 * Each output row is a single tdigest.  The length of the row is the "size" of the
 * tdigest, each element of which represents a weighted centroid (mean, weight).
 *
 * @param max_centroids Parameter controlling compression level and accuracy on subsequent
 * queries on the output tdigest data.  `max_centroids` places an upper bound on the size of
 * the computed tdigests: A value of 1000 will result in a tdigest containing no
 * more than 1000 centroids (32 bytes each). Higher result in more accurate tdigest information.
 *
 * @returns A TDIGEST aggregation object.
 */
template <typename Base>
std::unique_ptr<Base> make_tdigest_aggregation(int max_centroids = 1000);

/**
 * @brief Factory to create a MERGE_TDIGEST aggregation
 *
 * Merges the results from a previous aggregation resulting from a `make_tdigest_aggregation`
 * or `make_merge_tdigest_aggregation` to produce a new a tdigest
 * (https://arxiv.org/pdf/1902.04023.pdf) column.
 *
 * The tdigest column produced is of the following structure:
 *
 * struct {
 *   // centroids for the digest
 *   list {
 *    struct {
 *      double    // mean
 *      double    // weight
 *    },
 *    ...
 *   }
 *   // these are from the input stream, not the centroids. they are used
 *   // during the percentile_approx computation near the beginning or
 *   // end of the quantiles
 *   double       // min
 *   double       // max
 * }
 *
 * Each output row is a single tdigest.  The length of the row is the "size" of the
 * tdigest, each element of which represents a weighted centroid (mean, weight).
 *
 * @param max_centroids Parameter controlling compression level and accuracy on subsequent
 * queries on the output tdigest data.  `max_centroids` places an upper bound on the size of
 * the computed tdigests: A value of 1000 will result in a tdigest containing no
 * more than 1000 centroids (32 bytes each). Higher result in more accurate tdigest information.
 *
 * @returns A MERGE_TDIGEST aggregation object.
 */
template <typename Base>
std::unique_ptr<Base> make_merge_tdigest_aggregation(int max_centroids = 1000);

>>>>>>> 7ed3a452
/** @} */  // end of group
}  // namespace cudf<|MERGE_RESOLUTION|>--- conflicted
+++ resolved
@@ -88,14 +88,10 @@
     MERGE_LISTS,     ///< merge multiple lists values into one list
     MERGE_SETS,      ///< merge multiple lists values into one list then drop duplicate entries
     MERGE_M2,        ///< merge partial values of M2 aggregation,
-<<<<<<< HEAD
-    CORRELATION,     ///< correlation between two sets of elements
-=======
     COVARIANCE,      ///< covariance between two sets of elements
     CORRELATION,     ///< correlation between two sets of elements
     TDIGEST,         ///< create a tdigest from a set of input values
     MERGE_TDIGEST    ///< create a tdigest by merging multiple tdigests together
->>>>>>> 7ed3a452
   };
 
   aggregation() = delete;
@@ -503,8 +499,6 @@
 std::unique_ptr<Base> make_merge_m2_aggregation();
 
 /**
-<<<<<<< HEAD
-=======
  * @brief Factory to create a COVARIANCE aggregation
  *
  * Compute covariance between two columns.
@@ -514,7 +508,6 @@
 std::unique_ptr<Base> make_covariance_aggregation();
 
 /**
->>>>>>> 7ed3a452
  * @brief Factory to create a CORRELATION aggregation
  *
  * Compute correlation coefficient between two columns.
@@ -525,8 +518,6 @@
 template <typename Base = aggregation>
 std::unique_ptr<Base> make_correlation_aggregation(correlation_type type);
 
-<<<<<<< HEAD
-=======
 /**
  * @brief Factory to create a TDIGEST aggregation
  *
@@ -602,6 +593,5 @@
 template <typename Base>
 std::unique_ptr<Base> make_merge_tdigest_aggregation(int max_centroids = 1000);
 
->>>>>>> 7ed3a452
 /** @} */  // end of group
 }  // namespace cudf