--- conflicted
+++ resolved
@@ -208,7 +208,6 @@
   rmm::mr::device_memory_resource* mr = rmm::mr::get_current_device_resource());
 
 /**
-<<<<<<< HEAD
  * @brief  Generate a sequence of timestamps
  *
  * `output[i] = start[i] + n*freq
@@ -229,7 +228,9 @@
   cudf::scalar const& initial,
   std::size_t n,
   std::size_t nanoseconds,
-=======
+  rmm::mr::device_memory_resource* mr = rmm::mr::get_current_device_resource());
+
+/**
  * @brief Extract the number of days in the month
  *
  * output[i] contains the number of days in the month of date `column[i]`
@@ -242,7 +243,6 @@
  */
 std::unique_ptr<cudf::column> days_in_month(
   cudf::column_view const& column,
->>>>>>> 7d892d11
   rmm::mr::device_memory_resource* mr = rmm::mr::get_current_device_resource());
 
 /**
