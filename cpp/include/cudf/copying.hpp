/*
 * Copyright (c) 2018-2019, NVIDIA CORPORATION.
 *
 * Licensed under the Apache License, Version 2.0 (the "License");
 * you may not use this file except in compliance with the License.
 * You may obtain a copy of the License at
 *
 *     http://www.apache.org/licenses/LICENSE-2.0
 *
 * Unless required by applicable law or agreed to in writing, software
 * distributed under the License is distributed on an "AS IS" BASIS,
 * WITHOUT WARRANTIES OR CONDITIONS OF ANY KIND, either express or implied.
 * See the License for the specific language governing permissions and
 * limitations under the License.
 */

#ifndef COPYING_HPP
#define COPYING_HPP

#include "cudf.h"
#include "types.hpp"
#include <vector>

// Forward declaration
typedef struct CUstream_st* cudaStream_t;

namespace cudf {

/** ---------------------------------------------------------------------------*
<<<<<<< HEAD
* @brief When allocating data, determines if a mask should also be allocated.
* ---------------------------------------------------------------------------**/

=======
* @brief Indicates when to allocate a mask, based on an existing mask.
* ---------------------------------------------------------------------------**/
>>>>>>> d910060a
enum mask_allocation_policy {
    NEVER, ///< Do not allocate a null mask, regardless of input
    RETAIN, ///< Allocate a null mask if the input contains one
    ALWAYS ///< Allocate a null mask, regardless of input
};

/*
 * Initializes and returns gdf_column of the same type as the input.
 * 
 * @param input The input column to emulate
 * @return gdf_column An unallocated column of same type as input
 */
gdf_column empty_like(gdf_column const& input);

/**
 * @brief Allocates a new column of the same size and type as the input.
 *
 * @param input The input column to emulate
 * @param mask_alloc Policy for allocating null mask. Defaults to RETAIN.
 * @param stream Optional stream in which to perform copies
 * @return gdf_column An allocated column of same size and type of input
 */
gdf_column allocate_like(gdf_column const& input, mask_allocation_policy mask_alloc = RETAIN,
                         cudaStream_t stream = 0);

/**
 * @brief Allocates a new column of the specified size and same type as the input.
 *
 * @param input The input column to emulate
 * @param size The size of the column to allocate in rows
 * @param mask_alloc Policy for allocating null mask. Defaults to RETAIN.
 * @param stream Optional stream in which to perform copies
 * @return gdf_column An allocated column of same size and type of input
 */
gdf_column allocate_like(gdf_column const& input, gdf_size_type size, mask_allocation_policy mask_alloc = RETAIN,
                         cudaStream_t stream = 0);


/**
 * @brief Creates a new column that is a copy of input
 * 
 * @param input The input column to copy
 * @param stream Optional stream in which to perform copies
 * @return gdf_column A copy of input
 */
gdf_column copy(gdf_column const& input, cudaStream_t stream = 0);

/**
 * @brief Creates a table of empty columns with the same types as the inputs
 *
 * Creates the `gdf_column` objects, but does not allocate any underlying device
 * memory for the column's data or bitmask.
 *
 * @note It is the caller's responsibility to delete the `gdf_column` object for
 * every column in the new table.
 *
 * @param t The input table to emulate
 * @return table A table of empty columns of same type as input
 */
table empty_like(table const& t);

/**
 * @brief Creates a table of columns with the same type and allocation size as
 * the input.
 *
 * Creates the `gdf_column` objects, and allocates underlying device memory for
 * each column matching the input columns
 *
 * @note It is the caller's responsibility to free each column's device memory
 * allocation in addition to deleting the `gdf_column` object for every column
 * in the new table.
 *
 * @param t The table to emulate
 * @param mask_alloc Policy for allocating null mask. Defaults to RETAIN.
 * @param stream Optional stream in which to perform allocations
 * @return table A table of columns with same type and allocation size as input
 */
table allocate_like(table const& t, mask_allocation_policy mask_alloc = RETAIN,
                    cudaStream_t stream = 0);

/**
 * @brief Creates a table of columns with the specified size and same type as
 * the input.
 *
 * Creates the `gdf_column` objects, and allocates underlying device memory for
 * each column matching the input columns
 *
 * @note It is the caller's responsibility to free each column's device memory
 * allocation in addition to deleting the `gdf_column` object for every column
 * in the new table.
 *
 * @param t The table to emulate
 * @param size The size of the columns to allocate
 * @param mask_alloc Policy for allocating null mask. Defaults to RETAIN.
 * @param stream Optional stream in which to perform allocations
 * @return table A table of columns with same type as @p t and specified @p size
 */
table allocate_like(table const& t, gdf_size_type size, mask_allocation_policy mask_alloc = RETAIN,
                    cudaStream_t stream = 0);


/**
 * @brief Creates a table of columns and deep copies the data from an input
 * table.
 *
 * @note It is the caller's responsibility to free each column's device memory
 * allocation in addition to deleting the `gdf_column` object for every column
 * in the new table.
 *
 * @param t The table to copy
 * @param stream Optional stream in which to perform allocations and copies
 * @return table A table that is an exact copy of @p t
 */
table copy(table const& t, cudaStream_t stream = 0);

/**
 * @brief Copies a range of elements from one column to another.
 * 
 * Copies N elements of @p in_column starting at @p in_begin to the N
 * elements of @p out_column starting at @p out_begin, where
 * N = (@p out_end - @p out_begin)
 * 
 * The datatypes of in_column and out_column must be the same.
 *
 * If the input and output columns are the same and ranges overlap, the
 * behavior is undefined.
 *
 * @param[out] out_column The preallocated column to copy into
 * @param[in] in_column The column to copy from
 * @param[in] out_begin The starting index of the output range
 * @param[in] out_end The index one past the end of the output range
 * @param[in] in_begin The starting index of the input range
 * 
 * @return void
 */
void copy_range(gdf_column *out_column, gdf_column const &in_column,
                gdf_index_type out_begin, gdf_index_type out_end, 
                gdf_index_type in_begin);

/**
 * @brief Creates a new `table` as if an in-place scatter from a `source` table 
 * was performed on the `target` table.
 *
 * It is the user's reponsibility to free the device memory allocated in the 
 * returned table `destination_table`.
 *
 * The `source_table` and the `target_table` must have equal numbers of columns.
 *
 * The datatypes between coresponding columns in the source and target columns 
 * must be the same.
 *
 * The number of rows in the scatter_map must equal the number of rows in
 * the source columns.
 *
 * If any index in scatter_map is outside the range of [0, target.num_rows()), 
 * the result is undefined.
 *
 * If the same index appears more than once in scatter_map, the result is
 * undefined.
 * 
 * A column in the output will only be nullable if: 
 * - Its corresponding column in `target` is nullable
 * - Its corresponding column in `source` has `null_count > 0` 
 *
 * @Param[in] source The columns whose rows will be scattered
 * @Param[in] scatter_map An array that maps rows in the input columns
 * to rows in the output columns.
 * @Param[in] target The table to copy and then perform an in-place scatter 
 * into the copy.
 * @return[out] The result of the scatter
 */
table scatter(table const& source, gdf_index_type const scatter_map[],
              table const& target);

/**
 * @brief Creates a new `table` as if scattering a set of `gdf_scalar`
 * values into the rows of a `target` table in-place.
 *
 * `data` and `valid` of a specific row of the target_column is kept 
 * unchanged if the `scatter_map` does not map to that row.
 * 
 * The datatypes between coresponding columns in the source and target
 * columns must be the same.
 *
 * If any index in scatter_map is outside the range of [0, num rows in
 * target_columns), the result is undefined.
 *
 * If the same index appears more than once in scatter_map, the result is
 * undefined.
 *
 * If the scalar is null (is_valid == false) and the target column does not
 * have a valid bitmask, the destination column will have a bitmask allocated.
 *
 * @Param[in] source The row to be scattered
 * @Param[in] scatter_map An array that maps to rows in the output columns.
 * @Param[in] target The table to copy and then perform an in-place scatter 
 * into the copy.
 * @return[out] The result of the scatter
 *
 */
table scatter(std::vector<gdf_scalar> const& source,
              gdf_index_type const scatter_map[],
              gdf_size_type num_scatter_rows, table const& target);

/**
 * @brief Gathers the rows (including null values) of a set of source columns
 * into a set of destination columns.
 * 
 * The two sets of columns must have equal numbers of columns.
 *
 * Gathers the rows of the source columns into the destination columns according
 * to a gather map such that row "i" in the destination columns will contain
 * row "gather_map[i]" from the source columns.
 *
 * The datatypes between coresponding columns in the source and destination
 * columns must be the same.
 *
 * The number of elements in the gather_map must equal the number of rows in the
 * destination columns.
 *
 * If any index in the gather_map is outside the range [0, num rows in
 * source_columns), the result is undefined.
 *
 * If the same index appears more than once in gather_map, the result is
 * undefined.
 *
 * @param[in] source_table The input columns whose rows will be gathered
 * @param[in] gather_map An array of indices that maps the rows in the source
 * columns to rows in the destination columns.
 * @param[out] destination_table A preallocated set of columns with a number
 * of rows equal in size to the number of elements in the gather_map that will
 * contain the rearrangement of the source columns based on the mapping. Can be
 * the same as `source_table` (in-place gather).
 *
 */
void gather(table const* source_table, gdf_index_type const gather_map[],
                 table* destination_table);

/**
 * @brief Slices a column (including null values) into a set of columns
 * according to a set of indices.
 *
 * The "slice" function divides part of the input column into multiple intervals
 * of rows using the indices values and it stores the intervals into the output
 * columns. Regarding the interval of indices, a pair of values are taken from
 * the indices array in a consecutive manner. The pair of indices are left-closed
 * and right-open.
 *
 * The pairs of indices in the array are required to comply with the following
 * conditions:
 * a, b belongs to Range[0, input column size]
 * a <= b, where the position of a is less or equal to the position of b.
  *
 * Exceptional cases for the indices array are:
 * When the values in the pair are equal, the function returns an empty column.
 * When the values in the pair are 'strictly decreasing', the outcome is
 * undefined.
 * When any of the values in the pair don't belong to the range[0, input column
 * size), the outcome is undefined.
 * When the indices array is empty, an empty vector of columns is returned.
 *
 * Example:
 * input:   {10, 12, 14, 16, 18, 20, 22, 24, 26, 28}
 * indices: {1, 3, 5, 9, 2, 4, 8, 8}
 * output:  {{12, 14}, {20, 22, 24, 26}, {14, 16}, {}}
 *
 * @param[in] input         The input column whose rows will be sliced.
 * @param[in] indices       An device array of indices that are used to take 'slices'
 * of the input column.
 * @param[in] num_indices   Number of indices in the indices array
 * @return  A std::vector of gdf_column*, each of which may have a different
 * number of rows. The number of rows in each column is equal to the difference
 * of two consecutive indices in the indices array.
 */
std::vector<gdf_column*> slice(gdf_column const &         input,
                               gdf_index_type const*      indices,
                               gdf_size_type              num_indices);

/**
 * @brief Splits a column (including null values) into a set of columns
 * according to a set of indices.
 *
 * The "split" function divides the input column into multiple intervals
 * of rows using the splits indices values and it stores the intervals into the
 * output columns. Regarding the interval of indices, a pair of values are taken
 * from the indices array in a consecutive manner. The pair of indices are
 * left-closed and right-open.
 *
 * The indices array ('splits') is require to be a monotonic non-decreasing set.
 * The indices in the array are required to comply with the following conditions:
 * a, b belongs to Range[0, input column size]
 * a <= b, where the position of a is less or equal to the position of b.
 *
 * The split function will take a pair of indices from the indices array
 * ('splits') in a consecutive manner. For the first pair, the function will
 * take the value 0 and the first element of the indices array. For the last pair,
 * the function will take the last element of the indices array and the size of
 * the input column.
 *
 * Exceptional cases for the indices array are:
 * When the values in the pair are equal, the function return an empty column.
 * When the values in the pair are 'strictly decreasing', the outcome is
 * undefined.
 * When any of the values in the pair don't belong to the range[0, input column
 * size), the outcome is undefined.
 * When the indices array is empty, an empty vector of columns is returned.
 *
 * The input columns may have different sizes. The number of
 * columns must be equal to the number of indices in the array plus one. 
 *
 * Example:
 * input:   {10, 12, 14, 16, 18, 20, 22, 24, 26, 28}
 * splits: {2, 5, 9}
 * output:  {{10, 12}, {14, 16, 18}, {20, 22, 24, 26}, {28}}
 *
 * @param[in] input         The input column whose rows will be split.
 * @param[in] splits        An device array of indices that are used to divide
 * the input column into multiple columns.
 * @param[in] num_splits   Number of splits in the splits indices array
 * @return A std::vector of gdf_column*, each of which may have a different size
 * a different number of rows.
 */
std::vector<gdf_column*> split(gdf_column const &         input,
                               gdf_index_type const*      splits,
                               gdf_size_type              num_splits);

table shift(const table& in_table,
            gdf_index_type periods,
            const gdf_scalar* fill_value);

/**
 * @brief Scatters the rows of a table to `n` tables according to a scatter map
 *
 * Copies the rows from the input table to new
 * tables according to the table indices given by scatter map.
 * The number of output tables is one more than the maximum value in @p scatter_map.
 * If a value in [0,n] does not appear in scatter_map, then the corresponding
 * output table will be empty.
 *
 * `scatter_map` is a non-nullable column of `GDF_INT32` elements whose `size`
 * equals `input.num_rows()` and contains numbers in range of [0, n].
 *
 * Exceptional cases for the scatter_map column are:
 * @throws cudf::logic_error when `scatter_map.dtype != GDF_INT32`
 * @throws cudf::logic_error when `scatter_map.size != input.num_rows()`
 * @throws cudf::logic_error when `has_nulls(scatter_map) == true`
 *
 * Example:
 * input:       [{10, 12, 14, 16, 18, 20, 22, 24, 26, 28}, 
 *               { 1,  2,  3,  4, null, 0, 2,  4,  6,  2}]
 * scatter_map:  { 3,  4,  3,  1,  4,  4,  0,  1,  1,  1}
 * output:     {[{22}, {2}], 
 *              [{16, 24, 26, 28}, {4, 4, 6, 2}], 
 *              [{}, {}], 
 *              [{10, 14}, {1, 3}], 
 *              [{12, 18, 20}, {2, null, 0}]}
 *
 * @param[in] input Table whose rows will be partitioned into a set of
 * tables according to `scatter_map` 
 * @param[in] scatter_map  Non-nullable column of `GDF_INT32` values that map
 * each row in `input` table into one of the output tables. 
 *
 * @return A std::vector of `table`s containing the scattered rows of `input`.
 * `table` `i` contains all rows `j` from `input` where `scatter_map[j] == i`. 
 *
 */
std::vector<cudf::table>
scatter_to_tables(cudf::table const& input, gdf_column const& scatter_map);

}  // namespace cudf

#endif  // COPYING_H<|MERGE_RESOLUTION|>--- conflicted
+++ resolved
@@ -27,14 +27,8 @@
 namespace cudf {
 
 /** ---------------------------------------------------------------------------*
-<<<<<<< HEAD
-* @brief When allocating data, determines if a mask should also be allocated.
-* ---------------------------------------------------------------------------**/
-
-=======
 * @brief Indicates when to allocate a mask, based on an existing mask.
 * ---------------------------------------------------------------------------**/
->>>>>>> d910060a
 enum mask_allocation_policy {
     NEVER, ///< Do not allocate a null mask, regardless of input
     RETAIN, ///< Allocate a null mask if the input contains one
