/*
 * Copyright (c) 2018-2019, NVIDIA CORPORATION.
 *
 * Licensed under the Apache License, Version 2.0 (the "License");
 * you may not use this file except in compliance with the License.
 * You may obtain a copy of the License at
 *
 *     http://www.apache.org/licenses/LICENSE-2.0
 *
 * Unless required by applicable law or agreed to in writing, software
 * distributed under the License is distributed on an "AS IS" BASIS,
 * WITHOUT WARRANTIES OR CONDITIONS OF ANY KIND, either express or implied.
 * See the License for the specific language governing permissions and
 * limitations under the License.
 */

#pragma once

#include <cudf/column/column_view.hpp>
#include <cudf/scalar/scalar.hpp>
#include <cudf/table/table.hpp>
#include <cudf/types.hpp>

#include <memory>

namespace cudf {
namespace experimental {
/**
 * @brief Gathers the specified rows (including null values) of a set of columns.
 *
 * Gathers the rows of the source columns according to `gather_map` such that row "i"
 * in the resulting table's columns will contain row "gather_map[i]" from the source columns.
 * The number of rows in the result table will be equal to the number of elements in
 * `gather_map`.
 *
 * A negative value `i` in the `gather_map` is interpreted as `i+n`, where
 * `n` is the number of rows in the `source_table`.
 *
 * For dictionary columns, the keys column component is copied and not trimmed
 * if the gather results in abandoned key elements.
 *
 * @throws `cudf::logic_error` if `check_bounds == true` and an index exists in
 * `gather_map` outside the range `[-n, n)`, where `n` is the number of rows in
 * the source table. If `check_bounds == false`, the behavior is undefined.
 *
 * @param[in] source_table The input columns whose rows will be gathered
 * @param[in] gather_map View into a non-nullable column of integral indices that maps the
 * rows in the source columns to rows in the destination columns.
 * @param[in] check_bounds Optionally perform bounds checking on the values
 * of `gather_map` and throw an error if any of its values are out of bounds.
 * @param[in] mr The resource to use for all allocations
 * @return std::unique_ptr<table> Result of the gather
 */
std::unique_ptr<table> gather(
  table_view const& source_table,
  column_view const& gather_map,
  bool check_bounds                   = false,
  rmm::mr::device_memory_resource* mr = rmm::mr::get_default_resource());

/**
 * @brief Scatters the rows of the source table into a copy of the target table
 * according to a scatter map.
 *
 * Scatters values from the source table into the target table out-of-place,
 * returning a "destination table". The scatter is performed according to a
 * scatter map such that row `scatter_map[i]` of the destination table gets row
 * `i` of the source table. All other rows of the destination table equal
 * corresponding rows of the target table.
 *
 * The number of columns in source must match the number of columns in target
 * and their corresponding datatypes must be the same.
 *
 * If the same index appears more than once in the scatter map, the result is
 * undefined.
 *
 * A negative value `i` in the `scatter_map` is interpreted as `i+n`, where `n`
 * is the number of rows in the `target` table.
 *
 * @throws `cudf::logic_error` if `check_bounds == true` and an index exists in
 * `scatter_map` outside the range `[-n, n)`, where `n` is the number of rows in
 * the target table. If `check_bounds == false`, the behavior is undefined.
 *
 * @param source The input columns containing values to be scattered into the
 * target columns
 * @param scatter_map A non-nullable column of integral indices that maps the
 * rows in the source table to rows in the target table. The size must be equal
 * to or less than the number of elements in the source columns.
 * @param target The set of columns into which values from the source_table
 * are to be scattered
 * @param check_bounds Optionally perform bounds checking on the values of
 * `scatter_map` and throw an error if any of its values are out of bounds.
 * @param mr The resource to use for all allocations
 * @return Result of scattering values from source to target
 *---------------------------------------------------------------------------**/
std::unique_ptr<table> scatter(
  table_view const& source,
  column_view const& scatter_map,
  table_view const& target,
  bool check_bounds                   = false,
  rmm::mr::device_memory_resource* mr = rmm::mr::get_default_resource());

/**
 * @brief Scatters a row of scalar values into a copy of the target table
 * according to a scatter map.
 *
 * Scatters values from the source row into the target table out-of-place,
 * returning a "destination table". The scatter is performed according to a
 * scatter map such that row `scatter_map[i]` of the destination table is
 * replaced by the source row. All other rows of the destination table equal
 * corresponding rows of the target table.
 *
 * The number of elements in source must match the number of columns in target
 * and their corresponding datatypes must be the same.
 *
 * If the same index appears more than once in the scatter map, the result is
 * undefined.
 *
 * @throws `cudf::logic_error` if `check_bounds == true` and an index exists in
 * `scatter_map` outside the range `[-n, n)`, where `n` is the number of rows in
 * the target table. If `check_bounds == false`, the behavior is undefined.
 *
 * @param source The input scalars containing values to be scattered into the
 * target columns
 * @param indices A non-nullable column of integral indices that indicate
 * the rows in the target table to be replaced by source.
 * @param target The set of columns into which values from the source_table
 * are to be scattered
 * @param check_bounds Optionally perform bounds checking on the values of
 * `scatter_map` and throw an error if any of its values are out of bounds.
 * @param mr The resource to use for all allocations
 * @return Result of scattering values from source to target
 *---------------------------------------------------------------------------**/
std::unique_ptr<table> scatter(
  std::vector<std::unique_ptr<scalar>> const& source,
  column_view const& indices,
  table_view const& target,
  bool check_bounds                   = false,
  rmm::mr::device_memory_resource* mr = rmm::mr::get_default_resource());

/** ---------------------------------------------------------------------------*
 * @brief Indicates when to allocate a mask, based on an existing mask.
 * ---------------------------------------------------------------------------**/
enum class mask_allocation_policy {
  NEVER,   ///< Do not allocate a null mask, regardless of input
  RETAIN,  ///< Allocate a null mask if the input contains one
  ALWAYS   ///< Allocate a null mask, regardless of input
};

/*
 * Initializes and returns an empty column of the same type as the `input`.
 *
 * @param[in] input Immutable view of input column to emulate
 * @return std::unique_ptr<column> An empty column of same type as `input`
 */
std::unique_ptr<column> empty_like(column_view const& input);

/**
 * @brief Creates an uninitialized new column of the same size and type as the `input`.
 * Supports only fixed-width types.
 *
 * @param[in] input Immutable view of input column to emulate
 * @param[in] mask_alloc Optional, Policy for allocating null mask. Defaults to RETAIN.
 * @param[in] mr Optional, The resource to use for all allocations
 * @return std::unique_ptr<column> A column with sufficient uninitialized capacity to hold the same
 * number of elements as `input` of the same type as `input.type()`
 */
std::unique_ptr<column> allocate_like(
  column_view const& input,
  mask_allocation_policy mask_alloc   = mask_allocation_policy::RETAIN,
  rmm::mr::device_memory_resource* mr = rmm::mr::get_default_resource());

/**
 * @brief Creates an uninitialized new column of the specified size and same type as the `input`.
 * Supports only fixed-width types.
 *
 * @param[in] input Immutable view of input column to emulate
 * @param[in] size The desired number of elements that the new column should have capacity for
 * @param[in] mask_alloc Optional, Policy for allocating null mask. Defaults to RETAIN.
 * @param[in] mr Optional, The resource to use for all allocations
 * @return std::unique_ptr<column> A column with sufficient uninitialized capacity to hold the
 * specified number of elements as `input` of the same type as `input.type()`
 */
std::unique_ptr<column> allocate_like(
  column_view const& input,
  size_type size,
  mask_allocation_policy mask_alloc   = mask_allocation_policy::RETAIN,
  rmm::mr::device_memory_resource* mr = rmm::mr::get_default_resource());

/**
 * @brief Creates a table of empty columns with the same types as the `input_table`
 *
 * Creates the `cudf::column` objects, but does not allocate any underlying device
 * memory for the column's data or bitmask.
 *
 * @param[in] input_table Immutable view of input table to emulate
 * @return std::unique_ptr<table> A table of empty columns with the same types as the columns in
 * `input_table`
 */
std::unique_ptr<table> empty_like(table_view const& input_table);

/**
 * @brief Copies a range of elements in-place from one column to another.
 *
 * Overwrites the range of elements in @p target indicated by the indices
 * [@p target_begin, @p target_begin + N) with the elements from @p source
 * indicated by the indices [@p source_begin, @p source_end) (where N =
 * (@p source_end - @p source_begin)). Use the out-of-place copy function
 * returning std::unique_ptr<column> for uses cases requiring memory
 * reallocation. For example for strings columns and other variable-width types.
 *
 * If @p source and @p target refer to the same elements and the ranges overlap,
 * the behavior is undefined.
 *
 * @throws `cudf::logic_error` if memory reallocation is required (e.g. for
 * variable width types).
 * @throws `cudf::logic_error` for invalid range (if
 * @p source_begin > @p source_end, @p source_begin < 0,
 * @p source_end > @p source.size(), @p target_begin < 0,
 * or @p target_begin + (@p source_end - @p source_begin) > @p target.size()).
 * @throws `cudf::logic_error` if @p target and @p source have different types.
 * @throws `cudf::logic_error` if @p source has null values and @p target is not
 * nullable.
 *
 * @param source The column to copy from
 * @param target The preallocated column to copy into
 * @param source_begin The starting index of the source range (inclusive)
 * @param source_end The index of the last element in the source range
 * (exclusive)
 * @param target_begin The starting index of the target range (inclusive)
 * @return void
 */
void copy_range_in_place(column_view const& source,
                         mutable_column_view& target,
                         size_type source_begin,
                         size_type source_end,
                         size_type target_begin);

/**
 * @brief Copies a range of elements out-of-place from one column to another.
 *
 * Creates a new column as if an in-place copy was performed into @p target.
 * A copy of @p target is created first and then the elements indicated by the
 * indices [@p target_begin, @p target_begin + N) were copied from the elements
 * indicated by the indices [@p source_begin, @p source_end) of @p source
 * (where N = (@p source_end - @p source_begin)). Elements outside the range are
 * copied from @p target into the returned new column target.
 *
 * If @p source and @p target refer to the same elements and the ranges overlap,
 * the behavior is undefined.
 *
 * @throws `cudf::logic_error` for invalid range (if
 * @p source_begin > @p source_end, @p source_begin < 0,
 * @p source_end > @p source.size(), @p target_begin < 0,
 * or @p target_begin + (@p source_end - @p source_begin) > @p target.size()).
 * @throws `cudf::logic_error` if @p target and @p source have different types.
 *
 * @param source The column to copy from inside the range.
 * @param target The column to copy from outside the range.
 * @param source_begin The starting index of the source range (inclusive)
 * @param source_end The index of the last element in the source range
 * (exclusive)
 * @param target_begin The starting index of the target range (inclusive)
 * @param mr Memory resource to allocate the result target column.
 * @return std::unique_ptr<column> The result target column
 */
std::unique_ptr<column> copy_range(
  column_view const& source,
  column_view const& target,
  size_type source_begin,
  size_type source_end,
  size_type target_begin,
  rmm::mr::device_memory_resource* mr = rmm::mr::get_default_resource());

/**
 * @brief Slices a `column_view` into a set of `column_view`s according to a set of indices.
 * The returned views of `input` are constructed from an even number indices where
 * the `i`th returned `column_view` views the elements in `input` indicated by the range
 * `[indices[2*i], indices[(2*i)+1])`.
 *
 * For all `i` it is expected `indices[i] <= input.size()`
 * For all `i%2==0`, it is expected that `indices[i] <= indices[i+1]`
 *
 * @note It is the caller's responsibility to ensure that the returned views
 * do not outlive the viewed device memory.
 *
 * @example:
 * input:   {10, 12, 14, 16, 18, 20, 22, 24, 26, 28}
 * indices: {1, 3, 5, 9, 2, 4, 8, 8}
 * output:  {{12, 14}, {20, 22, 24, 26}, {14, 16}, {}}
 *
 * @throws `cudf::logic_error` if `indices` size is not even.
 * @throws `cudf::logic_error` When the values in the pair are strictly decreasing.
 * @throws `cudf::logic_error` When any of the values in the pair don't belong to
 * the range [0, input.size()).
 *
 * @param input View of column to slice
 * @param indices A vector of indices used to take slices of `input`.
 * @return Vector of views of `input` indicated by the ranges in `indices`.
 */
std::vector<column_view> slice(column_view const& input, std::vector<size_type> const& indices);

/**
 * @brief Slices a `table_view` into a set of `table_view`s according to a set of indices.
 *
 * The returned views of `input` are constructed from an even number indices where
 * the `i`th returned `table_view` views the elements in `input` indicated by the range
 * `[indices[2*i], indices[(2*i)+1])`.
 *
 * For all `i` it is expected `indices[i] <= input.size()`
 * For all `i%2==0`, it is expected that `indices[i] <= indices[i+1]`
 *
 * @note It is the caller's responsibility to ensure that the returned views
 * do not outlive the viewed device memory.
 *
 * @example:
 * input:   [{10, 12, 14, 16, 18, 20, 22, 24, 26, 28},
 *           {50, 52, 54, 56, 58, 60, 62, 64, 66, 68}]
 * indices: {1, 3, 5, 9, 2, 4, 8, 8}
 * output:  [{{12, 14}, {20, 22, 24, 26}, {14, 16}, {}},
 *           {{52, 54}, {60, 22, 24, 26}, {14, 16}, {}}]
 *
 * @throws `cudf::logic_error` if `indices` size is not even.
 * @throws `cudf::logic_error` When the values in the pair are strictly decreasing.
 * @throws `cudf::logic_error` When any of the values in the pair don't belong to
 * the range [0, input.size()).
 *
 * @param input View of table to slice
 * @param indices A vector of indices used to take slices of `input`.
 * @return Vector of views of `input` indicated by the ranges in `indices`.
 */
std::vector<table_view> slice(table_view const& input, std::vector<size_type> const& indices);

/**
 * @brief Splits a `column_view` into a set of `column_view`s according to a set of indices
 * derived from expected splits.
 *
 * The returned view's of `input` are constructed from vector of splits, which indicates
 * where the split should occur. The `i`th returned `column_view` is sliced as
 * `[0, splits[i])` if `i`=0, else `[splits[i], input.size())` if `i` is the last view and
 * `[splits[i-1], splits[i]]` otherwise.
 *
 * For all `i` it is expected `splits[i] <= splits[i+1] <= input.size()`
 * For a `splits` size N, there will always be N+1 splits in the output
 *
 * @note It is the caller's responsibility to ensure that the returned views
 * do not outlive the viewed device memory.
 *
 * Example:
 * input:   {10, 12, 14, 16, 18, 20, 22, 24, 26, 28}
 * splits:  {2, 5, 9}
 * output:  {{10, 12}, {14, 16, 18}, {20, 22, 24, 26}, {28}}
 *
 * @throws `cudf::logic_error` if `splits` has end index > size of `input`.
 * @throws `cudf::logic_error` When the value in `splits` is not in the range [0, input.size()).
 * @throws `cudf::logic_error` When the values in the `splits` are 'strictly decreasing'.
 *
 * @param input View of column to split
 * @param splits A vector of indices where the view will be split
 * @return The set of requested views of `input` indicated by the `splits`.
 */
std::vector<column_view> split(column_view const& input, std::vector<size_type> const& splits);

/**
 * @brief Splits a `table_view` into a set of `table_view`s according to a set of indices
 * derived from expected splits.
 *
 * The returned views of `input` are constructed from vector of splits, which indicates
 * where the split should occur. The `i`th returned `table_view` is sliced as
 * `[0, splits[i])` if `i`=0, else `[splits[i], input.size())` if `i` is the last view and
 * `[splits[i-1], splits[i]]` otherwise.
 *
 * For all `i` it is expected `splits[i] <= splits[i+1] <= input.size()`
 * For a `splits` size N, there will always be N+1 splits in the output
 *
 * @note It is the caller's responsibility to ensure that the returned views
 * do not outlive the viewed device memory.
 *
 * Example:
 * input:   [{10, 12, 14, 16, 18, 20, 22, 24, 26, 28},
 *           {50, 52, 54, 56, 58, 60, 62, 64, 66, 68}]
 * splits:  {2, 5, 9}
 * output:  [{{10, 12}, {14, 16, 18}, {20, 22, 24, 26}, {28}},
 *           {{50, 52}, {54, 56, 58}, {60, 62, 64, 66}, {68}}]
 *
 *
 * @throws `cudf::logic_error` if `splits` has end index > size of `input`.
 * @throws `cudf::logic_error` When the value in `splits` is not in the range [0, input.size()).
 * @throws `cudf::logic_error` When the values in the `splits` are 'strictly decreasing'.
 *
 * @param input View of a table to split
 * @param splits A vector of indices where the view will be split
 * @return The set of requested views of `input` indicated by the `splits`.
 */
std::vector<table_view> split(table_view const& input, std::vector<size_type> const& splits);

/**
 * @brief The result(s) of a `contiguous_split`
 *
 * Each table_view resulting from a split operation performed by contiguous_split,
 * will be returned wrapped in a `contiguous_split_result`.  The table_view and internal
 * column_views in this struct are not owned by a top level cudf::table or cudf::column.
 * The backing memory is instead owned by the `all_data` field and in one
 * contiguous block.
 *
 * The user is responsible for assuring that the `table` or any derived table_views do
 * not outlive the memory owned by `all_data`
 */
struct contiguous_split_result {
  cudf::table_view table;
  std::unique_ptr<rmm::device_buffer> all_data;
};

/**
 * @brief Performs a deep-copy split of a `table_view` into a set of `table_view`s into a single
 * contiguous block of memory.
 *
 * The memory for the output views is allocated in a single contiguous `rmm::device_buffer` returned
 * in the `contiguous_split_result`. There is no top-level owning table.
 *
 * The returned views of `input` are constructed from a vector of indices, that indicate
 * where each split should occur. The `i`th returned `table_view` is sliced as
 * `[0, splits[i])` if `i`=0, else `[splits[i], input.size())` if `i` is the last view and
 * `[splits[i-1], splits[i]]` otherwise.
 *
 * For all `i` it is expected `splits[i] <= splits[i+1] <= input.size()`
 * For a `splits` size N, there will always be N+1 splits in the output
 *
 * @note It is the caller's responsibility to ensure that the returned views
 * do not outlive the viewed device memory contained in the `all_data` field of the
 * returned contiguous_split_result.
 *
 * Example:
 * input:   [{10, 12, 14, 16, 18, 20, 22, 24, 26, 28},
 *           {50, 52, 54, 56, 58, 60, 62, 64, 66, 68}]
 * splits:  {2, 5, 9}
 * output:  [{{10, 12}, {14, 16, 18}, {20, 22, 24, 26}, {28}},
 *           {{50, 52}, {54, 56, 58}, {60, 62, 64, 66}, {68}}]
 *
 *
 * @throws `cudf::logic_error` if `splits` has end index > size of `input`.
 * @throws `cudf::logic_error` When the value in `splits` is not in the range [0, input.size()).
 * @throws `cudf::logic_error` When the values in the `splits` are 'strictly decreasing'.
 *
 * @param input View of a table to split
 * @param splits A vector of indices where the view will be split
 * @param[in] mr Optional, The resource to use for all returned allocations
 * @param[in] stream Optional CUDA stream on which to execute kernels
 * @return The set of requested views of `input` indicated by the `splits` and the viewed memory
 * buffer.
 */
std::vector<contiguous_split_result> contiguous_split(
  cudf::table_view const& input,
  std::vector<size_type> const& splits,
  rmm::mr::device_memory_resource* mr = rmm::mr::get_default_resource());

/**
<<<<<<< HEAD
 * @brief Table data in a serialized format
 * 
 * Contains data from a table in two contiguous buffers: one on host, which contains table metadata
 * and one on device which contains the table data.
 */
struct packed_table {
  packed_table() = default;
  packed_table(std::unique_ptr<std::vector<uint8_t>> table_metadata,
               std::unique_ptr<rmm::device_buffer> table_data)
    : table_metadata(std::move(table_metadata)), table_data(std::move(table_data)){};
  std::unique_ptr<std::vector<uint8_t>> table_metadata;
  std::unique_ptr<rmm::device_buffer> table_data;
};

/**
 * @brief Deep-copy a `table_view` into a serialized contiguous memory format
 * 
 * The metadata from the `table_view` is copied into a host vector of bytes and the data from the
 * `table_view` is copied into a `device_buffer`. Pass the output of this function into
 * `cudf::experimental::unpack` to deserialize.
 * 
 * @param input View of the table to pack
 * @param[in] mr Optional, The resource to use for all returned device allocations
 * @return packed_table A struct containing the serialized metadata and data in contiguous host
 *         and device memory respectively
 */
packed_table pack(cudf::table_view const& input,
                  rmm::mr::device_memory_resource* mr = rmm::mr::get_default_resource());

/**
 * @brief Deserialize the result of `cudf::experimental::pack`
 * 
 * Converts the result of a serialized table into a `table_view` that points to the data stored in
 * the contiguous device buffer `output.all_data`. The data for the table `output.all_data` is moved
 * from the input `packed_table`'s member `table_data`. 
 * 
 * It is the caller's responsibility to ensure that the `table_view` in the output does not outlive 
 * the device_buffer `all_data` in the output.
 * 
 * No new device memory is allocated in this function.
 * 
 * @param input The packed table to unpack
 * @return contiguous_split_result The unpacked `table_view` and corresponding device data buffer
 */
contiguous_split_result unpack(std::unique_ptr<packed_table> input);

/**
 * @brief   Returns a new column, where each element is selected from either @p lhs or 
=======
 * @brief   Returns a new column, where each element is selected from either @p lhs or
>>>>>>> ab7e0884
 *          @p rhs based on the value of the corresponding element in @p boolean_mask
 *
 * Selects each element i in the output column from either @p rhs or @p lhs using the following
 * rule: output[i] = (boolean_mask.valid(i) and boolean_mask[i]) ? lhs[i] : rhs[i]
 *
 * @throws cudf::logic_error if lhs and rhs are not of the same type
 * @throws cudf::logic_error if lhs and rhs are not of the same length
 * @throws cudf::logic_error if boolean mask is not of type bool
 * @throws cudf::logic_error if boolean mask is not of the same length as lhs and rhs
 * @param[in] left-hand column_view
 * @param[in] right-hand column_view
 * @param[in] column of `BOOL8` representing "left (true) / right (false)" boolean for each element
 * and null element represents false.
 * @param[in] mr resource for allocating device memory
 *
 * @returns new column with the selected elements
 */
std::unique_ptr<column> copy_if_else(
  column_view const& lhs,
  column_view const& rhs,
  column_view const& boolean_mask,
  rmm::mr::device_memory_resource* mr = rmm::mr::get_default_resource());

/**
 * @brief Creates a new column by shifting all values by an offset.
 *
 * Elements will be determined by `output[idx] = input[idx - offset]`.
 * Some elements in the output may be indeterminable from the input. For those
 * elements, the value will be determined by `fill_values`.
 *
 * Examples
 * -------------------------------------------------
 * input       = [0, 1, 2, 3, 4]
 * offset      = 3
 * fill_values = @
 * return      = [@, @, @, 0, 1]
 * -------------------------------------------------
 * input       = [5, 4, 3, 2, 1]
 * offset      = -2
 * fill_values = 7
 * return      = [3, 2, 1, 7, 7]
 *
 * @note if the input is nullable, the output will be nullable.
 * @note if the fill value is null, the output will be nullable.
 *
 * @param input      Column to be shifted.
 * @param offset     The offset by which to shift the input.
 * @param fill_value Fill value for indeterminable outputs.
 *
 * @throw cudf::logic_error if @p input dtype is not fixed-with.
 * @throw cudf::logic_error if @p fill_value dtype does not match @p input dtype.
 */
std::unique_ptr<column> shift(column_view const& input,
                              size_type offset,
                              scalar const& fill_value,
                              rmm::mr::device_memory_resource* mr = rmm::mr::get_default_resource(),
                              cudaStream_t stream                 = 0);

/*
 * @brief   Returns a new column, where each element is selected from either @p lhs or
 *          @p rhs based on the value of the corresponding element in @p boolean_mask
 *
 * Selects each element i in the output column from either @p rhs or @p lhs using the following
 * rule: output[i] = (boolean_mask.valid(i) and boolean_mask[i]) ? lhs : rhs[i]
 *
 * @throws cudf::logic_error if lhs and rhs are not of the same type
 * @throws cudf::logic_error if boolean mask is not of type bool
 * @throws cudf::logic_error if boolean mask is not of the same length as rhs
 * @param[in] left-hand scalar
 * @param[in] right-hand column_view
 * @param[in] column of `BOOL8` representing "left (true) / right (false)" boolean for each element
 * and null element represents false.
 * @param[in] mr resource for allocating device memory
 *
 * @returns new column with the selected elements
 */
std::unique_ptr<column> copy_if_else(
  scalar const& lhs,
  column_view const& rhs,
  column_view const& boolean_mask,
  rmm::mr::device_memory_resource* mr = rmm::mr::get_default_resource());

/**
 * @brief   Returns a new column, where each element is selected from either @p lhs or
 *          @p rhs based on the value of the corresponding element in @p boolean_mask
 *
 * Selects each element i in the output column from either @p rhs or @p lhs using the following
 * rule: output[i] = (boolean_mask.valid(i) and boolean_mask[i]) ? lhs[i] : rhs
 *
 * @throws cudf::logic_error if lhs and rhs are not of the same type
 * @throws cudf::logic_error if boolean mask is not of type bool
 * @throws cudf::logic_error if boolean mask is not of the same length as lhs
 * @param[in] left-hand column_view
 * @param[in] right-hand scalar
 * @param[in] column of `BOOL8` representing "left (true) / right (false)" boolean for each element
 * and null element represents false.
 * @param[in] mr resource for allocating device memory
 *
 * @returns new column with the selected elements
 */
std::unique_ptr<column> copy_if_else(
  column_view const& lhs,
  scalar const& rhs,
  column_view const& boolean_mask,
  rmm::mr::device_memory_resource* mr = rmm::mr::get_default_resource());

/**
 * @brief   Returns a new column, where each element is selected from either @p lhs or
 *          @p rhs based on the value of the corresponding element in @p boolean_mask
 *
 * Selects each element i in the output column from either @p rhs or @p lhs using the following
 * rule: output[i] = (boolean_mask.valid(i) and boolean_mask[i]) ? lhs : rhs
 *
 * @throws cudf::logic_error if boolean mask is not of type bool
 * @param[in] left-hand scalar
 * @param[in] right-hand scalar
 * @param[in] column of `BOOL8` representing "left (true) / right (false)" boolean for each element
 * and null element represents false.
 * @param[in] mr resource for allocating device memory
 *
 * @returns new column with the selected elements
 */
std::unique_ptr<column> copy_if_else(
  scalar const& lhs,
  scalar const& rhs,
  column_view const& boolean_mask,
  rmm::mr::device_memory_resource* mr = rmm::mr::get_default_resource());

/**
 * @brief Scatters rows from the input table to rows of the output corresponding
 * to true values in a boolean mask.
 *
 * The `i`th row of `input` will be written to the output table at the location
 * of the `i`th true value in `boolean_mask`. All other rows in the output will
 * equal the same row in `target`.
 *
 * `boolean_mask` should have number of `true`s <= number of rows in `input`.
 * If boolean mask is `true`, corresponding value in target is updated with
 * value from corresponding `input` column, else it is left untouched.
 *
 * Example:
 * input: {{1, 5, 6, 8, 9}}
 * boolean_mask: {true, false, false, false, true, true, false, true, true, false}
 * target:       {{   2,     2,     3,     4,    4,     7,    7,    7,    8,    10}}
 *
 * output:       {{   1,     2,     3,     4,    5,     6,    7,    8,    9,    10}}
 *
 * @throw  cudf::logic_error if input.num_columns() != target.num_columns()
 * @throws cudf::logic_error if any `i`th input_column type != `i`th target_column type
 * @throws cudf::logic_error if boolean_mask.type() != bool
 * @throws cudf::logic_error if boolean_mask.size() != target.num_rows()
 * @throws cudf::logic_error if number of `true` in `boolean_mask` > input.num_rows()
 *
 * @param[in] input table_view (set of dense columns) to scatter
 * @param[in] target table_view to modify with scattered values from `input`
 * @param[in] boolean_mask column_view which acts as boolean mask.
 * @param[in] mr Optional, The resource to use for all returned allocations
 *
 * @returns Returns a table by scattering `input` into `target` as per `boolean_mask`.
 */
std::unique_ptr<table> boolean_mask_scatter(
  table_view const& input,
  table_view const& target,
  column_view const& boolean_mask,
  rmm::mr::device_memory_resource* mr = rmm::mr::get_default_resource());

/**
 * @brief Scatters scalar values to rows of the output corresponding
 * to true values in a boolean mask.
 *
 * The `i`th scalar in `input` will be written to all columns of the output
 * table at the location of the `i`th true value in `boolean_mask`.
 * All other rows in the output will equal the same row in `target`.
 *
 * Example:
 * input: {11}
 * boolean_mask: {true, false, false, false, true, true, false, true, true, false}
 * target:       {{   2,     2,     3,     4,    4,     7,    7,    7,    8,    10}}
 *
 * output:       {{   11,    2,     3,     4,   11,    11,    7,   11,   11,    10}}
 *
 * @throw  cudf::logic_error if input.size() != target.num_columns()
 * @throws cudf::logic_error if any `i`th input_scalar type != `i`th target_column type
 * @throws cudf::logic_error if boolean_mask.type() != bool
 * @throws cudf::logic_error if boolean_mask.size() != target.size()
 *
 * @param[in] input scalars to scatter
 * @param[in] target table_view to modify with scattered values from `input`
 * @param[in] boolean_mask column_view which acts as boolean mask.
 * @param[in] mr Optional, The resource to use for all returned allocations
 *
 * @returns Returns a table by scattering `input` into `target` as per `boolean_mask`.
 */
std::unique_ptr<table> boolean_mask_scatter(
  std::vector<std::reference_wrapper<scalar>> const& input,
  table_view const& target,
  column_view const& boolean_mask,
  rmm::mr::device_memory_resource* mr = rmm::mr::get_default_resource());

}  // namespace experimental
}  // namespace cudf<|MERGE_RESOLUTION|>--- conflicted
+++ resolved
@@ -454,7 +454,6 @@
   rmm::mr::device_memory_resource* mr = rmm::mr::get_default_resource());
 
 /**
-<<<<<<< HEAD
  * @brief Table data in a serialized format
  * 
  * Contains data from a table in two contiguous buffers: one on host, which contains table metadata
@@ -503,9 +502,6 @@
 
 /**
  * @brief   Returns a new column, where each element is selected from either @p lhs or 
-=======
- * @brief   Returns a new column, where each element is selected from either @p lhs or
->>>>>>> ab7e0884
  *          @p rhs based on the value of the corresponding element in @p boolean_mask
  *
  * Selects each element i in the output column from either @p rhs or @p lhs using the following
