--- conflicted
+++ resolved
@@ -26,17 +26,10 @@
 
 namespace cudf {
 
-<<<<<<< HEAD
-enum MaskAlloc {
-    RETAIN,
-    NEVER,
-    ALWAYS
-=======
 enum mask_allocation_policy {
     NEVER, ///< Do not allocate a null mask, regardless of input
     RETAIN, ///< Allocate a null mask if the input contains one
     ALWAYS ///< Allocate a null mask, regardless of input
->>>>>>> 5952c040
 };
 
 /*
@@ -51,40 +44,24 @@
  * @brief Allocates a new column of the same size and type as the input.
  *
  * @param input The input column to emulate
-<<<<<<< HEAD
- * @param mask_alloc Determines under what condition to allocate the mask. Defaults to RETAIN.
- * @param stream Optional stream in which to perform copies
- * @return gdf_column An allocated column of same size and type of input
- */
-gdf_column allocate_like(gdf_column const& input, MaskAlloc mask_alloc = MaskAlloc::RETAIN, cudaStream_t stream = 0);
-=======
  * @param mask_alloc Policy for allocating null mask. Defaults to RETAIN.
  * @param stream Optional stream in which to perform copies
  * @return gdf_column An allocated column of same size and type of input
  */
 gdf_column allocate_like(gdf_column const& input, mask_allocation_policy mask_alloc = RETAIN,
                          cudaStream_t stream = 0);
->>>>>>> 5952c040
 
 /**
  * @brief Allocates a new column of the specified size and same type as the input.
  *
  * @param input The input column to emulate
  * @param size The size of the column to allocate in rows
-<<<<<<< HEAD
- * @param mask_alloc Determines under what condition to allocate the mask. Defaults to RETAIN.
- * @param stream Optional stream in which to perform copies
- * @return gdf_column An allocated column of same size and type of input
- */
-gdf_column allocate_like(gdf_column const& input, gdf_size_type size, MaskAlloc mask_alloc = MaskAlloc::RETAIN, cudaStream_t stream = 0);
-=======
  * @param mask_alloc Policy for allocating null mask. Defaults to RETAIN.
  * @param stream Optional stream in which to perform copies
  * @return gdf_column An allocated column of same size and type of input
  */
 gdf_column allocate_like(gdf_column const& input, gdf_size_type size, mask_allocation_policy mask_alloc = RETAIN,
                          cudaStream_t stream = 0);
->>>>>>> 5952c040
 
 
 /**
@@ -122,20 +99,12 @@
  * in the new table.
  *
  * @param t The table to emulate
-<<<<<<< HEAD
- * @param mask_alloc Determines under what condition to allocate the mask. Defaults to RETAIN.
- * @param stream Optional stream in which to perform allocations
- * @return table A table of columns with same type and allocation size as input
- */
-table allocate_like(table const& t, MaskAlloc mask_alloc = MaskAlloc::RETAIN, cudaStream_t stream = 0);
-=======
  * @param mask_alloc Policy for allocating null mask. Defaults to RETAIN.
  * @param stream Optional stream in which to perform allocations
  * @return table A table of columns with same type and allocation size as input
  */
 table allocate_like(table const& t, mask_allocation_policy mask_alloc = RETAIN,
                     cudaStream_t stream = 0);
->>>>>>> 5952c040
 
 /**
  * @brief Creates a table of columns with the specified size and same type as
@@ -150,20 +119,12 @@
  *
  * @param t The table to emulate
  * @param size The size of the columns to allocate
-<<<<<<< HEAD
- * @param mask_alloc Determines under what condition to allocate the mask. Defaults to RETAIN.
- * @param stream Optional stream in which to perform allocations
- * @return table A table of columns with same type as @p t and specified @p size
- */
-table allocate_like(table const& t, gdf_size_type size, MaskAlloc mask_alloc = MaskAlloc::RETAIN, cudaStream_t stream = 0);
-=======
  * @param mask_alloc Policy for allocating null mask. Defaults to RETAIN.
  * @param stream Optional stream in which to perform allocations
  * @return table A table of columns with same type as @p t and specified @p size
  */
 table allocate_like(table const& t, gdf_size_type size, mask_allocation_policy mask_alloc = RETAIN,
                     cudaStream_t stream = 0);
->>>>>>> 5952c040
 
 
 /**
