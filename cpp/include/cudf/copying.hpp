--- conflicted
+++ resolved
@@ -487,9 +487,8 @@
   rmm::mr::device_memory_resource* mr = rmm::mr::get_default_resource());
 
 /**
-<<<<<<< HEAD
  * @brief Table data in a serialized format
- * 
+ *
  * Contains data from a table in two contiguous buffers: one on host, which contains table metadata
  * and one on device which contains the table data.
  */
@@ -504,11 +503,11 @@
 
 /**
  * @brief Deep-copy a `table_view` into a serialized contiguous memory format
- * 
+ *
  * The metadata from the `table_view` is copied into a host vector of bytes and the data from the
  * `table_view` is copied into a `device_buffer`. Pass the output of this function into
  * `cudf::experimental::unpack` to deserialize.
- * 
+ *
  * @param input View of the table to pack
  * @param[in] mr Optional, The resource to use for all returned device allocations
  * @return packed_columns A struct containing the serialized metadata and data in contiguous host
@@ -524,26 +523,23 @@
 
 /**
  * @brief Deserialize the result of `cudf::experimental::pack`
- * 
+ *
  * Converts the result of a serialized table into a `table_view` that points to the data stored in
  * the contiguous device buffer `output.all_data`. The data for the table `output.all_data` is moved
- * from the input `packed_table`'s member `table_data`. 
- * 
- * It is the caller's responsibility to ensure that the `table_view` in the output does not outlive 
+ * from the input `packed_table`'s member `table_data`.
+ *
+ * It is the caller's responsibility to ensure that the `table_view` in the output does not outlive
  * the device_buffer `all_data` in the output.
- * 
+ *
  * No new device memory is allocated in this function.
- * 
+ *
  * @param input The packed table to unpack
  * @return contiguous_split_result The unpacked `table_view` and corresponding device data buffer
  */
 unpack_result unpack(std::unique_ptr<packed_columns> input);
 
 /**
- * @brief   Returns a new column, where each element is selected from either @p lhs or 
-=======
  * @brief   Returns a new column, where each element is selected from either @p lhs or
->>>>>>> ab3911d8
  *          @p rhs based on the value of the corresponding element in @p boolean_mask
  *
  * Selects each element i in the output column from either @p rhs or @p lhs using the following
