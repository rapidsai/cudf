--- conflicted
+++ resolved
@@ -342,14 +342,10 @@
                                gdf_index_type const*      splits,
                                gdf_size_type              num_splits);
 
-<<<<<<< HEAD
-
-
 table shift(const table& in_table,
             gdf_index_type period,
             const gdf_scalar* fill_value);
 
-=======
 /**
  * @brief Scatters the rows of a table to `n` tables according to a scatter map
  *
@@ -388,7 +384,7 @@
  */
 std::vector<cudf::table>
 scatter_to_tables(cudf::table const& input, gdf_column const& scatter_map);
->>>>>>> 12f15c81
+
 }  // namespace cudf
 
 #endif  // COPYING_H