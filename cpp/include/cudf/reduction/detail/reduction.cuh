--- conflicted
+++ resolved
@@ -154,19 +154,6 @@
 /**
  * @brief compute reduction by the compound operator (reduce and transform)
  *
-<<<<<<< HEAD
- * @param[in] d_in        the begin iterator
- * @param[in] num_items   the number of items
- * @param[in] op          the reduction operator
- * @param[in] valid_count Number of valid items
- * @param[in] ddof        Delta degrees of freedom used for standard deviation and variance
- * @param[in] stream      CUDA stream used for device memory operations and kernel launches
- * @param[in] mr          Device memory resource used to allocate the returned scalar's device
- * memory
- * @returns   Output scalar in device memory
- *
-=======
->>>>>>> 314dcbc7
  * The reduction operator must have `intermediate::compute_result()` method.
  * This method performs reduction using binary operator `Op::Op` and transforms the
  * result to `OutputType` using `compute_result()` transform method.
@@ -180,7 +167,6 @@
  * @param op          the reduction operator
  * @param valid_count Number of valid items
  * @param ddof        Delta degrees of freedom used for standard deviation and variance
- * @param init        Optional initial value of the reduction
  * @param stream      CUDA stream used for device memory operations and kernel launches
  * @param mr          Device memory resource used to allocate the returned scalar's device memory
  * @returns Output scalar in device memory
