/*
 * Copyright (c) 2019-2025, NVIDIA CORPORATION.
 *
 * Licensed under the Apache License, Version 2.0 (the "License");
 * you may not use this file except in compliance with the License.
 * You may obtain a copy of the License at
 *
 *     http://www.apache.org/licenses/LICENSE-2.0
 *
 * Unless required by applicable law or agreed to in writing, software
 * distributed under the License is distributed on an "AS IS" BASIS,
 * WITHOUT WARRANTIES OR CONDITIONS OF ANY KIND, either express or implied.
 * See the License for the specific language governing permissions and
 * limitations under the License.
 */

#pragma once

<<<<<<< HEAD
#include <cudf/ast/expressions.hpp>
#include <cudf/hashing.hpp>
#include <cudf/table/table_view.hpp>
#include <cudf/types.hpp>
#include <cudf/utilities/default_stream.hpp>
#include <cudf/utilities/export.hpp>
#include <cudf/utilities/memory_resource.hpp>
#include <cudf/utilities/span.hpp>

#include <rmm/cuda_stream_view.hpp>
#include <rmm/device_uvector.hpp>

#include <optional>
#include <utility>
#include <vector>

namespace CUDF_EXPORT cudf {

// forward declaration
namespace hashing::detail {

/**
 * @brief Forward declaration for our Murmur Hash 3 implementation
 */
template <typename T>
class MurmurHash3_x86_32;
}  // namespace hashing::detail
namespace detail {

/**
 * @brief Forward declaration for our hash join
 */
template <typename T>
class hash_join;

/**
 * @brief Forward declaration for our distinct hash join
 */
class distinct_hash_join;
}  // namespace detail

/**
 * @addtogroup column_join
 * @{
 * @file
 */

/**
 * @brief Returns a pair of row index vectors corresponding to an
 * inner join between the specified tables.
 *
 * The first returned vector contains the row indices from the left
 * table that have a match in the right table (in unspecified order).
 * The corresponding values in the second returned vector are
 * the matched row indices from the right table.
 *
 * @code{.pseudo}
 * Left: {{0, 1, 2}}
 * Right: {{1, 2, 3}}
 * Result: {{1, 2}, {0, 1}}
 *
 * Left: {{0, 1, 2}, {3, 4, 5}}
 * Right: {{1, 2, 3}, {4, 6, 7}}
 * Result: {{1}, {0}}
 * @endcode
 *
 * @throw cudf::logic_error if number of elements in `left_keys` or `right_keys`
 * mismatch.
 *
 * @param[in] left_keys The left table
 * @param[in] right_keys The right table
 * @param[in] compare_nulls controls whether null join-key values
 * should match or not.
 * @param stream CUDA stream used for device memory operations and kernel launches
 * @param mr Device memory resource used to allocate the returned table and columns' device memory
 *
 * @return A pair of vectors [`left_indices`, `right_indices`] that can be used to construct
 * the result of performing an inner join between two tables with `left_keys` and `right_keys`
 * as the join keys .
 */
std::pair<std::unique_ptr<rmm::device_uvector<size_type>>,
          std::unique_ptr<rmm::device_uvector<size_type>>>
inner_join(cudf::table_view const& left_keys,
           cudf::table_view const& right_keys,
           null_equality compare_nulls       = null_equality::EQUAL,
           rmm::cuda_stream_view stream      = cudf::get_default_stream(),
           rmm::device_async_resource_ref mr = cudf::get_current_device_resource_ref());

/**
 * @brief Use sort-merge join instead of hash-based join.
 * Returns a pair of row index vectors corresponding to an
 * inner join between the specified tables.
 *
 * The first returned vector contains the row indices from the left
 * table that have a match in the right table (in unspecified order).
 * The corresponding values in the second returned vector are
 * the matched row indices from the right table.
 *
 * @code{.pseudo}
 * Left: {{0, 1, 2}}
 * Right: {{1, 2, 3}}
 * Result: {{1, 2}, {0, 1}}
 *
 * Left: {{0, 1, 2}, {3, 4, 5}}
 * Right: {{1, 2, 3}, {4, 6, 7}}
 * Result: {{1}, {0}}
 * @endcode
 *
 * @throw cudf::logic_error if number of elements in `left_keys` or `right_keys`
 * mismatch.
 *
 * @param[in] left_keys The left table
 * @param[in] right_keys The right table
 * @param[in] compare_nulls controls whether null join-key values
 * should match or not.
 * @param stream CUDA stream used for device memory operations and kernel launches
 * @param mr Device memory resource used to allocate the returned table and columns' device memory
 *
 * @return A pair of vectors [`left_indices`, `right_indices`] that can be used to construct
 * the result of performing an inner join between two tables with `left_keys` and `right_keys`
 * as the join keys .
 */
std::pair<std::unique_ptr<rmm::device_uvector<size_type>>,
          std::unique_ptr<rmm::device_uvector<size_type>>>
sort_merge_inner_join(cudf::table_view const& left_keys,
                      cudf::table_view const& right_keys,
                      null_equality compare_nulls       = null_equality::EQUAL,
                      rmm::cuda_stream_view stream      = cudf::get_default_stream(),
                      rmm::device_async_resource_ref mr = cudf::get_current_device_resource_ref());

/**
 * @brief Merges sorted left and right tables. The sorting is
 * assumed to be cudf::order::ASCENDING with cudf::null_order::BEFORE.
 * Returns a pair of row index vectors corresponding to an
 * inner join between the specified tables.
 *
 * The first returned vector contains the row indices from the left
 * table that have a match in the right table (in unspecified order).
 * The corresponding values in the second returned vector are
 * the matched row indices from the right table.
 *
 * @code{.pseudo}
 * Left: {{0, 1, 2}}
 * Right: {{1, 2, 3}}
 * Result: {{1, 2}, {0, 1}}
 *
 * Left: {{0, 1, 2}, {3, 4, 5}}
 * Right: {{1, 2, 3}, {4, 6, 7}}
 * Result: {{1}, {0}}
 * @endcode
 *
 * @throw cudf::logic_error if number of elements in `left_keys` or `right_keys`
 * mismatch.
 *
 * @param[in] sorted_left_keys The sorted left table
 * @param[in] sorted_right_keys The sorted right table
 * @param[in] compare_nulls controls whether null join-key values
 * should match or not.
 * @param stream CUDA stream used for device memory operations and kernel launches
 * @param mr Device memory resource used to allocate the returned table and columns' device memory
 *
 * @return A pair of vectors [`left_indices`, `right_indices`] that can be used to construct
 * the result of performing an inner join between two tables with `left_keys` and `right_keys`
 * as the join keys .
 */
std::pair<std::unique_ptr<rmm::device_uvector<size_type>>,
          std::unique_ptr<rmm::device_uvector<size_type>>>
merge_inner_join(table_view const& sorted_left_keys,
                 table_view const& sorted_right_keys,
                 null_equality compare_nulls,
                 rmm::cuda_stream_view stream,
                 rmm::device_async_resource_ref mr);

/**
 * @brief Returns a pair of row index vectors corresponding to a
 * left join between the specified tables.
 *
 * The first returned vector contains all the row indices from the left
 * table (in unspecified order). The corresponding value in the
 * second returned vector is either (1) the row index of the matched row
 * from the right table, if there is a match  or  (2) an unspecified
 * out-of-bounds value.
 *
 * @code{.pseudo}
 * Left: {{0, 1, 2}}
 * Right: {{1, 2, 3}}
 * Result: {{0, 1, 2}, {None, 0, 1}}
 *
 * Left: {{0, 1, 2}, {3, 4, 5}}
 * Right: {{1, 2, 3}, {4, 6, 7}}
 * Result: {{0, 1, 2}, {None, 0, None}}
 * @endcode
 *
 * @throw cudf::logic_error if number of elements in `left_keys` or `right_keys`
 * mismatch.
 *
 * @param[in] left_keys The left table
 * @param[in] right_keys The right table
 * @param[in] compare_nulls controls whether null join-key values
 * should match or not.
 * @param stream CUDA stream used for device memory operations and kernel launches
 * @param mr Device memory resource used to allocate the returned table and columns' device memory
 *
 * @return A pair of vectors [`left_indices`, `right_indices`] that can be used to construct
 * the result of performing a left join between two tables with `left_keys` and `right_keys`
 * as the join keys .
 */
std::pair<std::unique_ptr<rmm::device_uvector<size_type>>,
          std::unique_ptr<rmm::device_uvector<size_type>>>
left_join(cudf::table_view const& left_keys,
          cudf::table_view const& right_keys,
          null_equality compare_nulls       = null_equality::EQUAL,
          rmm::cuda_stream_view stream      = cudf::get_default_stream(),
          rmm::device_async_resource_ref mr = cudf::get_current_device_resource_ref());

/**
 * @brief Returns a pair of row index vectors corresponding to a
 * full join between the specified tables.
 *
 * Taken pairwise, the values from the returned vectors are one of:
 * (1) row indices corresponding to matching rows from the left and
 * right tables, (2) a row index and an unspecified out-of-bounds value,
 * representing a row from one table without a match in the other.
 *
 * @code{.pseudo}
 * Left: {{0, 1, 2}}
 * Right: {{1, 2, 3}}
 * Result: {{0, 1, 2, None}, {None, 0, 1, 2}}
 *
 * Left: {{0, 1, 2}, {3, 4, 5}}
 * Right: {{1, 2, 3}, {4, 6, 7}}
 * Result: {{0, 1, 2, None, None}, {None, 0, None, 1, 2}}
 * @endcode
 *
 * @throw cudf::logic_error if number of elements in `left_keys` or `right_keys`
 * mismatch.
 *
 * @param[in] left_keys The left table
 * @param[in] right_keys The right table
 * @param[in] compare_nulls controls whether null join-key values
 * should match or not.
 * @param stream CUDA stream used for device memory operations and kernel launches
 * @param mr Device memory resource used to allocate the returned table and columns' device memory
 *
 * @return A pair of vectors [`left_indices`, `right_indices`] that can be used to construct
 * the result of performing a full join between two tables with `left_keys` and `right_keys`
 * as the join keys .
 */
std::pair<std::unique_ptr<rmm::device_uvector<size_type>>,
          std::unique_ptr<rmm::device_uvector<size_type>>>
full_join(cudf::table_view const& left_keys,
          cudf::table_view const& right_keys,
          null_equality compare_nulls       = null_equality::EQUAL,
          rmm::cuda_stream_view stream      = cudf::get_default_stream(),
          rmm::device_async_resource_ref mr = cudf::get_current_device_resource_ref());

/**
 * @brief Returns a vector of row indices corresponding to a left semi-join
 * between the specified tables.
 *
 * The returned vector contains the row indices from the left table
 * for which there is a matching row in the right table.
 *
 * @code{.pseudo}
 * TableA: {{0, 1, 2}}
 * TableB: {{1, 2, 3}}
 * Result: {1, 2}
 * @endcode
 *
 * @param left_keys The left table
 * @param right_keys The right table
 * @param compare_nulls Controls whether null join-key values should match or not
 * @param stream CUDA stream used for device memory operations and kernel launches
 * @param mr Device memory resource used to allocate the returned table and columns' device memory
 *
 * @return A vector `left_indices` that can be used to construct
 * the result of performing a left semi join between two tables with
 * `left_keys` and `right_keys` as the join keys .
 */
std::unique_ptr<rmm::device_uvector<size_type>> left_semi_join(
  cudf::table_view const& left_keys,
  cudf::table_view const& right_keys,
  null_equality compare_nulls       = null_equality::EQUAL,
  rmm::cuda_stream_view stream      = cudf::get_default_stream(),
  rmm::device_async_resource_ref mr = cudf::get_current_device_resource_ref());

/**
 * @brief Returns a vector of row indices corresponding to a left anti join
 * between the specified tables.
 *
 * The returned vector contains the row indices from the left table
 * for which there is no matching row in the right table.
 *
 * @code{.pseudo}
 * TableA: {{0, 1, 2}}
 * TableB: {{1, 2, 3}}
 * Result: {0}
 * @endcode
 *
 * @throw cudf::logic_error if the number of columns in either `left_keys` or `right_keys` is 0
 *
 * @param[in] left_keys The left table
 * @param[in] right_keys The right table
 * @param[in] compare_nulls controls whether null join-key values
 * should match or not.
 * @param stream CUDA stream used for device memory operations and kernel launches
 * @param mr Device memory resource used to allocate the returned table and columns' device memory
 *
 * @return A column `left_indices` that can be used to construct
 * the result of performing a left anti join between two tables with
 * `left_keys` and `right_keys` as the join keys .
 */
std::unique_ptr<rmm::device_uvector<size_type>> left_anti_join(
  cudf::table_view const& left_keys,
  cudf::table_view const& right_keys,
  null_equality compare_nulls       = null_equality::EQUAL,
  rmm::cuda_stream_view stream      = cudf::get_default_stream(),
  rmm::device_async_resource_ref mr = cudf::get_current_device_resource_ref());

/**
 * @brief Performs a cross join on two tables (`left`, `right`)
 *
 * The cross join returns the cartesian product of rows from each table.
 *
 * @note Warning: This function can easily cause out-of-memory errors. The size of the output is
 * equal to `left.num_rows() * right.num_rows()`. Use with caution.
 *
 * @code{.pseudo}
 * Left a: {0, 1, 2}
 * Right b: {3, 4, 5}
 * Result: { a: {0, 0, 0, 1, 1, 1, 2, 2, 2}, b: {3, 4, 5, 3, 4, 5, 3, 4, 5} }
 * @endcode

 * @throw cudf::logic_error if the number of columns in either `left` or `right` table is 0
 *
 * @param left  The left table
 * @param right The right table
 * @param stream CUDA stream used for device memory operations and kernel launches
 * @param mr    Device memory resource used to allocate the returned table's device memory
 *
 * @return     Result of cross joining `left` and `right` tables
 */
std::unique_ptr<cudf::table> cross_join(
  cudf::table_view const& left,
  cudf::table_view const& right,
  rmm::cuda_stream_view stream      = cudf::get_default_stream(),
  rmm::device_async_resource_ref mr = cudf::get_current_device_resource_ref());

/**
 * @brief The enum class to specify if any of the input join tables (`build` table and any later
 * `probe` table) has nulls.
 *
 * This is used upon hash_join object construction to specify the existence of nulls in all the
 * possible input tables. If such null existence is unknown, `YES` should be used as the default
 * option.
 */
enum class nullable_join : bool { YES, NO };

/**
 * @brief Hash join that builds hash table in creation and probes results in subsequent `*_join`
 * member functions.
 *
 * This class enables the hash join scheme that builds hash table once, and probes as many times as
 * needed (possibly in parallel).
 */
class hash_join {
 public:
  using impl_type = typename cudf::detail::hash_join<
    cudf::hashing::detail::MurmurHash3_x86_32<cudf::hash_value_type>>;  ///< Implementation type

  hash_join() = delete;
  ~hash_join();
  hash_join(hash_join const&)            = delete;
  hash_join(hash_join&&)                 = delete;
  hash_join& operator=(hash_join const&) = delete;
  hash_join& operator=(hash_join&&)      = delete;

  /**
   * @brief Construct a hash join object for subsequent probe calls.
   *
   * @note The `hash_join` object must not outlive the table viewed by `build`, else behavior is
   * undefined.
   *
   * @param build The build table, from which the hash table is built
   * @param compare_nulls Controls whether null join-key values should match or not
   * @param stream CUDA stream used for device memory operations and kernel launches
   */
  hash_join(cudf::table_view const& build,
            null_equality compare_nulls,
            rmm::cuda_stream_view stream = cudf::get_default_stream());

  /**
   * @copydoc hash_join(cudf::table_view const&, null_equality, rmm::cuda_stream_view)
   *
   * @param has_nulls Flag to indicate if there exists any nulls in the `build` table or
   *        any `probe` table that will be used later for join
   */
  hash_join(cudf::table_view const& build,
            nullable_join has_nulls,
            null_equality compare_nulls,
            rmm::cuda_stream_view stream = cudf::get_default_stream());

  /**
   * Returns the row indices that can be used to construct the result of performing
   * an inner join between two tables. @see cudf::inner_join(). Behavior is undefined if the
   * provided `output_size` is smaller than the actual output size.
   *
   * @param probe The probe table, from which the tuples are probed
   * @param output_size Optional value which allows users to specify the exact output size
   * @param stream CUDA stream used for device memory operations and kernel launches
   * @param mr Device memory resource used to allocate the returned table and columns' device
   * memory.
   *
   * @throw cudf::logic_error If the input probe table has nulls while this hash_join object was not
   * constructed with null check.
   *
   * @return A pair of columns [`left_indices`, `right_indices`] that can be used to construct
   * the result of performing an inner join between two tables with `build` and `probe`
   * as the join keys .
   */
  [[nodiscard]] std::pair<std::unique_ptr<rmm::device_uvector<size_type>>,
                          std::unique_ptr<rmm::device_uvector<size_type>>>
  inner_join(cudf::table_view const& probe,
             std::optional<std::size_t> output_size = {},
             rmm::cuda_stream_view stream           = cudf::get_default_stream(),
             rmm::device_async_resource_ref mr = cudf::get_current_device_resource_ref()) const;

  /**
   * Returns the row indices that can be used to construct the result of performing
   * a left join between two tables. @see cudf::left_join(). Behavior is undefined if the
   * provided `output_size` is smaller than the actual output size.
   *
   * @param probe The probe table, from which the tuples are probed
   * @param output_size Optional value which allows users to specify the exact output size
   * @param stream CUDA stream used for device memory operations and kernel launches
   * @param mr Device memory resource used to allocate the returned table and columns' device
   * memory.
   *
   * @throw cudf::logic_error If the input probe table has nulls while this hash_join object was not
   * constructed with null check.
   *
   * @return A pair of columns [`left_indices`, `right_indices`] that can be used to construct
   * the result of performing a left join between two tables with `build` and `probe`
   * as the join keys.
   */
  [[nodiscard]] std::pair<std::unique_ptr<rmm::device_uvector<size_type>>,
                          std::unique_ptr<rmm::device_uvector<size_type>>>
  left_join(cudf::table_view const& probe,
            std::optional<std::size_t> output_size = {},
            rmm::cuda_stream_view stream           = cudf::get_default_stream(),
            rmm::device_async_resource_ref mr      = cudf::get_current_device_resource_ref()) const;

  /**
   * Returns the row indices that can be used to construct the result of performing
   * a full join between two tables. @see cudf::full_join(). Behavior is undefined if the
   * provided `output_size` is smaller than the actual output size.
   *
   * @param probe The probe table, from which the tuples are probed
   * @param output_size Optional value which allows users to specify the exact output size
   * @param stream CUDA stream used for device memory operations and kernel launches
   * @param mr Device memory resource used to allocate the returned table and columns' device
   * memory.
   *
   * @throw cudf::logic_error If the input probe table has nulls while this hash_join object was not
   * constructed with null check.
   *
   * @return A pair of columns [`left_indices`, `right_indices`] that can be used to construct
   * the result of performing a full join between two tables with `build` and `probe`
   * as the join keys .
   */
  [[nodiscard]] std::pair<std::unique_ptr<rmm::device_uvector<size_type>>,
                          std::unique_ptr<rmm::device_uvector<size_type>>>
  full_join(cudf::table_view const& probe,
            std::optional<std::size_t> output_size = {},
            rmm::cuda_stream_view stream           = cudf::get_default_stream(),
            rmm::device_async_resource_ref mr      = cudf::get_current_device_resource_ref()) const;

  /**
   * Returns the exact number of matches (rows) when performing an inner join with the specified
   * probe table.
   *
   * @param probe The probe table, from which the tuples are probed
   * @param stream CUDA stream used for device memory operations and kernel launches
   *
   * @throw cudf::logic_error If the input probe table has nulls while this hash_join object was not
   * constructed with null check.
   *
   * @return The exact number of output when performing an inner join between two tables with
   * `build` and `probe` as the join keys .
   */
  [[nodiscard]] std::size_t inner_join_size(
    cudf::table_view const& probe, rmm::cuda_stream_view stream = cudf::get_default_stream()) const;

  /**
   * Returns the exact number of matches (rows) when performing a left join with the specified probe
   * table.
   *
   * @param probe The probe table, from which the tuples are probed
   * @param stream CUDA stream used for device memory operations and kernel launches
   *
   * @throw cudf::logic_error If the input probe table has nulls while this hash_join object was not
   * constructed with null check.
   *
   * @return The exact number of output when performing a left join between two tables with `build`
   * and `probe` as the join keys .
   */
  [[nodiscard]] std::size_t left_join_size(
    cudf::table_view const& probe, rmm::cuda_stream_view stream = cudf::get_default_stream()) const;

  /**
   * Returns the exact number of matches (rows) when performing a full join with the specified probe
   * table.
   *
   * @param probe The probe table, from which the tuples are probed
   * @param stream CUDA stream used for device memory operations and kernel launches
   * @param mr Device memory resource used to allocate the intermediate table and columns' device
   * memory.
   *
   * @throw cudf::logic_error If the input probe table has nulls while this hash_join object was not
   * constructed with null check.
   *
   * @return The exact number of output when performing a full join between two tables with `build`
   * and `probe` as the join keys .
   */
  [[nodiscard]] std::size_t full_join_size(
    cudf::table_view const& probe,
    rmm::cuda_stream_view stream      = cudf::get_default_stream(),
    rmm::device_async_resource_ref mr = cudf::get_current_device_resource_ref()) const;

 private:
  std::unique_ptr<impl_type const> _impl;
};

/**
 * @brief Distinct hash join that builds hash table in creation and probes results in subsequent
 * `*_join` member functions
 *
 * This class enables the distinct hash join scheme that builds hash table once, and probes as many
 * times as needed (possibly in parallel).
 *
 * @note Behavior is undefined if the build table contains duplicates.
 * @note All NaNs are considered as equal
 */
class distinct_hash_join {
 public:
  distinct_hash_join() = delete;
  ~distinct_hash_join();
  distinct_hash_join(distinct_hash_join const&)            = delete;
  distinct_hash_join(distinct_hash_join&&)                 = delete;
  distinct_hash_join& operator=(distinct_hash_join const&) = delete;
  distinct_hash_join& operator=(distinct_hash_join&&)      = delete;

  /**
   * @brief Constructs a distinct hash join object for subsequent probe calls
   *
   * @param build The build table that contains distinct elements
   * @param compare_nulls Controls whether null join-key values should match or not
   * @param stream CUDA stream used for device memory operations and kernel launches
   */
  distinct_hash_join(cudf::table_view const& build,
                     null_equality compare_nulls  = null_equality::EQUAL,
                     rmm::cuda_stream_view stream = cudf::get_default_stream());

  /**
   * @brief Returns the row indices that can be used to construct the result of performing
   * an inner join between two tables. @see cudf::inner_join().
   *
   * @param probe The probe table, from which the keys are probed
   * @param stream CUDA stream used for device memory operations and kernel launches
   * @param mr Device memory resource used to allocate the returned indices' device memory.
   *
   * @return A pair of columns [`probe_indices`, `build_indices`] that can be used to
   * construct the result of performing an inner join between two tables
   * with `build` and `probe` as the join keys.
   */
  [[nodiscard]] std::pair<std::unique_ptr<rmm::device_uvector<size_type>>,
                          std::unique_ptr<rmm::device_uvector<size_type>>>
  inner_join(cudf::table_view const& probe,
             rmm::cuda_stream_view stream      = cudf::get_default_stream(),
             rmm::device_async_resource_ref mr = cudf::get_current_device_resource_ref()) const;

  /**
   * @brief Returns the build table indices that can be used to construct the result of performing
   * a left join between two tables.
   *
   * @note For a given row index `i` of the probe table, the resulting `build_indices[i]` contains
   * the row index of the matched row from the build table if there is a match. Otherwise, contains
   * `JoinNoneValue`.
   *
   * @param probe The probe table, from which the keys are probed
   * @param stream CUDA stream used for device memory operations and kernel launches
   * @param mr Device memory resource used to allocate the returned table and columns' device
   * memory.
   *
   * @return A `build_indices` column that can be used to construct the result of
   * performing a left join between two tables with `build` and `probe` as the join
   * keys.
   */
  [[nodiscard]] std::unique_ptr<rmm::device_uvector<size_type>> left_join(
    cudf::table_view const& probe,
    rmm::cuda_stream_view stream      = cudf::get_default_stream(),
    rmm::device_async_resource_ref mr = cudf::get_current_device_resource_ref()) const;

 private:
  using impl_type = cudf::detail::distinct_hash_join;  ///< Implementation type

  std::unique_ptr<impl_type> _impl;  ///< Distinct hash join implementation
};

/**
 * @brief Returns a pair of row index vectors corresponding to all pairs
 * of rows between the specified tables where the predicate evaluates to true.
 *
 * The first returned vector contains the row indices from the left
 * table that have a match in the right table (in unspecified order).
 * The corresponding values in the second returned vector are
 * the matched row indices from the right table.
 *
 * If the provided predicate returns NULL for a pair of rows
 * (left, right), that pair is not included in the output.
 *
 * @code{.pseudo}
 * Left: {{0, 1, 2}}
 * Right: {{1, 2, 3}}
 * Expression: Left.Column_0 == Right.Column_0
 * Result: {{1, 2}, {0, 1}}
 *
 * Left: {{0, 1, 2}, {3, 4, 5}}
 * Right: {{1, 2, 3}, {4, 6, 7}}
 * Expression: (Left.Column_0 == Right.Column_0) AND (Left.Column_1 == Right.Column_1)
 * Result: {{1}, {0}}
 * @endcode
 *
 * @throw cudf::data_type_error if the binary predicate outputs a non-boolean result.
 *
 * @param left The left table
 * @param right The right table
 * @param binary_predicate The condition on which to join
 * @param output_size Optional value which allows users to specify the exact output size
 * @param stream CUDA stream used for device memory operations and kernel launches
 * @param mr Device memory resource used to allocate the returned table and columns' device memory
 *
 * @return A pair of vectors [`left_indices`, `right_indices`] that can be used to construct
 * the result of performing a conditional inner join between two tables `left` and `right` .
 */
std::pair<std::unique_ptr<rmm::device_uvector<size_type>>,
          std::unique_ptr<rmm::device_uvector<size_type>>>
conditional_inner_join(table_view const& left,
                       table_view const& right,
                       ast::expression const& binary_predicate,
                       std::optional<std::size_t> output_size = {},
                       rmm::cuda_stream_view stream           = cudf::get_default_stream(),
                       rmm::device_async_resource_ref mr = cudf::get_current_device_resource_ref());

/**
 * @brief Returns a pair of row index vectors corresponding to all pairs
 * of rows between the specified tables where the predicate evaluates to true,
 * or null matches for rows in left that have no match in right.
 *
 * The first returned vector contains all the row indices from the left
 * table (in unspecified order). The corresponding value in the
 * second returned vector is either (1) the row index of the matched row
 * from the right table, if there is a match or (2) an unspecified
 * out-of-bounds value.
 *
 * If the provided predicate returns NULL for a pair of rows
 * (left, right), that pair is not included in the output.
 *
 * @code{.pseudo}
 * Left: {{0, 1, 2}}
 * Right: {{1, 2, 3}}
 * Expression: Left.Column_0 == Right.Column_0
 * Result: {{0, 1, 2}, {None, 0, 1}}
 *
 * Left: {{0, 1, 2}, {3, 4, 5}}
 * Right: {{1, 2, 3}, {4, 6, 7}}
 * Expression: (Left.Column_0 == Right.Column_0) AND (Left.Column_1 == Right.Column_1)
 * Result: {{0, 1, 2}, {None, 0, None}}
 * @endcode
 *
 * @throw cudf::data_type_error if the binary predicate outputs a non-boolean result.
 *
 * @param left The left table
 * @param right The right table
 * @param binary_predicate The condition on which to join
 * @param output_size Optional value which allows users to specify the exact output size
 * @param stream CUDA stream used for device memory operations and kernel launches
 * @param mr Device memory resource used to allocate the returned table and columns' device memory
 *
 * @return A pair of vectors [`left_indices`, `right_indices`] that can be used to construct
 * the result of performing a conditional left join between two tables `left` and `right` .
 */
std::pair<std::unique_ptr<rmm::device_uvector<size_type>>,
          std::unique_ptr<rmm::device_uvector<size_type>>>
conditional_left_join(table_view const& left,
                      table_view const& right,
                      ast::expression const& binary_predicate,
                      std::optional<std::size_t> output_size = {},
                      rmm::cuda_stream_view stream           = cudf::get_default_stream(),
                      rmm::device_async_resource_ref mr = cudf::get_current_device_resource_ref());

/**
 * @brief Returns a pair of row index vectors corresponding to all pairs
 * of rows between the specified tables where the predicate evaluates to true,
 * or null matches for rows in either table that have no match in the other.
 *
 * Taken pairwise, the values from the returned vectors are one of:
 * (1) row indices corresponding to matching rows from the left and
 * right tables, (2) a row index and an unspecified out-of-bounds value,
 * representing a row from one table without a match in the other.
 *
 * If the provided predicate returns NULL for a pair of rows
 * (left, right), that pair is not included in the output.
 *
 * @code{.pseudo}
 * Left: {{0, 1, 2}}
 * Right: {{1, 2, 3}}
 * Expression: Left.Column_0 == Right.Column_0
 * Result: {{0, 1, 2, None}, {None, 0, 1, 2}}
 *
 * Left: {{0, 1, 2}, {3, 4, 5}}
 * Right: {{1, 2, 3}, {4, 6, 7}}
 * Expression: (Left.Column_0 == Right.Column_0) AND (Left.Column_1 == Right.Column_1)
 * Result: {{0, 1, 2, None, None}, {None, 0, None, 1, 2}}
 * @endcode
 *
 * @throw cudf::data_type_error if the binary predicate outputs a non-boolean result.
 *
 * @param left The left table
 * @param right The right table
 * @param binary_predicate The condition on which to join
 * @param stream CUDA stream used for device memory operations and kernel launches
 * @param mr Device memory resource used to allocate the returned table and columns' device memory
 *
 * @return A pair of vectors [`left_indices`, `right_indices`] that can be used to construct
 * the result of performing a conditional full join between two tables `left` and `right` .
 */
std::pair<std::unique_ptr<rmm::device_uvector<size_type>>,
          std::unique_ptr<rmm::device_uvector<size_type>>>
conditional_full_join(table_view const& left,
                      table_view const& right,
                      ast::expression const& binary_predicate,
                      rmm::cuda_stream_view stream      = cudf::get_default_stream(),
                      rmm::device_async_resource_ref mr = cudf::get_current_device_resource_ref());

/**
 * @brief Returns an index vector corresponding to all rows in the left table
 * for which there exists some row in the right table where the predicate
 * evaluates to true.
 *
 * If the provided predicate returns NULL for a pair of rows
 * (left, right), that pair is not included in the output.
 *
 * @code{.pseudo}
 * Left: {{0, 1, 2}}
 * Right: {{1, 2, 3}}
 * Expression: Left.Column_0 == Right.Column_0
 * Result: {1, 2}
 *
 * Left: {{0, 1, 2}, {3, 4, 5}}
 * Right: {{1, 2, 3}, {4, 6, 7}}
 * Expression: (Left.Column_0 == Right.Column_0) AND (Left.Column_1 == Right.Column_1)
 * Result: {1}
 * @endcode
 *
 * @throw cudf::data_type_error if the binary predicate outputs a non-boolean result.
 *
 * @param left The left table
 * @param right The right table
 * @param binary_predicate The condition on which to join
 * @param output_size Optional value which allows users to specify the exact output size
 * @param stream CUDA stream used for device memory operations and kernel launches
 * @param mr Device memory resource used to allocate the returned table and columns' device memory
 *
 * @return A vector `left_indices` that can be used to construct the result of
 * performing a conditional left semi join between two tables `left` and
 * `right` .
 */
std::unique_ptr<rmm::device_uvector<size_type>> conditional_left_semi_join(
  table_view const& left,
  table_view const& right,
  ast::expression const& binary_predicate,
  std::optional<std::size_t> output_size = {},
  rmm::cuda_stream_view stream           = cudf::get_default_stream(),
  rmm::device_async_resource_ref mr      = cudf::get_current_device_resource_ref());

/**
 * @brief Returns an index vector corresponding to all rows in the left table
 * for which there does not exist any row in the right table where the
 * predicate evaluates to true.
 *
 * If the provided predicate returns NULL for a pair of rows
 * (left, right), that pair is not included in the output.
 *
 * @code{.pseudo}
 * Left: {{0, 1, 2}}
 * Right: {{1, 2, 3}}
 * Expression: Left.Column_0 == Right.Column_0
 * Result: {0}
 *
 * Left: {{0, 1, 2}, {3, 4, 5}}
 * Right: {{1, 2, 3}, {4, 6, 7}}
 * Expression: (Left.Column_0 == Right.Column_0) AND (Left.Column_1 == Right.Column_1)
 * Result: {0, 2}
 * @endcode
 *
 * @throw cudf::data_type_error if the binary predicate outputs a non-boolean result.
 *
 * @param left The left table
 * @param right The right table
 * @param binary_predicate The condition on which to join
 * @param output_size Optional value which allows users to specify the exact output size
 * @param stream CUDA stream used for device memory operations and kernel launches
 * @param mr Device memory resource used to allocate the returned table and columns' device memory
 *
 * @return A vector `left_indices` that can be used to construct the result of
 * performing a conditional left anti join between two tables `left` and
 * `right` .
 */
std::unique_ptr<rmm::device_uvector<size_type>> conditional_left_anti_join(
  table_view const& left,
  table_view const& right,
  ast::expression const& binary_predicate,
  std::optional<std::size_t> output_size = {},
  rmm::cuda_stream_view stream           = cudf::get_default_stream(),
  rmm::device_async_resource_ref mr      = cudf::get_current_device_resource_ref());

/**
 * @brief Returns a pair of row index vectors corresponding to all pairs of
 * rows between the specified tables where the columns of the equality table
 * are equal and the predicate evaluates to true on the conditional tables.
 *
 * The first returned vector contains the row indices from the left
 * table that have a match in the right table (in unspecified order).
 * The corresponding values in the second returned vector are
 * the matched row indices from the right table.
 *
 * If the provided predicate returns NULL for a pair of rows
 * (left, right), that pair is not included in the output. It is the user's
 * responsibility to choose a suitable compare_nulls value AND use appropriate
 * null-safe operators in the expression.
 *
 * If the provided output size or per-row counts are incorrect, behavior is undefined.
 *
 * @code{.pseudo}
 * left_equality: {{0, 1, 2}}
 * right_equality: {{1, 2, 3}}
 * left_conditional: {{4, 4, 4}}
 * right_conditional: {{3, 4, 5}}
 * Expression: Left.Column_0 > Right.Column_0
 * Result: {{1}, {0}}
 * @endcode
 *
 * @throw cudf::data_type_error If the binary predicate outputs a non-boolean result.
 * @throw cudf::logic_error If the number of rows in left_equality and left_conditional do not
 * match.
 * @throw cudf::logic_error If the number of rows in right_equality and right_conditional do not
 * match.
 *
 * @param left_equality The left table used for the equality join
 * @param right_equality The right table used for the equality join
 * @param left_conditional The left table used for the conditional join
 * @param right_conditional The right table used for the conditional join
 * @param binary_predicate The condition on which to join
 * @param compare_nulls Whether or not null values join to each other or not
 * @param output_size_data An optional pair of values indicating the exact output size and the
 * number of matches for each row in the larger of the two input tables, left or right (may be
 * precomputed using the corresponding mixed_inner_join_size API).
 * @param stream CUDA stream used for device memory operations and kernel launches
 * @param mr Device memory resource used to allocate the returned table and columns' device memory
 *
 * @return A pair of vectors [`left_indices`, `right_indices`] that can be used to construct
 * the result of performing a mixed inner join between the four input tables.
 */
std::pair<std::unique_ptr<rmm::device_uvector<size_type>>,
          std::unique_ptr<rmm::device_uvector<size_type>>>
mixed_inner_join(
  table_view const& left_equality,
  table_view const& right_equality,
  table_view const& left_conditional,
  table_view const& right_conditional,
  ast::expression const& binary_predicate,
  null_equality compare_nulls = null_equality::EQUAL,
  std::optional<std::pair<std::size_t, device_span<size_type const>>> output_size_data = {},
  rmm::cuda_stream_view stream      = cudf::get_default_stream(),
  rmm::device_async_resource_ref mr = cudf::get_current_device_resource_ref());

/**
 * @brief Returns a pair of row index vectors corresponding to all pairs of
 * rows between the specified tables where the columns of the equality table
 * are equal and the predicate evaluates to true on the conditional tables,
 * or null matches for rows in left that have no match in right.
 *
 * The first returned vector contains the row indices from the left
 * tables that have a match in the right tables (in unspecified order).
 * The corresponding value in the second returned vector is either (1)
 * the row index of the matched row from the right tables, or (2) an
 * unspecified out-of-bounds value.
 *
 * If the provided predicate returns NULL for a pair of rows
 * (left, right), that pair is not included in the output. It is the user's
 * responsibility to choose a suitable compare_nulls value AND use appropriate
 * null-safe operators in the expression.
 *
 * If the provided output size or per-row counts are incorrect, behavior is undefined.
 *
 * @code{.pseudo}
 * left_equality: {{0, 1, 2}}
 * right_equality: {{1, 2, 3}}
 * left_conditional: {{4, 4, 4}}
 * right_conditional: {{3, 4, 5}}
 * Expression: Left.Column_0 > Right.Column_0
 * Result: {{0, 1, 2}, {None, 0, None}}
 * @endcode
 *
 * @throw cudf::data_type_error If the binary predicate outputs a non-boolean result.
 * @throw cudf::logic_error If the number of rows in left_equality and left_conditional do not
 * match.
 * @throw cudf::logic_error If the number of rows in right_equality and right_conditional do not
 * match.
 *
 * @param left_equality The left table used for the equality join
 * @param right_equality The right table used for the equality join
 * @param left_conditional The left table used for the conditional join
 * @param right_conditional The right table used for the conditional join
 * @param binary_predicate The condition on which to join
 * @param compare_nulls Whether or not null values join to each other or not
 * @param output_size_data An optional pair of values indicating the exact output size and the
 * number of matches for each row in the larger of the two input tables, left or right (may be
 * precomputed using the corresponding mixed_left_join_size API).
 * @param stream CUDA stream used for device memory operations and kernel launches
 * @param mr Device memory resource used to allocate the returned table and columns' device memory
 *
 * @return A pair of vectors [`left_indices`, `right_indices`] that can be used to construct
 * the result of performing a mixed left join between the four input tables.
 */
std::pair<std::unique_ptr<rmm::device_uvector<size_type>>,
          std::unique_ptr<rmm::device_uvector<size_type>>>
mixed_left_join(
  table_view const& left_equality,
  table_view const& right_equality,
  table_view const& left_conditional,
  table_view const& right_conditional,
  ast::expression const& binary_predicate,
  null_equality compare_nulls = null_equality::EQUAL,
  std::optional<std::pair<std::size_t, device_span<size_type const>>> output_size_data = {},
  rmm::cuda_stream_view stream      = cudf::get_default_stream(),
  rmm::device_async_resource_ref mr = cudf::get_current_device_resource_ref());

/**
 * @brief Returns a pair of row index vectors corresponding to all pairs of
 * rows between the specified tables where the columns of the equality table
 * are equal and the predicate evaluates to true on the conditional tables,
 * or null matches for rows in either pair of tables that have no matches in
 * the other pair.
 *
 * Taken pairwise, the values from the returned vectors are one of:
 * (1) row indices corresponding to matching rows from the left and
 * right tables, (2) a row index and an unspecified out-of-bounds value,
 * representing a row from one table without a match in the other.
 *
 * If the provided predicate returns NULL for a pair of rows
 * (left, right), that pair is not included in the output. It is the user's
 * responsibility to choose a suitable compare_nulls value AND use appropriate
 * null-safe operators in the expression.
 *
 * If the provided output size or per-row counts are incorrect, behavior is undefined.
 *
 * @code{.pseudo}
 * left_equality: {{0, 1, 2}}
 * right_equality: {{1, 2, 3}}
 * left_conditional: {{4, 4, 4}}
 * right_conditional: {{3, 4, 5}}
 * Expression: Left.Column_0 > Right.Column_0
 * Result: {{0, 1, 2, None, None}, {None, 0, None, 1, 2}}
 * @endcode
 *
 * @throw cudf::data_type_error If the binary predicate outputs a non-boolean result.
 * @throw cudf::logic_error If the number of rows in left_equality and left_conditional do not
 * match.
 * @throw cudf::logic_error If the number of rows in right_equality and right_conditional do not
 * match.
 *
 * @param left_equality The left table used for the equality join
 * @param right_equality The right table used for the equality join
 * @param left_conditional The left table used for the conditional join
 * @param right_conditional The right table used for the conditional join
 * @param binary_predicate The condition on which to join
 * @param compare_nulls Whether or not null values join to each other or not
 * @param output_size_data An optional pair of values indicating the exact output size and the
 * number of matches for each row in the larger of the two input tables, left or right (may be
 * precomputed using the corresponding mixed_full_join_size API).
 * @param stream CUDA stream used for device memory operations and kernel launches
 * @param mr Device memory resource used to allocate the returned table and columns' device memory
 *
 * @return A pair of vectors [`left_indices`, `right_indices`] that can be used to construct
 * the result of performing a mixed full join between the four input tables.
 */
std::pair<std::unique_ptr<rmm::device_uvector<size_type>>,
          std::unique_ptr<rmm::device_uvector<size_type>>>
mixed_full_join(
  table_view const& left_equality,
  table_view const& right_equality,
  table_view const& left_conditional,
  table_view const& right_conditional,
  ast::expression const& binary_predicate,
  null_equality compare_nulls = null_equality::EQUAL,
  std::optional<std::pair<std::size_t, device_span<size_type const>>> output_size_data = {},
  rmm::cuda_stream_view stream      = cudf::get_default_stream(),
  rmm::device_async_resource_ref mr = cudf::get_current_device_resource_ref());

/**
 * @brief Returns an index vector corresponding to all rows in the left tables
 * where the columns of the equality table are equal and the predicate
 * evaluates to true on the conditional tables.
 *
 * If the provided predicate returns NULL for a pair of rows (left, right), the
 * left row is not included in the output. It is the user's responsibility to
 * choose a suitable compare_nulls value AND use appropriate null-safe
 * operators in the expression.
 *
 * If the provided output size or per-row counts are incorrect, behavior is undefined.
 *
 * @code{.pseudo}
 * left_equality: {{0, 1, 2}}
 * right_equality: {{1, 2, 3}}
 * left_conditional: {{4, 4, 4}}
 * right_conditional: {{3, 4, 5}}
 * Expression: Left.Column_0 > Right.Column_0
 * Result: {1}
 * @endcode
 *
 * @throw cudf::data_type_error If the binary predicate outputs a non-boolean result.
 * @throw cudf::logic_error If the number of rows in left_equality and left_conditional do not
 * match.
 * @throw cudf::logic_error If the number of rows in right_equality and right_conditional do not
 * match.
 *
 * @param left_equality The left table used for the equality join
 * @param right_equality The right table used for the equality join
 * @param left_conditional The left table used for the conditional join
 * @param right_conditional The right table used for the conditional join
 * @param binary_predicate The condition on which to join
 * @param compare_nulls Whether or not null values join to each other or not
 * @param stream CUDA stream used for device memory operations and kernel launches
 * @param mr Device memory resource used to allocate the returned table and columns' device memory
 *
 * @return A pair of vectors [`left_indices`, `right_indices`] that can be used to construct
 * the result of performing a mixed full join between the four input tables.
 */
std::unique_ptr<rmm::device_uvector<size_type>> mixed_left_semi_join(
  table_view const& left_equality,
  table_view const& right_equality,
  table_view const& left_conditional,
  table_view const& right_conditional,
  ast::expression const& binary_predicate,
  null_equality compare_nulls       = null_equality::EQUAL,
  rmm::cuda_stream_view stream      = cudf::get_default_stream(),
  rmm::device_async_resource_ref mr = cudf::get_current_device_resource_ref());

/**
 * @brief Returns an index vector corresponding to all rows in the left tables
 * for which there is no row in the right tables where the columns of the
 * equality table are equal and the predicate evaluates to true on the
 * conditional tables.
 *
 * If the provided predicate returns NULL for a pair of rows (left, right), the
 * left row is not included in the output. It is the user's responsibility to
 * choose a suitable compare_nulls value AND use appropriate null-safe
 * operators in the expression.
 *
 * If the provided output size or per-row counts are incorrect, behavior is undefined.
 *
 * @code{.pseudo}
 * left_equality: {{0, 1, 2}}
 * right_equality: {{1, 2, 3}}
 * left_conditional: {{4, 4, 4}}
 * right_conditional: {{3, 4, 5}}
 * Expression: Left.Column_0 > Right.Column_0
 * Result: {0, 2}
 * @endcode
 *
 * @throw cudf::data_type_error If the binary predicate outputs a non-boolean result.
 * @throw cudf::logic_error If the number of rows in left_equality and left_conditional do not
 * match.
 * @throw cudf::logic_error If the number of rows in right_equality and right_conditional do not
 * match.
 *
 * @param left_equality The left table used for the equality join
 * @param right_equality The right table used for the equality join
 * @param left_conditional The left table used for the conditional join
 * @param right_conditional The right table used for the conditional join
 * @param binary_predicate The condition on which to join
 * @param compare_nulls Whether or not null values join to each other or not
 * @param stream CUDA stream used for device memory operations and kernel launches
 * @param mr Device memory resource used to allocate the returned table and columns' device memory
 *
 * @return A pair of vectors [`left_indices`, `right_indices`] that can be used to construct
 * the result of performing a mixed full join between the four input tables.
 */
std::unique_ptr<rmm::device_uvector<size_type>> mixed_left_anti_join(
  table_view const& left_equality,
  table_view const& right_equality,
  table_view const& left_conditional,
  table_view const& right_conditional,
  ast::expression const& binary_predicate,
  null_equality compare_nulls       = null_equality::EQUAL,
  rmm::cuda_stream_view stream      = cudf::get_default_stream(),
  rmm::device_async_resource_ref mr = cudf::get_current_device_resource_ref());

/**
 * @brief Returns the exact number of matches (rows) when performing a
 * mixed inner join between the specified tables where the columns of the
 * equality table are equal and the predicate evaluates to true on the
 * conditional tables.
 *
 * If the provided predicate returns NULL for a pair of rows (left, right),
 * that pair is not included in the output. It is the user's responsibility to
 * choose a suitable compare_nulls value AND use appropriate null-safe
 * operators in the expression.
 *
 * @throw cudf::data_type_error If the binary predicate outputs a non-boolean result.
 * @throw cudf::logic_error If the number of rows in left_equality and left_conditional do not
 * match.
 * @throw cudf::logic_error If the number of rows in right_equality and right_conditional do not
 * match.
 *
 * @param left_equality The left table used for the equality join
 * @param right_equality The right table used for the equality join
 * @param left_conditional The left table used for the conditional join
 * @param right_conditional The right table used for the conditional join
 * @param binary_predicate The condition on which to join
 * @param compare_nulls Whether or not null values join to each other or not
 * @param stream CUDA stream used for device memory operations and kernel launches
 * @param mr Device memory resource used to allocate the returned table and columns' device memory
 *
 * @return A pair containing the size that would result from performing the
 * requested join and the number of matches for each row in one of the two
 * tables. Which of the two tables is an implementation detail and should not
 * be relied upon, simply passed to the corresponding `mixed_inner_join` API as
 * is.
 */
std::pair<std::size_t, std::unique_ptr<rmm::device_uvector<size_type>>> mixed_inner_join_size(
  table_view const& left_equality,
  table_view const& right_equality,
  table_view const& left_conditional,
  table_view const& right_conditional,
  ast::expression const& binary_predicate,
  null_equality compare_nulls       = null_equality::EQUAL,
  rmm::cuda_stream_view stream      = cudf::get_default_stream(),
  rmm::device_async_resource_ref mr = cudf::get_current_device_resource_ref());

/**
 * @brief Returns the exact number of matches (rows) when performing a
 * mixed left join between the specified tables where the columns of the
 * equality table are equal and the predicate evaluates to true on the
 * conditional tables.
 *
 * If the provided predicate returns NULL for a pair of rows (left, right),
 * that pair is not included in the output. It is the user's responsibility to
 * choose a suitable compare_nulls value AND use appropriate null-safe
 * operators in the expression.
 *
 * @throw cudf::data_type_error If the binary predicate outputs a non-boolean result.
 * @throw cudf::logic_error If the number of rows in left_equality and left_conditional do not
 * match.
 * @throw cudf::logic_error If the number of rows in right_equality and right_conditional do not
 * match.
 *
 * @param left_equality The left table used for the equality join
 * @param right_equality The right table used for the equality join
 * @param left_conditional The left table used for the conditional join
 * @param right_conditional The right table used for the conditional join
 * @param binary_predicate The condition on which to join
 * @param compare_nulls Whether or not null values join to each other or not
 * @param stream CUDA stream used for device memory operations and kernel launches
 * @param mr Device memory resource used to allocate the returned table and columns' device memory
 *
 * @return A pair containing the size that would result from performing the
 * requested join and the number of matches for each row in one of the two
 * tables. Which of the two tables is an implementation detail and should not
 * be relied upon, simply passed to the corresponding `mixed_left_join` API as
 * is.
 */
std::pair<std::size_t, std::unique_ptr<rmm::device_uvector<size_type>>> mixed_left_join_size(
  table_view const& left_equality,
  table_view const& right_equality,
  table_view const& left_conditional,
  table_view const& right_conditional,
  ast::expression const& binary_predicate,
  null_equality compare_nulls       = null_equality::EQUAL,
  rmm::cuda_stream_view stream      = cudf::get_default_stream(),
  rmm::device_async_resource_ref mr = cudf::get_current_device_resource_ref());

/**
 * @brief Returns the exact number of matches (rows) when performing a
 * conditional inner join between the specified tables where the predicate
 * evaluates to true.
 *
 * If the provided predicate returns NULL for a pair of rows
 * (left, right), that pair is not included in the output.
 *
 * @throw cudf::data_type_error if the binary predicate outputs a non-boolean result.
 *
 * @param left The left table
 * @param right The right table
 * @param binary_predicate The condition on which to join
 * @param stream CUDA stream used for device memory operations and kernel launches
 * @param mr Device memory resource used to allocate the returned table and columns' device memory
 *
 * @return The size that would result from performing the requested join
 */
std::size_t conditional_inner_join_size(
  table_view const& left,
  table_view const& right,
  ast::expression const& binary_predicate,
  rmm::cuda_stream_view stream      = cudf::get_default_stream(),
  rmm::device_async_resource_ref mr = cudf::get_current_device_resource_ref());

/**
 * @brief Returns the exact number of matches (rows) when performing a
 * conditional left join between the specified tables where the predicate
 * evaluates to true.
 *
 * If the provided predicate returns NULL for a pair of rows
 * (left, right), that pair is not included in the output.
 *
 * @throw cudf::data_type_error if the binary predicate outputs a non-boolean result.
 *
 * @param left The left table
 * @param right The right table
 * @param binary_predicate The condition on which to join
 * @param stream CUDA stream used for device memory operations and kernel launches
 * @param mr Device memory resource used to allocate the returned table and columns' device memory
 *
 * @return The size that would result from performing the requested join
 */
std::size_t conditional_left_join_size(
  table_view const& left,
  table_view const& right,
  ast::expression const& binary_predicate,
  rmm::cuda_stream_view stream      = cudf::get_default_stream(),
  rmm::device_async_resource_ref mr = cudf::get_current_device_resource_ref());

/**
 * @brief Returns the exact number of matches (rows) when performing a
 * conditional left semi join between the specified tables where the predicate
 * evaluates to true.
 *
 * If the provided predicate returns NULL for a pair of rows
 * (left, right), that pair is not included in the output.
 *
 * @throw cudf::data_type_error if the binary predicate outputs a non-boolean result.
 *
 * @param left The left table
 * @param right The right table
 * @param binary_predicate The condition on which to join
 * @param stream CUDA stream used for device memory operations and kernel launches
 * @param mr Device memory resource used to allocate the returned table and columns' device memory
 *
 * @return The size that would result from performing the requested join
 */
std::size_t conditional_left_semi_join_size(
  table_view const& left,
  table_view const& right,
  ast::expression const& binary_predicate,
  rmm::cuda_stream_view stream      = cudf::get_default_stream(),
  rmm::device_async_resource_ref mr = cudf::get_current_device_resource_ref());

/**
 * @brief Returns the exact number of matches (rows) when performing a
 * conditional left anti join between the specified tables where the predicate
 * evaluates to true.
 *
 * If the provided predicate returns NULL for a pair of rows
 * (left, right), that pair is not included in the output.
 *
 * @throw cudf::data_type_error if the binary predicate outputs a non-boolean result.
 *
 * @param left The left table
 * @param right The right table
 * @param binary_predicate The condition on which to join
 * @param stream CUDA stream used for device memory operations and kernel launches
 * @param mr Device memory resource used to allocate the returned table and columns' device memory
 *
 * @return The size that would result from performing the requested join
 */
std::size_t conditional_left_anti_join_size(
  table_view const& left,
  table_view const& right,
  ast::expression const& binary_predicate,
  rmm::cuda_stream_view stream      = cudf::get_default_stream(),
  rmm::device_async_resource_ref mr = cudf::get_current_device_resource_ref());
/** @} */  // end of group
}  // namespace CUDF_EXPORT cudf
=======
#pragma message( \
    "WARNING: This header is deprecated in cuDF 25.06. Please use the appropriate headers from include/cudf/join/")

#include <cudf/join/conditional_join.hpp>
#include <cudf/join/distinct_hash_join.hpp>
#include <cudf/join/hash_join.hpp>
#include <cudf/join/join.hpp>
#include <cudf/join/mixed_join.hpp>
>>>>>>> aa5d4c2a
<|MERGE_RESOLUTION|>--- conflicted
+++ resolved
@@ -16,1303 +16,6 @@
 
 #pragma once
 
-<<<<<<< HEAD
-#include <cudf/ast/expressions.hpp>
-#include <cudf/hashing.hpp>
-#include <cudf/table/table_view.hpp>
-#include <cudf/types.hpp>
-#include <cudf/utilities/default_stream.hpp>
-#include <cudf/utilities/export.hpp>
-#include <cudf/utilities/memory_resource.hpp>
-#include <cudf/utilities/span.hpp>
-
-#include <rmm/cuda_stream_view.hpp>
-#include <rmm/device_uvector.hpp>
-
-#include <optional>
-#include <utility>
-#include <vector>
-
-namespace CUDF_EXPORT cudf {
-
-// forward declaration
-namespace hashing::detail {
-
-/**
- * @brief Forward declaration for our Murmur Hash 3 implementation
- */
-template <typename T>
-class MurmurHash3_x86_32;
-}  // namespace hashing::detail
-namespace detail {
-
-/**
- * @brief Forward declaration for our hash join
- */
-template <typename T>
-class hash_join;
-
-/**
- * @brief Forward declaration for our distinct hash join
- */
-class distinct_hash_join;
-}  // namespace detail
-
-/**
- * @addtogroup column_join
- * @{
- * @file
- */
-
-/**
- * @brief Returns a pair of row index vectors corresponding to an
- * inner join between the specified tables.
- *
- * The first returned vector contains the row indices from the left
- * table that have a match in the right table (in unspecified order).
- * The corresponding values in the second returned vector are
- * the matched row indices from the right table.
- *
- * @code{.pseudo}
- * Left: {{0, 1, 2}}
- * Right: {{1, 2, 3}}
- * Result: {{1, 2}, {0, 1}}
- *
- * Left: {{0, 1, 2}, {3, 4, 5}}
- * Right: {{1, 2, 3}, {4, 6, 7}}
- * Result: {{1}, {0}}
- * @endcode
- *
- * @throw cudf::logic_error if number of elements in `left_keys` or `right_keys`
- * mismatch.
- *
- * @param[in] left_keys The left table
- * @param[in] right_keys The right table
- * @param[in] compare_nulls controls whether null join-key values
- * should match or not.
- * @param stream CUDA stream used for device memory operations and kernel launches
- * @param mr Device memory resource used to allocate the returned table and columns' device memory
- *
- * @return A pair of vectors [`left_indices`, `right_indices`] that can be used to construct
- * the result of performing an inner join between two tables with `left_keys` and `right_keys`
- * as the join keys .
- */
-std::pair<std::unique_ptr<rmm::device_uvector<size_type>>,
-          std::unique_ptr<rmm::device_uvector<size_type>>>
-inner_join(cudf::table_view const& left_keys,
-           cudf::table_view const& right_keys,
-           null_equality compare_nulls       = null_equality::EQUAL,
-           rmm::cuda_stream_view stream      = cudf::get_default_stream(),
-           rmm::device_async_resource_ref mr = cudf::get_current_device_resource_ref());
-
-/**
- * @brief Use sort-merge join instead of hash-based join.
- * Returns a pair of row index vectors corresponding to an
- * inner join between the specified tables.
- *
- * The first returned vector contains the row indices from the left
- * table that have a match in the right table (in unspecified order).
- * The corresponding values in the second returned vector are
- * the matched row indices from the right table.
- *
- * @code{.pseudo}
- * Left: {{0, 1, 2}}
- * Right: {{1, 2, 3}}
- * Result: {{1, 2}, {0, 1}}
- *
- * Left: {{0, 1, 2}, {3, 4, 5}}
- * Right: {{1, 2, 3}, {4, 6, 7}}
- * Result: {{1}, {0}}
- * @endcode
- *
- * @throw cudf::logic_error if number of elements in `left_keys` or `right_keys`
- * mismatch.
- *
- * @param[in] left_keys The left table
- * @param[in] right_keys The right table
- * @param[in] compare_nulls controls whether null join-key values
- * should match or not.
- * @param stream CUDA stream used for device memory operations and kernel launches
- * @param mr Device memory resource used to allocate the returned table and columns' device memory
- *
- * @return A pair of vectors [`left_indices`, `right_indices`] that can be used to construct
- * the result of performing an inner join between two tables with `left_keys` and `right_keys`
- * as the join keys .
- */
-std::pair<std::unique_ptr<rmm::device_uvector<size_type>>,
-          std::unique_ptr<rmm::device_uvector<size_type>>>
-sort_merge_inner_join(cudf::table_view const& left_keys,
-                      cudf::table_view const& right_keys,
-                      null_equality compare_nulls       = null_equality::EQUAL,
-                      rmm::cuda_stream_view stream      = cudf::get_default_stream(),
-                      rmm::device_async_resource_ref mr = cudf::get_current_device_resource_ref());
-
-/**
- * @brief Merges sorted left and right tables. The sorting is
- * assumed to be cudf::order::ASCENDING with cudf::null_order::BEFORE.
- * Returns a pair of row index vectors corresponding to an
- * inner join between the specified tables.
- *
- * The first returned vector contains the row indices from the left
- * table that have a match in the right table (in unspecified order).
- * The corresponding values in the second returned vector are
- * the matched row indices from the right table.
- *
- * @code{.pseudo}
- * Left: {{0, 1, 2}}
- * Right: {{1, 2, 3}}
- * Result: {{1, 2}, {0, 1}}
- *
- * Left: {{0, 1, 2}, {3, 4, 5}}
- * Right: {{1, 2, 3}, {4, 6, 7}}
- * Result: {{1}, {0}}
- * @endcode
- *
- * @throw cudf::logic_error if number of elements in `left_keys` or `right_keys`
- * mismatch.
- *
- * @param[in] sorted_left_keys The sorted left table
- * @param[in] sorted_right_keys The sorted right table
- * @param[in] compare_nulls controls whether null join-key values
- * should match or not.
- * @param stream CUDA stream used for device memory operations and kernel launches
- * @param mr Device memory resource used to allocate the returned table and columns' device memory
- *
- * @return A pair of vectors [`left_indices`, `right_indices`] that can be used to construct
- * the result of performing an inner join between two tables with `left_keys` and `right_keys`
- * as the join keys .
- */
-std::pair<std::unique_ptr<rmm::device_uvector<size_type>>,
-          std::unique_ptr<rmm::device_uvector<size_type>>>
-merge_inner_join(table_view const& sorted_left_keys,
-                 table_view const& sorted_right_keys,
-                 null_equality compare_nulls,
-                 rmm::cuda_stream_view stream,
-                 rmm::device_async_resource_ref mr);
-
-/**
- * @brief Returns a pair of row index vectors corresponding to a
- * left join between the specified tables.
- *
- * The first returned vector contains all the row indices from the left
- * table (in unspecified order). The corresponding value in the
- * second returned vector is either (1) the row index of the matched row
- * from the right table, if there is a match  or  (2) an unspecified
- * out-of-bounds value.
- *
- * @code{.pseudo}
- * Left: {{0, 1, 2}}
- * Right: {{1, 2, 3}}
- * Result: {{0, 1, 2}, {None, 0, 1}}
- *
- * Left: {{0, 1, 2}, {3, 4, 5}}
- * Right: {{1, 2, 3}, {4, 6, 7}}
- * Result: {{0, 1, 2}, {None, 0, None}}
- * @endcode
- *
- * @throw cudf::logic_error if number of elements in `left_keys` or `right_keys`
- * mismatch.
- *
- * @param[in] left_keys The left table
- * @param[in] right_keys The right table
- * @param[in] compare_nulls controls whether null join-key values
- * should match or not.
- * @param stream CUDA stream used for device memory operations and kernel launches
- * @param mr Device memory resource used to allocate the returned table and columns' device memory
- *
- * @return A pair of vectors [`left_indices`, `right_indices`] that can be used to construct
- * the result of performing a left join between two tables with `left_keys` and `right_keys`
- * as the join keys .
- */
-std::pair<std::unique_ptr<rmm::device_uvector<size_type>>,
-          std::unique_ptr<rmm::device_uvector<size_type>>>
-left_join(cudf::table_view const& left_keys,
-          cudf::table_view const& right_keys,
-          null_equality compare_nulls       = null_equality::EQUAL,
-          rmm::cuda_stream_view stream      = cudf::get_default_stream(),
-          rmm::device_async_resource_ref mr = cudf::get_current_device_resource_ref());
-
-/**
- * @brief Returns a pair of row index vectors corresponding to a
- * full join between the specified tables.
- *
- * Taken pairwise, the values from the returned vectors are one of:
- * (1) row indices corresponding to matching rows from the left and
- * right tables, (2) a row index and an unspecified out-of-bounds value,
- * representing a row from one table without a match in the other.
- *
- * @code{.pseudo}
- * Left: {{0, 1, 2}}
- * Right: {{1, 2, 3}}
- * Result: {{0, 1, 2, None}, {None, 0, 1, 2}}
- *
- * Left: {{0, 1, 2}, {3, 4, 5}}
- * Right: {{1, 2, 3}, {4, 6, 7}}
- * Result: {{0, 1, 2, None, None}, {None, 0, None, 1, 2}}
- * @endcode
- *
- * @throw cudf::logic_error if number of elements in `left_keys` or `right_keys`
- * mismatch.
- *
- * @param[in] left_keys The left table
- * @param[in] right_keys The right table
- * @param[in] compare_nulls controls whether null join-key values
- * should match or not.
- * @param stream CUDA stream used for device memory operations and kernel launches
- * @param mr Device memory resource used to allocate the returned table and columns' device memory
- *
- * @return A pair of vectors [`left_indices`, `right_indices`] that can be used to construct
- * the result of performing a full join between two tables with `left_keys` and `right_keys`
- * as the join keys .
- */
-std::pair<std::unique_ptr<rmm::device_uvector<size_type>>,
-          std::unique_ptr<rmm::device_uvector<size_type>>>
-full_join(cudf::table_view const& left_keys,
-          cudf::table_view const& right_keys,
-          null_equality compare_nulls       = null_equality::EQUAL,
-          rmm::cuda_stream_view stream      = cudf::get_default_stream(),
-          rmm::device_async_resource_ref mr = cudf::get_current_device_resource_ref());
-
-/**
- * @brief Returns a vector of row indices corresponding to a left semi-join
- * between the specified tables.
- *
- * The returned vector contains the row indices from the left table
- * for which there is a matching row in the right table.
- *
- * @code{.pseudo}
- * TableA: {{0, 1, 2}}
- * TableB: {{1, 2, 3}}
- * Result: {1, 2}
- * @endcode
- *
- * @param left_keys The left table
- * @param right_keys The right table
- * @param compare_nulls Controls whether null join-key values should match or not
- * @param stream CUDA stream used for device memory operations and kernel launches
- * @param mr Device memory resource used to allocate the returned table and columns' device memory
- *
- * @return A vector `left_indices` that can be used to construct
- * the result of performing a left semi join between two tables with
- * `left_keys` and `right_keys` as the join keys .
- */
-std::unique_ptr<rmm::device_uvector<size_type>> left_semi_join(
-  cudf::table_view const& left_keys,
-  cudf::table_view const& right_keys,
-  null_equality compare_nulls       = null_equality::EQUAL,
-  rmm::cuda_stream_view stream      = cudf::get_default_stream(),
-  rmm::device_async_resource_ref mr = cudf::get_current_device_resource_ref());
-
-/**
- * @brief Returns a vector of row indices corresponding to a left anti join
- * between the specified tables.
- *
- * The returned vector contains the row indices from the left table
- * for which there is no matching row in the right table.
- *
- * @code{.pseudo}
- * TableA: {{0, 1, 2}}
- * TableB: {{1, 2, 3}}
- * Result: {0}
- * @endcode
- *
- * @throw cudf::logic_error if the number of columns in either `left_keys` or `right_keys` is 0
- *
- * @param[in] left_keys The left table
- * @param[in] right_keys The right table
- * @param[in] compare_nulls controls whether null join-key values
- * should match or not.
- * @param stream CUDA stream used for device memory operations and kernel launches
- * @param mr Device memory resource used to allocate the returned table and columns' device memory
- *
- * @return A column `left_indices` that can be used to construct
- * the result of performing a left anti join between two tables with
- * `left_keys` and `right_keys` as the join keys .
- */
-std::unique_ptr<rmm::device_uvector<size_type>> left_anti_join(
-  cudf::table_view const& left_keys,
-  cudf::table_view const& right_keys,
-  null_equality compare_nulls       = null_equality::EQUAL,
-  rmm::cuda_stream_view stream      = cudf::get_default_stream(),
-  rmm::device_async_resource_ref mr = cudf::get_current_device_resource_ref());
-
-/**
- * @brief Performs a cross join on two tables (`left`, `right`)
- *
- * The cross join returns the cartesian product of rows from each table.
- *
- * @note Warning: This function can easily cause out-of-memory errors. The size of the output is
- * equal to `left.num_rows() * right.num_rows()`. Use with caution.
- *
- * @code{.pseudo}
- * Left a: {0, 1, 2}
- * Right b: {3, 4, 5}
- * Result: { a: {0, 0, 0, 1, 1, 1, 2, 2, 2}, b: {3, 4, 5, 3, 4, 5, 3, 4, 5} }
- * @endcode
-
- * @throw cudf::logic_error if the number of columns in either `left` or `right` table is 0
- *
- * @param left  The left table
- * @param right The right table
- * @param stream CUDA stream used for device memory operations and kernel launches
- * @param mr    Device memory resource used to allocate the returned table's device memory
- *
- * @return     Result of cross joining `left` and `right` tables
- */
-std::unique_ptr<cudf::table> cross_join(
-  cudf::table_view const& left,
-  cudf::table_view const& right,
-  rmm::cuda_stream_view stream      = cudf::get_default_stream(),
-  rmm::device_async_resource_ref mr = cudf::get_current_device_resource_ref());
-
-/**
- * @brief The enum class to specify if any of the input join tables (`build` table and any later
- * `probe` table) has nulls.
- *
- * This is used upon hash_join object construction to specify the existence of nulls in all the
- * possible input tables. If such null existence is unknown, `YES` should be used as the default
- * option.
- */
-enum class nullable_join : bool { YES, NO };
-
-/**
- * @brief Hash join that builds hash table in creation and probes results in subsequent `*_join`
- * member functions.
- *
- * This class enables the hash join scheme that builds hash table once, and probes as many times as
- * needed (possibly in parallel).
- */
-class hash_join {
- public:
-  using impl_type = typename cudf::detail::hash_join<
-    cudf::hashing::detail::MurmurHash3_x86_32<cudf::hash_value_type>>;  ///< Implementation type
-
-  hash_join() = delete;
-  ~hash_join();
-  hash_join(hash_join const&)            = delete;
-  hash_join(hash_join&&)                 = delete;
-  hash_join& operator=(hash_join const&) = delete;
-  hash_join& operator=(hash_join&&)      = delete;
-
-  /**
-   * @brief Construct a hash join object for subsequent probe calls.
-   *
-   * @note The `hash_join` object must not outlive the table viewed by `build`, else behavior is
-   * undefined.
-   *
-   * @param build The build table, from which the hash table is built
-   * @param compare_nulls Controls whether null join-key values should match or not
-   * @param stream CUDA stream used for device memory operations and kernel launches
-   */
-  hash_join(cudf::table_view const& build,
-            null_equality compare_nulls,
-            rmm::cuda_stream_view stream = cudf::get_default_stream());
-
-  /**
-   * @copydoc hash_join(cudf::table_view const&, null_equality, rmm::cuda_stream_view)
-   *
-   * @param has_nulls Flag to indicate if there exists any nulls in the `build` table or
-   *        any `probe` table that will be used later for join
-   */
-  hash_join(cudf::table_view const& build,
-            nullable_join has_nulls,
-            null_equality compare_nulls,
-            rmm::cuda_stream_view stream = cudf::get_default_stream());
-
-  /**
-   * Returns the row indices that can be used to construct the result of performing
-   * an inner join between two tables. @see cudf::inner_join(). Behavior is undefined if the
-   * provided `output_size` is smaller than the actual output size.
-   *
-   * @param probe The probe table, from which the tuples are probed
-   * @param output_size Optional value which allows users to specify the exact output size
-   * @param stream CUDA stream used for device memory operations and kernel launches
-   * @param mr Device memory resource used to allocate the returned table and columns' device
-   * memory.
-   *
-   * @throw cudf::logic_error If the input probe table has nulls while this hash_join object was not
-   * constructed with null check.
-   *
-   * @return A pair of columns [`left_indices`, `right_indices`] that can be used to construct
-   * the result of performing an inner join between two tables with `build` and `probe`
-   * as the join keys .
-   */
-  [[nodiscard]] std::pair<std::unique_ptr<rmm::device_uvector<size_type>>,
-                          std::unique_ptr<rmm::device_uvector<size_type>>>
-  inner_join(cudf::table_view const& probe,
-             std::optional<std::size_t> output_size = {},
-             rmm::cuda_stream_view stream           = cudf::get_default_stream(),
-             rmm::device_async_resource_ref mr = cudf::get_current_device_resource_ref()) const;
-
-  /**
-   * Returns the row indices that can be used to construct the result of performing
-   * a left join between two tables. @see cudf::left_join(). Behavior is undefined if the
-   * provided `output_size` is smaller than the actual output size.
-   *
-   * @param probe The probe table, from which the tuples are probed
-   * @param output_size Optional value which allows users to specify the exact output size
-   * @param stream CUDA stream used for device memory operations and kernel launches
-   * @param mr Device memory resource used to allocate the returned table and columns' device
-   * memory.
-   *
-   * @throw cudf::logic_error If the input probe table has nulls while this hash_join object was not
-   * constructed with null check.
-   *
-   * @return A pair of columns [`left_indices`, `right_indices`] that can be used to construct
-   * the result of performing a left join between two tables with `build` and `probe`
-   * as the join keys.
-   */
-  [[nodiscard]] std::pair<std::unique_ptr<rmm::device_uvector<size_type>>,
-                          std::unique_ptr<rmm::device_uvector<size_type>>>
-  left_join(cudf::table_view const& probe,
-            std::optional<std::size_t> output_size = {},
-            rmm::cuda_stream_view stream           = cudf::get_default_stream(),
-            rmm::device_async_resource_ref mr      = cudf::get_current_device_resource_ref()) const;
-
-  /**
-   * Returns the row indices that can be used to construct the result of performing
-   * a full join between two tables. @see cudf::full_join(). Behavior is undefined if the
-   * provided `output_size` is smaller than the actual output size.
-   *
-   * @param probe The probe table, from which the tuples are probed
-   * @param output_size Optional value which allows users to specify the exact output size
-   * @param stream CUDA stream used for device memory operations and kernel launches
-   * @param mr Device memory resource used to allocate the returned table and columns' device
-   * memory.
-   *
-   * @throw cudf::logic_error If the input probe table has nulls while this hash_join object was not
-   * constructed with null check.
-   *
-   * @return A pair of columns [`left_indices`, `right_indices`] that can be used to construct
-   * the result of performing a full join between two tables with `build` and `probe`
-   * as the join keys .
-   */
-  [[nodiscard]] std::pair<std::unique_ptr<rmm::device_uvector<size_type>>,
-                          std::unique_ptr<rmm::device_uvector<size_type>>>
-  full_join(cudf::table_view const& probe,
-            std::optional<std::size_t> output_size = {},
-            rmm::cuda_stream_view stream           = cudf::get_default_stream(),
-            rmm::device_async_resource_ref mr      = cudf::get_current_device_resource_ref()) const;
-
-  /**
-   * Returns the exact number of matches (rows) when performing an inner join with the specified
-   * probe table.
-   *
-   * @param probe The probe table, from which the tuples are probed
-   * @param stream CUDA stream used for device memory operations and kernel launches
-   *
-   * @throw cudf::logic_error If the input probe table has nulls while this hash_join object was not
-   * constructed with null check.
-   *
-   * @return The exact number of output when performing an inner join between two tables with
-   * `build` and `probe` as the join keys .
-   */
-  [[nodiscard]] std::size_t inner_join_size(
-    cudf::table_view const& probe, rmm::cuda_stream_view stream = cudf::get_default_stream()) const;
-
-  /**
-   * Returns the exact number of matches (rows) when performing a left join with the specified probe
-   * table.
-   *
-   * @param probe The probe table, from which the tuples are probed
-   * @param stream CUDA stream used for device memory operations and kernel launches
-   *
-   * @throw cudf::logic_error If the input probe table has nulls while this hash_join object was not
-   * constructed with null check.
-   *
-   * @return The exact number of output when performing a left join between two tables with `build`
-   * and `probe` as the join keys .
-   */
-  [[nodiscard]] std::size_t left_join_size(
-    cudf::table_view const& probe, rmm::cuda_stream_view stream = cudf::get_default_stream()) const;
-
-  /**
-   * Returns the exact number of matches (rows) when performing a full join with the specified probe
-   * table.
-   *
-   * @param probe The probe table, from which the tuples are probed
-   * @param stream CUDA stream used for device memory operations and kernel launches
-   * @param mr Device memory resource used to allocate the intermediate table and columns' device
-   * memory.
-   *
-   * @throw cudf::logic_error If the input probe table has nulls while this hash_join object was not
-   * constructed with null check.
-   *
-   * @return The exact number of output when performing a full join between two tables with `build`
-   * and `probe` as the join keys .
-   */
-  [[nodiscard]] std::size_t full_join_size(
-    cudf::table_view const& probe,
-    rmm::cuda_stream_view stream      = cudf::get_default_stream(),
-    rmm::device_async_resource_ref mr = cudf::get_current_device_resource_ref()) const;
-
- private:
-  std::unique_ptr<impl_type const> _impl;
-};
-
-/**
- * @brief Distinct hash join that builds hash table in creation and probes results in subsequent
- * `*_join` member functions
- *
- * This class enables the distinct hash join scheme that builds hash table once, and probes as many
- * times as needed (possibly in parallel).
- *
- * @note Behavior is undefined if the build table contains duplicates.
- * @note All NaNs are considered as equal
- */
-class distinct_hash_join {
- public:
-  distinct_hash_join() = delete;
-  ~distinct_hash_join();
-  distinct_hash_join(distinct_hash_join const&)            = delete;
-  distinct_hash_join(distinct_hash_join&&)                 = delete;
-  distinct_hash_join& operator=(distinct_hash_join const&) = delete;
-  distinct_hash_join& operator=(distinct_hash_join&&)      = delete;
-
-  /**
-   * @brief Constructs a distinct hash join object for subsequent probe calls
-   *
-   * @param build The build table that contains distinct elements
-   * @param compare_nulls Controls whether null join-key values should match or not
-   * @param stream CUDA stream used for device memory operations and kernel launches
-   */
-  distinct_hash_join(cudf::table_view const& build,
-                     null_equality compare_nulls  = null_equality::EQUAL,
-                     rmm::cuda_stream_view stream = cudf::get_default_stream());
-
-  /**
-   * @brief Returns the row indices that can be used to construct the result of performing
-   * an inner join between two tables. @see cudf::inner_join().
-   *
-   * @param probe The probe table, from which the keys are probed
-   * @param stream CUDA stream used for device memory operations and kernel launches
-   * @param mr Device memory resource used to allocate the returned indices' device memory.
-   *
-   * @return A pair of columns [`probe_indices`, `build_indices`] that can be used to
-   * construct the result of performing an inner join between two tables
-   * with `build` and `probe` as the join keys.
-   */
-  [[nodiscard]] std::pair<std::unique_ptr<rmm::device_uvector<size_type>>,
-                          std::unique_ptr<rmm::device_uvector<size_type>>>
-  inner_join(cudf::table_view const& probe,
-             rmm::cuda_stream_view stream      = cudf::get_default_stream(),
-             rmm::device_async_resource_ref mr = cudf::get_current_device_resource_ref()) const;
-
-  /**
-   * @brief Returns the build table indices that can be used to construct the result of performing
-   * a left join between two tables.
-   *
-   * @note For a given row index `i` of the probe table, the resulting `build_indices[i]` contains
-   * the row index of the matched row from the build table if there is a match. Otherwise, contains
-   * `JoinNoneValue`.
-   *
-   * @param probe The probe table, from which the keys are probed
-   * @param stream CUDA stream used for device memory operations and kernel launches
-   * @param mr Device memory resource used to allocate the returned table and columns' device
-   * memory.
-   *
-   * @return A `build_indices` column that can be used to construct the result of
-   * performing a left join between two tables with `build` and `probe` as the join
-   * keys.
-   */
-  [[nodiscard]] std::unique_ptr<rmm::device_uvector<size_type>> left_join(
-    cudf::table_view const& probe,
-    rmm::cuda_stream_view stream      = cudf::get_default_stream(),
-    rmm::device_async_resource_ref mr = cudf::get_current_device_resource_ref()) const;
-
- private:
-  using impl_type = cudf::detail::distinct_hash_join;  ///< Implementation type
-
-  std::unique_ptr<impl_type> _impl;  ///< Distinct hash join implementation
-};
-
-/**
- * @brief Returns a pair of row index vectors corresponding to all pairs
- * of rows between the specified tables where the predicate evaluates to true.
- *
- * The first returned vector contains the row indices from the left
- * table that have a match in the right table (in unspecified order).
- * The corresponding values in the second returned vector are
- * the matched row indices from the right table.
- *
- * If the provided predicate returns NULL for a pair of rows
- * (left, right), that pair is not included in the output.
- *
- * @code{.pseudo}
- * Left: {{0, 1, 2}}
- * Right: {{1, 2, 3}}
- * Expression: Left.Column_0 == Right.Column_0
- * Result: {{1, 2}, {0, 1}}
- *
- * Left: {{0, 1, 2}, {3, 4, 5}}
- * Right: {{1, 2, 3}, {4, 6, 7}}
- * Expression: (Left.Column_0 == Right.Column_0) AND (Left.Column_1 == Right.Column_1)
- * Result: {{1}, {0}}
- * @endcode
- *
- * @throw cudf::data_type_error if the binary predicate outputs a non-boolean result.
- *
- * @param left The left table
- * @param right The right table
- * @param binary_predicate The condition on which to join
- * @param output_size Optional value which allows users to specify the exact output size
- * @param stream CUDA stream used for device memory operations and kernel launches
- * @param mr Device memory resource used to allocate the returned table and columns' device memory
- *
- * @return A pair of vectors [`left_indices`, `right_indices`] that can be used to construct
- * the result of performing a conditional inner join between two tables `left` and `right` .
- */
-std::pair<std::unique_ptr<rmm::device_uvector<size_type>>,
-          std::unique_ptr<rmm::device_uvector<size_type>>>
-conditional_inner_join(table_view const& left,
-                       table_view const& right,
-                       ast::expression const& binary_predicate,
-                       std::optional<std::size_t> output_size = {},
-                       rmm::cuda_stream_view stream           = cudf::get_default_stream(),
-                       rmm::device_async_resource_ref mr = cudf::get_current_device_resource_ref());
-
-/**
- * @brief Returns a pair of row index vectors corresponding to all pairs
- * of rows between the specified tables where the predicate evaluates to true,
- * or null matches for rows in left that have no match in right.
- *
- * The first returned vector contains all the row indices from the left
- * table (in unspecified order). The corresponding value in the
- * second returned vector is either (1) the row index of the matched row
- * from the right table, if there is a match or (2) an unspecified
- * out-of-bounds value.
- *
- * If the provided predicate returns NULL for a pair of rows
- * (left, right), that pair is not included in the output.
- *
- * @code{.pseudo}
- * Left: {{0, 1, 2}}
- * Right: {{1, 2, 3}}
- * Expression: Left.Column_0 == Right.Column_0
- * Result: {{0, 1, 2}, {None, 0, 1}}
- *
- * Left: {{0, 1, 2}, {3, 4, 5}}
- * Right: {{1, 2, 3}, {4, 6, 7}}
- * Expression: (Left.Column_0 == Right.Column_0) AND (Left.Column_1 == Right.Column_1)
- * Result: {{0, 1, 2}, {None, 0, None}}
- * @endcode
- *
- * @throw cudf::data_type_error if the binary predicate outputs a non-boolean result.
- *
- * @param left The left table
- * @param right The right table
- * @param binary_predicate The condition on which to join
- * @param output_size Optional value which allows users to specify the exact output size
- * @param stream CUDA stream used for device memory operations and kernel launches
- * @param mr Device memory resource used to allocate the returned table and columns' device memory
- *
- * @return A pair of vectors [`left_indices`, `right_indices`] that can be used to construct
- * the result of performing a conditional left join between two tables `left` and `right` .
- */
-std::pair<std::unique_ptr<rmm::device_uvector<size_type>>,
-          std::unique_ptr<rmm::device_uvector<size_type>>>
-conditional_left_join(table_view const& left,
-                      table_view const& right,
-                      ast::expression const& binary_predicate,
-                      std::optional<std::size_t> output_size = {},
-                      rmm::cuda_stream_view stream           = cudf::get_default_stream(),
-                      rmm::device_async_resource_ref mr = cudf::get_current_device_resource_ref());
-
-/**
- * @brief Returns a pair of row index vectors corresponding to all pairs
- * of rows between the specified tables where the predicate evaluates to true,
- * or null matches for rows in either table that have no match in the other.
- *
- * Taken pairwise, the values from the returned vectors are one of:
- * (1) row indices corresponding to matching rows from the left and
- * right tables, (2) a row index and an unspecified out-of-bounds value,
- * representing a row from one table without a match in the other.
- *
- * If the provided predicate returns NULL for a pair of rows
- * (left, right), that pair is not included in the output.
- *
- * @code{.pseudo}
- * Left: {{0, 1, 2}}
- * Right: {{1, 2, 3}}
- * Expression: Left.Column_0 == Right.Column_0
- * Result: {{0, 1, 2, None}, {None, 0, 1, 2}}
- *
- * Left: {{0, 1, 2}, {3, 4, 5}}
- * Right: {{1, 2, 3}, {4, 6, 7}}
- * Expression: (Left.Column_0 == Right.Column_0) AND (Left.Column_1 == Right.Column_1)
- * Result: {{0, 1, 2, None, None}, {None, 0, None, 1, 2}}
- * @endcode
- *
- * @throw cudf::data_type_error if the binary predicate outputs a non-boolean result.
- *
- * @param left The left table
- * @param right The right table
- * @param binary_predicate The condition on which to join
- * @param stream CUDA stream used for device memory operations and kernel launches
- * @param mr Device memory resource used to allocate the returned table and columns' device memory
- *
- * @return A pair of vectors [`left_indices`, `right_indices`] that can be used to construct
- * the result of performing a conditional full join between two tables `left` and `right` .
- */
-std::pair<std::unique_ptr<rmm::device_uvector<size_type>>,
-          std::unique_ptr<rmm::device_uvector<size_type>>>
-conditional_full_join(table_view const& left,
-                      table_view const& right,
-                      ast::expression const& binary_predicate,
-                      rmm::cuda_stream_view stream      = cudf::get_default_stream(),
-                      rmm::device_async_resource_ref mr = cudf::get_current_device_resource_ref());
-
-/**
- * @brief Returns an index vector corresponding to all rows in the left table
- * for which there exists some row in the right table where the predicate
- * evaluates to true.
- *
- * If the provided predicate returns NULL for a pair of rows
- * (left, right), that pair is not included in the output.
- *
- * @code{.pseudo}
- * Left: {{0, 1, 2}}
- * Right: {{1, 2, 3}}
- * Expression: Left.Column_0 == Right.Column_0
- * Result: {1, 2}
- *
- * Left: {{0, 1, 2}, {3, 4, 5}}
- * Right: {{1, 2, 3}, {4, 6, 7}}
- * Expression: (Left.Column_0 == Right.Column_0) AND (Left.Column_1 == Right.Column_1)
- * Result: {1}
- * @endcode
- *
- * @throw cudf::data_type_error if the binary predicate outputs a non-boolean result.
- *
- * @param left The left table
- * @param right The right table
- * @param binary_predicate The condition on which to join
- * @param output_size Optional value which allows users to specify the exact output size
- * @param stream CUDA stream used for device memory operations and kernel launches
- * @param mr Device memory resource used to allocate the returned table and columns' device memory
- *
- * @return A vector `left_indices` that can be used to construct the result of
- * performing a conditional left semi join between two tables `left` and
- * `right` .
- */
-std::unique_ptr<rmm::device_uvector<size_type>> conditional_left_semi_join(
-  table_view const& left,
-  table_view const& right,
-  ast::expression const& binary_predicate,
-  std::optional<std::size_t> output_size = {},
-  rmm::cuda_stream_view stream           = cudf::get_default_stream(),
-  rmm::device_async_resource_ref mr      = cudf::get_current_device_resource_ref());
-
-/**
- * @brief Returns an index vector corresponding to all rows in the left table
- * for which there does not exist any row in the right table where the
- * predicate evaluates to true.
- *
- * If the provided predicate returns NULL for a pair of rows
- * (left, right), that pair is not included in the output.
- *
- * @code{.pseudo}
- * Left: {{0, 1, 2}}
- * Right: {{1, 2, 3}}
- * Expression: Left.Column_0 == Right.Column_0
- * Result: {0}
- *
- * Left: {{0, 1, 2}, {3, 4, 5}}
- * Right: {{1, 2, 3}, {4, 6, 7}}
- * Expression: (Left.Column_0 == Right.Column_0) AND (Left.Column_1 == Right.Column_1)
- * Result: {0, 2}
- * @endcode
- *
- * @throw cudf::data_type_error if the binary predicate outputs a non-boolean result.
- *
- * @param left The left table
- * @param right The right table
- * @param binary_predicate The condition on which to join
- * @param output_size Optional value which allows users to specify the exact output size
- * @param stream CUDA stream used for device memory operations and kernel launches
- * @param mr Device memory resource used to allocate the returned table and columns' device memory
- *
- * @return A vector `left_indices` that can be used to construct the result of
- * performing a conditional left anti join between two tables `left` and
- * `right` .
- */
-std::unique_ptr<rmm::device_uvector<size_type>> conditional_left_anti_join(
-  table_view const& left,
-  table_view const& right,
-  ast::expression const& binary_predicate,
-  std::optional<std::size_t> output_size = {},
-  rmm::cuda_stream_view stream           = cudf::get_default_stream(),
-  rmm::device_async_resource_ref mr      = cudf::get_current_device_resource_ref());
-
-/**
- * @brief Returns a pair of row index vectors corresponding to all pairs of
- * rows between the specified tables where the columns of the equality table
- * are equal and the predicate evaluates to true on the conditional tables.
- *
- * The first returned vector contains the row indices from the left
- * table that have a match in the right table (in unspecified order).
- * The corresponding values in the second returned vector are
- * the matched row indices from the right table.
- *
- * If the provided predicate returns NULL for a pair of rows
- * (left, right), that pair is not included in the output. It is the user's
- * responsibility to choose a suitable compare_nulls value AND use appropriate
- * null-safe operators in the expression.
- *
- * If the provided output size or per-row counts are incorrect, behavior is undefined.
- *
- * @code{.pseudo}
- * left_equality: {{0, 1, 2}}
- * right_equality: {{1, 2, 3}}
- * left_conditional: {{4, 4, 4}}
- * right_conditional: {{3, 4, 5}}
- * Expression: Left.Column_0 > Right.Column_0
- * Result: {{1}, {0}}
- * @endcode
- *
- * @throw cudf::data_type_error If the binary predicate outputs a non-boolean result.
- * @throw cudf::logic_error If the number of rows in left_equality and left_conditional do not
- * match.
- * @throw cudf::logic_error If the number of rows in right_equality and right_conditional do not
- * match.
- *
- * @param left_equality The left table used for the equality join
- * @param right_equality The right table used for the equality join
- * @param left_conditional The left table used for the conditional join
- * @param right_conditional The right table used for the conditional join
- * @param binary_predicate The condition on which to join
- * @param compare_nulls Whether or not null values join to each other or not
- * @param output_size_data An optional pair of values indicating the exact output size and the
- * number of matches for each row in the larger of the two input tables, left or right (may be
- * precomputed using the corresponding mixed_inner_join_size API).
- * @param stream CUDA stream used for device memory operations and kernel launches
- * @param mr Device memory resource used to allocate the returned table and columns' device memory
- *
- * @return A pair of vectors [`left_indices`, `right_indices`] that can be used to construct
- * the result of performing a mixed inner join between the four input tables.
- */
-std::pair<std::unique_ptr<rmm::device_uvector<size_type>>,
-          std::unique_ptr<rmm::device_uvector<size_type>>>
-mixed_inner_join(
-  table_view const& left_equality,
-  table_view const& right_equality,
-  table_view const& left_conditional,
-  table_view const& right_conditional,
-  ast::expression const& binary_predicate,
-  null_equality compare_nulls = null_equality::EQUAL,
-  std::optional<std::pair<std::size_t, device_span<size_type const>>> output_size_data = {},
-  rmm::cuda_stream_view stream      = cudf::get_default_stream(),
-  rmm::device_async_resource_ref mr = cudf::get_current_device_resource_ref());
-
-/**
- * @brief Returns a pair of row index vectors corresponding to all pairs of
- * rows between the specified tables where the columns of the equality table
- * are equal and the predicate evaluates to true on the conditional tables,
- * or null matches for rows in left that have no match in right.
- *
- * The first returned vector contains the row indices from the left
- * tables that have a match in the right tables (in unspecified order).
- * The corresponding value in the second returned vector is either (1)
- * the row index of the matched row from the right tables, or (2) an
- * unspecified out-of-bounds value.
- *
- * If the provided predicate returns NULL for a pair of rows
- * (left, right), that pair is not included in the output. It is the user's
- * responsibility to choose a suitable compare_nulls value AND use appropriate
- * null-safe operators in the expression.
- *
- * If the provided output size or per-row counts are incorrect, behavior is undefined.
- *
- * @code{.pseudo}
- * left_equality: {{0, 1, 2}}
- * right_equality: {{1, 2, 3}}
- * left_conditional: {{4, 4, 4}}
- * right_conditional: {{3, 4, 5}}
- * Expression: Left.Column_0 > Right.Column_0
- * Result: {{0, 1, 2}, {None, 0, None}}
- * @endcode
- *
- * @throw cudf::data_type_error If the binary predicate outputs a non-boolean result.
- * @throw cudf::logic_error If the number of rows in left_equality and left_conditional do not
- * match.
- * @throw cudf::logic_error If the number of rows in right_equality and right_conditional do not
- * match.
- *
- * @param left_equality The left table used for the equality join
- * @param right_equality The right table used for the equality join
- * @param left_conditional The left table used for the conditional join
- * @param right_conditional The right table used for the conditional join
- * @param binary_predicate The condition on which to join
- * @param compare_nulls Whether or not null values join to each other or not
- * @param output_size_data An optional pair of values indicating the exact output size and the
- * number of matches for each row in the larger of the two input tables, left or right (may be
- * precomputed using the corresponding mixed_left_join_size API).
- * @param stream CUDA stream used for device memory operations and kernel launches
- * @param mr Device memory resource used to allocate the returned table and columns' device memory
- *
- * @return A pair of vectors [`left_indices`, `right_indices`] that can be used to construct
- * the result of performing a mixed left join between the four input tables.
- */
-std::pair<std::unique_ptr<rmm::device_uvector<size_type>>,
-          std::unique_ptr<rmm::device_uvector<size_type>>>
-mixed_left_join(
-  table_view const& left_equality,
-  table_view const& right_equality,
-  table_view const& left_conditional,
-  table_view const& right_conditional,
-  ast::expression const& binary_predicate,
-  null_equality compare_nulls = null_equality::EQUAL,
-  std::optional<std::pair<std::size_t, device_span<size_type const>>> output_size_data = {},
-  rmm::cuda_stream_view stream      = cudf::get_default_stream(),
-  rmm::device_async_resource_ref mr = cudf::get_current_device_resource_ref());
-
-/**
- * @brief Returns a pair of row index vectors corresponding to all pairs of
- * rows between the specified tables where the columns of the equality table
- * are equal and the predicate evaluates to true on the conditional tables,
- * or null matches for rows in either pair of tables that have no matches in
- * the other pair.
- *
- * Taken pairwise, the values from the returned vectors are one of:
- * (1) row indices corresponding to matching rows from the left and
- * right tables, (2) a row index and an unspecified out-of-bounds value,
- * representing a row from one table without a match in the other.
- *
- * If the provided predicate returns NULL for a pair of rows
- * (left, right), that pair is not included in the output. It is the user's
- * responsibility to choose a suitable compare_nulls value AND use appropriate
- * null-safe operators in the expression.
- *
- * If the provided output size or per-row counts are incorrect, behavior is undefined.
- *
- * @code{.pseudo}
- * left_equality: {{0, 1, 2}}
- * right_equality: {{1, 2, 3}}
- * left_conditional: {{4, 4, 4}}
- * right_conditional: {{3, 4, 5}}
- * Expression: Left.Column_0 > Right.Column_0
- * Result: {{0, 1, 2, None, None}, {None, 0, None, 1, 2}}
- * @endcode
- *
- * @throw cudf::data_type_error If the binary predicate outputs a non-boolean result.
- * @throw cudf::logic_error If the number of rows in left_equality and left_conditional do not
- * match.
- * @throw cudf::logic_error If the number of rows in right_equality and right_conditional do not
- * match.
- *
- * @param left_equality The left table used for the equality join
- * @param right_equality The right table used for the equality join
- * @param left_conditional The left table used for the conditional join
- * @param right_conditional The right table used for the conditional join
- * @param binary_predicate The condition on which to join
- * @param compare_nulls Whether or not null values join to each other or not
- * @param output_size_data An optional pair of values indicating the exact output size and the
- * number of matches for each row in the larger of the two input tables, left or right (may be
- * precomputed using the corresponding mixed_full_join_size API).
- * @param stream CUDA stream used for device memory operations and kernel launches
- * @param mr Device memory resource used to allocate the returned table and columns' device memory
- *
- * @return A pair of vectors [`left_indices`, `right_indices`] that can be used to construct
- * the result of performing a mixed full join between the four input tables.
- */
-std::pair<std::unique_ptr<rmm::device_uvector<size_type>>,
-          std::unique_ptr<rmm::device_uvector<size_type>>>
-mixed_full_join(
-  table_view const& left_equality,
-  table_view const& right_equality,
-  table_view const& left_conditional,
-  table_view const& right_conditional,
-  ast::expression const& binary_predicate,
-  null_equality compare_nulls = null_equality::EQUAL,
-  std::optional<std::pair<std::size_t, device_span<size_type const>>> output_size_data = {},
-  rmm::cuda_stream_view stream      = cudf::get_default_stream(),
-  rmm::device_async_resource_ref mr = cudf::get_current_device_resource_ref());
-
-/**
- * @brief Returns an index vector corresponding to all rows in the left tables
- * where the columns of the equality table are equal and the predicate
- * evaluates to true on the conditional tables.
- *
- * If the provided predicate returns NULL for a pair of rows (left, right), the
- * left row is not included in the output. It is the user's responsibility to
- * choose a suitable compare_nulls value AND use appropriate null-safe
- * operators in the expression.
- *
- * If the provided output size or per-row counts are incorrect, behavior is undefined.
- *
- * @code{.pseudo}
- * left_equality: {{0, 1, 2}}
- * right_equality: {{1, 2, 3}}
- * left_conditional: {{4, 4, 4}}
- * right_conditional: {{3, 4, 5}}
- * Expression: Left.Column_0 > Right.Column_0
- * Result: {1}
- * @endcode
- *
- * @throw cudf::data_type_error If the binary predicate outputs a non-boolean result.
- * @throw cudf::logic_error If the number of rows in left_equality and left_conditional do not
- * match.
- * @throw cudf::logic_error If the number of rows in right_equality and right_conditional do not
- * match.
- *
- * @param left_equality The left table used for the equality join
- * @param right_equality The right table used for the equality join
- * @param left_conditional The left table used for the conditional join
- * @param right_conditional The right table used for the conditional join
- * @param binary_predicate The condition on which to join
- * @param compare_nulls Whether or not null values join to each other or not
- * @param stream CUDA stream used for device memory operations and kernel launches
- * @param mr Device memory resource used to allocate the returned table and columns' device memory
- *
- * @return A pair of vectors [`left_indices`, `right_indices`] that can be used to construct
- * the result of performing a mixed full join between the four input tables.
- */
-std::unique_ptr<rmm::device_uvector<size_type>> mixed_left_semi_join(
-  table_view const& left_equality,
-  table_view const& right_equality,
-  table_view const& left_conditional,
-  table_view const& right_conditional,
-  ast::expression const& binary_predicate,
-  null_equality compare_nulls       = null_equality::EQUAL,
-  rmm::cuda_stream_view stream      = cudf::get_default_stream(),
-  rmm::device_async_resource_ref mr = cudf::get_current_device_resource_ref());
-
-/**
- * @brief Returns an index vector corresponding to all rows in the left tables
- * for which there is no row in the right tables where the columns of the
- * equality table are equal and the predicate evaluates to true on the
- * conditional tables.
- *
- * If the provided predicate returns NULL for a pair of rows (left, right), the
- * left row is not included in the output. It is the user's responsibility to
- * choose a suitable compare_nulls value AND use appropriate null-safe
- * operators in the expression.
- *
- * If the provided output size or per-row counts are incorrect, behavior is undefined.
- *
- * @code{.pseudo}
- * left_equality: {{0, 1, 2}}
- * right_equality: {{1, 2, 3}}
- * left_conditional: {{4, 4, 4}}
- * right_conditional: {{3, 4, 5}}
- * Expression: Left.Column_0 > Right.Column_0
- * Result: {0, 2}
- * @endcode
- *
- * @throw cudf::data_type_error If the binary predicate outputs a non-boolean result.
- * @throw cudf::logic_error If the number of rows in left_equality and left_conditional do not
- * match.
- * @throw cudf::logic_error If the number of rows in right_equality and right_conditional do not
- * match.
- *
- * @param left_equality The left table used for the equality join
- * @param right_equality The right table used for the equality join
- * @param left_conditional The left table used for the conditional join
- * @param right_conditional The right table used for the conditional join
- * @param binary_predicate The condition on which to join
- * @param compare_nulls Whether or not null values join to each other or not
- * @param stream CUDA stream used for device memory operations and kernel launches
- * @param mr Device memory resource used to allocate the returned table and columns' device memory
- *
- * @return A pair of vectors [`left_indices`, `right_indices`] that can be used to construct
- * the result of performing a mixed full join between the four input tables.
- */
-std::unique_ptr<rmm::device_uvector<size_type>> mixed_left_anti_join(
-  table_view const& left_equality,
-  table_view const& right_equality,
-  table_view const& left_conditional,
-  table_view const& right_conditional,
-  ast::expression const& binary_predicate,
-  null_equality compare_nulls       = null_equality::EQUAL,
-  rmm::cuda_stream_view stream      = cudf::get_default_stream(),
-  rmm::device_async_resource_ref mr = cudf::get_current_device_resource_ref());
-
-/**
- * @brief Returns the exact number of matches (rows) when performing a
- * mixed inner join between the specified tables where the columns of the
- * equality table are equal and the predicate evaluates to true on the
- * conditional tables.
- *
- * If the provided predicate returns NULL for a pair of rows (left, right),
- * that pair is not included in the output. It is the user's responsibility to
- * choose a suitable compare_nulls value AND use appropriate null-safe
- * operators in the expression.
- *
- * @throw cudf::data_type_error If the binary predicate outputs a non-boolean result.
- * @throw cudf::logic_error If the number of rows in left_equality and left_conditional do not
- * match.
- * @throw cudf::logic_error If the number of rows in right_equality and right_conditional do not
- * match.
- *
- * @param left_equality The left table used for the equality join
- * @param right_equality The right table used for the equality join
- * @param left_conditional The left table used for the conditional join
- * @param right_conditional The right table used for the conditional join
- * @param binary_predicate The condition on which to join
- * @param compare_nulls Whether or not null values join to each other or not
- * @param stream CUDA stream used for device memory operations and kernel launches
- * @param mr Device memory resource used to allocate the returned table and columns' device memory
- *
- * @return A pair containing the size that would result from performing the
- * requested join and the number of matches for each row in one of the two
- * tables. Which of the two tables is an implementation detail and should not
- * be relied upon, simply passed to the corresponding `mixed_inner_join` API as
- * is.
- */
-std::pair<std::size_t, std::unique_ptr<rmm::device_uvector<size_type>>> mixed_inner_join_size(
-  table_view const& left_equality,
-  table_view const& right_equality,
-  table_view const& left_conditional,
-  table_view const& right_conditional,
-  ast::expression const& binary_predicate,
-  null_equality compare_nulls       = null_equality::EQUAL,
-  rmm::cuda_stream_view stream      = cudf::get_default_stream(),
-  rmm::device_async_resource_ref mr = cudf::get_current_device_resource_ref());
-
-/**
- * @brief Returns the exact number of matches (rows) when performing a
- * mixed left join between the specified tables where the columns of the
- * equality table are equal and the predicate evaluates to true on the
- * conditional tables.
- *
- * If the provided predicate returns NULL for a pair of rows (left, right),
- * that pair is not included in the output. It is the user's responsibility to
- * choose a suitable compare_nulls value AND use appropriate null-safe
- * operators in the expression.
- *
- * @throw cudf::data_type_error If the binary predicate outputs a non-boolean result.
- * @throw cudf::logic_error If the number of rows in left_equality and left_conditional do not
- * match.
- * @throw cudf::logic_error If the number of rows in right_equality and right_conditional do not
- * match.
- *
- * @param left_equality The left table used for the equality join
- * @param right_equality The right table used for the equality join
- * @param left_conditional The left table used for the conditional join
- * @param right_conditional The right table used for the conditional join
- * @param binary_predicate The condition on which to join
- * @param compare_nulls Whether or not null values join to each other or not
- * @param stream CUDA stream used for device memory operations and kernel launches
- * @param mr Device memory resource used to allocate the returned table and columns' device memory
- *
- * @return A pair containing the size that would result from performing the
- * requested join and the number of matches for each row in one of the two
- * tables. Which of the two tables is an implementation detail and should not
- * be relied upon, simply passed to the corresponding `mixed_left_join` API as
- * is.
- */
-std::pair<std::size_t, std::unique_ptr<rmm::device_uvector<size_type>>> mixed_left_join_size(
-  table_view const& left_equality,
-  table_view const& right_equality,
-  table_view const& left_conditional,
-  table_view const& right_conditional,
-  ast::expression const& binary_predicate,
-  null_equality compare_nulls       = null_equality::EQUAL,
-  rmm::cuda_stream_view stream      = cudf::get_default_stream(),
-  rmm::device_async_resource_ref mr = cudf::get_current_device_resource_ref());
-
-/**
- * @brief Returns the exact number of matches (rows) when performing a
- * conditional inner join between the specified tables where the predicate
- * evaluates to true.
- *
- * If the provided predicate returns NULL for a pair of rows
- * (left, right), that pair is not included in the output.
- *
- * @throw cudf::data_type_error if the binary predicate outputs a non-boolean result.
- *
- * @param left The left table
- * @param right The right table
- * @param binary_predicate The condition on which to join
- * @param stream CUDA stream used for device memory operations and kernel launches
- * @param mr Device memory resource used to allocate the returned table and columns' device memory
- *
- * @return The size that would result from performing the requested join
- */
-std::size_t conditional_inner_join_size(
-  table_view const& left,
-  table_view const& right,
-  ast::expression const& binary_predicate,
-  rmm::cuda_stream_view stream      = cudf::get_default_stream(),
-  rmm::device_async_resource_ref mr = cudf::get_current_device_resource_ref());
-
-/**
- * @brief Returns the exact number of matches (rows) when performing a
- * conditional left join between the specified tables where the predicate
- * evaluates to true.
- *
- * If the provided predicate returns NULL for a pair of rows
- * (left, right), that pair is not included in the output.
- *
- * @throw cudf::data_type_error if the binary predicate outputs a non-boolean result.
- *
- * @param left The left table
- * @param right The right table
- * @param binary_predicate The condition on which to join
- * @param stream CUDA stream used for device memory operations and kernel launches
- * @param mr Device memory resource used to allocate the returned table and columns' device memory
- *
- * @return The size that would result from performing the requested join
- */
-std::size_t conditional_left_join_size(
-  table_view const& left,
-  table_view const& right,
-  ast::expression const& binary_predicate,
-  rmm::cuda_stream_view stream      = cudf::get_default_stream(),
-  rmm::device_async_resource_ref mr = cudf::get_current_device_resource_ref());
-
-/**
- * @brief Returns the exact number of matches (rows) when performing a
- * conditional left semi join between the specified tables where the predicate
- * evaluates to true.
- *
- * If the provided predicate returns NULL for a pair of rows
- * (left, right), that pair is not included in the output.
- *
- * @throw cudf::data_type_error if the binary predicate outputs a non-boolean result.
- *
- * @param left The left table
- * @param right The right table
- * @param binary_predicate The condition on which to join
- * @param stream CUDA stream used for device memory operations and kernel launches
- * @param mr Device memory resource used to allocate the returned table and columns' device memory
- *
- * @return The size that would result from performing the requested join
- */
-std::size_t conditional_left_semi_join_size(
-  table_view const& left,
-  table_view const& right,
-  ast::expression const& binary_predicate,
-  rmm::cuda_stream_view stream      = cudf::get_default_stream(),
-  rmm::device_async_resource_ref mr = cudf::get_current_device_resource_ref());
-
-/**
- * @brief Returns the exact number of matches (rows) when performing a
- * conditional left anti join between the specified tables where the predicate
- * evaluates to true.
- *
- * If the provided predicate returns NULL for a pair of rows
- * (left, right), that pair is not included in the output.
- *
- * @throw cudf::data_type_error if the binary predicate outputs a non-boolean result.
- *
- * @param left The left table
- * @param right The right table
- * @param binary_predicate The condition on which to join
- * @param stream CUDA stream used for device memory operations and kernel launches
- * @param mr Device memory resource used to allocate the returned table and columns' device memory
- *
- * @return The size that would result from performing the requested join
- */
-std::size_t conditional_left_anti_join_size(
-  table_view const& left,
-  table_view const& right,
-  ast::expression const& binary_predicate,
-  rmm::cuda_stream_view stream      = cudf::get_default_stream(),
-  rmm::device_async_resource_ref mr = cudf::get_current_device_resource_ref());
-/** @} */  // end of group
-}  // namespace CUDF_EXPORT cudf
-=======
 #pragma message( \
     "WARNING: This header is deprecated in cuDF 25.06. Please use the appropriate headers from include/cudf/join/")
 
@@ -1320,5 +23,4 @@
 #include <cudf/join/distinct_hash_join.hpp>
 #include <cudf/join/hash_join.hpp>
 #include <cudf/join/join.hpp>
-#include <cudf/join/mixed_join.hpp>
->>>>>>> aa5d4c2a
+#include <cudf/join/mixed_join.hpp>