/*
 * Copyright (c) 2019-2020, NVIDIA CORPORATION.
 *
 * Licensed under the Apache License, Version 2.0 (the "License");
 * you may not use this file except in compliance with the License.
 * You may obtain a copy of the License at
 *
 *     http://www.apache.org/licenses/LICENSE-2.0
 *
 * Unless required by applicable law or agreed to in writing, software
 * distributed under the License is distributed on an "AS IS" BASIS,
 * WITHOUT WARRANTIES OR CONDITIONS OF ANY KIND, either express or implied.
 * See the License for the specific language governing permissions and
 * limitations under the License.
 */

#pragma once

#include <cudf/ast/nodes.hpp>
#include <cudf/table/table_view.hpp>
#include <cudf/types.hpp>

#include <rmm/cuda_stream_view.hpp>
#include <rmm/device_uvector.hpp>

#include <optional>
#include <utility>
#include <vector>

namespace cudf {
/**
 * @addtogroup column_join
 * @{
 * @file
 */

/**
 * @brief Returns a pair of row index vectors corresponding to an
 * inner join between the specified tables.
 *
 * The first returned vector contains the row indices from the left
 * table that have a match in the right table (in unspecified order).
 * The corresponding values in the second returned vector are
 * the matched row indices from the right table.
 *
 * @code{.pseudo}
 * Left: {{0, 1, 2}}
 * Right: {{1, 2, 3}}
 * Result: {{1, 2}, {0, 1}}
 *
 * Left: {{0, 1, 2}, {3, 4, 5}}
 * Right: {{1, 2, 3}, {4, 6, 7}}
 * Result: {{1}, {0}}
 * @endcode
 *
 * @throw cudf::logic_error if number of elements in `left_keys` or `right_keys`
 * mismatch.
 *
 * @param[in] left_keys The left table
 * @param[in] right_keys The right table
 * @param[in] compare_nulls controls whether null join-key values
 * should match or not.
 * @param mr Device memory resource used to allocate the returned table and columns' device memory
 *
 * @return A pair of vectors [`left_indices`, `right_indices`] that can be used to construct
 * the result of performing an inner join between two tables with `left_keys` and `right_keys`
 * as the join keys .
 */
std::pair<std::unique_ptr<rmm::device_uvector<size_type>>,
          std::unique_ptr<rmm::device_uvector<size_type>>>
inner_join(cudf::table_view const& left_keys,
           cudf::table_view const& right_keys,
           null_equality compare_nulls         = null_equality::EQUAL,
           rmm::mr::device_memory_resource* mr = rmm::mr::get_current_device_resource());

/**
 * @brief Performs an inner join on the specified columns of two
 * tables (`left`, `right`)
 *
 * Inner Join returns rows from both tables as long as the values
 * in the columns being joined on match.
 *
 * @code{.pseudo}
 * Left: {{0, 1, 2}}
 * Right: {{4, 9, 3}, {1, 2, 5}}
 * left_on: {0}
 * right_on: {1}
 * Result: {{1, 2}, {4, 9}, {1, 2}}
 * @endcode
 *
 * @throw cudf::logic_error if number of elements in `left_on` or `right_on`
 * mismatch.
 * @throw cudf::logic_error if number of columns in either `left` or `right`
 * table is 0 or exceeds MAX_JOIN_SIZE
 * @throw std::out_of_range if element of `left_on` or `right_on` exceed the
 * number of columns in the left or right table.
 *
 * @param[in] left The left table
 * @param[in] right The right table
 * @param[in] left_on The column indices from `left` to join on.
 * The column from `left` indicated by `left_on[i]` will be compared against the column
 * from `right` indicated by `right_on[i]`.
 * @param[in] right_on The column indices from `right` to join on.
 * The column from `right` indicated by `right_on[i]` will be compared against the column
 * from `left` indicated by `left_on[i]`.
 * @param[in] compare_nulls controls whether null join-key values
 * should match or not.
 * @param mr Device memory resource used to allocate the returned table and columns' device memory
 *
 * @return Result of joining `left` and `right` tables on the columns
 * specified by `left_on` and `right_on`.
 */
std::unique_ptr<cudf::table> inner_join(
  cudf::table_view const& left,
  cudf::table_view const& right,
  std::vector<cudf::size_type> const& left_on,
  std::vector<cudf::size_type> const& right_on,
  null_equality compare_nulls         = null_equality::EQUAL,
  rmm::mr::device_memory_resource* mr = rmm::mr::get_current_device_resource());

/**
 * @brief Returns a pair of row index vectors corresponding to a
 * left join between the specified tables.
 *
 * The first returned vector contains all the row indices from the left
 * table (in unspecified order). The corresponding value in the
 * second returned vector is either (1) the row index of the matched row
 * from the right table, if there is a match  or  (2) an unspecified
 * out-of-bounds value.
 *
 * @code{.pseudo}
 * Left: {{0, 1, 2}}
 * Right: {{1, 2, 3}}
 * Result: {{0, 1, 2}, {None, 0, 1}}
 *
 * Left: {{0, 1, 2}, {3, 4, 5}}
 * Right: {{1, 2, 3}, {4, 6, 7}}
 * Result: {{0, 1, 2}, {None, 0, None}}
 * @endcode
 *
 * @throw cudf::logic_error if number of elements in `left_keys` or `right_keys`
 * mismatch.
 *
 * @param[in] left_keys The left table
 * @param[in] right_keys The right table
 * @param[in] compare_nulls controls whether null join-key values
 * should match or not.
 * @param mr Device memory resource used to allocate the returned table and columns' device memory
 *
 * @return A pair of vectors [`left_indices`, `right_indices`] that can be used to construct
 * the result of performing a left join between two tables with `left_keys` and `right_keys`
 * as the join keys .
 */
std::pair<std::unique_ptr<rmm::device_uvector<size_type>>,
          std::unique_ptr<rmm::device_uvector<size_type>>>
left_join(cudf::table_view const& left_keys,
          cudf::table_view const& right_keys,
          null_equality compare_nulls         = null_equality::EQUAL,
          rmm::mr::device_memory_resource* mr = rmm::mr::get_current_device_resource());

/**
 * @brief Performs a left join (also known as left outer join) on the
 * specified columns of two tables (`left`, `right`)
 *
 * Left join returns all the rows from the left table and those rows from the
 * right table that match on the joined columns.
 * For rows from the right table that do not have a match, the corresponding
 * values in the left columns will be null.
 *
 * @code{.pseudo}
 * Left: {{0, 1, 2}}
 * Right: {{1, 2, 3}, {1, 2 ,5}}
 * left_on: {0}
 * right_on: {1}
 * Result: { {0, 1, 2}, {NULL, 1, 2}, {NULL, 1, 2} }
 *
 * Left: {{0, 1, 2}}
 * Right {{1, 2, 3}, {1, 2, 5}}
 * left_on: {0}
 * right_on: {0}
 * Result: { {0, 1, 2}, {NULL, 1, 2}, {NULL, 1, 2} }
 * @endcode
 *
 * @throw cudf::logic_error if number of elements in `left_on` or `right_on`
 * mismatch.
 * @throw cudf::logic_error if number of columns in either `left` or `right`
 * table is 0 or exceeds MAX_JOIN_SIZE
 * @throw std::out_of_range if element of `left_on` or `right_on` exceed the
 * number of columns in the left or right table.
 *
 * @param[in] left The left table
 * @param[in] right The right table
 * @param[in] left_on The column indices from `left` to join on.
 * The column from `left` indicated by `left_on[i]` will be compared against the column
 * from `right` indicated by `right_on[i]`.
 * @param[in] right_on The column indices from `right` to join on.
 * The column from `right` indicated by `right_on[i]` will be compared against the column
 * from `left` indicated by `left_on[i]`.
 * @param[in] compare_nulls controls whether null join-key values
 * should match or not.
 * @param mr Device memory resource used to allocate the returned table and columns' device memory
 *
 * @return Result of joining `left` and `right` tables on the columns
 * specified by `left_on` and `right_on`.
 */
std::unique_ptr<cudf::table> left_join(
  cudf::table_view const& left,
  cudf::table_view const& right,
  std::vector<cudf::size_type> const& left_on,
  std::vector<cudf::size_type> const& right_on,
  null_equality compare_nulls         = null_equality::EQUAL,
  rmm::mr::device_memory_resource* mr = rmm::mr::get_current_device_resource());

/**
 * @brief Returns a pair of row index vectors corresponding to a
 * full join between the specified tables.
 *
 * Taken pairwise, the values from the returned vectors are one of:
 * (1) row indices corresponding to matching rows from the left and
 * right tables, (2) a row index and an unspecified out-of-bounds value,
 * representing a row from one table without a match in the other.
 *
 * @code{.pseudo}
 * Left: {{0, 1, 2}}
 * Right: {{1, 2, 3}}
 * Result: {{0, 1, 2, None}, {None, 0, 1, 2}}
 *
 * Left: {{0, 1, 2}, {3, 4, 5}}
 * Right: {{1, 2, 3}, {4, 6, 7}}
 * Result: {{0, 1, 2, None, None}, {None, 0, None, 1, 2}}
 * @endcode
 *
 * @throw cudf::logic_error if number of elements in `left_keys` or `right_keys`
 * mismatch.
 *
 * @param[in] left The left table
 * @param[in] right The right table
 * @param[in] compare_nulls controls whether null join-key values
 * should match or not.
 * @param mr Device memory resource used to allocate the returned table and columns' device memory
 *
 * @return A pair of vectors [`left_indices`, `right_indices`] that can be used to construct
 * the result of performing a full join between two tables with `left_keys` and `right_keys`
 * as the join keys .
 */
std::pair<std::unique_ptr<rmm::device_uvector<size_type>>,
          std::unique_ptr<rmm::device_uvector<size_type>>>
full_join(cudf::table_view const& left_keys,
          cudf::table_view const& right_keys,
          null_equality compare_nulls         = null_equality::EQUAL,
          rmm::mr::device_memory_resource* mr = rmm::mr::get_current_device_resource());

/**
 * @brief Performs a full join (also known as full outer join) on the
 * specified columns of two tables (`left`, `right`)
 *
 * Full Join returns the rows that would be returned by a left join and those
 * rows from the right table that do not have a match.
 * For rows from the right table that do not have a match, the corresponding
 * values in the left columns will be null.
 *
 * @code{.pseudo}
 * Left: {{0, 1, 2}}
 * Right: {{1, 2, 3}, {1, 2, 5}}
 * left_on: {0}
 * right_on: {1}
 * Result: { {0, 1, 2, NULL}, {NULL, 1, 2, 3}, {NULL, 1, 2, 5} }
 *
 * Left: {{0, 1, 2}}
 * Right: {{1, 2, 3}, {1, 2, 5}}
 * left_on: {0}
 * right_on: {0}
 * Result: { {0, 1, 2, NULL}, {NULL, 1, 2, 3}, {NULL, 1, 2, 5} }
 * @endcode
 *
 * @throw cudf::logic_error if number of elements in `left_on` or `right_on`
 * mismatch.
 * @throw cudf::logic_error if number of columns in either `left` or `right`
 * table is 0 or exceeds MAX_JOIN_SIZE
 * @throw std::out_of_range if element of `left_on` or `right_on` exceed the
 * number of columns in the left or right table.
 *
 * @param[in] left The left table
 * @param[in] right The right table
 * @param[in] left_on The column indices from `left` to join on.
 * The column from `left` indicated by `left_on[i]` will be compared against the column
 * from `right` indicated by `right_on[i]`.
 * @param[in] right_on The column indices from `right` to join on.
 * The column from `right` indicated by `right_on[i]` will be compared against the column
 * from `left` indicated by `left_on[i]`.
 * @param[in] compare_nulls controls whether null join-key values
 * should match or not.
 * @param mr Device memory resource used to allocate the returned table and columns' device memory
 *
 * @return Result of joining `left` and `right` tables on the columns
 * specified by `left_on` and `right_on`.
 */
std::unique_ptr<cudf::table> full_join(
  cudf::table_view const& left,
  cudf::table_view const& right,
  std::vector<cudf::size_type> const& left_on,
  std::vector<cudf::size_type> const& right_on,
  null_equality compare_nulls         = null_equality::EQUAL,
  rmm::mr::device_memory_resource* mr = rmm::mr::get_current_device_resource());

/**
 * @brief Returns a vector of row indices corresponding to a left semi join
 * between the specified tables.
 *
 * The returned vector contains the row indices from the left table
 * for which there is a matching row in the right table.
 *
 * @code{.pseudo}
 * TableA: {{0, 1, 2}}
 * TableB: {{1, 2, 3}}
 * right_on: {1}
 * Result: {1, 2}
 * @endcode
 *
 * @throw cudf::logic_error if number of columns in either
 * `left_keys` or `right_keys` table is 0 or exceeds MAX_JOIN_SIZE
 *
 * @param[in] left_keys The left table
 * @param[in] right_keys The right table
 * @param[in] compare_nulls controls whether null join-key values
 * should match or not.
 * @param mr Device memory resource used to allocate the returned table and columns' device memory
 *
 * @return A vector `left_indices` that can be used to construct
 * the result of performing a left semi join between two tables with
 * `left_keys` and `right_keys` as the join keys .
 */
std::unique_ptr<rmm::device_uvector<size_type>> left_semi_join(
  cudf::table_view const& left_keys,
  cudf::table_view const& right_keys,
  null_equality compare_nulls         = null_equality::EQUAL,
  rmm::mr::device_memory_resource* mr = rmm::mr::get_current_device_resource());

/**
 * @brief Performs a left semi join on the specified columns of two
 * tables (`left`, `right`)
 *
 * A left semi join only returns data from the left table, and only
 * returns rows that exist in the right table.
 *
 * @code{.pseudo}
 * TableA: {{0, 1, 2}}
 * TableB: {{1, 2, 3}, {1, 2, 5}}
 * left_on: {0}
 * right_on: {1}
 * Result: { {1, 2} }
 *
 * TableA {{0, 1, 2}, {1, 2, 5}}
 * TableB {{1, 2, 3}}
 * left_on: {0}
 * right_on: {0}
 * Result: { {1, 2}, {2, 5} }
 * @endcode
 *
 * @throw cudf::logic_error if the number of columns in either `left_keys` or `right_keys` is 0
 *
 * @param[in] left             The left table
 * @param[in] right            The right table
 * @param[in] left_on          The column indices from `left` to join on.
 *                             The column from `left` indicated by `left_on[i]`
 *                             will be compared against the column from `right`
 *                             indicated by `right_on[i]`.
 * @param[in] right_on         The column indices from `right` to join on.
 *                             The column from `right` indicated by `right_on[i]`
 *                             will be compared against the column from `left`
 *                             indicated by `left_on[i]`.
 * @param[in] compare_nulls    Controls whether null join-key values should match or not.
 * @param[in] mr               Device memory resource used to allocate the returned table's
 *                             device memory
 *
 * @return                     Result of joining `left` and `right` tables on the columns
 *                             specified by `left_on` and `right_on`.
 */
std::unique_ptr<cudf::table> left_semi_join(
  cudf::table_view const& left,
  cudf::table_view const& right,
  std::vector<cudf::size_type> const& left_on,
  std::vector<cudf::size_type> const& right_on,
  null_equality compare_nulls         = null_equality::EQUAL,
  rmm::mr::device_memory_resource* mr = rmm::mr::get_current_device_resource());

/**
 * @brief Returns a vector of row indices corresponding to a left anti join
 * between the specified tables.
 *
 * The returned vector contains the row indices from the left table
 * for which there is no matching row in the right table.
 *
 * @code{.pseudo}
 * TableA: {{0, 1, 2}}
 * TableB: {{1, 2, 3}}
 * Result: {0}
 * @endcode
 *
 * @throw cudf::logic_error if the number of columns in either `left_keys` or `right_keys` is 0
 *
 * @param[in] left_keys The left table
 * @param[in] right_keys The right table
 * @param[in] compare_nulls controls whether null join-key values
 * should match or not.
 * @param mr Device memory resource used to allocate the returned table and columns' device memory
 *
 * @return A column `left_indices` that can be used to construct
 * the result of performing a left anti join between two tables with
 * `left_keys` and `right_keys` as the join keys .
 */
std::unique_ptr<rmm::device_uvector<size_type>> left_anti_join(
  cudf::table_view const& left_keys,
  cudf::table_view const& right_keys,
  null_equality compare_nulls         = null_equality::EQUAL,
  rmm::mr::device_memory_resource* mr = rmm::mr::get_current_device_resource());

/**
 * @brief Performs a left anti join on the specified columns of two
 * tables (`left`, `right`)
 *
 * A left anti join only returns data from the left table, and only
 * returns rows that do not exist in the right table.
 *
 * @code{.pseudo}
 * TableA: {{0, 1, 2}}
 * TableB: {{1, 2, 3},  {1, 2, 5}}
 * left_on: {0}
 * right_on: {1}
 * Result: {{0}}
 *
 * TableA: {{0, 1, 2}, {1, 2, 5}}
 * TableB: {{1, 2, 3}}
 * left_on: {0}
 * right_on: {0}
 * Result: { {0}, {1} }
 * @endcode
 *
 * @throw cudf::logic_error if number of elements in `left_on` or `right_on`
 * mismatch.
 * @throw cudf::logic_error if number of columns in either `left` or `right`
 * table is 0 or exceeds MAX_JOIN_SIZE
 *
 * @param[in] left             The left table
 * @param[in] right            The right table
 * @param[in] left_on          The column indices from `left` to join on.
 *                             The column from `left` indicated by `left_on[i]`
 *                             will be compared against the column from `right`
 *                             indicated by `right_on[i]`.
 * @param[in] right_on         The column indices from `right` to join on.
 *                             The column from `right` indicated by `right_on[i]`
 *                             will be compared against the column from `left`
 *                             indicated by `left_on[i]`.
 * @param[in] compare_nulls    Controls whether null join-key values should match or not.
 * @param[in] mr               Device memory resource used to allocate the returned table's
 *                             device memory
 *
 * @return                     Result of joining `left` and `right` tables on the columns
 *                             specified by `left_on` and `right_on`.
 */
std::unique_ptr<cudf::table> left_anti_join(
  cudf::table_view const& left,
  cudf::table_view const& right,
  std::vector<cudf::size_type> const& left_on,
  std::vector<cudf::size_type> const& right_on,
  null_equality compare_nulls         = null_equality::EQUAL,
  rmm::mr::device_memory_resource* mr = rmm::mr::get_current_device_resource());

/**
 * @brief Performs a cross join on two tables (`left`, `right`)
 *
 * The cross join returns the cartesian product of rows from each table.
 *
 * @note Warning: This function can easily cause out-of-memory errors. The size of the output is
 * equal to `left.num_rows() * right.num_rows()`. Use with caution.
 *
 * @code{.pseudo}
 * Left a: {0, 1, 2}
 * Right b: {3, 4, 5}
 * Result: { a: {0, 0, 0, 1, 1, 1, 2, 2, 2}, b: {3, 4, 5, 3, 4, 5, 3, 4, 5} }
 * @endcode

 * @throw cudf::logic_error if the number of columns in either `left` or `right` table is 0
 *
 * @param left  The left table
 * @param right The right table
 * @param mr    Device memory resource used to allocate the returned table's device memory
 *
 * @return     Result of cross joining `left` and `right` tables
 */
std::unique_ptr<cudf::table> cross_join(
  cudf::table_view const& left,
  cudf::table_view const& right,
  rmm::mr::device_memory_resource* mr = rmm::mr::get_current_device_resource());

/**
 * @brief Hash join that builds hash table in creation and probes results in subsequent `*_join`
 * member functions.
 *
 * This class enables the hash join scheme that builds hash table once, and probes as many times as
 * needed (possibly in parallel).
 */
class hash_join {
 public:
  hash_join() = delete;
  ~hash_join();
  hash_join(hash_join const&) = delete;
  hash_join(hash_join&&)      = delete;
  hash_join& operator=(hash_join const&) = delete;
  hash_join& operator=(hash_join&&) = delete;

  /**
   * @brief Construct a hash join object for subsequent probe calls.
   *
   * @note The `hash_join` object must not outlive the table viewed by `build`, else behavior is
   * undefined.
   *
   * @param build The build table, from which the hash table is built.
   * @param compare_nulls Controls whether null join-key values should match or not.
   * @param stream CUDA stream used for device memory operations and kernel launches
   */
  hash_join(cudf::table_view const& build,
            null_equality compare_nulls,
            rmm::cuda_stream_view stream = rmm::cuda_stream_default);

  /**
   * Returns the row indices that can be used to construct the result of performing
   * an inner join between two tables. @see cudf::inner_join(). Behavior is undefined if the
   * provided `output_size` is smaller than the actual output size.
   *
   * @param probe The probe table, from which the tuples are probed.
   * @param compare_nulls Controls whether null join-key values should match or not.
   * @param output_size Optional value which allows users to specify the exact output size.
   * @param stream CUDA stream used for device memory operations and kernel launches
   * @param mr Device memory resource used to allocate the returned table and columns' device
   * memory.
   *
   * @return A pair of columns [`left_indices`, `right_indices`] that can be used to construct
   * the result of performing an inner join between two tables with `build` and `probe`
   * as the the join keys .
   */
  std::pair<std::unique_ptr<rmm::device_uvector<size_type>>,
            std::unique_ptr<rmm::device_uvector<size_type>>>
  inner_join(cudf::table_view const& probe,
             null_equality compare_nulls            = null_equality::EQUAL,
             std::optional<std::size_t> output_size = {},
             rmm::cuda_stream_view stream           = rmm::cuda_stream_default,
             rmm::mr::device_memory_resource* mr    = rmm::mr::get_current_device_resource()) const;

  /**
   * Returns the row indices that can be used to construct the result of performing
   * a left join between two tables. @see cudf::left_join(). Behavior is undefined if the
   * provided `output_size` is smaller than the actual output size.
   *
   * @param probe The probe table, from which the tuples are probed.
   * @param compare_nulls Controls whether null join-key values should match or not.
   * @param output_size Optional value which allows users to specify the exact output size.
   * @param stream CUDA stream used for device memory operations and kernel launches
   * @param mr Device memory resource used to allocate the returned table and columns' device
   * memory.
   *
   * @return A pair of columns [`left_indices`, `right_indices`] that can be used to construct
   * the result of performing a left join between two tables with `build` and `probe`
   * as the the join keys .
   */
  std::pair<std::unique_ptr<rmm::device_uvector<size_type>>,
            std::unique_ptr<rmm::device_uvector<size_type>>>
  left_join(cudf::table_view const& probe,
            null_equality compare_nulls            = null_equality::EQUAL,
            std::optional<std::size_t> output_size = {},
            rmm::cuda_stream_view stream           = rmm::cuda_stream_default,
            rmm::mr::device_memory_resource* mr    = rmm::mr::get_current_device_resource()) const;

  /**
   * Returns the row indices that can be used to construct the result of performing
   * a full join between two tables. @see cudf::full_join(). Behavior is undefined if the
   * provided `output_size` is smaller than the actual output size.
   *
   * @param probe The probe table, from which the tuples are probed.
   * @param compare_nulls Controls whether null join-key values should match or not.
   * @param output_size Optional value which allows users to specify the exact output size.
   * @param stream CUDA stream used for device memory operations and kernel launches
   * @param mr Device memory resource used to allocate the returned table and columns' device
   * memory.
   *
   * @return A pair of columns [`left_indices`, `right_indices`] that can be used to construct
   * the result of performing a full join between two tables with `build` and `probe`
   * as the the join keys .
   */
  std::pair<std::unique_ptr<rmm::device_uvector<size_type>>,
            std::unique_ptr<rmm::device_uvector<size_type>>>
  full_join(cudf::table_view const& probe,
            null_equality compare_nulls            = null_equality::EQUAL,
            std::optional<std::size_t> output_size = {},
            rmm::cuda_stream_view stream           = rmm::cuda_stream_default,
            rmm::mr::device_memory_resource* mr    = rmm::mr::get_current_device_resource()) const;

  /**
   * Returns the exact number of matches (rows) when performing an inner join with the specified
   * probe table.
   *
   * @param probe The probe table, from which the tuples are probed.
   * @param compare_nulls Controls whether null join-key values should match or not.
   * @param stream CUDA stream used for device memory operations and kernel launches
   *
   * @return The exact number of output when performing an inner join between two tables with
   * `build` and `probe` as the the join keys .
   */
  std::size_t inner_join_size(cudf::table_view const& probe,
                              null_equality compare_nulls  = null_equality::EQUAL,
                              rmm::cuda_stream_view stream = rmm::cuda_stream_default) const;

  /**
   * Returns the exact number of matches (rows) when performing a left join with the specified probe
   * table.
   *
   * @param probe The probe table, from which the tuples are probed.
   * @param compare_nulls Controls whether null join-key values should match or not.
   * @param stream CUDA stream used for device memory operations and kernel launches
   *
   * @return The exact number of output when performing a left join between two tables with `build`
   * and `probe` as the the join keys .
   */
  std::size_t left_join_size(cudf::table_view const& probe,
                             null_equality compare_nulls  = null_equality::EQUAL,
                             rmm::cuda_stream_view stream = rmm::cuda_stream_default) const;

  /**
   * Returns the exact number of matches (rows) when performing a full join with the specified probe
   * table.
   *
   * @param probe The probe table, from which the tuples are probed.
   * @param compare_nulls Controls whether null join-key values should match or not.
   * @param stream CUDA stream used for device memory operations and kernel launches
   * @param mr Device memory resource used to allocate the intermediate table and columns' device
   * memory.
   *
   * @return The exact number of output when performing a full join between two tables with `build`
   * and `probe` as the the join keys .
   */
  std::size_t full_join_size(
    cudf::table_view const& probe,
    null_equality compare_nulls         = null_equality::EQUAL,
    rmm::cuda_stream_view stream        = rmm::cuda_stream_default,
    rmm::mr::device_memory_resource* mr = rmm::mr::get_current_device_resource()) const;

 private:
  struct hash_join_impl;
  const std::unique_ptr<const hash_join_impl> impl;
};

/**
 * @brief Returns a pair of row index vectors corresponding to all pairs
 * of rows between the specified tables where the predicate evaluates to true.
 *
 * The first returned vector contains the row indices from the left
 * table that have a match in the right table (in unspecified order).
 * The corresponding values in the second returned vector are
 * the matched row indices from the right table.
 *
 * @code{.pseudo}
 * Left: {{0, 1, 2}}
 * Right: {{1, 2, 3}}
 * Expression: Left.Column_0 == Right.Column_0
 * Result: {{1, 2}, {0, 1}}
 *
 * Left: {{0, 1, 2}, {3, 4, 5}}
 * Right: {{1, 2, 3}, {4, 6, 7}}
 * Expression: (Left.Column_0 == Right.Column_0) AND (Left.Column_1 == Right.Column_1)
 * Result: {{1}, {0}}
 * @endcode
 *
 * @throw cudf::logic_error if number of elements in `left_keys` or `right_keys`
 * mismatch.
 *
<<<<<<< HEAD
 * @param[in] left_keys The left table
 * @param[in] right_keys The right table
 * @param[in] binary_predicate The condition on which to join.
 * @param[in] compare_nulls controls whether null join-key values
 * should match or not.
=======
 * @param left The left table
 * @param right The right table
 * @param binary_predicate The condition on which to join.
 * @param compare_nulls Whether the equality operator returns true or false for two nulls.
>>>>>>> c1f80d68
 * @param mr Device memory resource used to allocate the returned table and columns' device memory
 *
 * @return A pair of vectors [`left_indices`, `right_indices`] that can be used to construct
 * the result of performing a conditional inner join between two tables `left` and `right` .
 */
std::pair<std::unique_ptr<rmm::device_uvector<size_type>>,
          std::unique_ptr<rmm::device_uvector<size_type>>>
conditional_inner_join(
  table_view left,
  table_view right,
  ast::expression binary_predicate,
  null_equality compare_nulls         = null_equality::EQUAL,
  rmm::mr::device_memory_resource* mr = rmm::mr::get_current_device_resource());

/**
 * @brief Returns a pair of row index vectors corresponding to all pairs
 * of rows between the specified tables where the predicate evaluates to true,
 * or null matches for rows in left that have no match in right.
 *
 * The first returned vector contains all the row indices from the left
 * table (in unspecified order). The corresponding value in the
 * second returned vector is either (1) the row index of the matched row
 * from the right table, if there is a match  or  (2) an unspecified
 * out-of-bounds value.
 *
 * @code{.pseudo}
 * Left: {{0, 1, 2}}
 * Right: {{1, 2, 3}}
 * Expression: Left.Column_0 == Right.Column_0
 * Result: {{0, 1, 2}, {None, 0, 1}}
 *
 * Left: {{0, 1, 2}, {3, 4, 5}}
 * Right: {{1, 2, 3}, {4, 6, 7}}
 * Expression: (Left.Column_0 == Right.Column_0) AND (Left.Column_1 == Right.Column_1)
 * Result: {{0, 1, 2}, {None, 0, None}}
 * @endcode
 *
 * @throw cudf::logic_error if number of elements in `left_keys` or `right_keys`
 * mismatch.
 *
<<<<<<< HEAD
 * @param[in] left_keys The left table
 * @param[in] right_keys The right table
 * @param[in] binary_predicate The condition on which to join.
 * @param[in] compare_nulls controls whether null join-key values
 * should match or not.
=======
 * @param left The left table
 * @param right The right table
 * @param binary_predicate The condition on which to join.
 * @param compare_nulls Whether the equality operator returns true or false for two nulls.
>>>>>>> c1f80d68
 * @param mr Device memory resource used to allocate the returned table and columns' device memory
 *
 * @return A pair of vectors [`left_indices`, `right_indices`] that can be used to construct
 * the result of performing a conditional left join between two tables `left` and `right` .
 */
std::pair<std::unique_ptr<rmm::device_uvector<size_type>>,
          std::unique_ptr<rmm::device_uvector<size_type>>>
conditional_left_join(table_view left,
                      table_view right,
                      ast::expression binary_predicate,
                      null_equality compare_nulls         = null_equality::EQUAL,
                      rmm::mr::device_memory_resource* mr = rmm::mr::get_current_device_resource());

/**
 * @brief Returns a pair of row index vectors corresponding to all pairs
 * of rows between the specified tables where the predicate evaluates to true,
 * or null matches for rows in either table that have no match in the other.
 *
 * Taken pairwise, the values from the returned vectors are one of:
 * (1) row indices corresponding to matching rows from the left and
 * right tables, (2) a row index and an unspecified out-of-bounds value,
 * representing a row from one table without a match in the other.
 *
 * @code{.pseudo}
 * Left: {{0, 1, 2}}
 * Right: {{1, 2, 3}}
 * Expression: Left.Column_0 == Right.Column_0
 * Result: {{0, 1, 2, None}, {None, 0, 1, 2}}
 *
 * Left: {{0, 1, 2}, {3, 4, 5}}
 * Right: {{1, 2, 3}, {4, 6, 7}}
 * Expression: (Left.Column_0 == Right.Column_0) AND (Left.Column_1 == Right.Column_1)
 * Result: {{0, 1, 2, None, None}, {None, 0, None, 1, 2}}
 * @endcode
 *
 * @throw cudf::logic_error if number of elements in `left_keys` or `right_keys`
 * mismatch.
 *
<<<<<<< HEAD
 * @param[in] left_keys The left table
 * @param[in] right_keys The right table
 * @param[in] binary_predicate The condition on which to join.
 * @param[in] compare_nulls controls whether null join-key values
 * should match or not.
=======
 * @param left The left table
 * @param right The right table
 * @param binary_predicate The condition on which to join.
 * @param compare_nulls Whether the equality operator returns true or false for two nulls.
>>>>>>> c1f80d68
 * @param mr Device memory resource used to allocate the returned table and columns' device memory
 *
 * @return A pair of vectors [`left_indices`, `right_indices`] that can be used to construct
 * the result of performing a conditional full join between two tables `left` and `right` .
 */
std::pair<std::unique_ptr<rmm::device_uvector<size_type>>,
          std::unique_ptr<rmm::device_uvector<size_type>>>
conditional_full_join(table_view left,
                      table_view right,
                      ast::expression binary_predicate,
                      null_equality compare_nulls         = null_equality::EQUAL,
                      rmm::mr::device_memory_resource* mr = rmm::mr::get_current_device_resource());

/**
 * @brief Returns an index vector corresponding to all rows in the left table
 * for which there exists some row in the right table where the predicate
 * evaluates to true.
 *
 * @code{.pseudo}
 * Left: {{0, 1, 2}}
 * Right: {{1, 2, 3}}
 * Expression: Left.Column_0 == Right.Column_0
 * Result: {1, 2}
 *
 * Left: {{0, 1, 2}, {3, 4, 5}}
 * Right: {{1, 2, 3}, {4, 6, 7}}
 * Expression: (Left.Column_0 == Right.Column_0) AND (Left.Column_1 == Right.Column_1)
 * Result: {1}
 * @endcode
 *
 * @throw cudf::logic_error if number of elements in `left_keys` or `right_keys`
 * mismatch.
 *
<<<<<<< HEAD
 * @param[in] left_keys The left table
 * @param[in] right_keys The right table
 * @param[in] binary_predicate The condition on which to join.
 * @param[in] compare_nulls controls whether null join-key values
 * should match or not.
=======
 * @param left The left table
 * @param right The right table
 * @param binary_predicate The condition on which to join.
 * @param compare_nulls Whether the equality operator returns true or false for two nulls.
>>>>>>> c1f80d68
 * @param mr Device memory resource used to allocate the returned table and columns' device memory
 *
 * @return A vector `left_indices` that can be used to construct the result of
 * performing a conditional left semi join between two tables `left` and
 * `right` .
 */
std::unique_ptr<rmm::device_uvector<size_type>> conditional_left_semi_join(
  table_view left,
  table_view right,
  ast::expression binary_predicate,
  null_equality compare_nulls         = null_equality::EQUAL,
  rmm::mr::device_memory_resource* mr = rmm::mr::get_current_device_resource());

/**
 * @brief Returns an index vector corresponding to all rows in the left table
 * for which there does not exist any row in the right table where the
 * predicate evaluates to true.
 *
 * @code{.pseudo}
 * Left: {{0, 1, 2}}
 * Right: {{1, 2, 3}}
 * Expression: Left.Column_0 == Right.Column_0
 * Result: {0}
 *
 * Left: {{0, 1, 2}, {3, 4, 5}}
 * Right: {{1, 2, 3}, {4, 6, 7}}
 * Expression: (Left.Column_0 == Right.Column_0) AND (Left.Column_1 == Right.Column_1)
 * Result: {0, 2}
 * @endcode
 *
 * @throw cudf::logic_error if number of elements in `left_keys` or `right_keys`
 * mismatch.
 *
<<<<<<< HEAD
 * @param[in] left_keys The left table
 * @param[in] right_keys The right table
 * @param[in] binary_predicate The condition on which to join.
 * @param[in] compare_nulls controls whether null join-key values
 * should match or not.
=======
 * @param left The left table
 * @param right The right table
 * @param binary_predicate The condition on which to join.
 * @param compare_nulls Whether the equality operator returns true or false for two nulls.
>>>>>>> c1f80d68
 * @param mr Device memory resource used to allocate the returned table and columns' device memory
 *
 * @return A vector `left_indices` that can be used to construct the result of
 * performing a conditional left anti join between two tables `left` and
 * `right` .
 */
std::unique_ptr<rmm::device_uvector<size_type>> conditional_left_anti_join(
  table_view left,
  table_view right,
  ast::expression binary_predicate,
  null_equality compare_nulls         = null_equality::EQUAL,
  rmm::mr::device_memory_resource* mr = rmm::mr::get_current_device_resource());

/** @} */  // end of group
}  // namespace cudf<|MERGE_RESOLUTION|>--- conflicted
+++ resolved
@@ -673,18 +673,10 @@
  * @throw cudf::logic_error if number of elements in `left_keys` or `right_keys`
  * mismatch.
  *
-<<<<<<< HEAD
- * @param[in] left_keys The left table
- * @param[in] right_keys The right table
- * @param[in] binary_predicate The condition on which to join.
- * @param[in] compare_nulls controls whether null join-key values
- * should match or not.
-=======
  * @param left The left table
  * @param right The right table
  * @param binary_predicate The condition on which to join.
  * @param compare_nulls Whether the equality operator returns true or false for two nulls.
->>>>>>> c1f80d68
  * @param mr Device memory resource used to allocate the returned table and columns' device memory
  *
  * @return A pair of vectors [`left_indices`, `right_indices`] that can be used to construct
@@ -725,18 +717,10 @@
  * @throw cudf::logic_error if number of elements in `left_keys` or `right_keys`
  * mismatch.
  *
-<<<<<<< HEAD
- * @param[in] left_keys The left table
- * @param[in] right_keys The right table
- * @param[in] binary_predicate The condition on which to join.
- * @param[in] compare_nulls controls whether null join-key values
- * should match or not.
-=======
  * @param left The left table
  * @param right The right table
  * @param binary_predicate The condition on which to join.
  * @param compare_nulls Whether the equality operator returns true or false for two nulls.
->>>>>>> c1f80d68
  * @param mr Device memory resource used to allocate the returned table and columns' device memory
  *
  * @return A pair of vectors [`left_indices`, `right_indices`] that can be used to construct
@@ -775,18 +759,10 @@
  * @throw cudf::logic_error if number of elements in `left_keys` or `right_keys`
  * mismatch.
  *
-<<<<<<< HEAD
- * @param[in] left_keys The left table
- * @param[in] right_keys The right table
- * @param[in] binary_predicate The condition on which to join.
- * @param[in] compare_nulls controls whether null join-key values
- * should match or not.
-=======
  * @param left The left table
  * @param right The right table
  * @param binary_predicate The condition on which to join.
  * @param compare_nulls Whether the equality operator returns true or false for two nulls.
->>>>>>> c1f80d68
  * @param mr Device memory resource used to allocate the returned table and columns' device memory
  *
  * @return A pair of vectors [`left_indices`, `right_indices`] that can be used to construct
@@ -820,18 +796,10 @@
  * @throw cudf::logic_error if number of elements in `left_keys` or `right_keys`
  * mismatch.
  *
-<<<<<<< HEAD
- * @param[in] left_keys The left table
- * @param[in] right_keys The right table
- * @param[in] binary_predicate The condition on which to join.
- * @param[in] compare_nulls controls whether null join-key values
- * should match or not.
-=======
  * @param left The left table
  * @param right The right table
  * @param binary_predicate The condition on which to join.
  * @param compare_nulls Whether the equality operator returns true or false for two nulls.
->>>>>>> c1f80d68
  * @param mr Device memory resource used to allocate the returned table and columns' device memory
  *
  * @return A vector `left_indices` that can be used to construct the result of
@@ -865,18 +833,10 @@
  * @throw cudf::logic_error if number of elements in `left_keys` or `right_keys`
  * mismatch.
  *
-<<<<<<< HEAD
- * @param[in] left_keys The left table
- * @param[in] right_keys The right table
- * @param[in] binary_predicate The condition on which to join.
- * @param[in] compare_nulls controls whether null join-key values
- * should match or not.
-=======
  * @param left The left table
  * @param right The right table
  * @param binary_predicate The condition on which to join.
  * @param compare_nulls Whether the equality operator returns true or false for two nulls.
->>>>>>> c1f80d68
  * @param mr Device memory resource used to allocate the returned table and columns' device memory
  *
  * @return A vector `left_indices` that can be used to construct the result of
