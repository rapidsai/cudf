/*
 * Copyright (c) 2020, NVIDIA CORPORATION.
 *
 * Licensed under the Apache License, Version 2.0 (the "License");
 * you may not use this file except in compliance with the License.
 * You may obtain a copy of the License at
 *
 *     http://www.apache.org/licenses/LICENSE-2.0
 *
 * Unless required by applicable law or agreed to in writing, software
 * distributed under the License is distributed on an "AS IS" BASIS,
 * WITHOUT WARRANTIES OR CONDITIONS OF ANY KIND, either express or implied.
 * See the License for the specific language governing permissions and
 * limitations under the License.
 */
#pragma once

#include <cudf/ast/detail/linearizer.hpp>
#include <cudf/ast/detail/operators.hpp>
#include <cudf/ast/linearizer.hpp>
#include <cudf/ast/operators.hpp>
#include <cudf/column/column_device_view.cuh>
#include <cudf/column/column_factories.hpp>
#include <cudf/detail/utilities/assert.cuh>
#include <cudf/scalar/scalar_device_view.cuh>
#include <cudf/table/table_device_view.cuh>
#include <cudf/table/table_view.hpp>
#include <cudf/types.hpp>
#include <cudf/utilities/traits.hpp>

#include <rmm/cuda_stream_view.hpp>

#include <cstring>
#include <numeric>

namespace cudf {

namespace ast {

namespace detail {

// Forward declaration
struct row_evaluator;

struct row_output {
 public:
  __device__ row_output(row_evaluator const& evaluator) : evaluator(evaluator) {}

  /**
   * @brief Resolves an output data reference and assigns result value.
   *
   * Only output columns (COLUMN) and intermediates (INTERMEDIATE) are supported as output reference
   * types. Intermediates must be of fixed width less than or equal to sizeof(std::int64_t). This
   * requirement on intermediates is enforced by the linearizer.
   *
   * @tparam Element Type of result element.
   * @param device_data_reference Data reference to resolve.
   * @param row_index Row index of data column.
   * @param result Value to assign to output.
   */
  template <typename Element, CUDF_ENABLE_IF(is_rep_layout_compatible<Element>())>
  __device__ void resolve_output(detail::device_data_reference device_data_reference,
                                 cudf::size_type row_index,
                                 Element result) const;
  // Definition below after row_evaluator is a complete type

  template <typename Element, CUDF_ENABLE_IF(not is_rep_layout_compatible<Element>())>
  __device__ void resolve_output(detail::device_data_reference device_data_reference,
                                 cudf::size_type row_index,
                                 Element result) const
  {
    cudf_assert(false && "Invalid type in resolve_output.");
  }

 private:
  row_evaluator const& evaluator;
};

template <typename Input>
struct unary_row_output : public row_output {
  __device__ unary_row_output(row_evaluator const& evaluator) : row_output(evaluator) {}

  template <
    ast_operator op,
    std::enable_if_t<detail::is_valid_unary_op<detail::operator_functor<op>, Input>>* = nullptr>
  __device__ void operator()(cudf::size_type row_index,
                             Input input,
                             detail::device_data_reference output) const
  {
    using OperatorFunctor = detail::operator_functor<op>;
    using Out             = cuda::std::invoke_result_t<OperatorFunctor, Input>;
    resolve_output<Out>(output, row_index, OperatorFunctor{}(input));
  }

  template <
    ast_operator op,
    std::enable_if_t<!detail::is_valid_unary_op<detail::operator_functor<op>, Input>>* = nullptr>
  __device__ void operator()(cudf::size_type row_index,
                             Input input,
                             detail::device_data_reference output) const
  {
    cudf_assert(false && "Invalid unary dispatch operator for the provided input.");
  }
};

template <typename LHS, typename RHS>
struct binary_row_output : public row_output {
  __device__ binary_row_output(row_evaluator const& evaluator) : row_output(evaluator) {}

  template <
    ast_operator op,
    std::enable_if_t<detail::is_valid_binary_op<detail::operator_functor<op>, LHS, RHS>>* = nullptr>
  __device__ void operator()(cudf::size_type row_index,
                             LHS lhs,
                             RHS rhs,
                             detail::device_data_reference output) const
  {
    using OperatorFunctor = detail::operator_functor<op>;
    using Out             = cuda::std::invoke_result_t<OperatorFunctor, LHS, RHS>;
    resolve_output<Out>(output, row_index, OperatorFunctor{}(lhs, rhs));
  }

  template <ast_operator op,
            std::enable_if_t<!detail::is_valid_binary_op<detail::operator_functor<op>, LHS, RHS>>* =
              nullptr>
  __device__ void operator()(cudf::size_type row_index,
                             LHS lhs,
                             RHS rhs,
                             detail::device_data_reference output) const
  {
    cudf_assert(false && "Invalid binary dispatch operator for the provided input.");
  }
};

/**
 * @brief An expression evaluator owned by a single thread operating on rows of a table.
 *
 * This class is designed for n-ary transform evaluation. Currently this class assumes that there's
 * only one relevant "row index" in its methods, which corresponds to a row in a single input table
 * and the same row index in an output column.
 */
struct row_evaluator {
  friend struct row_output;
  template <typename Input>
  friend struct unary_row_output;
  template <typename LHS, typename RHS>
  friend struct binary_row_output;

 public:
  /**
   * @brief Construct a row evaluator.
   *
   * @param table The table device view used for evaluation.
   * @param literals Array of literal values used for evaluation.
   * @param thread_intermediate_storage Pointer to this thread's portion of shared memory for
   * storing intermediates.
   * @param output_column The output column where results are stored.
   */
  __device__ row_evaluator(table_device_view const& table,
                           const cudf::detail::fixed_width_scalar_device_view_base* literals,
                           std::int64_t* thread_intermediate_storage,
                           mutable_column_device_view* output_column)
    : table(table),
      literals(literals),
      thread_intermediate_storage(thread_intermediate_storage),
      output_column(output_column)
  {
  }

  /**
   * @brief Resolves an input data reference into a value.
   *
   * Only input columns (COLUMN), literal values (LITERAL), and intermediates (INTERMEDIATE) are
   * supported as input data references. Intermediates must be of fixed width less than or equal to
   * sizeof(std::int64_t). This requirement on intermediates is enforced by the linearizer.
   *
   * @tparam Element Type of element to return.
   * @param device_data_reference Data reference to resolve.
   * @param row_index Row index of data column.
   * @return Element
   */
  template <typename Element, CUDF_ENABLE_IF(column_device_view::has_element_accessor<Element>())>
  __device__ Element resolve_input(detail::device_data_reference device_data_reference,
                                   cudf::size_type row_index) const
  {
    auto const data_index = device_data_reference.data_index;
    auto const ref_type   = device_data_reference.reference_type;
    if (ref_type == detail::device_data_reference_type::COLUMN) {
      return table.column(data_index).element<Element>(row_index);
    } else if (ref_type == detail::device_data_reference_type::LITERAL) {
      return literals[data_index].value<Element>();
    } else {  // Assumes ref_type == detail::device_data_reference_type::INTERMEDIATE
      // Using memcpy instead of reinterpret_cast<Element*> for safe type aliasing
      // Using a temporary variable ensures that the compiler knows the result is aligned
      std::int64_t intermediate = thread_intermediate_storage[data_index];
      Element tmp;
      memcpy(&tmp, &intermediate, sizeof(Element));
      return tmp;
    }
  }

  template <typename Element,
            CUDF_ENABLE_IF(not column_device_view::has_element_accessor<Element>())>
  __device__ Element resolve_input(detail::device_data_reference device_data_reference,
                                   cudf::size_type row_index) const
  {
    cudf_assert(false && "Unsupported type in resolve_input.");
    return {};
  }

  /**
   * @brief Callable to perform a unary operation.
   *
   * @tparam OperatorFunctor Functor that performs desired operation when `operator()` is called.
   * @tparam Input Type of input value.
   * @param row_index Row index of data column(s).
   * @param input Input data reference.
   * @param output Output data reference.
   */
  template <typename Input>
  __device__ void operator()(cudf::size_type row_index,
                             detail::device_data_reference input,
                             detail::device_data_reference output,
                             ast_operator op) const
  {
    auto const typed_input = resolve_input<Input>(input, row_index);
    ast_operator_dispatcher(op, unary_row_output<Input>(*this), row_index, typed_input, output);
  }

  /**
   * @brief Callable to perform a binary operation.
   *
   * @tparam OperatorFunctor Functor that performs desired operation when `operator()` is called.
   * @tparam LHS Type of left input value.
   * @tparam RHS Type of right input value.
   * @param row_index Row index of data column(s).
   * @param lhs Left input data reference.
   * @param rhs Right input data reference.
   * @param output Output data reference.
   */
  template <typename LHS, typename RHS>
  __device__ void operator()(cudf::size_type row_index,
                             detail::device_data_reference lhs,
                             detail::device_data_reference rhs,
                             detail::device_data_reference output,
                             ast_operator op) const
  {
    auto const typed_lhs = resolve_input<LHS>(lhs, row_index);
    auto const typed_rhs = resolve_input<RHS>(rhs, row_index);
    ast_operator_dispatcher(
      op, binary_row_output<LHS, RHS>(*this), row_index, typed_lhs, typed_rhs, output);
  }

  template <typename OperatorFunctor,
            typename LHS,
            typename RHS,
            std::enable_if_t<!detail::is_valid_binary_op<OperatorFunctor, LHS, RHS>>* = nullptr>
  __device__ void operator()(cudf::size_type row_index,
                             detail::device_data_reference lhs,
                             detail::device_data_reference rhs,
                             detail::device_data_reference output) const
  {
    cudf_assert(false && "Invalid binary dispatch operator for the provided input.");
  }

 private:
  table_device_view const& table;
  const cudf::detail::fixed_width_scalar_device_view_base* literals;
  std::int64_t* thread_intermediate_storage;
  mutable_column_device_view* output_column;
};

template <typename Element, std::enable_if_t<is_rep_layout_compatible<Element>()>*>
__device__ void row_output::resolve_output(detail::device_data_reference device_data_reference,
                                           cudf::size_type row_index,
                                           Element result) const
{
  auto const ref_type = device_data_reference.reference_type;
  if (ref_type == detail::device_data_reference_type::COLUMN) {
    evaluator.output_column->element<Element>(row_index) = result;
  } else {  // Assumes ref_type == detail::device_data_reference_type::INTERMEDIATE
    // Using memcpy instead of reinterpret_cast<Element*> for safe type aliasing.
    // Using a temporary variable ensures that the compiler knows the result is aligned.
    std::int64_t tmp;
    memcpy(&tmp, &result, sizeof(Element));
    evaluator.thread_intermediate_storage[device_data_reference.data_index] = tmp;
  }
}

/**
 * @brief Evaluate an expression applied to a row.
 *
 * This function performs an n-ary transform for one row on one thread.
 *
 * @param evaluator The row evaluator used for evaluation.
 * @param data_references Array of data references.
 * @param operators Array of operators to perform.
 * @param operator_source_indices Array of source indices for the operators.
 * @param num_operators Number of operators.
 * @param row_index Row index of data column(s).
 */
__device__ void evaluate_row_expression(detail::row_evaluator const& evaluator,
                                        const detail::device_data_reference* data_references,
                                        const ast_operator* operators,
                                        const cudf::size_type* operator_source_indices,
                                        cudf::size_type num_operators,
                                        cudf::size_type row_index)
{
  auto operator_source_index = static_cast<cudf::size_type>(0);
  for (cudf::size_type operator_index = 0; operator_index < num_operators; operator_index++) {
    // Execute operator
    auto const op    = operators[operator_index];
    auto const arity = ast_operator_arity(op);
    if (arity == 1) {
      // Unary operator
      auto const input  = data_references[operator_source_indices[operator_source_index]];
      auto const output = data_references[operator_source_indices[operator_source_index + 1]];
      operator_source_index += arity + 1;
      type_dispatcher(input.data_type, evaluator, row_index, input, output, op);
    } else if (arity == 2) {
      // Binary operator
      printf("%i", operator_source_index);
      auto const lhs    = data_references[operator_source_indices[operator_source_index]];
      auto const rhs    = data_references[operator_source_indices[operator_source_index + 1]];
      auto const output = data_references[operator_source_indices[operator_source_index + 2]];
      operator_source_index += arity + 1;
      type_dispatcher(lhs.data_type,
                      detail::single_dispatch_binary_operator{},
                      evaluator,
                      row_index,
                      lhs,
                      rhs,
                      output,
                      op);
    } else {
      cudf_assert(false && "Invalid operator arity.");
    }
  }
}

/**
 * @brief The AST plan creates a device buffer of data needed to execute an AST.
 *
 * On construction, an AST plan creates a single "packed" host buffer of all necessary data arrays,
 * and copies that to the device with a single host-device memory copy. Because the plan tends to be
 * small, this is the most efficient approach for low latency.
 *
 * TODO: Remove comment below depending on final design
 * The stream is not synchronized automatically, so a stream sync must be performed manually (or by
 * another function) before the device data can be used safely.
 *
 */
struct ast_plan {
 public:
  ast_plan(linearizer const& expr_linearizer,
           rmm::cuda_stream_view stream,
           rmm::mr::device_memory_resource* mr)
    : _sizes{}, _data_pointers{}
  {
    add_to_plan(expr_linearizer.data_references());
    add_to_plan(expr_linearizer.literals());
    add_to_plan(expr_linearizer.operators());
    add_to_plan(expr_linearizer.operator_source_indices());

    // Create device buffer
    auto const h_data_buffer  = host_data_buffer();
    auto const buffer_offsets = offsets();
    auto const buffer_size    = h_data_buffer.second;
    auto device_data_buffer =
      rmm::device_buffer(h_data_buffer.first.get(), buffer_size, stream, mr);

    // To reduce overhead, we don't call a stream sync here.
    // The stream is synced later when the table_device_view is created.
    // ^^^^ this comment will be removed, we are synchronizing vvvv
    stream.synchronize();  // this doesn't seem to work

    // Create device pointers to components of plan
    _device_data_buffer_ptr = static_cast<const char*>(device_data_buffer.data());
    _device_data_references = reinterpret_cast<const detail::device_data_reference*>(
      _device_data_buffer_ptr + buffer_offsets[0]);
    _device_literals = reinterpret_cast<const cudf::detail::fixed_width_scalar_device_view_base*>(
      _device_data_buffer_ptr + buffer_offsets[1]);
    _device_operators =
      reinterpret_cast<const ast_operator*>(_device_data_buffer_ptr + buffer_offsets[2]);
    _device_operator_source_indices =
      reinterpret_cast<const cudf::size_type*>(_device_data_buffer_ptr + buffer_offsets[3]);
  }

  auto device_data_references() const { return _device_data_references; }
  auto device_literals() const { return _device_literals; }
  auto device_operators() const { return _device_operators; }
  auto device_operator_source_indices() const { return _device_operator_source_indices; }

 private:
  using buffer_type = std::pair<std::unique_ptr<char[]>, int>;

  /**
   * @brief Helper function for adding components (operators, literals, etc) to AST plan
   *
   * @tparam T  The underlying type of the input `std::vector`
   * @param  v  The `std::vector` containing components (operators, literals, etc)
   */
  template <typename T>
  void add_to_plan(std::vector<T> const& v)
  {
    auto const data_size = sizeof(T) * v.size();
    _sizes.push_back(data_size);
    _data_pointers.push_back(v.data());
  }

  /**
   * @brief Create and return host buffer
   *
   * @return `std::pair` containing host buffer and buffer size
   */
  buffer_type host_data_buffer() const
  {
    auto const total_size = std::accumulate(_sizes.cbegin(), _sizes.cend(), 0);
    auto host_data_buffer = std::make_unique<char[]>(total_size);
    auto const offset     = offsets();  // calculate once outside for loop
    for (unsigned int i = 0; i < _data_pointers.size(); ++i)
      std::memcpy(host_data_buffer.get() + offset[i], _data_pointers[i], _sizes[i]);
    return std::make_pair(std::move(host_data_buffer), total_size);
  }

  /**
   * @brief Returns a `std::vector` of offsets into `data_pointers`
   *
   * @return `std::vector` of offsets into `data_pointers`
   */
  std::vector<cudf::size_type> offsets() const
  {
<<<<<<< HEAD
    auto offsets = std::vector<int>(_sizes.size());
    // When C++17, use std::exclusive_scan
    std::partial_sum(_sizes.cbegin(), _sizes.cend() - 1, offsets.begin() + 1);
=======
    auto offsets = std::vector<int>(sizes.size());
    thrust::exclusive_scan(sizes.cbegin(), sizes.cend(), offsets.begin(), 0);
>>>>>>> 4da38a66
    return offsets;
  }

  std::vector<cudf::size_type> _sizes;
  std::vector<const void*> _data_pointers;
  const char* _device_data_buffer_ptr;
  const detail::device_data_reference* _device_data_references;
  const cudf::detail::fixed_width_scalar_device_view_base* _device_literals;
  const ast_operator* _device_operators;
  const cudf::size_type* _device_operator_source_indices;
};

/**
 * @brief Compute a new column by evaluating an expression tree on a table.
 *
 * This evaluates an expression over a table to produce a new column. Also called an n-ary
 * transform.
 *
 * @param table The table used for expression evaluation.
 * @param expr The root of the expression tree.
 * @param stream Stream on which to perform the computation.
 * @param mr Device memory resource.
 * @return std::unique_ptr<column> Output column.
 */
std::unique_ptr<column> compute_column(
  table_view const table,
  expression const& expr,
  rmm::cuda_stream_view stream,
  rmm::mr::device_memory_resource* mr = rmm::mr::get_current_device_resource());
}  // namespace detail

}  // namespace ast

}  // namespace cudf<|MERGE_RESOLUTION|>--- conflicted
+++ resolved
@@ -430,14 +430,8 @@
    */
   std::vector<cudf::size_type> offsets() const
   {
-<<<<<<< HEAD
     auto offsets = std::vector<int>(_sizes.size());
-    // When C++17, use std::exclusive_scan
-    std::partial_sum(_sizes.cbegin(), _sizes.cend() - 1, offsets.begin() + 1);
-=======
-    auto offsets = std::vector<int>(sizes.size());
-    thrust::exclusive_scan(sizes.cbegin(), sizes.cend(), offsets.begin(), 0);
->>>>>>> 4da38a66
+    thrust::exclusive_scan(_sizes.cbegin(), _sizes.cend(), offsets.begin(), 0);
     return offsets;
   }
 
