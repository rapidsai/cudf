/*
 * Copyright (c) 2020-2024, NVIDIA CORPORATION.
 *
 * Licensed under the Apache License, Version 2.0 (the "License");
 * you may not use this file except in compliance with the License.
 * You may obtain a copy of the License at
 *
 *     http://www.apache.org/licenses/LICENSE-2.0
 *
 * Unless required by applicable law or agreed to in writing, software
 * distributed under the License is distributed on an "AS IS" BASIS,
 * WITHOUT WARRANTIES OR CONDITIONS OF ANY KIND, either express or implied.
 * See the License for the specific language governing permissions and
 * limitations under the License.
 */
#pragma once

#include <cudf/ast/expressions.hpp>
#include <cudf/types.hpp>
#include <cudf/unary.hpp>
#include <cudf/utilities/error.hpp>
#include <cudf/utilities/type_dispatcher.hpp>

#include <cuda/std/type_traits>
#include <thrust/optional.h>

#include <cmath>
#include <type_traits>
#include <utility>
#include <vector>

namespace cudf {

namespace ast {

namespace detail {

// Type trait for wrapping nullable types in a thrust::optional. Non-nullable
// types are returned as is.
template <typename T, bool has_nulls>
struct possibly_null_value;

template <typename T>
struct possibly_null_value<T, true> {
  using type = thrust::optional<T>;
};

template <typename T>
struct possibly_null_value<T, false> {
  using type = T;
};

template <typename T, bool has_nulls>
using possibly_null_value_t = typename possibly_null_value<T, has_nulls>::type;

// Traits for valid operator / type combinations
template <typename Op, typename LHS, typename RHS>
constexpr bool is_valid_binary_op = cuda::std::is_invocable_v<Op, LHS, RHS>;

template <typename Op, typename T>
constexpr bool is_valid_unary_op = cuda::std::is_invocable_v<Op, T>;

/**
 * @brief Operator dispatcher
 *
 * @tparam F Type of forwarded functor.
 * @tparam Ts Parameter pack of forwarded arguments.
 * @param f Forwarded functor to be called.
 * @param args Forwarded arguments to `operator()` of `f`.
 */
template <typename F, typename... Ts>
CUDF_HOST_DEVICE inline constexpr void ast_operator_dispatcher(ast_operator op, F&& f, Ts&&... args)
{
  switch (op) {
    case ast_operator::ADD:
      f.template operator()<ast_operator::ADD>(std::forward<Ts>(args)...);
      break;
    case ast_operator::SUB:
      f.template operator()<ast_operator::SUB>(std::forward<Ts>(args)...);
      break;
    case ast_operator::MUL:
      f.template operator()<ast_operator::MUL>(std::forward<Ts>(args)...);
      break;
    case ast_operator::DIV:
      f.template operator()<ast_operator::DIV>(std::forward<Ts>(args)...);
      break;
    case ast_operator::TRUE_DIV:
      f.template operator()<ast_operator::TRUE_DIV>(std::forward<Ts>(args)...);
      break;
    case ast_operator::FLOOR_DIV:
      f.template operator()<ast_operator::FLOOR_DIV>(std::forward<Ts>(args)...);
      break;
    case ast_operator::MOD:
      f.template operator()<ast_operator::MOD>(std::forward<Ts>(args)...);
      break;
    case ast_operator::PYMOD:
      f.template operator()<ast_operator::PYMOD>(std::forward<Ts>(args)...);
      break;
    case ast_operator::POW:
      f.template operator()<ast_operator::POW>(std::forward<Ts>(args)...);
      break;
    case ast_operator::EQUAL:
      f.template operator()<ast_operator::EQUAL>(std::forward<Ts>(args)...);
      break;
    case ast_operator::NULL_EQUAL:
      f.template operator()<ast_operator::NULL_EQUAL>(std::forward<Ts>(args)...);
      break;
    case ast_operator::NOT_EQUAL:
      f.template operator()<ast_operator::NOT_EQUAL>(std::forward<Ts>(args)...);
      break;
    case ast_operator::LESS:
      f.template operator()<ast_operator::LESS>(std::forward<Ts>(args)...);
      break;
    case ast_operator::GREATER:
      f.template operator()<ast_operator::GREATER>(std::forward<Ts>(args)...);
      break;
    case ast_operator::LESS_EQUAL:
      f.template operator()<ast_operator::LESS_EQUAL>(std::forward<Ts>(args)...);
      break;
    case ast_operator::GREATER_EQUAL:
      f.template operator()<ast_operator::GREATER_EQUAL>(std::forward<Ts>(args)...);
      break;
    case ast_operator::BITWISE_AND:
      f.template operator()<ast_operator::BITWISE_AND>(std::forward<Ts>(args)...);
      break;
    case ast_operator::BITWISE_OR:
      f.template operator()<ast_operator::BITWISE_OR>(std::forward<Ts>(args)...);
      break;
    case ast_operator::BITWISE_XOR:
      f.template operator()<ast_operator::BITWISE_XOR>(std::forward<Ts>(args)...);
      break;
    case ast_operator::LOGICAL_AND:
      f.template operator()<ast_operator::LOGICAL_AND>(std::forward<Ts>(args)...);
      break;
    case ast_operator::NULL_LOGICAL_AND:
      f.template operator()<ast_operator::NULL_LOGICAL_AND>(std::forward<Ts>(args)...);
      break;
    case ast_operator::LOGICAL_OR:
      f.template operator()<ast_operator::LOGICAL_OR>(std::forward<Ts>(args)...);
      break;
    case ast_operator::NULL_LOGICAL_OR:
      f.template operator()<ast_operator::NULL_LOGICAL_OR>(std::forward<Ts>(args)...);
      break;
    case ast_operator::IDENTITY:
      f.template operator()<ast_operator::IDENTITY>(std::forward<Ts>(args)...);
      break;
    case ast_operator::IS_NULL:
      f.template operator()<ast_operator::IS_NULL>(std::forward<Ts>(args)...);
      break;
    case ast_operator::SIN:
      f.template operator()<ast_operator::SIN>(std::forward<Ts>(args)...);
      break;
    case ast_operator::COS:
      f.template operator()<ast_operator::COS>(std::forward<Ts>(args)...);
      break;
    case ast_operator::TAN:
      f.template operator()<ast_operator::TAN>(std::forward<Ts>(args)...);
      break;
    case ast_operator::ARCSIN:
      f.template operator()<ast_operator::ARCSIN>(std::forward<Ts>(args)...);
      break;
    case ast_operator::ARCCOS:
      f.template operator()<ast_operator::ARCCOS>(std::forward<Ts>(args)...);
      break;
    case ast_operator::ARCTAN:
      f.template operator()<ast_operator::ARCTAN>(std::forward<Ts>(args)...);
      break;
    case ast_operator::SINH:
      f.template operator()<ast_operator::SINH>(std::forward<Ts>(args)...);
      break;
    case ast_operator::COSH:
      f.template operator()<ast_operator::COSH>(std::forward<Ts>(args)...);
      break;
    case ast_operator::TANH:
      f.template operator()<ast_operator::TANH>(std::forward<Ts>(args)...);
      break;
    case ast_operator::ARCSINH:
      f.template operator()<ast_operator::ARCSINH>(std::forward<Ts>(args)...);
      break;
    case ast_operator::ARCCOSH:
      f.template operator()<ast_operator::ARCCOSH>(std::forward<Ts>(args)...);
      break;
    case ast_operator::ARCTANH:
      f.template operator()<ast_operator::ARCTANH>(std::forward<Ts>(args)...);
      break;
    case ast_operator::EXP:
      f.template operator()<ast_operator::EXP>(std::forward<Ts>(args)...);
      break;
    case ast_operator::LOG:
      f.template operator()<ast_operator::LOG>(std::forward<Ts>(args)...);
      break;
    case ast_operator::SQRT:
      f.template operator()<ast_operator::SQRT>(std::forward<Ts>(args)...);
      break;
    case ast_operator::CBRT:
      f.template operator()<ast_operator::CBRT>(std::forward<Ts>(args)...);
      break;
    case ast_operator::CEIL:
      f.template operator()<ast_operator::CEIL>(std::forward<Ts>(args)...);
      break;
    case ast_operator::FLOOR:
      f.template operator()<ast_operator::FLOOR>(std::forward<Ts>(args)...);
      break;
    case ast_operator::ABS:
      f.template operator()<ast_operator::ABS>(std::forward<Ts>(args)...);
      break;
    case ast_operator::RINT:
      f.template operator()<ast_operator::RINT>(std::forward<Ts>(args)...);
      break;
    case ast_operator::BIT_INVERT:
      f.template operator()<ast_operator::BIT_INVERT>(std::forward<Ts>(args)...);
      break;
    case ast_operator::NOT:
      f.template operator()<ast_operator::NOT>(std::forward<Ts>(args)...);
      break;
    case ast_operator::CAST_TO_INT64:
      f.template operator()<ast_operator::CAST_TO_INT64>(std::forward<Ts>(args)...);
      break;
    case ast_operator::CAST_TO_UINT64:
      f.template operator()<ast_operator::CAST_TO_UINT64>(std::forward<Ts>(args)...);
      break;
    case ast_operator::CAST_TO_FLOAT64:
      f.template operator()<ast_operator::CAST_TO_FLOAT64>(std::forward<Ts>(args)...);
      break;
    default: {
#ifndef __CUDA_ARCH__
      CUDF_FAIL("Invalid operator.");
#else
      CUDF_UNREACHABLE("Invalid operator.");
#endif
    }
  }
}

/**
 * @brief Operator functor.
 *
 * This functor is templated on an `ast_operator`, with each template specialization defining a
 * callable `operator()` that executes the operation. The functor specialization also has a member
 * `arity` defining the number of operands that are accepted by the call to `operator()`. The
 * `operator()` is templated on the types of its inputs (e.g. `typename LHS` and `typename RHS` for
 * a binary operator). Trailing return types are defined as `decltype(result)` where `result` is
 * the returned value. The trailing return types allow SFINAE to only consider template
 * instantiations for valid combinations of types. This, in turn, allows the operator functors to be
 * used with traits like `is_valid_binary_op` that rely on `std::is_invocable` and related features.
 *
 * @tparam op AST operator.
 */
template <ast_operator op, bool has_nulls>
struct operator_functor {};

template <>
struct operator_functor<ast_operator::ADD, false> {
  static constexpr auto arity{2};

  template <typename LHS, typename RHS>
  __device__ inline auto operator()(LHS lhs, RHS rhs) -> decltype(lhs + rhs)
  {
    return lhs + rhs;
  }
};

template <>
struct operator_functor<ast_operator::SUB, false> {
  static constexpr auto arity{2};

  template <typename LHS, typename RHS>
  __device__ inline auto operator()(LHS lhs, RHS rhs) -> decltype(lhs - rhs)
  {
    return lhs - rhs;
  }
};

template <>
struct operator_functor<ast_operator::MUL, false> {
  static constexpr auto arity{2};

  template <typename LHS, typename RHS>
  __device__ inline auto operator()(LHS lhs, RHS rhs) -> decltype(lhs * rhs)
  {
    return lhs * rhs;
  }
};

template <>
struct operator_functor<ast_operator::DIV, false> {
  static constexpr auto arity{2};

  template <typename LHS, typename RHS>
  __device__ inline auto operator()(LHS lhs, RHS rhs) -> decltype(lhs / rhs)
  {
    return lhs / rhs;
  }
};

template <>
struct operator_functor<ast_operator::TRUE_DIV, false> {
  static constexpr auto arity{2};

  template <typename LHS, typename RHS>
  __device__ inline auto operator()(LHS lhs, RHS rhs)
    -> decltype(static_cast<double>(lhs) / static_cast<double>(rhs))
  {
    return static_cast<double>(lhs) / static_cast<double>(rhs);
  }
};

template <>
struct operator_functor<ast_operator::FLOOR_DIV, false> {
  static constexpr auto arity{2};

  template <typename LHS, typename RHS>
  __device__ inline auto operator()(LHS lhs, RHS rhs)
    -> decltype(floor(static_cast<double>(lhs) / static_cast<double>(rhs)))
  {
    return floor(static_cast<double>(lhs) / static_cast<double>(rhs));
  }
};

template <>
struct operator_functor<ast_operator::MOD, false> {
  static constexpr auto arity{2};

  template <typename LHS,
            typename RHS,
            typename CommonType                               = std::common_type_t<LHS, RHS>,
            std::enable_if_t<std::is_integral_v<CommonType>>* = nullptr>
  __device__ inline auto operator()(LHS lhs, RHS rhs)
    -> decltype(static_cast<CommonType>(lhs) % static_cast<CommonType>(rhs))
  {
    return static_cast<CommonType>(lhs) % static_cast<CommonType>(rhs);
  }

  template <typename LHS,
            typename RHS,
            typename CommonType                                  = std::common_type_t<LHS, RHS>,
            std::enable_if_t<std::is_same_v<CommonType, float>>* = nullptr>
  __device__ inline auto operator()(LHS lhs, RHS rhs)
    -> decltype(fmodf(static_cast<CommonType>(lhs), static_cast<CommonType>(rhs)))
  {
    return fmodf(static_cast<CommonType>(lhs), static_cast<CommonType>(rhs));
  }

  template <typename LHS,
            typename RHS,
            typename CommonType                                   = std::common_type_t<LHS, RHS>,
            std::enable_if_t<std::is_same_v<CommonType, double>>* = nullptr>
  __device__ inline auto operator()(LHS lhs, RHS rhs)
    -> decltype(fmod(static_cast<CommonType>(lhs), static_cast<CommonType>(rhs)))
  {
    return fmod(static_cast<CommonType>(lhs), static_cast<CommonType>(rhs));
  }
};

template <>
struct operator_functor<ast_operator::PYMOD, false> {
  static constexpr auto arity{2};

  template <typename LHS,
            typename RHS,
            typename CommonType                               = std::common_type_t<LHS, RHS>,
            std::enable_if_t<std::is_integral_v<CommonType>>* = nullptr>
  __device__ inline auto operator()(LHS lhs, RHS rhs)
    -> decltype(((static_cast<CommonType>(lhs) % static_cast<CommonType>(rhs)) +
                 static_cast<CommonType>(rhs)) %
                static_cast<CommonType>(rhs))
  {
    return ((static_cast<CommonType>(lhs) % static_cast<CommonType>(rhs)) +
            static_cast<CommonType>(rhs)) %
           static_cast<CommonType>(rhs);
  }

  template <typename LHS,
            typename RHS,
            typename CommonType                                  = std::common_type_t<LHS, RHS>,
            std::enable_if_t<std::is_same_v<CommonType, float>>* = nullptr>
  __device__ inline auto operator()(LHS lhs, RHS rhs)
    -> decltype(fmodf(fmodf(static_cast<CommonType>(lhs), static_cast<CommonType>(rhs)) +
                        static_cast<CommonType>(rhs),
                      static_cast<CommonType>(rhs)))
  {
    return fmodf(fmodf(static_cast<CommonType>(lhs), static_cast<CommonType>(rhs)) +
                   static_cast<CommonType>(rhs),
                 static_cast<CommonType>(rhs));
  }

  template <typename LHS,
            typename RHS,
            typename CommonType                                   = std::common_type_t<LHS, RHS>,
            std::enable_if_t<std::is_same_v<CommonType, double>>* = nullptr>
  __device__ inline auto operator()(LHS lhs, RHS rhs)
    -> decltype(fmod(fmod(static_cast<CommonType>(lhs), static_cast<CommonType>(rhs)) +
                       static_cast<CommonType>(rhs),
                     static_cast<CommonType>(rhs)))
  {
    return fmod(fmod(static_cast<CommonType>(lhs), static_cast<CommonType>(rhs)) +
                  static_cast<CommonType>(rhs),
                static_cast<CommonType>(rhs));
  }
};

template <>
struct operator_functor<ast_operator::POW, false> {
  static constexpr auto arity{2};

  template <typename LHS, typename RHS>
  __device__ inline auto operator()(LHS lhs, RHS rhs) -> decltype(std::pow(lhs, rhs))
  {
    return std::pow(lhs, rhs);
  }
};

template <>
struct operator_functor<ast_operator::EQUAL, false> {
  static constexpr auto arity{2};

  template <typename LHS, typename RHS>
  __device__ inline auto operator()(LHS lhs, RHS rhs) -> decltype(lhs == rhs)
  {
    return lhs == rhs;
  }
};

// Alias NULL_EQUAL = EQUAL in the non-nullable case.
template <>
struct operator_functor<ast_operator::NULL_EQUAL, false>
  : public operator_functor<ast_operator::EQUAL, false> {};

template <>
struct operator_functor<ast_operator::NOT_EQUAL, false> {
  static constexpr auto arity{2};

  template <typename LHS, typename RHS>
  __device__ inline auto operator()(LHS lhs, RHS rhs) -> decltype(lhs != rhs)
  {
    return lhs != rhs;
  }
};

template <>
struct operator_functor<ast_operator::LESS, false> {
  static constexpr auto arity{2};

  template <typename LHS, typename RHS>
  __device__ inline auto operator()(LHS lhs, RHS rhs) -> decltype(lhs < rhs)
  {
    return lhs < rhs;
  }
};

template <>
struct operator_functor<ast_operator::GREATER, false> {
  static constexpr auto arity{2};

  template <typename LHS, typename RHS>
  __device__ inline auto operator()(LHS lhs, RHS rhs) -> decltype(lhs > rhs)
  {
    return lhs > rhs;
  }
};

template <>
struct operator_functor<ast_operator::LESS_EQUAL, false> {
  static constexpr auto arity{2};

  template <typename LHS, typename RHS>
  __device__ inline auto operator()(LHS lhs, RHS rhs) -> decltype(lhs <= rhs)
  {
    return lhs <= rhs;
  }
};

template <>
struct operator_functor<ast_operator::GREATER_EQUAL, false> {
  static constexpr auto arity{2};

  template <typename LHS, typename RHS>
  __device__ inline auto operator()(LHS lhs, RHS rhs) -> decltype(lhs >= rhs)
  {
    return lhs >= rhs;
  }
};

template <>
struct operator_functor<ast_operator::BITWISE_AND, false> {
  static constexpr auto arity{2};

  template <typename LHS, typename RHS>
  __device__ inline auto operator()(LHS lhs, RHS rhs) -> decltype(lhs & rhs)
  {
    return lhs & rhs;
  }
};

template <>
struct operator_functor<ast_operator::BITWISE_OR, false> {
  static constexpr auto arity{2};

  template <typename LHS, typename RHS>
  __device__ inline auto operator()(LHS lhs, RHS rhs) -> decltype(lhs | rhs)
  {
    return lhs | rhs;
  }
};

template <>
struct operator_functor<ast_operator::BITWISE_XOR, false> {
  static constexpr auto arity{2};

  template <typename LHS, typename RHS>
  __device__ inline auto operator()(LHS lhs, RHS rhs) -> decltype(lhs ^ rhs)
  {
    return lhs ^ rhs;
  }
};

template <>
struct operator_functor<ast_operator::LOGICAL_AND, false> {
  static constexpr auto arity{2};

  template <typename LHS, typename RHS>
  __device__ inline auto operator()(LHS lhs, RHS rhs) -> decltype(lhs && rhs)
  {
    return lhs && rhs;
  }
};

// Alias NULL_LOGICAL_AND = LOGICAL_AND in the non-nullable case.
template <>
struct operator_functor<ast_operator::NULL_LOGICAL_AND, false>
  : public operator_functor<ast_operator::LOGICAL_AND, false> {};

template <>
struct operator_functor<ast_operator::LOGICAL_OR, false> {
  static constexpr auto arity{2};

  template <typename LHS, typename RHS>
  __device__ inline auto operator()(LHS lhs, RHS rhs) -> decltype(lhs || rhs)
  {
    return lhs || rhs;
  }
};

// Alias NULL_LOGICAL_OR = LOGICAL_OR in the non-nullable case.
template <>
struct operator_functor<ast_operator::NULL_LOGICAL_OR, false>
  : public operator_functor<ast_operator::LOGICAL_OR, false> {};

template <>
struct operator_functor<ast_operator::IDENTITY, false> {
  static constexpr auto arity{1};

  template <typename InputT>
  __device__ inline auto operator()(InputT input) -> decltype(input)
  {
    return input;
  }
};

template <>
struct operator_functor<ast_operator::IS_NULL, false> {
  static constexpr auto arity{1};

  template <typename InputT>
  __device__ inline auto operator()(InputT input) -> bool
  {
    return false;
  }
};

template <>
struct operator_functor<ast_operator::SIN, false> {
  static constexpr auto arity{1};

  template <typename InputT, std::enable_if_t<std::is_floating_point_v<InputT>>* = nullptr>
  __device__ inline auto operator()(InputT input) -> decltype(std::sin(input))
  {
    return std::sin(input);
  }
};

template <>
struct operator_functor<ast_operator::COS, false> {
  static constexpr auto arity{1};

  template <typename InputT, std::enable_if_t<std::is_floating_point_v<InputT>>* = nullptr>
  __device__ inline auto operator()(InputT input) -> decltype(std::cos(input))
  {
    return std::cos(input);
  }
};

template <>
struct operator_functor<ast_operator::TAN, false> {
  static constexpr auto arity{1};

  template <typename InputT, std::enable_if_t<std::is_floating_point_v<InputT>>* = nullptr>
  __device__ inline auto operator()(InputT input) -> decltype(std::tan(input))
  {
    return std::tan(input);
  }
};

template <>
struct operator_functor<ast_operator::ARCSIN, false> {
  static constexpr auto arity{1};

  template <typename InputT, std::enable_if_t<std::is_floating_point_v<InputT>>* = nullptr>
  __device__ inline auto operator()(InputT input) -> decltype(std::asin(input))
  {
    return std::asin(input);
  }
};

template <>
struct operator_functor<ast_operator::ARCCOS, false> {
  static constexpr auto arity{1};

  template <typename InputT, std::enable_if_t<std::is_floating_point_v<InputT>>* = nullptr>
  __device__ inline auto operator()(InputT input) -> decltype(std::acos(input))
  {
    return std::acos(input);
  }
};

template <>
struct operator_functor<ast_operator::ARCTAN, false> {
  static constexpr auto arity{1};

  template <typename InputT, std::enable_if_t<std::is_floating_point_v<InputT>>* = nullptr>
  __device__ inline auto operator()(InputT input) -> decltype(std::atan(input))
  {
    return std::atan(input);
  }
};

template <>
struct operator_functor<ast_operator::SINH, false> {
  static constexpr auto arity{1};

  template <typename InputT, std::enable_if_t<std::is_floating_point_v<InputT>>* = nullptr>
  __device__ inline auto operator()(InputT input) -> decltype(std::sinh(input))
  {
    return std::sinh(input);
  }
};

template <>
struct operator_functor<ast_operator::COSH, false> {
  static constexpr auto arity{1};

  template <typename InputT, std::enable_if_t<std::is_floating_point_v<InputT>>* = nullptr>
  __device__ inline auto operator()(InputT input) -> decltype(std::cosh(input))
  {
    return std::cosh(input);
  }
};

template <>
struct operator_functor<ast_operator::TANH, false> {
  static constexpr auto arity{1};

  template <typename InputT, std::enable_if_t<std::is_floating_point_v<InputT>>* = nullptr>
  __device__ inline auto operator()(InputT input) -> decltype(std::tanh(input))
  {
    return std::tanh(input);
  }
};

template <>
struct operator_functor<ast_operator::ARCSINH, false> {
  static constexpr auto arity{1};

  template <typename InputT, std::enable_if_t<std::is_floating_point_v<InputT>>* = nullptr>
  __device__ inline auto operator()(InputT input) -> decltype(std::asinh(input))
  {
    return std::asinh(input);
  }
};

template <>
struct operator_functor<ast_operator::ARCCOSH, false> {
  static constexpr auto arity{1};

  template <typename InputT, std::enable_if_t<std::is_floating_point_v<InputT>>* = nullptr>
  __device__ inline auto operator()(InputT input) -> decltype(std::acosh(input))
  {
    return std::acosh(input);
  }
};

template <>
struct operator_functor<ast_operator::ARCTANH, false> {
  static constexpr auto arity{1};

  template <typename InputT, std::enable_if_t<std::is_floating_point_v<InputT>>* = nullptr>
  __device__ inline auto operator()(InputT input) -> decltype(std::atanh(input))
  {
    return std::atanh(input);
  }
};

template <>
struct operator_functor<ast_operator::EXP, false> {
  static constexpr auto arity{1};

  template <typename InputT>
  __device__ inline auto operator()(InputT input) -> decltype(std::exp(input))
  {
    return std::exp(input);
  }
};

template <>
struct operator_functor<ast_operator::LOG, false> {
  static constexpr auto arity{1};

  template <typename InputT>
  __device__ inline auto operator()(InputT input) -> decltype(std::log(input))
  {
    return std::log(input);
  }
};

template <>
struct operator_functor<ast_operator::SQRT, false> {
  static constexpr auto arity{1};

  template <typename InputT>
  __device__ inline auto operator()(InputT input) -> decltype(std::sqrt(input))
  {
    return std::sqrt(input);
  }
};

template <>
struct operator_functor<ast_operator::CBRT, false> {
  static constexpr auto arity{1};

  template <typename InputT>
  __device__ inline auto operator()(InputT input) -> decltype(std::cbrt(input))
  {
    return std::cbrt(input);
  }
};

template <>
struct operator_functor<ast_operator::CEIL, false> {
  static constexpr auto arity{1};

  template <typename InputT>
  __device__ inline auto operator()(InputT input) -> decltype(std::ceil(input))
  {
    return std::ceil(input);
  }
};

template <>
struct operator_functor<ast_operator::FLOOR, false> {
  static constexpr auto arity{1};

  template <typename InputT>
  __device__ inline auto operator()(InputT input) -> decltype(std::floor(input))
  {
    return std::floor(input);
  }
};

template <>
struct operator_functor<ast_operator::ABS, false> {
  static constexpr auto arity{1};

  // Only accept signed or unsigned types (both require is_arithmetic<T> to be true)
  template <typename InputT, std::enable_if_t<std::is_signed_v<InputT>>* = nullptr>
  __device__ inline auto operator()(InputT input) -> decltype(std::abs(input))
  {
    return std::abs(input);
  }

  template <typename InputT, std::enable_if_t<std::is_unsigned_v<InputT>>* = nullptr>
  __device__ inline auto operator()(InputT input) -> decltype(input)
  {
    return input;
  }
};

template <>
struct operator_functor<ast_operator::RINT, false> {
  static constexpr auto arity{1};

  template <typename InputT>
  __device__ inline auto operator()(InputT input) -> decltype(std::rint(input))
  {
    return std::rint(input);
  }
};

template <>
struct operator_functor<ast_operator::BIT_INVERT, false> {
  static constexpr auto arity{1};

  template <typename InputT>
  __device__ inline auto operator()(InputT input) -> decltype(~input)
  {
    return ~input;
  }
};

template <>
struct operator_functor<ast_operator::NOT, false> {
  static constexpr auto arity{1};

  template <typename InputT>
  __device__ inline auto operator()(InputT input) -> decltype(!input)
  {
    return !input;
  }
};

template <typename To>
struct cast {
  static constexpr auto arity{1};
<<<<<<< HEAD
  template <typename From, typename cuda::std::enable_if_t<is_fixed_point<From>()>* = nullptr>
=======
  template <typename From, typename std::enable_if_t<is_fixed_point<From>()>* = nullptr>
>>>>>>> c83e5b3f
  __device__ inline auto operator()(From f) -> To
  {
    if constexpr (cuda::std::is_floating_point_v<To>) {
      return convert_fixed_to_floating<To>(f);
    } else {
      return static_cast<To>(f);
    }
  }

  template <typename From, typename cuda::std::enable_if_t<!is_fixed_point<From>()>* = nullptr>
  __device__ inline auto operator()(From f) -> decltype(static_cast<To>(f))
  {
    return static_cast<To>(f);
  }
};

template <>
struct operator_functor<ast_operator::CAST_TO_INT64, false> : cast<int64_t> {};
template <>
struct operator_functor<ast_operator::CAST_TO_UINT64, false> : cast<uint64_t> {};
template <>
struct operator_functor<ast_operator::CAST_TO_FLOAT64, false> : cast<double> {};

/*
 * The default specialization of nullable operators is to fall back to the non-nullable
 * implementation
 */
template <ast_operator op>
struct operator_functor<op, true> {
  using NonNullOperator       = operator_functor<op, false>;
  static constexpr auto arity = NonNullOperator::arity;

  template <typename LHS,
            typename RHS,
            std::size_t arity_placeholder             = arity,
            std::enable_if_t<arity_placeholder == 2>* = nullptr>
  __device__ inline auto operator()(LHS const lhs, RHS const rhs)
    -> possibly_null_value_t<decltype(NonNullOperator{}(*lhs, *rhs)), true>
  {
    using Out = possibly_null_value_t<decltype(NonNullOperator{}(*lhs, *rhs)), true>;
    return (lhs.has_value() && rhs.has_value()) ? Out{NonNullOperator{}(*lhs, *rhs)} : Out{};
  }

  template <typename Input,
            std::size_t arity_placeholder             = arity,
            std::enable_if_t<arity_placeholder == 1>* = nullptr>
  __device__ inline auto operator()(Input const input)
    -> possibly_null_value_t<decltype(NonNullOperator{}(*input)), true>
  {
    using Out = possibly_null_value_t<decltype(NonNullOperator{}(*input)), true>;
    return input.has_value() ? Out{NonNullOperator{}(*input)} : Out{};
  }
};

// IS_NULL(null) is true, IS_NULL(valid) is false
template <>
struct operator_functor<ast_operator::IS_NULL, true> {
  using NonNullOperator       = operator_functor<ast_operator::IS_NULL, false>;
  static constexpr auto arity = NonNullOperator::arity;

  template <typename LHS>
  __device__ inline auto operator()(LHS const lhs) -> decltype(!lhs.has_value())
  {
    return !lhs.has_value();
  }
};

// NULL_EQUAL(null, null) is true, NULL_EQUAL(null, valid) is false, and NULL_EQUAL(valid, valid) ==
// EQUAL(valid, valid)
template <>
struct operator_functor<ast_operator::NULL_EQUAL, true> {
  using NonNullOperator       = operator_functor<ast_operator::NULL_EQUAL, false>;
  static constexpr auto arity = NonNullOperator::arity;

  template <typename LHS, typename RHS>
  __device__ inline auto operator()(LHS const lhs, RHS const rhs)
    -> possibly_null_value_t<decltype(NonNullOperator{}(*lhs, *rhs)), true>
  {
    // Case 1: Neither is null, so the output is given by the operation.
    if (lhs.has_value() && rhs.has_value()) { return {NonNullOperator{}(*lhs, *rhs)}; }
    // Case 2: Two nulls compare equal.
    if (!lhs.has_value() && !rhs.has_value()) { return {true}; }
    // Case 3: One value is null, while the other is not, so we return false.
    return {false};
  }
};

///< NULL_LOGICAL_AND(null, null) is null, NULL_LOGICAL_AND(null, true) is null,
///< NULL_LOGICAL_AND(null, false) is false, and NULL_LOGICAL_AND(valid, valid) ==
///< LOGICAL_AND(valid, valid)
template <>
struct operator_functor<ast_operator::NULL_LOGICAL_AND, true> {
  using NonNullOperator       = operator_functor<ast_operator::NULL_LOGICAL_AND, false>;
  static constexpr auto arity = NonNullOperator::arity;

  template <typename LHS, typename RHS>
  __device__ inline auto operator()(LHS const lhs, RHS const rhs)
    -> possibly_null_value_t<decltype(NonNullOperator{}(*lhs, *rhs)), true>
  {
    // Case 1: Neither is null, so the output is given by the operation.
    if (lhs.has_value() && rhs.has_value()) { return {NonNullOperator{}(*lhs, *rhs)}; }
    // Case 2: Two nulls return null.
    if (!lhs.has_value() && !rhs.has_value()) { return {}; }
    // Case 3: One value is null, while the other is not. If it's true we return null, otherwise we
    // return false.
    auto const& valid_element = lhs.has_value() ? lhs : rhs;
    if (*valid_element) { return {}; }
    return {false};
  }
};

///< NULL_LOGICAL_OR(null, null) is null, NULL_LOGICAL_OR(null, true) is true, NULL_LOGICAL_OR(null,
///< false) is null, and NULL_LOGICAL_OR(valid, valid) == LOGICAL_OR(valid, valid)
template <>
struct operator_functor<ast_operator::NULL_LOGICAL_OR, true> {
  using NonNullOperator       = operator_functor<ast_operator::NULL_LOGICAL_OR, false>;
  static constexpr auto arity = NonNullOperator::arity;

  template <typename LHS, typename RHS>
  __device__ inline auto operator()(LHS const lhs, RHS const rhs)
    -> possibly_null_value_t<decltype(NonNullOperator{}(*lhs, *rhs)), true>
  {
    // Case 1: Neither is null, so the output is given by the operation.
    if (lhs.has_value() && rhs.has_value()) { return {NonNullOperator{}(*lhs, *rhs)}; }
    // Case 2: Two nulls return null.
    if (!lhs.has_value() && !rhs.has_value()) { return {}; }
    // Case 3: One value is null, while the other is not. If it's true we return true, otherwise we
    // return null.
    auto const& valid_element = lhs.has_value() ? lhs : rhs;
    if (*valid_element) { return {true}; }
    return {};
  }
};

/**
 * @brief Functor used to single-type-dispatch binary operators.
 *
 * This functor's `operator()` is templated to validate calls to its operators based on the input
 * type, as determined by the `is_valid_binary_op` trait. This function assumes that both inputs are
 * the same type, and dispatches based on the type of the left input.
 *
 * @tparam OperatorFunctor Binary operator functor.
 */
template <typename OperatorFunctor>
struct single_dispatch_binary_operator_types {
  template <typename LHS,
            typename F,
            typename... Ts,
            std::enable_if_t<is_valid_binary_op<OperatorFunctor, LHS, LHS>>* = nullptr>
  CUDF_HOST_DEVICE inline void operator()(F&& f, Ts&&... args)
  {
    f.template operator()<OperatorFunctor, LHS, LHS>(std::forward<Ts>(args)...);
  }

  template <typename LHS,
            typename F,
            typename... Ts,
            std::enable_if_t<!is_valid_binary_op<OperatorFunctor, LHS, LHS>>* = nullptr>
  CUDF_HOST_DEVICE inline void operator()(F&& f, Ts&&... args)
  {
#ifndef __CUDA_ARCH__
    CUDF_FAIL("Invalid binary operation.");
#else
    CUDF_UNREACHABLE("Invalid binary operation.");
#endif
  }
};

/**
 * @brief Functor performing a type dispatch for a binary operator.
 *
 * This functor performs single dispatch, which assumes lhs_type == rhs_type. This may not be true
 * for all binary operators but holds for all currently implemented operators.
 */
struct type_dispatch_binary_op {
  /**
   * @brief Performs type dispatch for a binary operator.
   *
   * @tparam op AST operator.
   * @tparam F Type of forwarded functor.
   * @tparam Ts Parameter pack of forwarded arguments.
   * @param lhs_type Type of left input data.
   * @param rhs_type Type of right input data.
   * @param f Forwarded functor to be called.
   * @param args Forwarded arguments to `operator()` of `f`.
   */
  template <ast_operator op, typename F, typename... Ts>
  CUDF_HOST_DEVICE inline void operator()(cudf::data_type lhs_type,
                                          cudf::data_type rhs_type,
                                          F&& f,
                                          Ts&&... args)
  {
    // Single dispatch (assume lhs_type == rhs_type)
    type_dispatcher(
      lhs_type,
      // Always dispatch to the non-null operator for the purpose of type determination.
      detail::single_dispatch_binary_operator_types<operator_functor<op, false>>{},
      std::forward<F>(f),
      std::forward<Ts>(args)...);
  }
};

/**
 * @brief Dispatches a runtime binary operator to a templated type dispatcher.
 *
 * @tparam F Type of forwarded functor.
 * @tparam Ts Parameter pack of forwarded arguments.
 * @param lhs_type Type of left input data.
 * @param rhs_type Type of right input data.
 * @param f Forwarded functor to be called.
 * @param args Forwarded arguments to `operator()` of `f`.
 */
template <typename F, typename... Ts>
CUDF_HOST_DEVICE inline constexpr void binary_operator_dispatcher(
  ast_operator op, cudf::data_type lhs_type, cudf::data_type rhs_type, F&& f, Ts&&... args)
{
  ast_operator_dispatcher(op,
                          detail::type_dispatch_binary_op{},
                          lhs_type,
                          rhs_type,
                          std::forward<F>(f),
                          std::forward<Ts>(args)...);
}

/**
 * @brief Functor used to type-dispatch unary operators.
 *
 * This functor's `operator()` is templated to validate calls to its operators based on the input
 * type, as determined by the `is_valid_unary_op` trait.
 *
 * @tparam OperatorFunctor Unary operator functor.
 */
template <typename OperatorFunctor>
struct dispatch_unary_operator_types {
  template <typename InputT,
            typename F,
            typename... Ts,
            std::enable_if_t<is_valid_unary_op<OperatorFunctor, InputT>>* = nullptr>
  CUDF_HOST_DEVICE inline void operator()(F&& f, Ts&&... args)
  {
    f.template operator()<OperatorFunctor, InputT>(std::forward<Ts>(args)...);
  }

  template <typename InputT,
            typename F,
            typename... Ts,
            std::enable_if_t<!is_valid_unary_op<OperatorFunctor, InputT>>* = nullptr>
  CUDF_HOST_DEVICE inline void operator()(F&& f, Ts&&... args)
  {
#ifndef __CUDA_ARCH__
    CUDF_FAIL("Invalid unary operation.");
#else
    CUDF_UNREACHABLE("Invalid unary operation.");
#endif
  }
};

/**
 * @brief Functor performing a type dispatch for a unary operator.
 */
struct type_dispatch_unary_op {
  template <ast_operator op, typename F, typename... Ts>
  CUDF_HOST_DEVICE inline void operator()(cudf::data_type input_type, F&& f, Ts&&... args)
  {
    type_dispatcher(
      input_type,
      // Always dispatch to the non-null operator for the purpose of type determination.
      detail::dispatch_unary_operator_types<operator_functor<op, false>>{},
      std::forward<F>(f),
      std::forward<Ts>(args)...);
  }
};

/**
 * @brief Dispatches a runtime unary operator to a templated type dispatcher.
 *
 * @tparam F Type of forwarded functor.
 * @tparam Ts Parameter pack of forwarded arguments.
 * @param input_type Type of input data.
 * @param f Forwarded functor to be called.
 * @param args Forwarded arguments to `operator()` of `f`.
 */
template <typename F, typename... Ts>
CUDF_HOST_DEVICE inline constexpr void unary_operator_dispatcher(ast_operator op,
                                                                 cudf::data_type input_type,
                                                                 F&& f,
                                                                 Ts&&... args)
{
  ast_operator_dispatcher(op,
                          detail::type_dispatch_unary_op{},
                          input_type,
                          std::forward<F>(f),
                          std::forward<Ts>(args)...);
}

/**
 * @brief Functor to determine the return type of an operator from its input types.
 */
struct return_type_functor {
  /**
   * @brief Callable for binary operators to determine return type.
   *
   * @tparam OperatorFunctor Operator functor to perform.
   * @tparam LHS Left input type.
   * @tparam RHS Right input type.
   * @param result Reference whose value is assigned to the result data type.
   */
  template <typename OperatorFunctor,
            typename LHS,
            typename RHS,
            std::enable_if_t<is_valid_binary_op<OperatorFunctor, LHS, RHS>>* = nullptr>
  CUDF_HOST_DEVICE inline void operator()(cudf::data_type& result)
  {
    using Out = cuda::std::invoke_result_t<OperatorFunctor, LHS, RHS>;
    result    = cudf::data_type(cudf::type_to_id<Out>());
  }

  template <typename OperatorFunctor,
            typename LHS,
            typename RHS,
            std::enable_if_t<!is_valid_binary_op<OperatorFunctor, LHS, RHS>>* = nullptr>
  CUDF_HOST_DEVICE inline void operator()(cudf::data_type& result)
  {
#ifndef __CUDA_ARCH__
    CUDF_FAIL("Invalid binary operation. Return type cannot be determined.");
#else
    CUDF_UNREACHABLE("Invalid binary operation. Return type cannot be determined.");
#endif
  }

  /**
   * @brief Callable for unary operators to determine return type.
   *
   * @tparam OperatorFunctor Operator functor to perform.
   * @tparam T Input type.
   * @param result Pointer whose value is assigned to the result data type.
   */
  template <typename OperatorFunctor,
            typename T,
            std::enable_if_t<is_valid_unary_op<OperatorFunctor, T>>* = nullptr>
  CUDF_HOST_DEVICE inline void operator()(cudf::data_type& result)
  {
    using Out = cuda::std::invoke_result_t<OperatorFunctor, T>;
    result    = cudf::data_type(cudf::type_to_id<Out>());
  }

  template <typename OperatorFunctor,
            typename T,
            std::enable_if_t<!is_valid_unary_op<OperatorFunctor, T>>* = nullptr>
  CUDF_HOST_DEVICE inline void operator()(cudf::data_type& result)
  {
#ifndef __CUDA_ARCH__
    CUDF_FAIL("Invalid unary operation. Return type cannot be determined.");
#else
    CUDF_UNREACHABLE("Invalid unary operation. Return type cannot be determined.");
#endif
  }
};

/**
 * @brief Gets the return type of an AST operator.
 *
 * @param op Operator used to evaluate return type.
 * @param operand_types Vector of input types to the operator.
 * @return cudf::data_type Return type of the operator.
 */
inline cudf::data_type ast_operator_return_type(ast_operator op,
                                                std::vector<cudf::data_type> const& operand_types)
{
  auto result = cudf::data_type(cudf::type_id::EMPTY);
  switch (operand_types.size()) {
    case 1:
      unary_operator_dispatcher(op, operand_types[0], detail::return_type_functor{}, result);
      break;
    case 2:
      binary_operator_dispatcher(
        op, operand_types[0], operand_types[1], detail::return_type_functor{}, result);
      break;
    default: CUDF_FAIL("Unsupported operator return type."); break;
  }
  return result;
}

/**
 * @brief Functor to determine the arity (number of operands) of an operator.
 */
struct arity_functor {
  template <ast_operator op>
  CUDF_HOST_DEVICE inline void operator()(cudf::size_type& result)
  {
    // Arity is not dependent on null handling, so just use the false implementation here.
    result = operator_functor<op, false>::arity;
  }
};

/**
 * @brief Gets the arity (number of operands) of an AST operator.
 *
 * @param op Operator used to determine arity.
 * @return Arity of the operator.
 */
CUDF_HOST_DEVICE inline cudf::size_type ast_operator_arity(ast_operator op)
{
  auto result = cudf::size_type(0);
  ast_operator_dispatcher(op, detail::arity_functor{}, result);
  return result;
}

}  // namespace detail

}  // namespace ast

}  // namespace cudf<|MERGE_RESOLUTION|>--- conflicted
+++ resolved
@@ -820,11 +820,7 @@
 template <typename To>
 struct cast {
   static constexpr auto arity{1};
-<<<<<<< HEAD
-  template <typename From, typename cuda::std::enable_if_t<is_fixed_point<From>()>* = nullptr>
-=======
   template <typename From, typename std::enable_if_t<is_fixed_point<From>()>* = nullptr>
->>>>>>> c83e5b3f
   __device__ inline auto operator()(From f) -> To
   {
     if constexpr (cuda::std::is_floating_point_v<To>) {
