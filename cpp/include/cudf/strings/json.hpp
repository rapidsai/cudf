/*
 * Copyright (c) 2021, NVIDIA CORPORATION.
 *
 * Licensed under the Apache License, Version 2.0 (the "License");
 * you may not use this file except in compliance with the License.
 * You may obtain a copy of the License at
 *
 *     http://www.apache.org/licenses/LICENSE-2.0
 *
 * Unless required by applicable law or agreed to in writing, software
 * distributed under the License is distributed on an "AS IS" BASIS,
 * WITHOUT WARRANTIES OR CONDITIONS OF ANY KIND, either express or implied.
 * See the License for the specific language governing permissions and
 * limitations under the License.
 */
#pragma once

#include <cudf/strings/strings_column_view.hpp>

#include <thrust/optional.h>

namespace cudf {
namespace strings {

/**
 * @addtogroup strings_json
 * @{
 * @file
 */

/**
 * @brief Settings for `get_json_object()`.
 */
class get_json_object_options {
  // allow single quotes to represent strings in JSON
  bool allow_single_quotes = false;

  // individual string values are returned with quotes stripped.
  bool strip_quotes_from_single_strings = true;

 public:
  /**
   * @brief Default constructor.
   */
  explicit get_json_object_options() = default;

  /**
   * @brief Returns true/false depending on whether single-quotes for representing strings
   * are allowed.
   */
<<<<<<< HEAD
  [[nodiscard]] CUDA_HOST_DEVICE_CALLABLE bool get_allow_single_quotes() const
  {
    return allow_single_quotes;
  }
=======
  CUDF_HOST_DEVICE inline bool get_allow_single_quotes() const { return allow_single_quotes; }
>>>>>>> 496aa479

  /**
   * @brief Returns true/false depending on whether individually returned string values have
   * their quotes stripped.
   *
   * When set to true, if the return value for a given row is an individual string
   * (not an object, or an array of strings), strip the quotes from the string and return only the
   * contents of the string itself.  Example:
   *
   * @code{.pseudo}
   *
   * With strip_quotes_from_single_strings OFF:
   * Input  = {"a" : "b"}
   * Query  = $.a
   * Output = "b"
   *
   * With strip_quotes_from_single_strings ON:
   * Input  = {"a" : "b"}
   * Query  = $.a
   * Output = b
   *
   * @endcode
   */
<<<<<<< HEAD
  [[nodiscard]] CUDA_HOST_DEVICE_CALLABLE bool get_strip_quotes_from_single_strings() const
=======
  CUDF_HOST_DEVICE inline bool get_strip_quotes_from_single_strings() const
>>>>>>> 496aa479
  {
    return strip_quotes_from_single_strings;
  }

  /**
   * @brief Set whether single-quotes for strings are allowed.
   *
   * @param _allow_single_quotes bool indicating desired behavior.
   */
  void set_allow_single_quotes(bool _allow_single_quotes)
  {
    allow_single_quotes = _allow_single_quotes;
  }

  /**
   * @brief Set whether individually returned string values have their quotes stripped.
   *
   * @param _strip_quotes_from_single_strings bool indicating desired behavior.
   */
  void set_strip_quotes_from_single_strings(bool _strip_quotes_from_single_strings)
  {
    strip_quotes_from_single_strings = _strip_quotes_from_single_strings;
  }
};

/**
 * @brief Apply a JSONPath string to all rows in an input strings column.
 *
 * Applies a JSONPath string to an incoming strings column where each row in the column
 * is a valid json string.  The output is returned by row as a strings column.
 *
 * https://tools.ietf.org/id/draft-goessner-dispatch-jsonpath-00.html
 * Implements only the operators: $ . [] *
 *
 * @param col The input strings column. Each row must contain a valid json string
 * @param json_path The JSONPath string to be applied to each row
 * @param options Options for controlling the behavior of the function
 * @param mr Resource for allocating device memory.
 * @return New strings column containing the retrieved json object strings
 */
std::unique_ptr<cudf::column> get_json_object(
  cudf::strings_column_view const& col,
  cudf::string_scalar const& json_path,
  get_json_object_options options     = get_json_object_options{},
  rmm::mr::device_memory_resource* mr = rmm::mr::get_current_device_resource());

/** @} */  // end of doxygen group
}  // namespace strings
}  // namespace cudf<|MERGE_RESOLUTION|>--- conflicted
+++ resolved
@@ -48,14 +48,7 @@
    * @brief Returns true/false depending on whether single-quotes for representing strings
    * are allowed.
    */
-<<<<<<< HEAD
-  [[nodiscard]] CUDA_HOST_DEVICE_CALLABLE bool get_allow_single_quotes() const
-  {
-    return allow_single_quotes;
-  }
-=======
   CUDF_HOST_DEVICE inline bool get_allow_single_quotes() const { return allow_single_quotes; }
->>>>>>> 496aa479
 
   /**
    * @brief Returns true/false depending on whether individually returned string values have
@@ -79,11 +72,7 @@
    *
    * @endcode
    */
-<<<<<<< HEAD
-  [[nodiscard]] CUDA_HOST_DEVICE_CALLABLE bool get_strip_quotes_from_single_strings() const
-=======
   CUDF_HOST_DEVICE inline bool get_strip_quotes_from_single_strings() const
->>>>>>> 496aa479
   {
     return strip_quotes_from_single_strings;
   }
