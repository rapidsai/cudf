/*
 * Copyright (c) 2020, NVIDIA CORPORATION.
 *
 * Licensed under the Apache License, Version 2.0 (the "License");
 * you may not use this file except in compliance with the License.
 * You may obtain a copy of the License at
 *
 *     http://www.apache.org/licenses/LICENSE-2.0
 *
 * Unless required by applicable law or agreed to in writing, software
 * distributed under the License is distributed on an "AS IS" BASIS,
 * WITHOUT WARRANTIES OR CONDITIONS OF ANY KIND, either express or implied.
 * See the License for the specific language governing permissions and
 * limitations under the License.
 */
#pragma once

#include <thrust/logical.h>
#include <cudf/strings/string_view.cuh>

namespace cudf {
namespace strings {
namespace string {
/**
 * @addtogroup strings_classes
 * @{
 * @file
 * @brief String functions
 */

/**
 * @brief Returns `true` if all characters in the string
 * are valid for conversion to an integer.
 *
 * Valid characters are in [-+0-9]. The sign character (+/-)
 * is optional but if present must be the first character.
 * An empty string returns `false`.
 * No bounds checking is performed to verify if the integer will fit
 * within a specific integer type.
 *
 * @param d_str String to check.
 * @return true if string has valid integer characters
 */
inline __device__ bool is_integer(string_view const& d_str)
{
  if (d_str.empty()) return false;
  auto begin = d_str.begin();
  auto end   = d_str.end();
  if (*begin == '+' || *begin == '-') ++begin;
  return (thrust::distance(begin, end) > 0) &&
         thrust::all_of(
           thrust::seq, begin, end, [] __device__(auto chr) { return chr >= '0' && chr <= '9'; });
}

/**
 * @brief Returns `true` if all characters in the string
 * are valid for conversion to a float type.
 *
 * Valid characters are in [-+0-9eE.]. The sign character (+/-)
 * is optional but if present must be the first character.
 * The sign character may also optionally appear right after the 'e' or 'E'
 * if the string is formatted with scientific notation.
 * The decimal character can appear only once and never after the
 * 'e' or 'E' character.
 * An empty string returns `false`.
 * No bounds checking is performed to verify if the value would fit
 * within a specific float type.
 * The following strings are also allowed "NaN", "Inf" and, "-Inf"
 * and will return true.
 *
 * @param d_str String to check.
 * @return true if string has valid float characters
 */
inline __device__ bool is_float(string_view const& d_str)
{
  if (d_str.empty()) return false;
  // strings allowed by the converter
  if (d_str.compare("NaN", 3) == 0) return true;
  if (d_str.compare("Inf", 3) == 0) return true;
  if (d_str.compare("-Inf", 4) == 0) return true;
  bool decimal_found  = false;
  bool exponent_found = false;
  size_type bytes     = d_str.size_bytes();
  const char* data    = d_str.data();
  // sign character allowed at the beginning of the string
  size_type chidx = (*data == '-' || *data == '+') ? 1 : 0;
  bool result     = chidx < bytes;
  // check for float chars [0-9] and a single decimal '.'
  // and scientific notation [eE][+-][0-9]
  for (; chidx < bytes; ++chidx) {
    auto chr = data[chidx];
    if (chr >= '0' && chr <= '9') continue;
    if (!decimal_found && chr == '.') {
      decimal_found = true;  // no more decimals
      continue;
    }
    if (!exponent_found && (chr == 'e' || chr == 'E')) {
      if (chidx + 1 < bytes) chr = data[chidx + 1];
      if (chr == '-' || chr == '+') ++chidx;
      decimal_found  = true;  // no decimal allowed in exponent
      exponent_found = true;  // no more exponents
      continue;
    }
    return false;
  }
  return result;
}

<<<<<<< HEAD
inline __device__ string_view shuffle_xor(string_view var, uint32_t delta)
{
  const char* data = reinterpret_cast<const char*>(
    __shfl_xor_sync(~0, reinterpret_cast<uintptr_t>(var.data()), delta));
  auto size = __shfl_xor_sync(~0, var.size_bytes(), delta);
  return string_view(data, size);
}

template <typename Operator>
inline __device__ string_view warp_reduce(string_view extremum_value, Operator op)
{
  string_view value = shuffle_xor(extremum_value, 1);
  extremum_value    = op(value, extremum_value);
  value             = shuffle_xor(extremum_value, 2);
  extremum_value    = op(value, extremum_value);
  value             = shuffle_xor(extremum_value, 4);
  extremum_value    = op(value, extremum_value);
  value             = shuffle_xor(extremum_value, 8);
  extremum_value    = op(value, extremum_value);
  value             = shuffle_xor(extremum_value, 16);
  return op(value, extremum_value);
}

=======
>>>>>>> 39fdbd5a
/** @} */  // end of group
}  // namespace string
}  // namespace strings
}  // namespace cudf<|MERGE_RESOLUTION|>--- conflicted
+++ resolved
@@ -106,32 +106,6 @@
   return result;
 }
 
-<<<<<<< HEAD
-inline __device__ string_view shuffle_xor(string_view var, uint32_t delta)
-{
-  const char* data = reinterpret_cast<const char*>(
-    __shfl_xor_sync(~0, reinterpret_cast<uintptr_t>(var.data()), delta));
-  auto size = __shfl_xor_sync(~0, var.size_bytes(), delta);
-  return string_view(data, size);
-}
-
-template <typename Operator>
-inline __device__ string_view warp_reduce(string_view extremum_value, Operator op)
-{
-  string_view value = shuffle_xor(extremum_value, 1);
-  extremum_value    = op(value, extremum_value);
-  value             = shuffle_xor(extremum_value, 2);
-  extremum_value    = op(value, extremum_value);
-  value             = shuffle_xor(extremum_value, 4);
-  extremum_value    = op(value, extremum_value);
-  value             = shuffle_xor(extremum_value, 8);
-  extremum_value    = op(value, extremum_value);
-  value             = shuffle_xor(extremum_value, 16);
-  return op(value, extremum_value);
-}
-
-=======
->>>>>>> 39fdbd5a
 /** @} */  // end of group
 }  // namespace string
 }  // namespace strings
