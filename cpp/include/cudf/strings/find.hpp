--- conflicted
+++ resolved
@@ -24,13 +24,7 @@
 #include <rmm/mr/device/per_device_resource.hpp>
 #include <rmm/resource_ref.hpp>
 
-<<<<<<< HEAD
-#include <memory>
-
-namespace cudf {
-=======
 namespace CUDF_EXPORT cudf {
->>>>>>> c516fc48
 namespace strings {
 /**
  * @addtogroup strings_find
@@ -285,7 +279,6 @@
   rmm::device_async_resource_ref mr = rmm::mr::get_current_device_resource());
 /** @} */  // end of doxygen group
 }  // namespace strings
-<<<<<<< HEAD
 }  // namespace cudf
 
 namespace spark_rapids_jni {
@@ -314,7 +307,4 @@
   rmm::cuda_stream_view stream      = cudf::get_default_stream(),
   rmm::device_async_resource_ref mr = rmm::mr::get_current_device_resource());
 
-}  // namespace spark_rapids_jni
-=======
-}  // namespace CUDF_EXPORT cudf
->>>>>>> c516fc48
+}  // namespace spark_rapids_jni