/*
<<<<<<< HEAD
 * Copyright (c) 2019-2023, NVIDIA CORPORATION.
=======
 * Copyright (c) 2019-2024, NVIDIA CORPORATION.
>>>>>>> 64b8aa07
 *
 * Licensed under the Apache License, Version 2.0 (the "License");
 * you may not use this file except in compliance with the License.
 * You may obtain a copy of the License at
 *
 *     http://www.apache.org/licenses/LICENSE-2.0
 *
 * Unless required by applicable law or agreed to in writing, software
 * distributed under the License is distributed on an "AS IS" BASIS,
 * WITHOUT WARRANTIES OR CONDITIONS OF ANY KIND, either express or implied.
 * See the License for the specific language governing permissions and
 * limitations under the License.
 */
#pragma once

#include <cudf/column/column.hpp>
#include <cudf/strings/strings_column_view.hpp>
#include <cudf/utilities/default_stream.hpp>
#include <cudf/utilities/span.hpp>

#include <rmm/cuda_stream_view.hpp>
#include <rmm/device_uvector.hpp>

namespace cudf {
namespace strings {
namespace detail {
/**
 * @brief Create a chars column to be a child of a strings column.
 *
 * This will return the properly sized column to be filled in by the caller.
 *
 * @param bytes Number of bytes for the chars column.
 * @param stream CUDA stream used for device memory operations and kernel launches.
 * @param mr Device memory resource used to allocate the returned column's device memory.
 * @return The chars child column for a strings column.
 */
std::unique_ptr<column> create_chars_child_column(size_type bytes,
                                                  rmm::cuda_stream_view stream,
                                                  rmm::mr::device_memory_resource* mr);

/**
 * @brief Creates a string_view vector from a strings column.
 *
 * @param strings Strings column instance.
 * @param stream CUDA stream used for device memory operations and kernel launches.
 * @param mr Device memory resource used to allocate the returned vector's device memory.
 * @return Device vector of string_views
 */
rmm::device_uvector<string_view> create_string_vector_from_column(
  cudf::strings_column_view const strings,
  rmm::cuda_stream_view stream,
  rmm::mr::device_memory_resource* mr);

/**
 * @brief Return the threshold size for a strings column to use int64 offsets
 *
 * A computed size above this threshold should using int64 offsets, otherwise
 * int32 offsets. By default this function will return std::numeric_limits<int32_t>::max().
 * This value can be overridden at runtime using the environment variable
 * LIBCUDF_LARGE_STRINGS_THRESHOLD.
 *
 * @return size in bytes
 */
int64_t get_offset64_threshold();

<<<<<<< HEAD
=======
/**
 * @brief Return a normalized offset value from a strings offsets column
 *
 * @throw std::invalid_argument if `offsets` is neither INT32 nor INT64
 *
 * @param offsets Input column of type INT32 or INT64
 * @param index Row value to retrieve
 * @param stream CUDA stream used for device memory operations and kernel launches
 * @return Value at `offsets[index]`
 */
int64_t get_offset_value(cudf::column_view const& offsets,
                         size_type index,
                         rmm::cuda_stream_view stream);

>>>>>>> 64b8aa07
}  // namespace detail
}  // namespace strings
}  // namespace cudf<|MERGE_RESOLUTION|>--- conflicted
+++ resolved
@@ -1,9 +1,5 @@
 /*
-<<<<<<< HEAD
- * Copyright (c) 2019-2023, NVIDIA CORPORATION.
-=======
  * Copyright (c) 2019-2024, NVIDIA CORPORATION.
->>>>>>> 64b8aa07
  *
  * Licensed under the Apache License, Version 2.0 (the "License");
  * you may not use this file except in compliance with the License.
@@ -69,8 +65,6 @@
  */
 int64_t get_offset64_threshold();
 
-<<<<<<< HEAD
-=======
 /**
  * @brief Return a normalized offset value from a strings offsets column
  *
@@ -85,7 +79,6 @@
                          size_type index,
                          rmm::cuda_stream_view stream);
 
->>>>>>> 64b8aa07
 }  // namespace detail
 }  // namespace strings
 }  // namespace cudf