--- conflicted
+++ resolved
@@ -23,12 +23,8 @@
 #include <cudf/strings/detail/utilities.hpp>
 #include <cudf/utilities/error.hpp>
 
-<<<<<<< HEAD
+#include <rmm/cuda_stream_view.hpp>
 #include <rmm/exec_policy.hpp>
-=======
-#include <rmm/thrust_rmm_allocator.h>
->>>>>>> 598a14d8
-#include <rmm/cuda_stream_view.hpp>
 
 #include <thrust/for_each.h>
 #include <thrust/transform_reduce.h>
@@ -50,21 +46,12 @@
 
   using string_index_pair = thrust::pair<const char*, size_type>;
 
-<<<<<<< HEAD
-=======
-  auto execpol = rmm::exec_policy(stream);
-
->>>>>>> 598a14d8
   // check total size is not too large for cudf column
   auto size_checker = [] __device__(string_index_pair const& item) {
     return (item.first != nullptr) ? item.second : 0;
   };
   size_t bytes = thrust::transform_reduce(
-<<<<<<< HEAD
     rmm::exec_policy(stream), begin, end, size_checker, 0, thrust::plus<size_t>());
-=======
-    execpol->on(stream.value()), begin, end, size_checker, 0, thrust::plus<size_t>());
->>>>>>> 598a14d8
   CUDF_EXPECTS(bytes < std::numeric_limits<size_type>::max(),
                "total size of strings is too large for cudf column");
 
@@ -94,11 +81,7 @@
     string_index_pair const item = begin[idx];
     if (item.first != nullptr) memcpy(d_chars + d_offsets[idx], item.first, item.second);
   };
-<<<<<<< HEAD
   thrust::for_each_n(rmm::exec_policy(stream),
-=======
-  thrust::for_each_n(execpol->on(stream.value()),
->>>>>>> 598a14d8
                      thrust::make_counting_iterator<size_type>(0),
                      strings_count,
                      copy_chars);
