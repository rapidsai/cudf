--- conflicted
+++ resolved
@@ -25,10 +25,7 @@
 #include <strings/utilities.cuh>
 
 #include <rmm/cuda_stream_view.hpp>
-<<<<<<< HEAD
 #include <rmm/exec_policy.hpp>
-=======
->>>>>>> 598a14d8
 
 namespace cudf {
 namespace strings {
@@ -58,11 +55,6 @@
   using cudf::detail::side;
   size_type strings_count = static_cast<size_type>(std::distance(begin, end));
   if (strings_count == 0) return make_empty_strings_column(stream, mr);
-<<<<<<< HEAD
-
-=======
-  auto execpol    = rmm::exec_policy(stream);
->>>>>>> 598a14d8
   auto lhs_column = column_device_view::create(lhs.parent(), stream);
   auto d_lhs      = *lhs_column;
   auto rhs_column = column_device_view::create(rhs.parent(), stream);
@@ -94,11 +86,7 @@
     strings::detail::create_chars_child_column(strings_count, null_count, bytes, stream, mr);
   // merge the strings
   auto d_chars = chars_column->mutable_view().template data<char>();
-<<<<<<< HEAD
   thrust::for_each_n(rmm::exec_policy(stream),
-=======
-  thrust::for_each_n(execpol->on(stream.value()),
->>>>>>> 598a14d8
                      thrust::make_counting_iterator<size_type>(0),
                      strings_count,
                      [d_lhs, d_rhs, begin, d_offsets, d_chars] __device__(size_type idx) {
