--- conflicted
+++ resolved
@@ -72,11 +72,7 @@
 
 /**
  * @copydoc cudf::strings::replace_slice(strings_column_view const&, string_scalar const&,
-<<<<<<< HEAD
- * size_type. size_type, rmm::cuda_stream_view, rmm::mr::device_memory_resource*)
-=======
  * size_type, size_type, rmm::cuda_stream_view, rmm::mr::device_memory_resource*)
->>>>>>> 6f6e5212
  */
 std::unique_ptr<column> replace_slice(strings_column_view const& strings,
                                       string_scalar const& repl,
