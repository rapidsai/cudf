/*
 * Copyright (c) 2021, NVIDIA CORPORATION.
 *
 * Licensed under the Apache License, Version 2.0 (the "License");
 * you may not use this file except in compliance with the License.
 * You may obtain a copy of the License at
 *
 *     http://www.apache.org/licenses/LICENSE-2.0
 *
 * Unless required by applicable law or agreed to in writing, software
 * distributed under the License is distributed on an "AS IS" BASIS,
 * WITHOUT WARRANTIES OR CONDITIONS OF ANY KIND, either express or implied.
 * See the License for the specific language governing permissions and
 * limitations under the License.
 */

#include <thrust/optional.h>
#include <thrust/pair.h>

#include <type_traits>

namespace cudf {
namespace strings {
namespace detail {

/**
 * @brief Return the integer component of a decimal string.
 *
 * This reads everything up to the exponent 'e' notation.
 * The return includes the integer digits and any exponent offset.
 *
 * @tparam UnsignedDecimalType The unsigned version of the desired decimal type.
 *                             Use the `std::make_unsigned_t` to create the
 *                             unsigned type from the storage type.
 *
 * @param[in,out] iter Start of characters to parse
 * @param[in] end End of characters to parse
 * @return Integer component and exponent offset.
 */
<<<<<<< HEAD
__device__ inline thrust::pair<__uint128_t, int32_t> parse_integer(char const*& iter,
                                                                   char const* iter_end,
                                                                   const char decimal_pt_char = '.')
{
  // highest value where another decimal digit cannot be appended without an overflow;
  // this preserves the most digits when scaling the final result
  constexpr auto decimal_max = (cuda::std::numeric_limits<__uint128_t>::max() - 9L) / 10L;
=======
template <typename UnsignedDecimalType>
__device__ inline thrust::pair<UnsignedDecimalType, int32_t> parse_integer(
  char const*& iter, char const* iter_end, const char decimal_pt_char = '.')
{
  // highest value where another decimal digit cannot be appended without an overflow;
  // this preserves the most digits when scaling the final result for this type
  constexpr UnsignedDecimalType decimal_max =
    (std::numeric_limits<UnsignedDecimalType>::max() - 9L) / 10L;
>>>>>>> d29c4416

  __uint128_t value  = 0;  // for checking overflow
  int32_t exp_offset = 0;
  bool decimal_found = false;

  while (iter < iter_end) {
    auto const ch = *iter++;
    if (ch == decimal_pt_char && !decimal_found) {
      decimal_found = true;
      continue;
    }
    if (ch < '0' || ch > '9') {
      --iter;
      break;
    }
    if (value > decimal_max) {
      exp_offset += static_cast<int32_t>(!decimal_found);
    } else {
      value = (value * 10) + static_cast<UnsignedDecimalType>(ch - '0');
      exp_offset -= static_cast<int32_t>(decimal_found);
    }
  }
  return {value, exp_offset};
}

/**
 * @brief Return the exponent of a decimal string.
 *
 * This should only be called after the exponent 'e' notation was detected.
 * The return is the exponent (base-10) integer and can only be
 * invalid if `check_only == true` and invalid characters are found or the
 * exponent overflows an int32.
 *
 * @tparam check_only Set to true to verify the characters are valid and the
 *         exponent value in the decimal string does not overflow int32
 * @param[in,out] iter Start of characters to parse
 *                     (points to the character after the 'E' or 'e')
 * @param[in] end End of characters to parse
 * @return Integer value of the exponent
 */
template <bool check_only = false>
__device__ thrust::optional<int32_t> parse_exponent(char const* iter, char const* iter_end)
{
  constexpr uint32_t exponent_max = static_cast<uint32_t>(std::numeric_limits<int32_t>::max());

  // get optional exponent sign
  int32_t const exp_sign = [&iter] {
    auto const ch = *iter;
    if (ch != '-' && ch != '+') { return 1; }
    ++iter;
    return (ch == '-' ? -1 : 1);
  }();

  // parse exponent integer
  int32_t exp_ten = 0;
  while (iter < iter_end) {
    auto const ch = *iter++;
    if (ch < '0' || ch > '9') {
      if (check_only) { return thrust::nullopt; }
      break;
    }

    uint32_t exp_check = static_cast<uint32_t>(exp_ten * 10) + static_cast<uint32_t>(ch - '0');
    if (check_only && (exp_check > exponent_max)) { return thrust::nullopt; }  // check overflow
    exp_ten = static_cast<int32_t>(exp_check);
  }

  return exp_ten * exp_sign;
}

/**
 * @brief Converts the string in the range [iter, iter_end) into a decimal.
 *
 * @tparam DecimalType The decimal type to be returned
 * @param iter The beginning of the string. Unless iter >= iter_end, iter is dereferenced
 * @param iter_end The end of the characters to parse
 * @param scale The scale to be applied
 * @return
 */
template <typename DecimalType>
__device__ DecimalType parse_decimal(char const* iter, char const* iter_end, int32_t scale)
{
  auto const sign = [&] {
    if (iter_end <= iter) { return 0; }
    if (*iter == '-') { return -1; }
    if (*iter == '+') { return 1; }
    return 0;
  }();

  // if string begins with a sign, continue with next character
  if (sign != 0) ++iter;

  using UnsignedDecimalType = std::make_unsigned_t<DecimalType>;
  auto [value, exp_offset]  = parse_integer<UnsignedDecimalType>(iter, iter_end);
  if (value == 0) { return DecimalType{0}; }

  // check for exponent
  int32_t exp_ten = 0;
  if ((iter < iter_end) && (*iter == 'e' || *iter == 'E')) {
    ++iter;
    if (iter < iter_end) { exp_ten = parse_exponent<false>(iter, iter_end).value(); }
  }
  exp_ten += exp_offset;

  // shift the output value based on the exp_ten and the scale values
<<<<<<< HEAD
  value = exp_ten < scale
            ? value / static_cast<__uint128_t>(exp10(static_cast<double>(scale - exp_ten)))
            : value * static_cast<__uint128_t>(exp10(static_cast<double>(exp_ten - scale)));
=======
  if (exp_ten < scale) {
    value = value / static_cast<UnsignedDecimalType>(exp10(static_cast<double>(scale - exp_ten)));
  } else {
    value = value * static_cast<UnsignedDecimalType>(exp10(static_cast<double>(exp_ten - scale)));
  }
>>>>>>> d29c4416

  return static_cast<DecimalType>(value) * (sign == 0 ? 1 : sign);
}
}  // namespace detail
}  // namespace strings
}  // namespace cudf<|MERGE_RESOLUTION|>--- conflicted
+++ resolved
@@ -37,15 +37,6 @@
  * @param[in] end End of characters to parse
  * @return Integer component and exponent offset.
  */
-<<<<<<< HEAD
-__device__ inline thrust::pair<__uint128_t, int32_t> parse_integer(char const*& iter,
-                                                                   char const* iter_end,
-                                                                   const char decimal_pt_char = '.')
-{
-  // highest value where another decimal digit cannot be appended without an overflow;
-  // this preserves the most digits when scaling the final result
-  constexpr auto decimal_max = (cuda::std::numeric_limits<__uint128_t>::max() - 9L) / 10L;
-=======
 template <typename UnsignedDecimalType>
 __device__ inline thrust::pair<UnsignedDecimalType, int32_t> parse_integer(
   char const*& iter, char const* iter_end, const char decimal_pt_char = '.')
@@ -54,7 +45,6 @@
   // this preserves the most digits when scaling the final result for this type
   constexpr UnsignedDecimalType decimal_max =
     (std::numeric_limits<UnsignedDecimalType>::max() - 9L) / 10L;
->>>>>>> d29c4416
 
   __uint128_t value  = 0;  // for checking overflow
   int32_t exp_offset = 0;
@@ -160,17 +150,9 @@
   exp_ten += exp_offset;
 
   // shift the output value based on the exp_ten and the scale values
-<<<<<<< HEAD
   value = exp_ten < scale
-            ? value / static_cast<__uint128_t>(exp10(static_cast<double>(scale - exp_ten)))
-            : value * static_cast<__uint128_t>(exp10(static_cast<double>(exp_ten - scale)));
-=======
-  if (exp_ten < scale) {
-    value = value / static_cast<UnsignedDecimalType>(exp10(static_cast<double>(scale - exp_ten)));
-  } else {
-    value = value * static_cast<UnsignedDecimalType>(exp10(static_cast<double>(exp_ten - scale)));
-  }
->>>>>>> d29c4416
+            ? value / static_cast<UnsignedDecimalType>(exp10(static_cast<double>(scale - exp_ten)))
+            : value * static_cast<UnsignedDecimalType>(exp10(static_cast<double>(exp_ten - scale)));
 
   return static_cast<DecimalType>(value) * (sign == 0 ? 1 : sign);
 }
