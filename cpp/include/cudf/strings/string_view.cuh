--- conflicted
+++ resolved
@@ -48,10 +48,7 @@
 /**
  * @brief string value for sentinel which is used in min, max reduction
  * operators
-<<<<<<< HEAD
-=======
- *
->>>>>>> 39fdbd5a
+ *
  * This sentinel string value is the highest possible valid UTF-8 encoded
  * character. This serves as identity value for maximum operator on string
  * values. Also, this char pointer serves as valid device pointer of identity
@@ -61,10 +58,6 @@
 }  // namespace detail
 }  // namespace strings
 
-<<<<<<< HEAD
-CUDA_HOST_DEVICE_CALLABLE string_view string_view::min() { return string_view(); }
-
-=======
 /**
  * @brief Return minimum value associated with the string type
  *
@@ -84,7 +77,6 @@
  * @return A string value which represents the highest possible valid UTF-8 encoded
  * character.
  */
->>>>>>> 39fdbd5a
 CUDA_HOST_DEVICE_CALLABLE string_view string_view::max()
 {
   const char* psentinel{nullptr};
