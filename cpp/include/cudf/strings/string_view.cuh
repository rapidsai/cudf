/*
 * Copyright (c) 2019-2023, NVIDIA CORPORATION.
 *
 * Licensed under the Apache License, Version 2.0 (the "License");
 * you may not use this file except in compliance with the License.
 * You may obtain a copy of the License at
 *
 *     http://www.apache.org/licenses/LICENSE-2.0
 *
 * Unless required by applicable law or agreed to in writing, software
 * distributed under the License is distributed on an "AS IS" BASIS,
 * WITHOUT WARRANTIES OR CONDITIONS OF ANY KIND, either express or implied.
 * See the License for the specific language governing permissions and
 * limitations under the License.
 */

#pragma once

#include <cudf/strings/detail/utf8.hpp>
#include <cudf/strings/string_view.hpp>

#ifndef __CUDA_ARCH__
#include <cudf/utilities/error.hpp>
#endif

// This is defined when including this header in a https://github.com/NVIDIA/jitify
// or jitify2 source file. The jitify cannot include thrust headers at this time.
#ifndef CUDF_JIT_UDF
#include <thrust/count.h>
#include <thrust/execution_policy.h>
#endif

#include <algorithm>

// This file should only include device code logic.
// Host-only or host/device code should be defined in the string_view.hpp header file.

namespace cudf {
namespace strings {
namespace detail {

/**
 * @brief Return the number of UTF-8 characters in this provided char array.
 *
 * @param str String with encoded char bytes.
 * @param bytes Number of bytes in str.
 * @return The number of characters in the array.
 */
__device__ inline size_type characters_in_string(const char* str, size_type bytes)
{
  if ((str == nullptr) || (bytes == 0)) return 0;
  auto ptr = reinterpret_cast<uint8_t const*>(str);
#ifndef CUDF_JIT_UDF
  return thrust::count_if(
    thrust::seq, ptr, ptr + bytes, [](uint8_t chr) { return is_begin_utf8_char(chr); });
#else
  size_type chars = 0;
  auto const end  = ptr + bytes;
  while (ptr < end) {
    chars += is_begin_utf8_char(*ptr++);
  }
  return chars;
#endif
}

/**
 * @brief string value for sentinel which is used in min, max reduction
 * operators
 *
 * This sentinel string value is the highest possible valid UTF-8 encoded
 * character. This serves as identity value for maximum operator on string
 * values. Also, this char pointer serves as valid device pointer of identity
 * value for minimum operator on string values.
 */
static __constant__ char max_string_sentinel[5]{"\xF7\xBF\xBF\xBF"};
}  // namespace detail
}  // namespace strings

/**
 * @brief Return minimum value associated with the string type
 *
 * This function is needed to be host callable because it is called by a host
 * callable function DeviceMax::identity<string_view>()
 *
 * @return An empty string
 */
CUDF_HOST_DEVICE inline string_view string_view::min() { return string_view(); }

/**
 * @brief Return maximum value associated with the string type
 *
 * This function is needed to be host callable because it is called by a host
 * callable function DeviceMin::identity<string_view>()
 *
 * @return A string value which represents the highest possible valid UTF-8 encoded
 * character.
 */
CUDF_HOST_DEVICE inline string_view string_view::max()
{
  const char* psentinel{nullptr};
#if defined(__CUDA_ARCH__)
  psentinel = &cudf::strings::detail::max_string_sentinel[0];
#else
  CUDF_CUDA_TRY(
    cudaGetSymbolAddress((void**)&psentinel, cudf::strings::detail::max_string_sentinel));
#endif
  return string_view(psentinel, 4);
}

__device__ inline size_type string_view::length() const
{
  if (_length == UNKNOWN_STRING_LENGTH)
    _length = strings::detail::characters_in_string(_data, _bytes);
  return _length;
}

// @cond
// this custom iterator knows about UTF8 encoding
__device__ inline string_view::const_iterator::const_iterator(const string_view& str, size_type pos)
  : p{str.data()}, bytes{str.size_bytes()}, char_pos{pos}, byte_pos{str.byte_offset(pos)}
{
}

<<<<<<< HEAD
__device__ inline string_view::const_iterator::const_iterator(const string_view& str,
=======
__device__ inline string_view::const_iterator::const_iterator(string_view const& str,
>>>>>>> 6fc724f2
                                                              size_type pos,
                                                              size_type offset)
  : p{str.data()}, bytes{str.size_bytes()}, char_pos{pos}, byte_pos{offset}
{
}

__device__ inline string_view::const_iterator& string_view::const_iterator::operator++()
{
  if (byte_pos < bytes)
    byte_pos += strings::detail::bytes_in_utf8_byte(static_cast<uint8_t>(p[byte_pos]));
  ++char_pos;
  return *this;
}

__device__ inline string_view::const_iterator string_view::const_iterator::operator++(int)
{
  string_view::const_iterator tmp(*this);
  operator++();
  return tmp;
}

__device__ inline string_view::const_iterator string_view::const_iterator::operator+(
  string_view::const_iterator::difference_type offset) const
{
  const_iterator tmp(*this);
  size_type adjust = abs(offset);
  while (adjust-- > 0)
    offset > 0 ? ++tmp : --tmp;
  return tmp;
}

__device__ inline string_view::const_iterator& string_view::const_iterator::operator+=(
  string_view::const_iterator::difference_type offset)
{
  size_type adjust = abs(offset);
  while (adjust-- > 0)
    offset > 0 ? operator++() : operator--();
  return *this;
}

__device__ inline string_view::const_iterator& string_view::const_iterator::operator--()
{
  if (byte_pos > 0)
    while (strings::detail::bytes_in_utf8_byte(static_cast<uint8_t>(p[--byte_pos])) == 0)
      ;
  --char_pos;
  return *this;
}

__device__ inline string_view::const_iterator string_view::const_iterator::operator--(int)
{
  string_view::const_iterator tmp(*this);
  operator--();
  return tmp;
}

__device__ inline string_view::const_iterator& string_view::const_iterator::operator-=(
  string_view::const_iterator::difference_type offset)
{
  size_type adjust = abs(offset);
  while (adjust-- > 0)
    offset > 0 ? operator--() : operator++();
  return *this;
}

__device__ inline string_view::const_iterator string_view::const_iterator::operator-(
  string_view::const_iterator::difference_type offset) const
{
  const_iterator tmp(*this);
  size_type adjust = abs(offset);
  while (adjust-- > 0)
    offset > 0 ? --tmp : ++tmp;
  return tmp;
}

__device__ inline bool string_view::const_iterator::operator==(
  const string_view::const_iterator& rhs) const
{
  return (p == rhs.p) && (char_pos == rhs.char_pos);
}

__device__ inline bool string_view::const_iterator::operator!=(
  const string_view::const_iterator& rhs) const
{
  return (p != rhs.p) || (char_pos != rhs.char_pos);
}

__device__ inline bool string_view::const_iterator::operator<(
  const string_view::const_iterator& rhs) const
{
  return (p == rhs.p) && (char_pos < rhs.char_pos);
}

__device__ inline bool string_view::const_iterator::operator<=(
  const string_view::const_iterator& rhs) const
{
  return (p == rhs.p) && (char_pos <= rhs.char_pos);
}

__device__ inline bool string_view::const_iterator::operator>(
  const string_view::const_iterator& rhs) const
{
  return (p == rhs.p) && (char_pos > rhs.char_pos);
}

__device__ inline bool string_view::const_iterator::operator>=(
  const string_view::const_iterator& rhs) const
{
  return (p == rhs.p) && (char_pos >= rhs.char_pos);
}

__device__ inline char_utf8 string_view::const_iterator::operator*() const
{
  char_utf8 chr = 0;
  strings::detail::to_char_utf8(p + byte_offset(), chr);
  return chr;
}

__device__ inline size_type string_view::const_iterator::position() const { return char_pos; }

__device__ inline size_type string_view::const_iterator::byte_offset() const { return byte_pos; }

__device__ inline string_view::const_iterator string_view::begin() const
{
  return const_iterator(*this, 0);
}

__device__ inline string_view::const_iterator string_view::end() const
{
  return const_iterator(*this, length(), size_bytes());
}
// @endcond

__device__ inline char_utf8 string_view::operator[](size_type pos) const
{
  size_type offset = byte_offset(pos);
  if (offset >= _bytes) return 0;
  char_utf8 chr = 0;
  strings::detail::to_char_utf8(data() + offset, chr);
  return chr;
}

__device__ inline size_type string_view::byte_offset(size_type pos) const
{
  size_type offset = 0;
  const char* sptr = _data;
  const char* eptr = sptr + _bytes;
  if (length() == size_bytes()) return pos;
  while ((pos > 0) && (sptr < eptr)) {
    size_type charbytes = strings::detail::bytes_in_utf8_byte(static_cast<uint8_t>(*sptr++));
    if (charbytes) --pos;
    offset += charbytes;
  }
  return offset;
}

__device__ inline int string_view::compare(const string_view& in) const
{
  return compare(in.data(), in.size_bytes());
}

__device__ inline int string_view::compare(const char* data, size_type bytes) const
{
  size_type const len1 = size_bytes();
  const auto* ptr1     = reinterpret_cast<const unsigned char*>(this->data());
  const auto* ptr2     = reinterpret_cast<const unsigned char*>(data);
  if ((ptr1 == ptr2) && (bytes == len1)) return 0;
  size_type idx = 0;
  for (; (idx < len1) && (idx < bytes); ++idx) {
    if (*ptr1 != *ptr2) return static_cast<int32_t>(*ptr1) - static_cast<int32_t>(*ptr2);
    ++ptr1;
    ++ptr2;
  }
  if (idx < len1) return 1;
  if (idx < bytes) return -1;
  return 0;
}

__device__ inline bool string_view::operator==(const string_view& rhs) const
{
  return (size_bytes() == rhs.size_bytes()) && (compare(rhs) == 0);
}

__device__ inline bool string_view::operator!=(const string_view& rhs) const
{
  return compare(rhs) != 0;
}

__device__ inline bool string_view::operator<(const string_view& rhs) const
{
  return compare(rhs) < 0;
}

__device__ inline bool string_view::operator>(const string_view& rhs) const
{
  return compare(rhs) > 0;
}

__device__ inline bool string_view::operator<=(const string_view& rhs) const
{
  int rc = compare(rhs);
  return (rc == 0) || (rc < 0);
}

__device__ inline bool string_view::operator>=(const string_view& rhs) const
{
  int rc = compare(rhs);
  return (rc == 0) || (rc > 0);
}

__device__ inline size_type string_view::find(const string_view& str,
                                              size_type pos,
                                              size_type count) const
{
  return find(str.data(), str.size_bytes(), pos, count);
}

template <bool forward>
__device__ inline size_type string_view::find_impl(const char* str,
                                                   size_type bytes,
                                                   size_type pos,
                                                   size_type count) const
{
  auto const nchars = length();
  if (!str || pos < 0 || pos > nchars) return npos;
  if (count < 0) count = nchars;

  // use iterator to help reduce character/byte counting
  auto itr        = begin() + pos;
  auto const spos = itr.byte_offset();
  auto const epos = ((pos + count) < nchars) ? (itr + count).byte_offset() : size_bytes();

  auto const find_length = (epos - spos) - bytes + 1;

  auto ptr = data() + (forward ? spos : (epos - bytes));
  for (size_type idx = 0; idx < find_length; ++idx) {
    bool match = true;
    for (size_type jdx = 0; match && (jdx < bytes); ++jdx) {
      match = (ptr[jdx] == str[jdx]);
    }
    if (match) { return forward ? pos : character_offset(epos - bytes - idx); }
    // use pos to record the current find position
    pos += strings::detail::is_begin_utf8_char(*ptr);
    forward ? ++ptr : --ptr;
  }
  return npos;
}

__device__ inline size_type string_view::find(const char* str,
                                              size_type bytes,
                                              size_type pos,
                                              size_type count) const
{
  return find_impl<true>(str, bytes, pos, count);
}

__device__ inline size_type string_view::find(char_utf8 chr, size_type pos, size_type count) const
{
  char str[sizeof(char_utf8)];
  size_type chwidth = strings::detail::from_char_utf8(chr, str);
  return find(str, chwidth, pos, count);
}

__device__ inline size_type string_view::rfind(const string_view& str,
                                               size_type pos,
                                               size_type count) const
{
  return rfind(str.data(), str.size_bytes(), pos, count);
}

__device__ inline size_type string_view::rfind(const char* str,
                                               size_type bytes,
                                               size_type pos,
                                               size_type count) const
{
  return find_impl<false>(str, bytes, pos, count);
}

__device__ inline size_type string_view::rfind(char_utf8 chr, size_type pos, size_type count) const
{
  char str[sizeof(char_utf8)];
  size_type chwidth = strings::detail::from_char_utf8(chr, str);
  return rfind(str, chwidth, pos, count);
}

// parameters are character position values
__device__ inline string_view string_view::substr(size_type pos, size_type count) const
{
  if (pos < 0 || pos >= length()) { return string_view{}; }
  auto const itr  = begin() + pos;
  auto const spos = itr.byte_offset();
  auto const epos = count >= 0 ? (itr + count).byte_offset() : size_bytes();
  return string_view(data() + spos, epos - spos);
}

__device__ inline size_type string_view::character_offset(size_type bytepos) const
{
  if (length() == size_bytes()) return bytepos;
  return strings::detail::characters_in_string(data(), bytepos);
}

}  // namespace cudf<|MERGE_RESOLUTION|>--- conflicted
+++ resolved
@@ -121,11 +121,7 @@
 {
 }
 
-<<<<<<< HEAD
-__device__ inline string_view::const_iterator::const_iterator(const string_view& str,
-=======
 __device__ inline string_view::const_iterator::const_iterator(string_view const& str,
->>>>>>> 6fc724f2
                                                               size_type pos,
                                                               size_type offset)
   : p{str.data()}, bytes{str.size_bytes()}, char_pos{pos}, byte_pos{offset}
