--- conflicted
+++ resolved
@@ -51,36 +51,20 @@
   /**
    * @brief Return the number of bytes in this string
    */
-<<<<<<< HEAD
-  [[nodiscard]] CUDA_HOST_DEVICE_CALLABLE size_type size_bytes() const { return _bytes; }
+  CUDF_HOST_DEVICE inline size_type size_bytes() const { return _bytes; }
   /**
    * @brief Return the number of characters in this string
    */
-  [[nodiscard]] CUDA_DEVICE_CALLABLE size_type length() const;
+  __device__ inline size_type length() const;
   /**
    * @brief Return a pointer to the internal device array
    */
-  [[nodiscard]] CUDA_HOST_DEVICE_CALLABLE const char* data() const { return _data; }
-=======
-  CUDF_HOST_DEVICE inline size_type size_bytes() const { return _bytes; }
-  /**
-   * @brief Return the number of characters in this string
-   */
-  __device__ inline size_type length() const;
-  /**
-   * @brief Return a pointer to the internal device array
-   */
   CUDF_HOST_DEVICE inline const char* data() const { return _data; }
->>>>>>> 496aa479
 
   /**
    * @brief Return true if string has no characters
    */
-<<<<<<< HEAD
-  [[nodiscard]] CUDA_HOST_DEVICE_CALLABLE bool empty() const { return size_bytes() == 0; }
-=======
   CUDF_HOST_DEVICE inline bool empty() const { return size_bytes() == 0; }
->>>>>>> 496aa479
 
   /**
    * @brief Handy iterator for navigating through encoded characters.
@@ -97,25 +81,6 @@
     const_iterator(const_iterator&& mit)      = default;
     const_iterator& operator=(const const_iterator&) = default;
     const_iterator& operator=(const_iterator&&) = default;
-<<<<<<< HEAD
-    CUDA_DEVICE_CALLABLE const_iterator& operator++();
-    CUDA_DEVICE_CALLABLE const_iterator operator++(int);
-    CUDA_DEVICE_CALLABLE const_iterator& operator+=(difference_type);
-    CUDA_DEVICE_CALLABLE const_iterator operator+(difference_type);
-    CUDA_DEVICE_CALLABLE const_iterator& operator--();
-    CUDA_DEVICE_CALLABLE const_iterator operator--(int);
-    CUDA_DEVICE_CALLABLE const_iterator& operator-=(difference_type);
-    CUDA_DEVICE_CALLABLE const_iterator operator-(difference_type);
-    CUDA_DEVICE_CALLABLE bool operator==(const const_iterator&) const;
-    CUDA_DEVICE_CALLABLE bool operator!=(const const_iterator&) const;
-    CUDA_DEVICE_CALLABLE bool operator<(const const_iterator&) const;
-    CUDA_DEVICE_CALLABLE bool operator<=(const const_iterator&) const;
-    CUDA_DEVICE_CALLABLE bool operator>(const const_iterator&) const;
-    CUDA_DEVICE_CALLABLE bool operator>=(const const_iterator&) const;
-    CUDA_DEVICE_CALLABLE char_utf8 operator*() const;
-    [[nodiscard]] CUDA_DEVICE_CALLABLE size_type position() const;
-    [[nodiscard]] CUDA_DEVICE_CALLABLE size_type byte_offset() const;
-=======
     __device__ inline const_iterator& operator++();
     __device__ inline const_iterator operator++(int);
     __device__ inline const_iterator& operator+=(difference_type);
@@ -133,7 +98,6 @@
     __device__ inline char_utf8 operator*() const;
     __device__ inline size_type position() const;
     __device__ inline size_type byte_offset() const;
->>>>>>> 496aa479
 
    private:
     const char* p{};
@@ -145,19 +109,11 @@
   /**
    * @brief Return new iterator pointing to the beginning of this string
    */
-<<<<<<< HEAD
-  [[nodiscard]] CUDA_DEVICE_CALLABLE const_iterator begin() const;
+  __device__ inline const_iterator begin() const;
   /**
    * @brief Return new iterator pointing past the end of this string
    */
-  [[nodiscard]] CUDA_DEVICE_CALLABLE const_iterator end() const;
-=======
-  __device__ inline const_iterator begin() const;
-  /**
-   * @brief Return new iterator pointing past the end of this string
-   */
   __device__ inline const_iterator end() const;
->>>>>>> 496aa479
 
   /**
    * @brief Return single UTF-8 character at the given character position
@@ -170,11 +126,7 @@
    *
    * @param pos Character position
    */
-<<<<<<< HEAD
-  [[nodiscard]] CUDA_DEVICE_CALLABLE size_type byte_offset(size_type pos) const;
-=======
   __device__ inline size_type byte_offset(size_type pos) const;
->>>>>>> 496aa479
 
   /**
    * @brief Comparing target string with this string. Each character is compared
@@ -189,11 +141,7 @@
    *            not match is greater in the arg string, or all compared characters
    *            match but the arg string is longer.
    */
-<<<<<<< HEAD
-  [[nodiscard]] CUDA_DEVICE_CALLABLE int compare(const string_view& str) const;
-=======
   __device__ inline int compare(const string_view& str) const;
->>>>>>> 496aa479
   /**
    * @brief Comparing target string with this string. Each character is compared
    * as a UTF-8 code-point value.
@@ -245,15 +193,9 @@
    *              Specify -1 to indicate to the end of the string.
    * @return -1 if str is not found in this string.
    */
-<<<<<<< HEAD
-  [[nodiscard]] CUDA_DEVICE_CALLABLE size_type find(const string_view& str,
-                                                    size_type pos   = 0,
-                                                    size_type count = -1) const;
-=======
   __device__ inline size_type find(const string_view& str,
                                    size_type pos   = 0,
                                    size_type count = -1) const;
->>>>>>> 496aa479
   /**
    * @brief Returns the character position of the first occurrence where the
    * array str is found in this string within the character range [pos,pos+n).
@@ -279,15 +221,9 @@
    *              Specify -1 to indicate to the end of the string.
    * @return -1 if arg string is not found in this string.
    */
-<<<<<<< HEAD
-  [[nodiscard]] CUDA_DEVICE_CALLABLE size_type find(char_utf8 character,
-                                                    size_type pos   = 0,
-                                                    size_type count = -1) const;
-=======
   __device__ inline size_type find(char_utf8 character,
                                    size_type pos   = 0,
                                    size_type count = -1) const;
->>>>>>> 496aa479
   /**
    * @brief Returns the character position of the last occurrence where the
    * argument str is found in this string within the character range [pos,pos+n).
@@ -298,15 +234,9 @@
    *              Specify -1 to indicate to the end of the string.
    * @return -1 if arg string is not found in this string.
    */
-<<<<<<< HEAD
-  [[nodiscard]] CUDA_DEVICE_CALLABLE size_type rfind(const string_view& str,
-                                                     size_type pos   = 0,
-                                                     size_type count = -1) const;
-=======
   __device__ inline size_type rfind(const string_view& str,
                                     size_type pos   = 0,
                                     size_type count = -1) const;
->>>>>>> 496aa479
   /**
    * @brief Returns the character position of the last occurrence where the
    * array str is found in this string within the character range [pos,pos+n).
@@ -332,15 +262,9 @@
    *              Specify -1 to indicate to the end of the string.
    * @return -1 if arg string is not found in this string.
    */
-<<<<<<< HEAD
-  [[nodiscard]] CUDA_DEVICE_CALLABLE size_type rfind(char_utf8 character,
-                                                     size_type pos   = 0,
-                                                     size_type count = -1) const;
-=======
   __device__ inline size_type rfind(char_utf8 character,
                                     size_type pos   = 0,
                                     size_type count = -1) const;
->>>>>>> 496aa479
 
   /**
    * @brief Return a sub-string of this string. The original string and device
@@ -350,11 +274,7 @@
    * @param length Number of characters from start to include in the sub-string.
    * @return New instance pointing to a subset of the characters within this instance.
    */
-<<<<<<< HEAD
-  [[nodiscard]] CUDA_DEVICE_CALLABLE string_view substr(size_type start, size_type length) const;
-=======
   __device__ inline string_view substr(size_type start, size_type length) const;
->>>>>>> 496aa479
 
   /**
    * @brief Return minimum value associated with the string type
@@ -380,11 +300,7 @@
   /**
    * @brief Default constructor represents an empty string.
    */
-<<<<<<< HEAD
-  CUDA_HOST_DEVICE_CALLABLE string_view() : _data("") {}
-=======
   CUDF_HOST_DEVICE inline string_view() : _data(""), _bytes(0), _length(0) {}
->>>>>>> 496aa479
 
   /**
    * @brief Create instance from existing device char array.
@@ -414,11 +330,7 @@
    * @param bytepos Byte position from start of _data.
    * @return The character position for the specified byte.
    */
-<<<<<<< HEAD
-  [[nodiscard]] CUDA_DEVICE_CALLABLE size_type character_offset(size_type bytepos) const;
-=======
   __device__ inline size_type character_offset(size_type bytepos) const;
->>>>>>> 496aa479
 };
 
 namespace strings {
