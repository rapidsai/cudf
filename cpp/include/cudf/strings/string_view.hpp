/*
 * Copyright (c) 2019-2023, NVIDIA CORPORATION.
 *
 * Licensed under the Apache License, Version 2.0 (the "License");
 * you may not use this file except in compliance with the License.
 * You may obtain a copy of the License at
 *
 *     http://www.apache.org/licenses/LICENSE-2.0
 *
 * Unless required by applicable law or agreed to in writing, software
 * distributed under the License is distributed on an "AS IS" BASIS,
 * WITHOUT WARRANTIES OR CONDITIONS OF ANY KIND, either express or implied.
 * See the License for the specific language governing permissions and
 * limitations under the License.
 */
#pragma once

#include <cudf/types.hpp>

#include <cuda_runtime.h>

#include <iterator>

/**
 * @file
 * @brief Class definition for cudf::string_view.
 */

namespace cudf {

using char_utf8 = uint32_t;  ///< UTF-8 characters are 1-4 bytes

/**
 * @brief A non-owning, immutable view of device data that is a variable length
 * char array representing a UTF-8 string.
 *
 * @ingroup strings_classes
 *
 * The caller must maintain the device memory for the lifetime of this instance.
 *
 * This may be used to wrap a device pointer and size but any member function
 * that requires accessing the device memory must be called from a kernel.
 */
class string_view {
 public:
  /**
   * @brief Return the number of bytes in this string
   *
   * @return The number of bytes in this string
   */
  CUDF_HOST_DEVICE [[nodiscard]] inline size_type size_bytes() const { return _bytes; }
  /**
   * @brief Return the number of characters in this string
   *
   * @return The number of characters in this string
   */
  __device__ [[nodiscard]] inline size_type length() const;
  /**
   * @brief Return a pointer to the internal device array
   *
   * @return A pointer to the internal device array
   */
  CUDF_HOST_DEVICE [[nodiscard]] inline char const* data() const { return _data; }

  /**
   * @brief Return true if string has no characters
   *
   * @return true if string has no characters
   */
  CUDF_HOST_DEVICE [[nodiscard]] inline bool empty() const { return size_bytes() == 0; }

  /**
   * @brief Handy iterator for navigating through encoded characters.
   */
  class const_iterator {
    /// @cond
   public:
    using difference_type   = ptrdiff_t;
    using value_type        = char_utf8;
    using reference         = char_utf8&;
    using pointer           = char_utf8*;
    using iterator_category = std::input_iterator_tag;
    __device__ inline const_iterator(string_view const& str, size_type pos);
    const_iterator(const_iterator const& mit)        = default;
    const_iterator(const_iterator&& mit)             = default;
    const_iterator& operator=(const_iterator const&) = default;
    const_iterator& operator=(const_iterator&&)      = default;
    __device__ inline const_iterator& operator++();
    __device__ inline const_iterator operator++(int);
    __device__ inline const_iterator& operator+=(difference_type);
    __device__ inline const_iterator operator+(difference_type) const;
    __device__ inline const_iterator& operator--();
    __device__ inline const_iterator operator--(int);
    __device__ inline const_iterator& operator-=(difference_type);
    __device__ inline const_iterator operator-(difference_type) const;
<<<<<<< HEAD
    __device__ inline const_iterator& move_to(size_type);
    __device__ inline bool operator==(const const_iterator&) const;
    __device__ inline bool operator!=(const const_iterator&) const;
    __device__ inline bool operator<(const const_iterator&) const;
    __device__ inline bool operator<=(const const_iterator&) const;
    __device__ inline bool operator>(const const_iterator&) const;
    __device__ inline bool operator>=(const const_iterator&) const;
=======
    __device__ inline bool operator==(const_iterator const&) const;
    __device__ inline bool operator!=(const_iterator const&) const;
    __device__ inline bool operator<(const_iterator const&) const;
    __device__ inline bool operator<=(const_iterator const&) const;
    __device__ inline bool operator>(const_iterator const&) const;
    __device__ inline bool operator>=(const_iterator const&) const;
>>>>>>> c929a847
    __device__ inline char_utf8 operator*() const;
    [[nodiscard]] __device__ inline size_type position() const;
    [[nodiscard]] __device__ inline size_type byte_offset() const;

   private:
    friend class string_view;
    char const* p{};
    size_type bytes{};
    size_type char_pos{};
    size_type byte_pos{};
    __device__ inline const_iterator(string_view const& str, size_type pos, size_type offset);
    /// @endcond
  };

  /**
   * @brief Return new iterator pointing to the beginning of this string
   *
   * @return new iterator pointing to the beginning of this string
   */
  __device__ [[nodiscard]] inline const_iterator begin() const;
  /**
   * @brief Return new iterator pointing past the end of this string
   *
   * @return new iterator pointing past the end of this string
   */
  __device__ [[nodiscard]] inline const_iterator end() const;

  /**
   * @brief Return single UTF-8 character at the given character position
   *
   * @param pos Character position
   * @return UTF-8 character at the given character position
   */
  __device__ inline char_utf8 operator[](size_type pos) const;
  /**
   * @brief Return the byte offset from data() for a given character position
   *
   * @param pos Character position
   * @return Byte offset from data() for a given character position
   */
  __device__ [[nodiscard]] inline size_type byte_offset(size_type pos) const;

  /**
   * @brief Comparing target string with this string. Each character is compared
   * as a UTF-8 code-point value.
   *
   * @param str Target string to compare with this string.
   * @return 0  If they compare equal.
   *         <0 Either the value of the first character of this string that does
   *            not match is lower in the arg string, or all compared characters
   *            match but the arg string is shorter.
   *         >0 Either the value of the first character of this string that does
   *            not match is greater in the arg string, or all compared characters
   *            match but the arg string is longer.
   */
  __device__ [[nodiscard]] inline int compare(string_view const& str) const;
  /**
   * @brief Comparing target string with this string. Each character is compared
   * as a UTF-8 code-point value.
   *
   * @param str Target string to compare with this string.
   * @param bytes Number of bytes in str.
   * @return 0  If they compare equal.
   *         <0 Either the value of the first character of this string that does
   *            not match is lower in the arg string, or all compared characters
   *            match but the arg string is shorter.
   *         >0 Either the value of the first character of this string that does
   *            not match is greater in the arg string, or all compared characters
   *            match but the arg string is longer.
   */
  __device__ inline int compare(char const* str, size_type bytes) const;

  /**
   * @brief Returns true if rhs matches this string exactly.
   *
   * @param rhs Target string to compare with this string.
   * @return true if rhs matches this string exactly
   */
  __device__ inline bool operator==(string_view const& rhs) const;
  /**
   * @brief Returns true if rhs does not match this string.
   *
   * @param rhs Target string to compare with this string.
   * @return true if rhs does not match this string
   */
  __device__ inline bool operator!=(string_view const& rhs) const;
  /**
   * @brief Returns true if this string is ordered before rhs.
   *
   * @param rhs Target string to compare with this string.
   * @return true if this string is ordered before rhs
   */
  __device__ inline bool operator<(string_view const& rhs) const;
  /**
   * @brief Returns true if rhs is ordered before this string.
   *
   * @param rhs Target string to compare with this string.
   * @return true if rhs is ordered before this string
   */
  __device__ inline bool operator>(string_view const& rhs) const;
  /**
   * @brief Returns true if this string matches or is ordered before rhs.
   *
   * @param rhs Target string to compare with this string.
   * @return true if this string matches or is ordered before rhs
   */
  __device__ inline bool operator<=(string_view const& rhs) const;
  /**
   * @brief Returns true if rhs matches or is ordered before this string.
   *
   * @param rhs Target string to compare with this string.
   * @return true if rhs matches or is ordered before this string
   */
  __device__ inline bool operator>=(string_view const& rhs) const;

  /**
   * @brief Returns the character position of the first occurrence where the
   * argument str is found in this string within the character range [pos,pos+n).
   *
   * @param str Target string to search within this string.
   * @param pos Character position to start search within this string.
   * @param count Number of characters from pos to include in the search.
   *              Specify -1 to indicate to the end of the string.
   * @return npos if str is not found in this string.
   */
  __device__ [[nodiscard]] inline size_type find(string_view const& str,
                                                 size_type pos   = 0,
                                                 size_type count = -1) const;
  /**
   * @brief Returns the character position of the first occurrence where the
   * array str is found in this string within the character range [pos,pos+n).
   *
   * @param str Target array to search within this string.
   * @param bytes Number of bytes in str.
   * @param pos Character position to start search within this string.
   * @param count Number of characters from pos to include in the search.
   *              Specify -1 to indicate to the end of the string.
   * @return npos if arg string is not found in this string.
   */
  __device__ inline size_type find(char const* str,
                                   size_type bytes,
                                   size_type pos   = 0,
                                   size_type count = -1) const;
  /**
   * @brief Returns the character position of the first occurrence where
   * character is found in this string within the character range [pos,pos+n).
   *
   * @param character Single encoded character.
   * @param pos Character position to start search within this string.
   * @param count Number of characters from pos to include in the search.
   *              Specify -1 to indicate to the end of the string.
   * @return npos if arg string is not found in this string.
   */
  __device__ [[nodiscard]] inline size_type find(char_utf8 character,
                                                 size_type pos   = 0,
                                                 size_type count = -1) const;
  /**
   * @brief Returns the character position of the last occurrence where the
   * argument str is found in this string within the character range [pos,pos+n).
   *
   * @param str Target string to search within this string.
   * @param pos Character position to start search within this string.
   * @param count Number of characters from pos to include in the search.
   *              Specify -1 to indicate to the end of the string.
   * @return npos if arg string is not found in this string.
   */
  __device__ [[nodiscard]] inline size_type rfind(string_view const& str,
                                                  size_type pos   = 0,
                                                  size_type count = -1) const;
  /**
   * @brief Returns the character position of the last occurrence where the
   * array str is found in this string within the character range [pos,pos+n).
   *
   * @param str Target string to search with this string.
   * @param bytes Number of bytes in str.
   * @param pos Character position to start search within this string.
   * @param count Number of characters from pos to include in the search.
   *              Specify -1 to indicate to the end of the string.
   * @return npos if arg string is not found in this string.
   */
  __device__ inline size_type rfind(char const* str,
                                    size_type bytes,
                                    size_type pos   = 0,
                                    size_type count = -1) const;
  /**
   * @brief Returns the character position of the last occurrence where
   * character is found in this string within the character range [pos,pos+n).
   *
   * @param character Single encoded character.
   * @param pos Character position to start search within this string.
   * @param count Number of characters from pos to include in the search.
   *              Specify -1 to indicate to the end of the string.
   * @return npos if arg string is not found in this string.
   */
  __device__ [[nodiscard]] inline size_type rfind(char_utf8 character,
                                                  size_type pos   = 0,
                                                  size_type count = -1) const;

  /**
   * @brief Return a sub-string of this string. The original string and device
   * memory must still be maintained for the lifetime of the returned instance.
   *
   * @param start Character position to start the sub-string.
   * @param length Number of characters from start to include in the sub-string.
   * @return New instance pointing to a subset of the characters within this instance.
   */
  __device__ [[nodiscard]] inline string_view substr(size_type start, size_type length) const;

  /**
   * @brief Return minimum value associated with the string type
   *
   * This function is needed to be host callable because it is called by a host
   * callable function DeviceMax::identity<string_view>()
   *
   * @return An empty string
   */
  CUDF_HOST_DEVICE inline static string_view min();

  /**
   * @brief Return maximum value associated with the string type
   *
   * This function is needed to be host callable because it is called by a host
   * callable function DeviceMin::identity<string_view>()
   *
   * @return A string value which represents the highest possible valid UTF-8 encoded
   * character.
   */
  CUDF_HOST_DEVICE inline static string_view max();

  /**
   * @brief Default constructor represents an empty string.
   */
  CUDF_HOST_DEVICE inline string_view() : _data("") {}

  /**
   * @brief Create instance from existing device char array.
   *
   * @param data Device char array encoded in UTF8.
   * @param bytes Number of bytes in data array.
   */
  CUDF_HOST_DEVICE inline string_view(char const* data, size_type bytes)
    : _data(data), _bytes(bytes), _length(UNKNOWN_STRING_LENGTH)
  {
  }

  string_view(string_view const&) = default;  ///< Copy constructor
  string_view(string_view&&)      = default;  ///< Move constructor
  ~string_view()                  = default;
  /**
   * @brief Copy assignment operator
   *
   * @return Reference to this instance
   */
  string_view& operator=(string_view const&) = default;
  /**
   * @brief Move assignment operator
   *
   * @return Reference to this instance (after transferring ownership)
   */
  string_view& operator=(string_view&&) = default;

  /**
   * @brief No-position value.
   *
   * Used when specifying or returning an invalid or unknown character position value.
   */
  static inline cudf::size_type const npos{-1};

 private:
  char const* _data{};          ///< Pointer to device memory contain char array for this string
  size_type _bytes{};           ///< Number of bytes in _data for this string
  mutable size_type _length{};  ///< Number of characters in this string (computed)

  /**
   * @brief The string length is initialized to this value as a place-holder
   *
   * The number of characters in a string is computed on-demand.
   */
  static inline cudf::size_type const UNKNOWN_STRING_LENGTH{-1};

  /**
   * @brief Return the character position of the given byte offset.
   *
   * @param bytepos Byte position from start of _data.
   * @return The character position for the specified byte.
   */
  __device__ [[nodiscard]] inline size_type character_offset(size_type bytepos) const;

  /**
   * @brief Common internal implementation for string_view::find and string_view::rfind.
   *
   * @tparam forward True for find and false for rfind
   *
   * @param str Target string to search with this string
   * @param bytes Number of bytes in str
   * @param pos Character position to start search within this string
   * @param count Number of characters from pos to include in the search
   * @return npos if str is not found in this string
   */
  template <bool forward>
  __device__ inline size_type find_impl(char const* str,
                                        size_type bytes,
                                        size_type pos,
                                        size_type count) const;
};

}  // namespace cudf<|MERGE_RESOLUTION|>--- conflicted
+++ resolved
@@ -93,22 +93,13 @@
     __device__ inline const_iterator operator--(int);
     __device__ inline const_iterator& operator-=(difference_type);
     __device__ inline const_iterator operator-(difference_type) const;
-<<<<<<< HEAD
     __device__ inline const_iterator& move_to(size_type);
-    __device__ inline bool operator==(const const_iterator&) const;
-    __device__ inline bool operator!=(const const_iterator&) const;
-    __device__ inline bool operator<(const const_iterator&) const;
-    __device__ inline bool operator<=(const const_iterator&) const;
-    __device__ inline bool operator>(const const_iterator&) const;
-    __device__ inline bool operator>=(const const_iterator&) const;
-=======
     __device__ inline bool operator==(const_iterator const&) const;
     __device__ inline bool operator!=(const_iterator const&) const;
     __device__ inline bool operator<(const_iterator const&) const;
     __device__ inline bool operator<=(const_iterator const&) const;
     __device__ inline bool operator>(const_iterator const&) const;
     __device__ inline bool operator>=(const_iterator const&) const;
->>>>>>> c929a847
     __device__ inline char_utf8 operator*() const;
     [[nodiscard]] __device__ inline size_type position() const;
     [[nodiscard]] __device__ inline size_type byte_offset() const;
