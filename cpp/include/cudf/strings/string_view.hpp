/*
 * Copyright (c) 2019-2023, NVIDIA CORPORATION.
 *
 * Licensed under the Apache License, Version 2.0 (the "License");
 * you may not use this file except in compliance with the License.
 * You may obtain a copy of the License at
 *
 *     http://www.apache.org/licenses/LICENSE-2.0
 *
 * Unless required by applicable law or agreed to in writing, software
 * distributed under the License is distributed on an "AS IS" BASIS,
 * WITHOUT WARRANTIES OR CONDITIONS OF ANY KIND, either express or implied.
 * See the License for the specific language governing permissions and
 * limitations under the License.
 */
#pragma once

#include <cudf/types.hpp>

#include <cuda_runtime.h>

#include <iterator>

/**
 * @file
 * @brief Class definition for cudf::string_view.
 */

namespace cudf {

using char_utf8 = uint32_t;  ///< UTF-8 characters are 1-4 bytes

/**
 * @brief A non-owning, immutable view of device data that is a variable length
 * char array representing a UTF-8 string.
 *
 * @ingroup strings_classes
 *
 * The caller must maintain the device memory for the lifetime of this instance.
 *
 * This may be used to wrap a device pointer and size but any member function
 * that requires accessing the device memory must be called from a kernel.
 */
class string_view {
 public:
  /**
   * @brief Return the number of bytes in this string
   *
   * @return The number of bytes in this string
   */
  CUDF_HOST_DEVICE [[nodiscard]] inline size_type size_bytes() const { return _bytes; }
  /**
   * @brief Return the number of characters in this string
   *
   * @return The number of characters in this string
   */
  __device__ [[nodiscard]] inline size_type length() const;
  /**
   * @brief Return a pointer to the internal device array
   *
   * @return A pointer to the internal device array
   */
  CUDF_HOST_DEVICE [[nodiscard]] inline const char* data() const { return _data; }

  /**
   * @brief Return true if string has no characters
   *
   * @return true if string has no characters
   */
  CUDF_HOST_DEVICE [[nodiscard]] inline bool empty() const { return size_bytes() == 0; }

  /**
   * @brief Handy iterator for navigating through encoded characters.
   */
  class const_iterator {
    /// @cond
   public:
    using difference_type   = ptrdiff_t;
    using value_type        = char_utf8;
    using reference         = char_utf8&;
    using pointer           = char_utf8*;
    using iterator_category = std::input_iterator_tag;
    __device__ inline const_iterator(const string_view& str, size_type pos);
    const_iterator(const const_iterator& mit)        = default;
    const_iterator(const_iterator&& mit)             = default;
    const_iterator& operator=(const const_iterator&) = default;
    const_iterator& operator=(const_iterator&&)      = default;
    __device__ inline const_iterator& operator++();
    __device__ inline const_iterator operator++(int);
    __device__ inline const_iterator& operator+=(difference_type);
    __device__ inline const_iterator operator+(difference_type) const;
    __device__ inline const_iterator& operator--();
    __device__ inline const_iterator operator--(int);
    __device__ inline const_iterator& operator-=(difference_type);
    __device__ inline const_iterator operator-(difference_type) const;
    __device__ inline bool operator==(const const_iterator&) const;
    __device__ inline bool operator!=(const const_iterator&) const;
    __device__ inline bool operator<(const const_iterator&) const;
    __device__ inline bool operator<=(const const_iterator&) const;
    __device__ inline bool operator>(const const_iterator&) const;
    __device__ inline bool operator>=(const const_iterator&) const;
    __device__ inline char_utf8 operator*() const;
    [[nodiscard]] __device__ inline size_type position() const;
    [[nodiscard]] __device__ inline size_type byte_offset() const;

   private:
    friend class string_view;
    const char* p{};
    size_type bytes{};
    size_type char_pos{};
    size_type byte_pos{};
<<<<<<< HEAD
    __device__ inline const_iterator(const string_view& str, size_type pos, size_type offset);
=======
    __device__ inline const_iterator(string_view const& str, size_type pos, size_type offset);
>>>>>>> 1df6894c
    /// @endcond
  };

  /**
   * @brief Return new iterator pointing to the beginning of this string
   *
   * @return new iterator pointing to the beginning of this string
   */
  __device__ [[nodiscard]] inline const_iterator begin() const;
  /**
   * @brief Return new iterator pointing past the end of this string
   *
   * @return new iterator pointing past the end of this string
   */
  __device__ [[nodiscard]] inline const_iterator end() const;

  /**
   * @brief Return single UTF-8 character at the given character position
   *
   * @param pos Character position
   * @return UTF-8 character at the given character position
   */
  __device__ inline char_utf8 operator[](size_type pos) const;
  /**
   * @brief Return the byte offset from data() for a given character position
   *
   * @param pos Character position
   * @return Byte offset from data() for a given character position
   */
  __device__ [[nodiscard]] inline size_type byte_offset(size_type pos) const;

  /**
   * @brief Comparing target string with this string. Each character is compared
   * as a UTF-8 code-point value.
   *
   * @param str Target string to compare with this string.
   * @return 0  If they compare equal.
   *         <0 Either the value of the first character of this string that does
   *            not match is lower in the arg string, or all compared characters
   *            match but the arg string is shorter.
   *         >0 Either the value of the first character of this string that does
   *            not match is greater in the arg string, or all compared characters
   *            match but the arg string is longer.
   */
  __device__ [[nodiscard]] inline int compare(const string_view& str) const;
  /**
   * @brief Comparing target string with this string. Each character is compared
   * as a UTF-8 code-point value.
   *
   * @param str Target string to compare with this string.
   * @param bytes Number of bytes in str.
   * @return 0  If they compare equal.
   *         <0 Either the value of the first character of this string that does
   *            not match is lower in the arg string, or all compared characters
   *            match but the arg string is shorter.
   *         >0 Either the value of the first character of this string that does
   *            not match is greater in the arg string, or all compared characters
   *            match but the arg string is longer.
   */
  __device__ inline int compare(const char* str, size_type bytes) const;

  /**
   * @brief Returns true if rhs matches this string exactly.
   *
   * @param rhs Target string to compare with this string.
   * @return true if rhs matches this string exactly
   */
  __device__ inline bool operator==(const string_view& rhs) const;
  /**
   * @brief Returns true if rhs does not match this string.
   *
   * @param rhs Target string to compare with this string.
   * @return true if rhs does not match this string
   */
  __device__ inline bool operator!=(const string_view& rhs) const;
  /**
   * @brief Returns true if this string is ordered before rhs.
   *
   * @param rhs Target string to compare with this string.
   * @return true if this string is ordered before rhs
   */
  __device__ inline bool operator<(const string_view& rhs) const;
  /**
   * @brief Returns true if rhs is ordered before this string.
   *
   * @param rhs Target string to compare with this string.
   * @return true if rhs is ordered before this string
   */
  __device__ inline bool operator>(const string_view& rhs) const;
  /**
   * @brief Returns true if this string matches or is ordered before rhs.
   *
   * @param rhs Target string to compare with this string.
   * @return true if this string matches or is ordered before rhs
   */
  __device__ inline bool operator<=(const string_view& rhs) const;
  /**
   * @brief Returns true if rhs matches or is ordered before this string.
   *
   * @param rhs Target string to compare with this string.
   * @return true if rhs matches or is ordered before this string
   */
  __device__ inline bool operator>=(const string_view& rhs) const;

  /**
   * @brief Returns the character position of the first occurrence where the
   * argument str is found in this string within the character range [pos,pos+n).
   *
   * @param str Target string to search within this string.
   * @param pos Character position to start search within this string.
   * @param count Number of characters from pos to include in the search.
   *              Specify -1 to indicate to the end of the string.
   * @return npos if str is not found in this string.
   */
  __device__ [[nodiscard]] inline size_type find(const string_view& str,
                                                 size_type pos   = 0,
                                                 size_type count = -1) const;
  /**
   * @brief Returns the character position of the first occurrence where the
   * array str is found in this string within the character range [pos,pos+n).
   *
   * @param str Target array to search within this string.
   * @param bytes Number of bytes in str.
   * @param pos Character position to start search within this string.
   * @param count Number of characters from pos to include in the search.
   *              Specify -1 to indicate to the end of the string.
   * @return npos if arg string is not found in this string.
   */
  __device__ inline size_type find(const char* str,
                                   size_type bytes,
                                   size_type pos   = 0,
                                   size_type count = -1) const;
  /**
   * @brief Returns the character position of the first occurrence where
   * character is found in this string within the character range [pos,pos+n).
   *
   * @param character Single encoded character.
   * @param pos Character position to start search within this string.
   * @param count Number of characters from pos to include in the search.
   *              Specify -1 to indicate to the end of the string.
   * @return npos if arg string is not found in this string.
   */
  __device__ [[nodiscard]] inline size_type find(char_utf8 character,
                                                 size_type pos   = 0,
                                                 size_type count = -1) const;
  /**
   * @brief Returns the character position of the last occurrence where the
   * argument str is found in this string within the character range [pos,pos+n).
   *
   * @param str Target string to search within this string.
   * @param pos Character position to start search within this string.
   * @param count Number of characters from pos to include in the search.
   *              Specify -1 to indicate to the end of the string.
   * @return npos if arg string is not found in this string.
   */
  __device__ [[nodiscard]] inline size_type rfind(const string_view& str,
                                                  size_type pos   = 0,
                                                  size_type count = -1) const;
  /**
   * @brief Returns the character position of the last occurrence where the
   * array str is found in this string within the character range [pos,pos+n).
   *
   * @param str Target string to search with this string.
   * @param bytes Number of bytes in str.
   * @param pos Character position to start search within this string.
   * @param count Number of characters from pos to include in the search.
   *              Specify -1 to indicate to the end of the string.
   * @return npos if arg string is not found in this string.
   */
  __device__ inline size_type rfind(const char* str,
                                    size_type bytes,
                                    size_type pos   = 0,
                                    size_type count = -1) const;
  /**
   * @brief Returns the character position of the last occurrence where
   * character is found in this string within the character range [pos,pos+n).
   *
   * @param character Single encoded character.
   * @param pos Character position to start search within this string.
   * @param count Number of characters from pos to include in the search.
   *              Specify -1 to indicate to the end of the string.
   * @return npos if arg string is not found in this string.
   */
  __device__ [[nodiscard]] inline size_type rfind(char_utf8 character,
                                                  size_type pos   = 0,
                                                  size_type count = -1) const;

  /**
   * @brief Return a sub-string of this string. The original string and device
   * memory must still be maintained for the lifetime of the returned instance.
   *
   * @param start Character position to start the sub-string.
   * @param length Number of characters from start to include in the sub-string.
   * @return New instance pointing to a subset of the characters within this instance.
   */
  __device__ [[nodiscard]] inline string_view substr(size_type start, size_type length) const;

  /**
   * @brief Return minimum value associated with the string type
   *
   * This function is needed to be host callable because it is called by a host
   * callable function DeviceMax::identity<string_view>()
   *
   * @return An empty string
   */
  CUDF_HOST_DEVICE inline static string_view min();

  /**
   * @brief Return maximum value associated with the string type
   *
   * This function is needed to be host callable because it is called by a host
   * callable function DeviceMin::identity<string_view>()
   *
   * @return A string value which represents the highest possible valid UTF-8 encoded
   * character.
   */
  CUDF_HOST_DEVICE inline static string_view max();

  /**
   * @brief Default constructor represents an empty string.
   */
  CUDF_HOST_DEVICE inline string_view() : _data("") {}

  /**
   * @brief Create instance from existing device char array.
   *
   * @param data Device char array encoded in UTF8.
   * @param bytes Number of bytes in data array.
   */
  CUDF_HOST_DEVICE inline string_view(const char* data, size_type bytes)
    : _data(data), _bytes(bytes), _length(UNKNOWN_STRING_LENGTH)
  {
  }

  string_view(const string_view&) = default;  ///< Copy constructor
  string_view(string_view&&)      = default;  ///< Move constructor
  ~string_view()                  = default;
  /**
   * @brief Copy assignment operator
   *
   * @return Reference to this instance
   */
  string_view& operator=(const string_view&) = default;
  /**
   * @brief Move assignment operator
   *
   * @return Reference to this instance (after transferring ownership)
   */
  string_view& operator=(string_view&&) = default;

  /**
   * @brief No-position value.
   *
   * Used when specifying or returning an invalid or unknown character position value.
   */
  static inline cudf::size_type const npos{-1};

 private:
  const char* _data{};          ///< Pointer to device memory contain char array for this string
  size_type _bytes{};           ///< Number of bytes in _data for this string
  mutable size_type _length{};  ///< Number of characters in this string (computed)

  /**
   * @brief The string length is initialized to this value as a place-holder
   *
   * The number of characters in a string is computed on-demand.
   */
  static inline cudf::size_type const UNKNOWN_STRING_LENGTH{-1};

  /**
   * @brief Return the character position of the given byte offset.
   *
   * @param bytepos Byte position from start of _data.
   * @return The character position for the specified byte.
   */
  __device__ [[nodiscard]] inline size_type character_offset(size_type bytepos) const;

  /**
   * @brief Common internal implementation for string_view::find and string_view::rfind.
   *
   * @tparam forward True for find and false for rfind
   *
   * @param str Target string to search with this string
   * @param bytes Number of bytes in str
   * @param pos Character position to start search within this string
   * @param count Number of characters from pos to include in the search
   * @return npos if str is not found in this string
   */
  template <bool forward>
  __device__ inline size_type find_impl(const char* str,
                                        size_type bytes,
                                        size_type pos,
                                        size_type count) const;
};

}  // namespace cudf<|MERGE_RESOLUTION|>--- conflicted
+++ resolved
@@ -109,11 +109,7 @@
     size_type bytes{};
     size_type char_pos{};
     size_type byte_pos{};
-<<<<<<< HEAD
-    __device__ inline const_iterator(const string_view& str, size_type pos, size_type offset);
-=======
     __device__ inline const_iterator(string_view const& str, size_type pos, size_type offset);
->>>>>>> 1df6894c
     /// @endcond
   };
 
