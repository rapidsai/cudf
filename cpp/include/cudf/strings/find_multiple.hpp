--- conflicted
+++ resolved
@@ -28,12 +28,7 @@
  */
 
 /**
-<<<<<<< HEAD
- * @brief Returns a table of columns of boolean values for each string where true indicates
- * the target string was found within that string in the provided column
-=======
  * @brief Searches for the given target strings within each string in the provided column
->>>>>>> 62a51c69
  *
  * Each column in the result table corresponds to the result for the target string at the same
  * ordinal. i.e. 0th column is the BOOL8 column result for the 0th target string, 1th for 1th,
@@ -42,11 +37,7 @@
  * If the target is not found for a string, false is returned for that entry in the output column.
  * If the target is an empty string, true is returned for all non-null entries in the output column.
  *
-<<<<<<< HEAD
- * Any null string entries return corresponding null entries in the output columns.
-=======
  * Any null input strings return corresponding null entries in the output columns.
->>>>>>> 62a51c69
  *
  * @code{.pseudo}
  * input = ["a", "b", "c"]
@@ -56,11 +47,8 @@
  *   column 1: [false, false, true]
  * @endcode
  *
-<<<<<<< HEAD
-=======
  * @throw std::invalid_argument if `targets` is empty or contains nulls
  *
->>>>>>> 62a51c69
  * @param input Strings instance for this operation
  * @param targets UTF-8 encoded strings to search for in each string in `input`
  * @param stream CUDA stream used for device memory operations and kernel launches
@@ -74,13 +62,8 @@
   rmm::mr::device_memory_resource* mr = rmm::mr::get_current_device_resource());
 
 /**
-<<<<<<< HEAD
- * @brief Returns a lists column with character position values where each
- * of the target strings are found in each string.
-=======
  * @brief Searches for the given target strings within each string in the provided column
  * and returns the position the targets were found
->>>>>>> 62a51c69
  *
  * The size of the output column is `input.size()`.
  * Each row of the output column is of size `targets.size()`.
