/*
 * Copyright (c) 2019-2020, NVIDIA CORPORATION.
 *
 * Licensed under the Apache License, Version 2.0 (the "License");
 * you may not use this file except in compliance with the License.
 * You may obtain a copy of the License at
 *
 *     http://www.apache.org/licenses/LICENSE-2.0
 *
 * Unless required by applicable law or agreed to in writing, software
 * distributed under the License is distributed on an "AS IS" BASIS,
 * WITHOUT WARRANTIES OR CONDITIONS OF ANY KIND, either express or implied.
 * See the License for the specific language governing permissions and
 * limitations under the License.
 */
#pragma once

#include <cudf/hashing.hpp>

#include <rmm/cuda_stream_view.hpp>

namespace cudf {
namespace detail {
<<<<<<< HEAD
=======
/**
 * @copydoc cudf::hash_partition
 *
 * @param stream CUDA stream used for device memory operations and kernel launches.
 */
std::pair<std::unique_ptr<table>, std::vector<size_type>> hash_partition(
  table_view const& input,
  std::vector<size_type> const& columns_to_hash,
  int num_partitions,
  rmm::cuda_stream_view stream        = rmm::cuda_stream_default,
  rmm::mr::device_memory_resource* mr = rmm::mr::get_current_device_resource());
>>>>>>> bd537b6f

/**
 * @copydoc cudf::hash
 *
 * @param stream CUDA stream used for device memory operations and kernel launches.
 */
std::unique_ptr<column> hash(
  table_view const& input,
  hash_id hash_function                     = hash_id::HASH_MURMUR3,
  std::vector<uint32_t> const& initial_hash = {},
  rmm::cuda_stream_view stream              = rmm::cuda_stream_default,
  rmm::mr::device_memory_resource* mr       = rmm::mr::get_current_device_resource());

std::unique_ptr<column> murmur_hash3_32(
  table_view const& input,
  std::vector<uint32_t> const& initial_hash = {},
  rmm::cuda_stream_view stream              = rmm::cuda_stream_default,
  rmm::mr::device_memory_resource* mr       = rmm::mr::get_current_device_resource());

std::unique_ptr<column> md5_hash(
  table_view const& input,
  rmm::cuda_stream_view stream        = rmm::cuda_stream_default,
  rmm::mr::device_memory_resource* mr = rmm::mr::get_current_device_resource());

}  // namespace detail
}  // namespace cudf<|MERGE_RESOLUTION|>--- conflicted
+++ resolved
@@ -21,20 +21,6 @@
 
 namespace cudf {
 namespace detail {
-<<<<<<< HEAD
-=======
-/**
- * @copydoc cudf::hash_partition
- *
- * @param stream CUDA stream used for device memory operations and kernel launches.
- */
-std::pair<std::unique_ptr<table>, std::vector<size_type>> hash_partition(
-  table_view const& input,
-  std::vector<size_type> const& columns_to_hash,
-  int num_partitions,
-  rmm::cuda_stream_view stream        = rmm::cuda_stream_default,
-  rmm::mr::device_memory_resource* mr = rmm::mr::get_current_device_resource());
->>>>>>> bd537b6f
 
 /**
  * @copydoc cudf::hash
