--- conflicted
+++ resolved
@@ -120,11 +120,7 @@
   CUDA_HOST_DEVICE_CALLABLE auto operator()(const T& lhs, const T& rhs)
     -> decltype(cudf::detail::min(lhs, rhs))
   {
-<<<<<<< HEAD
     return numeric::detail::min(lhs, rhs);
-=======
-    return cudf::detail::min(lhs, rhs);
->>>>>>> a7a82507
   }
 
   template <
@@ -166,11 +162,7 @@
   CUDA_HOST_DEVICE_CALLABLE auto operator()(const T& lhs, const T& rhs)
     -> decltype(cudf::detail::max(lhs, rhs))
   {
-<<<<<<< HEAD
     return numeric::detail::max(lhs, rhs);
-=======
-    return cudf::detail::max(lhs, rhs);
->>>>>>> a7a82507
   }
 
   template <
