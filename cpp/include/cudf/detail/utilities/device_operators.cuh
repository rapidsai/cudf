--- conflicted
+++ resolved
@@ -1,5 +1,5 @@
 /*
- * Copyright (c) 2019, NVIDIA CORPORATION.
+ * Copyright (c) 2019-2020, NVIDIA CORPORATION.
  *
  * Licensed under the Apache License, Version 2.0 (the "License");
  * you may not use this file except in compliance with the License.
@@ -53,8 +53,6 @@
 
 /* @brief `count` operator - used in rolling windows */
 struct DeviceCount {
-<<<<<<< HEAD
-=======
   template <typename T, typename std::enable_if_t<cudf::is_timestamp<T>()>* = nullptr>
   CUDA_HOST_DEVICE_CALLABLE T operator()(const T& lhs, const T& rhs) {
     return T{DeviceCount{}(lhs.time_since_epoch(), rhs.time_since_epoch())};
@@ -65,7 +63,6 @@
     return rhs + T{1};
   }
 
->>>>>>> 4cafc989
   template <typename T>
   static constexpr T identity() {
     return T{};
