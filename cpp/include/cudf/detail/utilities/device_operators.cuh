--- conflicted
+++ resolved
@@ -84,8 +84,6 @@
   }
 };
 
-<<<<<<< HEAD
-=======
 /**
  * @brief string value for sentinel which is used in min, max reduction
  * operators
@@ -96,7 +94,6 @@
  */
 static __constant__ char max_string_sentinel[5]{"\xF7\xBF\xBF\xBF"};
 
->>>>>>> c69b6f82
 /* @brief binary `min` operator */
 struct DeviceMin {
   template <typename T>
