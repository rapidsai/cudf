/*
 * Copyright (c) 2024, NVIDIA CORPORATION.
 *
 * Licensed under the Apache License, Version 2.0 (the "License");
 * you may not use this file except in compliance with the License.
 * You may obtain a copy of the License at
 *
 *     http://www.apache.org/licenses/LICENSE-2.0
 *
 * Unless required by applicable law or agreed to in writing, software
 * distributed under the License is distributed on an "AS IS" BASIS,
 * WITHOUT WARRANTIES OR CONDITIONS OF ANY KIND, either express or implied.
 * See the License for the specific language governing permissions and
 * limitations under the License.
 */

#pragma once

#include <cudf/utilities/export.hpp>
#include <cudf/utilities/span.hpp>

#include <rmm/cuda_stream_view.hpp>

namespace CUDF_EXPORT cudf {
namespace detail {

namespace impl {

enum class host_memory_kind : uint8_t { PINNED, PAGEABLE };

<<<<<<< HEAD
void cuda_memcpy_async(
  void* dst, void const* src, size_t size, host_memory_kind kind, rmm::cuda_stream_view stream);

}  // namespace impl

=======
void cuda_memcpy_async_impl(
  void* dst, void const* src, size_t size, host_memory_kind kind, rmm::cuda_stream_view stream);

>>>>>>> f6a9266c
/**
 * @brief Asynchronously copies data from host to device memory.
 *
 * Implementation may use different strategies depending on the size and type of host data.
 *
 * @param dst Destination device memory
 * @param src Source host memory
 * @param stream CUDA stream used for the copy
 */
template <typename T>
void cuda_memcpy_async(device_span<T> dst, host_span<T const> src, rmm::cuda_stream_view stream)
{
  CUDF_EXPECTS(dst.size() == src.size(), "Mismatched sizes in cuda_memcpy_async");
  auto const is_pinned = src.is_device_accessible();
<<<<<<< HEAD
  impl::cuda_memcpy_async(
    dst.data(),
    src.data(),
    src.size_bytes(),
    is_pinned ? impl::host_memory_kind::PINNED : impl::host_memory_kind::PAGEABLE,
    stream);
=======
  cuda_memcpy_async_impl(dst.data(),
                         src.data(),
                         src.size_bytes(),
                         is_pinned ? host_memory_kind::PINNED : host_memory_kind::PAGEABLE,
                         stream);
>>>>>>> f6a9266c
}

/**
 * @brief Asynchronously copies data from device to host memory.
 *
 * Implementation may use different strategies depending on the size and type of host data.
 *
 * @param dst Destination host memory
 * @param src Source device memory
 * @param stream CUDA stream used for the copy
 */
template <typename T>
void cuda_memcpy_async(host_span<T> dst, device_span<T const> src, rmm::cuda_stream_view stream)
{
  CUDF_EXPECTS(dst.size() == src.size(), "Mismatched sizes in cuda_memcpy_async");
  auto const is_pinned = dst.is_device_accessible();
<<<<<<< HEAD
  impl::cuda_memcpy_async(
    dst.data(),
    src.data(),
    src.size_bytes(),
    is_pinned ? impl::host_memory_kind::PINNED : impl::host_memory_kind::PAGEABLE,
    stream);
=======
  cuda_memcpy_async_impl(dst.data(),
                         src.data(),
                         src.size_bytes(),
                         is_pinned ? host_memory_kind::PINNED : host_memory_kind::PAGEABLE,
                         stream);
>>>>>>> f6a9266c
}

/**
 * @brief Synchronously copies data from host to device memory.
 *
 * Implementation may use different strategies depending on the size and type of host data.
 *
 * @param dst Destination device memory
 * @param src Source host memory
 * @param stream CUDA stream used for the copy
 */
template <typename T>
void cuda_memcpy(device_span<T> dst, host_span<T const> src, rmm::cuda_stream_view stream)
{
  cuda_memcpy_async(dst, src, stream);
  stream.synchronize();
}

/**
 * @brief Synchronously copies data from device to host memory.
 *
 * Implementation may use different strategies depending on the size and type of host data.
 *
 * @param dst Destination host memory
 * @param src Source device memory
 * @param stream CUDA stream used for the copy
 */
template <typename T>
void cuda_memcpy(host_span<T> dst, device_span<T const> src, rmm::cuda_stream_view stream)
{
  cuda_memcpy_async(dst, src, stream);
  stream.synchronize();
}

}  // namespace detail
}  // namespace CUDF_EXPORT cudf<|MERGE_RESOLUTION|>--- conflicted
+++ resolved
@@ -24,21 +24,11 @@
 namespace CUDF_EXPORT cudf {
 namespace detail {
 
-namespace impl {
-
 enum class host_memory_kind : uint8_t { PINNED, PAGEABLE };
 
-<<<<<<< HEAD
-void cuda_memcpy_async(
-  void* dst, void const* src, size_t size, host_memory_kind kind, rmm::cuda_stream_view stream);
-
-}  // namespace impl
-
-=======
 void cuda_memcpy_async_impl(
   void* dst, void const* src, size_t size, host_memory_kind kind, rmm::cuda_stream_view stream);
 
->>>>>>> f6a9266c
 /**
  * @brief Asynchronously copies data from host to device memory.
  *
@@ -53,20 +43,11 @@
 {
   CUDF_EXPECTS(dst.size() == src.size(), "Mismatched sizes in cuda_memcpy_async");
   auto const is_pinned = src.is_device_accessible();
-<<<<<<< HEAD
-  impl::cuda_memcpy_async(
-    dst.data(),
-    src.data(),
-    src.size_bytes(),
-    is_pinned ? impl::host_memory_kind::PINNED : impl::host_memory_kind::PAGEABLE,
-    stream);
-=======
   cuda_memcpy_async_impl(dst.data(),
                          src.data(),
                          src.size_bytes(),
                          is_pinned ? host_memory_kind::PINNED : host_memory_kind::PAGEABLE,
                          stream);
->>>>>>> f6a9266c
 }
 
 /**
@@ -83,20 +64,11 @@
 {
   CUDF_EXPECTS(dst.size() == src.size(), "Mismatched sizes in cuda_memcpy_async");
   auto const is_pinned = dst.is_device_accessible();
-<<<<<<< HEAD
-  impl::cuda_memcpy_async(
-    dst.data(),
-    src.data(),
-    src.size_bytes(),
-    is_pinned ? impl::host_memory_kind::PINNED : impl::host_memory_kind::PAGEABLE,
-    stream);
-=======
   cuda_memcpy_async_impl(dst.data(),
                          src.data(),
                          src.size_bytes(),
                          is_pinned ? host_memory_kind::PINNED : host_memory_kind::PAGEABLE,
                          stream);
->>>>>>> f6a9266c
 }
 
 /**
