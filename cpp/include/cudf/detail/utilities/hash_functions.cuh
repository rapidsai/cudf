/*
 * Copyright (c) 2017-2021, NVIDIA CORPORATION.
 *
 * Licensed under the Apache License, Version 2.0 (the "License");
 * you may not use this file except in compliance with the License.
 * You may obtain a copy of the License at
 *
 *     http://www.apache.org/licenses/LICENSE-2.0
 *
 * Unless required by applicable law or agreed to in writing, software
 * distributed under the License is distributed on an "AS IS" BASIS,
 * WITHOUT WARRANTIES OR CONDITIONS OF ANY KIND, either express or implied.
 * See the License for the specific language governing permissions and
 * limitations under the License.
 */

#pragma once

#include <cudf/column/column_device_view.cuh>
#include <cudf/detail/utilities/assert.cuh>
#include <cudf/fixed_point/fixed_point.hpp>
#include <cudf/strings/string_view.cuh>
#include <cudf/types.hpp>
#include <hash/hash_constants.hpp>

using hash_value_type = uint32_t;

namespace cudf {
namespace detail {
namespace {
/**
 * @brief Core MD5 algorithm implementation. Processes a single 512-bit chunk,
 * updating the hash value so far. Does not zero out the buffer contents.
 */
void CUDA_DEVICE_CALLABLE md5_hash_step(md5_intermediate_data* hash_state)
{
  uint32_t A = hash_state->hash_value[0];
  uint32_t B = hash_state->hash_value[1];
  uint32_t C = hash_state->hash_value[2];
  uint32_t D = hash_state->hash_value[3];

  for (unsigned int j = 0; j < 64; j++) {
    uint32_t F;
    uint32_t g;
    switch (j / 16) {
      case 0:
        F = (B & C) | ((~B) & D);
        g = j;
        break;
      case 1:
        F = (D & B) | ((~D) & C);
        g = (5 * j + 1) % 16;
        break;
      case 2:
        F = B ^ C ^ D;
        g = (3 * j + 5) % 16;
        break;
      case 3:
        F = C ^ (B | (~D));
        g = (7 * j) % 16;
        break;
    }

    uint32_t buffer_element_as_int;
    std::memcpy(&buffer_element_as_int, hash_state->buffer + g * 4, 4);
    F = F + A + md5_hash_constants[j] + buffer_element_as_int;
    A = D;
    D = C;
    C = B;
    B = B + __funnelshift_l(F, F, md5_shift_constants[((j / 16) * 4) + (j % 4)]);
  }

  hash_state->hash_value[0] += A;
  hash_state->hash_value[1] += B;
  hash_state->hash_value[2] += C;
  hash_state->hash_value[3] += D;

  hash_state->buffer_length = 0;
}

/**
 * @brief Core MD5 element processing function
 */
template <typename TKey>
void CUDA_DEVICE_CALLABLE md5_process(TKey const& key, md5_intermediate_data* hash_state)
{
  uint32_t const len  = sizeof(TKey);
  uint8_t const* data = reinterpret_cast<uint8_t const*>(&key);
  hash_state->message_length += len;

  // 64 bytes for the number of byt es processed in a given step
  constexpr int md5_chunk_size = 64;
  if (hash_state->buffer_length + len < md5_chunk_size) {
<<<<<<< HEAD
    // thrust::copy_n(thrust::seq, data, len, hash_state->buffer + hash_state->buffer_length);
=======
>>>>>>> 611cabd5
    std::memcpy(hash_state->buffer + hash_state->buffer_length, data, len);
    hash_state->buffer_length += len;
  } else {
    uint32_t copylen = md5_chunk_size - hash_state->buffer_length;

<<<<<<< HEAD
    // thrust::copy_n(thrust::seq, data, copylen, hash_state->buffer + hash_state->buffer_length);
=======
>>>>>>> 611cabd5
    std::memcpy(hash_state->buffer + hash_state->buffer_length, data, copylen);
    md5_hash_step(hash_state);

    while (len > md5_chunk_size + copylen) {
<<<<<<< HEAD
      // thrust::copy_n(thrust::seq, data + copylen, md5_chunk_size, hash_state->buffer);
=======
>>>>>>> 611cabd5
      std::memcpy(hash_state->buffer, data + copylen, md5_chunk_size);
      md5_hash_step(hash_state);
      copylen += md5_chunk_size;
    }

<<<<<<< HEAD
    // thrust::copy_n(thrust::seq, data + copylen, len - copylen, hash_state->buffer);
=======
>>>>>>> 611cabd5
    std::memcpy(hash_state->buffer, data + copylen, len - copylen);
    hash_state->buffer_length = len - copylen;
  }
}

/**
 * Normalization of floating point NANs and zeros helper
 */
template <typename T, std::enable_if_t<std::is_floating_point<T>::value>* = nullptr>
T CUDA_DEVICE_CALLABLE normalize_nans_and_zeros_helper(T key)
{
  if (isnan(key)) {
    return std::numeric_limits<T>::quiet_NaN();
  } else if (key == T{0.0}) {
    return T{0.0};
  } else {
    return key;
  }
}
}  // namespace

/**
 * Modified GPU implementation of
 * https://johnnylee-sde.github.io/Fast-unsigned-integer-to-hex-string/
 * Copyright (c) 2015 Barry Clark
 * Licensed under the MIT license.
 * See file LICENSE for detail or copy at https://opensource.org/licenses/MIT
 */
void CUDA_DEVICE_CALLABLE uint32ToLowercaseHexString(uint32_t num, char* destination)
{
  // Transform 0xABCD1234 => 0x0000ABCD00001234 => 0x0B0A0D0C02010403
  uint64_t x = num;
  x          = ((x & 0xFFFF0000) << 16) | ((x & 0xFFFF));
  x          = ((x & 0xF0000000F) << 8) | ((x & 0xF0000000F0) >> 4) | ((x & 0xF0000000F00) << 16) |
      ((x & 0xF0000000F000) << 4);

  // Calculate a mask of ascii value offsets for bytes that contain alphabetical hex digits
  uint64_t offsets = (((x + 0x0606060606060606) >> 4) & 0x0101010101010101) * 0x27;

  x |= 0x3030303030303030;
  x += offsets;
<<<<<<< HEAD
  // thrust::copy_n(thrust::seq, reinterpret_cast<uint8_t*>(&x), 8, destination);
=======
>>>>>>> 611cabd5
  std::memcpy(destination, reinterpret_cast<uint8_t*>(&x), 8);
}

struct MD5ListHasher {
  template <typename T, std::enable_if_t<is_chrono<T>()>* = nullptr>
  void __device__ operator()(column_device_view data_col,
                             size_type offset_begin,
                             size_type offset_end,
                             md5_intermediate_data* hash_state) const
  {
    cudf_assert(false && "MD5 Unsupported chrono type column");
  }

  template <typename T, std::enable_if_t<!is_fixed_width<T>()>* = nullptr>
  void __device__ operator()(column_device_view data_col,
                             size_type offset_begin,
                             size_type offset_end,
                             md5_intermediate_data* hash_state) const
  {
    cudf_assert(false && "MD5 Unsupported non-fixed-width type column");
  }

  template <typename T, std::enable_if_t<is_floating_point<T>()>* = nullptr>
  void __device__ operator()(column_device_view data_col,
                             size_type offset_begin,
                             size_type offset_end,
                             md5_intermediate_data* hash_state) const
  {
    for (int i = offset_begin; i < offset_end; i++) {
      if (!data_col.is_null(i)) {
        md5_process(normalize_nans_and_zeros_helper<T>(data_col.element<T>(i)), hash_state);
      }
    }
  }

  template <
    typename T,
    std::enable_if_t<is_fixed_width<T>() && !is_floating_point<T>() && !is_chrono<T>()>* = nullptr>
  void CUDA_DEVICE_CALLABLE operator()(column_device_view data_col,
                                       size_type offset_begin,
                                       size_type offset_end,
                                       md5_intermediate_data* hash_state) const
  {
    for (int i = offset_begin; i < offset_end; i++) {
      if (!data_col.is_null(i)) md5_process(data_col.element<T>(i), hash_state);
    }
  }
};

template <>
void CUDA_DEVICE_CALLABLE
MD5ListHasher::operator()<string_view>(column_device_view data_col,
                                       size_type offset_begin,
                                       size_type offset_end,
                                       md5_intermediate_data* hash_state) const
{
  for (int i = offset_begin; i < offset_end; i++) {
    if (!data_col.is_null(i)) {
      string_view key     = data_col.element<string_view>(i);
      uint32_t const len  = static_cast<uint32_t>(key.size_bytes());
      uint8_t const* data = reinterpret_cast<uint8_t const*>(key.data());

      hash_state->message_length += len;

      if (hash_state->buffer_length + len < 64) {
<<<<<<< HEAD
        // thrust::copy_n(thrust::seq, data, len, hash_state->buffer + hash_state->buffer_length);
=======
>>>>>>> 611cabd5
        std::memcpy(hash_state->buffer + hash_state->buffer_length, data, len);
        hash_state->buffer_length += len;
      } else {
        uint32_t copylen = 64 - hash_state->buffer_length;
<<<<<<< HEAD
        // thrust::copy_n(thrust::seq, data, copylen, hash_state->buffer +
        // hash_state->buffer_length);
=======
>>>>>>> 611cabd5
        std::memcpy(hash_state->buffer + hash_state->buffer_length, data, copylen);
        md5_hash_step(hash_state);

        while (len > 64 + copylen) {
<<<<<<< HEAD
          // thrust::copy_n(thrust::seq, data + copylen, 64, hash_state->buffer);
=======
>>>>>>> 611cabd5
          std::memcpy(hash_state->buffer, data + copylen, 64);
          md5_hash_step(hash_state);
          copylen += 64;
        }

<<<<<<< HEAD
        // thrust::copy_n(thrust::seq, data + copylen, len - copylen, hash_state->buffer);
=======
>>>>>>> 611cabd5
        std::memcpy(hash_state->buffer, data + copylen, len - copylen);
        hash_state->buffer_length = len - copylen;
      }
    }
  }
}

struct MD5Hash {
  MD5Hash() = default;
  constexpr MD5Hash(uint32_t seed) : m_seed(seed) {}

  void __device__ finalize(md5_intermediate_data* hash_state, char* result_location) const
  {
    auto const full_length = (static_cast<uint64_t>(hash_state->message_length)) << 3;
    thrust::fill_n(thrust::seq, hash_state->buffer + hash_state->buffer_length, 1, 0x80);

    // 64 bytes for the number of bytes processed in a given step
    constexpr int md5_chunk_size = 64;
    // 8 bytes for the total message length, appended to the end of the last chunk processed
    constexpr int message_length_size = 8;
    // 1 byte for the end of the message flag
    constexpr int end_of_message_size = 1;
    if (hash_state->buffer_length + message_length_size + end_of_message_size <= md5_chunk_size) {
      thrust::fill_n(
        thrust::seq,
        hash_state->buffer + hash_state->buffer_length + 1,
        (md5_chunk_size - message_length_size - end_of_message_size - hash_state->buffer_length),
        0x00);
    } else {
      thrust::fill_n(thrust::seq,
                     hash_state->buffer + hash_state->buffer_length + 1,
                     (md5_chunk_size - hash_state->buffer_length),
                     0x00);
      md5_hash_step(hash_state);

      thrust::fill_n(thrust::seq, hash_state->buffer, md5_chunk_size - message_length_size, 0x00);
    }

<<<<<<< HEAD
    // thrust::copy_n(thrust::seq,
    //               reinterpret_cast<uint8_t const*>(&full_length),
    //               message_length_size,
    //               hash_state->buffer + md5_chunk_size - message_length_size);
=======
>>>>>>> 611cabd5
    std::memcpy(hash_state->buffer + md5_chunk_size - message_length_size,
                reinterpret_cast<uint8_t const*>(&full_length),
                message_length_size);
    md5_hash_step(hash_state);

#pragma unroll
    for (int i = 0; i < 4; ++i)
      uint32ToLowercaseHexString(hash_state->hash_value[i], result_location + (8 * i));
  }

  template <typename T, std::enable_if_t<is_chrono<T>()>* = nullptr>
  void __device__ operator()(column_device_view col,
                             size_type row_index,
                             md5_intermediate_data* hash_state) const
  {
    cudf_assert(false && "MD5 Unsupported chrono type column");
  }

  template <typename T, std::enable_if_t<!is_fixed_width<T>()>* = nullptr>
  void __device__ operator()(column_device_view col,
                             size_type row_index,
                             md5_intermediate_data* hash_state) const
  {
    cudf_assert(false && "MD5 Unsupported non-fixed-width type column");
  }

  template <typename T, std::enable_if_t<is_floating_point<T>()>* = nullptr>
  void __device__ operator()(column_device_view col,
                             size_type row_index,
                             md5_intermediate_data* hash_state) const
  {
    md5_process(normalize_nans_and_zeros_helper<T>(col.element<T>(row_index)), hash_state);
  }

  template <
    typename T,
    std::enable_if_t<is_fixed_width<T>() && !is_floating_point<T>() && !is_chrono<T>()>* = nullptr>
  void CUDA_DEVICE_CALLABLE operator()(column_device_view col,
                                       size_type row_index,
                                       md5_intermediate_data* hash_state) const
  {
    md5_process(col.element<T>(row_index), hash_state);
  }

 private:
  uint32_t m_seed{cudf::DEFAULT_HASH_SEED};
};

template <>
void CUDA_DEVICE_CALLABLE MD5Hash::operator()<string_view>(column_device_view col,
                                                           size_type row_index,
                                                           md5_intermediate_data* hash_state) const
{
  string_view key     = col.element<string_view>(row_index);
  uint32_t const len  = static_cast<uint32_t>(key.size_bytes());
  uint8_t const* data = reinterpret_cast<uint8_t const*>(key.data());

  hash_state->message_length += len;

  if (hash_state->buffer_length + len < 64) {
<<<<<<< HEAD
    // thrust::copy_n(thrust::seq, data, len, hash_state->buffer + hash_state->buffer_length);
=======
>>>>>>> 611cabd5
    std::memcpy(hash_state->buffer + hash_state->buffer_length, data, len);
    hash_state->buffer_length += len;
  } else {
    uint32_t copylen = 64 - hash_state->buffer_length;
<<<<<<< HEAD
    // thrust::copy_n(thrust::seq, data, copylen, hash_state->buffer + hash_state->buffer_length);
=======
>>>>>>> 611cabd5
    std::memcpy(hash_state->buffer + hash_state->buffer_length, data, copylen);
    md5_hash_step(hash_state);

    while (len > 64 + copylen) {
<<<<<<< HEAD
      // thrust::copy_n(thrust::seq, data + copylen, 64, hash_state->buffer);
=======
>>>>>>> 611cabd5
      std::memcpy(hash_state->buffer, data + copylen, 64);
      md5_hash_step(hash_state);
      copylen += 64;
    }

<<<<<<< HEAD
    // thrust::copy_n(thrust::seq, data + copylen, len - copylen, hash_state->buffer);
=======
>>>>>>> 611cabd5
    std::memcpy(hash_state->buffer, data + copylen, len - copylen);
    hash_state->buffer_length = len - copylen;
  }
}

template <>
void CUDA_DEVICE_CALLABLE MD5Hash::operator()<list_view>(column_device_view col,
                                                         size_type row_index,
                                                         md5_intermediate_data* hash_state) const
{
  static constexpr size_type offsets_column_index{0};
  static constexpr size_type data_column_index{1};

  column_device_view offsets = col.child(offsets_column_index);
  column_device_view data    = col.child(data_column_index);

  if (data.type().id() == type_id::LIST) cudf_assert(false && "Nested list unsupported");

  cudf::type_dispatcher(data.type(),
                        MD5ListHasher{},
                        data,
                        offsets.element<size_type>(row_index),
                        offsets.element<size_type>(row_index + 1),
                        hash_state);
}
}  // namespace detail
}  // namespace cudf

// MurmurHash3_32 implementation from
// https://github.com/aappleby/smhasher/blob/master/src/MurmurHash3.cpp
//-----------------------------------------------------------------------------
// MurmurHash3 was written by Austin Appleby, and is placed in the public
// domain. The author hereby disclaims copyright to this source code.
// Note - The x86 and x64 versions do _not_ produce the same results, as the
// algorithms are optimized for their respective platforms. You can still
// compile and run any of them on any platform, but your performance with the
// non-native version will be less than optimal.
template <typename Key>
struct MurmurHash3_32 {
  using argument_type = Key;
  using result_type   = hash_value_type;

  MurmurHash3_32() = default;
  constexpr MurmurHash3_32(uint32_t seed) : m_seed(seed) {}

  CUDA_DEVICE_CALLABLE uint32_t rotl32(uint32_t x, int8_t r) const
  {
    return (x << r) | (x >> (32 - r));
  }

  CUDA_DEVICE_CALLABLE uint32_t fmix32(uint32_t h) const
  {
    h ^= h >> 16;
    h *= 0x85ebca6b;
    h ^= h >> 13;
    h *= 0xc2b2ae35;
    h ^= h >> 16;
    return h;
  }

  /**
   * @brief  Combines two hash values into a new single hash value. Called
   * repeatedly to create a hash value from several variables.
   * Taken from the Boost hash_combine function
   * https://www.boost.org/doc/libs/1_35_0/doc/html/boost/hash_combine_id241013.html
   *
   * @param lhs The first hash value to combine
   * @param rhs The second hash value to combine
   *
   * @returns A hash value that intelligently combines the lhs and rhs hash values
   */
  CUDA_DEVICE_CALLABLE result_type hash_combine(result_type lhs, result_type rhs)
  {
    result_type combined{lhs};

    combined ^= rhs + 0x9e3779b9 + (combined << 6) + (combined >> 2);

    return combined;
  }

  result_type CUDA_DEVICE_CALLABLE operator()(Key const& key) const { return compute(key); }

  // compute wrapper for floating point types
  template <typename T, std::enable_if_t<std::is_floating_point<T>::value>* = nullptr>
  hash_value_type CUDA_DEVICE_CALLABLE compute_floating_point(T const& key) const
  {
    if (key == T{0.0}) {
      return compute(T{0.0});
    } else if (isnan(key)) {
      T nan = std::numeric_limits<T>::quiet_NaN();
      return compute(nan);
    } else {
      return compute(key);
    }
  }

  template <typename TKey>
  result_type CUDA_DEVICE_CALLABLE compute(TKey const& key) const
  {
    constexpr int len         = sizeof(argument_type);
    uint8_t const* const data = reinterpret_cast<uint8_t const*>(&key);
    constexpr int nblocks     = len / 4;

    uint32_t h1           = m_seed;
    constexpr uint32_t c1 = 0xcc9e2d51;
    constexpr uint32_t c2 = 0x1b873593;
    //----------
    // body
    uint32_t const* const blocks = reinterpret_cast<uint32_t const*>(data + nblocks * 4);
    for (int i = -nblocks; i; i++) {
      uint32_t k1 = blocks[i];  // getblock32(blocks,i);
      k1 *= c1;
      k1 = rotl32(k1, 15);
      k1 *= c2;
      h1 ^= k1;
      h1 = rotl32(h1, 13);
      h1 = h1 * 5 + 0xe6546b64;
    }
    //----------
    // tail
    uint8_t const* tail = reinterpret_cast<uint8_t const*>(data + nblocks * 4);
    uint32_t k1         = 0;
    switch (len & 3) {
      case 3: k1 ^= tail[2] << 16;
      case 2: k1 ^= tail[1] << 8;
      case 1:
        k1 ^= tail[0];
        k1 *= c1;
        k1 = rotl32(k1, 15);
        k1 *= c2;
        h1 ^= k1;
    };
    //----------
    // finalization
    h1 ^= len;
    h1 = fmix32(h1);
    return h1;
  }

 private:
  uint32_t m_seed{cudf::DEFAULT_HASH_SEED};
};

template <>
hash_value_type CUDA_DEVICE_CALLABLE MurmurHash3_32<bool>::operator()(bool const& key) const
{
  return this->compute(static_cast<uint8_t>(key));
}

/**
 * @brief Specialization of MurmurHash3_32 operator for strings.
 */
template <>
hash_value_type CUDA_DEVICE_CALLABLE
MurmurHash3_32<cudf::string_view>::operator()(cudf::string_view const& key) const
{
  auto const len        = key.size_bytes();
  uint8_t const* data   = reinterpret_cast<uint8_t const*>(key.data());
  int const nblocks     = len / 4;
  result_type h1        = m_seed;
  constexpr uint32_t c1 = 0xcc9e2d51;
  constexpr uint32_t c2 = 0x1b873593;
  auto getblock32       = [] __device__(uint32_t const* p, int i) -> uint32_t {
    // Individual byte reads for unaligned accesses (very likely)
    auto q = (uint8_t const*)(p + i);
    return q[0] | (q[1] << 8) | (q[2] << 16) | (q[3] << 24);
  };

  //----------
  // body
  uint32_t const* const blocks = reinterpret_cast<uint32_t const*>(data + nblocks * 4);
  for (int i = -nblocks; i; i++) {
    uint32_t k1 = getblock32(blocks, i);
    k1 *= c1;
    k1 = rotl32(k1, 15);
    k1 *= c2;
    h1 ^= k1;
    h1 = rotl32(h1, 13);
    h1 = h1 * 5 + 0xe6546b64;
  }
  //----------
  // tail
  uint8_t const* tail = reinterpret_cast<uint8_t const*>(data + nblocks * 4);
  uint32_t k1         = 0;
  switch (len & 3) {
    case 3: k1 ^= tail[2] << 16;
    case 2: k1 ^= tail[1] << 8;
    case 1:
      k1 ^= tail[0];
      k1 *= c1;
      k1 = rotl32(k1, 15);
      k1 *= c2;
      h1 ^= k1;
  };
  //----------
  // finalization
  h1 ^= len;
  h1 = fmix32(h1);
  return h1;
}

template <>
hash_value_type CUDA_DEVICE_CALLABLE MurmurHash3_32<float>::operator()(float const& key) const
{
  return this->compute_floating_point(key);
}

template <>
hash_value_type CUDA_DEVICE_CALLABLE MurmurHash3_32<double>::operator()(double const& key) const
{
  return this->compute_floating_point(key);
}

template <>
hash_value_type CUDA_DEVICE_CALLABLE
MurmurHash3_32<numeric::decimal32>::operator()(numeric::decimal32 const& key) const
{
  return this->compute(key.value());
}

template <>
hash_value_type CUDA_DEVICE_CALLABLE
MurmurHash3_32<numeric::decimal64>::operator()(numeric::decimal64 const& key) const
{
  return this->compute(key.value());
}

template <>
hash_value_type CUDA_DEVICE_CALLABLE
MurmurHash3_32<cudf::list_view>::operator()(cudf::list_view const& key) const
{
  cudf_assert(false && "List column hashing is not supported");
  return 0;
}

template <>
hash_value_type CUDA_DEVICE_CALLABLE
MurmurHash3_32<cudf::struct_view>::operator()(cudf::struct_view const& key) const
{
  cudf_assert(false && "Direct hashing of struct_view is not supported");
  return 0;
}

template <typename Key>
struct SparkMurmurHash3_32 {
  using argument_type = Key;
  using result_type   = hash_value_type;

  SparkMurmurHash3_32() = default;
  constexpr SparkMurmurHash3_32(uint32_t seed) : m_seed(seed) {}

  CUDA_DEVICE_CALLABLE uint32_t rotl32(uint32_t x, int8_t r) const
  {
    return (x << r) | (x >> (32 - r));
  }

  CUDA_DEVICE_CALLABLE uint32_t fmix32(uint32_t h) const
  {
    h ^= h >> 16;
    h *= 0x85ebca6b;
    h ^= h >> 13;
    h *= 0xc2b2ae35;
    h ^= h >> 16;
    return h;
  }

  result_type CUDA_DEVICE_CALLABLE operator()(Key const& key) const { return compute(key); }

  // compute wrapper for floating point types
  template <typename T, std::enable_if_t<std::is_floating_point<T>::value>* = nullptr>
  hash_value_type CUDA_DEVICE_CALLABLE compute_floating_point(T const& key) const
  {
    if (isnan(key)) {
      T nan = std::numeric_limits<T>::quiet_NaN();
      return compute(nan);
    } else {
      return compute(key);
    }
  }

  template <typename TKey>
  result_type CUDA_DEVICE_CALLABLE compute(TKey const& key) const
  {
    constexpr int len        = sizeof(TKey);
    int8_t const* const data = reinterpret_cast<int8_t const*>(&key);
    constexpr int nblocks    = len / 4;

    uint32_t h1           = m_seed;
    constexpr uint32_t c1 = 0xcc9e2d51;
    constexpr uint32_t c2 = 0x1b873593;
    //----------
    // body
    uint32_t const* const blocks = reinterpret_cast<uint32_t const*>(data + nblocks * 4);
    for (int i = -nblocks; i; i++) {
      uint32_t k1 = blocks[i];
      k1 *= c1;
      k1 = rotl32(k1, 15);
      k1 *= c2;
      h1 ^= k1;
      h1 = rotl32(h1, 13);
      h1 = h1 * 5 + 0xe6546b64;
    }
    //----------
    // byte by byte tail processing
    for (int i = nblocks * 4; i < len; i++) {
      int32_t k1 = data[i];
      k1 *= c1;
      k1 = rotl32(k1, 15);
      k1 *= c2;
      h1 ^= k1;
      h1 = rotl32(h1, 13);
      h1 = h1 * 5 + 0xe6546b64;
    }
    //----------
    // finalization
    h1 ^= len;
    h1 = fmix32(h1);
    return h1;
  }

 private:
  uint32_t m_seed{cudf::DEFAULT_HASH_SEED};
};

template <>
hash_value_type CUDA_DEVICE_CALLABLE SparkMurmurHash3_32<bool>::operator()(bool const& key) const
{
  return this->compute<uint32_t>(key);
}

template <>
hash_value_type CUDA_DEVICE_CALLABLE
SparkMurmurHash3_32<int8_t>::operator()(int8_t const& key) const
{
  return this->compute<uint32_t>(key);
}

template <>
hash_value_type CUDA_DEVICE_CALLABLE
SparkMurmurHash3_32<uint8_t>::operator()(uint8_t const& key) const
{
  return this->compute<uint32_t>(key);
}

template <>
hash_value_type CUDA_DEVICE_CALLABLE
SparkMurmurHash3_32<int16_t>::operator()(int16_t const& key) const
{
  return this->compute<uint32_t>(key);
}

template <>
hash_value_type CUDA_DEVICE_CALLABLE
SparkMurmurHash3_32<uint16_t>::operator()(uint16_t const& key) const
{
  return this->compute<uint32_t>(key);
}

template <>
hash_value_type CUDA_DEVICE_CALLABLE
SparkMurmurHash3_32<numeric::decimal32>::operator()(numeric::decimal32 const& key) const
{
  return this->compute<uint64_t>(key.value());
}

template <>
hash_value_type CUDA_DEVICE_CALLABLE
SparkMurmurHash3_32<numeric::decimal64>::operator()(numeric::decimal64 const& key) const
{
  return this->compute<uint64_t>(key.value());
}

template <>
hash_value_type CUDA_DEVICE_CALLABLE
SparkMurmurHash3_32<cudf::list_view>::operator()(cudf::list_view const& key) const
{
  cudf_assert(false && "List column hashing is not supported");
  return 0;
}

template <>
hash_value_type CUDA_DEVICE_CALLABLE
SparkMurmurHash3_32<cudf::struct_view>::operator()(cudf::struct_view const& key) const
{
  cudf_assert(false && "Direct hashing of struct_view is not supported");
  return 0;
}

/**
 * @brief Specialization of MurmurHash3_32 operator for strings.
 */
template <>
hash_value_type CUDA_DEVICE_CALLABLE
SparkMurmurHash3_32<cudf::string_view>::operator()(cudf::string_view const& key) const
{
  auto const len        = key.size_bytes();
  int8_t const* data    = reinterpret_cast<int8_t const*>(key.data());
  int const nblocks     = len / 4;
  result_type h1        = m_seed;
  constexpr uint32_t c1 = 0xcc9e2d51;
  constexpr uint32_t c2 = 0x1b873593;
  auto getblock32       = [] __device__(uint32_t const* p, int i) -> uint32_t {
    // Individual byte reads for unaligned accesses (very likely)
    auto q = (const uint8_t*)(p + i);
    return q[0] | (q[1] << 8) | (q[2] << 16) | (q[3] << 24);
  };

  //----------
  // body
  uint32_t const* const blocks = reinterpret_cast<uint32_t const*>(data + nblocks * 4);
  for (int i = -nblocks; i; i++) {
    uint32_t k1 = getblock32(blocks, i);
    k1 *= c1;
    k1 = rotl32(k1, 15);
    k1 *= c2;
    h1 ^= k1;
    h1 = rotl32(h1, 13);
    h1 = h1 * 5 + 0xe6546b64;
  }
  //----------
  // Spark's byte by byte tail processing
  for (int i = nblocks * 4; i < len; i++) {
    int32_t k1 = data[i];
    k1 *= c1;
    k1 = rotl32(k1, 15);
    k1 *= c2;
    h1 ^= k1;
    h1 = rotl32(h1, 13);
    h1 = h1 * 5 + 0xe6546b64;
  }
  //----------
  // finalization
  h1 ^= len;
  h1 = fmix32(h1);
  return h1;
}

template <>
hash_value_type CUDA_DEVICE_CALLABLE SparkMurmurHash3_32<float>::operator()(float const& key) const
{
  return this->compute_floating_point(key);
}

template <>
hash_value_type CUDA_DEVICE_CALLABLE
SparkMurmurHash3_32<double>::operator()(double const& key) const
{
  return this->compute_floating_point(key);
}

/**
 * @brief  This hash function simply returns the value that is asked to be hash
 * reinterpreted as the result_type of the functor.
 */
template <typename Key>
struct IdentityHash {
  using result_type = hash_value_type;
  IdentityHash()    = default;
  constexpr IdentityHash(uint32_t seed) : m_seed(seed) {}

  /**
   * @brief  Combines two hash values into a new single hash value. Called
   * repeatedly to create a hash value from several variables.
   * Taken from the Boost hash_combine function
   * https://www.boost.org/doc/libs/1_35_0/doc/html/boost/hash_combine_id241013.html
   *
   * @param lhs The first hash value to combine
   * @param rhs The second hash value to combine
   *
   * @returns A hash value that intelligently combines the lhs and rhs hash values
   */
  constexpr result_type hash_combine(result_type lhs, result_type rhs) const
  {
    result_type combined{lhs};

    combined ^= rhs + 0x9e3779b9 + (combined << 6) + (combined >> 2);

    return combined;
  }

  template <typename return_type = result_type>
  constexpr std::enable_if_t<!std::is_arithmetic<Key>::value, return_type> operator()(
    Key const& key) const
  {
    cudf_assert(false && "IdentityHash does not support this data type");
    return 0;
  }

  template <typename return_type = result_type>
  constexpr std::enable_if_t<std::is_arithmetic<Key>::value, return_type> operator()(
    Key const& key) const
  {
    return static_cast<result_type>(key);
  }

 private:
  uint32_t m_seed{cudf::DEFAULT_HASH_SEED};
};

template <typename Key>
using default_hash = MurmurHash3_32<Key>;<|MERGE_RESOLUTION|>--- conflicted
+++ resolved
@@ -91,36 +91,20 @@
   // 64 bytes for the number of byt es processed in a given step
   constexpr int md5_chunk_size = 64;
   if (hash_state->buffer_length + len < md5_chunk_size) {
-<<<<<<< HEAD
-    // thrust::copy_n(thrust::seq, data, len, hash_state->buffer + hash_state->buffer_length);
-=======
->>>>>>> 611cabd5
     std::memcpy(hash_state->buffer + hash_state->buffer_length, data, len);
     hash_state->buffer_length += len;
   } else {
     uint32_t copylen = md5_chunk_size - hash_state->buffer_length;
 
-<<<<<<< HEAD
-    // thrust::copy_n(thrust::seq, data, copylen, hash_state->buffer + hash_state->buffer_length);
-=======
->>>>>>> 611cabd5
     std::memcpy(hash_state->buffer + hash_state->buffer_length, data, copylen);
     md5_hash_step(hash_state);
 
     while (len > md5_chunk_size + copylen) {
-<<<<<<< HEAD
-      // thrust::copy_n(thrust::seq, data + copylen, md5_chunk_size, hash_state->buffer);
-=======
->>>>>>> 611cabd5
       std::memcpy(hash_state->buffer, data + copylen, md5_chunk_size);
       md5_hash_step(hash_state);
       copylen += md5_chunk_size;
     }
 
-<<<<<<< HEAD
-    // thrust::copy_n(thrust::seq, data + copylen, len - copylen, hash_state->buffer);
-=======
->>>>>>> 611cabd5
     std::memcpy(hash_state->buffer, data + copylen, len - copylen);
     hash_state->buffer_length = len - copylen;
   }
@@ -162,10 +146,6 @@
 
   x |= 0x3030303030303030;
   x += offsets;
-<<<<<<< HEAD
-  // thrust::copy_n(thrust::seq, reinterpret_cast<uint8_t*>(&x), 8, destination);
-=======
->>>>>>> 611cabd5
   std::memcpy(destination, reinterpret_cast<uint8_t*>(&x), 8);
 }
 
@@ -231,36 +211,19 @@
       hash_state->message_length += len;
 
       if (hash_state->buffer_length + len < 64) {
-<<<<<<< HEAD
-        // thrust::copy_n(thrust::seq, data, len, hash_state->buffer + hash_state->buffer_length);
-=======
->>>>>>> 611cabd5
         std::memcpy(hash_state->buffer + hash_state->buffer_length, data, len);
         hash_state->buffer_length += len;
       } else {
         uint32_t copylen = 64 - hash_state->buffer_length;
-<<<<<<< HEAD
-        // thrust::copy_n(thrust::seq, data, copylen, hash_state->buffer +
-        // hash_state->buffer_length);
-=======
->>>>>>> 611cabd5
         std::memcpy(hash_state->buffer + hash_state->buffer_length, data, copylen);
         md5_hash_step(hash_state);
 
         while (len > 64 + copylen) {
-<<<<<<< HEAD
-          // thrust::copy_n(thrust::seq, data + copylen, 64, hash_state->buffer);
-=======
->>>>>>> 611cabd5
           std::memcpy(hash_state->buffer, data + copylen, 64);
           md5_hash_step(hash_state);
           copylen += 64;
         }
 
-<<<<<<< HEAD
-        // thrust::copy_n(thrust::seq, data + copylen, len - copylen, hash_state->buffer);
-=======
->>>>>>> 611cabd5
         std::memcpy(hash_state->buffer, data + copylen, len - copylen);
         hash_state->buffer_length = len - copylen;
       }
@@ -299,13 +262,6 @@
       thrust::fill_n(thrust::seq, hash_state->buffer, md5_chunk_size - message_length_size, 0x00);
     }
 
-<<<<<<< HEAD
-    // thrust::copy_n(thrust::seq,
-    //               reinterpret_cast<uint8_t const*>(&full_length),
-    //               message_length_size,
-    //               hash_state->buffer + md5_chunk_size - message_length_size);
-=======
->>>>>>> 611cabd5
     std::memcpy(hash_state->buffer + md5_chunk_size - message_length_size,
                 reinterpret_cast<uint8_t const*>(&full_length),
                 message_length_size);
@@ -366,35 +322,19 @@
   hash_state->message_length += len;
 
   if (hash_state->buffer_length + len < 64) {
-<<<<<<< HEAD
-    // thrust::copy_n(thrust::seq, data, len, hash_state->buffer + hash_state->buffer_length);
-=======
->>>>>>> 611cabd5
     std::memcpy(hash_state->buffer + hash_state->buffer_length, data, len);
     hash_state->buffer_length += len;
   } else {
     uint32_t copylen = 64 - hash_state->buffer_length;
-<<<<<<< HEAD
-    // thrust::copy_n(thrust::seq, data, copylen, hash_state->buffer + hash_state->buffer_length);
-=======
->>>>>>> 611cabd5
     std::memcpy(hash_state->buffer + hash_state->buffer_length, data, copylen);
     md5_hash_step(hash_state);
 
     while (len > 64 + copylen) {
-<<<<<<< HEAD
-      // thrust::copy_n(thrust::seq, data + copylen, 64, hash_state->buffer);
-=======
->>>>>>> 611cabd5
       std::memcpy(hash_state->buffer, data + copylen, 64);
       md5_hash_step(hash_state);
       copylen += 64;
     }
 
-<<<<<<< HEAD
-    // thrust::copy_n(thrust::seq, data + copylen, len - copylen, hash_state->buffer);
-=======
->>>>>>> 611cabd5
     std::memcpy(hash_state->buffer, data + copylen, len - copylen);
     hash_state->buffer_length = len - copylen;
   }
