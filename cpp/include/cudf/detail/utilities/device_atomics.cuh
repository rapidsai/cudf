--- conflicted
+++ resolved
@@ -361,11 +361,7 @@
 {
   // Use __uint128_t to detect overflow beyond 64-bit range
   __uint128_t sum = static_cast<__uint128_t>(old_val) + add_val + carry_in;
-<<<<<<< HEAD
-  return (sum > cuda::std::numeric_limits<uint64_t>::max()) ? 1 : 0;
-=======
   return sum > cuda::std::numeric_limits<uint64_t>::max();
->>>>>>> d704fc71
 }
 
 /**
