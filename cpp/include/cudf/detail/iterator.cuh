/*
 * Copyright (c) 2019-2021, NVIDIA CORPORATION.
 *
 * Licensed under the Apache License, Version 2.0 (the "License");
 * you may not use this file except in compliance with the License.
 * You may obtain a copy of the License at
 *
 *     http://www.apache.org/licenses/LICENSE-2.0
 *
 * Unless required by applicable law or agreed to in writing, software
 * distributed under the License is distributed on an "AS IS" BASIS,
 * WITHOUT WARRANTIES OR CONDITIONS OF ANY KIND, either express or implied.
 * See the License for the specific language governing permissions and
 * limitations under the License.
 */

/**
 * @brief provides column input iterator with nulls replaced with a specified value
 * @file iterator.cuh
 *
 * The column input iterator is designed to be used as an input
 * iterator for thrust and cub.
 *
 * Usage:
 * auto iter = make_null_replacement_iterator(column, null_value);
 *
 * The column input iterator returns only a scalar value of data at [id] or
 * the null_replacement value passed while creating the iterator.
 * For non-null column, use
 * auto iter = column.begin<Element>();
 *
 */

#pragma once

#include <cudf/column/column_device_view.cuh>
#include <cudf/scalar/scalar.hpp>
#include <cudf/scalar/scalar_device_view.cuh>

#include <thrust/iterator/constant_iterator.h>
#include <thrust/iterator/counting_iterator.h>
#include <thrust/iterator/transform_iterator.h>

#include <utility>

namespace cudf {
namespace detail {
/**
 * @brief Convenience wrapper for creating a `thrust::transform_iterator` over a
 * `thrust::counting_iterator`.
 *
 * Example:
 * @code{.cpp}
 * // Returns square of the value of the counting iterator
 * auto iter = make_counting_transform_iterator(0, [](auto i){ return (i * i);});
 * iter[0] == 0
 * iter[1] == 1
 * iter[2] == 4
 * ...
 * iter[n] == n * n
 * @endcode
 *
 * @param start The starting value of the counting iterator
 * @param f The unary function to apply to the counting iterator.
 * @return A transform iterator that applies `f` to a counting iterator
 */
template <typename UnaryFunction>
inline auto make_counting_transform_iterator(cudf::size_type start, UnaryFunction f)
{
  return thrust::make_transform_iterator(thrust::make_counting_iterator(start), f);
}

/**
 * @brief Value accessor of column that may have a null bitmask.
 *
 * This unary functor returns scalar value at `id`.
 * The `operator()(cudf::size_type id)` computes the `element` and valid flag at `id`.
 *
 * The return value for element `i` will return `column[i]`
 * if it is valid, or `null_replacement` if it is null.
 *
 * @tparam Element The type of elements in the column
 */
template <typename Element>
struct null_replaced_value_accessor {
  column_device_view const col;      ///< column view of column in device
  Element const null_replacement{};  ///< value returned when element is null
  bool const has_nulls;              ///< true if col has null elements

  /**
   * @brief Creates an accessor for a null-replacement iterator.
   *
   * @throws cudf::logic_error if `col` type does not match Element type.
   * @throws cudf::logic_error if `has_nulls` is true but `col` does not have a validity mask.
   *
   * @param[in] col column device view of cudf column
   * @param[in] null_replacement The value to return for null elements
   * @param[in] has_nulls Must be set to true if `col` has nulls.
   */
  null_replaced_value_accessor(column_device_view const& col,
                               Element null_val,
                               bool has_nulls = true)
    : col{col}, null_replacement{null_val}, has_nulls{has_nulls}
  {
    CUDF_EXPECTS(type_id_matches_device_storage_width<Element>(col.type().id()),
                 "data type mismatch");
    if (has_nulls) CUDF_EXPECTS(col.nullable(), "column with nulls must have a validity bitmask");
  }

  CUDA_DEVICE_CALLABLE
  Element operator()(cudf::size_type i) const
  {
    return has_nulls && col.is_null_nocheck(i) ? null_replacement : col.element<Element>(i);
  }
};

/**
 * @brief validity accessor of column with null bitmask
 * A unary functor returns validity at `id`.
 * `operator() (cudf::size_type id)` computes validity flag at `id`
 * This functor is only allowed for nullable columns.
 *
 * @throws cudf::logic_error if the column is not nullable.
 */
struct validity_accessor {
  column_device_view const col;

  /**
   * @brief constructor
   * @param[in] _col column device view of cudf column
   */
  validity_accessor(column_device_view const& _col) : col{_col}
  {
    // verify valid is non-null, otherwise, is_valid() will crash
    CUDF_EXPECTS(_col.nullable(), "Unexpected non-nullable column.");
  }

  CUDA_DEVICE_CALLABLE
  bool operator()(cudf::size_type i) const { return col.is_valid_nocheck(i); }
};

/**
 * @brief Constructs an iterator over a column's values that replaces null
 * elements with a specified value.
 *
 * Dereferencing the returned iterator for element `i` will return `column[i]`
 * if it is valid, or `null_replacement` if it is null.
 * This iterator is only allowed for both nullable and non-nullable columns.
 *
 * @throws cudf::logic_error if the column is not nullable.
 * @throws cudf::logic_error if column datatype and Element type mismatch.
 *
 * @tparam Element The type of elements in the column
 * @param column The column to iterate
 * @param null_replacement The value to return for null elements
 * @param has_nulls Must be set to true if `column` has nulls.
 * @return Iterator that returns valid column elements, or a null
 * replacement value for null elements.
 */
template <typename Element>
auto make_null_replacement_iterator(column_device_view const& column,
                                    Element const null_replacement = Element{0},
                                    bool has_nulls                 = true)
{
  return make_counting_transform_iterator(
    0, null_replaced_value_accessor<Element>{column, null_replacement, has_nulls});
}

/**
 * @brief Constructs an optional iterator over a column's values and its validity.
 *
 * Dereferencing the returned iterator returns a `thrust::optional<Element>`.
 *
 * The element of this iterator contextually converts to bool. The conversion returns true
 * if the object contains a value and false if it does not contain a value.
 *
 * Calling this function with `nullate::DYNAMIC` defers the assumption
 * of nullability to runtime with the caller indicating if the column has nulls.
 * This is useful when an algorithm is going to execute on multiple iterators and all
 * the combinations of iterator types are not required at compile time.
 *
 * @code{.cpp}
 * template<typename T>
 * void some_function(cudf::column_view<T> const& col_view){
 *    auto d_col = cudf::column_device_view::create(col_view);
 *    // Create a `DYNAMIC` optional iterator
 *    auto optional_iterator =
 *      cudf::detail::make_optional_iterator<T>(
 *        d_col, cudf::nullate::DYNAMIC{col_view.has_nulls()});
 * }
 * @endcode
 *
 * Calling this function with `nullate::YES` means that the column supports
 * nulls and the optional returned might not contain a value.
 * Calling this function with `nullate::NO` means that the column has no
 * null values and the optional returned will always contain a value.
 *
 * @code{.cpp}
 * template<typename T, bool has_nulls>
 * void some_function(cudf::column_view<T> const& col_view){
 *    auto d_col = cudf::column_device_view::create(col_view);
 *    if constexpr(has_nulls) {
 *      auto optional_iterator =
 *        cudf::detail::make_optional_iterator<T>(d_col, cudf::nullate::YES{});
 *      //use optional_iterator
 *    } else {
 *      auto optional_iterator =
 *        cudf::detail::make_optional_iterator<T>(d_col, cudf::nullate::NO{});
 *      //use optional_iterator
 *    }
 * }
 * @endcode
 *
 * @throws cudf::logic_error if the column is not nullable and `has_nulls` is true.
 * @throws cudf::logic_error if column datatype and Element type mismatch.
 *
 * @tparam Element The type of elements in the column.
 * @tparam Nullate A cudf::nullate type describing how to check for nulls.
 *
 * @param column The column to iterate
 * @param has_nulls Indicates whether `column` is checked for nulls.
 * @return Iterator that returns valid column elements and the validity of the
 * element in a `thrust::optional`
 */
template <typename Element, typename Nullate>
auto make_optional_iterator(column_device_view const& column, Nullate has_nulls)
{
  return column.optional_begin<Element, Nullate>(has_nulls);
}

/**
 * @brief Constructs a pair iterator over a column's values and its validity.
 *
 * Dereferencing the returned iterator returns a `thrust::pair<Element, bool>`.
 *
 * If an element at position `i` is valid (or `has_nulls == false`), then for `p = *(iter + i)`,
 * `p.first` contains the value of the element at `i` and `p.second == true`.
 *
 * Else, if the element at `i` is null, then the value of `p.first` is undefined and `p.second ==
 * false`. `pair(column[i], validity)`. `validity` is `true` if `has_nulls=false`. `validity` is
 * validity of the element at `i` if `has_nulls=true` and the column is nullable.
 *
 * @throws cudf::logic_error if the column is nullable.
 * @throws cudf::logic_error if column datatype and Element type mismatch.
 *
 * @tparam Element The type of elements in the column
 * @tparam has_nulls boolean indicating to treat the column is nullable
 * @param column The column to iterate
 * @return auto Iterator that returns valid column elements, and validity of the
 * element in a pair
 */
template <typename Element, bool has_nulls = false>
auto make_pair_iterator(column_device_view const& column)
{
  return column.pair_begin<Element, has_nulls>();
}

/**
 * @brief Constructs a pair rep iterator over a column's representative values and its validity.
 *
 * Dereferencing the returned iterator returns a `thrust::pair<rep_type, bool>`,
 * where `rep_type` is `device_storage_type<T>`, the type used to store
 * the value on the device.
 *
 * If an element at position `i` is valid (or `has_nulls == false`), then for `p = *(iter + i)`,
 * `p.first` contains the value of the element at `i` and `p.second == true`.
 *
 * Else, if the element at `i` is null, then the value of `p.first` is undefined and `p.second ==
 * false`. `pair(column[i], validity)`. `validity` is `true` if `has_nulls=false`. `validity` is
 * validity of the element at `i` if `has_nulls=true` and the column is nullable.
 *
 * @throws cudf::logic_error if the column is nullable.
 * @throws cudf::logic_error if column datatype and Element type mismatch.
 *
 * @tparam Element The type of elements in the column
 * @tparam has_nulls boolean indicating to treat the column is nullable
 * @param column The column to iterate
 * @return auto Iterator that returns valid column elements, and validity of the
 * element in a pair
 */
template <typename Element, bool has_nulls = false>
auto make_pair_rep_iterator(column_device_view const& column)
{
  return column.pair_rep_begin<Element, has_nulls>();
}

/**
 * @brief Constructs an iterator over a column's validities.
 *
 * Dereferencing the returned iterator for element `i` will return the validity
 * of `column[i]`
 * This iterator is only allowed for nullable columns.
 *
 * @throws cudf::logic_error if the column is not nullable.
 *
 * @param column The column to iterate
 * @return auto Iterator that returns validities of column elements.
 */
auto inline make_validity_iterator(column_device_view const& column)
{
  return make_counting_transform_iterator(cudf::size_type{0}, validity_accessor{column});
}

/**
 * @brief Constructs a constant device iterator over a scalar's validity.
 *
 * Dereferencing the returned iterator returns a `bool`.
 *
 * For `p = *(iter + i)`, `p` is the validity of the scalar.
 *
 * @param scalar_value The scalar to iterate
 * @return auto Iterator that returns scalar validity
 */
auto inline make_validity_iterator(scalar const& scalar_value)
{
  return thrust::make_constant_iterator(scalar_value.is_valid());
}

/**
 * @brief value accessor for scalar with valid data.
 * The unary functor returns data of Element type of the scalar.
 *
 * @throws `cudf::logic_error` if scalar datatype and Element type mismatch.
 *
 * @tparam Element The type of return type of functor
 */
template <typename Element>
struct scalar_value_accessor {
  using ScalarType       = scalar_type_t<Element>;
  using ScalarDeviceType = scalar_device_type_t<Element>;
  ScalarDeviceType const dscalar;  ///< scalar device view

  scalar_value_accessor(scalar const& scalar_value)
    : dscalar(get_scalar_device_view(static_cast<ScalarType&>(const_cast<scalar&>(scalar_value))))
  {
    CUDF_EXPECTS(type_id_matches_device_storage_width<Element>(scalar_value.type().id()),
                 "data type mismatch");
  }

  /**
   * @brief returns the value of the scalar.
   *
   * @throw `cudf::logic_error` if this function is called in host.
   *
   * @return value of the scalar.
   */
  CUDA_DEVICE_CALLABLE
  const Element operator()(size_type) const
  {
#if defined(__CUDA_ARCH__)
    return dscalar.value();
#else
    CUDF_FAIL("unsupported device scalar iterator operation");
#endif
  }
};

/**
 * @brief Constructs a constant device iterator over a scalar's value.
 *
 * Dereferencing the returned iterator returns a `Element`.
 *
 * For `p = *(iter + i)`, `p` is the value stored in the scalar.
 *
 * The behavior is undefined if the scalar is destroyed before iterator dereferencing.
 *
 * @throws cudf::logic_error if scalar datatype and Element type mismatch.
 * @throws cudf::logic_error if scalar is null.
 * @throws cudf::logic_error if the returned iterator is dereferenced in host
 *
 * @tparam Element The type of element in the scalar
 * @param scalar_value The scalar to iterate
 * @return auto Iterator that returns scalar value
 */
template <typename Element>
auto inline make_scalar_iterator(scalar const& scalar_value)
{
  CUDF_EXPECTS(data_type(type_to_id<Element>()) == scalar_value.type(), "data type mismatch");
  CUDF_EXPECTS(scalar_value.is_valid(), "the scalar value must be valid");
  return thrust::make_transform_iterator(thrust::make_constant_iterator<size_type>(0),
                                         scalar_value_accessor<Element>{scalar_value});
}

/**
 * @brief Optional accessor for a scalar
 *
 * The `scalar_optional_accessor` always returns a `thrust::optional` of the scalar.
 * The validity of the optional is determined by the `Nullate` parameter which may
 * be one of the following:
 *
 * - `nullate::YES` means that the scalar may be valid or invalid and the optional returned
 *    will contain a value only if the scalar is valid.
 *
 * - `nullate::NO` means the caller attests that the scalar will always be valid,
 *    no checks will occur and `thrust::optional{column[i]}` will return a value
 *    for each `i`.
 *
 * - `nullate::DYNAMIC` defers the assumption of nullability to runtime and the caller
 *    specifies if the scalar may be valid or invalid.
 *    For `DYNAMIC{true}` the return value will be a `thrust::optional{scalar}` when the
 *      scalar is valid and a `thrust::optional{}` when the scalar is invalid.
 *    For `DYNAMIC{false}` the return value will always be a `thrust::optional{scalar}`.
 *
 * @throws `cudf::logic_error` if scalar datatype and Element type mismatch.
 *
 * @tparam Element The type of return type of functor
 * @tparam Nullate A cudf::nullate type describing how to check for nulls.
 */
template <typename Element, typename Nullate>
struct scalar_optional_accessor : public scalar_value_accessor<Element> {
  using super_t    = scalar_value_accessor<Element>;
  using value_type = thrust::optional<Element>;

  scalar_optional_accessor(scalar const& scalar_value, Nullate with_nulls)
    : scalar_value_accessor<Element>(scalar_value), has_nulls{with_nulls}
  {
  }

  /**
   * @brief returns a thrust::optional<Element>.
   *
   * @throw `cudf::logic_error` if this function is called in host.
   *
   * @return a thrust::optional<Element> for the scalar value.
   */
  CUDA_HOST_DEVICE_CALLABLE
  const value_type operator()(size_type) const
  {
    if (has_nulls) {
      return (super_t::dscalar.is_valid()) ? Element{super_t::dscalar.value()}
                                           : value_type{thrust::nullopt};
    }
    return Element{super_t::dscalar.value()};
  }

  Nullate has_nulls{};
};

/**
 * @brief pair accessor for scalar.
 * The unary functor returns a pair of data of Element type and bool validity of the scalar.
 *
 * @throws `cudf::logic_error` if scalar datatype and Element type mismatch.
 *
 * @tparam Element The type of return type of functor
 */
template <typename Element>
struct scalar_pair_accessor : public scalar_value_accessor<Element> {
  using super_t    = scalar_value_accessor<Element>;
  using value_type = thrust::pair<Element, bool>;
  scalar_pair_accessor(scalar const& scalar_value) : scalar_value_accessor<Element>(scalar_value) {}

  /**
   * @brief returns a pair with value and validity of the scalar.
   *
   * @throw `cudf::logic_error` if this function is called in host.
   *
   * @return a pair with value and validity of the scalar.
   */
  CUDA_HOST_DEVICE_CALLABLE
  const value_type operator()(size_type) const
  {
#if defined(__CUDA_ARCH__)
    return {Element(super_t::dscalar.value()), super_t::dscalar.is_valid()};
#else
    CUDF_FAIL("unsupported device scalar iterator operation");
#endif
  }
};

/**
 * @brief Utility to discard template type arguments.
 *
 * Substitute for std::void_t.
 *
 * @tparam T Ignored template parameter
 */
template <typename... T>
using void_t = void;

/**
 * @brief Compile-time reflection to check if `Element` type has a `rep()` member.
 */
template <typename Element, typename = void>
struct has_rep_member : std::false_type {
};

template <typename Element>
struct has_rep_member<Element, void_t<decltype(std::declval<Element>().rep())>> : std::true_type {
};

/**
 * @brief Pair accessor for scalar's representation value and validity.
 *
 * @tparam Element The type of element in the scalar.
 */
template <typename Element>
struct scalar_representation_pair_accessor : public scalar_value_accessor<Element> {
  using base       = scalar_value_accessor<Element>;
  using rep_type   = device_storage_type_t<Element>;
  using value_type = thrust::pair<rep_type, bool>;

  scalar_representation_pair_accessor(scalar const& scalar_value) : base(scalar_value) {}

  /**
   * @brief returns a pair with representative value and validity of the scalar.
   *
   * @throw `cudf::logic_error` if this function is called in host.
   *
   * @return a pair with representative value and validity of the scalar.
   */
  CUDA_DEVICE_CALLABLE
  const value_type operator()(size_type) const
  {
    return {get_rep(base::dscalar), base::dscalar.is_valid()};
  }

 private:
  template <typename DeviceScalar,
            std::enable_if_t<!has_rep_member<DeviceScalar>::value, void>* = nullptr>
  CUDA_DEVICE_CALLABLE rep_type get_rep(DeviceScalar const& dscalar) const
  {
    return dscalar.value();
  }

  template <typename DeviceScalar,
            std::enable_if_t<has_rep_member<DeviceScalar>::value, void>* = nullptr>
  CUDA_DEVICE_CALLABLE rep_type get_rep(DeviceScalar const& dscalar) const
  {
    return dscalar.rep();
  }
};

/**
 * @brief Constructs an optional iterator over a scalar's values and its validity.
 *
 * Dereferencing the returned iterator returns a `thrust::optional<Element>`.
 *
 * The element of this iterator contextually converts to bool. The conversion returns true
 * if the object contains a value and false if it does not contain a value.
 *
 * The iterator behavior is undefined if the scalar is destroyed before iterator dereferencing.
 *
 * Calling this function with `nullate::DYNAMIC` defers the assumption
 * of nullability to runtime with the caller indicating if the scalar is valid.
 *
 * @code{.cpp}
 * template<typename T>
 * void some_function(cudf::column_view<T> const& col_view,
 *                    scalar const& scalar_value,
 *                    bool col_has_nulls){
 *    auto d_col = cudf::column_device_view::create(col_view);
 *    auto column_iterator = cudf::detail::make_optional_iterator<T>(
 *      d_col, cudf::nullate::DYNAMIC{col_has_nulls});
 *    auto scalar_iterator = cudf::detail::make_optional_iterator<T>(
 *      scalar_value, cudf::nullate::DYNAMIC{scalar_value.is_valid()});
 *    //use iterators
 * }
<<<<<<< HEAD
 * \endcode
 *
 * @throws cudf::logic_error if the scalar is not nullable, and `DYNAMIC` mode used and
 *         the user has stated nulls exist
 * @throws cudf::logic_error if scalar datatype and Element type mismatch.
 *
 * @tparam Element The type of elements in the scalar
 * @tparam has_nulls If the scalar value will have a null at runtime
 * @param scalar_value The scalar to iterate
 * @return Iterator that returns scalar elements and validity of the
 * element in a thrust::optional
 */
template <typename Element>
auto inline make_optional_iterator(scalar const& scalar_value,
                                   contains_nulls::DYNAMIC,
                                   bool has_nulls)
{
  CUDF_EXPECTS(type_id_matches_device_storage_width<Element>(scalar_value.type().id()),
               "data type mismatch");
  return thrust::make_transform_iterator(
    thrust::make_constant_iterator<size_type>(0),
    scalar_optional_accessor<Element, contains_nulls::DYNAMIC>{scalar_value, has_nulls});
}

/**
 * @brief Constructs an optional iterator over a scalar's values and its validity.
 *
 * Dereferencing the returned iterator returns a `thrust::optional<Element>`.
 *
 * When the element of an iterator contextually converted to bool, the conversion returns true
 * if the object contains a value and false if it does not contain a value.
 *
 * The iterator behavior is undefined if the scalar is destroyed before iterator dereferencing.
 *
 * make_optional_iterator ith mode `YES` means that the scalar supports nulls and
 * potentially has null values, therefore the optional might not contain a value
 * therefore the optional will always contain a value.
=======
 * @endcode
>>>>>>> 8002cbd8
 *
 * Calling this function with `nullate::YES` means that the scalar maybe invalid
 * and the optional return might not contain a value.
 * Calling this function with `nullate::NO` means that the scalar is valid
 * and the optional returned will always contain a value.
 *
 * @code{.cpp}
 * template<typename T, bool any_nulls>
 * void some_function(cudf::column_view<T> const& col_view, scalar const& scalar_value){
 *    auto d_col = cudf::column_device_view::create(col_view);
 *    if constexpr(any_nulls) {
 *      auto column_iterator =
 *        cudf::detail::make_optional_iterator<T>(d_col, cudf::nullate::YES{});
 *      auto scalar_iterator =
 *        cudf::detail::make_optional_iterator<T>(scalar_value, cudf::nullate::YES{});
 *      //use iterators
 *    } else {
 *      auto column_iterator =
 *        cudf::detail::make_optional_iterator<T>(d_col, cudf::nullate::NO{});
 *      auto scalar_iterator =
 *        cudf::detail::make_optional_iterator<T>(scalar_value, cudf::nullate::NO{});
 *      //use iterators
 *    }
 * }
 * @endcode
 *
 * @throws cudf::logic_error if scalar datatype and Element type mismatch.
 *
 * @tparam Element The type of elements in the scalar
<<<<<<< HEAD
 * @param scalar_value The scalar to iterate
 * @return Iterator that returns scalar elements and the validity of the
 * element in a thrust::optional
 */
template <typename Element>
auto inline make_optional_iterator(scalar const& scalar_value, contains_nulls::YES)
{
  CUDF_EXPECTS(type_id_matches_device_storage_width<Element>(scalar_value.type().id()),
               "data type mismatch");
  return thrust::make_transform_iterator(
    thrust::make_constant_iterator<size_type>(0),
    scalar_optional_accessor<Element, contains_nulls::YES>{scalar_value});
}

/**
 * @brief Constructs an optional iterator over a scalar's values and its validity.
 *
 * Dereferencing the returned iterator returns a `thrust::optional<Element>`.
 *
 * When the element of an iterator contextually converted to bool, the conversion returns true
 * if the object contains a value and false if it does not contain a value.
 *
 * The iterator behavior is undefined if the scalar is destroyed before iterator dereferencing.
 *
 * make_optional_iterator with mode `NO` means that the scalar has no null values,
 * therefore the optional will always contain a value.
=======
 * @tparam Nullate A cudf::nullate type describing how to check for nulls.
>>>>>>> 8002cbd8
 *
 * @param scalar_value The scalar to be returned by the iterator.
 * @param has_nulls Indicates if the scalar value may be invalid.
 * @return Iterator that returns scalar and the validity of the scalar in a thrust::optional
 */
template <typename Element, typename Nullate>
auto inline make_optional_iterator(scalar const& scalar_value, Nullate has_nulls)
{
  CUDF_EXPECTS(type_id_matches_device_storage_width<Element>(scalar_value.type().id()),
               "data type mismatch");
  return thrust::make_transform_iterator(
    thrust::make_constant_iterator<size_type>(0),
    scalar_optional_accessor<Element, Nullate>{scalar_value, has_nulls});
}

/**
 * @brief Constructs a constant device pair iterator over a scalar's value and its validity.
 *
 * Dereferencing the returned iterator returns a `thrust::pair<Element, bool>`.
 *
 * If scalar is valid, then for `p = *(iter + i)`, `p.first` contains
 * the value of the scalar and `p.second == true`.
 *
 * Else, if the scalar is null, then the value of `p.first` is undefined and `p.second == false`.
 *
 * The behavior is undefined if the scalar is destroyed before iterator dereferencing.
 *
 * @throws cudf::logic_error if scalar datatype and Element type mismatch.
 * @throws cudf::logic_error if the returned iterator is dereferenced in host
 *
 * @tparam Element The type of elements in the scalar
 * @tparam bool unused. This template parameter exists to enforce same
 * template interface as @ref make_pair_iterator(column_device_view const&).
 * @param scalar_value The scalar to iterate
 * @return auto Iterator that returns scalar, and validity of the scalar in a pair
 */
template <typename Element, bool = false>
auto inline make_pair_iterator(scalar const& scalar_value)
{
  CUDF_EXPECTS(type_id_matches_device_storage_width<Element>(scalar_value.type().id()),
               "data type mismatch");
  return thrust::make_transform_iterator(thrust::make_constant_iterator<size_type>(0),
                                         scalar_pair_accessor<Element>{scalar_value});
}

/**
 * @brief Constructs a constant device pair iterator over a scalar's representative value
 *        and its validity.
 *
 * Dereferencing the returned iterator returns a `thrust::pair<Element::rep, bool>`.
 * E.g. For a valid `decimal32` row, a `thrust::pair<int32_t, bool>` is returned,
 * with the value set to the `int32_t` representative value of the decimal,
 * and validity `true`, indicating that the row is valid.
 *
 * If scalar is valid, then for `p = *(iter + i)`, `p.first` contains
 * the representative value of the scalar and `p.second == true`.
 *
 * Else, if the scalar is null, then the value of `p.first` is undefined and `p.second == false`.
 *
 * The behavior is undefined if the scalar is destroyed before iterator dereferencing.
 *
 * @throws cudf::logic_error if scalar datatype and Element type mismatch.
 * @throws cudf::logic_error if the returned iterator is dereferenced in host
 *
 * @tparam Element The type of elements in the scalar
 * @tparam bool unused. This template parameter exists to enforce same
 * template interface as @ref make_pair_iterator(column_device_view const&).
 * @param scalar_value The scalar to iterate
 * @return auto Iterator that returns scalar's representative value,
 *         and validity of the scalar in a pair
 */
template <typename Element, bool = false>
auto make_pair_rep_iterator(scalar const& scalar_value)
{
  CUDF_EXPECTS(type_id_matches_device_storage_width<Element>(scalar_value.type().id()),
               "data type mismatch");
  return make_counting_transform_iterator(
    0, scalar_representation_pair_accessor<Element>{scalar_value});
}

}  // namespace detail
}  // namespace cudf<|MERGE_RESOLUTION|>--- conflicted
+++ resolved
@@ -556,47 +556,7 @@
  *      scalar_value, cudf::nullate::DYNAMIC{scalar_value.is_valid()});
  *    //use iterators
  * }
-<<<<<<< HEAD
- * \endcode
- *
- * @throws cudf::logic_error if the scalar is not nullable, and `DYNAMIC` mode used and
- *         the user has stated nulls exist
- * @throws cudf::logic_error if scalar datatype and Element type mismatch.
- *
- * @tparam Element The type of elements in the scalar
- * @tparam has_nulls If the scalar value will have a null at runtime
- * @param scalar_value The scalar to iterate
- * @return Iterator that returns scalar elements and validity of the
- * element in a thrust::optional
- */
-template <typename Element>
-auto inline make_optional_iterator(scalar const& scalar_value,
-                                   contains_nulls::DYNAMIC,
-                                   bool has_nulls)
-{
-  CUDF_EXPECTS(type_id_matches_device_storage_width<Element>(scalar_value.type().id()),
-               "data type mismatch");
-  return thrust::make_transform_iterator(
-    thrust::make_constant_iterator<size_type>(0),
-    scalar_optional_accessor<Element, contains_nulls::DYNAMIC>{scalar_value, has_nulls});
-}
-
-/**
- * @brief Constructs an optional iterator over a scalar's values and its validity.
- *
- * Dereferencing the returned iterator returns a `thrust::optional<Element>`.
- *
- * When the element of an iterator contextually converted to bool, the conversion returns true
- * if the object contains a value and false if it does not contain a value.
- *
- * The iterator behavior is undefined if the scalar is destroyed before iterator dereferencing.
- *
- * make_optional_iterator ith mode `YES` means that the scalar supports nulls and
- * potentially has null values, therefore the optional might not contain a value
- * therefore the optional will always contain a value.
-=======
  * @endcode
->>>>>>> 8002cbd8
  *
  * Calling this function with `nullate::YES` means that the scalar maybe invalid
  * and the optional return might not contain a value.
@@ -626,36 +586,7 @@
  * @throws cudf::logic_error if scalar datatype and Element type mismatch.
  *
  * @tparam Element The type of elements in the scalar
-<<<<<<< HEAD
- * @param scalar_value The scalar to iterate
- * @return Iterator that returns scalar elements and the validity of the
- * element in a thrust::optional
- */
-template <typename Element>
-auto inline make_optional_iterator(scalar const& scalar_value, contains_nulls::YES)
-{
-  CUDF_EXPECTS(type_id_matches_device_storage_width<Element>(scalar_value.type().id()),
-               "data type mismatch");
-  return thrust::make_transform_iterator(
-    thrust::make_constant_iterator<size_type>(0),
-    scalar_optional_accessor<Element, contains_nulls::YES>{scalar_value});
-}
-
-/**
- * @brief Constructs an optional iterator over a scalar's values and its validity.
- *
- * Dereferencing the returned iterator returns a `thrust::optional<Element>`.
- *
- * When the element of an iterator contextually converted to bool, the conversion returns true
- * if the object contains a value and false if it does not contain a value.
- *
- * The iterator behavior is undefined if the scalar is destroyed before iterator dereferencing.
- *
- * make_optional_iterator with mode `NO` means that the scalar has no null values,
- * therefore the optional will always contain a value.
-=======
  * @tparam Nullate A cudf::nullate type describing how to check for nulls.
->>>>>>> 8002cbd8
  *
  * @param scalar_value The scalar to be returned by the iterator.
  * @param has_nulls Indicates if the scalar value may be invalid.
