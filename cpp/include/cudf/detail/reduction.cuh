--- conflicted
+++ resolved
@@ -131,23 +131,6 @@
   return std::unique_ptr<scalar>(s);
 }
 
-<<<<<<< HEAD
-=======
-// @brief dictionary specialization of simple reduction
-template <typename Op,
-          typename InputIterator,
-          typename OutputType = typename thrust::iterator_value<InputIterator>::type,
-          typename std::enable_if_t<std::is_same<OutputType, dictionary32>::value>* = nullptr>
-std::unique_ptr<scalar> reduce(InputIterator d_in,
-                               cudf::size_type num_items,
-                               op::simple_op<Op> sop,
-                               rmm::cuda_stream_view stream,
-                               rmm::mr::device_memory_resource* mr)
-{
-  CUDF_FAIL("dictionary type not supported");
-}
-
->>>>>>> de5577c1
 /** --------------------------------------------------------------------------*
  * @brief compute reduction by the compound operator (reduce and transform)
  *
