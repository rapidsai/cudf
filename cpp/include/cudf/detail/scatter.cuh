--- conflicted
+++ resolved
@@ -86,7 +86,6 @@
   return gather_map;
 }
 
-<<<<<<< HEAD
 /**
  * @brief Create a complement map of `scatter_to_gather` map
  *
@@ -117,10 +116,7 @@
   return gather_map;
 }
 
-template <typename Element, typename MapIterator>
-=======
 template <typename Element, typename Enable = void>
->>>>>>> 635dc9c6
 struct column_scatterer_impl {
   std::unique_ptr<column> operator()(...) const { CUDF_FAIL("Unsupported type for scatter."); }
 };
@@ -241,24 +237,16 @@
   }
 };
 
-<<<<<<< HEAD
-template <typename MapItRoot>
-struct column_scatterer_impl<struct_view, MapItRoot> {
+template <>
+struct column_scatterer_impl<struct_view> {
+  template <typename MapItRoot>
   std::unique_ptr<column> operator()(column_view const& source,
                                      MapItRoot scatter_map_begin,
                                      MapItRoot scatter_map_end,
-=======
-struct column_scatterer {
-  template <typename Element, typename MapIterator>
-  std::unique_ptr<column> operator()(column_view const& source,
-                                     MapIterator scatter_map_begin,
-                                     MapIterator scatter_map_end,
->>>>>>> 635dc9c6
                                      column_view const& target,
                                      rmm::cuda_stream_view stream,
                                      rmm::mr::device_memory_resource* mr) const
   {
-<<<<<<< HEAD
     CUDF_EXPECTS(source.num_children() == target.num_children(),
                  "Scatter source and target are not of the same type.");
 
@@ -326,10 +314,20 @@
     }
 
     return std::move(result.front());
-=======
+  }
+};
+
+struct column_scatterer {
+  template <typename Element, typename MapIterator>
+  std::unique_ptr<column> operator()(column_view const& source,
+                                     MapIterator scatter_map_begin,
+                                     MapIterator scatter_map_end,
+                                     column_view const& target,
+                                     rmm::cuda_stream_view stream,
+                                     rmm::mr::device_memory_resource* mr) const
+  {
     column_scatterer_impl<Element> scatterer{};
     return scatterer(source, scatter_map_begin, scatter_map_end, target, stream, mr);
->>>>>>> 635dc9c6
   }
 };
 
@@ -399,13 +397,7 @@
     thrust::make_transform_iterator(scatter_map_begin, index_converter<MapType>{target.num_rows()});
   auto updated_scatter_map_end =
     thrust::make_transform_iterator(scatter_map_end, index_converter<MapType>{target.num_rows()});
-
-<<<<<<< HEAD
-  auto result                = std::vector<std::unique_ptr<column>>(target.num_columns());
-  auto const scatter_functor = column_scatterer<decltype(updated_scatter_map_begin)>{};
-=======
   auto result = std::vector<std::unique_ptr<column>>(target.num_columns());
->>>>>>> 635dc9c6
 
   std::transform(source.begin(),
                  source.end(),
