--- conflicted
+++ resolved
@@ -92,13 +92,11 @@
   virtual std::vector<std::unique_ptr<aggregation>> visit(data_type col_type,
                                                           class merge_m2_aggregation const& agg);
   virtual std::vector<std::unique_ptr<aggregation>> visit(data_type col_type,
-<<<<<<< HEAD
                                                           class correlation_aggregation const& agg);
-=======
+  virtual std::vector<std::unique_ptr<aggregation>> visit(data_type col_type,
                                                           class tdigest_aggregation const& agg);
   virtual std::vector<std::unique_ptr<aggregation>> visit(
     data_type col_type, class merge_tdigest_aggregation const& agg);
->>>>>>> e10ca8c1
 };
 
 class aggregation_finalizer {  // Declares the interface for the finalizer
@@ -133,12 +131,9 @@
   virtual void visit(class merge_lists_aggregation const& agg);
   virtual void visit(class merge_sets_aggregation const& agg);
   virtual void visit(class merge_m2_aggregation const& agg);
-<<<<<<< HEAD
   virtual void visit(class correlation_aggregation const& agg);
-=======
   virtual void visit(class tdigest_aggregation const& agg);
   virtual void visit(class merge_tdigest_aggregation const& agg);
->>>>>>> e10ca8c1
 };
 
 /**
@@ -899,7 +894,6 @@
 };
 
 /**
-<<<<<<< HEAD
  * @brief Derived aggregation class for specifying CORRELATION aggregation
  */
 class correlation_aggregation final : public groupby_aggregation {
@@ -919,7 +913,19 @@
   std::unique_ptr<aggregation> clone() const override
   {
     return std::make_unique<correlation_aggregation>(*this);
-=======
+  }
+  std::vector<std::unique_ptr<aggregation>> get_simple_aggregations(
+    data_type col_type, simple_aggregations_collector& collector) const override
+  {
+    return collector.visit(col_type, *this);
+  }
+  void finalize(aggregation_finalizer& finalizer) const override { finalizer.visit(*this); }
+
+ protected:
+  size_t hash_impl() const { return std::hash<int>{}(static_cast<int>(_type)); }
+};
+
+/**
  * @brief Derived aggregation class for specifying TDIGEST aggregation
  */
 class tdigest_aggregation final : public groupby_aggregation {
@@ -934,19 +940,13 @@
   std::unique_ptr<aggregation> clone() const override
   {
     return std::make_unique<tdigest_aggregation>(*this);
->>>>>>> e10ca8c1
-  }
-  std::vector<std::unique_ptr<aggregation>> get_simple_aggregations(
-    data_type col_type, simple_aggregations_collector& collector) const override
-  {
-    return collector.visit(col_type, *this);
-  }
-  void finalize(aggregation_finalizer& finalizer) const override { finalizer.visit(*this); }
-<<<<<<< HEAD
-
- protected:
-  size_t hash_impl() const { return std::hash<int>{}(static_cast<int>(_type)); }
-=======
+  }
+  std::vector<std::unique_ptr<aggregation>> get_simple_aggregations(
+    data_type col_type, simple_aggregations_collector& collector) const override
+  {
+    return collector.visit(col_type, *this);
+  }
+  void finalize(aggregation_finalizer& finalizer) const override { finalizer.visit(*this); }
 };
 
 /**
@@ -971,7 +971,6 @@
     return collector.visit(col_type, *this);
   }
   void finalize(aggregation_finalizer& finalizer) const override { finalizer.visit(*this); }
->>>>>>> e10ca8c1
 };
 
 /**
@@ -1210,12 +1209,12 @@
   using type = struct_view;
 };
 
-<<<<<<< HEAD
 // Always use struct for CORRELATION
 template <typename SourceType>
 struct target_type_impl<SourceType, aggregation::CORRELATION> {
   using type = double;
-=======
+};
+
 // Always use numeric types for TDIGEST
 template <typename Source>
 struct target_type_impl<Source,
@@ -1232,7 +1231,6 @@
                         aggregation::MERGE_TDIGEST,
                         std::enable_if_t<std::is_same_v<Source, cudf::struct_view>>> {
   using type = struct_view;
->>>>>>> e10ca8c1
 };
 
 /**
@@ -1339,15 +1337,12 @@
       return f.template operator()<aggregation::MERGE_SETS>(std::forward<Ts>(args)...);
     case aggregation::MERGE_M2:
       return f.template operator()<aggregation::MERGE_M2>(std::forward<Ts>(args)...);
-<<<<<<< HEAD
     case aggregation::CORRELATION:
       return f.template operator()<aggregation::CORRELATION>(std::forward<Ts>(args)...);
-=======
     case aggregation::TDIGEST:
       return f.template operator()<aggregation::TDIGEST>(std::forward<Ts>(args)...);
     case aggregation::MERGE_TDIGEST:
       return f.template operator()<aggregation::MERGE_TDIGEST>(std::forward<Ts>(args)...);
->>>>>>> e10ca8c1
     default: {
 #ifndef __CUDA_ARCH__
       CUDF_FAIL("Unsupported aggregation.");
