/*
 * SPDX-FileCopyrightText: Copyright (c) 2019-2025, NVIDIA CORPORATION.
 * SPDX-License-Identifier: Apache-2.0
 */

#pragma once

#include <cudf/aggregation.hpp>
#include <cudf/detail/utilities/assert.cuh>
#include <cudf/structs/struct_view.hpp>
#include <cudf/types.hpp>
#include <cudf/utilities/error.hpp>
#include <cudf/utilities/span.hpp>
#include <cudf/utilities/traits.hpp>

#include <functional>
#include <numeric>
#include <utility>

namespace CUDF_EXPORT cudf {
namespace detail {

// Visitor pattern
class simple_aggregations_collector {  // Declares the interface for the simple aggregations
                                       // collector
 public:
  // Declare overloads for each kind of a agg to dispatch
  virtual std::vector<std::unique_ptr<aggregation>> visit(data_type col_type,
                                                          aggregation const& agg);
  virtual std::vector<std::unique_ptr<aggregation>> visit(data_type col_type,
                                                          class sum_aggregation const& agg);
  virtual std::vector<std::unique_ptr<aggregation>> visit(
    data_type col_type, class sum_with_overflow_aggregation const& agg);
  virtual std::vector<std::unique_ptr<aggregation>> visit(data_type col_type,
                                                          class product_aggregation const& agg);
  virtual std::vector<std::unique_ptr<aggregation>> visit(data_type col_type,
                                                          class min_aggregation const& agg);
  virtual std::vector<std::unique_ptr<aggregation>> visit(data_type col_type,
                                                          class max_aggregation const& agg);
  virtual std::vector<std::unique_ptr<aggregation>> visit(data_type col_type,
                                                          class count_aggregation const& agg);
  virtual std::vector<std::unique_ptr<aggregation>> visit(data_type col_type,
                                                          class histogram_aggregation const& agg);
  virtual std::vector<std::unique_ptr<aggregation>> visit(data_type col_type,
                                                          class any_aggregation const& agg);
  virtual std::vector<std::unique_ptr<aggregation>> visit(data_type col_type,
                                                          class all_aggregation const& agg);
  virtual std::vector<std::unique_ptr<aggregation>> visit(
    data_type col_type, class sum_of_squares_aggregation const& agg);
  virtual std::vector<std::unique_ptr<aggregation>> visit(data_type col_type,
                                                          class mean_aggregation const& agg);
  virtual std::vector<std::unique_ptr<aggregation>> visit(data_type col_type,
                                                          class m2_aggregation const& agg);
  virtual std::vector<std::unique_ptr<aggregation>> visit(data_type col_type,
                                                          class var_aggregation const& agg);
  virtual std::vector<std::unique_ptr<aggregation>> visit(data_type col_type,
                                                          class std_aggregation const& agg);
  virtual std::vector<std::unique_ptr<aggregation>> visit(data_type col_type,
                                                          class median_aggregation const& agg);
  virtual std::vector<std::unique_ptr<aggregation>> visit(data_type col_type,
                                                          class quantile_aggregation const& agg);
  virtual std::vector<std::unique_ptr<aggregation>> visit(data_type col_type,
                                                          class argmax_aggregation const& agg);
  virtual std::vector<std::unique_ptr<aggregation>> visit(data_type col_type,
                                                          class argmin_aggregation const& agg);
  virtual std::vector<std::unique_ptr<aggregation>> visit(data_type col_type,
                                                          class nunique_aggregation const& agg);
  virtual std::vector<std::unique_ptr<aggregation>> visit(data_type col_type,
                                                          class nth_element_aggregation const& agg);
  virtual std::vector<std::unique_ptr<aggregation>> visit(data_type col_type,
                                                          class row_number_aggregation const& agg);
  virtual std::vector<std::unique_ptr<aggregation>> visit(data_type col_type,
                                                          class ewma_aggregation const& agg);
  virtual std::vector<std::unique_ptr<aggregation>> visit(data_type col_type,
                                                          class rank_aggregation const& agg);
  virtual std::vector<std::unique_ptr<aggregation>> visit(
    data_type col_type, class collect_list_aggregation const& agg);
  virtual std::vector<std::unique_ptr<aggregation>> visit(data_type col_type,
                                                          class collect_set_aggregation const& agg);
  virtual std::vector<std::unique_ptr<aggregation>> visit(data_type col_type,
                                                          class lead_lag_aggregation const& agg);
  virtual std::vector<std::unique_ptr<aggregation>> visit(data_type col_type,
                                                          class udf_aggregation const& agg);
  virtual std::vector<std::unique_ptr<aggregation>> visit(data_type col_type,
                                                          class host_udf_aggregation const& agg);
  virtual std::vector<std::unique_ptr<aggregation>> visit(data_type col_type,
                                                          class merge_lists_aggregation const& agg);
  virtual std::vector<std::unique_ptr<aggregation>> visit(data_type col_type,
                                                          class merge_sets_aggregation const& agg);
  virtual std::vector<std::unique_ptr<aggregation>> visit(data_type col_type,
                                                          class merge_m2_aggregation const& agg);
  virtual std::vector<std::unique_ptr<aggregation>> visit(
    data_type col_type, class merge_histogram_aggregation const& agg);
  virtual std::vector<std::unique_ptr<aggregation>> visit(data_type col_type,
                                                          class covariance_aggregation const& agg);
  virtual std::vector<std::unique_ptr<aggregation>> visit(data_type col_type,
                                                          class correlation_aggregation const& agg);
  virtual std::vector<std::unique_ptr<aggregation>> visit(data_type col_type,
                                                          class tdigest_aggregation const& agg);
  virtual std::vector<std::unique_ptr<aggregation>> visit(
    data_type col_type, class merge_tdigest_aggregation const& agg);
  virtual std::vector<std::unique_ptr<aggregation>> visit(data_type col_type,
                                                          class bitwise_aggregation const& agg);
};

class aggregation_finalizer {  // Declares the interface for the finalizer
 public:
  virtual ~aggregation_finalizer() = default;

  // Declare overloads for each kind of a agg to dispatch
  virtual void visit(aggregation const& agg);
  virtual void visit(class sum_aggregation const& agg);
  virtual void visit(class sum_with_overflow_aggregation const& agg);
  virtual void visit(class product_aggregation const& agg);
  virtual void visit(class min_aggregation const& agg);
  virtual void visit(class max_aggregation const& agg);
  virtual void visit(class count_aggregation const& agg);
  virtual void visit(class histogram_aggregation const& agg);
  virtual void visit(class any_aggregation const& agg);
  virtual void visit(class all_aggregation const& agg);
  virtual void visit(class sum_of_squares_aggregation const& agg);
  virtual void visit(class mean_aggregation const& agg);
  virtual void visit(class m2_aggregation const& agg);
  virtual void visit(class var_aggregation const& agg);
  virtual void visit(class std_aggregation const& agg);
  virtual void visit(class median_aggregation const& agg);
  virtual void visit(class quantile_aggregation const& agg);
  virtual void visit(class argmax_aggregation const& agg);
  virtual void visit(class argmin_aggregation const& agg);
  virtual void visit(class nunique_aggregation const& agg);
  virtual void visit(class nth_element_aggregation const& agg);
  virtual void visit(class row_number_aggregation const& agg);
  virtual void visit(class rank_aggregation const& agg);
  virtual void visit(class collect_list_aggregation const& agg);
  virtual void visit(class collect_set_aggregation const& agg);
  virtual void visit(class lead_lag_aggregation const& agg);
  virtual void visit(class udf_aggregation const& agg);
  virtual void visit(class host_udf_aggregation const& agg);
  virtual void visit(class merge_lists_aggregation const& agg);
  virtual void visit(class merge_sets_aggregation const& agg);
  virtual void visit(class merge_m2_aggregation const& agg);
  virtual void visit(class merge_histogram_aggregation const& agg);
  virtual void visit(class covariance_aggregation const& agg);
  virtual void visit(class correlation_aggregation const& agg);
  virtual void visit(class tdigest_aggregation const& agg);
  virtual void visit(class merge_tdigest_aggregation const& agg);
  virtual void visit(class ewma_aggregation const& agg);
  virtual void visit(class bitwise_aggregation const& agg);
};

/**
 * @brief Derived class for specifying a sum aggregation
 */
class sum_aggregation final : public rolling_aggregation,
                              public groupby_aggregation,
                              public groupby_scan_aggregation,
                              public reduce_aggregation,
                              public scan_aggregation,
                              public segmented_reduce_aggregation {
 public:
  sum_aggregation() : aggregation(SUM) {}

  [[nodiscard]] std::unique_ptr<aggregation> clone() const override
  {
    return std::make_unique<sum_aggregation>(*this);
  }
  std::vector<std::unique_ptr<aggregation>> get_simple_aggregations(
    data_type col_type, simple_aggregations_collector& collector) const override
  {
    return collector.visit(col_type, *this);
  }
  void finalize(aggregation_finalizer& finalizer) const override { finalizer.visit(*this); }
};

/**
 * @brief Derived class for specifying a sum_with_overflow aggregation
 */
class sum_with_overflow_aggregation final : public groupby_aggregation,
                                            public groupby_scan_aggregation,
                                            public reduce_aggregation,
                                            public segmented_reduce_aggregation {
 public:
  sum_with_overflow_aggregation() : aggregation(SUM_WITH_OVERFLOW) {}

  [[nodiscard]] std::unique_ptr<aggregation> clone() const override
  {
    return std::make_unique<sum_with_overflow_aggregation>(*this);
  }
  std::vector<std::unique_ptr<aggregation>> get_simple_aggregations(
    data_type col_type, simple_aggregations_collector& collector) const override
  {
    return collector.visit(col_type, *this);
  }
  void finalize(aggregation_finalizer& finalizer) const override { finalizer.visit(*this); }
};

/**
 * @brief Derived class for specifying a product aggregation
 */
class product_aggregation final : public groupby_aggregation,
                                  public groupby_scan_aggregation,
                                  public reduce_aggregation,
                                  public scan_aggregation,
                                  public segmented_reduce_aggregation {
 public:
  product_aggregation() : aggregation(PRODUCT) {}

  [[nodiscard]] std::unique_ptr<aggregation> clone() const override
  {
    return std::make_unique<product_aggregation>(*this);
  }
  std::vector<std::unique_ptr<aggregation>> get_simple_aggregations(
    data_type col_type, simple_aggregations_collector& collector) const override
  {
    return collector.visit(col_type, *this);
  }
  void finalize(aggregation_finalizer& finalizer) const override { finalizer.visit(*this); }
};

/**
 * @brief Derived class for specifying a min aggregation
 */
class min_aggregation final : public rolling_aggregation,
                              public groupby_aggregation,
                              public groupby_scan_aggregation,
                              public reduce_aggregation,
                              public scan_aggregation,
                              public segmented_reduce_aggregation {
 public:
  min_aggregation() : aggregation(MIN) {}

  [[nodiscard]] std::unique_ptr<aggregation> clone() const override
  {
    return std::make_unique<min_aggregation>(*this);
  }
  std::vector<std::unique_ptr<aggregation>> get_simple_aggregations(
    data_type col_type, simple_aggregations_collector& collector) const override
  {
    return collector.visit(col_type, *this);
  }
  void finalize(aggregation_finalizer& finalizer) const override { finalizer.visit(*this); }
};

/**
 * @brief Derived class for specifying a max aggregation
 */
class max_aggregation final : public rolling_aggregation,
                              public groupby_aggregation,
                              public groupby_scan_aggregation,
                              public reduce_aggregation,
                              public scan_aggregation,
                              public segmented_reduce_aggregation {
 public:
  max_aggregation() : aggregation(MAX) {}

  [[nodiscard]] std::unique_ptr<aggregation> clone() const override
  {
    return std::make_unique<max_aggregation>(*this);
  }
  std::vector<std::unique_ptr<aggregation>> get_simple_aggregations(
    data_type col_type, simple_aggregations_collector& collector) const override
  {
    return collector.visit(col_type, *this);
  }
  void finalize(aggregation_finalizer& finalizer) const override { finalizer.visit(*this); }
};

/**
 * @brief Derived class for specifying a count aggregation
 */
class count_aggregation final : public rolling_aggregation,
                                public groupby_aggregation,
                                public groupby_scan_aggregation,
                                public reduce_aggregation {
 public:
  count_aggregation(aggregation::Kind kind) : aggregation(kind) {}

  [[nodiscard]] std::unique_ptr<aggregation> clone() const override
  {
    return std::make_unique<count_aggregation>(*this);
  }
  std::vector<std::unique_ptr<aggregation>> get_simple_aggregations(
    data_type col_type, simple_aggregations_collector& collector) const override
  {
    return collector.visit(col_type, *this);
  }
  void finalize(aggregation_finalizer& finalizer) const override { finalizer.visit(*this); }
};

/**
 * @brief Derived class for specifying a histogram aggregation
 */
class histogram_aggregation final : public groupby_aggregation, public reduce_aggregation {
 public:
  histogram_aggregation() : aggregation(HISTOGRAM) {}

  [[nodiscard]] std::unique_ptr<aggregation> clone() const override
  {
    return std::make_unique<histogram_aggregation>(*this);
  }
  std::vector<std::unique_ptr<aggregation>> get_simple_aggregations(
    data_type col_type, simple_aggregations_collector& collector) const override
  {
    return collector.visit(col_type, *this);
  }
  void finalize(aggregation_finalizer& finalizer) const override { finalizer.visit(*this); }
};

/**
 * @brief Derived class for specifying an any aggregation
 */
class any_aggregation final : public reduce_aggregation, public segmented_reduce_aggregation {
 public:
  any_aggregation() : aggregation(ANY) {}

  [[nodiscard]] std::unique_ptr<aggregation> clone() const override
  {
    return std::make_unique<any_aggregation>(*this);
  }
  std::vector<std::unique_ptr<aggregation>> get_simple_aggregations(
    data_type col_type, simple_aggregations_collector& collector) const override
  {
    return collector.visit(col_type, *this);
  }
  void finalize(aggregation_finalizer& finalizer) const override { finalizer.visit(*this); }
};

/**
 * @brief Derived class for specifying an all aggregation
 */
class all_aggregation final : public reduce_aggregation, public segmented_reduce_aggregation {
 public:
  all_aggregation() : aggregation(ALL) {}

  [[nodiscard]] std::unique_ptr<aggregation> clone() const override
  {
    return std::make_unique<all_aggregation>(*this);
  }
  std::vector<std::unique_ptr<aggregation>> get_simple_aggregations(
    data_type col_type, simple_aggregations_collector& collector) const override
  {
    return collector.visit(col_type, *this);
  }
  void finalize(aggregation_finalizer& finalizer) const override { finalizer.visit(*this); }
};

/**
 * @brief Derived class for specifying a sum_of_squares aggregation
 */
class sum_of_squares_aggregation final : public groupby_aggregation,
                                         public reduce_aggregation,
                                         public segmented_reduce_aggregation {
 public:
  sum_of_squares_aggregation() : aggregation(SUM_OF_SQUARES) {}

  [[nodiscard]] std::unique_ptr<aggregation> clone() const override
  {
    return std::make_unique<sum_of_squares_aggregation>(*this);
  }
  std::vector<std::unique_ptr<aggregation>> get_simple_aggregations(
    data_type col_type, simple_aggregations_collector& collector) const override
  {
    return collector.visit(col_type, *this);
  }
  void finalize(aggregation_finalizer& finalizer) const override { finalizer.visit(*this); }
};

/**
 * @brief Derived class for specifying a mean aggregation
 */
class mean_aggregation final : public rolling_aggregation,
                               public groupby_aggregation,
                               public reduce_aggregation,
                               public segmented_reduce_aggregation {
 public:
  mean_aggregation() : aggregation(MEAN) {}

  [[nodiscard]] std::unique_ptr<aggregation> clone() const override
  {
    return std::make_unique<mean_aggregation>(*this);
  }
  std::vector<std::unique_ptr<aggregation>> get_simple_aggregations(
    data_type col_type, simple_aggregations_collector& collector) const override
  {
    return collector.visit(col_type, *this);
  }
  void finalize(aggregation_finalizer& finalizer) const override { finalizer.visit(*this); }
};

/**
 * @brief Derived class for specifying a m2 aggregation
 */
class m2_aggregation : public groupby_aggregation {
 public:
  m2_aggregation() : aggregation{M2} {}

  [[nodiscard]] std::unique_ptr<aggregation> clone() const override
  {
    return std::make_unique<m2_aggregation>(*this);
  }
  std::vector<std::unique_ptr<aggregation>> get_simple_aggregations(
    data_type col_type, simple_aggregations_collector& collector) const override
  {
    return collector.visit(col_type, *this);
  }
  void finalize(aggregation_finalizer& finalizer) const override { finalizer.visit(*this); }
};

/**
 * @brief Derived class for specifying a standard deviation/variance aggregation
 */
class std_var_aggregation : public rolling_aggregation,
                            public groupby_aggregation,
                            public reduce_aggregation,
                            public segmented_reduce_aggregation {
 public:
  size_type _ddof;  ///< Delta degrees of freedom

  [[nodiscard]] bool is_equal(aggregation const& _other) const override
  {
    if (!this->aggregation::is_equal(_other)) { return false; }
    auto const& other = dynamic_cast<std_var_aggregation const&>(_other);
    return _ddof == other._ddof;
  }

  [[nodiscard]] size_t do_hash() const override
  {
    return this->aggregation::do_hash() ^ hash_impl();
  }

 protected:
  std_var_aggregation(aggregation::Kind k, size_type ddof) : rolling_aggregation(k), _ddof{ddof}
  {
    CUDF_EXPECTS(k == aggregation::STD or k == aggregation::VARIANCE,
                 "std_var_aggregation can accept only STD, VARIANCE");
  }
  [[nodiscard]] size_type hash_impl() const { return std::hash<size_type>{}(_ddof); }
};

/**
 * @brief Derived class for specifying a variance aggregation
 */
class var_aggregation final : public std_var_aggregation {
 public:
  var_aggregation(size_type ddof)
    : aggregation{aggregation::VARIANCE}, std_var_aggregation{aggregation::VARIANCE, ddof}
  {
  }

  [[nodiscard]] std::unique_ptr<aggregation> clone() const override
  {
    return std::make_unique<var_aggregation>(*this);
  }
  std::vector<std::unique_ptr<aggregation>> get_simple_aggregations(
    data_type col_type, simple_aggregations_collector& collector) const override
  {
    return collector.visit(col_type, *this);
  }
  void finalize(aggregation_finalizer& finalizer) const override { finalizer.visit(*this); }
};

/**
 * @brief Derived class for specifying a standard deviation aggregation
 */
class std_aggregation final : public std_var_aggregation {
 public:
  std_aggregation(size_type ddof)
    : aggregation{aggregation::STD}, std_var_aggregation{aggregation::STD, ddof}
  {
  }

  [[nodiscard]] std::unique_ptr<aggregation> clone() const override
  {
    return std::make_unique<std_aggregation>(*this);
  }
  std::vector<std::unique_ptr<aggregation>> get_simple_aggregations(
    data_type col_type, simple_aggregations_collector& collector) const override
  {
    return collector.visit(col_type, *this);
  }
  void finalize(aggregation_finalizer& finalizer) const override { finalizer.visit(*this); }
};

/**
 * @brief Derived class for specifying a median aggregation
 */
class median_aggregation final : public groupby_aggregation, public reduce_aggregation {
 public:
  median_aggregation() : aggregation(MEDIAN) {}

  [[nodiscard]] std::unique_ptr<aggregation> clone() const override
  {
    return std::make_unique<median_aggregation>(*this);
  }
  std::vector<std::unique_ptr<aggregation>> get_simple_aggregations(
    data_type col_type, simple_aggregations_collector& collector) const override
  {
    return collector.visit(col_type, *this);
  }
  void finalize(aggregation_finalizer& finalizer) const override { finalizer.visit(*this); }
};

/**
 * @brief Derived class for specifying a quantile aggregation
 */
class quantile_aggregation final : public groupby_aggregation, public reduce_aggregation {
 public:
  quantile_aggregation(std::vector<double> const& q, interpolation i)
    : aggregation{QUANTILE}, _quantiles{q}, _interpolation{i}
  {
  }
  std::vector<double> _quantiles;  ///< Desired quantile(s)
  interpolation _interpolation;    ///< Desired interpolation

  [[nodiscard]] bool is_equal(aggregation const& _other) const override
  {
    if (!this->aggregation::is_equal(_other)) { return false; }

    auto const& other = dynamic_cast<quantile_aggregation const&>(_other);

    return _interpolation == other._interpolation &&
           std::equal(_quantiles.begin(), _quantiles.end(), other._quantiles.begin());
  }

  [[nodiscard]] size_t do_hash() const override
  {
    return this->aggregation::do_hash() ^ hash_impl();
  }

  [[nodiscard]] std::unique_ptr<aggregation> clone() const override
  {
    return std::make_unique<quantile_aggregation>(*this);
  }
  std::vector<std::unique_ptr<aggregation>> get_simple_aggregations(
    data_type col_type, simple_aggregations_collector& collector) const override
  {
    return collector.visit(col_type, *this);
  }
  void finalize(aggregation_finalizer& finalizer) const override { finalizer.visit(*this); }

 private:
  [[nodiscard]] size_t hash_impl() const
  {
    return std::hash<int>{}(static_cast<int>(_interpolation)) ^
           std::accumulate(
             _quantiles.cbegin(), _quantiles.cend(), size_t{0}, [](size_t a, double b) {
               return a ^ std::hash<double>{}(b);
             });
  }
};

/**
 * @brief Derived class for specifying an argmax aggregation
 */
class argmax_aggregation final : public rolling_aggregation,
                                 public groupby_aggregation,
                                 public reduce_aggregation {
 public:
  argmax_aggregation() : aggregation(ARGMAX) {}

  [[nodiscard]] std::unique_ptr<aggregation> clone() const override
  {
    return std::make_unique<argmax_aggregation>(*this);
  }
  std::vector<std::unique_ptr<aggregation>> get_simple_aggregations(
    data_type col_type, simple_aggregations_collector& collector) const override
  {
    return collector.visit(col_type, *this);
  }
  void finalize(aggregation_finalizer& finalizer) const override { finalizer.visit(*this); }
};

/**
 * @brief Derived class for specifying an argmin aggregation
 */
class argmin_aggregation final : public rolling_aggregation,
                                 public groupby_aggregation,
                                 public reduce_aggregation {
 public:
  argmin_aggregation() : aggregation(ARGMIN) {}

  [[nodiscard]] std::unique_ptr<aggregation> clone() const override
  {
    return std::make_unique<argmin_aggregation>(*this);
  }
  std::vector<std::unique_ptr<aggregation>> get_simple_aggregations(
    data_type col_type, simple_aggregations_collector& collector) const override
  {
    return collector.visit(col_type, *this);
  }
  void finalize(aggregation_finalizer& finalizer) const override { finalizer.visit(*this); }
};

/**
 * @brief Derived class for specifying a nunique aggregation
 */
class nunique_aggregation final : public groupby_aggregation,
                                  public reduce_aggregation,
                                  public segmented_reduce_aggregation {
 public:
  nunique_aggregation(null_policy null_handling)
    : aggregation{NUNIQUE}, _null_handling{null_handling}
  {
  }

  null_policy _null_handling;  ///< include or exclude nulls

  [[nodiscard]] bool is_equal(aggregation const& _other) const override
  {
    if (!this->aggregation::is_equal(_other)) { return false; }
    auto const& other = dynamic_cast<nunique_aggregation const&>(_other);
    return _null_handling == other._null_handling;
  }

  [[nodiscard]] size_t do_hash() const override
  {
    return this->aggregation::do_hash() ^ hash_impl();
  }

  [[nodiscard]] std::unique_ptr<aggregation> clone() const override
  {
    return std::make_unique<nunique_aggregation>(*this);
  }
  std::vector<std::unique_ptr<aggregation>> get_simple_aggregations(
    data_type col_type, simple_aggregations_collector& collector) const override
  {
    return collector.visit(col_type, *this);
  }
  void finalize(aggregation_finalizer& finalizer) const override { finalizer.visit(*this); }

 private:
  [[nodiscard]] size_t hash_impl() const
  {
    return std::hash<int>{}(static_cast<int>(_null_handling));
  }
};

/**
 * @brief Derived class for specifying a nth element aggregation
 */
class nth_element_aggregation final : public groupby_aggregation,
                                      public reduce_aggregation,
                                      public rolling_aggregation {
 public:
  nth_element_aggregation(size_type n, null_policy null_handling)
    : aggregation{NTH_ELEMENT}, _n{n}, _null_handling{null_handling}
  {
  }

  size_type _n;                ///< nth index to return
  null_policy _null_handling;  ///< include or exclude nulls

  [[nodiscard]] bool is_equal(aggregation const& _other) const override
  {
    if (!this->aggregation::is_equal(_other)) { return false; }
    auto const& other = dynamic_cast<nth_element_aggregation const&>(_other);
    return _n == other._n and _null_handling == other._null_handling;
  }

  [[nodiscard]] size_t do_hash() const override
  {
    return this->aggregation::do_hash() ^ hash_impl();
  }

  [[nodiscard]] std::unique_ptr<aggregation> clone() const override
  {
    return std::make_unique<nth_element_aggregation>(*this);
  }
  std::vector<std::unique_ptr<aggregation>> get_simple_aggregations(
    data_type col_type, simple_aggregations_collector& collector) const override
  {
    return collector.visit(col_type, *this);
  }
  void finalize(aggregation_finalizer& finalizer) const override { finalizer.visit(*this); }

 private:
  [[nodiscard]] size_t hash_impl() const
  {
    return std::hash<size_type>{}(_n) ^ std::hash<int>{}(static_cast<int>(_null_handling));
  }
};

/**
 * @brief Derived class for specifying a row_number aggregation
 */
class row_number_aggregation final : public rolling_aggregation {
 public:
  row_number_aggregation() : aggregation(ROW_NUMBER) {}

  [[nodiscard]] std::unique_ptr<aggregation> clone() const override
  {
    return std::make_unique<row_number_aggregation>(*this);
  }
  std::vector<std::unique_ptr<aggregation>> get_simple_aggregations(
    data_type col_type, simple_aggregations_collector& collector) const override
  {
    return collector.visit(col_type, *this);
  }
  void finalize(aggregation_finalizer& finalizer) const override { finalizer.visit(*this); }
};

/**
 * @brief Derived class for specifying an ewma aggregation
 */
class ewma_aggregation final : public scan_aggregation {
 public:
  double const center_of_mass;
  cudf::ewm_history history;

  ewma_aggregation(double const center_of_mass, cudf::ewm_history history)
    : aggregation{EWMA}, center_of_mass{center_of_mass}, history{history}
  {
  }

  [[nodiscard]] std::unique_ptr<aggregation> clone() const override
  {
    return std::make_unique<ewma_aggregation>(*this);
  }

  std::vector<std::unique_ptr<aggregation>> get_simple_aggregations(
    data_type col_type, simple_aggregations_collector& collector) const override
  {
    return collector.visit(col_type, *this);
  }

  [[nodiscard]] bool is_equal(aggregation const& _other) const override
  {
    if (!this->aggregation::is_equal(_other)) { return false; }
    auto const& other = dynamic_cast<ewma_aggregation const&>(_other);
    return this->center_of_mass == other.center_of_mass and this->history == other.history;
  }

  void finalize(aggregation_finalizer& finalizer) const override { finalizer.visit(*this); }
};

/**
 * @brief Derived class for specifying a rank aggregation
 */
class rank_aggregation final : public rolling_aggregation,
                               public groupby_scan_aggregation,
                               public scan_aggregation {
 public:
  rank_aggregation(rank_method method,
                   order column_order,
                   null_policy null_handling,
                   null_order null_precedence,
                   rank_percentage percentage)
    : aggregation{RANK},
      _method{method},
      _column_order{column_order},
      _null_handling{null_handling},
      _null_precedence{null_precedence},
      _percentage(percentage)
  {
  }
  rank_method const _method;          ///< rank method
  order const _column_order;          ///< order of the column to rank
  null_policy const _null_handling;   ///< include or exclude nulls in ranks
  null_order const _null_precedence;  ///< order of nulls in ranks
  rank_percentage const _percentage;  ///< whether to return percentage ranks

  [[nodiscard]] bool is_equal(aggregation const& _other) const override
  {
    if (!this->aggregation::is_equal(_other)) { return false; }
    auto const& other = dynamic_cast<rank_aggregation const&>(_other);
    return _method == other._method and _null_handling == other._null_handling and
           _column_order == other._column_order and _null_precedence == other._null_precedence and
           _percentage == other._percentage;
  }

  [[nodiscard]] size_t do_hash() const override
  {
    return this->aggregation::do_hash() ^ hash_impl();
  }

  [[nodiscard]] std::unique_ptr<aggregation> clone() const override
  {
    return std::make_unique<rank_aggregation>(*this);
  }
  std::vector<std::unique_ptr<aggregation>> get_simple_aggregations(
    data_type col_type, simple_aggregations_collector& collector) const override
  {
    return collector.visit(col_type, *this);
  }
  void finalize(aggregation_finalizer& finalizer) const override { finalizer.visit(*this); }

 private:
  [[nodiscard]] size_t hash_impl() const
  {
    return std::hash<int>{}(static_cast<int>(_method)) ^
           std::hash<int>{}(static_cast<int>(_column_order)) ^
           std::hash<int>{}(static_cast<int>(_null_handling)) ^
           std::hash<int>{}(static_cast<int>(_null_precedence)) ^
           std::hash<int>{}(static_cast<int>(_percentage));
  }
};

/**
 * @brief Derived aggregation class for specifying COLLECT_LIST aggregation
 */
class collect_list_aggregation final : public rolling_aggregation,
                                       public groupby_aggregation,
                                       public reduce_aggregation {
 public:
  explicit collect_list_aggregation(null_policy null_handling = null_policy::INCLUDE)
    : aggregation{COLLECT_LIST}, _null_handling{null_handling}
  {
  }

  null_policy _null_handling;  ///< include or exclude nulls

  [[nodiscard]] bool is_equal(aggregation const& _other) const override
  {
    if (!this->aggregation::is_equal(_other)) { return false; }
    auto const& other = dynamic_cast<collect_list_aggregation const&>(_other);
    return (_null_handling == other._null_handling);
  }

  [[nodiscard]] size_t do_hash() const override
  {
    return this->aggregation::do_hash() ^ hash_impl();
  }

  [[nodiscard]] std::unique_ptr<aggregation> clone() const override
  {
    return std::make_unique<collect_list_aggregation>(*this);
  }
  std::vector<std::unique_ptr<aggregation>> get_simple_aggregations(
    data_type col_type, simple_aggregations_collector& collector) const override
  {
    return collector.visit(col_type, *this);
  }
  void finalize(aggregation_finalizer& finalizer) const override { finalizer.visit(*this); }

 private:
  [[nodiscard]] size_t hash_impl() const
  {
    return std::hash<int>{}(static_cast<int>(_null_handling));
  }
};

/**
 * @brief Derived aggregation class for specifying COLLECT_SET aggregation
 */
class collect_set_aggregation final : public rolling_aggregation,
                                      public groupby_aggregation,
                                      public reduce_aggregation {
 public:
  explicit collect_set_aggregation(null_policy null_handling = null_policy::INCLUDE,
                                   null_equality nulls_equal = null_equality::EQUAL,
                                   nan_equality nans_equal   = nan_equality::UNEQUAL)
    : aggregation{COLLECT_SET},
      _null_handling{null_handling},
      _nulls_equal(nulls_equal),
      _nans_equal(nans_equal)
  {
  }

  null_policy _null_handling;  ///< include or exclude nulls
  null_equality _nulls_equal;  ///< whether to consider nulls as equal values
  nan_equality _nans_equal;    ///< whether to consider NaNs as equal value (applicable only to
                               ///< floating point types)

  [[nodiscard]] bool is_equal(aggregation const& _other) const override
  {
    if (!this->aggregation::is_equal(_other)) { return false; }
    auto const& other = dynamic_cast<collect_set_aggregation const&>(_other);
    return (_null_handling == other._null_handling && _nulls_equal == other._nulls_equal &&
            _nans_equal == other._nans_equal);
  }

  [[nodiscard]] size_t do_hash() const override
  {
    return this->aggregation::do_hash() ^ hash_impl();
  }

  [[nodiscard]] std::unique_ptr<aggregation> clone() const override
  {
    return std::make_unique<collect_set_aggregation>(*this);
  }
  std::vector<std::unique_ptr<aggregation>> get_simple_aggregations(
    data_type col_type, simple_aggregations_collector& collector) const override
  {
    return collector.visit(col_type, *this);
  }
  void finalize(aggregation_finalizer& finalizer) const override { finalizer.visit(*this); }

 protected:
  [[nodiscard]] size_t hash_impl() const
  {
    return std::hash<int>{}(static_cast<int>(_null_handling) ^ static_cast<int>(_nulls_equal) ^
                            static_cast<int>(_nans_equal));
  }
};

/**
 * @brief Derived aggregation class for specifying LEAD/LAG window aggregations
 */
class lead_lag_aggregation final : public rolling_aggregation {
 public:
  lead_lag_aggregation(Kind kind, size_type offset)
    : aggregation{offset < 0 ? (kind == LAG ? LEAD : LAG) : kind}, row_offset{std::abs(offset)}
  {
  }

  [[nodiscard]] bool is_equal(aggregation const& _other) const override
  {
    if (!this->aggregation::is_equal(_other)) { return false; }
    auto const& other = dynamic_cast<lead_lag_aggregation const&>(_other);
    return (row_offset == other.row_offset);
  }

  [[nodiscard]] size_t do_hash() const override
  {
    return this->aggregation::do_hash() ^ hash_impl();
  }

  [[nodiscard]] std::unique_ptr<aggregation> clone() const override
  {
    return std::make_unique<lead_lag_aggregation>(*this);
  }
  std::vector<std::unique_ptr<aggregation>> get_simple_aggregations(
    data_type col_type, simple_aggregations_collector& collector) const override
  {
    return collector.visit(col_type, *this);
  }
  void finalize(aggregation_finalizer& finalizer) const override { finalizer.visit(*this); }

  size_type row_offset;

 private:
  [[nodiscard]] size_t hash_impl() const { return std::hash<size_type>()(row_offset); }
};

/**
 * @brief Derived class for specifying a custom aggregation
 * specified in udf
 */
class udf_aggregation final : public rolling_aggregation {
 public:
  udf_aggregation(aggregation::Kind type,
                  std::string user_defined_aggregator,
                  data_type output_type)
    : aggregation{type},
      _source{std::move(user_defined_aggregator)},
      _operator_name{(type == aggregation::PTX) ? "rolling_udf_ptx" : "rolling_udf_cuda"},
      _function_name{"rolling_udf"},
      _output_type{output_type}
  {
    CUDF_EXPECTS(type == aggregation::PTX or type == aggregation::CUDA,
                 "udf_aggregation can accept only PTX, CUDA");
  }

  [[nodiscard]] bool is_equal(aggregation const& _other) const override
  {
    if (!this->aggregation::is_equal(_other)) { return false; }
    auto const& other = dynamic_cast<udf_aggregation const&>(_other);
    return (_source == other._source and _operator_name == other._operator_name and
            _function_name == other._function_name and _output_type == other._output_type);
  }

  [[nodiscard]] size_t do_hash() const override
  {
    return this->aggregation::do_hash() ^ hash_impl();
  }

  [[nodiscard]] std::unique_ptr<aggregation> clone() const override
  {
    return std::make_unique<udf_aggregation>(*this);
  }
  std::vector<std::unique_ptr<aggregation>> get_simple_aggregations(
    data_type col_type, simple_aggregations_collector& collector) const override
  {
    return collector.visit(col_type, *this);
  }
  void finalize(aggregation_finalizer& finalizer) const override { finalizer.visit(*this); }

  std::string const _source;
  std::string const _operator_name;
  std::string const _function_name;
  data_type _output_type;

 protected:
  [[nodiscard]] size_t hash_impl() const
  {
    return std::hash<std::string>{}(_source) ^ std::hash<std::string>{}(_operator_name) ^
           std::hash<std::string>{}(_function_name) ^
           std::hash<int>{}(static_cast<int32_t>(_output_type.id()));
  }
};

/**
 * @brief Derived class for specifying host-based UDF aggregation.
 */
class host_udf_aggregation final : public groupby_aggregation,
                                   public reduce_aggregation,
                                   public segmented_reduce_aggregation {
 public:
  std::unique_ptr<host_udf_base> udf_ptr;

  host_udf_aggregation()                            = delete;
  host_udf_aggregation(host_udf_aggregation const&) = delete;

  // Need to define the constructor and destructor in a separate source file where we have the
  // complete declaration of `host_udf_base`.
  explicit host_udf_aggregation(std::unique_ptr<host_udf_base> udf_ptr_);
  ~host_udf_aggregation() override;

  [[nodiscard]] bool is_equal(aggregation const& _other) const override;

  [[nodiscard]] size_t do_hash() const override;

  [[nodiscard]] std::unique_ptr<aggregation> clone() const override;

  std::vector<std::unique_ptr<aggregation>> get_simple_aggregations(
    data_type col_type, simple_aggregations_collector& collector) const override
  {
    return collector.visit(col_type, *this);
  }
  void finalize(aggregation_finalizer& finalizer) const override { finalizer.visit(*this); }
};

/**
 * @brief Derived aggregation class for specifying MERGE_LISTS aggregation
 */
class merge_lists_aggregation final : public groupby_aggregation, public reduce_aggregation {
 public:
  explicit merge_lists_aggregation() : aggregation{MERGE_LISTS} {}

  [[nodiscard]] std::unique_ptr<aggregation> clone() const override
  {
    return std::make_unique<merge_lists_aggregation>(*this);
  }
  std::vector<std::unique_ptr<aggregation>> get_simple_aggregations(
    data_type col_type, simple_aggregations_collector& collector) const override
  {
    return collector.visit(col_type, *this);
  }
  void finalize(aggregation_finalizer& finalizer) const override { finalizer.visit(*this); }
};

/**
 * @brief Derived aggregation class for specifying MERGE_SETS aggregation
 */
class merge_sets_aggregation final : public groupby_aggregation, public reduce_aggregation {
 public:
  explicit merge_sets_aggregation(null_equality nulls_equal, nan_equality nans_equal)
    : aggregation{MERGE_SETS}, _nulls_equal(nulls_equal), _nans_equal(nans_equal)
  {
  }

  null_equality _nulls_equal;  ///< whether to consider nulls as equal value
  nan_equality _nans_equal;    ///< whether to consider NaNs as equal value (applicable only to
                               ///< floating point types)

  [[nodiscard]] bool is_equal(aggregation const& _other) const override
  {
    if (!this->aggregation::is_equal(_other)) { return false; }
    auto const& other = dynamic_cast<merge_sets_aggregation const&>(_other);
    return (_nulls_equal == other._nulls_equal && _nans_equal == other._nans_equal);
  }

  [[nodiscard]] size_t do_hash() const override
  {
    return this->aggregation::do_hash() ^ hash_impl();
  }

  [[nodiscard]] std::unique_ptr<aggregation> clone() const override
  {
    return std::make_unique<merge_sets_aggregation>(*this);
  }
  std::vector<std::unique_ptr<aggregation>> get_simple_aggregations(
    data_type col_type, simple_aggregations_collector& collector) const override
  {
    return collector.visit(col_type, *this);
  }
  void finalize(aggregation_finalizer& finalizer) const override { finalizer.visit(*this); }

 protected:
  [[nodiscard]] size_t hash_impl() const
  {
    return std::hash<int>{}(static_cast<int>(_nulls_equal) ^ static_cast<int>(_nans_equal));
  }
};

/**
 * @brief Derived aggregation class for specifying MERGE_M2 aggregation
 */
class merge_m2_aggregation final : public groupby_aggregation {
 public:
  explicit merge_m2_aggregation() : aggregation{MERGE_M2} {}

  [[nodiscard]] std::unique_ptr<aggregation> clone() const override
  {
    return std::make_unique<merge_m2_aggregation>(*this);
  }
  std::vector<std::unique_ptr<aggregation>> get_simple_aggregations(
    data_type col_type, simple_aggregations_collector& collector) const override
  {
    return collector.visit(col_type, *this);
  }
  void finalize(aggregation_finalizer& finalizer) const override { finalizer.visit(*this); }
};

/**
 * @brief Derived aggregation class for specifying MERGE_HISTOGRAM aggregation
 */
class merge_histogram_aggregation final : public groupby_aggregation, public reduce_aggregation {
 public:
  explicit merge_histogram_aggregation() : aggregation{MERGE_HISTOGRAM} {}

  [[nodiscard]] std::unique_ptr<aggregation> clone() const override
  {
    return std::make_unique<merge_histogram_aggregation>(*this);
  }
  std::vector<std::unique_ptr<aggregation>> get_simple_aggregations(
    data_type col_type, simple_aggregations_collector& collector) const override
  {
    return collector.visit(col_type, *this);
  }
  void finalize(aggregation_finalizer& finalizer) const override { finalizer.visit(*this); }
};

/**
 * @brief Derived aggregation class for specifying COVARIANCE aggregation
 */
class covariance_aggregation final : public groupby_aggregation {
 public:
  explicit covariance_aggregation(size_type min_periods, size_type ddof)
    : aggregation{COVARIANCE}, _min_periods{min_periods}, _ddof(ddof)
  {
  }
  size_type _min_periods;
  size_type _ddof;

  [[nodiscard]] size_t do_hash() const override
  {
    return this->aggregation::do_hash() ^ hash_impl();
  }

  [[nodiscard]] std::unique_ptr<aggregation> clone() const override
  {
    return std::make_unique<covariance_aggregation>(*this);
  }
  std::vector<std::unique_ptr<aggregation>> get_simple_aggregations(
    data_type col_type, simple_aggregations_collector& collector) const override
  {
    return collector.visit(col_type, *this);
  }
  void finalize(aggregation_finalizer& finalizer) const override { finalizer.visit(*this); }

 protected:
  [[nodiscard]] size_t hash_impl() const
  {
    return std::hash<size_type>{}(_min_periods) ^ std::hash<size_type>{}(_ddof);
  }
};

/**
 * @brief Derived aggregation class for specifying CORRELATION aggregation
 */
class correlation_aggregation final : public groupby_aggregation {
 public:
  explicit correlation_aggregation(correlation_type type, size_type min_periods)
    : aggregation{CORRELATION}, _type{type}, _min_periods{min_periods}
  {
  }
  correlation_type _type;
  size_type _min_periods;

  [[nodiscard]] bool is_equal(aggregation const& _other) const override
  {
    if (!this->aggregation::is_equal(_other)) { return false; }
    auto const& other = dynamic_cast<correlation_aggregation const&>(_other);
    return (_type == other._type);
  }

  [[nodiscard]] size_t do_hash() const override
  {
    return this->aggregation::do_hash() ^ hash_impl();
  }

  [[nodiscard]] std::unique_ptr<aggregation> clone() const override
  {
    return std::make_unique<correlation_aggregation>(*this);
  }
  std::vector<std::unique_ptr<aggregation>> get_simple_aggregations(
    data_type col_type, simple_aggregations_collector& collector) const override
  {
    return collector.visit(col_type, *this);
  }
  void finalize(aggregation_finalizer& finalizer) const override { finalizer.visit(*this); }

 protected:
  [[nodiscard]] size_t hash_impl() const
  {
    return std::hash<int>{}(static_cast<int>(_type)) ^ std::hash<size_type>{}(_min_periods);
  }
};

/**
 * @brief Derived aggregation class for specifying TDIGEST aggregation
 */
class tdigest_aggregation final : public groupby_aggregation, public reduce_aggregation {
 public:
  explicit tdigest_aggregation(int max_centroids_)
    : aggregation{TDIGEST}, max_centroids{max_centroids_}
  {
  }

  int const max_centroids;

  [[nodiscard]] std::unique_ptr<aggregation> clone() const override
  {
    return std::make_unique<tdigest_aggregation>(*this);
  }
  std::vector<std::unique_ptr<aggregation>> get_simple_aggregations(
    data_type col_type, simple_aggregations_collector& collector) const override
  {
    return collector.visit(col_type, *this);
  }
  void finalize(aggregation_finalizer& finalizer) const override { finalizer.visit(*this); }
};

/**
 * @brief Derived aggregation class for specifying MERGE_TDIGEST aggregation
 */
class merge_tdigest_aggregation final : public groupby_aggregation, public reduce_aggregation {
 public:
  explicit merge_tdigest_aggregation(int max_centroids_)
    : aggregation{MERGE_TDIGEST}, max_centroids{max_centroids_}
  {
  }

  int const max_centroids;

  [[nodiscard]] std::unique_ptr<aggregation> clone() const override
  {
    return std::make_unique<merge_tdigest_aggregation>(*this);
  }
  std::vector<std::unique_ptr<aggregation>> get_simple_aggregations(
    data_type col_type, simple_aggregations_collector& collector) const override
  {
    return collector.visit(col_type, *this);
  }
  void finalize(aggregation_finalizer& finalizer) const override { finalizer.visit(*this); }
};

/**
 * @brief Derived aggregation class for specifying BITWISE_AGG aggregation.
 */
class bitwise_aggregation final : public groupby_aggregation, public reduce_aggregation {
 public:
  explicit bitwise_aggregation(bitwise_op bit_op_) : aggregation{BITWISE_AGG}, bit_op{bit_op_} {}

  bitwise_op bit_op;

  [[nodiscard]] bool is_equal(aggregation const& _other) const override
  {
    if (!this->aggregation::is_equal(_other)) { return false; }
    auto const& other = dynamic_cast<bitwise_aggregation const&>(_other);
    return bit_op == other.bit_op;
  }

  [[nodiscard]] size_t do_hash() const override
  {
    return this->aggregation::do_hash() ^ static_cast<size_t>(bit_op);
  }

  [[nodiscard]] std::unique_ptr<aggregation> clone() const override
  {
    return std::make_unique<bitwise_aggregation>(*this);
  }

  std::vector<std::unique_ptr<aggregation>> get_simple_aggregations(
    data_type col_type, simple_aggregations_collector& collector) const override
  {
    return collector.visit(col_type, *this);
  }

  void finalize(aggregation_finalizer& finalizer) const override { finalizer.visit(*this); }
};

/**
 * @brief Sentinel value used for `ARGMAX` aggregation.
 *
 * The output column for an `ARGMAX` aggregation is initialized with the
 * sentinel value to indicate an unused element.
 */
constexpr size_type ARGMAX_SENTINEL{-1};

/**
 * @brief Sentinel value used for `ARGMIN` aggregation.
 *
 * The output column for an `ARGMIN` aggregation is initialized with the
 * sentinel value to indicate an unused element.
 */
constexpr size_type ARGMIN_SENTINEL{-1};

/**
 * @brief Determines accumulator type based on input type and aggregation.
 *
 * @tparam Source The type on which the aggregation is computed
 * @tparam k The aggregation performed
 */
template <typename Source, aggregation::Kind k, typename Enable = void>
struct target_type_impl {
  using type = void;
};

// Computing MIN of Source, use Source accumulator
template <typename Source>
struct target_type_impl<Source, aggregation::MIN> {
  using type = Source;
};

// Computing MAX of Source, use Source accumulator
template <typename Source>
struct target_type_impl<Source, aggregation::MAX> {
  using type = Source;
};

// Always use size_type accumulator for COUNT_VALID
template <typename Source>
struct target_type_impl<Source, aggregation::COUNT_VALID> {
  using type = size_type;
};

// Always use size_type accumulator for COUNT_ALL
template <typename Source>
struct target_type_impl<Source, aggregation::COUNT_ALL> {
  using type = size_type;
};

// Use list for HISTOGRAM
template <typename SourceType>
struct target_type_impl<SourceType, aggregation::HISTOGRAM> {
  using type = list_view;
};

// Computing ANY of any type, use bool accumulator
template <typename Source>
struct target_type_impl<Source, aggregation::ANY> {
  using type = bool;
};

// Computing ALL of any type, use bool accumulator
template <typename Source>
struct target_type_impl<Source, aggregation::ALL> {
  using type = bool;
};

// Always use `double` for MEAN except for durations and fixed point types.
template <typename Source, aggregation::Kind k>
struct target_type_impl<
  Source,
  k,
  std::enable_if_t<is_fixed_width<Source>() and not is_chrono<Source>() and
                   not is_fixed_point<Source>() and (k == aggregation::MEAN)>> {
  using type = double;
};

template <typename Source, aggregation::Kind k>
struct target_type_impl<Source,
                        k,
                        std::enable_if_t<(is_duration<Source>() or is_fixed_point<Source>()) &&
                                         (k == aggregation::MEAN)>> {
  using type = Source;
};

constexpr bool is_sum_product_agg(aggregation::Kind k)
{
  return (k == aggregation::SUM) || (k == aggregation::PRODUCT) ||
         (k == aggregation::SUM_OF_SQUARES);
}

// Summing/Multiplying integers of any type, always use int64_t accumulator
template <typename Source, aggregation::Kind k>
  requires(std::is_integral_v<Source> && is_sum_product_agg(k))
struct target_type_impl<Source, k> {
  using type = int64_t;
};

// Summing fixed_point numbers
template <typename Source, aggregation::Kind k>
struct target_type_impl<
  Source,
  k,
  std::enable_if_t<cudf::is_fixed_point<Source>() && (k == aggregation::SUM)>> {
  using type = Source;
};

// Summing/Multiplying float/doubles, use same type accumulator
template <typename Source, aggregation::Kind k>
  requires(std::is_floating_point_v<Source> && is_sum_product_agg(k))
struct target_type_impl<Source, k> {
  using type = Source;
};

// Summing duration types, use same type accumulator
template <typename Source, aggregation::Kind k>
struct target_type_impl<Source,
                        k,
                        std::enable_if_t<is_duration<Source>() && (k == aggregation::SUM)>> {
  using type = Source;
};

// SUM_WITH_OVERFLOW outputs a struct {sum: Source, overflow: bool} where sum type matches input
<<<<<<< HEAD
// type Only supports signed integral types (excluding bool) and decimal types
=======
// type, only supports signed integral types (excluding bool) and decimal types
>>>>>>> 76690de5
template <typename Source>
  requires((cudf::is_integral_not_bool<Source>() && cudf::is_signed<Source>()) ||
           cudf::is_fixed_point<Source>())
struct target_type_impl<Source, aggregation::SUM_WITH_OVERFLOW> {
  using type = struct_view;  // SUM_WITH_OVERFLOW outputs a struct with sum and overflow fields
};

// Always use `double` for M2
template <typename SourceType>
struct target_type_impl<SourceType, aggregation::M2> {
  using type = double;
};

// Always use `double` for VARIANCE
template <typename SourceType>
struct target_type_impl<SourceType, aggregation::VARIANCE> {
  using type = double;
};

// Always use `double` for STD
template <typename SourceType>
struct target_type_impl<SourceType, aggregation::STD> {
  using type = double;
};

// Always use `double` for quantile
template <typename Source>
struct target_type_impl<Source, aggregation::QUANTILE> {
  using type = double;
};

// MEDIAN is a special case of a QUANTILE
template <typename Source>
struct target_type_impl<Source, aggregation::MEDIAN> {
  using type = typename target_type_impl<Source, aggregation::QUANTILE>::type;
};

// Always use `size_type` for ARGMAX index
template <typename Source>
struct target_type_impl<Source, aggregation::ARGMAX> {
  using type = size_type;
};

// Always use `size_type` for ARGMIN index
template <typename Source>
struct target_type_impl<Source, aggregation::ARGMIN> {
  using type = size_type;
};

// Always use size_type accumulator for NUNIQUE
template <typename Source>
struct target_type_impl<Source, aggregation::NUNIQUE> {
  using type = size_type;
};

// Always use Source for NTH_ELEMENT
template <typename Source>
struct target_type_impl<Source, aggregation::NTH_ELEMENT> {
  using type = Source;
};

// Always use size_type accumulator for ROW_NUMBER
template <typename Source>
struct target_type_impl<Source, aggregation::ROW_NUMBER> {
  using type = size_type;
};

template <typename Source>
struct target_type_impl<Source, aggregation::EWMA> {
  using type = double;
};

// Always use size_type accumulator for RANK
template <typename Source>
struct target_type_impl<Source, aggregation::RANK> {
  using type = size_type;  // double for percentage=true.
};

// Always use list for COLLECT_LIST
template <typename Source>
struct target_type_impl<Source, aggregation::COLLECT_LIST> {
  using type = list_view;
};

// Always use list for COLLECT_SET
template <typename Source>
struct target_type_impl<Source, aggregation::COLLECT_SET> {
  using type = list_view;
};

// Always use Source for LEAD
template <typename Source>
struct target_type_impl<Source, aggregation::LEAD> {
  using type = Source;
};

// Always use Source for LAG
template <typename Source>
struct target_type_impl<Source, aggregation::LAG> {
  using type = Source;
};

// Always use list for MERGE_LISTS
template <typename Source>
  requires cuda::std::is_same_v<Source, cudf::list_view>
struct target_type_impl<Source, aggregation::MERGE_LISTS> {
  using type = list_view;
};

// Always use list for MERGE_SETS
template <typename Source>
  requires cuda::std::is_same_v<Source, cudf::list_view>
struct target_type_impl<Source, aggregation::MERGE_SETS> {
  using type = list_view;
};

// Always use struct for MERGE_M2
template <typename SourceType>
struct target_type_impl<SourceType, aggregation::MERGE_M2> {
  using type = struct_view;
};

// Use list for MERGE_HISTOGRAM
template <typename SourceType>
struct target_type_impl<SourceType, aggregation::MERGE_HISTOGRAM> {
  using type = list_view;
};

// Always use double for COVARIANCE
template <typename SourceType>
struct target_type_impl<SourceType, aggregation::COVARIANCE> {
  using type = double;
};

// Always use double for CORRELATION
template <typename SourceType>
struct target_type_impl<SourceType, aggregation::CORRELATION> {
  using type = double;
};

// Always use numeric types for TDIGEST
template <typename Source>
struct target_type_impl<Source,
                        aggregation::TDIGEST,
                        std::enable_if_t<(is_numeric<Source>() || is_fixed_point<Source>())>> {
  using type = struct_view;
};

// TDIGEST_MERGE. The root column type for a tdigest column is a list_view. Strictly
// speaking, this check is not sufficient to guarantee we are actually being given a
// real tdigest column, but we will do further verification inside the aggregation code.
template <typename Source>
struct target_type_impl<Source,
                        aggregation::MERGE_TDIGEST,
                        std::enable_if_t<std::is_same_v<Source, cudf::struct_view>>> {
  using type = struct_view;
};

template <typename SourceType>
struct target_type_impl<SourceType, aggregation::HOST_UDF> {
  // Just a placeholder. The actual return type is unknown.
  using type = struct_view;
};

// BITWISE_AGG returns the same type as input for integral types.
template <typename Source>
struct target_type_impl<Source,
                        aggregation::BITWISE_AGG,
                        std::enable_if_t<std::is_integral_v<Source>>> {
  using type = Source;
};

/**
 * @brief Helper alias to get the accumulator type for performing aggregation
 * `k` on elements of type `Source`
 *
 * @tparam Source The type on which the aggregation is computed
 * @tparam k The aggregation performed
 */
template <typename Source, aggregation::Kind k>
using target_type_t = typename target_type_impl<Source, k>::type;

template <aggregation::Kind k>
struct kind_to_type_impl {
  using type = aggregation;
};

template <aggregation::Kind k>
using kind_to_type = typename kind_to_type_impl<k>::type;

#ifndef AGG_KIND_MAPPING
#define AGG_KIND_MAPPING(k, Type) \
  template <>                     \
  struct kind_to_type_impl<k> {   \
    using type = Type;            \
  }
#endif

AGG_KIND_MAPPING(aggregation::QUANTILE, quantile_aggregation);
AGG_KIND_MAPPING(aggregation::STD, std_aggregation);
AGG_KIND_MAPPING(aggregation::VARIANCE, var_aggregation);

/**
 * @brief Dispatches `k` as a non-type template parameter to a callable,  `f`.
 *
 * @tparam F Type of callable
 * @param k The `aggregation::Kind` value to dispatch
 * @param f The callable that accepts an `aggregation::Kind` callable function object.
 * @param args Parameter pack forwarded to the `operator()` invocation
 * @return Forwards the return value of the callable.
 */
#ifdef __CUDACC__
#pragma nv_exec_check_disable
#endif
template <typename F, typename... Ts>
CUDF_HOST_DEVICE inline decltype(auto) aggregation_dispatcher(aggregation::Kind k,
                                                              F&& f,
                                                              Ts&&... args)
{
  switch (k) {
    case aggregation::SUM:
      return f.template operator()<aggregation::SUM>(std::forward<Ts>(args)...);
    case aggregation::SUM_WITH_OVERFLOW:
      return f.template operator()<aggregation::SUM_WITH_OVERFLOW>(std::forward<Ts>(args)...);
    case aggregation::PRODUCT:
      return f.template operator()<aggregation::PRODUCT>(std::forward<Ts>(args)...);
    case aggregation::MIN:
      return f.template operator()<aggregation::MIN>(std::forward<Ts>(args)...);
    case aggregation::MAX:
      return f.template operator()<aggregation::MAX>(std::forward<Ts>(args)...);
    case aggregation::COUNT_VALID:
      return f.template operator()<aggregation::COUNT_VALID>(std::forward<Ts>(args)...);
    case aggregation::COUNT_ALL:
      return f.template operator()<aggregation::COUNT_ALL>(std::forward<Ts>(args)...);
    case aggregation::HISTOGRAM:
      return f.template operator()<aggregation::HISTOGRAM>(std::forward<Ts>(args)...);
    case aggregation::ANY:
      return f.template operator()<aggregation::ANY>(std::forward<Ts>(args)...);
    case aggregation::ALL:
      return f.template operator()<aggregation::ALL>(std::forward<Ts>(args)...);
    case aggregation::SUM_OF_SQUARES:
      return f.template operator()<aggregation::SUM_OF_SQUARES>(std::forward<Ts>(args)...);
    case aggregation::MEAN:
      return f.template operator()<aggregation::MEAN>(std::forward<Ts>(args)...);
    case aggregation::M2: return f.template operator()<aggregation::M2>(std::forward<Ts>(args)...);
    case aggregation::VARIANCE:
      return f.template operator()<aggregation::VARIANCE>(std::forward<Ts>(args)...);
    case aggregation::STD:
      return f.template operator()<aggregation::STD>(std::forward<Ts>(args)...);
    case aggregation::MEDIAN:
      return f.template operator()<aggregation::MEDIAN>(std::forward<Ts>(args)...);
    case aggregation::QUANTILE:
      return f.template operator()<aggregation::QUANTILE>(std::forward<Ts>(args)...);
    case aggregation::ARGMAX:
      return f.template operator()<aggregation::ARGMAX>(std::forward<Ts>(args)...);
    case aggregation::ARGMIN:
      return f.template operator()<aggregation::ARGMIN>(std::forward<Ts>(args)...);
    case aggregation::NUNIQUE:
      return f.template operator()<aggregation::NUNIQUE>(std::forward<Ts>(args)...);
    case aggregation::NTH_ELEMENT:
      return f.template operator()<aggregation::NTH_ELEMENT>(std::forward<Ts>(args)...);
    case aggregation::ROW_NUMBER:
      return f.template operator()<aggregation::ROW_NUMBER>(std::forward<Ts>(args)...);
    case aggregation::RANK:
      return f.template operator()<aggregation::RANK>(std::forward<Ts>(args)...);
    case aggregation::COLLECT_LIST:
      return f.template operator()<aggregation::COLLECT_LIST>(std::forward<Ts>(args)...);
    case aggregation::COLLECT_SET:
      return f.template operator()<aggregation::COLLECT_SET>(std::forward<Ts>(args)...);
    case aggregation::LEAD:
      return f.template operator()<aggregation::LEAD>(std::forward<Ts>(args)...);
    case aggregation::LAG:
      return f.template operator()<aggregation::LAG>(std::forward<Ts>(args)...);
    case aggregation::MERGE_LISTS:
      return f.template operator()<aggregation::MERGE_LISTS>(std::forward<Ts>(args)...);
    case aggregation::MERGE_SETS:
      return f.template operator()<aggregation::MERGE_SETS>(std::forward<Ts>(args)...);
    case aggregation::MERGE_M2:
      return f.template operator()<aggregation::MERGE_M2>(std::forward<Ts>(args)...);
    case aggregation::MERGE_HISTOGRAM:
      return f.template operator()<aggregation::MERGE_HISTOGRAM>(std::forward<Ts>(args)...);
    case aggregation::COVARIANCE:
      return f.template operator()<aggregation::COVARIANCE>(std::forward<Ts>(args)...);
    case aggregation::CORRELATION:
      return f.template operator()<aggregation::CORRELATION>(std::forward<Ts>(args)...);
    case aggregation::TDIGEST:
      return f.template operator()<aggregation::TDIGEST>(std::forward<Ts>(args)...);
    case aggregation::MERGE_TDIGEST:
      return f.template operator()<aggregation::MERGE_TDIGEST>(std::forward<Ts>(args)...);
    case aggregation::EWMA:
      return f.template operator()<aggregation::EWMA>(std::forward<Ts>(args)...);
    case aggregation::HOST_UDF:
      return f.template operator()<aggregation::HOST_UDF>(std::forward<Ts>(args)...);
    case aggregation::BITWISE_AGG:
      return f.template operator()<aggregation::BITWISE_AGG>(std::forward<Ts>(args)...);
    default: {
#ifndef __CUDA_ARCH__
      CUDF_FAIL("Unsupported aggregation.");
#else
      CUDF_UNREACHABLE("Unsupported aggregation.");
#endif
    }
  }
}

template <typename Element>
struct dispatch_aggregation {
#ifdef __CUDACC__
#pragma nv_exec_check_disable
#endif
  template <aggregation::Kind k, typename F, typename... Ts>
  CUDF_HOST_DEVICE inline decltype(auto) operator()(F&& f, Ts&&... args) const
  {
    return f.template operator()<Element, k>(std::forward<Ts>(args)...);
  }
};

struct dispatch_source {
#ifdef __CUDACC__
#pragma nv_exec_check_disable
#endif
  template <typename Element, typename F, typename... Ts>
  CUDF_HOST_DEVICE inline decltype(auto) operator()(aggregation::Kind k, F&& f, Ts&&... args) const
  {
    return aggregation_dispatcher(
      k, dispatch_aggregation<Element>{}, std::forward<F>(f), std::forward<Ts>(args)...);
  }
};

/**
 * @brief Dispatches both a type and `aggregation::Kind` template parameters to
 * a callable.
 *
 * This function expects a callable `f` with an `operator()` template accepting
 * two template parameters. The first is a type dispatched from `type`. The
 * second is an `aggregation::Kind` dispatched from `k`.
 *
 * @param type The `data_type` used to dispatch a type for the first template
 * parameter of the callable `F`
 * @param k The `aggregation::Kind` used to dispatch an `aggregation::Kind`
 * non-type template parameter for the second template parameter of the callable
 * @param f The callable that accepts `data_type` and `aggregation::Kind` function object.
 * @param args Parameter pack forwarded to the `operator()` invocation
 * `F`.
 */
#ifdef __CUDACC__
#pragma nv_exec_check_disable
#endif
template <typename F, typename... Ts>
CUDF_HOST_DEVICE inline constexpr decltype(auto) dispatch_type_and_aggregation(data_type type,
                                                                               aggregation::Kind k,
                                                                               F&& f,
                                                                               Ts&&... args)
{
  return type_dispatcher(type, dispatch_source{}, k, std::forward<F>(f), std::forward<Ts>(args)...);
}
/**
 * @brief Returns the target `data_type` for the specified aggregation  k
 * performed on elements of type  source_type.
 *
 * @param source_type The element type to be aggregated
 * @param k The aggregation kind
 * @return data_type The target_type of  k performed on  source_type
 * elements
 */
data_type target_type(data_type source_type, aggregation::Kind k);

/**
 * @brief Indicates whether the specified aggregation `k` is valid to perform on
 * the type `Source`.
 *
 * @tparam Source Type on which the aggregation is performed
 * @tparam k The aggregation to perform
 */
template <typename Source, aggregation::Kind k>
constexpr inline bool is_valid_aggregation()
{
  return (not std::is_void_v<target_type_t<Source, k>>);
}

/**
 * @brief Indicates whether the specified aggregation `k` is valid to perform on
 * the `data_type` `source`.
 *
 * @param source Source `data_type` on which the aggregation is performed
 * @param k The aggregation to perform
 */
bool is_valid_aggregation(data_type source, aggregation::Kind k);

/**
 * @brief Initializes each column in a table with a corresponding identity value
 * of an aggregation operation.
 *
 * The `i`th column will be initialized with the identity value of the `i`th
 * aggregation operation in `aggs`.
 *
 * @throw cudf::logic_error if column type and corresponding agg are incompatible
 * @throw cudf::logic_error if column type is not fixed-width
 *
 * @param table The table of columns to initialize.
 * @param aggs A span of aggregation operations corresponding to the table
 * columns. The aggregations determine the identity value for each column.
 * @param stream CUDA stream used for device memory operations and kernel launches.
 */
void initialize_with_identity(mutable_table_view const& table,
                              host_span<cudf::aggregation::Kind const> aggs,
                              rmm::cuda_stream_view stream);

}  // namespace detail
}  // namespace CUDF_EXPORT cudf<|MERGE_RESOLUTION|>--- conflicted
+++ resolved
@@ -1406,11 +1406,7 @@
 };
 
 // SUM_WITH_OVERFLOW outputs a struct {sum: Source, overflow: bool} where sum type matches input
-<<<<<<< HEAD
-// type Only supports signed integral types (excluding bool) and decimal types
-=======
 // type, only supports signed integral types (excluding bool) and decimal types
->>>>>>> 76690de5
 template <typename Source>
   requires((cudf::is_integral_not_bool<Source>() && cudf::is_signed<Source>()) ||
            cudf::is_fixed_point<Source>())
