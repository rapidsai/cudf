--- conflicted
+++ resolved
@@ -1118,14 +1118,8 @@
 struct target_type_impl<
   Source,
   k,
-<<<<<<< HEAD
-  std::enable_if_t<cudf::is_fixed_point<Source>() &&
-                   not std::is_same_v<Source, numeric::decimal128> && (k == aggregation::SUM)>> {
-  using type = numeric::decimal64;
-=======
   std::enable_if_t<cudf::is_fixed_point<Source>() && (k == aggregation::SUM)>> {
   using type = Source;
->>>>>>> 0ce9571e
 };
 
 template <typename Source, aggregation::Kind k>
