/*
 * Copyright (c) 2019-2022, NVIDIA CORPORATION.
 *
 * Licensed under the Apache License, Version 2.0 (the "License");
 * you may not use this file except in compliance with the License.
 * You may obtain a copy of the License at
 *
 *     http://www.apache.org/licenses/LICENSE-2.0
 *
 * Unless required by applicable law or agreed to in writing, software
 * distributed under the License is distributed on an "AS IS" BASIS,
 * WITHOUT WARRANTIES OR CONDITIONS OF ANY KIND, either express or implied.
 * See the License for the specific language governing permissions and
 * limitations under the License.
 */

#pragma once

#include <cudf/aggregation.hpp>
#include <cudf/detail/utilities/assert.cuh>
#include <cudf/types.hpp>
#include <cudf/utilities/error.hpp>
#include <cudf/utilities/traits.hpp>

#include <functional>
#include <numeric>

namespace cudf {
namespace detail {

// Visitor pattern
class simple_aggregations_collector {  // Declares the interface for the simple aggregations
                                       // collector
 public:
  // Declare overloads for each kind of a agg to dispatch
  virtual std::vector<std::unique_ptr<aggregation>> visit(data_type col_type,
                                                          aggregation const& agg);
  virtual std::vector<std::unique_ptr<aggregation>> visit(data_type col_type,
                                                          class sum_aggregation const& agg);
  virtual std::vector<std::unique_ptr<aggregation>> visit(data_type col_type,
                                                          class product_aggregation const& agg);
  virtual std::vector<std::unique_ptr<aggregation>> visit(data_type col_type,
                                                          class min_aggregation const& agg);
  virtual std::vector<std::unique_ptr<aggregation>> visit(data_type col_type,
                                                          class max_aggregation const& agg);
  virtual std::vector<std::unique_ptr<aggregation>> visit(data_type col_type,
                                                          class count_aggregation const& agg);
  virtual std::vector<std::unique_ptr<aggregation>> visit(data_type col_type,
                                                          class any_aggregation const& agg);
  virtual std::vector<std::unique_ptr<aggregation>> visit(data_type col_type,
                                                          class all_aggregation const& agg);
  virtual std::vector<std::unique_ptr<aggregation>> visit(
    data_type col_type, class sum_of_squares_aggregation const& agg);
  virtual std::vector<std::unique_ptr<aggregation>> visit(data_type col_type,
                                                          class mean_aggregation const& agg);
  virtual std::vector<std::unique_ptr<aggregation>> visit(data_type col_type,
                                                          class m2_aggregation const& agg);
  virtual std::vector<std::unique_ptr<aggregation>> visit(data_type col_type,
                                                          class var_aggregation const& agg);
  virtual std::vector<std::unique_ptr<aggregation>> visit(data_type col_type,
                                                          class std_aggregation const& agg);
  virtual std::vector<std::unique_ptr<aggregation>> visit(data_type col_type,
                                                          class median_aggregation const& agg);
  virtual std::vector<std::unique_ptr<aggregation>> visit(data_type col_type,
                                                          class quantile_aggregation const& agg);
  virtual std::vector<std::unique_ptr<aggregation>> visit(data_type col_type,
                                                          class argmax_aggregation const& agg);
  virtual std::vector<std::unique_ptr<aggregation>> visit(data_type col_type,
                                                          class argmin_aggregation const& agg);
  virtual std::vector<std::unique_ptr<aggregation>> visit(data_type col_type,
                                                          class nunique_aggregation const& agg);
  virtual std::vector<std::unique_ptr<aggregation>> visit(data_type col_type,
                                                          class nth_element_aggregation const& agg);
  virtual std::vector<std::unique_ptr<aggregation>> visit(data_type col_type,
                                                          class row_number_aggregation const& agg);
  virtual std::vector<std::unique_ptr<aggregation>> visit(data_type col_type,
                                                          class rank_aggregation const& agg);
  virtual std::vector<std::unique_ptr<aggregation>> visit(data_type col_type,
                                                          class dense_rank_aggregation const& agg);
  virtual std::vector<std::unique_ptr<aggregation>> visit(
    data_type col_type, class percent_rank_aggregation const& agg);
  virtual std::vector<std::unique_ptr<aggregation>> visit(
    data_type col_type, class collect_list_aggregation const& agg);
  virtual std::vector<std::unique_ptr<aggregation>> visit(data_type col_type,
                                                          class collect_set_aggregation const& agg);
  virtual std::vector<std::unique_ptr<aggregation>> visit(data_type col_type,
                                                          class lead_lag_aggregation const& agg);
  virtual std::vector<std::unique_ptr<aggregation>> visit(data_type col_type,
                                                          class udf_aggregation const& agg);
  virtual std::vector<std::unique_ptr<aggregation>> visit(data_type col_type,
                                                          class merge_lists_aggregation const& agg);
  virtual std::vector<std::unique_ptr<aggregation>> visit(data_type col_type,
                                                          class merge_sets_aggregation const& agg);
  virtual std::vector<std::unique_ptr<aggregation>> visit(data_type col_type,
                                                          class merge_m2_aggregation const& agg);
  virtual std::vector<std::unique_ptr<aggregation>> visit(data_type col_type,
                                                          class covariance_aggregation const& agg);
  virtual std::vector<std::unique_ptr<aggregation>> visit(data_type col_type,
                                                          class correlation_aggregation const& agg);
  virtual std::vector<std::unique_ptr<aggregation>> visit(data_type col_type,
                                                          class tdigest_aggregation const& agg);
  virtual std::vector<std::unique_ptr<aggregation>> visit(
    data_type col_type, class merge_tdigest_aggregation const& agg);
};

class aggregation_finalizer {  // Declares the interface for the finalizer
 public:
  // Declare overloads for each kind of a agg to dispatch
  virtual void visit(aggregation const& agg);
  virtual void visit(class sum_aggregation const& agg);
  virtual void visit(class product_aggregation const& agg);
  virtual void visit(class min_aggregation const& agg);
  virtual void visit(class max_aggregation const& agg);
  virtual void visit(class count_aggregation const& agg);
  virtual void visit(class any_aggregation const& agg);
  virtual void visit(class all_aggregation const& agg);
  virtual void visit(class sum_of_squares_aggregation const& agg);
  virtual void visit(class mean_aggregation const& agg);
  virtual void visit(class m2_aggregation const& agg);
  virtual void visit(class var_aggregation const& agg);
  virtual void visit(class std_aggregation const& agg);
  virtual void visit(class median_aggregation const& agg);
  virtual void visit(class quantile_aggregation const& agg);
  virtual void visit(class argmax_aggregation const& agg);
  virtual void visit(class argmin_aggregation const& agg);
  virtual void visit(class nunique_aggregation const& agg);
  virtual void visit(class nth_element_aggregation const& agg);
  virtual void visit(class row_number_aggregation const& agg);
  virtual void visit(class rank_aggregation const& agg);
  virtual void visit(class dense_rank_aggregation const& agg);
  virtual void visit(class percent_rank_aggregation const& agg);
  virtual void visit(class collect_list_aggregation const& agg);
  virtual void visit(class collect_set_aggregation const& agg);
  virtual void visit(class lead_lag_aggregation const& agg);
  virtual void visit(class udf_aggregation const& agg);
  virtual void visit(class merge_lists_aggregation const& agg);
  virtual void visit(class merge_sets_aggregation const& agg);
  virtual void visit(class merge_m2_aggregation const& agg);
  virtual void visit(class covariance_aggregation const& agg);
  virtual void visit(class correlation_aggregation const& agg);
  virtual void visit(class tdigest_aggregation const& agg);
  virtual void visit(class merge_tdigest_aggregation const& agg);
};

/**
 * @brief Derived class for specifying a sum aggregation
 */
class sum_aggregation final : public rolling_aggregation,
                              public groupby_aggregation,
                              public groupby_scan_aggregation,
<<<<<<< HEAD
                              public reduce_aggregation,
                              public scan_aggregation {
=======
                              public segmented_reduce_aggregation {
>>>>>>> c0f7fe6a
 public:
  sum_aggregation() : aggregation(SUM) {}

  [[nodiscard]] std::unique_ptr<aggregation> clone() const override
  {
    return std::make_unique<sum_aggregation>(*this);
  }
  std::vector<std::unique_ptr<aggregation>> get_simple_aggregations(
    data_type col_type, simple_aggregations_collector& collector) const override
  {
    return collector.visit(col_type, *this);
  }
  void finalize(aggregation_finalizer& finalizer) const override { finalizer.visit(*this); }
};

/**
 * @brief Derived class for specifying a product aggregation
 */
<<<<<<< HEAD
class product_aggregation final : public groupby_aggregation,
                                  public reduce_aggregation,
                                  public scan_aggregation {
=======
class product_aggregation final : public groupby_aggregation, public segmented_reduce_aggregation {
>>>>>>> c0f7fe6a
 public:
  product_aggregation() : aggregation(PRODUCT) {}

  [[nodiscard]] std::unique_ptr<aggregation> clone() const override
  {
    return std::make_unique<product_aggregation>(*this);
  }
  std::vector<std::unique_ptr<aggregation>> get_simple_aggregations(
    data_type col_type, simple_aggregations_collector& collector) const override
  {
    return collector.visit(col_type, *this);
  }
  void finalize(aggregation_finalizer& finalizer) const override { finalizer.visit(*this); }
};

/**
 * @brief Derived class for specifying a min aggregation
 */
class min_aggregation final : public rolling_aggregation,
                              public groupby_aggregation,
                              public groupby_scan_aggregation,
<<<<<<< HEAD
                              public reduce_aggregation,
                              public scan_aggregation {
=======
                              public segmented_reduce_aggregation {
>>>>>>> c0f7fe6a
 public:
  min_aggregation() : aggregation(MIN) {}

  [[nodiscard]] std::unique_ptr<aggregation> clone() const override
  {
    return std::make_unique<min_aggregation>(*this);
  }
  std::vector<std::unique_ptr<aggregation>> get_simple_aggregations(
    data_type col_type, simple_aggregations_collector& collector) const override
  {
    return collector.visit(col_type, *this);
  }
  void finalize(aggregation_finalizer& finalizer) const override { finalizer.visit(*this); }
};

/**
 * @brief Derived class for specifying a max aggregation
 */
class max_aggregation final : public rolling_aggregation,
                              public groupby_aggregation,
                              public groupby_scan_aggregation,
<<<<<<< HEAD
                              public reduce_aggregation,
                              public scan_aggregation {
=======
                              public segmented_reduce_aggregation {
>>>>>>> c0f7fe6a
 public:
  max_aggregation() : aggregation(MAX) {}

  [[nodiscard]] std::unique_ptr<aggregation> clone() const override
  {
    return std::make_unique<max_aggregation>(*this);
  }
  std::vector<std::unique_ptr<aggregation>> get_simple_aggregations(
    data_type col_type, simple_aggregations_collector& collector) const override
  {
    return collector.visit(col_type, *this);
  }
  void finalize(aggregation_finalizer& finalizer) const override { finalizer.visit(*this); }
};

/**
 * @brief Derived class for specifying a count aggregation
 */
class count_aggregation final : public rolling_aggregation,
                                public groupby_aggregation,
                                public groupby_scan_aggregation {
 public:
  count_aggregation(aggregation::Kind kind) : aggregation(kind) {}

  [[nodiscard]] std::unique_ptr<aggregation> clone() const override
  {
    return std::make_unique<count_aggregation>(*this);
  }
  std::vector<std::unique_ptr<aggregation>> get_simple_aggregations(
    data_type col_type, simple_aggregations_collector& collector) const override
  {
    return collector.visit(col_type, *this);
  }
  void finalize(aggregation_finalizer& finalizer) const override { finalizer.visit(*this); }
};

/**
 * @brief Derived class for specifying an any aggregation
 */
<<<<<<< HEAD
class any_aggregation final : public reduce_aggregation {
=======
class any_aggregation final : public segmented_reduce_aggregation {
>>>>>>> c0f7fe6a
 public:
  any_aggregation() : aggregation(ANY) {}

  [[nodiscard]] std::unique_ptr<aggregation> clone() const override
  {
    return std::make_unique<any_aggregation>(*this);
  }
  std::vector<std::unique_ptr<aggregation>> get_simple_aggregations(
    data_type col_type, simple_aggregations_collector& collector) const override
  {
    return collector.visit(col_type, *this);
  }
  void finalize(aggregation_finalizer& finalizer) const override { finalizer.visit(*this); }
};

/**
 * @brief Derived class for specifying an all aggregation
 */
<<<<<<< HEAD
class all_aggregation final : public reduce_aggregation {
=======
class all_aggregation final : public segmented_reduce_aggregation {
>>>>>>> c0f7fe6a
 public:
  all_aggregation() : aggregation(ALL) {}

  [[nodiscard]] std::unique_ptr<aggregation> clone() const override
  {
    return std::make_unique<all_aggregation>(*this);
  }
  std::vector<std::unique_ptr<aggregation>> get_simple_aggregations(
    data_type col_type, simple_aggregations_collector& collector) const override
  {
    return collector.visit(col_type, *this);
  }
  void finalize(aggregation_finalizer& finalizer) const override { finalizer.visit(*this); }
};

/**
 * @brief Derived class for specifying a sum_of_squares aggregation
 */
class sum_of_squares_aggregation final : public groupby_aggregation, public reduce_aggregation {
 public:
  sum_of_squares_aggregation() : aggregation(SUM_OF_SQUARES) {}

  [[nodiscard]] std::unique_ptr<aggregation> clone() const override
  {
    return std::make_unique<sum_of_squares_aggregation>(*this);
  }
  std::vector<std::unique_ptr<aggregation>> get_simple_aggregations(
    data_type col_type, simple_aggregations_collector& collector) const override
  {
    return collector.visit(col_type, *this);
  }
  void finalize(aggregation_finalizer& finalizer) const override { finalizer.visit(*this); }
};

/**
 * @brief Derived class for specifying a mean aggregation
 */
class mean_aggregation final : public rolling_aggregation,
                               public groupby_aggregation,
                               public reduce_aggregation {
 public:
  mean_aggregation() : aggregation(MEAN) {}

  [[nodiscard]] std::unique_ptr<aggregation> clone() const override
  {
    return std::make_unique<mean_aggregation>(*this);
  }
  std::vector<std::unique_ptr<aggregation>> get_simple_aggregations(
    data_type col_type, simple_aggregations_collector& collector) const override
  {
    return collector.visit(col_type, *this);
  }
  void finalize(aggregation_finalizer& finalizer) const override { finalizer.visit(*this); }
};

/**
 * @brief Derived class for specifying a m2 aggregation
 */
class m2_aggregation : public groupby_aggregation {
 public:
  m2_aggregation() : aggregation{M2} {}

  [[nodiscard]] std::unique_ptr<aggregation> clone() const override
  {
    return std::make_unique<m2_aggregation>(*this);
  }
  std::vector<std::unique_ptr<aggregation>> get_simple_aggregations(
    data_type col_type, simple_aggregations_collector& collector) const override
  {
    return collector.visit(col_type, *this);
  }
  void finalize(aggregation_finalizer& finalizer) const override { finalizer.visit(*this); }
};

/**
 * @brief Derived class for specifying a standard deviation/variance aggregation
 */
class std_var_aggregation : public rolling_aggregation,
                            public groupby_aggregation,
                            public reduce_aggregation {
 public:
  size_type _ddof;  ///< Delta degrees of freedom

  [[nodiscard]] bool is_equal(aggregation const& _other) const override
  {
    if (!this->aggregation::is_equal(_other)) { return false; }
    auto const& other = dynamic_cast<std_var_aggregation const&>(_other);
    return _ddof == other._ddof;
  }

  [[nodiscard]] size_t do_hash() const override
  {
    return this->aggregation::do_hash() ^ hash_impl();
  }

 protected:
  std_var_aggregation(aggregation::Kind k, size_type ddof) : rolling_aggregation(k), _ddof{ddof}
  {
    CUDF_EXPECTS(k == aggregation::STD or k == aggregation::VARIANCE,
                 "std_var_aggregation can accept only STD, VARIANCE");
  }
  [[nodiscard]] size_type hash_impl() const { return std::hash<size_type>{}(_ddof); }
};

/**
 * @brief Derived class for specifying a variance aggregation
 */
class var_aggregation final : public std_var_aggregation {
 public:
  var_aggregation(size_type ddof)
    : aggregation{aggregation::VARIANCE}, std_var_aggregation{aggregation::VARIANCE, ddof}
  {
  }

  [[nodiscard]] std::unique_ptr<aggregation> clone() const override
  {
    return std::make_unique<var_aggregation>(*this);
  }
  std::vector<std::unique_ptr<aggregation>> get_simple_aggregations(
    data_type col_type, simple_aggregations_collector& collector) const override
  {
    return collector.visit(col_type, *this);
  }
  void finalize(aggregation_finalizer& finalizer) const override { finalizer.visit(*this); }
};

/**
 * @brief Derived class for specifying a standard deviation aggregation
 */
class std_aggregation final : public std_var_aggregation {
 public:
  std_aggregation(size_type ddof)
    : aggregation{aggregation::STD}, std_var_aggregation{aggregation::STD, ddof}
  {
  }

  [[nodiscard]] std::unique_ptr<aggregation> clone() const override
  {
    return std::make_unique<std_aggregation>(*this);
  }
  std::vector<std::unique_ptr<aggregation>> get_simple_aggregations(
    data_type col_type, simple_aggregations_collector& collector) const override
  {
    return collector.visit(col_type, *this);
  }
  void finalize(aggregation_finalizer& finalizer) const override { finalizer.visit(*this); }
};

/**
 * @brief Derived class for specifying a median aggregation
 */
class median_aggregation final : public groupby_aggregation, public reduce_aggregation {
 public:
  median_aggregation() : aggregation(MEDIAN) {}

  [[nodiscard]] std::unique_ptr<aggregation> clone() const override
  {
    return std::make_unique<median_aggregation>(*this);
  }
  std::vector<std::unique_ptr<aggregation>> get_simple_aggregations(
    data_type col_type, simple_aggregations_collector& collector) const override
  {
    return collector.visit(col_type, *this);
  }
  void finalize(aggregation_finalizer& finalizer) const override { finalizer.visit(*this); }
};

/**
 * @brief Derived class for specifying a quantile aggregation
 */
class quantile_aggregation final : public groupby_aggregation, public reduce_aggregation {
 public:
  quantile_aggregation(std::vector<double> const& q, interpolation i)
    : aggregation{QUANTILE}, _quantiles{q}, _interpolation{i}
  {
  }
  std::vector<double> _quantiles;  ///< Desired quantile(s)
  interpolation _interpolation;    ///< Desired interpolation

  [[nodiscard]] bool is_equal(aggregation const& _other) const override
  {
    if (!this->aggregation::is_equal(_other)) { return false; }

    auto const& other = dynamic_cast<quantile_aggregation const&>(_other);

    return _interpolation == other._interpolation &&
           std::equal(_quantiles.begin(), _quantiles.end(), other._quantiles.begin());
  }

  [[nodiscard]] size_t do_hash() const override
  {
    return this->aggregation::do_hash() ^ hash_impl();
  }

  [[nodiscard]] std::unique_ptr<aggregation> clone() const override
  {
    return std::make_unique<quantile_aggregation>(*this);
  }
  std::vector<std::unique_ptr<aggregation>> get_simple_aggregations(
    data_type col_type, simple_aggregations_collector& collector) const override
  {
    return collector.visit(col_type, *this);
  }
  void finalize(aggregation_finalizer& finalizer) const override { finalizer.visit(*this); }

 private:
  size_t hash_impl() const
  {
    return std::hash<int>{}(static_cast<int>(_interpolation)) ^
           std::accumulate(
             _quantiles.cbegin(), _quantiles.cend(), size_t{0}, [](size_t a, double b) {
               return a ^ std::hash<double>{}(b);
             });
  }
};

/**
 * @brief Derived class for specifying an argmax aggregation
 */
class argmax_aggregation final : public rolling_aggregation, public groupby_aggregation {
 public:
  argmax_aggregation() : aggregation(ARGMAX) {}

  [[nodiscard]] std::unique_ptr<aggregation> clone() const override
  {
    return std::make_unique<argmax_aggregation>(*this);
  }
  std::vector<std::unique_ptr<aggregation>> get_simple_aggregations(
    data_type col_type, simple_aggregations_collector& collector) const override
  {
    return collector.visit(col_type, *this);
  }
  void finalize(aggregation_finalizer& finalizer) const override { finalizer.visit(*this); }
};

/**
 * @brief Derived class for specifying an argmin aggregation
 */
class argmin_aggregation final : public rolling_aggregation, public groupby_aggregation {
 public:
  argmin_aggregation() : aggregation(ARGMIN) {}

  [[nodiscard]] std::unique_ptr<aggregation> clone() const override
  {
    return std::make_unique<argmin_aggregation>(*this);
  }
  std::vector<std::unique_ptr<aggregation>> get_simple_aggregations(
    data_type col_type, simple_aggregations_collector& collector) const override
  {
    return collector.visit(col_type, *this);
  }
  void finalize(aggregation_finalizer& finalizer) const override { finalizer.visit(*this); }
};

/**
 * @brief Derived class for specifying a nunique aggregation
 */
class nunique_aggregation final : public groupby_aggregation, public reduce_aggregation {
 public:
  nunique_aggregation(null_policy null_handling)
    : aggregation{NUNIQUE}, _null_handling{null_handling}
  {
  }

  null_policy _null_handling;  ///< include or exclude nulls

  [[nodiscard]] bool is_equal(aggregation const& _other) const override
  {
    if (!this->aggregation::is_equal(_other)) { return false; }
    auto const& other = dynamic_cast<nunique_aggregation const&>(_other);
    return _null_handling == other._null_handling;
  }

  [[nodiscard]] size_t do_hash() const override
  {
    return this->aggregation::do_hash() ^ hash_impl();
  }

  [[nodiscard]] std::unique_ptr<aggregation> clone() const override
  {
    return std::make_unique<nunique_aggregation>(*this);
  }
  std::vector<std::unique_ptr<aggregation>> get_simple_aggregations(
    data_type col_type, simple_aggregations_collector& collector) const override
  {
    return collector.visit(col_type, *this);
  }
  void finalize(aggregation_finalizer& finalizer) const override { finalizer.visit(*this); }

 private:
  size_t hash_impl() const { return std::hash<int>{}(static_cast<int>(_null_handling)); }
};

/**
 * @brief Derived class for specifying a nth element aggregation
 */
class nth_element_aggregation final : public groupby_aggregation, public reduce_aggregation {
 public:
  nth_element_aggregation(size_type n, null_policy null_handling)
    : aggregation{NTH_ELEMENT}, _n{n}, _null_handling{null_handling}
  {
  }

  size_type _n;                ///< nth index to return
  null_policy _null_handling;  ///< include or exclude nulls

  [[nodiscard]] bool is_equal(aggregation const& _other) const override
  {
    if (!this->aggregation::is_equal(_other)) { return false; }
    auto const& other = dynamic_cast<nth_element_aggregation const&>(_other);
    return _n == other._n and _null_handling == other._null_handling;
  }

  [[nodiscard]] size_t do_hash() const override
  {
    return this->aggregation::do_hash() ^ hash_impl();
  }

  [[nodiscard]] std::unique_ptr<aggregation> clone() const override
  {
    return std::make_unique<nth_element_aggregation>(*this);
  }
  std::vector<std::unique_ptr<aggregation>> get_simple_aggregations(
    data_type col_type, simple_aggregations_collector& collector) const override
  {
    return collector.visit(col_type, *this);
  }
  void finalize(aggregation_finalizer& finalizer) const override { finalizer.visit(*this); }

 private:
  size_t hash_impl() const
  {
    return std::hash<size_type>{}(_n) ^ std::hash<int>{}(static_cast<int>(_null_handling));
  }
};

/**
 * @brief Derived class for specifying a row_number aggregation
 */
class row_number_aggregation final : public rolling_aggregation {
 public:
  row_number_aggregation() : aggregation(ROW_NUMBER) {}

  [[nodiscard]] std::unique_ptr<aggregation> clone() const override
  {
    return std::make_unique<row_number_aggregation>(*this);
  }
  std::vector<std::unique_ptr<aggregation>> get_simple_aggregations(
    data_type col_type, simple_aggregations_collector& collector) const override
  {
    return collector.visit(col_type, *this);
  }
  void finalize(aggregation_finalizer& finalizer) const override { finalizer.visit(*this); }
};

/**
 * @brief Derived class for specifying a rank aggregation
 */
class rank_aggregation final : public rolling_aggregation,
                               public groupby_scan_aggregation,
                               public scan_aggregation {
 public:
  rank_aggregation() : aggregation{RANK} {}

  [[nodiscard]] std::unique_ptr<aggregation> clone() const override
  {
    return std::make_unique<rank_aggregation>(*this);
  }
  std::vector<std::unique_ptr<aggregation>> get_simple_aggregations(
    data_type col_type, simple_aggregations_collector& collector) const override
  {
    return collector.visit(col_type, *this);
  }
  void finalize(aggregation_finalizer& finalizer) const override { finalizer.visit(*this); }
};

/**
 * @brief Derived class for specifying a dense rank aggregation
 */
class dense_rank_aggregation final : public rolling_aggregation,
                                     public groupby_scan_aggregation,
                                     public scan_aggregation {
 public:
  dense_rank_aggregation() : aggregation{DENSE_RANK} {}

  [[nodiscard]] std::unique_ptr<aggregation> clone() const override
  {
    return std::make_unique<dense_rank_aggregation>(*this);
  }
  std::vector<std::unique_ptr<aggregation>> get_simple_aggregations(
    data_type col_type, simple_aggregations_collector& collector) const override
  {
    return collector.visit(col_type, *this);
  }
  void finalize(aggregation_finalizer& finalizer) const override { finalizer.visit(*this); }
};

class percent_rank_aggregation final : public rolling_aggregation,
                                       public groupby_scan_aggregation,
                                       public scan_aggregation {
 public:
  percent_rank_aggregation() : aggregation{PERCENT_RANK} {}

  [[nodiscard]] std::unique_ptr<aggregation> clone() const override
  {
    return std::make_unique<percent_rank_aggregation>(*this);
  }
  std::vector<std::unique_ptr<aggregation>> get_simple_aggregations(
    data_type col_type, simple_aggregations_collector& collector) const override
  {
    return collector.visit(col_type, *this);
  }
  void finalize(aggregation_finalizer& finalizer) const override { finalizer.visit(*this); }
};

/**
 * @brief Derived aggregation class for specifying COLLECT_LIST aggregation
 */
class collect_list_aggregation final : public rolling_aggregation, public groupby_aggregation {
 public:
  explicit collect_list_aggregation(null_policy null_handling = null_policy::INCLUDE)
    : aggregation{COLLECT_LIST}, _null_handling{null_handling}
  {
  }

  null_policy _null_handling;  ///< include or exclude nulls

  [[nodiscard]] bool is_equal(aggregation const& _other) const override
  {
    if (!this->aggregation::is_equal(_other)) { return false; }
    auto const& other = dynamic_cast<collect_list_aggregation const&>(_other);
    return (_null_handling == other._null_handling);
  }

  [[nodiscard]] size_t do_hash() const override
  {
    return this->aggregation::do_hash() ^ hash_impl();
  }

  [[nodiscard]] std::unique_ptr<aggregation> clone() const override
  {
    return std::make_unique<collect_list_aggregation>(*this);
  }
  std::vector<std::unique_ptr<aggregation>> get_simple_aggregations(
    data_type col_type, simple_aggregations_collector& collector) const override
  {
    return collector.visit(col_type, *this);
  }
  void finalize(aggregation_finalizer& finalizer) const override { finalizer.visit(*this); }

 private:
  size_t hash_impl() const { return std::hash<int>{}(static_cast<int>(_null_handling)); }
};

/**
 * @brief Derived aggregation class for specifying COLLECT_SET aggregation
 */
class collect_set_aggregation final : public rolling_aggregation, public groupby_aggregation {
 public:
  explicit collect_set_aggregation(null_policy null_handling = null_policy::INCLUDE,
                                   null_equality nulls_equal = null_equality::EQUAL,
                                   nan_equality nans_equal   = nan_equality::UNEQUAL)
    : aggregation{COLLECT_SET},
      _null_handling{null_handling},
      _nulls_equal(nulls_equal),
      _nans_equal(nans_equal)
  {
  }

  null_policy _null_handling;  ///< include or exclude nulls
  null_equality _nulls_equal;  ///< whether to consider nulls as equal values
  nan_equality _nans_equal;    ///< whether to consider NaNs as equal value (applicable only to
                               ///< floating point types)

  [[nodiscard]] bool is_equal(aggregation const& _other) const override
  {
    if (!this->aggregation::is_equal(_other)) { return false; }
    auto const& other = dynamic_cast<collect_set_aggregation const&>(_other);
    return (_null_handling == other._null_handling && _nulls_equal == other._nulls_equal &&
            _nans_equal == other._nans_equal);
  }

  [[nodiscard]] size_t do_hash() const override
  {
    return this->aggregation::do_hash() ^ hash_impl();
  }

  [[nodiscard]] std::unique_ptr<aggregation> clone() const override
  {
    return std::make_unique<collect_set_aggregation>(*this);
  }
  std::vector<std::unique_ptr<aggregation>> get_simple_aggregations(
    data_type col_type, simple_aggregations_collector& collector) const override
  {
    return collector.visit(col_type, *this);
  }
  void finalize(aggregation_finalizer& finalizer) const override { finalizer.visit(*this); }

 protected:
  size_t hash_impl() const
  {
    return std::hash<int>{}(static_cast<int>(_null_handling) ^ static_cast<int>(_nulls_equal) ^
                            static_cast<int>(_nans_equal));
  }
};

/**
 * @brief Derived aggregation class for specifying LEAD/LAG window aggregations
 */
class lead_lag_aggregation final : public rolling_aggregation {
 public:
  lead_lag_aggregation(Kind kind, size_type offset)
    : aggregation{offset < 0 ? (kind == LAG ? LEAD : LAG) : kind}, row_offset{std::abs(offset)}
  {
  }

  [[nodiscard]] bool is_equal(aggregation const& _other) const override
  {
    if (!this->aggregation::is_equal(_other)) { return false; }
    auto const& other = dynamic_cast<lead_lag_aggregation const&>(_other);
    return (row_offset == other.row_offset);
  }

  [[nodiscard]] size_t do_hash() const override
  {
    return this->aggregation::do_hash() ^ hash_impl();
  }

  [[nodiscard]] std::unique_ptr<aggregation> clone() const override
  {
    return std::make_unique<lead_lag_aggregation>(*this);
  }
  std::vector<std::unique_ptr<aggregation>> get_simple_aggregations(
    data_type col_type, simple_aggregations_collector& collector) const override
  {
    return collector.visit(col_type, *this);
  }
  void finalize(aggregation_finalizer& finalizer) const override { finalizer.visit(*this); }

  size_type row_offset;

 private:
  [[nodiscard]] size_t hash_impl() const { return std::hash<size_type>()(row_offset); }
};

/**
 * @brief Derived class for specifying a custom aggregation
 * specified in udf
 */
class udf_aggregation final : public rolling_aggregation {
 public:
  udf_aggregation(aggregation::Kind type,
                  std::string const& user_defined_aggregator,
                  data_type output_type)
    : aggregation{type},
      _source{user_defined_aggregator},
      _operator_name{(type == aggregation::PTX) ? "rolling_udf_ptx" : "rolling_udf_cuda"},
      _function_name{"rolling_udf"},
      _output_type{output_type}
  {
    CUDF_EXPECTS(type == aggregation::PTX or type == aggregation::CUDA,
                 "udf_aggregation can accept only PTX, CUDA");
  }

  [[nodiscard]] bool is_equal(aggregation const& _other) const override
  {
    if (!this->aggregation::is_equal(_other)) { return false; }
    auto const& other = dynamic_cast<udf_aggregation const&>(_other);
    return (_source == other._source and _operator_name == other._operator_name and
            _function_name == other._function_name and _output_type == other._output_type);
  }

  [[nodiscard]] size_t do_hash() const override
  {
    return this->aggregation::do_hash() ^ hash_impl();
  }

  [[nodiscard]] std::unique_ptr<aggregation> clone() const override
  {
    return std::make_unique<udf_aggregation>(*this);
  }
  std::vector<std::unique_ptr<aggregation>> get_simple_aggregations(
    data_type col_type, simple_aggregations_collector& collector) const override
  {
    return collector.visit(col_type, *this);
  }
  void finalize(aggregation_finalizer& finalizer) const override { finalizer.visit(*this); }

  std::string const _source;
  std::string const _operator_name;
  std::string const _function_name;
  data_type _output_type;

 protected:
  [[nodiscard]] size_t hash_impl() const
  {
    return std::hash<std::string>{}(_source) ^ std::hash<std::string>{}(_operator_name) ^
           std::hash<std::string>{}(_function_name) ^
           std::hash<int>{}(static_cast<int32_t>(_output_type.id()));
  }
};

/**
 * @brief Derived aggregation class for specifying MERGE_LISTS aggregation
 */
class merge_lists_aggregation final : public groupby_aggregation {
 public:
  explicit merge_lists_aggregation() : aggregation{MERGE_LISTS} {}

  [[nodiscard]] std::unique_ptr<aggregation> clone() const override
  {
    return std::make_unique<merge_lists_aggregation>(*this);
  }
  std::vector<std::unique_ptr<aggregation>> get_simple_aggregations(
    data_type col_type, simple_aggregations_collector& collector) const override
  {
    return collector.visit(col_type, *this);
  }
  void finalize(aggregation_finalizer& finalizer) const override { finalizer.visit(*this); }
};

/**
 * @brief Derived aggregation class for specifying MERGE_SETS aggregation
 */
class merge_sets_aggregation final : public groupby_aggregation {
 public:
  explicit merge_sets_aggregation(null_equality nulls_equal, nan_equality nans_equal)
    : aggregation{MERGE_SETS}, _nulls_equal(nulls_equal), _nans_equal(nans_equal)
  {
  }

  null_equality _nulls_equal;  ///< whether to consider nulls as equal value
  nan_equality _nans_equal;    ///< whether to consider NaNs as equal value (applicable only to
                               ///< floating point types)

  [[nodiscard]] bool is_equal(aggregation const& _other) const override
  {
    if (!this->aggregation::is_equal(_other)) { return false; }
    auto const& other = dynamic_cast<merge_sets_aggregation const&>(_other);
    return (_nulls_equal == other._nulls_equal && _nans_equal == other._nans_equal);
  }

  [[nodiscard]] size_t do_hash() const override
  {
    return this->aggregation::do_hash() ^ hash_impl();
  }

  [[nodiscard]] std::unique_ptr<aggregation> clone() const override
  {
    return std::make_unique<merge_sets_aggregation>(*this);
  }
  std::vector<std::unique_ptr<aggregation>> get_simple_aggregations(
    data_type col_type, simple_aggregations_collector& collector) const override
  {
    return collector.visit(col_type, *this);
  }
  void finalize(aggregation_finalizer& finalizer) const override { finalizer.visit(*this); }

 protected:
  size_t hash_impl() const
  {
    return std::hash<int>{}(static_cast<int>(_nulls_equal) ^ static_cast<int>(_nans_equal));
  }
};

/**
 * @brief Derived aggregation class for specifying MERGE_M2 aggregation
 */
class merge_m2_aggregation final : public groupby_aggregation {
 public:
  explicit merge_m2_aggregation() : aggregation{MERGE_M2} {}

  [[nodiscard]] std::unique_ptr<aggregation> clone() const override
  {
    return std::make_unique<merge_m2_aggregation>(*this);
  }
  std::vector<std::unique_ptr<aggregation>> get_simple_aggregations(
    data_type col_type, simple_aggregations_collector& collector) const override
  {
    return collector.visit(col_type, *this);
  }
  void finalize(aggregation_finalizer& finalizer) const override { finalizer.visit(*this); }
};

/**
 * @brief Derived aggregation class for specifying COVARIANCE aggregation
 */
class covariance_aggregation final : public groupby_aggregation {
 public:
  explicit covariance_aggregation(size_type min_periods, size_type ddof)
    : aggregation{COVARIANCE}, _min_periods{min_periods}, _ddof(ddof)
  {
  }
  size_type _min_periods;
  size_type _ddof;

  [[nodiscard]] size_t do_hash() const override
  {
    return this->aggregation::do_hash() ^ hash_impl();
  }

  [[nodiscard]] std::unique_ptr<aggregation> clone() const override
  {
    return std::make_unique<covariance_aggregation>(*this);
  }
  std::vector<std::unique_ptr<aggregation>> get_simple_aggregations(
    data_type col_type, simple_aggregations_collector& collector) const override
  {
    return collector.visit(col_type, *this);
  }
  void finalize(aggregation_finalizer& finalizer) const override { finalizer.visit(*this); }

 protected:
  size_t hash_impl() const
  {
    return std::hash<size_type>{}(_min_periods) ^ std::hash<size_type>{}(_ddof);
  }
};

/**
 * @brief Derived aggregation class for specifying CORRELATION aggregation
 */
class correlation_aggregation final : public groupby_aggregation {
 public:
  explicit correlation_aggregation(correlation_type type, size_type min_periods)
    : aggregation{CORRELATION}, _type{type}, _min_periods{min_periods}
  {
  }
  correlation_type _type;
  size_type _min_periods;

  [[nodiscard]] bool is_equal(aggregation const& _other) const override
  {
    if (!this->aggregation::is_equal(_other)) { return false; }
    auto const& other = dynamic_cast<correlation_aggregation const&>(_other);
    return (_type == other._type);
  }

  [[nodiscard]] size_t do_hash() const override
  {
    return this->aggregation::do_hash() ^ hash_impl();
  }

  [[nodiscard]] std::unique_ptr<aggregation> clone() const override
  {
    return std::make_unique<correlation_aggregation>(*this);
  }
  std::vector<std::unique_ptr<aggregation>> get_simple_aggregations(
    data_type col_type, simple_aggregations_collector& collector) const override
  {
    return collector.visit(col_type, *this);
  }
  void finalize(aggregation_finalizer& finalizer) const override { finalizer.visit(*this); }

 protected:
  size_t hash_impl() const
  {
    return std::hash<int>{}(static_cast<int>(_type)) ^ std::hash<size_type>{}(_min_periods);
  }
};

/**
 * @brief Derived aggregation class for specifying TDIGEST aggregation
 */
class tdigest_aggregation final : public groupby_aggregation {
 public:
  explicit tdigest_aggregation(int max_centroids_)
    : aggregation{TDIGEST}, max_centroids{max_centroids_}
  {
  }

  int const max_centroids;

  [[nodiscard]] std::unique_ptr<aggregation> clone() const override
  {
    return std::make_unique<tdigest_aggregation>(*this);
  }
  std::vector<std::unique_ptr<aggregation>> get_simple_aggregations(
    data_type col_type, simple_aggregations_collector& collector) const override
  {
    return collector.visit(col_type, *this);
  }
  void finalize(aggregation_finalizer& finalizer) const override { finalizer.visit(*this); }
};

/**
 * @brief Derived aggregation class for specifying MERGE_TDIGEST aggregation
 */
class merge_tdigest_aggregation final : public groupby_aggregation {
 public:
  explicit merge_tdigest_aggregation(int max_centroids_)
    : aggregation{MERGE_TDIGEST}, max_centroids{max_centroids_}
  {
  }

  int const max_centroids;

  [[nodiscard]] std::unique_ptr<aggregation> clone() const override
  {
    return std::make_unique<merge_tdigest_aggregation>(*this);
  }
  std::vector<std::unique_ptr<aggregation>> get_simple_aggregations(
    data_type col_type, simple_aggregations_collector& collector) const override
  {
    return collector.visit(col_type, *this);
  }
  void finalize(aggregation_finalizer& finalizer) const override { finalizer.visit(*this); }
};

/**
 * @brief Sentinel value used for `ARGMAX` aggregation.
 *
 * The output column for an `ARGMAX` aggregation is initialized with the
 * sentinel value to indicate an unused element.
 */
constexpr size_type ARGMAX_SENTINEL{-1};

/**
 * @brief Sentinel value used for `ARGMIN` aggregation.
 *
 * The output column for an `ARGMIN` aggregation is initialized with the
 * sentinel value to indicate an unused element.
 */
constexpr size_type ARGMIN_SENTINEL{-1};

/**
 * @brief Determines accumulator type based on input type and aggregation.
 *
 * @tparam Source The type on which the aggregation is computed
 * @tparam k The aggregation performed
 */
template <typename Source, aggregation::Kind k, typename Enable = void>
struct target_type_impl {
  using type = void;
};

// Computing MIN of Source, use Source accumulator
template <typename Source>
struct target_type_impl<Source, aggregation::MIN> {
  using type = Source;
};

// Computing MAX of Source, use Source accumulator
template <typename Source>
struct target_type_impl<Source, aggregation::MAX> {
  using type = Source;
};

// Always use size_type accumulator for COUNT_VALID
template <typename Source>
struct target_type_impl<Source, aggregation::COUNT_VALID> {
  using type = size_type;
};

// Always use size_type accumulator for COUNT_ALL
template <typename Source>
struct target_type_impl<Source, aggregation::COUNT_ALL> {
  using type = size_type;
};

// Computing ANY of any type, use bool accumulator
template <typename Source>
struct target_type_impl<Source, aggregation::ANY> {
  using type = bool;
};

// Computing ALL of any type, use bool accumulator
template <typename Source>
struct target_type_impl<Source, aggregation::ALL> {
  using type = bool;
};

// Always use `double` for MEAN
// Except for chrono types where result is chrono. (Use FloorDiv)
// TODO: MEAN should be only be enabled for duration types - not for timestamps
template <typename Source, aggregation::Kind k>
struct target_type_impl<
  Source,
  k,
  std::enable_if_t<is_fixed_width<Source>() and not is_chrono<Source>() and
                   not is_fixed_point<Source>() and (k == aggregation::MEAN)>> {
  using type = double;
};

template <typename Source, aggregation::Kind k>
struct target_type_impl<
  Source,
  k,
  std::enable_if_t<(is_chrono<Source>() or is_fixed_point<Source>()) && (k == aggregation::MEAN)>> {
  using type = Source;
};

constexpr bool is_sum_product_agg(aggregation::Kind k)
{
  return (k == aggregation::SUM) || (k == aggregation::PRODUCT) ||
         (k == aggregation::SUM_OF_SQUARES);
}

// Summing/Multiplying integers of any type, always use int64_t accumulator
template <typename Source, aggregation::Kind k>
struct target_type_impl<Source,
                        k,
                        std::enable_if_t<std::is_integral_v<Source> && is_sum_product_agg(k)>> {
  using type = int64_t;
};

// Summing fixed_point numbers
template <typename Source, aggregation::Kind k>
struct target_type_impl<
  Source,
  k,
  std::enable_if_t<cudf::is_fixed_point<Source>() && (k == aggregation::SUM)>> {
  using type = Source;
};

// Summing/Multiplying float/doubles, use same type accumulator
template <typename Source, aggregation::Kind k>
struct target_type_impl<
  Source,
  k,
  std::enable_if_t<std::is_floating_point_v<Source> && is_sum_product_agg(k)>> {
  using type = Source;
};

// Summing/Multiplying chrono types, use same type accumulator
// TODO: Sum/Product should only be enabled for duration types - not for timestamps
template <typename Source, aggregation::Kind k>
struct target_type_impl<Source, k, std::enable_if_t<is_chrono<Source>() && is_sum_product_agg(k)>> {
  using type = Source;
};

// Always use `double` for M2
template <typename SourceType>
struct target_type_impl<SourceType, aggregation::M2> {
  using type = double;
};

// Always use `double` for VARIANCE
template <typename SourceType>
struct target_type_impl<SourceType, aggregation::VARIANCE> {
  using type = double;
};

// Always use `double` for STD
template <typename SourceType>
struct target_type_impl<SourceType, aggregation::STD> {
  using type = double;
};

// Always use `double` for quantile
template <typename Source>
struct target_type_impl<Source, aggregation::QUANTILE> {
  using type = double;
};

// MEDIAN is a special case of a QUANTILE
template <typename Source>
struct target_type_impl<Source, aggregation::MEDIAN> {
  using type = typename target_type_impl<Source, aggregation::QUANTILE>::type;
};

// Always use `size_type` for ARGMAX index
template <typename Source>
struct target_type_impl<Source, aggregation::ARGMAX> {
  using type = size_type;
};

// Always use `size_type` for ARGMIN index
template <typename Source>
struct target_type_impl<Source, aggregation::ARGMIN> {
  using type = size_type;
};

// Always use size_type accumulator for NUNIQUE
template <typename Source>
struct target_type_impl<Source, aggregation::NUNIQUE> {
  using type = size_type;
};

// Always use Source for NTH_ELEMENT
template <typename Source>
struct target_type_impl<Source, aggregation::NTH_ELEMENT> {
  using type = Source;
};

// Always use size_type accumulator for ROW_NUMBER
template <typename Source>
struct target_type_impl<Source, aggregation::ROW_NUMBER> {
  using type = size_type;
};

// Always use size_type accumulator for RANK
template <typename Source>
struct target_type_impl<Source, aggregation::RANK> {
  using type = size_type;
};

// Always use size_type accumulator for DENSE_RANK
template <typename Source>
struct target_type_impl<Source, aggregation::DENSE_RANK> {
  using type = size_type;
};

// Always use double for PERCENT_RANK
template <typename SourceType>
struct target_type_impl<SourceType, aggregation::PERCENT_RANK> {
  using type = double;
};

// Always use list for COLLECT_LIST
template <typename Source>
struct target_type_impl<Source, aggregation::COLLECT_LIST> {
  using type = list_view;
};

// Always use list for COLLECT_SET
template <typename Source>
struct target_type_impl<Source, aggregation::COLLECT_SET> {
  using type = list_view;
};

// Always use Source for LEAD
template <typename Source>
struct target_type_impl<Source, aggregation::LEAD> {
  using type = Source;
};

// Always use Source for LAG
template <typename Source>
struct target_type_impl<Source, aggregation::LAG> {
  using type = Source;
};

// Always use list for MERGE_LISTS
template <typename Source>
struct target_type_impl<Source, aggregation::MERGE_LISTS> {
  using type = list_view;
};

// Always use list for MERGE_SETS
template <typename Source>
struct target_type_impl<Source, aggregation::MERGE_SETS> {
  using type = list_view;
};

// Always use struct for MERGE_M2
template <typename SourceType>
struct target_type_impl<SourceType, aggregation::MERGE_M2> {
  using type = struct_view;
};

// Always use double for COVARIANCE
template <typename SourceType>
struct target_type_impl<SourceType, aggregation::COVARIANCE> {
  using type = double;
};

// Always use double for CORRELATION
template <typename SourceType>
struct target_type_impl<SourceType, aggregation::CORRELATION> {
  using type = double;
};

// Always use numeric types for TDIGEST
template <typename Source>
struct target_type_impl<Source,
                        aggregation::TDIGEST,
                        std::enable_if_t<(is_numeric<Source>() || is_fixed_point<Source>())>> {
  using type = struct_view;
};

// TDIGEST_MERGE. The root column type for a tdigest column is a list_view. Strictly
// speaking, this check is not sufficient to guarantee we are actually being given a
// real tdigest column, but we will do further verification inside the aggregation code.
template <typename Source>
struct target_type_impl<Source,
                        aggregation::MERGE_TDIGEST,
                        std::enable_if_t<std::is_same_v<Source, cudf::struct_view>>> {
  using type = struct_view;
};

/**
 * @brief Helper alias to get the accumulator type for performing aggregation
 * `k` on elements of type `Source`
 *
 * @tparam Source The type on which the aggregation is computed
 * @tparam k The aggregation performed
 */
template <typename Source, aggregation::Kind k>
using target_type_t = typename target_type_impl<Source, k>::type;

template <aggregation::Kind k>
struct kind_to_type_impl {
  using type = aggregation;
};

template <aggregation::Kind k>
using kind_to_type = typename kind_to_type_impl<k>::type;

#ifndef AGG_KIND_MAPPING
#define AGG_KIND_MAPPING(k, Type) \
  template <>                     \
  struct kind_to_type_impl<k> {   \
    using type = Type;            \
  }
#endif

AGG_KIND_MAPPING(aggregation::QUANTILE, quantile_aggregation);
AGG_KIND_MAPPING(aggregation::STD, std_aggregation);
AGG_KIND_MAPPING(aggregation::VARIANCE, var_aggregation);

/**
 * @brief Dispatches `k` as a non-type template parameter to a callable,  `f`.
 *
 * @tparam F Type of callable
 * @param k The `aggregation::Kind` value to dispatch
 * aram f The callable that accepts an `aggregation::Kind` non-type template
 * argument.
 * @param args Parameter pack forwarded to the `operator()` invocation
 * @return Forwards the return value of the callable.
 */
#pragma nv_exec_check_disable
template <typename F, typename... Ts>
CUDF_HOST_DEVICE inline decltype(auto) aggregation_dispatcher(aggregation::Kind k,
                                                              F&& f,
                                                              Ts&&... args)
{
  switch (k) {
    case aggregation::SUM:
      return f.template operator()<aggregation::SUM>(std::forward<Ts>(args)...);
    case aggregation::PRODUCT:
      return f.template operator()<aggregation::PRODUCT>(std::forward<Ts>(args)...);
    case aggregation::MIN:
      return f.template operator()<aggregation::MIN>(std::forward<Ts>(args)...);
    case aggregation::MAX:
      return f.template operator()<aggregation::MAX>(std::forward<Ts>(args)...);
    case aggregation::COUNT_VALID:
      return f.template operator()<aggregation::COUNT_VALID>(std::forward<Ts>(args)...);
    case aggregation::COUNT_ALL:
      return f.template operator()<aggregation::COUNT_ALL>(std::forward<Ts>(args)...);
    case aggregation::ANY:
      return f.template operator()<aggregation::ANY>(std::forward<Ts>(args)...);
    case aggregation::ALL:
      return f.template operator()<aggregation::ALL>(std::forward<Ts>(args)...);
    case aggregation::SUM_OF_SQUARES:
      return f.template operator()<aggregation::SUM_OF_SQUARES>(std::forward<Ts>(args)...);
    case aggregation::MEAN:
      return f.template operator()<aggregation::MEAN>(std::forward<Ts>(args)...);
    case aggregation::M2: return f.template operator()<aggregation::M2>(std::forward<Ts>(args)...);
    case aggregation::VARIANCE:
      return f.template operator()<aggregation::VARIANCE>(std::forward<Ts>(args)...);
    case aggregation::STD:
      return f.template operator()<aggregation::STD>(std::forward<Ts>(args)...);
    case aggregation::MEDIAN:
      return f.template operator()<aggregation::MEDIAN>(std::forward<Ts>(args)...);
    case aggregation::QUANTILE:
      return f.template operator()<aggregation::QUANTILE>(std::forward<Ts>(args)...);
    case aggregation::ARGMAX:
      return f.template operator()<aggregation::ARGMAX>(std::forward<Ts>(args)...);
    case aggregation::ARGMIN:
      return f.template operator()<aggregation::ARGMIN>(std::forward<Ts>(args)...);
    case aggregation::NUNIQUE:
      return f.template operator()<aggregation::NUNIQUE>(std::forward<Ts>(args)...);
    case aggregation::NTH_ELEMENT:
      return f.template operator()<aggregation::NTH_ELEMENT>(std::forward<Ts>(args)...);
    case aggregation::ROW_NUMBER:
      return f.template operator()<aggregation::ROW_NUMBER>(std::forward<Ts>(args)...);
    case aggregation::RANK:
      return f.template operator()<aggregation::RANK>(std::forward<Ts>(args)...);
    case aggregation::DENSE_RANK:
      return f.template operator()<aggregation::DENSE_RANK>(std::forward<Ts>(args)...);
    case aggregation::PERCENT_RANK:
      return f.template operator()<aggregation::PERCENT_RANK>(std::forward<Ts>(args)...);
    case aggregation::COLLECT_LIST:
      return f.template operator()<aggregation::COLLECT_LIST>(std::forward<Ts>(args)...);
    case aggregation::COLLECT_SET:
      return f.template operator()<aggregation::COLLECT_SET>(std::forward<Ts>(args)...);
    case aggregation::LEAD:
      return f.template operator()<aggregation::LEAD>(std::forward<Ts>(args)...);
    case aggregation::LAG:
      return f.template operator()<aggregation::LAG>(std::forward<Ts>(args)...);
    case aggregation::MERGE_LISTS:
      return f.template operator()<aggregation::MERGE_LISTS>(std::forward<Ts>(args)...);
    case aggregation::MERGE_SETS:
      return f.template operator()<aggregation::MERGE_SETS>(std::forward<Ts>(args)...);
    case aggregation::MERGE_M2:
      return f.template operator()<aggregation::MERGE_M2>(std::forward<Ts>(args)...);
    case aggregation::COVARIANCE:
      return f.template operator()<aggregation::COVARIANCE>(std::forward<Ts>(args)...);
    case aggregation::CORRELATION:
      return f.template operator()<aggregation::CORRELATION>(std::forward<Ts>(args)...);
    case aggregation::TDIGEST:
      return f.template operator()<aggregation::TDIGEST>(std::forward<Ts>(args)...);
    case aggregation::MERGE_TDIGEST:
      return f.template operator()<aggregation::MERGE_TDIGEST>(std::forward<Ts>(args)...);
    default: {
#ifndef __CUDA_ARCH__
      CUDF_FAIL("Unsupported aggregation.");
#else
      cudf_assert(false && "Unsupported aggregation.");

      // The following code will never be reached, but the compiler generates a
      // warning if there isn't a return value.

      // Need to find out what the return type is in order to have a default
      // return value and solve the compiler warning for lack of a default
      // return
      using return_type =
        decltype(f.template operator()<aggregation::SUM>(std::forward<Ts>(args)...));
      return return_type();
#endif
    }
  }
}

template <typename Element>
struct dispatch_aggregation {
#pragma nv_exec_check_disable
  template <aggregation::Kind k, typename F, typename... Ts>
  CUDF_HOST_DEVICE inline decltype(auto) operator()(F&& f, Ts&&... args) const
  {
    return f.template operator()<Element, k>(std::forward<Ts>(args)...);
  }
};

struct dispatch_source {
#pragma nv_exec_check_disable
  template <typename Element, typename F, typename... Ts>
  CUDF_HOST_DEVICE inline decltype(auto) operator()(aggregation::Kind k, F&& f, Ts&&... args) const
  {
    return aggregation_dispatcher(
      k, dispatch_aggregation<Element>{}, std::forward<F>(f), std::forward<Ts>(args)...);
  }
};

/**
 * @brief Dispatches both a type and `aggregation::Kind` template parameters to
 * a callable.
 *
 * This function expects a callable `f` with an `operator()` template accepting
 * two template parameters. The first is a type dispatched from `type`. The
 * second is an `aggregation::Kind` dispatched from `k`.
 *
 * @param type The `data_type` used to dispatch a type for the first template
 * parameter of the callable `F`
 * @param k The `aggregation::Kind` used to dispatch an `aggregation::Kind`
 * non-type template parameter for the second template parameter of the callable
 * @param args Parameter pack forwarded to the `operator()` invocation
 * `F`.
 */
#pragma nv_exec_check_disable
template <typename F, typename... Ts>
CUDF_HOST_DEVICE inline constexpr decltype(auto) dispatch_type_and_aggregation(data_type type,
                                                                               aggregation::Kind k,
                                                                               F&& f,
                                                                               Ts&&... args)
{
  return type_dispatcher(type, dispatch_source{}, k, std::forward<F>(f), std::forward<Ts>(args)...);
}
/**
 * @brief Returns the target `data_type` for the specified aggregation  k
 * performed on elements of type  source_type.
 *
 * aram source_type The element type to be aggregated
 * aram k The aggregation
 * @return data_type The target_type of  k performed on  source_type
 * elements
 */
data_type target_type(data_type source_type, aggregation::Kind k);

/**
 * @brief Indicates whether the specified aggregation `k` is valid to perform on
 * the type `Source`.
 *
 * @tparam Source Type on which the aggregation is performed
 * @tparam k The aggregation to perform
 */
template <typename Source, aggregation::Kind k>
constexpr inline bool is_valid_aggregation()
{
  return (not std::is_void_v<target_type_t<Source, k>>);
}

/**
 * @brief Indicates whether the specified aggregation `k` is valid to perform on
 * the `data_type` `source`.
 *
 * @param source Source `data_type` on which the aggregation is performed
 * @param k The aggregation to perform
 */
bool is_valid_aggregation(data_type source, aggregation::Kind k);

}  // namespace detail
}  // namespace cudf<|MERGE_RESOLUTION|>--- conflicted
+++ resolved
@@ -148,12 +148,9 @@
 class sum_aggregation final : public rolling_aggregation,
                               public groupby_aggregation,
                               public groupby_scan_aggregation,
-<<<<<<< HEAD
                               public reduce_aggregation,
-                              public scan_aggregation {
-=======
+                              public scan_aggregation,
                               public segmented_reduce_aggregation {
->>>>>>> c0f7fe6a
  public:
   sum_aggregation() : aggregation(SUM) {}
 
@@ -172,13 +169,10 @@
 /**
  * @brief Derived class for specifying a product aggregation
  */
-<<<<<<< HEAD
 class product_aggregation final : public groupby_aggregation,
                                   public reduce_aggregation,
-                                  public scan_aggregation {
-=======
-class product_aggregation final : public groupby_aggregation, public segmented_reduce_aggregation {
->>>>>>> c0f7fe6a
+                                  public scan_aggregation,
+                                  public segmented_reduce_aggregation {
  public:
   product_aggregation() : aggregation(PRODUCT) {}
 
@@ -200,12 +194,9 @@
 class min_aggregation final : public rolling_aggregation,
                               public groupby_aggregation,
                               public groupby_scan_aggregation,
-<<<<<<< HEAD
                               public reduce_aggregation,
-                              public scan_aggregation {
-=======
+                              public scan_aggregation,
                               public segmented_reduce_aggregation {
->>>>>>> c0f7fe6a
  public:
   min_aggregation() : aggregation(MIN) {}
 
@@ -227,12 +218,9 @@
 class max_aggregation final : public rolling_aggregation,
                               public groupby_aggregation,
                               public groupby_scan_aggregation,
-<<<<<<< HEAD
                               public reduce_aggregation,
-                              public scan_aggregation {
-=======
+                              public scan_aggregation,
                               public segmented_reduce_aggregation {
->>>>>>> c0f7fe6a
  public:
   max_aggregation() : aggregation(MAX) {}
 
@@ -272,11 +260,7 @@
 /**
  * @brief Derived class for specifying an any aggregation
  */
-<<<<<<< HEAD
-class any_aggregation final : public reduce_aggregation {
-=======
-class any_aggregation final : public segmented_reduce_aggregation {
->>>>>>> c0f7fe6a
+class any_aggregation final : public reduce_aggregation, public segmented_reduce_aggregation {
  public:
   any_aggregation() : aggregation(ANY) {}
 
@@ -295,11 +279,7 @@
 /**
  * @brief Derived class for specifying an all aggregation
  */
-<<<<<<< HEAD
-class all_aggregation final : public reduce_aggregation {
-=======
-class all_aggregation final : public segmented_reduce_aggregation {
->>>>>>> c0f7fe6a
+class all_aggregation final : public reduce_aggregation, public segmented_reduce_aggregation {
  public:
   all_aggregation() : aggregation(ALL) {}
 
@@ -718,7 +698,9 @@
 /**
  * @brief Derived aggregation class for specifying COLLECT_LIST aggregation
  */
-class collect_list_aggregation final : public rolling_aggregation, public groupby_aggregation {
+class collect_list_aggregation final : public rolling_aggregation,
+                                       public groupby_aggregation,
+                                       public reduce_aggregation {
  public:
   explicit collect_list_aggregation(null_policy null_handling = null_policy::INCLUDE)
     : aggregation{COLLECT_LIST}, _null_handling{null_handling}
@@ -757,7 +739,9 @@
 /**
  * @brief Derived aggregation class for specifying COLLECT_SET aggregation
  */
-class collect_set_aggregation final : public rolling_aggregation, public groupby_aggregation {
+class collect_set_aggregation final : public rolling_aggregation,
+                                      public groupby_aggregation,
+                                      public reduce_aggregation {
  public:
   explicit collect_set_aggregation(null_policy null_handling = null_policy::INCLUDE,
                                    null_equality nulls_equal = null_equality::EQUAL,
@@ -905,7 +889,7 @@
 /**
  * @brief Derived aggregation class for specifying MERGE_LISTS aggregation
  */
-class merge_lists_aggregation final : public groupby_aggregation {
+class merge_lists_aggregation final : public groupby_aggregation, public reduce_aggregation {
  public:
   explicit merge_lists_aggregation() : aggregation{MERGE_LISTS} {}
 
@@ -924,7 +908,7 @@
 /**
  * @brief Derived aggregation class for specifying MERGE_SETS aggregation
  */
-class merge_sets_aggregation final : public groupby_aggregation {
+class merge_sets_aggregation final : public groupby_aggregation, public reduce_aggregation {
  public:
   explicit merge_sets_aggregation(null_equality nulls_equal, nan_equality nans_equal)
     : aggregation{MERGE_SETS}, _nulls_equal(nulls_equal), _nans_equal(nans_equal)
