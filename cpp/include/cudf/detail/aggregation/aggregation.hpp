--- conflicted
+++ resolved
@@ -328,11 +328,7 @@
 /**
  * @brief Derived class for specifying a standard deviation/variance aggregation
  */
-<<<<<<< HEAD
-class std_var_aggregation : public rolling_aggregation {
-=======
-class std_var_aggregation : public groupby_aggregation {
->>>>>>> c3f06a57
+class std_var_aggregation : public rolling_aggregation, public groupby_aggregation {
  public:
   size_type _ddof;  ///< Delta degrees of freedom
 
@@ -360,11 +356,7 @@
 class var_aggregation final : public std_var_aggregation {
  public:
   var_aggregation(size_type ddof)
-<<<<<<< HEAD
-    : aggregation(aggregation::VARIANCE), std_var_aggregation{aggregation::VARIANCE, ddof}
-=======
     : aggregation{aggregation::VARIANCE}, std_var_aggregation{aggregation::VARIANCE, ddof}
->>>>>>> c3f06a57
   {
   }
 
@@ -386,11 +378,7 @@
 class std_aggregation final : public std_var_aggregation {
  public:
   std_aggregation(size_type ddof)
-<<<<<<< HEAD
-    : aggregation(aggregation::STD), std_var_aggregation{aggregation::STD, ddof}
-=======
     : aggregation{aggregation::STD}, std_var_aggregation{aggregation::STD, ddof}
->>>>>>> c3f06a57
   {
   }
 
