/*
 * Copyright (c) 2019-2021, NVIDIA CORPORATION.
 *
 * Licensed under the Apache License, Version 2.0 (the "License");
 * you may not use this file except in compliance with the License.
 * You may obtain a copy of the License at
 *
 *     http://www.apache.org/licenses/LICENSE-2.0
 *
 * Unless required by applicable law or agreed to in writing, software
 * distributed under the License is distributed on an "AS IS" BASIS,
 * WITHOUT WARRANTIES OR CONDITIONS OF ANY KIND, either express or implied.
 * See the License for the specific language governing permissions and
 * limitations under the License.
 */

#pragma once

#include <cudf/aggregation.hpp>
#include <cudf/detail/utilities/assert.cuh>
#include <cudf/types.hpp>
#include <cudf/utilities/error.hpp>
#include <cudf/utilities/traits.hpp>

#include <functional>
#include <numeric>

namespace cudf {
namespace detail {

// Visitor pattern
class simple_aggregations_collector {  // Declares the interface for the simple aggregations
                                       // collector
 public:
  // Declare overloads for each kind of a agg to dispatch
  virtual std::vector<std::unique_ptr<aggregation>> visit(data_type col_type,
                                                          aggregation const& agg);
  virtual std::vector<std::unique_ptr<aggregation>> visit(data_type col_type,
                                                          class sum_aggregation const& agg);
  virtual std::vector<std::unique_ptr<aggregation>> visit(data_type col_type,
                                                          class product_aggregation const& agg);
  virtual std::vector<std::unique_ptr<aggregation>> visit(data_type col_type,
                                                          class min_aggregation const& agg);
  virtual std::vector<std::unique_ptr<aggregation>> visit(data_type col_type,
                                                          class max_aggregation const& agg);
  virtual std::vector<std::unique_ptr<aggregation>> visit(data_type col_type,
                                                          class count_aggregation const& agg);
  virtual std::vector<std::unique_ptr<aggregation>> visit(data_type col_type,
                                                          class any_aggregation const& agg);
  virtual std::vector<std::unique_ptr<aggregation>> visit(data_type col_type,
                                                          class all_aggregation const& agg);
  virtual std::vector<std::unique_ptr<aggregation>> visit(
    data_type col_type, class sum_of_squares_aggregation const& agg);
  virtual std::vector<std::unique_ptr<aggregation>> visit(data_type col_type,
                                                          class mean_aggregation const& agg);
  virtual std::vector<std::unique_ptr<aggregation>> visit(data_type col_type,
                                                          class m2_aggregation const& agg);
  virtual std::vector<std::unique_ptr<aggregation>> visit(data_type col_type,
                                                          class var_aggregation const& agg);
  virtual std::vector<std::unique_ptr<aggregation>> visit(data_type col_type,
                                                          class std_aggregation const& agg);
  virtual std::vector<std::unique_ptr<aggregation>> visit(data_type col_type,
                                                          class median_aggregation const& agg);
  virtual std::vector<std::unique_ptr<aggregation>> visit(data_type col_type,
                                                          class quantile_aggregation const& agg);
  virtual std::vector<std::unique_ptr<aggregation>> visit(data_type col_type,
                                                          class argmax_aggregation const& agg);
  virtual std::vector<std::unique_ptr<aggregation>> visit(data_type col_type,
                                                          class argmin_aggregation const& agg);
  virtual std::vector<std::unique_ptr<aggregation>> visit(data_type col_type,
                                                          class nunique_aggregation const& agg);
  virtual std::vector<std::unique_ptr<aggregation>> visit(data_type col_type,
                                                          class nth_element_aggregation const& agg);
  virtual std::vector<std::unique_ptr<aggregation>> visit(data_type col_type,
                                                          class row_number_aggregation const& agg);
  virtual std::vector<std::unique_ptr<aggregation>> visit(data_type col_type,
                                                          class rank_aggregation const& agg);
  virtual std::vector<std::unique_ptr<aggregation>> visit(data_type col_type,
                                                          class dense_rank_aggregation const& agg);
  virtual std::vector<std::unique_ptr<aggregation>> visit(
    data_type col_type, class collect_list_aggregation const& agg);
  virtual std::vector<std::unique_ptr<aggregation>> visit(data_type col_type,
                                                          class collect_set_aggregation const& agg);
  virtual std::vector<std::unique_ptr<aggregation>> visit(data_type col_type,
                                                          class lead_lag_aggregation const& agg);
  virtual std::vector<std::unique_ptr<aggregation>> visit(data_type col_type,
                                                          class udf_aggregation const& agg);
  virtual std::vector<std::unique_ptr<aggregation>> visit(data_type col_type,
                                                          class merge_lists_aggregation const& agg);
  virtual std::vector<std::unique_ptr<aggregation>> visit(data_type col_type,
                                                          class merge_sets_aggregation const& agg);
  virtual std::vector<std::unique_ptr<aggregation>> visit(data_type col_type,
                                                          class merge_m2_aggregation const& agg);
  virtual std::vector<std::unique_ptr<aggregation>> visit(data_type col_type,
<<<<<<< HEAD
                                                          class correlation_aggregation const& agg);
=======
                                                          class covariance_aggregation const& agg);
  virtual std::vector<std::unique_ptr<aggregation>> visit(data_type col_type,
                                                          class correlation_aggregation const& agg);
  virtual std::vector<std::unique_ptr<aggregation>> visit(data_type col_type,
                                                          class tdigest_aggregation const& agg);
  virtual std::vector<std::unique_ptr<aggregation>> visit(
    data_type col_type, class merge_tdigest_aggregation const& agg);
>>>>>>> 7ed3a452
};

class aggregation_finalizer {  // Declares the interface for the finalizer
 public:
  // Declare overloads for each kind of a agg to dispatch
  virtual void visit(aggregation const& agg);
  virtual void visit(class sum_aggregation const& agg);
  virtual void visit(class product_aggregation const& agg);
  virtual void visit(class min_aggregation const& agg);
  virtual void visit(class max_aggregation const& agg);
  virtual void visit(class count_aggregation const& agg);
  virtual void visit(class any_aggregation const& agg);
  virtual void visit(class all_aggregation const& agg);
  virtual void visit(class sum_of_squares_aggregation const& agg);
  virtual void visit(class mean_aggregation const& agg);
  virtual void visit(class m2_aggregation const& agg);
  virtual void visit(class var_aggregation const& agg);
  virtual void visit(class std_aggregation const& agg);
  virtual void visit(class median_aggregation const& agg);
  virtual void visit(class quantile_aggregation const& agg);
  virtual void visit(class argmax_aggregation const& agg);
  virtual void visit(class argmin_aggregation const& agg);
  virtual void visit(class nunique_aggregation const& agg);
  virtual void visit(class nth_element_aggregation const& agg);
  virtual void visit(class row_number_aggregation const& agg);
  virtual void visit(class rank_aggregation const& agg);
  virtual void visit(class dense_rank_aggregation const& agg);
  virtual void visit(class collect_list_aggregation const& agg);
  virtual void visit(class collect_set_aggregation const& agg);
  virtual void visit(class lead_lag_aggregation const& agg);
  virtual void visit(class udf_aggregation const& agg);
  virtual void visit(class merge_lists_aggregation const& agg);
  virtual void visit(class merge_sets_aggregation const& agg);
  virtual void visit(class merge_m2_aggregation const& agg);
<<<<<<< HEAD
  virtual void visit(class correlation_aggregation const& agg);
=======
  virtual void visit(class covariance_aggregation const& agg);
  virtual void visit(class correlation_aggregation const& agg);
  virtual void visit(class tdigest_aggregation const& agg);
  virtual void visit(class merge_tdigest_aggregation const& agg);
>>>>>>> 7ed3a452
};

/**
 * @brief Derived class for specifying a sum aggregation
 */
class sum_aggregation final : public rolling_aggregation,
                              public groupby_aggregation,
                              public groupby_scan_aggregation {
 public:
  sum_aggregation() : aggregation(SUM) {}

  std::unique_ptr<aggregation> clone() const override
  {
    return std::make_unique<sum_aggregation>(*this);
  }
  std::vector<std::unique_ptr<aggregation>> get_simple_aggregations(
    data_type col_type, simple_aggregations_collector& collector) const override
  {
    return collector.visit(col_type, *this);
  }
  void finalize(aggregation_finalizer& finalizer) const override { finalizer.visit(*this); }
};

/**
 * @brief Derived class for specifying a product aggregation
 */
class product_aggregation final : public groupby_aggregation {
 public:
  product_aggregation() : aggregation(PRODUCT) {}

  std::unique_ptr<aggregation> clone() const override
  {
    return std::make_unique<product_aggregation>(*this);
  }
  std::vector<std::unique_ptr<aggregation>> get_simple_aggregations(
    data_type col_type, simple_aggregations_collector& collector) const override
  {
    return collector.visit(col_type, *this);
  }
  void finalize(aggregation_finalizer& finalizer) const override { finalizer.visit(*this); }
};

/**
 * @brief Derived class for specifying a min aggregation
 */
class min_aggregation final : public rolling_aggregation,
                              public groupby_aggregation,
                              public groupby_scan_aggregation {
 public:
  min_aggregation() : aggregation(MIN) {}

  std::unique_ptr<aggregation> clone() const override
  {
    return std::make_unique<min_aggregation>(*this);
  }
  std::vector<std::unique_ptr<aggregation>> get_simple_aggregations(
    data_type col_type, simple_aggregations_collector& collector) const override
  {
    return collector.visit(col_type, *this);
  }
  void finalize(aggregation_finalizer& finalizer) const override { finalizer.visit(*this); }
};

/**
 * @brief Derived class for specifying a max aggregation
 */
class max_aggregation final : public rolling_aggregation,
                              public groupby_aggregation,
                              public groupby_scan_aggregation {
 public:
  max_aggregation() : aggregation(MAX) {}

  std::unique_ptr<aggregation> clone() const override
  {
    return std::make_unique<max_aggregation>(*this);
  }
  std::vector<std::unique_ptr<aggregation>> get_simple_aggregations(
    data_type col_type, simple_aggregations_collector& collector) const override
  {
    return collector.visit(col_type, *this);
  }
  void finalize(aggregation_finalizer& finalizer) const override { finalizer.visit(*this); }
};

/**
 * @brief Derived class for specifying a count aggregation
 */
class count_aggregation final : public rolling_aggregation,
                                public groupby_aggregation,
                                public groupby_scan_aggregation {
 public:
  count_aggregation(aggregation::Kind kind) : aggregation(kind) {}

  std::unique_ptr<aggregation> clone() const override
  {
    return std::make_unique<count_aggregation>(*this);
  }
  std::vector<std::unique_ptr<aggregation>> get_simple_aggregations(
    data_type col_type, simple_aggregations_collector& collector) const override
  {
    return collector.visit(col_type, *this);
  }
  void finalize(aggregation_finalizer& finalizer) const override { finalizer.visit(*this); }
};

/**
 * @brief Derived class for specifying an any aggregation
 */
class any_aggregation final : public aggregation {
 public:
  any_aggregation() : aggregation(ANY) {}

  std::unique_ptr<aggregation> clone() const override
  {
    return std::make_unique<any_aggregation>(*this);
  }
  std::vector<std::unique_ptr<aggregation>> get_simple_aggregations(
    data_type col_type, simple_aggregations_collector& collector) const override
  {
    return collector.visit(col_type, *this);
  }
  void finalize(aggregation_finalizer& finalizer) const override { finalizer.visit(*this); }
};

/**
 * @brief Derived class for specifying an all aggregation
 */
class all_aggregation final : public aggregation {
 public:
  all_aggregation() : aggregation(ALL) {}

  std::unique_ptr<aggregation> clone() const override
  {
    return std::make_unique<all_aggregation>(*this);
  }
  std::vector<std::unique_ptr<aggregation>> get_simple_aggregations(
    data_type col_type, simple_aggregations_collector& collector) const override
  {
    return collector.visit(col_type, *this);
  }
  void finalize(aggregation_finalizer& finalizer) const override { finalizer.visit(*this); }
};

/**
 * @brief Derived class for specifying a sum_of_squares aggregation
 */
class sum_of_squares_aggregation final : public groupby_aggregation {
 public:
  sum_of_squares_aggregation() : aggregation(SUM_OF_SQUARES) {}

  std::unique_ptr<aggregation> clone() const override
  {
    return std::make_unique<sum_of_squares_aggregation>(*this);
  }
  std::vector<std::unique_ptr<aggregation>> get_simple_aggregations(
    data_type col_type, simple_aggregations_collector& collector) const override
  {
    return collector.visit(col_type, *this);
  }
  void finalize(aggregation_finalizer& finalizer) const override { finalizer.visit(*this); }
};

/**
 * @brief Derived class for specifying a mean aggregation
 */
class mean_aggregation final : public rolling_aggregation, public groupby_aggregation {
 public:
  mean_aggregation() : aggregation(MEAN) {}

  std::unique_ptr<aggregation> clone() const override
  {
    return std::make_unique<mean_aggregation>(*this);
  }
  std::vector<std::unique_ptr<aggregation>> get_simple_aggregations(
    data_type col_type, simple_aggregations_collector& collector) const override
  {
    return collector.visit(col_type, *this);
  }
  void finalize(aggregation_finalizer& finalizer) const override { finalizer.visit(*this); }
};

/**
 * @brief Derived class for specifying a m2 aggregation
 */
class m2_aggregation : public groupby_aggregation {
 public:
  m2_aggregation() : aggregation{M2} {}

  std::unique_ptr<aggregation> clone() const override
  {
    return std::make_unique<m2_aggregation>(*this);
  }
  std::vector<std::unique_ptr<aggregation>> get_simple_aggregations(
    data_type col_type, simple_aggregations_collector& collector) const override
  {
    return collector.visit(col_type, *this);
  }
  void finalize(aggregation_finalizer& finalizer) const override { finalizer.visit(*this); }
};

/**
 * @brief Derived class for specifying a standard deviation/variance aggregation
 */
class std_var_aggregation : public rolling_aggregation, public groupby_aggregation {
 public:
  size_type _ddof;  ///< Delta degrees of freedom

  bool is_equal(aggregation const& _other) const override
  {
    if (!this->aggregation::is_equal(_other)) { return false; }
    auto const& other = dynamic_cast<std_var_aggregation const&>(_other);
    return _ddof == other._ddof;
  }

  size_t do_hash() const override { return this->aggregation::do_hash() ^ hash_impl(); }

 protected:
  std_var_aggregation(aggregation::Kind k, size_type ddof) : rolling_aggregation(k), _ddof{ddof}
  {
    CUDF_EXPECTS(k == aggregation::STD or k == aggregation::VARIANCE,
                 "std_var_aggregation can accept only STD, VARIANCE");
  }
  size_type hash_impl() const { return std::hash<size_type>{}(_ddof); }
};

/**
 * @brief Derived class for specifying a variance aggregation
 */
class var_aggregation final : public std_var_aggregation {
 public:
  var_aggregation(size_type ddof)
    : aggregation{aggregation::VARIANCE}, std_var_aggregation{aggregation::VARIANCE, ddof}
  {
  }

  std::unique_ptr<aggregation> clone() const override
  {
    return std::make_unique<var_aggregation>(*this);
  }
  std::vector<std::unique_ptr<aggregation>> get_simple_aggregations(
    data_type col_type, simple_aggregations_collector& collector) const override
  {
    return collector.visit(col_type, *this);
  }
  void finalize(aggregation_finalizer& finalizer) const override { finalizer.visit(*this); }
};

/**
 * @brief Derived class for specifying a standard deviation aggregation
 */
class std_aggregation final : public std_var_aggregation {
 public:
  std_aggregation(size_type ddof)
    : aggregation{aggregation::STD}, std_var_aggregation{aggregation::STD, ddof}
  {
  }

  std::unique_ptr<aggregation> clone() const override
  {
    return std::make_unique<std_aggregation>(*this);
  }
  std::vector<std::unique_ptr<aggregation>> get_simple_aggregations(
    data_type col_type, simple_aggregations_collector& collector) const override
  {
    return collector.visit(col_type, *this);
  }
  void finalize(aggregation_finalizer& finalizer) const override { finalizer.visit(*this); }
};

/**
 * @brief Derived class for specifying a median aggregation
 */
class median_aggregation final : public groupby_aggregation {
 public:
  median_aggregation() : aggregation(MEDIAN) {}

  std::unique_ptr<aggregation> clone() const override
  {
    return std::make_unique<median_aggregation>(*this);
  }
  std::vector<std::unique_ptr<aggregation>> get_simple_aggregations(
    data_type col_type, simple_aggregations_collector& collector) const override
  {
    return collector.visit(col_type, *this);
  }
  void finalize(aggregation_finalizer& finalizer) const override { finalizer.visit(*this); }
};

/**
 * @brief Derived class for specifying a quantile aggregation
 */
class quantile_aggregation final : public groupby_aggregation {
 public:
  quantile_aggregation(std::vector<double> const& q, interpolation i)
    : aggregation{QUANTILE}, _quantiles{q}, _interpolation{i}
  {
  }
  std::vector<double> _quantiles;  ///< Desired quantile(s)
  interpolation _interpolation;    ///< Desired interpolation

  bool is_equal(aggregation const& _other) const override
  {
    if (!this->aggregation::is_equal(_other)) { return false; }

    auto const& other = dynamic_cast<quantile_aggregation const&>(_other);

    return _interpolation == other._interpolation &&
           std::equal(_quantiles.begin(), _quantiles.end(), other._quantiles.begin());
  }

  size_t do_hash() const override { return this->aggregation::do_hash() ^ hash_impl(); }

  std::unique_ptr<aggregation> clone() const override
  {
    return std::make_unique<quantile_aggregation>(*this);
  }
  std::vector<std::unique_ptr<aggregation>> get_simple_aggregations(
    data_type col_type, simple_aggregations_collector& collector) const override
  {
    return collector.visit(col_type, *this);
  }
  void finalize(aggregation_finalizer& finalizer) const override { finalizer.visit(*this); }

 private:
  size_t hash_impl() const
  {
    return std::hash<int>{}(static_cast<int>(_interpolation)) ^
           std::accumulate(
             _quantiles.cbegin(), _quantiles.cend(), size_t{0}, [](size_t a, double b) {
               return a ^ std::hash<double>{}(b);
             });
  }
};

/**
 * @brief Derived class for specifying an argmax aggregation
 */
class argmax_aggregation final : public rolling_aggregation, public groupby_aggregation {
 public:
  argmax_aggregation() : aggregation(ARGMAX) {}

  std::unique_ptr<aggregation> clone() const override
  {
    return std::make_unique<argmax_aggregation>(*this);
  }
  std::vector<std::unique_ptr<aggregation>> get_simple_aggregations(
    data_type col_type, simple_aggregations_collector& collector) const override
  {
    return collector.visit(col_type, *this);
  }
  void finalize(aggregation_finalizer& finalizer) const override { finalizer.visit(*this); }
};

/**
 * @brief Derived class for specifying an argmin aggregation
 */
class argmin_aggregation final : public rolling_aggregation, public groupby_aggregation {
 public:
  argmin_aggregation() : aggregation(ARGMIN) {}

  std::unique_ptr<aggregation> clone() const override
  {
    return std::make_unique<argmin_aggregation>(*this);
  }
  std::vector<std::unique_ptr<aggregation>> get_simple_aggregations(
    data_type col_type, simple_aggregations_collector& collector) const override
  {
    return collector.visit(col_type, *this);
  }
  void finalize(aggregation_finalizer& finalizer) const override { finalizer.visit(*this); }
};

/**
 * @brief Derived class for specifying a nunique aggregation
 */
class nunique_aggregation final : public groupby_aggregation {
 public:
  nunique_aggregation(null_policy null_handling)
    : aggregation{NUNIQUE}, _null_handling{null_handling}
  {
  }

  null_policy _null_handling;  ///< include or exclude nulls

  bool is_equal(aggregation const& _other) const override
  {
    if (!this->aggregation::is_equal(_other)) { return false; }
    auto const& other = dynamic_cast<nunique_aggregation const&>(_other);
    return _null_handling == other._null_handling;
  }

  size_t do_hash() const override { return this->aggregation::do_hash() ^ hash_impl(); }

  std::unique_ptr<aggregation> clone() const override
  {
    return std::make_unique<nunique_aggregation>(*this);
  }
  std::vector<std::unique_ptr<aggregation>> get_simple_aggregations(
    data_type col_type, simple_aggregations_collector& collector) const override
  {
    return collector.visit(col_type, *this);
  }
  void finalize(aggregation_finalizer& finalizer) const override { finalizer.visit(*this); }

 private:
  size_t hash_impl() const { return std::hash<int>{}(static_cast<int>(_null_handling)); }
};

/**
 * @brief Derived class for specifying a nth element aggregation
 */
class nth_element_aggregation final : public groupby_aggregation {
 public:
  nth_element_aggregation(size_type n, null_policy null_handling)
    : aggregation{NTH_ELEMENT}, _n{n}, _null_handling{null_handling}
  {
  }

  size_type _n;                ///< nth index to return
  null_policy _null_handling;  ///< include or exclude nulls

  bool is_equal(aggregation const& _other) const override
  {
    if (!this->aggregation::is_equal(_other)) { return false; }
    auto const& other = dynamic_cast<nth_element_aggregation const&>(_other);
    return _n == other._n and _null_handling == other._null_handling;
  }

  size_t do_hash() const override { return this->aggregation::do_hash() ^ hash_impl(); }

  std::unique_ptr<aggregation> clone() const override
  {
    return std::make_unique<nth_element_aggregation>(*this);
  }
  std::vector<std::unique_ptr<aggregation>> get_simple_aggregations(
    data_type col_type, simple_aggregations_collector& collector) const override
  {
    return collector.visit(col_type, *this);
  }
  void finalize(aggregation_finalizer& finalizer) const override { finalizer.visit(*this); }

 private:
  size_t hash_impl() const
  {
    return std::hash<size_type>{}(_n) ^ std::hash<int>{}(static_cast<int>(_null_handling));
  }
};

/**
 * @brief Derived class for specifying a row_number aggregation
 */
class row_number_aggregation final : public rolling_aggregation {
 public:
  row_number_aggregation() : aggregation(ROW_NUMBER) {}

  std::unique_ptr<aggregation> clone() const override
  {
    return std::make_unique<row_number_aggregation>(*this);
  }
  std::vector<std::unique_ptr<aggregation>> get_simple_aggregations(
    data_type col_type, simple_aggregations_collector& collector) const override
  {
    return collector.visit(col_type, *this);
  }
  void finalize(aggregation_finalizer& finalizer) const override { finalizer.visit(*this); }
};

/**
 * @brief Derived class for specifying a rank aggregation
 */
class rank_aggregation final : public rolling_aggregation, public groupby_scan_aggregation {
 public:
  rank_aggregation() : aggregation{RANK} {}

  std::unique_ptr<aggregation> clone() const override
  {
    return std::make_unique<rank_aggregation>(*this);
  }
  std::vector<std::unique_ptr<aggregation>> get_simple_aggregations(
    data_type col_type, simple_aggregations_collector& collector) const override
  {
    return collector.visit(col_type, *this);
  }
  void finalize(aggregation_finalizer& finalizer) const override { finalizer.visit(*this); }
};

/**
 * @brief Derived class for specifying a dense rank aggregation
 */
class dense_rank_aggregation final : public rolling_aggregation, public groupby_scan_aggregation {
 public:
  dense_rank_aggregation() : aggregation{DENSE_RANK} {}

  std::unique_ptr<aggregation> clone() const override
  {
    return std::make_unique<dense_rank_aggregation>(*this);
  }
  std::vector<std::unique_ptr<aggregation>> get_simple_aggregations(
    data_type col_type, simple_aggregations_collector& collector) const override
  {
    return collector.visit(col_type, *this);
  }
  void finalize(aggregation_finalizer& finalizer) const override { finalizer.visit(*this); }
};

/**
 * @brief Derived aggregation class for specifying COLLECT_LIST aggregation
 */
class collect_list_aggregation final : public rolling_aggregation, public groupby_aggregation {
 public:
  explicit collect_list_aggregation(null_policy null_handling = null_policy::INCLUDE)
    : aggregation{COLLECT_LIST}, _null_handling{null_handling}
  {
  }

  null_policy _null_handling;  ///< include or exclude nulls

  bool is_equal(aggregation const& _other) const override
  {
    if (!this->aggregation::is_equal(_other)) { return false; }
    auto const& other = dynamic_cast<collect_list_aggregation const&>(_other);
    return (_null_handling == other._null_handling);
  }

  size_t do_hash() const override { return this->aggregation::do_hash() ^ hash_impl(); }

  std::unique_ptr<aggregation> clone() const override
  {
    return std::make_unique<collect_list_aggregation>(*this);
  }
  std::vector<std::unique_ptr<aggregation>> get_simple_aggregations(
    data_type col_type, simple_aggregations_collector& collector) const override
  {
    return collector.visit(col_type, *this);
  }
  void finalize(aggregation_finalizer& finalizer) const override { finalizer.visit(*this); }

 private:
  size_t hash_impl() const { return std::hash<int>{}(static_cast<int>(_null_handling)); }
};

/**
 * @brief Derived aggregation class for specifying COLLECT_SET aggregation
 */
class collect_set_aggregation final : public rolling_aggregation, public groupby_aggregation {
 public:
  explicit collect_set_aggregation(null_policy null_handling = null_policy::INCLUDE,
                                   null_equality nulls_equal = null_equality::EQUAL,
                                   nan_equality nans_equal   = nan_equality::UNEQUAL)
    : aggregation{COLLECT_SET},
      _null_handling{null_handling},
      _nulls_equal(nulls_equal),
      _nans_equal(nans_equal)
  {
  }

  null_policy _null_handling;  ///< include or exclude nulls
  null_equality _nulls_equal;  ///< whether to consider nulls as equal values
  nan_equality _nans_equal;    ///< whether to consider NaNs as equal value (applicable only to
                               ///< floating point types)

  bool is_equal(aggregation const& _other) const override
  {
    if (!this->aggregation::is_equal(_other)) { return false; }
    auto const& other = dynamic_cast<collect_set_aggregation const&>(_other);
    return (_null_handling == other._null_handling && _nulls_equal == other._nulls_equal &&
            _nans_equal == other._nans_equal);
  }

  size_t do_hash() const override { return this->aggregation::do_hash() ^ hash_impl(); }

  std::unique_ptr<aggregation> clone() const override
  {
    return std::make_unique<collect_set_aggregation>(*this);
  }
  std::vector<std::unique_ptr<aggregation>> get_simple_aggregations(
    data_type col_type, simple_aggregations_collector& collector) const override
  {
    return collector.visit(col_type, *this);
  }
  void finalize(aggregation_finalizer& finalizer) const override { finalizer.visit(*this); }

 protected:
  size_t hash_impl() const
  {
    return std::hash<int>{}(static_cast<int>(_null_handling) ^ static_cast<int>(_nulls_equal) ^
                            static_cast<int>(_nans_equal));
  }
};

/**
 * @brief Derived aggregation class for specifying LEAD/LAG window aggregations
 */
class lead_lag_aggregation final : public rolling_aggregation {
 public:
  lead_lag_aggregation(Kind kind, size_type offset)
    : aggregation{offset < 0 ? (kind == LAG ? LEAD : LAG) : kind}, row_offset{std::abs(offset)}
  {
  }

  bool is_equal(aggregation const& _other) const override
  {
    if (!this->aggregation::is_equal(_other)) { return false; }
    auto const& other = dynamic_cast<lead_lag_aggregation const&>(_other);
    return (row_offset == other.row_offset);
  }

  size_t do_hash() const override { return this->aggregation::do_hash() ^ hash_impl(); }

  std::unique_ptr<aggregation> clone() const override
  {
    return std::make_unique<lead_lag_aggregation>(*this);
  }
  std::vector<std::unique_ptr<aggregation>> get_simple_aggregations(
    data_type col_type, simple_aggregations_collector& collector) const override
  {
    return collector.visit(col_type, *this);
  }
  void finalize(aggregation_finalizer& finalizer) const override { finalizer.visit(*this); }

  size_type row_offset;

 private:
  size_t hash_impl() const { return std::hash<size_type>()(row_offset); }
};

/**
 * @brief Derived class for specifying a custom aggregation
 * specified in udf
 */
class udf_aggregation final : public rolling_aggregation {
 public:
  udf_aggregation(aggregation::Kind type,
                  std::string const& user_defined_aggregator,
                  data_type output_type)
    : aggregation{type},
      _source{user_defined_aggregator},
      _operator_name{(type == aggregation::PTX) ? "rolling_udf_ptx" : "rolling_udf_cuda"},
      _function_name{"rolling_udf"},
      _output_type{output_type}
  {
    CUDF_EXPECTS(type == aggregation::PTX or type == aggregation::CUDA,
                 "udf_aggregation can accept only PTX, CUDA");
  }

  bool is_equal(aggregation const& _other) const override
  {
    if (!this->aggregation::is_equal(_other)) { return false; }
    auto const& other = dynamic_cast<udf_aggregation const&>(_other);
    return (_source == other._source and _operator_name == other._operator_name and
            _function_name == other._function_name and _output_type == other._output_type);
  }

  size_t do_hash() const override { return this->aggregation::do_hash() ^ hash_impl(); }

  std::unique_ptr<aggregation> clone() const override
  {
    return std::make_unique<udf_aggregation>(*this);
  }
  std::vector<std::unique_ptr<aggregation>> get_simple_aggregations(
    data_type col_type, simple_aggregations_collector& collector) const override
  {
    return collector.visit(col_type, *this);
  }
  void finalize(aggregation_finalizer& finalizer) const override { finalizer.visit(*this); }

  std::string const _source;
  std::string const _operator_name;
  std::string const _function_name;
  data_type _output_type;

 protected:
  size_t hash_impl() const
  {
    return std::hash<std::string>{}(_source) ^ std::hash<std::string>{}(_operator_name) ^
           std::hash<std::string>{}(_function_name) ^
           std::hash<int>{}(static_cast<int32_t>(_output_type.id()));
  }
};

/**
 * @brief Derived aggregation class for specifying MERGE_LISTS aggregation
 */
class merge_lists_aggregation final : public groupby_aggregation {
 public:
  explicit merge_lists_aggregation() : aggregation{MERGE_LISTS} {}

  std::unique_ptr<aggregation> clone() const override
  {
    return std::make_unique<merge_lists_aggregation>(*this);
  }
  std::vector<std::unique_ptr<aggregation>> get_simple_aggregations(
    data_type col_type, simple_aggregations_collector& collector) const override
  {
    return collector.visit(col_type, *this);
  }
  void finalize(aggregation_finalizer& finalizer) const override { finalizer.visit(*this); }
};

/**
 * @brief Derived aggregation class for specifying MERGE_SETS aggregation
 */
class merge_sets_aggregation final : public groupby_aggregation {
 public:
  explicit merge_sets_aggregation(null_equality nulls_equal, nan_equality nans_equal)
    : aggregation{MERGE_SETS}, _nulls_equal(nulls_equal), _nans_equal(nans_equal)
  {
  }

  null_equality _nulls_equal;  ///< whether to consider nulls as equal value
  nan_equality _nans_equal;    ///< whether to consider NaNs as equal value (applicable only to
                               ///< floating point types)

  bool is_equal(aggregation const& _other) const override
  {
    if (!this->aggregation::is_equal(_other)) { return false; }
    auto const& other = dynamic_cast<merge_sets_aggregation const&>(_other);
    return (_nulls_equal == other._nulls_equal && _nans_equal == other._nans_equal);
  }

  size_t do_hash() const override { return this->aggregation::do_hash() ^ hash_impl(); }

  std::unique_ptr<aggregation> clone() const override
  {
    return std::make_unique<merge_sets_aggregation>(*this);
  }
  std::vector<std::unique_ptr<aggregation>> get_simple_aggregations(
    data_type col_type, simple_aggregations_collector& collector) const override
  {
    return collector.visit(col_type, *this);
  }
  void finalize(aggregation_finalizer& finalizer) const override { finalizer.visit(*this); }

 protected:
  size_t hash_impl() const
  {
    return std::hash<int>{}(static_cast<int>(_nulls_equal) ^ static_cast<int>(_nans_equal));
  }
};

/**
 * @brief Derived aggregation class for specifying MERGE_M2 aggregation
 */
class merge_m2_aggregation final : public groupby_aggregation {
 public:
  explicit merge_m2_aggregation() : aggregation{MERGE_M2} {}

  std::unique_ptr<aggregation> clone() const override
  {
    return std::make_unique<merge_m2_aggregation>(*this);
  }
  std::vector<std::unique_ptr<aggregation>> get_simple_aggregations(
    data_type col_type, simple_aggregations_collector& collector) const override
  {
    return collector.visit(col_type, *this);
  }
  void finalize(aggregation_finalizer& finalizer) const override { finalizer.visit(*this); }
};

/**
<<<<<<< HEAD
=======
 * @brief Derived aggregation class for specifying COVARIANCE aggregation
 */
class covariance_aggregation final : public groupby_aggregation {
 public:
  explicit covariance_aggregation() : aggregation{COVARIANCE} {}

  std::unique_ptr<aggregation> clone() const override
  {
    return std::make_unique<covariance_aggregation>(*this);
  }
  std::vector<std::unique_ptr<aggregation>> get_simple_aggregations(
    data_type col_type, simple_aggregations_collector& collector) const override
  {
    return collector.visit(col_type, *this);
  }
  void finalize(aggregation_finalizer& finalizer) const override { finalizer.visit(*this); }
};

/**
>>>>>>> 7ed3a452
 * @brief Derived aggregation class for specifying CORRELATION aggregation
 */
class correlation_aggregation final : public groupby_aggregation {
 public:
  explicit correlation_aggregation(correlation_type type) : aggregation{CORRELATION}, _type{type} {}
  correlation_type _type;

  bool is_equal(aggregation const& _other) const override
  {
    if (!this->aggregation::is_equal(_other)) { return false; }
    auto const& other = dynamic_cast<correlation_aggregation const&>(_other);
    return (_type == other._type);
  }

  size_t do_hash() const override { return this->aggregation::do_hash() ^ hash_impl(); }

  std::unique_ptr<aggregation> clone() const override
  {
    return std::make_unique<correlation_aggregation>(*this);
  }
  std::vector<std::unique_ptr<aggregation>> get_simple_aggregations(
    data_type col_type, simple_aggregations_collector& collector) const override
  {
    return collector.visit(col_type, *this);
  }
  void finalize(aggregation_finalizer& finalizer) const override { finalizer.visit(*this); }

 protected:
  size_t hash_impl() const { return std::hash<int>{}(static_cast<int>(_type)); }
};

/**
<<<<<<< HEAD
=======
 * @brief Derived aggregation class for specifying TDIGEST aggregation
 */
class tdigest_aggregation final : public groupby_aggregation {
 public:
  explicit tdigest_aggregation(int max_centroids_)
    : aggregation{TDIGEST}, max_centroids{max_centroids_}
  {
  }

  int const max_centroids;

  std::unique_ptr<aggregation> clone() const override
  {
    return std::make_unique<tdigest_aggregation>(*this);
  }
  std::vector<std::unique_ptr<aggregation>> get_simple_aggregations(
    data_type col_type, simple_aggregations_collector& collector) const override
  {
    return collector.visit(col_type, *this);
  }
  void finalize(aggregation_finalizer& finalizer) const override { finalizer.visit(*this); }
};

/**
 * @brief Derived aggregation class for specifying MERGE_TDIGEST aggregation
 */
class merge_tdigest_aggregation final : public groupby_aggregation {
 public:
  explicit merge_tdigest_aggregation(int max_centroids_)
    : aggregation{MERGE_TDIGEST}, max_centroids{max_centroids_}
  {
  }

  int const max_centroids;

  std::unique_ptr<aggregation> clone() const override
  {
    return std::make_unique<merge_tdigest_aggregation>(*this);
  }
  std::vector<std::unique_ptr<aggregation>> get_simple_aggregations(
    data_type col_type, simple_aggregations_collector& collector) const override
  {
    return collector.visit(col_type, *this);
  }
  void finalize(aggregation_finalizer& finalizer) const override { finalizer.visit(*this); }
};

/**
>>>>>>> 7ed3a452
 * @brief Sentinel value used for `ARGMAX` aggregation.
 *
 * The output column for an `ARGMAX` aggregation is initialized with the
 * sentinel value to indicate an unused element.
 */
constexpr size_type ARGMAX_SENTINEL{-1};

/**
 * @brief Sentinel value used for `ARGMIN` aggregation.
 *
 * The output column for an `ARGMIN` aggregation is initialized with the
 * sentinel value to indicate an unused element.
 */
constexpr size_type ARGMIN_SENTINEL{-1};

/**
 * @brief Determines accumulator type based on input type and aggregation.
 *
 * @tparam Source The type on which the aggregation is computed
 * @tparam k The aggregation performed
 */
template <typename Source, aggregation::Kind k, typename Enable = void>
struct target_type_impl {
  using type = void;
};

// Computing MIN of Source, use Source accumulator
template <typename Source>
struct target_type_impl<Source, aggregation::MIN> {
  using type = Source;
};

// Computing MAX of Source, use Source accumulator
template <typename Source>
struct target_type_impl<Source, aggregation::MAX> {
  using type = Source;
};

// Always use size_type accumulator for COUNT_VALID
template <typename Source>
struct target_type_impl<Source, aggregation::COUNT_VALID> {
  using type = size_type;
};

// Always use size_type accumulator for COUNT_ALL
template <typename Source>
struct target_type_impl<Source, aggregation::COUNT_ALL> {
  using type = size_type;
};

// Computing ANY of any type, use bool accumulator
template <typename Source>
struct target_type_impl<Source, aggregation::ANY> {
  using type = bool;
};

// Computing ALL of any type, use bool accumulator
template <typename Source>
struct target_type_impl<Source, aggregation::ALL> {
  using type = bool;
};

// Always use `double` for MEAN
// Except for chrono types where result is chrono. (Use FloorDiv)
// TODO: MEAN should be only be enabled for duration types - not for timestamps
template <typename Source, aggregation::Kind k>
struct target_type_impl<
  Source,
  k,
  std::enable_if_t<is_fixed_width<Source>() && not is_chrono<Source>() &&
                   not is_fixed_point<Source>() && (k == aggregation::MEAN)>> {
  using type = double;
};

template <typename Source, aggregation::Kind k>
struct target_type_impl<
  Source,
  k,
  std::enable_if_t<(is_chrono<Source>() or is_fixed_point<Source>()) && (k == aggregation::MEAN)>> {
  using type = Source;
};

constexpr bool is_sum_product_agg(aggregation::Kind k)
{
  return (k == aggregation::SUM) || (k == aggregation::PRODUCT) ||
         (k == aggregation::SUM_OF_SQUARES);
}

// Summing/Multiplying integers of any type, always use int64_t accumulator
template <typename Source, aggregation::Kind k>
struct target_type_impl<
  Source,
  k,
  std::enable_if_t<std::is_integral<Source>::value && is_sum_product_agg(k)>> {
  using type = int64_t;
};

// Summing fixed_point numbers, always use the decimal64 accumulator
template <typename Source, aggregation::Kind k>
struct target_type_impl<Source,
                        k,
                        std::enable_if_t<is_fixed_point<Source>() && (k == aggregation::SUM)>> {
  using type = numeric::decimal64;
};

// Summing/Multiplying float/doubles, use same type accumulator
template <typename Source, aggregation::Kind k>
struct target_type_impl<
  Source,
  k,
  std::enable_if_t<std::is_floating_point<Source>::value && is_sum_product_agg(k)>> {
  using type = Source;
};

// Summing/Multiplying chrono types, use same type accumulator
// TODO: Sum/Product should only be enabled for duration types - not for timestamps
template <typename Source, aggregation::Kind k>
struct target_type_impl<Source, k, std::enable_if_t<is_chrono<Source>() && is_sum_product_agg(k)>> {
  using type = Source;
};

// Always use `double` for M2
template <typename SourceType>
struct target_type_impl<SourceType, aggregation::M2> {
  using type = double;
};

// Always use `double` for VARIANCE
template <typename SourceType>
struct target_type_impl<SourceType, aggregation::VARIANCE> {
  using type = double;
};

// Always use `double` for STD
template <typename SourceType>
struct target_type_impl<SourceType, aggregation::STD> {
  using type = double;
};

// Always use `double` for quantile
template <typename Source>
struct target_type_impl<Source, aggregation::QUANTILE> {
  using type = double;
};

// MEDIAN is a special case of a QUANTILE
template <typename Source>
struct target_type_impl<Source, aggregation::MEDIAN> {
  using type = typename target_type_impl<Source, aggregation::QUANTILE>::type;
};

// Always use `size_type` for ARGMAX index
template <typename Source>
struct target_type_impl<Source, aggregation::ARGMAX> {
  using type = size_type;
};

// Always use `size_type` for ARGMIN index
template <typename Source>
struct target_type_impl<Source, aggregation::ARGMIN> {
  using type = size_type;
};

// Always use size_type accumulator for NUNIQUE
template <typename Source>
struct target_type_impl<Source, aggregation::NUNIQUE> {
  using type = size_type;
};

// Always use Source for NTH_ELEMENT
template <typename Source>
struct target_type_impl<Source, aggregation::NTH_ELEMENT> {
  using type = Source;
};

// Always use size_type accumulator for ROW_NUMBER
template <typename Source>
struct target_type_impl<Source, aggregation::ROW_NUMBER> {
  using type = size_type;
};

// Always use size_type accumulator for RANK
template <typename Source>
struct target_type_impl<Source, aggregation::RANK> {
  using type = size_type;
};

// Always use size_type accumulator for DENSE_RANK
template <typename Source>
struct target_type_impl<Source, aggregation::DENSE_RANK> {
  using type = size_type;
};

// Always use list for COLLECT_LIST
template <typename Source>
struct target_type_impl<Source, aggregation::COLLECT_LIST> {
  using type = list_view;
};

// Always use list for COLLECT_SET
template <typename Source>
struct target_type_impl<Source, aggregation::COLLECT_SET> {
  using type = list_view;
};

// Always use Source for LEAD
template <typename Source>
struct target_type_impl<Source, aggregation::LEAD> {
  using type = Source;
};

// Always use Source for LAG
template <typename Source>
struct target_type_impl<Source, aggregation::LAG> {
  using type = Source;
};

// Always use list for MERGE_LISTS
template <typename Source>
struct target_type_impl<Source, aggregation::MERGE_LISTS> {
  using type = list_view;
};

// Always use list for MERGE_SETS
template <typename Source>
struct target_type_impl<Source, aggregation::MERGE_SETS> {
  using type = list_view;
};

// Always use struct for MERGE_M2
template <typename SourceType>
struct target_type_impl<SourceType, aggregation::MERGE_M2> {
  using type = struct_view;
};

<<<<<<< HEAD
// Always use struct for CORRELATION
=======
// Always use double for COVARIANCE
template <typename SourceType>
struct target_type_impl<SourceType, aggregation::COVARIANCE> {
  using type = double;
};

// Always use double for CORRELATION
>>>>>>> 7ed3a452
template <typename SourceType>
struct target_type_impl<SourceType, aggregation::CORRELATION> {
  using type = double;
};

<<<<<<< HEAD
=======
// Always use numeric types for TDIGEST
template <typename Source>
struct target_type_impl<Source,
                        aggregation::TDIGEST,
                        std::enable_if_t<(is_numeric<Source>() || is_fixed_point<Source>())>> {
  using type = struct_view;
};

// TDIGEST_MERGE. The root column type for a tdigest column is a list_view. Strictly
// speaking, this check is not sufficient to guarantee we are actually being given a
// real tdigest column, but we will do further verification inside the aggregation code.
template <typename Source>
struct target_type_impl<Source,
                        aggregation::MERGE_TDIGEST,
                        std::enable_if_t<std::is_same_v<Source, cudf::struct_view>>> {
  using type = struct_view;
};

>>>>>>> 7ed3a452
/**
 * @brief Helper alias to get the accumulator type for performing aggregation
 * `k` on elements of type `Source`
 *
 * @tparam Source The type on which the aggregation is computed
 * @tparam k The aggregation performed
 */
template <typename Source, aggregation::Kind k>
using target_type_t = typename target_type_impl<Source, k>::type;

template <aggregation::Kind k>
struct kind_to_type_impl {
  using type = aggregation;
};

template <aggregation::Kind k>
using kind_to_type = typename kind_to_type_impl<k>::type;

#ifndef AGG_KIND_MAPPING
#define AGG_KIND_MAPPING(k, Type) \
  template <>                     \
  struct kind_to_type_impl<k> {   \
    using type = Type;            \
  }
#endif

AGG_KIND_MAPPING(aggregation::QUANTILE, quantile_aggregation);
AGG_KIND_MAPPING(aggregation::STD, std_aggregation);
AGG_KIND_MAPPING(aggregation::VARIANCE, var_aggregation);

/**
 * @brief Dispatches `k` as a non-type template parameter to a callable,  `f`.
 *
 * @tparam F Type of callable
 * @param k The `aggregation::Kind` value to dispatch
 * aram f The callable that accepts an `aggregation::Kind` non-type template
 * argument.
 * @param args Parameter pack forwarded to the `operator()` invocation
 * @return Forwards the return value of the callable.
 */
#pragma nv_exec_check_disable
template <typename F, typename... Ts>
CUDA_HOST_DEVICE_CALLABLE decltype(auto) aggregation_dispatcher(aggregation::Kind k,
                                                                F&& f,
                                                                Ts&&... args)
{
  switch (k) {
    case aggregation::SUM:
      return f.template operator()<aggregation::SUM>(std::forward<Ts>(args)...);
    case aggregation::PRODUCT:
      return f.template operator()<aggregation::PRODUCT>(std::forward<Ts>(args)...);
    case aggregation::MIN:
      return f.template operator()<aggregation::MIN>(std::forward<Ts>(args)...);
    case aggregation::MAX:
      return f.template operator()<aggregation::MAX>(std::forward<Ts>(args)...);
    case aggregation::COUNT_VALID:
      return f.template operator()<aggregation::COUNT_VALID>(std::forward<Ts>(args)...);
    case aggregation::COUNT_ALL:
      return f.template operator()<aggregation::COUNT_ALL>(std::forward<Ts>(args)...);
    case aggregation::ANY:
      return f.template operator()<aggregation::ANY>(std::forward<Ts>(args)...);
    case aggregation::ALL:
      return f.template operator()<aggregation::ALL>(std::forward<Ts>(args)...);
    case aggregation::SUM_OF_SQUARES:
      return f.template operator()<aggregation::SUM_OF_SQUARES>(std::forward<Ts>(args)...);
    case aggregation::MEAN:
      return f.template operator()<aggregation::MEAN>(std::forward<Ts>(args)...);
    case aggregation::M2: return f.template operator()<aggregation::M2>(std::forward<Ts>(args)...);
    case aggregation::VARIANCE:
      return f.template operator()<aggregation::VARIANCE>(std::forward<Ts>(args)...);
    case aggregation::STD:
      return f.template operator()<aggregation::STD>(std::forward<Ts>(args)...);
    case aggregation::MEDIAN:
      return f.template operator()<aggregation::MEDIAN>(std::forward<Ts>(args)...);
    case aggregation::QUANTILE:
      return f.template operator()<aggregation::QUANTILE>(std::forward<Ts>(args)...);
    case aggregation::ARGMAX:
      return f.template operator()<aggregation::ARGMAX>(std::forward<Ts>(args)...);
    case aggregation::ARGMIN:
      return f.template operator()<aggregation::ARGMIN>(std::forward<Ts>(args)...);
    case aggregation::NUNIQUE:
      return f.template operator()<aggregation::NUNIQUE>(std::forward<Ts>(args)...);
    case aggregation::NTH_ELEMENT:
      return f.template operator()<aggregation::NTH_ELEMENT>(std::forward<Ts>(args)...);
    case aggregation::ROW_NUMBER:
      return f.template operator()<aggregation::ROW_NUMBER>(std::forward<Ts>(args)...);
    case aggregation::RANK:
      return f.template operator()<aggregation::RANK>(std::forward<Ts>(args)...);
    case aggregation::DENSE_RANK:
      return f.template operator()<aggregation::DENSE_RANK>(std::forward<Ts>(args)...);
    case aggregation::COLLECT_LIST:
      return f.template operator()<aggregation::COLLECT_LIST>(std::forward<Ts>(args)...);
    case aggregation::COLLECT_SET:
      return f.template operator()<aggregation::COLLECT_SET>(std::forward<Ts>(args)...);
    case aggregation::LEAD:
      return f.template operator()<aggregation::LEAD>(std::forward<Ts>(args)...);
    case aggregation::LAG:
      return f.template operator()<aggregation::LAG>(std::forward<Ts>(args)...);
    case aggregation::MERGE_LISTS:
      return f.template operator()<aggregation::MERGE_LISTS>(std::forward<Ts>(args)...);
    case aggregation::MERGE_SETS:
      return f.template operator()<aggregation::MERGE_SETS>(std::forward<Ts>(args)...);
    case aggregation::MERGE_M2:
      return f.template operator()<aggregation::MERGE_M2>(std::forward<Ts>(args)...);
<<<<<<< HEAD
    case aggregation::CORRELATION:
      return f.template operator()<aggregation::CORRELATION>(std::forward<Ts>(args)...);
=======
    case aggregation::COVARIANCE:
      return f.template operator()<aggregation::COVARIANCE>(std::forward<Ts>(args)...);
    case aggregation::CORRELATION:
      return f.template operator()<aggregation::CORRELATION>(std::forward<Ts>(args)...);
    case aggregation::TDIGEST:
      return f.template operator()<aggregation::TDIGEST>(std::forward<Ts>(args)...);
    case aggregation::MERGE_TDIGEST:
      return f.template operator()<aggregation::MERGE_TDIGEST>(std::forward<Ts>(args)...);
>>>>>>> 7ed3a452
    default: {
#ifndef __CUDA_ARCH__
      CUDF_FAIL("Unsupported aggregation.");
#else
      cudf_assert(false && "Unsupported aggregation.");

      // The following code will never be reached, but the compiler generates a
      // warning if there isn't a return value.

      // Need to find out what the return type is in order to have a default
      // return value and solve the compiler warning for lack of a default
      // return
      using return_type =
        decltype(f.template operator()<aggregation::SUM>(std::forward<Ts>(args)...));
      return return_type();
#endif
    }
  }
}

template <typename Element>
struct dispatch_aggregation {
#pragma nv_exec_check_disable
  template <aggregation::Kind k, typename F, typename... Ts>
  CUDA_HOST_DEVICE_CALLABLE decltype(auto) operator()(F&& f, Ts&&... args) const
  {
    return f.template operator()<Element, k>(std::forward<Ts>(args)...);
  }
};

struct dispatch_source {
#pragma nv_exec_check_disable
  template <typename Element, typename F, typename... Ts>
  CUDA_HOST_DEVICE_CALLABLE decltype(auto) operator()(aggregation::Kind k,
                                                      F&& f,
                                                      Ts&&... args) const
  {
    return aggregation_dispatcher(
      k, dispatch_aggregation<Element>{}, std::forward<F>(f), std::forward<Ts>(args)...);
  }
};

/**
 * @brief Dispatches both a type and `aggregation::Kind` template parameters to
 * a callable.
 *
 * This function expects a callable `f` with an `operator()` template accepting
 * two template parameters. The first is a type dispatched from `type`. The
 * second is an `aggregation::Kind` dispatched from `k`.
 *
 * @param type The `data_type` used to dispatch a type for the first template
 * parameter of the callable `F`
 * @param k The `aggregation::Kind` used to dispatch an `aggregation::Kind`
 * non-type template parameter for the second template parameter of the callable
 * @param args Parameter pack forwarded to the `operator()` invocation
 * `F`.
 */
#pragma nv_exec_check_disable
template <typename F, typename... Ts>
CUDA_HOST_DEVICE_CALLABLE constexpr decltype(auto) dispatch_type_and_aggregation(
  data_type type, aggregation::Kind k, F&& f, Ts&&... args)
{
  return type_dispatcher(type, dispatch_source{}, k, std::forward<F>(f), std::forward<Ts>(args)...);
}
/**
 * @brief Returns the target `data_type` for the specified aggregation  k
 * performed on elements of type  source_type.
 *
 * aram source_type The element type to be aggregated
 * aram k The aggregation
 * @return data_type The target_type of  k performed on  source_type
 * elements
 */
data_type target_type(data_type source_type, aggregation::Kind k);

/**
 * @brief Indicates whether the specified aggregation `k` is valid to perform on
 * the type `Source`.
 *
 * @tparam Source Type on which the aggregation is performed
 * @tparam k The aggregation to perform
 */
template <typename Source, aggregation::Kind k>
constexpr inline bool is_valid_aggregation()
{
  return (not std::is_void<target_type_t<Source, k>>::value);
}

/**
 * @brief Indicates whether the specified aggregation `k` is valid to perform on
 * the `data_type` `source`.
 *
 * @param source Source `data_type` on which the aggregation is performed
 * @param k The aggregation to perform
 */
bool is_valid_aggregation(data_type source, aggregation::Kind k);

}  // namespace detail
}  // namespace cudf<|MERGE_RESOLUTION|>--- conflicted
+++ resolved
@@ -92,9 +92,6 @@
   virtual std::vector<std::unique_ptr<aggregation>> visit(data_type col_type,
                                                           class merge_m2_aggregation const& agg);
   virtual std::vector<std::unique_ptr<aggregation>> visit(data_type col_type,
-<<<<<<< HEAD
-                                                          class correlation_aggregation const& agg);
-=======
                                                           class covariance_aggregation const& agg);
   virtual std::vector<std::unique_ptr<aggregation>> visit(data_type col_type,
                                                           class correlation_aggregation const& agg);
@@ -102,7 +99,6 @@
                                                           class tdigest_aggregation const& agg);
   virtual std::vector<std::unique_ptr<aggregation>> visit(
     data_type col_type, class merge_tdigest_aggregation const& agg);
->>>>>>> 7ed3a452
 };
 
 class aggregation_finalizer {  // Declares the interface for the finalizer
@@ -137,14 +133,10 @@
   virtual void visit(class merge_lists_aggregation const& agg);
   virtual void visit(class merge_sets_aggregation const& agg);
   virtual void visit(class merge_m2_aggregation const& agg);
-<<<<<<< HEAD
-  virtual void visit(class correlation_aggregation const& agg);
-=======
   virtual void visit(class covariance_aggregation const& agg);
   virtual void visit(class correlation_aggregation const& agg);
   virtual void visit(class tdigest_aggregation const& agg);
   virtual void visit(class merge_tdigest_aggregation const& agg);
->>>>>>> 7ed3a452
 };
 
 /**
@@ -905,8 +897,6 @@
 };
 
 /**
-<<<<<<< HEAD
-=======
  * @brief Derived aggregation class for specifying COVARIANCE aggregation
  */
 class covariance_aggregation final : public groupby_aggregation {
@@ -926,7 +916,6 @@
 };
 
 /**
->>>>>>> 7ed3a452
  * @brief Derived aggregation class for specifying CORRELATION aggregation
  */
 class correlation_aggregation final : public groupby_aggregation {
@@ -959,8 +948,6 @@
 };
 
 /**
-<<<<<<< HEAD
-=======
  * @brief Derived aggregation class for specifying TDIGEST aggregation
  */
 class tdigest_aggregation final : public groupby_aggregation {
@@ -1009,7 +996,6 @@
 };
 
 /**
->>>>>>> 7ed3a452
  * @brief Sentinel value used for `ARGMAX` aggregation.
  *
  * The output column for an `ARGMAX` aggregation is initialized with the
@@ -1245,9 +1231,6 @@
   using type = struct_view;
 };
 
-<<<<<<< HEAD
-// Always use struct for CORRELATION
-=======
 // Always use double for COVARIANCE
 template <typename SourceType>
 struct target_type_impl<SourceType, aggregation::COVARIANCE> {
@@ -1255,14 +1238,11 @@
 };
 
 // Always use double for CORRELATION
->>>>>>> 7ed3a452
 template <typename SourceType>
 struct target_type_impl<SourceType, aggregation::CORRELATION> {
   using type = double;
 };
 
-<<<<<<< HEAD
-=======
 // Always use numeric types for TDIGEST
 template <typename Source>
 struct target_type_impl<Source,
@@ -1281,7 +1261,6 @@
   using type = struct_view;
 };
 
->>>>>>> 7ed3a452
 /**
  * @brief Helper alias to get the accumulator type for performing aggregation
  * `k` on elements of type `Source`
@@ -1386,10 +1365,6 @@
       return f.template operator()<aggregation::MERGE_SETS>(std::forward<Ts>(args)...);
     case aggregation::MERGE_M2:
       return f.template operator()<aggregation::MERGE_M2>(std::forward<Ts>(args)...);
-<<<<<<< HEAD
-    case aggregation::CORRELATION:
-      return f.template operator()<aggregation::CORRELATION>(std::forward<Ts>(args)...);
-=======
     case aggregation::COVARIANCE:
       return f.template operator()<aggregation::COVARIANCE>(std::forward<Ts>(args)...);
     case aggregation::CORRELATION:
@@ -1398,7 +1373,6 @@
       return f.template operator()<aggregation::TDIGEST>(std::forward<Ts>(args)...);
     case aggregation::MERGE_TDIGEST:
       return f.template operator()<aggregation::MERGE_TDIGEST>(std::forward<Ts>(args)...);
->>>>>>> 7ed3a452
     default: {
 #ifndef __CUDA_ARCH__
       CUDF_FAIL("Unsupported aggregation.");
