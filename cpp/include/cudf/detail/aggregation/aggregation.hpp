/*
 * Copyright (c) 2019-2022, NVIDIA CORPORATION.
 *
 * Licensed under the Apache License, Version 2.0 (the "License");
 * you may not use this file except in compliance with the License.
 * You may obtain a copy of the License at
 *
 *     http://www.apache.org/licenses/LICENSE-2.0
 *
 * Unless required by applicable law or agreed to in writing, software
 * distributed under the License is distributed on an "AS IS" BASIS,
 * WITHOUT WARRANTIES OR CONDITIONS OF ANY KIND, either express or implied.
 * See the License for the specific language governing permissions and
 * limitations under the License.
 */

#pragma once

#include <cudf/aggregation.hpp>
#include <cudf/detail/utilities/assert.cuh>
#include <cudf/types.hpp>
#include <cudf/utilities/error.hpp>
#include <cudf/utilities/traits.hpp>

#include <functional>
#include <numeric>

namespace cudf {
namespace detail {

// Visitor pattern
class simple_aggregations_collector {  // Declares the interface for the simple aggregations
                                       // collector
 public:
  // Declare overloads for each kind of a agg to dispatch
  virtual std::vector<std::unique_ptr<aggregation>> visit(data_type col_type,
                                                          aggregation const& agg);
  virtual std::vector<std::unique_ptr<aggregation>> visit(data_type col_type,
                                                          class sum_aggregation const& agg);
  virtual std::vector<std::unique_ptr<aggregation>> visit(data_type col_type,
                                                          class product_aggregation const& agg);
  virtual std::vector<std::unique_ptr<aggregation>> visit(data_type col_type,
                                                          class min_aggregation const& agg);
  virtual std::vector<std::unique_ptr<aggregation>> visit(data_type col_type,
                                                          class max_aggregation const& agg);
  virtual std::vector<std::unique_ptr<aggregation>> visit(data_type col_type,
                                                          class count_aggregation const& agg);
  virtual std::vector<std::unique_ptr<aggregation>> visit(data_type col_type,
                                                          class any_aggregation const& agg);
  virtual std::vector<std::unique_ptr<aggregation>> visit(data_type col_type,
                                                          class all_aggregation const& agg);
  virtual std::vector<std::unique_ptr<aggregation>> visit(
    data_type col_type, class sum_of_squares_aggregation const& agg);
  virtual std::vector<std::unique_ptr<aggregation>> visit(data_type col_type,
                                                          class mean_aggregation const& agg);
  virtual std::vector<std::unique_ptr<aggregation>> visit(data_type col_type,
                                                          class m2_aggregation const& agg);
  virtual std::vector<std::unique_ptr<aggregation>> visit(data_type col_type,
                                                          class var_aggregation const& agg);
  virtual std::vector<std::unique_ptr<aggregation>> visit(data_type col_type,
                                                          class std_aggregation const& agg);
  virtual std::vector<std::unique_ptr<aggregation>> visit(data_type col_type,
                                                          class median_aggregation const& agg);
  virtual std::vector<std::unique_ptr<aggregation>> visit(data_type col_type,
                                                          class quantile_aggregation const& agg);
  virtual std::vector<std::unique_ptr<aggregation>> visit(data_type col_type,
                                                          class argmax_aggregation const& agg);
  virtual std::vector<std::unique_ptr<aggregation>> visit(data_type col_type,
                                                          class argmin_aggregation const& agg);
  virtual std::vector<std::unique_ptr<aggregation>> visit(data_type col_type,
                                                          class nunique_aggregation const& agg);
  virtual std::vector<std::unique_ptr<aggregation>> visit(data_type col_type,
                                                          class nth_element_aggregation const& agg);
  virtual std::vector<std::unique_ptr<aggregation>> visit(data_type col_type,
                                                          class row_number_aggregation const& agg);
  virtual std::vector<std::unique_ptr<aggregation>> visit(data_type col_type,
                                                          class rank_aggregation const& agg);
  virtual std::vector<std::unique_ptr<aggregation>> visit(
    data_type col_type, class percent_rank_aggregation const& agg);
  virtual std::vector<std::unique_ptr<aggregation>> visit(
    data_type col_type, class collect_list_aggregation const& agg);
  virtual std::vector<std::unique_ptr<aggregation>> visit(data_type col_type,
                                                          class collect_set_aggregation const& agg);
  virtual std::vector<std::unique_ptr<aggregation>> visit(data_type col_type,
                                                          class lead_lag_aggregation const& agg);
  virtual std::vector<std::unique_ptr<aggregation>> visit(data_type col_type,
                                                          class udf_aggregation const& agg);
  virtual std::vector<std::unique_ptr<aggregation>> visit(data_type col_type,
                                                          class merge_lists_aggregation const& agg);
  virtual std::vector<std::unique_ptr<aggregation>> visit(data_type col_type,
                                                          class merge_sets_aggregation const& agg);
  virtual std::vector<std::unique_ptr<aggregation>> visit(data_type col_type,
                                                          class merge_m2_aggregation const& agg);
  virtual std::vector<std::unique_ptr<aggregation>> visit(data_type col_type,
                                                          class covariance_aggregation const& agg);
  virtual std::vector<std::unique_ptr<aggregation>> visit(data_type col_type,
                                                          class correlation_aggregation const& agg);
  virtual std::vector<std::unique_ptr<aggregation>> visit(data_type col_type,
                                                          class tdigest_aggregation const& agg);
  virtual std::vector<std::unique_ptr<aggregation>> visit(
    data_type col_type, class merge_tdigest_aggregation const& agg);
};

class aggregation_finalizer {  // Declares the interface for the finalizer
 public:
  // Declare overloads for each kind of a agg to dispatch
  virtual void visit(aggregation const& agg);
  virtual void visit(class sum_aggregation const& agg);
  virtual void visit(class product_aggregation const& agg);
  virtual void visit(class min_aggregation const& agg);
  virtual void visit(class max_aggregation const& agg);
  virtual void visit(class count_aggregation const& agg);
  virtual void visit(class any_aggregation const& agg);
  virtual void visit(class all_aggregation const& agg);
  virtual void visit(class sum_of_squares_aggregation const& agg);
  virtual void visit(class mean_aggregation const& agg);
  virtual void visit(class m2_aggregation const& agg);
  virtual void visit(class var_aggregation const& agg);
  virtual void visit(class std_aggregation const& agg);
  virtual void visit(class median_aggregation const& agg);
  virtual void visit(class quantile_aggregation const& agg);
  virtual void visit(class argmax_aggregation const& agg);
  virtual void visit(class argmin_aggregation const& agg);
  virtual void visit(class nunique_aggregation const& agg);
  virtual void visit(class nth_element_aggregation const& agg);
  virtual void visit(class row_number_aggregation const& agg);
  virtual void visit(class rank_aggregation const& agg);
<<<<<<< HEAD
=======
  virtual void visit(class dense_rank_aggregation const& agg);
  virtual void visit(class percent_rank_aggregation const& agg);
>>>>>>> 3e334530
  virtual void visit(class collect_list_aggregation const& agg);
  virtual void visit(class collect_set_aggregation const& agg);
  virtual void visit(class lead_lag_aggregation const& agg);
  virtual void visit(class udf_aggregation const& agg);
  virtual void visit(class merge_lists_aggregation const& agg);
  virtual void visit(class merge_sets_aggregation const& agg);
  virtual void visit(class merge_m2_aggregation const& agg);
  virtual void visit(class covariance_aggregation const& agg);
  virtual void visit(class correlation_aggregation const& agg);
  virtual void visit(class tdigest_aggregation const& agg);
  virtual void visit(class merge_tdigest_aggregation const& agg);
};

/**
 * @brief Derived class for specifying a sum aggregation
 */
class sum_aggregation final : public rolling_aggregation,
                              public groupby_aggregation,
                              public groupby_scan_aggregation {
 public:
  sum_aggregation() : aggregation(SUM) {}

  [[nodiscard]] std::unique_ptr<aggregation> clone() const override
  {
    return std::make_unique<sum_aggregation>(*this);
  }
  std::vector<std::unique_ptr<aggregation>> get_simple_aggregations(
    data_type col_type, simple_aggregations_collector& collector) const override
  {
    return collector.visit(col_type, *this);
  }
  void finalize(aggregation_finalizer& finalizer) const override { finalizer.visit(*this); }
};

/**
 * @brief Derived class for specifying a product aggregation
 */
class product_aggregation final : public groupby_aggregation {
 public:
  product_aggregation() : aggregation(PRODUCT) {}

  [[nodiscard]] std::unique_ptr<aggregation> clone() const override
  {
    return std::make_unique<product_aggregation>(*this);
  }
  std::vector<std::unique_ptr<aggregation>> get_simple_aggregations(
    data_type col_type, simple_aggregations_collector& collector) const override
  {
    return collector.visit(col_type, *this);
  }
  void finalize(aggregation_finalizer& finalizer) const override { finalizer.visit(*this); }
};

/**
 * @brief Derived class for specifying a min aggregation
 */
class min_aggregation final : public rolling_aggregation,
                              public groupby_aggregation,
                              public groupby_scan_aggregation {
 public:
  min_aggregation() : aggregation(MIN) {}

  [[nodiscard]] std::unique_ptr<aggregation> clone() const override
  {
    return std::make_unique<min_aggregation>(*this);
  }
  std::vector<std::unique_ptr<aggregation>> get_simple_aggregations(
    data_type col_type, simple_aggregations_collector& collector) const override
  {
    return collector.visit(col_type, *this);
  }
  void finalize(aggregation_finalizer& finalizer) const override { finalizer.visit(*this); }
};

/**
 * @brief Derived class for specifying a max aggregation
 */
class max_aggregation final : public rolling_aggregation,
                              public groupby_aggregation,
                              public groupby_scan_aggregation {
 public:
  max_aggregation() : aggregation(MAX) {}

  [[nodiscard]] std::unique_ptr<aggregation> clone() const override
  {
    return std::make_unique<max_aggregation>(*this);
  }
  std::vector<std::unique_ptr<aggregation>> get_simple_aggregations(
    data_type col_type, simple_aggregations_collector& collector) const override
  {
    return collector.visit(col_type, *this);
  }
  void finalize(aggregation_finalizer& finalizer) const override { finalizer.visit(*this); }
};

/**
 * @brief Derived class for specifying a count aggregation
 */
class count_aggregation final : public rolling_aggregation,
                                public groupby_aggregation,
                                public groupby_scan_aggregation {
 public:
  count_aggregation(aggregation::Kind kind) : aggregation(kind) {}

  [[nodiscard]] std::unique_ptr<aggregation> clone() const override
  {
    return std::make_unique<count_aggregation>(*this);
  }
  std::vector<std::unique_ptr<aggregation>> get_simple_aggregations(
    data_type col_type, simple_aggregations_collector& collector) const override
  {
    return collector.visit(col_type, *this);
  }
  void finalize(aggregation_finalizer& finalizer) const override { finalizer.visit(*this); }
};

/**
 * @brief Derived class for specifying an any aggregation
 */
class any_aggregation final : public aggregation {
 public:
  any_aggregation() : aggregation(ANY) {}

  [[nodiscard]] std::unique_ptr<aggregation> clone() const override
  {
    return std::make_unique<any_aggregation>(*this);
  }
  std::vector<std::unique_ptr<aggregation>> get_simple_aggregations(
    data_type col_type, simple_aggregations_collector& collector) const override
  {
    return collector.visit(col_type, *this);
  }
  void finalize(aggregation_finalizer& finalizer) const override { finalizer.visit(*this); }
};

/**
 * @brief Derived class for specifying an all aggregation
 */
class all_aggregation final : public aggregation {
 public:
  all_aggregation() : aggregation(ALL) {}

  [[nodiscard]] std::unique_ptr<aggregation> clone() const override
  {
    return std::make_unique<all_aggregation>(*this);
  }
  std::vector<std::unique_ptr<aggregation>> get_simple_aggregations(
    data_type col_type, simple_aggregations_collector& collector) const override
  {
    return collector.visit(col_type, *this);
  }
  void finalize(aggregation_finalizer& finalizer) const override { finalizer.visit(*this); }
};

/**
 * @brief Derived class for specifying a sum_of_squares aggregation
 */
class sum_of_squares_aggregation final : public groupby_aggregation {
 public:
  sum_of_squares_aggregation() : aggregation(SUM_OF_SQUARES) {}

  [[nodiscard]] std::unique_ptr<aggregation> clone() const override
  {
    return std::make_unique<sum_of_squares_aggregation>(*this);
  }
  std::vector<std::unique_ptr<aggregation>> get_simple_aggregations(
    data_type col_type, simple_aggregations_collector& collector) const override
  {
    return collector.visit(col_type, *this);
  }
  void finalize(aggregation_finalizer& finalizer) const override { finalizer.visit(*this); }
};

/**
 * @brief Derived class for specifying a mean aggregation
 */
class mean_aggregation final : public rolling_aggregation, public groupby_aggregation {
 public:
  mean_aggregation() : aggregation(MEAN) {}

  [[nodiscard]] std::unique_ptr<aggregation> clone() const override
  {
    return std::make_unique<mean_aggregation>(*this);
  }
  std::vector<std::unique_ptr<aggregation>> get_simple_aggregations(
    data_type col_type, simple_aggregations_collector& collector) const override
  {
    return collector.visit(col_type, *this);
  }
  void finalize(aggregation_finalizer& finalizer) const override { finalizer.visit(*this); }
};

/**
 * @brief Derived class for specifying a m2 aggregation
 */
class m2_aggregation : public groupby_aggregation {
 public:
  m2_aggregation() : aggregation{M2} {}

  [[nodiscard]] std::unique_ptr<aggregation> clone() const override
  {
    return std::make_unique<m2_aggregation>(*this);
  }
  std::vector<std::unique_ptr<aggregation>> get_simple_aggregations(
    data_type col_type, simple_aggregations_collector& collector) const override
  {
    return collector.visit(col_type, *this);
  }
  void finalize(aggregation_finalizer& finalizer) const override { finalizer.visit(*this); }
};

/**
 * @brief Derived class for specifying a standard deviation/variance aggregation
 */
class std_var_aggregation : public rolling_aggregation, public groupby_aggregation {
 public:
  size_type _ddof;  ///< Delta degrees of freedom

  [[nodiscard]] bool is_equal(aggregation const& _other) const override
  {
    if (!this->aggregation::is_equal(_other)) { return false; }
    auto const& other = dynamic_cast<std_var_aggregation const&>(_other);
    return _ddof == other._ddof;
  }

  [[nodiscard]] size_t do_hash() const override
  {
    return this->aggregation::do_hash() ^ hash_impl();
  }

 protected:
  std_var_aggregation(aggregation::Kind k, size_type ddof) : rolling_aggregation(k), _ddof{ddof}
  {
    CUDF_EXPECTS(k == aggregation::STD or k == aggregation::VARIANCE,
                 "std_var_aggregation can accept only STD, VARIANCE");
  }
  [[nodiscard]] size_type hash_impl() const { return std::hash<size_type>{}(_ddof); }
};

/**
 * @brief Derived class for specifying a variance aggregation
 */
class var_aggregation final : public std_var_aggregation {
 public:
  var_aggregation(size_type ddof)
    : aggregation{aggregation::VARIANCE}, std_var_aggregation{aggregation::VARIANCE, ddof}
  {
  }

  [[nodiscard]] std::unique_ptr<aggregation> clone() const override
  {
    return std::make_unique<var_aggregation>(*this);
  }
  std::vector<std::unique_ptr<aggregation>> get_simple_aggregations(
    data_type col_type, simple_aggregations_collector& collector) const override
  {
    return collector.visit(col_type, *this);
  }
  void finalize(aggregation_finalizer& finalizer) const override { finalizer.visit(*this); }
};

/**
 * @brief Derived class for specifying a standard deviation aggregation
 */
class std_aggregation final : public std_var_aggregation {
 public:
  std_aggregation(size_type ddof)
    : aggregation{aggregation::STD}, std_var_aggregation{aggregation::STD, ddof}
  {
  }

  [[nodiscard]] std::unique_ptr<aggregation> clone() const override
  {
    return std::make_unique<std_aggregation>(*this);
  }
  std::vector<std::unique_ptr<aggregation>> get_simple_aggregations(
    data_type col_type, simple_aggregations_collector& collector) const override
  {
    return collector.visit(col_type, *this);
  }
  void finalize(aggregation_finalizer& finalizer) const override { finalizer.visit(*this); }
};

/**
 * @brief Derived class for specifying a median aggregation
 */
class median_aggregation final : public groupby_aggregation {
 public:
  median_aggregation() : aggregation(MEDIAN) {}

  [[nodiscard]] std::unique_ptr<aggregation> clone() const override
  {
    return std::make_unique<median_aggregation>(*this);
  }
  std::vector<std::unique_ptr<aggregation>> get_simple_aggregations(
    data_type col_type, simple_aggregations_collector& collector) const override
  {
    return collector.visit(col_type, *this);
  }
  void finalize(aggregation_finalizer& finalizer) const override { finalizer.visit(*this); }
};

/**
 * @brief Derived class for specifying a quantile aggregation
 */
class quantile_aggregation final : public groupby_aggregation {
 public:
  quantile_aggregation(std::vector<double> const& q, interpolation i)
    : aggregation{QUANTILE}, _quantiles{q}, _interpolation{i}
  {
  }
  std::vector<double> _quantiles;  ///< Desired quantile(s)
  interpolation _interpolation;    ///< Desired interpolation

  [[nodiscard]] bool is_equal(aggregation const& _other) const override
  {
    if (!this->aggregation::is_equal(_other)) { return false; }

    auto const& other = dynamic_cast<quantile_aggregation const&>(_other);

    return _interpolation == other._interpolation &&
           std::equal(_quantiles.begin(), _quantiles.end(), other._quantiles.begin());
  }

  [[nodiscard]] size_t do_hash() const override
  {
    return this->aggregation::do_hash() ^ hash_impl();
  }

  [[nodiscard]] std::unique_ptr<aggregation> clone() const override
  {
    return std::make_unique<quantile_aggregation>(*this);
  }
  std::vector<std::unique_ptr<aggregation>> get_simple_aggregations(
    data_type col_type, simple_aggregations_collector& collector) const override
  {
    return collector.visit(col_type, *this);
  }
  void finalize(aggregation_finalizer& finalizer) const override { finalizer.visit(*this); }

 private:
  size_t hash_impl() const
  {
    return std::hash<int>{}(static_cast<int>(_interpolation)) ^
           std::accumulate(
             _quantiles.cbegin(), _quantiles.cend(), size_t{0}, [](size_t a, double b) {
               return a ^ std::hash<double>{}(b);
             });
  }
};

/**
 * @brief Derived class for specifying an argmax aggregation
 */
class argmax_aggregation final : public rolling_aggregation, public groupby_aggregation {
 public:
  argmax_aggregation() : aggregation(ARGMAX) {}

  [[nodiscard]] std::unique_ptr<aggregation> clone() const override
  {
    return std::make_unique<argmax_aggregation>(*this);
  }
  std::vector<std::unique_ptr<aggregation>> get_simple_aggregations(
    data_type col_type, simple_aggregations_collector& collector) const override
  {
    return collector.visit(col_type, *this);
  }
  void finalize(aggregation_finalizer& finalizer) const override { finalizer.visit(*this); }
};

/**
 * @brief Derived class for specifying an argmin aggregation
 */
class argmin_aggregation final : public rolling_aggregation, public groupby_aggregation {
 public:
  argmin_aggregation() : aggregation(ARGMIN) {}

  [[nodiscard]] std::unique_ptr<aggregation> clone() const override
  {
    return std::make_unique<argmin_aggregation>(*this);
  }
  std::vector<std::unique_ptr<aggregation>> get_simple_aggregations(
    data_type col_type, simple_aggregations_collector& collector) const override
  {
    return collector.visit(col_type, *this);
  }
  void finalize(aggregation_finalizer& finalizer) const override { finalizer.visit(*this); }
};

/**
 * @brief Derived class for specifying a nunique aggregation
 */
class nunique_aggregation final : public groupby_aggregation {
 public:
  nunique_aggregation(null_policy null_handling)
    : aggregation{NUNIQUE}, _null_handling{null_handling}
  {
  }

  null_policy _null_handling;  ///< include or exclude nulls

  [[nodiscard]] bool is_equal(aggregation const& _other) const override
  {
    if (!this->aggregation::is_equal(_other)) { return false; }
    auto const& other = dynamic_cast<nunique_aggregation const&>(_other);
    return _null_handling == other._null_handling;
  }

  [[nodiscard]] size_t do_hash() const override
  {
    return this->aggregation::do_hash() ^ hash_impl();
  }

  [[nodiscard]] std::unique_ptr<aggregation> clone() const override
  {
    return std::make_unique<nunique_aggregation>(*this);
  }
  std::vector<std::unique_ptr<aggregation>> get_simple_aggregations(
    data_type col_type, simple_aggregations_collector& collector) const override
  {
    return collector.visit(col_type, *this);
  }
  void finalize(aggregation_finalizer& finalizer) const override { finalizer.visit(*this); }

 private:
  size_t hash_impl() const { return std::hash<int>{}(static_cast<int>(_null_handling)); }
};

/**
 * @brief Derived class for specifying a nth element aggregation
 */
class nth_element_aggregation final : public groupby_aggregation {
 public:
  nth_element_aggregation(size_type n, null_policy null_handling)
    : aggregation{NTH_ELEMENT}, _n{n}, _null_handling{null_handling}
  {
  }

  size_type _n;                ///< nth index to return
  null_policy _null_handling;  ///< include or exclude nulls

  [[nodiscard]] bool is_equal(aggregation const& _other) const override
  {
    if (!this->aggregation::is_equal(_other)) { return false; }
    auto const& other = dynamic_cast<nth_element_aggregation const&>(_other);
    return _n == other._n and _null_handling == other._null_handling;
  }

  [[nodiscard]] size_t do_hash() const override
  {
    return this->aggregation::do_hash() ^ hash_impl();
  }

  [[nodiscard]] std::unique_ptr<aggregation> clone() const override
  {
    return std::make_unique<nth_element_aggregation>(*this);
  }
  std::vector<std::unique_ptr<aggregation>> get_simple_aggregations(
    data_type col_type, simple_aggregations_collector& collector) const override
  {
    return collector.visit(col_type, *this);
  }
  void finalize(aggregation_finalizer& finalizer) const override { finalizer.visit(*this); }

 private:
  size_t hash_impl() const
  {
    return std::hash<size_type>{}(_n) ^ std::hash<int>{}(static_cast<int>(_null_handling));
  }
};

/**
 * @brief Derived class for specifying a row_number aggregation
 */
class row_number_aggregation final : public rolling_aggregation {
 public:
  row_number_aggregation() : aggregation(ROW_NUMBER) {}

  [[nodiscard]] std::unique_ptr<aggregation> clone() const override
  {
    return std::make_unique<row_number_aggregation>(*this);
  }
  std::vector<std::unique_ptr<aggregation>> get_simple_aggregations(
    data_type col_type, simple_aggregations_collector& collector) const override
  {
    return collector.visit(col_type, *this);
  }
  void finalize(aggregation_finalizer& finalizer) const override { finalizer.visit(*this); }
};

/**
 * @brief Derived class for specifying a rank aggregation
 */
class rank_aggregation final : public rolling_aggregation, public groupby_scan_aggregation {
 public:
  rank_aggregation(rank_method method, null_policy null_handling, bool percentage)
    : aggregation{RANK}, _method{method}, _null_handling{null_handling}, _percentage(percentage)
  {
  }
  rank_method _method;         ///< rank method
  null_policy _null_handling;  ///< include or exclude nulls in ranks
  bool _percentage;            ///< whether to return percentage ranks

  size_t do_hash() const override { return this->aggregation::do_hash() ^ hash_impl(); }

  [[nodiscard]] std::unique_ptr<aggregation> clone() const override
  {
    return std::make_unique<rank_aggregation>(*this);
  }
  std::vector<std::unique_ptr<aggregation>> get_simple_aggregations(
    data_type col_type, simple_aggregations_collector& collector) const override
  {
    return collector.visit(col_type, *this);
  }
  void finalize(aggregation_finalizer& finalizer) const override { finalizer.visit(*this); }

<<<<<<< HEAD
 private:
  size_t hash_impl() const
=======
/**
 * @brief Derived class for specifying a dense rank aggregation
 */
class dense_rank_aggregation final : public rolling_aggregation, public groupby_scan_aggregation {
 public:
  dense_rank_aggregation() : aggregation{DENSE_RANK} {}

  [[nodiscard]] std::unique_ptr<aggregation> clone() const override
  {
    return std::make_unique<dense_rank_aggregation>(*this);
  }
  std::vector<std::unique_ptr<aggregation>> get_simple_aggregations(
    data_type col_type, simple_aggregations_collector& collector) const override
>>>>>>> 3e334530
  {
    return std::hash<int>{}(static_cast<int>(_method)) ^
           std::hash<bool>{}(static_cast<bool>(_null_handling)) ^ std::hash<bool>{}(_percentage);
  }
};

class percent_rank_aggregation final : public rolling_aggregation, public groupby_scan_aggregation {
 public:
  percent_rank_aggregation() : aggregation{PERCENT_RANK} {}

  [[nodiscard]] std::unique_ptr<aggregation> clone() const override
  {
    return std::make_unique<percent_rank_aggregation>(*this);
  }
  std::vector<std::unique_ptr<aggregation>> get_simple_aggregations(
    data_type col_type, simple_aggregations_collector& collector) const override
  {
    return collector.visit(col_type, *this);
  }
  void finalize(aggregation_finalizer& finalizer) const override { finalizer.visit(*this); }
};

/**
 * @brief Derived aggregation class for specifying COLLECT_LIST aggregation
 */
class collect_list_aggregation final : public rolling_aggregation, public groupby_aggregation {
 public:
  explicit collect_list_aggregation(null_policy null_handling = null_policy::INCLUDE)
    : aggregation{COLLECT_LIST}, _null_handling{null_handling}
  {
  }

  null_policy _null_handling;  ///< include or exclude nulls

  [[nodiscard]] bool is_equal(aggregation const& _other) const override
  {
    if (!this->aggregation::is_equal(_other)) { return false; }
    auto const& other = dynamic_cast<collect_list_aggregation const&>(_other);
    return (_null_handling == other._null_handling);
  }

  [[nodiscard]] size_t do_hash() const override
  {
    return this->aggregation::do_hash() ^ hash_impl();
  }

  [[nodiscard]] std::unique_ptr<aggregation> clone() const override
  {
    return std::make_unique<collect_list_aggregation>(*this);
  }
  std::vector<std::unique_ptr<aggregation>> get_simple_aggregations(
    data_type col_type, simple_aggregations_collector& collector) const override
  {
    return collector.visit(col_type, *this);
  }
  void finalize(aggregation_finalizer& finalizer) const override { finalizer.visit(*this); }

 private:
  size_t hash_impl() const { return std::hash<int>{}(static_cast<int>(_null_handling)); }
};

/**
 * @brief Derived aggregation class for specifying COLLECT_SET aggregation
 */
class collect_set_aggregation final : public rolling_aggregation, public groupby_aggregation {
 public:
  explicit collect_set_aggregation(null_policy null_handling = null_policy::INCLUDE,
                                   null_equality nulls_equal = null_equality::EQUAL,
                                   nan_equality nans_equal   = nan_equality::UNEQUAL)
    : aggregation{COLLECT_SET},
      _null_handling{null_handling},
      _nulls_equal(nulls_equal),
      _nans_equal(nans_equal)
  {
  }

  null_policy _null_handling;  ///< include or exclude nulls
  null_equality _nulls_equal;  ///< whether to consider nulls as equal values
  nan_equality _nans_equal;    ///< whether to consider NaNs as equal value (applicable only to
                               ///< floating point types)

  [[nodiscard]] bool is_equal(aggregation const& _other) const override
  {
    if (!this->aggregation::is_equal(_other)) { return false; }
    auto const& other = dynamic_cast<collect_set_aggregation const&>(_other);
    return (_null_handling == other._null_handling && _nulls_equal == other._nulls_equal &&
            _nans_equal == other._nans_equal);
  }

  [[nodiscard]] size_t do_hash() const override
  {
    return this->aggregation::do_hash() ^ hash_impl();
  }

  [[nodiscard]] std::unique_ptr<aggregation> clone() const override
  {
    return std::make_unique<collect_set_aggregation>(*this);
  }
  std::vector<std::unique_ptr<aggregation>> get_simple_aggregations(
    data_type col_type, simple_aggregations_collector& collector) const override
  {
    return collector.visit(col_type, *this);
  }
  void finalize(aggregation_finalizer& finalizer) const override { finalizer.visit(*this); }

 protected:
  size_t hash_impl() const
  {
    return std::hash<int>{}(static_cast<int>(_null_handling) ^ static_cast<int>(_nulls_equal) ^
                            static_cast<int>(_nans_equal));
  }
};

/**
 * @brief Derived aggregation class for specifying LEAD/LAG window aggregations
 */
class lead_lag_aggregation final : public rolling_aggregation {
 public:
  lead_lag_aggregation(Kind kind, size_type offset)
    : aggregation{offset < 0 ? (kind == LAG ? LEAD : LAG) : kind}, row_offset{std::abs(offset)}
  {
  }

  [[nodiscard]] bool is_equal(aggregation const& _other) const override
  {
    if (!this->aggregation::is_equal(_other)) { return false; }
    auto const& other = dynamic_cast<lead_lag_aggregation const&>(_other);
    return (row_offset == other.row_offset);
  }

  [[nodiscard]] size_t do_hash() const override
  {
    return this->aggregation::do_hash() ^ hash_impl();
  }

  [[nodiscard]] std::unique_ptr<aggregation> clone() const override
  {
    return std::make_unique<lead_lag_aggregation>(*this);
  }
  std::vector<std::unique_ptr<aggregation>> get_simple_aggregations(
    data_type col_type, simple_aggregations_collector& collector) const override
  {
    return collector.visit(col_type, *this);
  }
  void finalize(aggregation_finalizer& finalizer) const override { finalizer.visit(*this); }

  size_type row_offset;

 private:
  [[nodiscard]] size_t hash_impl() const { return std::hash<size_type>()(row_offset); }
};

/**
 * @brief Derived class for specifying a custom aggregation
 * specified in udf
 */
class udf_aggregation final : public rolling_aggregation {
 public:
  udf_aggregation(aggregation::Kind type,
                  std::string const& user_defined_aggregator,
                  data_type output_type)
    : aggregation{type},
      _source{user_defined_aggregator},
      _operator_name{(type == aggregation::PTX) ? "rolling_udf_ptx" : "rolling_udf_cuda"},
      _function_name{"rolling_udf"},
      _output_type{output_type}
  {
    CUDF_EXPECTS(type == aggregation::PTX or type == aggregation::CUDA,
                 "udf_aggregation can accept only PTX, CUDA");
  }

  [[nodiscard]] bool is_equal(aggregation const& _other) const override
  {
    if (!this->aggregation::is_equal(_other)) { return false; }
    auto const& other = dynamic_cast<udf_aggregation const&>(_other);
    return (_source == other._source and _operator_name == other._operator_name and
            _function_name == other._function_name and _output_type == other._output_type);
  }

  [[nodiscard]] size_t do_hash() const override
  {
    return this->aggregation::do_hash() ^ hash_impl();
  }

  [[nodiscard]] std::unique_ptr<aggregation> clone() const override
  {
    return std::make_unique<udf_aggregation>(*this);
  }
  std::vector<std::unique_ptr<aggregation>> get_simple_aggregations(
    data_type col_type, simple_aggregations_collector& collector) const override
  {
    return collector.visit(col_type, *this);
  }
  void finalize(aggregation_finalizer& finalizer) const override { finalizer.visit(*this); }

  std::string const _source;
  std::string const _operator_name;
  std::string const _function_name;
  data_type _output_type;

 protected:
  [[nodiscard]] size_t hash_impl() const
  {
    return std::hash<std::string>{}(_source) ^ std::hash<std::string>{}(_operator_name) ^
           std::hash<std::string>{}(_function_name) ^
           std::hash<int>{}(static_cast<int32_t>(_output_type.id()));
  }
};

/**
 * @brief Derived aggregation class for specifying MERGE_LISTS aggregation
 */
class merge_lists_aggregation final : public groupby_aggregation {
 public:
  explicit merge_lists_aggregation() : aggregation{MERGE_LISTS} {}

  [[nodiscard]] std::unique_ptr<aggregation> clone() const override
  {
    return std::make_unique<merge_lists_aggregation>(*this);
  }
  std::vector<std::unique_ptr<aggregation>> get_simple_aggregations(
    data_type col_type, simple_aggregations_collector& collector) const override
  {
    return collector.visit(col_type, *this);
  }
  void finalize(aggregation_finalizer& finalizer) const override { finalizer.visit(*this); }
};

/**
 * @brief Derived aggregation class for specifying MERGE_SETS aggregation
 */
class merge_sets_aggregation final : public groupby_aggregation {
 public:
  explicit merge_sets_aggregation(null_equality nulls_equal, nan_equality nans_equal)
    : aggregation{MERGE_SETS}, _nulls_equal(nulls_equal), _nans_equal(nans_equal)
  {
  }

  null_equality _nulls_equal;  ///< whether to consider nulls as equal value
  nan_equality _nans_equal;    ///< whether to consider NaNs as equal value (applicable only to
                               ///< floating point types)

  [[nodiscard]] bool is_equal(aggregation const& _other) const override
  {
    if (!this->aggregation::is_equal(_other)) { return false; }
    auto const& other = dynamic_cast<merge_sets_aggregation const&>(_other);
    return (_nulls_equal == other._nulls_equal && _nans_equal == other._nans_equal);
  }

  [[nodiscard]] size_t do_hash() const override
  {
    return this->aggregation::do_hash() ^ hash_impl();
  }

  [[nodiscard]] std::unique_ptr<aggregation> clone() const override
  {
    return std::make_unique<merge_sets_aggregation>(*this);
  }
  std::vector<std::unique_ptr<aggregation>> get_simple_aggregations(
    data_type col_type, simple_aggregations_collector& collector) const override
  {
    return collector.visit(col_type, *this);
  }
  void finalize(aggregation_finalizer& finalizer) const override { finalizer.visit(*this); }

 protected:
  size_t hash_impl() const
  {
    return std::hash<int>{}(static_cast<int>(_nulls_equal) ^ static_cast<int>(_nans_equal));
  }
};

/**
 * @brief Derived aggregation class for specifying MERGE_M2 aggregation
 */
class merge_m2_aggregation final : public groupby_aggregation {
 public:
  explicit merge_m2_aggregation() : aggregation{MERGE_M2} {}

  [[nodiscard]] std::unique_ptr<aggregation> clone() const override
  {
    return std::make_unique<merge_m2_aggregation>(*this);
  }
  std::vector<std::unique_ptr<aggregation>> get_simple_aggregations(
    data_type col_type, simple_aggregations_collector& collector) const override
  {
    return collector.visit(col_type, *this);
  }
  void finalize(aggregation_finalizer& finalizer) const override { finalizer.visit(*this); }
};

/**
 * @brief Derived aggregation class for specifying COVARIANCE aggregation
 */
class covariance_aggregation final : public groupby_aggregation {
 public:
  explicit covariance_aggregation(size_type min_periods, size_type ddof)
    : aggregation{COVARIANCE}, _min_periods{min_periods}, _ddof(ddof)
  {
  }
  size_type _min_periods;
  size_type _ddof;

  [[nodiscard]] size_t do_hash() const override
  {
    return this->aggregation::do_hash() ^ hash_impl();
  }

  [[nodiscard]] std::unique_ptr<aggregation> clone() const override
  {
    return std::make_unique<covariance_aggregation>(*this);
  }
  std::vector<std::unique_ptr<aggregation>> get_simple_aggregations(
    data_type col_type, simple_aggregations_collector& collector) const override
  {
    return collector.visit(col_type, *this);
  }
  void finalize(aggregation_finalizer& finalizer) const override { finalizer.visit(*this); }

 protected:
  size_t hash_impl() const
  {
    return std::hash<size_type>{}(_min_periods) ^ std::hash<size_type>{}(_ddof);
  }
};

/**
 * @brief Derived aggregation class for specifying CORRELATION aggregation
 */
class correlation_aggregation final : public groupby_aggregation {
 public:
  explicit correlation_aggregation(correlation_type type, size_type min_periods)
    : aggregation{CORRELATION}, _type{type}, _min_periods{min_periods}
  {
  }
  correlation_type _type;
  size_type _min_periods;

  [[nodiscard]] bool is_equal(aggregation const& _other) const override
  {
    if (!this->aggregation::is_equal(_other)) { return false; }
    auto const& other = dynamic_cast<correlation_aggregation const&>(_other);
    return (_type == other._type);
  }

  [[nodiscard]] size_t do_hash() const override
  {
    return this->aggregation::do_hash() ^ hash_impl();
  }

  [[nodiscard]] std::unique_ptr<aggregation> clone() const override
  {
    return std::make_unique<correlation_aggregation>(*this);
  }
  std::vector<std::unique_ptr<aggregation>> get_simple_aggregations(
    data_type col_type, simple_aggregations_collector& collector) const override
  {
    return collector.visit(col_type, *this);
  }
  void finalize(aggregation_finalizer& finalizer) const override { finalizer.visit(*this); }

 protected:
  size_t hash_impl() const
  {
    return std::hash<int>{}(static_cast<int>(_type)) ^ std::hash<size_type>{}(_min_periods);
  }
};

/**
 * @brief Derived aggregation class for specifying TDIGEST aggregation
 */
class tdigest_aggregation final : public groupby_aggregation {
 public:
  explicit tdigest_aggregation(int max_centroids_)
    : aggregation{TDIGEST}, max_centroids{max_centroids_}
  {
  }

  int const max_centroids;

  [[nodiscard]] std::unique_ptr<aggregation> clone() const override
  {
    return std::make_unique<tdigest_aggregation>(*this);
  }
  std::vector<std::unique_ptr<aggregation>> get_simple_aggregations(
    data_type col_type, simple_aggregations_collector& collector) const override
  {
    return collector.visit(col_type, *this);
  }
  void finalize(aggregation_finalizer& finalizer) const override { finalizer.visit(*this); }
};

/**
 * @brief Derived aggregation class for specifying MERGE_TDIGEST aggregation
 */
class merge_tdigest_aggregation final : public groupby_aggregation {
 public:
  explicit merge_tdigest_aggregation(int max_centroids_)
    : aggregation{MERGE_TDIGEST}, max_centroids{max_centroids_}
  {
  }

  int const max_centroids;

  [[nodiscard]] std::unique_ptr<aggregation> clone() const override
  {
    return std::make_unique<merge_tdigest_aggregation>(*this);
  }
  std::vector<std::unique_ptr<aggregation>> get_simple_aggregations(
    data_type col_type, simple_aggregations_collector& collector) const override
  {
    return collector.visit(col_type, *this);
  }
  void finalize(aggregation_finalizer& finalizer) const override { finalizer.visit(*this); }
};

/**
 * @brief Sentinel value used for `ARGMAX` aggregation.
 *
 * The output column for an `ARGMAX` aggregation is initialized with the
 * sentinel value to indicate an unused element.
 */
constexpr size_type ARGMAX_SENTINEL{-1};

/**
 * @brief Sentinel value used for `ARGMIN` aggregation.
 *
 * The output column for an `ARGMIN` aggregation is initialized with the
 * sentinel value to indicate an unused element.
 */
constexpr size_type ARGMIN_SENTINEL{-1};

/**
 * @brief Determines accumulator type based on input type and aggregation.
 *
 * @tparam Source The type on which the aggregation is computed
 * @tparam k The aggregation performed
 */
template <typename Source, aggregation::Kind k, typename Enable = void>
struct target_type_impl {
  using type = void;
};

// Computing MIN of Source, use Source accumulator
template <typename Source>
struct target_type_impl<Source, aggregation::MIN> {
  using type = Source;
};

// Computing MAX of Source, use Source accumulator
template <typename Source>
struct target_type_impl<Source, aggregation::MAX> {
  using type = Source;
};

// Always use size_type accumulator for COUNT_VALID
template <typename Source>
struct target_type_impl<Source, aggregation::COUNT_VALID> {
  using type = size_type;
};

// Always use size_type accumulator for COUNT_ALL
template <typename Source>
struct target_type_impl<Source, aggregation::COUNT_ALL> {
  using type = size_type;
};

// Computing ANY of any type, use bool accumulator
template <typename Source>
struct target_type_impl<Source, aggregation::ANY> {
  using type = bool;
};

// Computing ALL of any type, use bool accumulator
template <typename Source>
struct target_type_impl<Source, aggregation::ALL> {
  using type = bool;
};

// Always use `double` for MEAN
// Except for chrono types where result is chrono. (Use FloorDiv)
// TODO: MEAN should be only be enabled for duration types - not for timestamps
template <typename Source, aggregation::Kind k>
struct target_type_impl<
  Source,
  k,
  std::enable_if_t<is_fixed_width<Source>() and not is_chrono<Source>() and
                   not is_fixed_point<Source>() and (k == aggregation::MEAN)>> {
  using type = double;
};

template <typename Source, aggregation::Kind k>
struct target_type_impl<
  Source,
  k,
  std::enable_if_t<(is_chrono<Source>() or is_fixed_point<Source>()) && (k == aggregation::MEAN)>> {
  using type = Source;
};

constexpr bool is_sum_product_agg(aggregation::Kind k)
{
  return (k == aggregation::SUM) || (k == aggregation::PRODUCT) ||
         (k == aggregation::SUM_OF_SQUARES);
}

// Summing/Multiplying integers of any type, always use int64_t accumulator
template <typename Source, aggregation::Kind k>
struct target_type_impl<Source,
                        k,
                        std::enable_if_t<std::is_integral_v<Source> && is_sum_product_agg(k)>> {
  using type = int64_t;
};

// Summing fixed_point numbers
template <typename Source, aggregation::Kind k>
struct target_type_impl<
  Source,
  k,
  std::enable_if_t<cudf::is_fixed_point<Source>() && (k == aggregation::SUM)>> {
  using type = Source;
};

// Summing/Multiplying float/doubles, use same type accumulator
template <typename Source, aggregation::Kind k>
struct target_type_impl<
  Source,
  k,
  std::enable_if_t<std::is_floating_point_v<Source> && is_sum_product_agg(k)>> {
  using type = Source;
};

// Summing/Multiplying chrono types, use same type accumulator
// TODO: Sum/Product should only be enabled for duration types - not for timestamps
template <typename Source, aggregation::Kind k>
struct target_type_impl<Source, k, std::enable_if_t<is_chrono<Source>() && is_sum_product_agg(k)>> {
  using type = Source;
};

// Always use `double` for M2
template <typename SourceType>
struct target_type_impl<SourceType, aggregation::M2> {
  using type = double;
};

// Always use `double` for VARIANCE
template <typename SourceType>
struct target_type_impl<SourceType, aggregation::VARIANCE> {
  using type = double;
};

// Always use `double` for STD
template <typename SourceType>
struct target_type_impl<SourceType, aggregation::STD> {
  using type = double;
};

// Always use `double` for quantile
template <typename Source>
struct target_type_impl<Source, aggregation::QUANTILE> {
  using type = double;
};

// MEDIAN is a special case of a QUANTILE
template <typename Source>
struct target_type_impl<Source, aggregation::MEDIAN> {
  using type = typename target_type_impl<Source, aggregation::QUANTILE>::type;
};

// Always use `size_type` for ARGMAX index
template <typename Source>
struct target_type_impl<Source, aggregation::ARGMAX> {
  using type = size_type;
};

// Always use `size_type` for ARGMIN index
template <typename Source>
struct target_type_impl<Source, aggregation::ARGMIN> {
  using type = size_type;
};

// Always use size_type accumulator for NUNIQUE
template <typename Source>
struct target_type_impl<Source, aggregation::NUNIQUE> {
  using type = size_type;
};

// Always use Source for NTH_ELEMENT
template <typename Source>
struct target_type_impl<Source, aggregation::NTH_ELEMENT> {
  using type = Source;
};

// Always use size_type accumulator for ROW_NUMBER
template <typename Source>
struct target_type_impl<Source, aggregation::ROW_NUMBER> {
  using type = size_type;
};

// Always use size_type accumulator for RANK
template <typename Source>
struct target_type_impl<Source, aggregation::RANK> {
  using type = size_type;  // double for percentage=true.
};

// Always use double for PERCENT_RANK
template <typename SourceType>
struct target_type_impl<SourceType, aggregation::PERCENT_RANK> {
  using type = double;
};

// Always use list for COLLECT_LIST
template <typename Source>
struct target_type_impl<Source, aggregation::COLLECT_LIST> {
  using type = list_view;
};

// Always use list for COLLECT_SET
template <typename Source>
struct target_type_impl<Source, aggregation::COLLECT_SET> {
  using type = list_view;
};

// Always use Source for LEAD
template <typename Source>
struct target_type_impl<Source, aggregation::LEAD> {
  using type = Source;
};

// Always use Source for LAG
template <typename Source>
struct target_type_impl<Source, aggregation::LAG> {
  using type = Source;
};

// Always use list for MERGE_LISTS
template <typename Source>
struct target_type_impl<Source, aggregation::MERGE_LISTS> {
  using type = list_view;
};

// Always use list for MERGE_SETS
template <typename Source>
struct target_type_impl<Source, aggregation::MERGE_SETS> {
  using type = list_view;
};

// Always use struct for MERGE_M2
template <typename SourceType>
struct target_type_impl<SourceType, aggregation::MERGE_M2> {
  using type = struct_view;
};

// Always use double for COVARIANCE
template <typename SourceType>
struct target_type_impl<SourceType, aggregation::COVARIANCE> {
  using type = double;
};

// Always use double for CORRELATION
template <typename SourceType>
struct target_type_impl<SourceType, aggregation::CORRELATION> {
  using type = double;
};

// Always use numeric types for TDIGEST
template <typename Source>
struct target_type_impl<Source,
                        aggregation::TDIGEST,
                        std::enable_if_t<(is_numeric<Source>() || is_fixed_point<Source>())>> {
  using type = struct_view;
};

// TDIGEST_MERGE. The root column type for a tdigest column is a list_view. Strictly
// speaking, this check is not sufficient to guarantee we are actually being given a
// real tdigest column, but we will do further verification inside the aggregation code.
template <typename Source>
struct target_type_impl<Source,
                        aggregation::MERGE_TDIGEST,
                        std::enable_if_t<std::is_same_v<Source, cudf::struct_view>>> {
  using type = struct_view;
};

/**
 * @brief Helper alias to get the accumulator type for performing aggregation
 * `k` on elements of type `Source`
 *
 * @tparam Source The type on which the aggregation is computed
 * @tparam k The aggregation performed
 */
template <typename Source, aggregation::Kind k>
using target_type_t = typename target_type_impl<Source, k>::type;

template <aggregation::Kind k>
struct kind_to_type_impl {
  using type = aggregation;
};

template <aggregation::Kind k>
using kind_to_type = typename kind_to_type_impl<k>::type;

#ifndef AGG_KIND_MAPPING
#define AGG_KIND_MAPPING(k, Type) \
  template <>                     \
  struct kind_to_type_impl<k> {   \
    using type = Type;            \
  }
#endif

AGG_KIND_MAPPING(aggregation::QUANTILE, quantile_aggregation);
AGG_KIND_MAPPING(aggregation::STD, std_aggregation);
AGG_KIND_MAPPING(aggregation::VARIANCE, var_aggregation);

/**
 * @brief Dispatches `k` as a non-type template parameter to a callable,  `f`.
 *
 * @tparam F Type of callable
 * @param k The `aggregation::Kind` value to dispatch
 * aram f The callable that accepts an `aggregation::Kind` non-type template
 * argument.
 * @param args Parameter pack forwarded to the `operator()` invocation
 * @return Forwards the return value of the callable.
 */
#pragma nv_exec_check_disable
template <typename F, typename... Ts>
CUDF_HOST_DEVICE inline decltype(auto) aggregation_dispatcher(aggregation::Kind k,
                                                              F&& f,
                                                              Ts&&... args)
{
  switch (k) {
    case aggregation::SUM:
      return f.template operator()<aggregation::SUM>(std::forward<Ts>(args)...);
    case aggregation::PRODUCT:
      return f.template operator()<aggregation::PRODUCT>(std::forward<Ts>(args)...);
    case aggregation::MIN:
      return f.template operator()<aggregation::MIN>(std::forward<Ts>(args)...);
    case aggregation::MAX:
      return f.template operator()<aggregation::MAX>(std::forward<Ts>(args)...);
    case aggregation::COUNT_VALID:
      return f.template operator()<aggregation::COUNT_VALID>(std::forward<Ts>(args)...);
    case aggregation::COUNT_ALL:
      return f.template operator()<aggregation::COUNT_ALL>(std::forward<Ts>(args)...);
    case aggregation::ANY:
      return f.template operator()<aggregation::ANY>(std::forward<Ts>(args)...);
    case aggregation::ALL:
      return f.template operator()<aggregation::ALL>(std::forward<Ts>(args)...);
    case aggregation::SUM_OF_SQUARES:
      return f.template operator()<aggregation::SUM_OF_SQUARES>(std::forward<Ts>(args)...);
    case aggregation::MEAN:
      return f.template operator()<aggregation::MEAN>(std::forward<Ts>(args)...);
    case aggregation::M2: return f.template operator()<aggregation::M2>(std::forward<Ts>(args)...);
    case aggregation::VARIANCE:
      return f.template operator()<aggregation::VARIANCE>(std::forward<Ts>(args)...);
    case aggregation::STD:
      return f.template operator()<aggregation::STD>(std::forward<Ts>(args)...);
    case aggregation::MEDIAN:
      return f.template operator()<aggregation::MEDIAN>(std::forward<Ts>(args)...);
    case aggregation::QUANTILE:
      return f.template operator()<aggregation::QUANTILE>(std::forward<Ts>(args)...);
    case aggregation::ARGMAX:
      return f.template operator()<aggregation::ARGMAX>(std::forward<Ts>(args)...);
    case aggregation::ARGMIN:
      return f.template operator()<aggregation::ARGMIN>(std::forward<Ts>(args)...);
    case aggregation::NUNIQUE:
      return f.template operator()<aggregation::NUNIQUE>(std::forward<Ts>(args)...);
    case aggregation::NTH_ELEMENT:
      return f.template operator()<aggregation::NTH_ELEMENT>(std::forward<Ts>(args)...);
    case aggregation::ROW_NUMBER:
      return f.template operator()<aggregation::ROW_NUMBER>(std::forward<Ts>(args)...);
    case aggregation::RANK:
      return f.template operator()<aggregation::RANK>(std::forward<Ts>(args)...);
<<<<<<< HEAD
=======
    case aggregation::DENSE_RANK:
      return f.template operator()<aggregation::DENSE_RANK>(std::forward<Ts>(args)...);
    case aggregation::PERCENT_RANK:
      return f.template operator()<aggregation::PERCENT_RANK>(std::forward<Ts>(args)...);
>>>>>>> 3e334530
    case aggregation::COLLECT_LIST:
      return f.template operator()<aggregation::COLLECT_LIST>(std::forward<Ts>(args)...);
    case aggregation::COLLECT_SET:
      return f.template operator()<aggregation::COLLECT_SET>(std::forward<Ts>(args)...);
    case aggregation::LEAD:
      return f.template operator()<aggregation::LEAD>(std::forward<Ts>(args)...);
    case aggregation::LAG:
      return f.template operator()<aggregation::LAG>(std::forward<Ts>(args)...);
    case aggregation::MERGE_LISTS:
      return f.template operator()<aggregation::MERGE_LISTS>(std::forward<Ts>(args)...);
    case aggregation::MERGE_SETS:
      return f.template operator()<aggregation::MERGE_SETS>(std::forward<Ts>(args)...);
    case aggregation::MERGE_M2:
      return f.template operator()<aggregation::MERGE_M2>(std::forward<Ts>(args)...);
    case aggregation::COVARIANCE:
      return f.template operator()<aggregation::COVARIANCE>(std::forward<Ts>(args)...);
    case aggregation::CORRELATION:
      return f.template operator()<aggregation::CORRELATION>(std::forward<Ts>(args)...);
    case aggregation::TDIGEST:
      return f.template operator()<aggregation::TDIGEST>(std::forward<Ts>(args)...);
    case aggregation::MERGE_TDIGEST:
      return f.template operator()<aggregation::MERGE_TDIGEST>(std::forward<Ts>(args)...);
    default: {
#ifndef __CUDA_ARCH__
      CUDF_FAIL("Unsupported aggregation.");
#else
      cudf_assert(false && "Unsupported aggregation.");

      // The following code will never be reached, but the compiler generates a
      // warning if there isn't a return value.

      // Need to find out what the return type is in order to have a default
      // return value and solve the compiler warning for lack of a default
      // return
      using return_type =
        decltype(f.template operator()<aggregation::SUM>(std::forward<Ts>(args)...));
      return return_type();
#endif
    }
  }
}

template <typename Element>
struct dispatch_aggregation {
#pragma nv_exec_check_disable
  template <aggregation::Kind k, typename F, typename... Ts>
  CUDF_HOST_DEVICE inline decltype(auto) operator()(F&& f, Ts&&... args) const
  {
    return f.template operator()<Element, k>(std::forward<Ts>(args)...);
  }
};

struct dispatch_source {
#pragma nv_exec_check_disable
  template <typename Element, typename F, typename... Ts>
  CUDF_HOST_DEVICE inline decltype(auto) operator()(aggregation::Kind k, F&& f, Ts&&... args) const
  {
    return aggregation_dispatcher(
      k, dispatch_aggregation<Element>{}, std::forward<F>(f), std::forward<Ts>(args)...);
  }
};

/**
 * @brief Dispatches both a type and `aggregation::Kind` template parameters to
 * a callable.
 *
 * This function expects a callable `f` with an `operator()` template accepting
 * two template parameters. The first is a type dispatched from `type`. The
 * second is an `aggregation::Kind` dispatched from `k`.
 *
 * @param type The `data_type` used to dispatch a type for the first template
 * parameter of the callable `F`
 * @param k The `aggregation::Kind` used to dispatch an `aggregation::Kind`
 * non-type template parameter for the second template parameter of the callable
 * @param args Parameter pack forwarded to the `operator()` invocation
 * `F`.
 */
#pragma nv_exec_check_disable
template <typename F, typename... Ts>
CUDF_HOST_DEVICE inline constexpr decltype(auto) dispatch_type_and_aggregation(data_type type,
                                                                               aggregation::Kind k,
                                                                               F&& f,
                                                                               Ts&&... args)
{
  return type_dispatcher(type, dispatch_source{}, k, std::forward<F>(f), std::forward<Ts>(args)...);
}
/**
 * @brief Returns the target `data_type` for the specified aggregation  k
 * performed on elements of type  source_type.
 *
 * aram source_type The element type to be aggregated
 * aram k The aggregation
 * @return data_type The target_type of  k performed on  source_type
 * elements
 */
data_type target_type(data_type source_type, aggregation::Kind k);

/**
 * @brief Indicates whether the specified aggregation `k` is valid to perform on
 * the type `Source`.
 *
 * @tparam Source Type on which the aggregation is performed
 * @tparam k The aggregation to perform
 */
template <typename Source, aggregation::Kind k>
constexpr inline bool is_valid_aggregation()
{
  return (not std::is_void_v<target_type_t<Source, k>>);
}

/**
 * @brief Indicates whether the specified aggregation `k` is valid to perform on
 * the `data_type` `source`.
 *
 * @param source Source `data_type` on which the aggregation is performed
 * @param k The aggregation to perform
 */
bool is_valid_aggregation(data_type source, aggregation::Kind k);

}  // namespace detail
}  // namespace cudf<|MERGE_RESOLUTION|>--- conflicted
+++ resolved
@@ -125,11 +125,7 @@
   virtual void visit(class nth_element_aggregation const& agg);
   virtual void visit(class row_number_aggregation const& agg);
   virtual void visit(class rank_aggregation const& agg);
-<<<<<<< HEAD
-=======
-  virtual void visit(class dense_rank_aggregation const& agg);
   virtual void visit(class percent_rank_aggregation const& agg);
->>>>>>> 3e334530
   virtual void visit(class collect_list_aggregation const& agg);
   virtual void visit(class collect_set_aggregation const& agg);
   virtual void visit(class lead_lag_aggregation const& agg);
@@ -646,24 +642,8 @@
   }
   void finalize(aggregation_finalizer& finalizer) const override { finalizer.visit(*this); }
 
-<<<<<<< HEAD
  private:
   size_t hash_impl() const
-=======
-/**
- * @brief Derived class for specifying a dense rank aggregation
- */
-class dense_rank_aggregation final : public rolling_aggregation, public groupby_scan_aggregation {
- public:
-  dense_rank_aggregation() : aggregation{DENSE_RANK} {}
-
-  [[nodiscard]] std::unique_ptr<aggregation> clone() const override
-  {
-    return std::make_unique<dense_rank_aggregation>(*this);
-  }
-  std::vector<std::unique_ptr<aggregation>> get_simple_aggregations(
-    data_type col_type, simple_aggregations_collector& collector) const override
->>>>>>> 3e334530
   {
     return std::hash<int>{}(static_cast<int>(_method)) ^
            std::hash<bool>{}(static_cast<bool>(_null_handling)) ^ std::hash<bool>{}(_percentage);
@@ -1434,13 +1414,8 @@
       return f.template operator()<aggregation::ROW_NUMBER>(std::forward<Ts>(args)...);
     case aggregation::RANK:
       return f.template operator()<aggregation::RANK>(std::forward<Ts>(args)...);
-<<<<<<< HEAD
-=======
-    case aggregation::DENSE_RANK:
-      return f.template operator()<aggregation::DENSE_RANK>(std::forward<Ts>(args)...);
     case aggregation::PERCENT_RANK:
       return f.template operator()<aggregation::PERCENT_RANK>(std::forward<Ts>(args)...);
->>>>>>> 3e334530
     case aggregation::COLLECT_LIST:
       return f.template operator()<aggregation::COLLECT_LIST>(std::forward<Ts>(args)...);
     case aggregation::COLLECT_SET:
