/*
 * Copyright (c) 2019-2021, NVIDIA CORPORATION.
 *
 * Licensed under the Apache License, Version 2.0 (the "License");
 * you may not use this file except in compliance with the License.
 * You may obtain a copy of the License at
 *
 *     http://www.apache.org/licenses/LICENSE-2.0
 *
 * Unless required by applicable law or agreed to in writing, software
 * distributed under the License is distributed on an "AS IS" BASIS,
 * WITHOUT WARRANTIES OR CONDITIONS OF ANY KIND, either express or implied.
 * See the License for the specific language governing permissions and
 * limitations under the License.
 */

#pragma once

#include <cudf/column/column.hpp>
#include <cudf/column/column_view.hpp>
#include <cudf/table/table_view.hpp>
#include <cudf/types.hpp>

#include <rmm/cuda_stream_view.hpp>
#include <rmm/device_vector.hpp>

namespace cudf {
namespace groupby {
namespace detail {
namespace sort {
/**
 * @brief Helper class for computing sort-based groupby
 *
 * This class serves the purpose of sorting the keys and values and provides
 * building blocks for aggregations. It can provide:
 * 1. On-demand grouping or sorting of a value column based on `keys`
 *   which is provided at construction
 * 2. Group offsets: starting offsets of all groups in sorted key table
 * 3. Group valid sizes: The number of valid values in each group in a sorted
 *   value column
 */
struct sort_groupby_helper {
  using index_vector       = rmm::device_vector<size_type>;
  using bitmask_vector     = rmm::device_vector<bitmask_type>;
  using column_ptr         = std::unique_ptr<column>;
  using index_vector_ptr   = std::unique_ptr<index_vector>;
  using bitmask_vector_ptr = std::unique_ptr<bitmask_vector>;

  /**
   * @brief Construct a new helper object
   *
   * If `include_null_keys == NO`, then any row in `keys` containing a null
   * value will effectively be discarded. I.e., any values corresponding to
   * discarded rows in `keys` will not contribute to any aggregation.
   *
   * @param keys table to group by
   * @param include_null_keys Include rows in keys with nulls
   * @param keys_pre_sorted Indicate if the keys are already sorted. Enables
   *                        optimizations to help skip re-sorting keys.
   */
  sort_groupby_helper(table_view const& keys,
                      null_policy include_null_keys = null_policy::EXCLUDE,
                      sorted keys_pre_sorted        = sorted::NO)
    : _keys(keys),
      _num_keys(-1),
      _include_null_keys(include_null_keys),
      _keys_pre_sorted(keys_pre_sorted)
  {
    if (keys_pre_sorted == sorted::YES and include_null_keys == null_policy::EXCLUDE and
        has_nulls(keys)) {
      _keys_pre_sorted = sorted::NO;
    }
  };

  ~sort_groupby_helper()                          = default;
  sort_groupby_helper(sort_groupby_helper const&) = delete;
  sort_groupby_helper& operator=(sort_groupby_helper const&) = delete;
  sort_groupby_helper(sort_groupby_helper&&)                 = default;
  sort_groupby_helper& operator=(sort_groupby_helper&&) = default;

  /**
   * @brief Groups a column of values according to `keys` and sorts within each
   *  group.
   *
   * Groups the @p values where the groups are dictated by key table and each
   * group is sorted in ascending order, with NULL elements positioned at the
   * end of each group.
   *
   * @throw cudf::logic_error if `values.size() != keys.num_rows()`
   *
   * @param values The value column to group and sort
   * @return the sorted and grouped column
   */
  std::unique_ptr<column> sorted_values(
    column_view const& values,
    rmm::cuda_stream_view stream        = rmm::cuda_stream_default,
    rmm::mr::device_memory_resource* mr = rmm::mr::get_current_device_resource());

  /**
   * @brief Groups a column of values according to `keys`
   *
<<<<<<< HEAD
   * The values within each group maintains their original order.
=======
   * The values within each group maintain their original order.
>>>>>>> 2ad5b769
   *
   * @throw cudf::logic_error if `values.size() != keys.num_rows()`
   *
   * @param values The value column to group
   * @return the grouped column
   */
  std::unique_ptr<column> grouped_values(
    column_view const& values,
    rmm::cuda_stream_view stream        = rmm::cuda_stream_default,
    rmm::mr::device_memory_resource* mr = rmm::mr::get_current_device_resource());

  /**
   * @brief Get a table of sorted unique keys
   *
   * @return a new table in which each row is a unique row in the sorted key table.
   */
  std::unique_ptr<table> unique_keys(
    rmm::cuda_stream_view stream        = rmm::cuda_stream_default,
    rmm::mr::device_memory_resource* mr = rmm::mr::get_current_device_resource());

  /**
   * @brief Get a table of sorted keys
   *
   * @return a new table containing the sorted keys.
   */
  std::unique_ptr<table> sorted_keys(
    rmm::cuda_stream_view stream        = rmm::cuda_stream_default,
    rmm::mr::device_memory_resource* mr = rmm::mr::get_current_device_resource());

  /**
   * @brief Get the number of groups in `keys`
   */
  size_type num_groups() { return group_offsets().size() - 1; }

  /**
   * @brief Return the effective number of keys
   *
   * When include_null_keys = YES, returned value is same as `keys.num_rows()`
   * When include_null_keys = NO, returned value is the number of rows in `keys`
   *  in which no element is null
   */
  size_type num_keys(rmm::cuda_stream_view stream = rmm::cuda_stream_default);

  /**
   * @brief Get the sorted order of `keys`.
   *
   * Gathering `keys` by sort order indices will produce the sorted key table.
   *
   * When ignore_null_keys = true, the result will not include indices
   * for null keys.
   *
   * Computes and stores the key sorted order on first invocation, and returns
   * the stored order on subsequent calls.
   *
   * @return the sort order indices for `keys`.
   */
  column_view key_sort_order(rmm::cuda_stream_view stream = rmm::cuda_stream_default);

  /**
   * @brief Get each group's offset into the sorted order of `keys`.
   *
   * Computes and stores the group offsets on first invocation and returns
   * the stored group offsets on subsequent calls.
   * This returns a vector of size `num_groups() + 1` such that the size of
   * group `i` is `group_offsets[i+1] - group_offsets[i]`
   *
   * @return vector of offsets of the starting point of each group in the sorted
   * key table
   */
  index_vector const& group_offsets(rmm::cuda_stream_view stream = rmm::cuda_stream_default);

  /**
   * @brief Get the group labels corresponding to the sorted order of `keys`.
   *
   * Each group is assigned a unique numerical "label" in
   * `[0, 1, 2, ... , num_groups() - 1, num_groups())`.
   * For a row in sorted `keys`, its corresponding group label indicates which
   * group it belongs to.
   *
   * Computes and stores labels on first invocation and returns stored labels on
   * subsequent calls.
   *
   * @return vector of group labels for each row in the sorted key column
   */
  index_vector const& group_labels(rmm::cuda_stream_view stream = rmm::cuda_stream_default);

 private:
  /**
   * @brief Get the group labels for unsorted keys
   *
   * Returns the group label for every row in the original `keys` table. For a
   * given unique key row, its group label is equivalent to what is returned by
   * `group_labels()`. However, if a row contains a null value, and
   * `include_null_keys == NO`, then its label is NULL.
   *
   * Computes and stores unsorted labels on first invocation and returns stored
   * labels on subsequent calls.
   *
   * @return A nullable column of `INT32` containing group labels in the order
   *         of the unsorted key table
   */
  column_view unsorted_keys_labels(rmm::cuda_stream_view stream = rmm::cuda_stream_default);

  /**
   * @brief Get the column representing the row bitmask for the `keys`
   *
   * Computes a bitmask corresponding to the rows of `keys` where if bit `i` is
   * zero, then row `i` contains one or more null values. If bit `i` is one,
   * then row `i` does not contain null values. This bitmask is added as null
   * mask of a column of type `INT8` where all the data values are the same and
   * the elements differ only in validity.
   *
   * Computes and stores bitmask on first invocation and returns stored column
   * on subsequent calls.
   */
  column_view keys_bitmask_column(rmm::cuda_stream_view stream = rmm::cuda_stream_default);

 private:
  column_ptr _key_sorted_order;      ///< Indices to produce _keys in sorted order
  column_ptr _unsorted_keys_labels;  ///< Group labels for unsorted _keys
  column_ptr _keys_bitmask_column;   ///< Column representing rows with one or more nulls values
  table_view _keys;                  ///< Input keys to sort by

  index_vector_ptr
    _group_offsets;  ///< Indices into sorted _keys indicating starting index of each groups
  index_vector_ptr _group_labels;  ///< Group labels for sorted _keys

  size_type _num_keys;      ///< Number of effective rows in _keys (adjusted for _include_null_keys)
  sorted _keys_pre_sorted;  ///< Whether _keys are pre-sorted
  null_policy _include_null_keys;  ///< Whether to use rows with nulls in _keys for grouping
};

}  // namespace sort
}  // namespace detail
}  // namespace groupby
}  // namespace cudf<|MERGE_RESOLUTION|>--- conflicted
+++ resolved
@@ -99,11 +99,7 @@
   /**
    * @brief Groups a column of values according to `keys`
    *
-<<<<<<< HEAD
-   * The values within each group maintains their original order.
-=======
    * The values within each group maintain their original order.
->>>>>>> 2ad5b769
    *
    * @throw cudf::logic_error if `values.size() != keys.num_rows()`
    *
