--- conflicted
+++ resolved
@@ -58,15 +58,10 @@
  *
  * @param stream CUDA stream used for device memory operations and kernel launches.
  **/
-<<<<<<< HEAD
 std::pair<std::unique_ptr<cudf::table>, std::unique_ptr<cudf::column>> encode(
-  cudf::table_view const& input, rmm::mr::device_memory_resource* mr, cudaStream_t stream = 0);
-=======
-std::pair<std::unique_ptr<cudf::column>, std::unique_ptr<cudf::column>> encode(
-  cudf::column_view const& input,
+  cudf::table_view const& input,
   rmm::mr::device_memory_resource* mr = rmm::mr::get_current_device_resource(),
   cudaStream_t stream                 = 0);
->>>>>>> 618896ef
 
 /**
  * @copydoc cudf::mask_to_bools
