--- conflicted
+++ resolved
@@ -478,16 +478,11 @@
                                                                          mr);
                    });
 
-<<<<<<< HEAD
-    auto const nullable = std::any_of(sliced_children.begin(),
-                                      sliced_children.end(),
-                                      [](auto const& col) { return col.nullable(); });
-=======
     auto const nullable =
-      nullify_out_of_bounds or std::any_of(structs_column.child_begin(),
-                                           structs_column.child_end(),
+      nullify_out_of_bounds || std::any_of(sliced_children.begin(),
+                                           sliced_children.end(),
                                            [](auto const& col) { return col.nullable(); });
->>>>>>> eab24860
+
     if (nullable) {
       gather_bitmask(
         // Table view of struct column.
