/*
 * Copyright (c) 2019-2022, NVIDIA CORPORATION.
 *
 * Licensed under the Apache License, Version 2.0 (the "License");
 * you may not use this file except in compliance with the License.
 * You may obtain a copy of the License at
 *
 *     http://www.apache.org/licenses/LICENSE-2.0
 *
 * Unless required by applicable law or agreed to in writing, software
 * distributed under the License is distributed on an "AS IS" BASIS,
 * WITHOUT WARRANTIES OR CONDITIONS OF ANY KIND, either express or implied.
 * See the License for the specific language governing permissions and
 * limitations under the License.
 */
#pragma once

#include <cudf/column/column_view.hpp>
#include <cudf/table/table.hpp>
#include <cudf/table/table_view.hpp>
#include <cudf/utilities/default_stream.hpp>
#include <cudf/utilities/span.hpp>

#include <rmm/cuda_stream_view.hpp>

#include <memory>

namespace cudf {
namespace detail {
/**
 * @brief Scatters the rows of the source table into a copy of the target table
 * according to a scatter map.
 *
 * Scatters values from the source table into the target table out-of-place,
 * returning a "destination table". The scatter is performed according to a
 * scatter map such that row `scatter_map[i]` of the destination table gets row
 * `i` of the source table. All other rows of the destination table equal
 * corresponding rows of the target table.
 *
 * The number of columns in source must match the number of columns in target
 * and their corresponding datatypes must be the same.
 *
 * A negative value `i` in the `scatter_map` is interpreted as `i+n`, where `n`
 * is the number of rows in the `target` table.
 *
 * If the same index appears more than once in the scatter map, the result is
 * undefined.
 * If any values in `scatter_map` are outside of the interval [-n, n) where `n`
 * is the number of rows in the `target` table, behavior is undefined.
 *
 * @param source The input columns containing values to be scattered into the
 * target columns
 * @param scatter_map A non-nullable column of integral indices that maps the
 * rows in the source table to rows in the target table. The size must be equal
 * to or less than the number of elements in the source columns.
 * @param target The set of columns into which values from the source_table
 * are to be scattered
 * @param stream CUDA stream used for device memory operations and kernel launches.
 * @param mr Device memory resource used to allocate the returned table's device memory
 * @return Result of scattering values from source to target
 */
std::unique_ptr<table> scatter(
  table_view const& source,
  column_view const& scatter_map,
  table_view const& target,
<<<<<<< HEAD
  bool check_bounds                   = false,
  rmm::cuda_stream_view stream        = cudf::get_default_stream(),
=======
  rmm::cuda_stream_view stream        = cudf::default_stream_value,
>>>>>>> ff41841c
  rmm::mr::device_memory_resource* mr = rmm::mr::get_current_device_resource());

/**
 * @copydoc cudf::detail::scatter(table_view const&,column_view const&,table_view
 * const&,bool,rmm::cuda_stream_view,rmm::mr::device_memory_resource*)
 *
 * @throws cudf::logic_error if `scatter_map` span size is larger than max of `size_type`.
 */
std::unique_ptr<table> scatter(
  table_view const& source,
  device_span<size_type const> const scatter_map,
  table_view const& target,
<<<<<<< HEAD
  bool check_bounds                   = false,
  rmm::cuda_stream_view stream        = cudf::get_default_stream(),
=======
  rmm::cuda_stream_view stream        = cudf::default_stream_value,
>>>>>>> ff41841c
  rmm::mr::device_memory_resource* mr = rmm::mr::get_current_device_resource());

/**
 * @brief Scatters a row of scalar values into a copy of the target table
 * according to a scatter map.
 *
 * Scatters values from the source row into the target table out-of-place,
 * returning a "destination table". The scatter is performed according to a
 * scatter map such that row `scatter_map[i]` of the destination table is
 * replaced by the source row. All other rows of the destination table equal
 * corresponding rows of the target table.
 *
 * The number of elements in source must match the number of columns in target
 * and their corresponding datatypes must be the same.
 *
 * If the same index appears more than once in the scatter map, the result is
 * undefined.
 *
 * If any values in `indices` are outside of the interval [-n, n) where `n`
 * is the number of rows in the `target` table, behavior is undefined.
 *
 * @param source The input scalars containing values to be scattered into the
 * target columns
 * @param indices A non-nullable column of integral indices that indicate
 * the rows in the target table to be replaced by source.
 * @param target The set of columns into which values from the source_table
 * are to be scattered
 * @param stream CUDA stream used for device memory operations and kernel launches.
 * @param mr Device memory resource used to allocate the returned table's device memory
 * @return Result of scattering values from source to target
 */
std::unique_ptr<table> scatter(
  std::vector<std::reference_wrapper<const scalar>> const& source,
  column_view const& indices,
  table_view const& target,
<<<<<<< HEAD
  bool check_bounds                   = false,
  rmm::cuda_stream_view stream        = cudf::get_default_stream(),
=======
  rmm::cuda_stream_view stream        = cudf::default_stream_value,
>>>>>>> ff41841c
  rmm::mr::device_memory_resource* mr = rmm::mr::get_current_device_resource());

/**
 * @copydoc cudf::boolean_mask_scatter(
                      table_view const& source, table_view const& target,
 *                    column_view const& boolean_mask,
 *                    rmm::mr::device_memory_resource *mr)
 *
 * @param stream CUDA stream used for device memory operations and kernel launches.
 */
std::unique_ptr<table> boolean_mask_scatter(
  table_view const& source,
  table_view const& target,
  column_view const& boolean_mask,
  rmm::cuda_stream_view stream        = cudf::get_default_stream(),
  rmm::mr::device_memory_resource* mr = rmm::mr::get_current_device_resource());

/**
 * @copydoc cudf::boolean_mask_scatter(
 *                    std::vector<std::reference_wrapper<scalar>> const& source,
 *                    table_view const& target,
 *                    column_view const& boolean_mask,
 *                    rmm::mr::device_memory_resource *mr)
 *
 * @param stream CUDA stream used for device memory operations and kernel launches.
 */
std::unique_ptr<table> boolean_mask_scatter(
  std::vector<std::reference_wrapper<const scalar>> const& source,
  table_view const& target,
  column_view const& boolean_mask,
  rmm::cuda_stream_view stream        = cudf::get_default_stream(),
  rmm::mr::device_memory_resource* mr = rmm::mr::get_current_device_resource());

}  // namespace detail
}  // namespace cudf<|MERGE_RESOLUTION|>--- conflicted
+++ resolved
@@ -63,12 +63,7 @@
   table_view const& source,
   column_view const& scatter_map,
   table_view const& target,
-<<<<<<< HEAD
-  bool check_bounds                   = false,
   rmm::cuda_stream_view stream        = cudf::get_default_stream(),
-=======
-  rmm::cuda_stream_view stream        = cudf::default_stream_value,
->>>>>>> ff41841c
   rmm::mr::device_memory_resource* mr = rmm::mr::get_current_device_resource());
 
 /**
@@ -81,12 +76,7 @@
   table_view const& source,
   device_span<size_type const> const scatter_map,
   table_view const& target,
-<<<<<<< HEAD
-  bool check_bounds                   = false,
   rmm::cuda_stream_view stream        = cudf::get_default_stream(),
-=======
-  rmm::cuda_stream_view stream        = cudf::default_stream_value,
->>>>>>> ff41841c
   rmm::mr::device_memory_resource* mr = rmm::mr::get_current_device_resource());
 
 /**
@@ -122,12 +112,7 @@
   std::vector<std::reference_wrapper<const scalar>> const& source,
   column_view const& indices,
   table_view const& target,
-<<<<<<< HEAD
-  bool check_bounds                   = false,
   rmm::cuda_stream_view stream        = cudf::get_default_stream(),
-=======
-  rmm::cuda_stream_view stream        = cudf::default_stream_value,
->>>>>>> ff41841c
   rmm::mr::device_memory_resource* mr = rmm::mr::get_current_device_resource());
 
 /**
