/*
 * Copyright (c) 2020, NVIDIA CORPORATION.
 *
 * Licensed under the Apache License, Version 2.0 (the "License");
 * you may not use this file except in compliance with the License.
 * You may obtain a copy of the License at
 *
 *     http://www.apache.org/licenses/LICENSE-2.0
 *
 * Unless required by applicable law or agreed to in writing, software
 * distributed under the License is distributed on an "AS IS" BASIS,
 * WITHOUT WARRANTIES OR CONDITIONS OF ANY KIND, either express or implied.
 * See the License for the specific language governing permissions and
 * limitations under the License.
 */

#pragma once

#include <cudf/detail/sequence.hpp>
#include <cudf/filling.hpp>
#include <cudf/types.hpp>

#include <rmm/cuda_stream_view.hpp>

namespace cudf {
namespace detail {
/**
 * @copydoc cudf::sequence(size_type size, scalar const& init, scalar const& step,
 *                                       rmm::mr::device_memory_resource* mr =
 *rmm::mr::get_current_device_resource())
 *
 * @param stream CUDA stream used for device memory operations and kernel launches.
 */
std::unique_ptr<column> sequence(
  size_type size,
  scalar const& init,
  scalar const& step,
  rmm::cuda_stream_view stream        = rmm::cuda_stream_default,
  rmm::mr::device_memory_resource* mr = rmm::mr::get_current_device_resource());

/**
 * @copydoc cudf::sequence(size_type size, scalar const& init,
                                         rmm::mr::device_memory_resource* mr =
 rmm::mr::get_current_device_resource())
 *
 * @param stream CUDA stream used for device memory operations and kernel launches.
 */
std::unique_ptr<column> sequence(
  size_type size,
  scalar const& init,
  rmm::cuda_stream_view stream        = rmm::cuda_stream_default,
  rmm::mr::device_memory_resource* mr = rmm::mr::get_current_device_resource());

<<<<<<< HEAD
std::unique_ptr<cudf::column> date_sequence(
=======
/**
 * @copydoc cudf::calendrical_month_sequence(size_type size,
 *                                           scalar const& init,
 *                                           size_type months,
 *                                           rmm::mr::device_memory_resource* mr)
 *
 * @param stream CUDA stream used for device memory operations and kernel launches.
 */
std::unique_ptr<cudf::column> calendrical_month_sequence(
>>>>>>> cc408ee4
  size_type size,
  scalar const& init,
  size_type months,
  rmm::cuda_stream_view stream        = rmm::cuda_stream_default,
  rmm::mr::device_memory_resource* mr = rmm::mr::get_current_device_resource());

}  // namespace detail
}  // namespace cudf<|MERGE_RESOLUTION|>--- conflicted
+++ resolved
@@ -51,9 +51,6 @@
   rmm::cuda_stream_view stream        = rmm::cuda_stream_default,
   rmm::mr::device_memory_resource* mr = rmm::mr::get_current_device_resource());
 
-<<<<<<< HEAD
-std::unique_ptr<cudf::column> date_sequence(
-=======
 /**
  * @copydoc cudf::calendrical_month_sequence(size_type size,
  *                                           scalar const& init,
@@ -63,7 +60,6 @@
  * @param stream CUDA stream used for device memory operations and kernel launches.
  */
 std::unique_ptr<cudf::column> calendrical_month_sequence(
->>>>>>> cc408ee4
   size_type size,
   scalar const& init,
   size_type months,
