/*
 * Copyright (c) 2018-2021, NVIDIA CORPORATION.
 *
 * Licensed under the Apache License, Version 2.0 (the "License");
 * you may not use this file except in compliance with the License.
 * You may obtain a copy of the License at
 *
 *     http://www.apache.org/licenses/LICENSE-2.0
 *
 * Unless required by applicable law or agreed to in writing, software
 * distributed under the License is distributed on an "AS IS" BASIS,
 * WITHOUT WARRANTIES OR CONDITIONS OF ANY KIND, either express or implied.
 * See the License for the specific language governing permissions and
 * limitations under the License.
 */

#pragma once

#include <cudf/column/column_view.hpp>
#include <cudf/copying.hpp>
#include <cudf/types.hpp>
#include <cudf/utilities/span.hpp>
#include <cudf/utilities/traits.hpp>

#include <rmm/cuda_stream_view.hpp>

namespace cudf {
namespace detail {
/**
 * @brief Constructs a zero-copy `column_view`/`mutable_column_view` of the
 * elements in the range `[begin,end)` in `input`.
 *
 * @note It is the caller's responsibility to ensure that the returned view
 * does not outlive the viewed device memory.
 *
 * @throws cudf::logic_error if `begin < 0`, `end < begin` or
 * `end > input.size()`.
 *
 * @param[in] input View of input column to slice
 * @param[in] begin Index of the first desired element in the slice (inclusive).
 * @param[in] end Index of the last desired element in the slice (exclusive).
 *
 * @return ColumnView View of the elements `[begin,end)` from `input`.
 */
template <typename ColumnView>
ColumnView slice(ColumnView const& input, cudf::size_type begin, cudf::size_type end)
{
  static_assert(std::is_same_v<ColumnView, cudf::column_view> or
                  std::is_same_v<ColumnView, cudf::mutable_column_view>,
                "slice can be performed only on column_view and mutable_column_view");
  CUDF_EXPECTS(begin >= 0, "Invalid beginning of range.");
  CUDF_EXPECTS(end >= begin, "Invalid end of range.");
  CUDF_EXPECTS(end <= input.size(), "Slice range out of bounds.");

  std::vector<ColumnView> children{};
  children.reserve(input.num_children());
  for (size_type index = 0; index < input.num_children(); index++) {
    children.emplace_back(input.child(index));
  }

  return ColumnView(input.type(),
                    end - begin,
                    input.head(),
                    input.null_mask(),
                    cudf::UNKNOWN_NULL_COUNT,
                    input.offset() + begin,
                    children);
}

/**
 * @copydoc cudf::slice(column_view const&,std::vector<size_type> const&)
 *
 * @param stream CUDA stream used for device memory operations and kernel launches.
 */
std::vector<column_view> slice(column_view const& input,
                               host_span<size_type const> indices,
                               rmm::cuda_stream_view stream = rmm::cuda_stream_default);

/**
 * @copydoc cudf::slice(table_view const&,std::vector<size_type> const&)
 *
 * @param stream CUDA stream used for device memory operations and kernel launches.
 */
std::vector<table_view> slice(table_view const& input,
<<<<<<< HEAD
                              host_span<size_type const> indices,
                              rmm::cuda_stream_view stream = rmm::cuda_stream_default);

/**
 * @copydoc cudf::split(column_view const&,std::vector<size_type> const&)
 *
 * @param stream CUDA stream used for device memory operations and kernel launches.
 */
std::vector<column_view> split(column_view const& input,
                               host_span<size_type const> splits,
                               rmm::cuda_stream_view stream = rmm::cuda_stream_default);

/**
 * @copydoc cudf::split(table_view const&,std::vector<size_type> const&)
 *
 * @param stream CUDA stream used for device memory operations and kernel launches.
 */
std::vector<table_view> split(table_view const& input,
                              host_span<size_type const> splits,
=======
                              std::vector<size_type> const& indices,
>>>>>>> fdb9e3b7
                              rmm::cuda_stream_view stream = rmm::cuda_stream_default);

/**
 * @copydoc cudf::shift(column_view const&,size_type,scalar const&,
 * rmm::mr::device_memory_resource*)
 *
 * @param stream CUDA stream used for device memory operations and kernel launches.
 */
std::unique_ptr<column> shift(
  column_view const& input,
  size_type offset,
  scalar const& fill_value,
  rmm::cuda_stream_view stream        = rmm::cuda_stream_default,
  rmm::mr::device_memory_resource* mr = rmm::mr::get_current_device_resource());

/**
 * @brief Performs segmented shifts for specified values.
 *
 * For each segment, `i`th element is determined by the `i - offset`th element
 * of the segment. If `i - offset < 0 or >= segment_size`, the value is determined by
 * @p fill_value.
 *
 * Example:
 * @code{.pseudo}
 * segmented_values: { 3 1 2 | 3 5 3 | 2 6 }
 * segment_offsets: {0 3 6 8}
 * offset: 2
 * fill_value: @
 * result: { @ @ 3 | @ @ 3 | @ @ }
 * -------------------------------------------------
 * segmented_values: { 3 1 2 | 3 5 3 | 2 6 }
 * segment_offsets: {0 3 6 8}
 * offset: -1
 * fill_value: -1
 * result: { 1 2 -1 | 5 3 -1 | 6 -1 }
 * @endcode
 *
 * @param segmented_values Segmented column, specified by @p segment_offsets
 * @param segment_offsets Each segment's offset of @p segmented_values. A list of offsets
 * with size `num_segments + 1`. The size of each segment is `segment_offsets[i+1] -
 * segment_offsets[i]`.
 * @param offset The offset by which to shift the input
 * @param fill_value Fill value for indeterminable outputs
 * @param stream CUDA stream used for device memory operations and kernel launches.
 * @param mr Device memory resource used to allocate the returned table and columns' device memory
 *
 * @note If `offset == 0`, a copy of @p segmented_values is returned.
 */
std::unique_ptr<column> segmented_shift(
  column_view const& segmented_values,
  device_span<size_type const> segment_offsets,
  size_type offset,
  scalar const& fill_value,
  rmm::cuda_stream_view stream        = rmm::cuda_stream_default,
  rmm::mr::device_memory_resource* mr = rmm::mr::get_current_device_resource());

/**
 * @copydoc cudf::contiguous_split
 *
 * @param stream CUDA stream used for device memory operations and kernel launches.
 **/
std::vector<packed_table> contiguous_split(
  cudf::table_view const& input,
  std::vector<size_type> const& splits,
  rmm::cuda_stream_view stream        = rmm::cuda_stream_default,
  rmm::mr::device_memory_resource* mr = rmm::mr::get_current_device_resource());

/**
 * @copydoc cudf::pack
 *
 * @param stream Optional CUDA stream on which to execute kernels
 **/
packed_columns pack(cudf::table_view const& input,
                    rmm::cuda_stream_view stream        = rmm::cuda_stream_default,
                    rmm::mr::device_memory_resource* mr = rmm::mr::get_current_device_resource());

/**
 * @copydoc cudf::allocate_like(column_view const&, size_type, mask_allocation_policy,
 * rmm::mr::device_memory_resource*)
 *
 * @param[in] stream CUDA stream used for device memory operations and kernel launches.
 */
std::unique_ptr<column> allocate_like(
  column_view const& input,
  size_type size,
  mask_allocation_policy mask_alloc   = mask_allocation_policy::RETAIN,
  rmm::cuda_stream_view stream        = rmm::cuda_stream_default,
  rmm::mr::device_memory_resource* mr = rmm::mr::get_current_device_resource());

/**
 * @copydoc cudf::copy_if_else( column_view const&, column_view const&,
 * column_view const&, rmm::mr::device_memory_resource*)
 *
 * @param[in] stream CUDA stream used for device memory operations and kernel launches.
 */
std::unique_ptr<column> copy_if_else(
  column_view const& lhs,
  column_view const& rhs,
  column_view const& boolean_mask,
  rmm::cuda_stream_view stream        = rmm::cuda_stream_default,
  rmm::mr::device_memory_resource* mr = rmm::mr::get_current_device_resource());

/**
 * @copydoc cudf::copy_if_else( scalar const&, column_view const&,
 * column_view const&, rmm::mr::device_memory_resource*)
 *
 * @param[in] stream CUDA stream used for device memory operations and kernel launches.
 */
std::unique_ptr<column> copy_if_else(
  scalar const& lhs,
  column_view const& rhs,
  column_view const& boolean_mask,
  rmm::cuda_stream_view stream        = rmm::cuda_stream_default,
  rmm::mr::device_memory_resource* mr = rmm::mr::get_current_device_resource());

/**
 * @copydoc cudf::copy_if_else( column_view const&, scalar const&,
 * column_view const&, rmm::mr::device_memory_resource*)
 *
 * @param[in] stream CUDA stream used for device memory operations and kernel launches.
 */
std::unique_ptr<column> copy_if_else(
  column_view const& lhs,
  scalar const& rhs,
  column_view const& boolean_mask,
  rmm::cuda_stream_view stream        = rmm::cuda_stream_default,
  rmm::mr::device_memory_resource* mr = rmm::mr::get_current_device_resource());

/**
 * @copydoc cudf::copy_if_else( scalar const&, scalar const&,
 * column_view const&, rmm::mr::device_memory_resource*)
 *
 * @param[in] stream CUDA stream used for device memory operations and kernel launches.
 */
std::unique_ptr<column> copy_if_else(
  scalar const& lhs,
  scalar const& rhs,
  column_view const& boolean_mask,
  rmm::cuda_stream_view stream        = rmm::cuda_stream_default,
  rmm::mr::device_memory_resource* mr = rmm::mr::get_current_device_resource());

/**
 * @copydoc cudf::sample
 *
 * @param[in] stream CUDA stream used for device memory operations and kernel launches.
 */
std::unique_ptr<table> sample(
  table_view const& input,
  size_type const n,
  sample_with_replacement replacement = sample_with_replacement::FALSE,
  int64_t const seed                  = 0,
  rmm::cuda_stream_view stream        = rmm::cuda_stream_default,
  rmm::mr::device_memory_resource* mr = rmm::mr::get_current_device_resource());

/**
 * @copydoc cudf::get_element
 *
 * @param[in] stream CUDA stream used for device memory operations and kernel launches.
 */
std::unique_ptr<scalar> get_element(
  column_view const& input,
  size_type index,
  rmm::cuda_stream_view stream        = rmm::cuda_stream_default,
  rmm::mr::device_memory_resource* mr = rmm::mr::get_current_device_resource());
}  // namespace detail
}  // namespace cudf<|MERGE_RESOLUTION|>--- conflicted
+++ resolved
@@ -68,7 +68,7 @@
 }
 
 /**
- * @copydoc cudf::slice(column_view const&,std::vector<size_type> const&)
+ * @copydoc cudf::slice(column_view const&, host_span<size_type const>)
  *
  * @param stream CUDA stream used for device memory operations and kernel launches.
  */
@@ -77,17 +77,16 @@
                                rmm::cuda_stream_view stream = rmm::cuda_stream_default);
 
 /**
- * @copydoc cudf::slice(table_view const&,std::vector<size_type> const&)
+ * @copydoc cudf::slice(table_view const&, host_span<size_type const>)
  *
  * @param stream CUDA stream used for device memory operations and kernel launches.
  */
 std::vector<table_view> slice(table_view const& input,
-<<<<<<< HEAD
                               host_span<size_type const> indices,
                               rmm::cuda_stream_view stream = rmm::cuda_stream_default);
 
 /**
- * @copydoc cudf::split(column_view const&,std::vector<size_type> const&)
+ * @copydoc cudf::split(column_view const&, host_span<size_type const>)
  *
  * @param stream CUDA stream used for device memory operations and kernel launches.
  */
@@ -96,15 +95,12 @@
                                rmm::cuda_stream_view stream = rmm::cuda_stream_default);
 
 /**
- * @copydoc cudf::split(table_view const&,std::vector<size_type> const&)
+ * @copydoc cudf::split(table_view const&, host_span<size_type const>)
  *
  * @param stream CUDA stream used for device memory operations and kernel launches.
  */
 std::vector<table_view> split(table_view const& input,
                               host_span<size_type const> splits,
-=======
-                              std::vector<size_type> const& indices,
->>>>>>> fdb9e3b7
                               rmm::cuda_stream_view stream = rmm::cuda_stream_default);
 
 /**
