--- conflicted
+++ resolved
@@ -78,28 +78,7 @@
                              cudaStream_t stream);
 
 /**
-<<<<<<< HEAD
- * @brief Information about the split for a given column. Bundled together
- *        into a struct because tuples were getting pretty unreadable. 
- */
-struct column_split_info {
-  size_t data_buf_size;      // size of the data (including padding)
-  size_t validity_buf_size;  // validity vector size (including padding)
-
-  size_t offsets_buf_size;  // (strings only) size of offset column (including padding)
-  size_type num_chars;      // (strings only) number of chars in the column
-  size_type chars_offset;   // (strings only) offset from head of chars data
-};
-
-unpack_result alloc_and_copy(std::vector<column_view> const& t,
-                             rmm::mr::device_memory_resource* mr,
-                             cudaStream_t stream);
-
-/**
- * @copydoc cudf::experimental::contiguous_split
-=======
  * @copydoc cudf::contiguous_split
->>>>>>> ba12d9f9
  *
  * @param stream Optional CUDA stream on which to execute kernels
  **/
@@ -119,13 +98,8 @@
                     rmm::mr::device_memory_resource* mr = rmm::mr::get_default_resource());
 
 /**
-<<<<<<< HEAD
- * @brief Creates an uninitialized new column of the specified size and same type as the `input`.
- * Supports only fixed-width types.
-=======
  * @copydoc cudf::allocate_like(column_view const&, size_type, mask_allocation_policy,
  * rmm::mr::device_memory_resource*)
->>>>>>> ba12d9f9
  *
  * @param[in] stream Optional CUDA stream on which to execute kernels
  */
