/*
 * Copyright (c) 2022-2024, NVIDIA CORPORATION.
 *
 * Licensed under the Apache License, Version 2.0 (the "License");
 * you may not use this file except in compliance with the License.
 * You may obtain a copy of the License at
 *
 *     http://www.apache.org/licenses/LICENSE-2.0
 *
 * Unless required by applicable law or agreed to in writing, software
 * distributed under the License is distributed on an "AS IS" BASIS,
 * WITHOUT WARRANTIES OR CONDITIONS OF ANY KIND, either express or implied.
 * See the License for the specific language governing permissions and
 * limitations under the License.
 */

#include <cudf/detail/cuco_helpers.hpp>
#include <cudf/hashing/detail/helper_functions.cuh>
#include <cudf/table/experimental/row_operators.cuh>
#include <cudf/types.hpp>

#include <rmm/cuda_stream_view.hpp>
#include <rmm/device_uvector.hpp>
#include <rmm/exec_policy.hpp>

#include <thrust/for_each.h>
#include <thrust/iterator/counting_iterator.h>
#include <thrust/uninitialized_fill.h>

#include <cuco/static_map.cuh>

namespace cudf::detail {

<<<<<<< HEAD
using hash_table_allocator_type = rmm::mr::stream_allocator_adaptor<default_allocator<char>>;
using hash_map_type             = cuco::legacy::
  static_map<size_type, size_type, cuda::thread_scope_device, hash_table_allocator_type>;
=======
using hash_map_type =
  cuco::static_map<size_type, size_type, cuda::thread_scope_device, cudf::detail::cuco_allocator>;
>>>>>>> 57bbe94e

/**
 * @brief The base struct for customized reduction functor to perform reduce-by-key with keys are
 * rows that compared equal.
 *
 * TODO: We need to switch to use `static_reduction_map` when it is ready
 * (https://github.com/NVIDIA/cuCollections/pull/98).
 */
template <typename MapView, typename KeyHasher, typename KeyEqual, typename OutputType>
struct reduce_by_row_fn_base {
 protected:
  MapView const d_map;
  KeyHasher const d_hasher;
  KeyEqual const d_equal;
  OutputType* const d_output;

  reduce_by_row_fn_base(MapView const& d_map,
                        KeyHasher const& d_hasher,
                        KeyEqual const& d_equal,
                        OutputType* const d_output)
    : d_map{d_map}, d_hasher{d_hasher}, d_equal{d_equal}, d_output{d_output}
  {
  }

  /**
   * @brief Return a pointer to the output array at the given index.
   *
   * @param idx The access index
   * @return A pointer to the given index in the output array
   */
  __device__ OutputType* get_output_ptr(size_type const idx) const
  {
    auto const iter = d_map.find(idx, d_hasher, d_equal);

    if (iter != d_map.end()) {
      // Only one (undetermined) index value of the duplicate rows could be inserted into the map.
      // As such, looking up for all indices of duplicate rows always returns the same value.
      auto const inserted_idx = iter->second.load(cuda::std::memory_order_relaxed);

      // All duplicate rows will have concurrent access to this same output slot.
      return &d_output[inserted_idx];
    } else {
      // All input `idx` values have been inserted into the map before.
      // Thus, searching for an `idx` key resulting in the `end()` iterator only happens if
      // `d_equal(idx, idx) == false`.
      // Such situations are due to comparing nulls or NaNs which are considered as always unequal.
      // In those cases, all rows containing nulls or NaNs are distinct. Just return their direct
      // output slot.
      return &d_output[idx];
    }
  }
};

/**
 * @brief Perform a reduction on groups of rows that are compared equal.
 *
 * This is essentially a reduce-by-key operation with keys are non-contiguous rows and are compared
 * equal. A hash table is used to find groups of equal rows.
 *
 * At the beginning of the operation, the entire output array is filled with a value given by
 * the `init` parameter. Then, the reduction result for each row group is written into the output
 * array at the index of an unspecified row in the group.
 *
 * @tparam ReduceFuncBuilder The builder class that must have a `build()` method returning a
 *         reduction functor derived from `reduce_by_row_fn_base`
 * @tparam OutputType Type of the reduction results
 * @param map The auxiliary map to perform reduction
 * @param preprocessed_input The preprocessed of the input rows for computing row hashing and row
 *        comparisons
 * @param num_rows The number of all input rows
 * @param has_nulls Indicate whether the input rows has any nulls at any nested levels
 * @param has_nested_columns Indicates whether the input table has any nested columns
 * @param nulls_equal Flag to specify whether null elements should be considered as equal
 * @param nans_equal Flag to specify whether NaN values in floating point column should be
 *        considered equal.
 * @param init The initial value for reduction of each row group
 * @param stream CUDA stream used for device memory operations and kernel launches
 * @param mr Device memory resource used to allocate the returned vector
 * @return A device_uvector containing the reduction results
 */
template <typename ReduceFuncBuilder, typename OutputType>
rmm::device_uvector<OutputType> hash_reduce_by_row(
  hash_map_type const& map,
  std::shared_ptr<cudf::experimental::row::equality::preprocessed_table> const preprocessed_input,
  size_type num_rows,
  cudf::nullate::DYNAMIC has_nulls,
  bool has_nested_columns,
  null_equality nulls_equal,
  nan_equality nans_equal,
  ReduceFuncBuilder func_builder,
  OutputType init,
  rmm::cuda_stream_view stream,
  rmm::mr::device_memory_resource* mr)
{
  auto const map_dview  = map.get_device_view();
  auto const row_hasher = cudf::experimental::row::hash::row_hasher(preprocessed_input);
  auto const key_hasher = row_hasher.device_hasher(has_nulls);
  auto const row_comp   = cudf::experimental::row::equality::self_comparator(preprocessed_input);

  auto reduction_results = rmm::device_uvector<OutputType>(num_rows, stream, mr);
  thrust::uninitialized_fill(
    rmm::exec_policy(stream), reduction_results.begin(), reduction_results.end(), init);

  auto const reduce_by_row = [&](auto const value_comp) {
    if (has_nested_columns) {
      auto const key_equal = row_comp.equal_to<true>(has_nulls, nulls_equal, value_comp);
      thrust::for_each(
        rmm::exec_policy(stream),
        thrust::make_counting_iterator(0),
        thrust::make_counting_iterator(num_rows),
        func_builder.build(map_dview, key_hasher, key_equal, reduction_results.begin()));
    } else {
      auto const key_equal = row_comp.equal_to<false>(has_nulls, nulls_equal, value_comp);
      thrust::for_each(
        rmm::exec_policy(stream),
        thrust::make_counting_iterator(0),
        thrust::make_counting_iterator(num_rows),
        func_builder.build(map_dview, key_hasher, key_equal, reduction_results.begin()));
    }
  };

  if (nans_equal == nan_equality::ALL_EQUAL) {
    using nan_equal_comparator =
      cudf::experimental::row::equality::nan_equal_physical_equality_comparator;
    reduce_by_row(nan_equal_comparator{});
  } else {
    using nan_unequal_comparator = cudf::experimental::row::equality::physical_equality_comparator;
    reduce_by_row(nan_unequal_comparator{});
  }

  return reduction_results;
}

}  // namespace cudf::detail<|MERGE_RESOLUTION|>--- conflicted
+++ resolved
@@ -31,14 +31,8 @@
 
 namespace cudf::detail {
 
-<<<<<<< HEAD
-using hash_table_allocator_type = rmm::mr::stream_allocator_adaptor<default_allocator<char>>;
-using hash_map_type             = cuco::legacy::
-  static_map<size_type, size_type, cuda::thread_scope_device, hash_table_allocator_type>;
-=======
-using hash_map_type =
-  cuco::static_map<size_type, size_type, cuda::thread_scope_device, cudf::detail::cuco_allocator>;
->>>>>>> 57bbe94e
+using hash_map_type = cuco::legacy::
+  static_map<size_type, size_type, cuda::thread_scope_device, cudf::detail::cuco_allocator>;
 
 /**
  * @brief The base struct for customized reduction functor to perform reduce-by-key with keys are
