/*
 * Copyright (c) 2024, NVIDIA CORPORATION.
 *
 * Licensed under the Apache License, Version 2.0 (the "License");
 * you may not use this file except in compliance with the License.
 * You may obtain a copy of the License at
 *
 *     http://www.apache.org/licenses/LICENSE-2.0
 *
 * Unless required by applicable law or agreed to in writing, software
 * distributed under the License is distributed on an "AS IS" BASIS,
 * WITHOUT WARRANTIES OR CONDITIONS OF ANY KIND, either express or implied.
 * See the License for the specific language governing permissions and
 * limitations under the License.
 */

#pragma once

#include <cudf/types.hpp>

#include <rmm/cuda_stream_view.hpp>
#include <rmm/mr/device/polymorphic_allocator.hpp>

namespace cudf::detail {

<<<<<<< HEAD
/// Sentinel value for `cudf::size_type`
cudf::size_type constexpr CUDF_SIZE_TYPE_SENTINEL = -1;
=======
/// Default load factor for cuco data structures
static double constexpr CUCO_DESIRED_LOAD_FACTOR = 0.5;
>>>>>>> 71c99095

/**
 * @brief Stream-ordered allocator adaptor used for cuco data structures
 *
 * The stream-ordered `rmm::mr::polymorphic_allocator` cannot be used in `cuco` directly since the
 * later expects a standard C++ `Allocator` interface. This allocator helper provides a simple way
 * to handle cuco memory allocation/deallocation with the given `stream` and the rmm default memory
 * resource.
 */
class cuco_allocator
  : public rmm::mr::stream_allocator_adaptor<rmm::mr::polymorphic_allocator<char>> {
  /// Default stream-ordered allocator type
  using default_allocator = rmm::mr::polymorphic_allocator<char>;
  /// The base allocator adaptor type
  using base_type = rmm::mr::stream_allocator_adaptor<default_allocator>;

 public:
  /**
   * @brief Constructs the allocator adaptor with the given `stream`
   */
  cuco_allocator(rmm::cuda_stream_view stream) : base_type{default_allocator{}, stream} {}
};

}  // namespace cudf::detail<|MERGE_RESOLUTION|>--- conflicted
+++ resolved
@@ -23,13 +23,11 @@
 
 namespace cudf::detail {
 
-<<<<<<< HEAD
 /// Sentinel value for `cudf::size_type`
-cudf::size_type constexpr CUDF_SIZE_TYPE_SENTINEL = -1;
-=======
+static cudf::size_type constexpr CUDF_SIZE_TYPE_SENTINEL = -1;
+
 /// Default load factor for cuco data structures
 static double constexpr CUCO_DESIRED_LOAD_FACTOR = 0.5;
->>>>>>> 71c99095
 
 /**
  * @brief Stream-ordered allocator adaptor used for cuco data structures
