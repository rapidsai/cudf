/*
 * Copyright (c) 2019, NVIDIA CORPORATION.
 *
 * Licensed under the Apache License, Version 2.0 (the "License");
 * you may not use this file except in compliance with the License.
 * You may obtain a copy of the License at
 *
 *     http://www.apache.org/licenses/LICENSE-2.0
 *
 * Unless required by applicable law or agreed to in writing, software
 * distributed under the License is distributed on an "AS IS" BASIS,
 * WITHOUT WARRANTIES OR CONDITIONS OF ANY KIND, either express or implied.
 * See the License for the specific language governing permissions and
 * limitations under the License.
 */

#pragma once

#include <cudf/types.hpp>
#include <cudf/utilities/chrono.hpp>
#include <cudf/wrappers/timestamps.hpp>
#include <cudf/utilities/type_dispatcher.hpp>
#include <cudf/strings/string_view.cuh>

#include <type_traits>

namespace cudf {

template <typename...>
using void_t = void;

template <typename L, typename R, typename = void>
struct is_relationally_comparable_impl : std::false_type {};

template <typename L, typename R>
using less_comparable = decltype(std::declval<L>() < std::declval<R>());

template <typename L, typename R>
using greater_comparable = decltype(std::declval<L>() > std::declval<R>());

template <typename L, typename R>
struct is_relationally_comparable_impl<
    L, R, void_t<less_comparable<L, R>, greater_comparable<L, R> > >
    : std::true_type {};

template <typename T>
using is_timestamp_t = simt::std::disjunction<
  std::is_same<cudf::timestamp_D, T>,
  std::is_same<cudf::timestamp_s, T>,
  std::is_same<cudf::timestamp_ms, T>,
  std::is_same<cudf::timestamp_us, T>,
  std::is_same<cudf::timestamp_ns, T>
>;

/**---------------------------------------------------------------------------*
 * @brief Indicates whether objects of types `L` and `R` can be relationally
 *compared.
 *
 * Given two objects `L l`, and `R r`, returns true if `l < r` and `l > r` are
 * well-formed expressions.
 *
 * @tparam L Type of the first object
 * @tparam R Type of the second object
 * @return true Objects of types `L` and `R` can be relationally be compared
 * @return false Objects of types `L` and `R` cannot be compared
 *---------------------------------------------------------------------------**/
template <typename L, typename R>
constexpr inline bool is_relationally_comparable() {
  return is_relationally_comparable_impl<L, R>::value;
}

/**---------------------------------------------------------------------------*
 * @brief Indicates whether the type `T` is a numeric type.
 *
 * @tparam T  The type to verify
 * @return true `T` is numeric
 * @return false  `T` is not numeric
 *---------------------------------------------------------------------------**/
template <typename T>
constexpr inline bool is_numeric() {
  return std::is_integral<T>::value or std::is_floating_point<T>::value;
}

struct is_numeric_impl {
  template <typename T>
  bool operator()() {
    return is_numeric<T>();
  }
};

/**---------------------------------------------------------------------------*
 * @brief Indicates whether `type` is a numeric `data_type`.
 *
 * "Numeric" types are fundamental integral/floating point types such as `INT*`
 * or `FLOAT*`. Types that wrap a numeric type are not considered numeric, e.g.,
 *`TIMESTAMP`.
 *
 * @param type The `data_type` to verify
 * @return true `type` is numeric
 * @return false `type` is not numeric
 *---------------------------------------------------------------------------**/
constexpr inline bool is_numeric(data_type type) {
  return cudf::experimental::type_dispatcher(type, is_numeric_impl{});
}

/**---------------------------------------------------------------------------*
 * @brief Indicates whether `T` is a Boolean type.
 *
 * `cudf::bool8` is cudf's Boolean type.
 *
 * @param type The `data_type` to verify
 * @return true `type` is Boolean
 * @return false `type` is not Boolean
 *---------------------------------------------------------------------------**/
template <typename T>
constexpr inline bool is_boolean() {
<<<<<<< HEAD
  return std::is_same<T, cudf::experimental::bool8>::value;
=======
  return std::is_same<T, cudf::experimental::bool8>::value ||
         std::is_same<T, bool>::value;
>>>>>>> c2fd56af
}

struct is_boolean_impl {
  template <typename T>
  bool operator()() {
    return is_boolean<T>();
  }
};

/**---------------------------------------------------------------------------*
 * @brief Indicates whether `type` is a Boolean `data_type`.
 *
 * `cudf::bool8` is cudf's Boolean type.
 *
 * @param type The `data_type` to verify
 * @return true `type` is a Boolean
 * @return false `type` is not a Boolean
 *---------------------------------------------------------------------------**/
constexpr inline bool is_boolean(data_type type) {
  return cudf::experimental::type_dispatcher(type, is_boolean_impl{});
}

<<<<<<< HEAD

=======
>>>>>>> c2fd56af
/**---------------------------------------------------------------------------*
 * @brief Indicates whether the type `T` is a timestamp type.
 *
 * @tparam T  The type to verify
 * @return true `T` is a timestamp
 * @return false  `T` is not a timestamp
 *---------------------------------------------------------------------------**/
template <typename T>
constexpr inline bool is_timestamp() {
  return is_timestamp_t<T>::value;
}

struct is_timestamp_impl {
  template <typename T>
  bool operator()() {
    return is_timestamp<T>();
  }
};

/**---------------------------------------------------------------------------*
 * @brief Indicates whether `type` is a timestamp `data_type`.
 *
 * "Timestamp" types are int32_t or int64_t durations since the unix epoch.
 *
 * @param type The `data_type` to verify
 * @return true `type` is a timestamp
 * @return false `type` is not a timestamp
 *---------------------------------------------------------------------------**/
constexpr inline bool is_timestamp(data_type type) {
  return cudf::experimental::type_dispatcher(type, is_timestamp_impl{});
}

/**---------------------------------------------------------------------------*
 * @brief Indicates whether elements of type `T` are fixed-width.
 *
 * Elements of a fixed-width type all have the same size in bytes.
 *
 * @tparam T The C++ type to verify
 * @return true `T` corresponds to a fixed-width element type
 * @return false `T` corresponds to a variable-width element type
 *---------------------------------------------------------------------------**/
template <typename T>
constexpr inline bool is_fixed_width() {
  // TODO Add fixed width wrapper types
  // Is a category fixed width?
  return cudf::is_numeric<T>() || cudf::is_timestamp<T>();
}

struct is_fixed_width_impl {
  template <typename T>
  bool operator()() {
    return is_fixed_width<T>();
  }
};

/**---------------------------------------------------------------------------*
 * @brief Indicates whether elements of `type` are fixed-width.
 *
 * Elements of a fixed-width type all have the same size in bytes.
 *
 * @param type The `data_type` to verify
 * @return true `type` is fixed-width
 * @return false  `type` is variable-width
 *---------------------------------------------------------------------------**/
constexpr inline bool is_fixed_width(data_type type) {
  return cudf::experimental::type_dispatcher(type, is_fixed_width_impl{});
}

/**---------------------------------------------------------------------------*
 * @brief Indicates whether the type `T` is a compound type.
 *
 * `column`s with "compound" elements are logically a single column of elements,
 * but may be concretely implemented with two or more `column`s. For example, a
 * `STRING` column could contain a `column` of offsets and a child `column` of
 * characters.
 *
 * @tparam T The type to verify
 * @return true `T` corresponds to a "compound" type
 * @return false `T` corresponds to a "simple" type
 *---------------------------------------------------------------------------**/
template <typename T>
constexpr inline bool is_compound() {
  return std::is_same<T, cudf::string_view>::value;
}

struct is_compound_impl {
  template <typename T>
  bool operator()() {
    return is_compound<T>();
  }
};

/**---------------------------------------------------------------------------*
 * @brief Indicates whether elements of `type` are compound.
 *
 * `column`s with "compound" elements are logically a single column of elements,
 * but may be concretely implemented with two or more `column`s. For example, a
 * `STRING` column could contain a `column` of offsets and a child `column` of
 * characters.
 *
 * @param type The `data_type` to verify
 * @return true `type` is a compound type
 * @return false `type` is a simple type
 *---------------------------------------------------------------------------**/
constexpr inline bool is_compound(data_type type) {
  return cudf::experimental::type_dispatcher(type, is_compound_impl{});
}

/**---------------------------------------------------------------------------*
 * @brief Indicates whether the type `T` is a simple type.
 *
 * "Simple" element types are implemented with only a single column, i.e.,
 * `num_children() == 0` for columns of "simple" elements
 *
 * @tparam T The type to verify
 * @return true `T` corresponds to a simple type
 * @return false `T` corresponds to a compound type
 *---------------------------------------------------------------------------**/
template <typename T>
constexpr inline bool is_simple() {
  return not is_compound<T>();
}

struct is_simple_impl {
  template <typename T>
  bool operator()() {
    return is_simple<T>();
  }
};

/**---------------------------------------------------------------------------*
 * @brief Indicates whether elements of `type` are simple.
 *
 * "Simple" element types are implemented with only a single column, i.e.,
 * `num_children() == 0` for columns of "simple" elements
 *
 * @param type The `data_type` to verify
 * @return true `type` is a simple type
 * @return false `type` is a compound type
 *---------------------------------------------------------------------------**/
constexpr inline bool is_simple(data_type type) {
  return not is_compound(type);
}

}  // namespace cudf<|MERGE_RESOLUTION|>--- conflicted
+++ resolved
@@ -114,12 +114,8 @@
  *---------------------------------------------------------------------------**/
 template <typename T>
 constexpr inline bool is_boolean() {
-<<<<<<< HEAD
-  return std::is_same<T, cudf::experimental::bool8>::value;
-=======
   return std::is_same<T, cudf::experimental::bool8>::value ||
          std::is_same<T, bool>::value;
->>>>>>> c2fd56af
 }
 
 struct is_boolean_impl {
@@ -142,10 +138,6 @@
   return cudf::experimental::type_dispatcher(type, is_boolean_impl{});
 }
 
-<<<<<<< HEAD
-
-=======
->>>>>>> c2fd56af
 /**---------------------------------------------------------------------------*
  * @brief Indicates whether the type `T` is a timestamp type.
  *
