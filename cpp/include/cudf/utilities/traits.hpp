--- conflicted
+++ resolved
@@ -380,12 +380,8 @@
 template <typename T>
 constexpr inline bool is_fixed_point()
 {
-<<<<<<< HEAD
-  return std::is_same<numeric::decimal32, T>::value || std::is_same<numeric::decimal64, T>::value ||
-         std::is_same<numeric::decimal128, T>::value;
-=======
-  return std::is_same_v<numeric::decimal32, T> || std::is_same_v<numeric::decimal64, T>;
->>>>>>> 5d5bb2cc
+  return std::is_same_v<numeric::decimal32, T> || std::is_same_v<numeric::decimal64, T> ||
+         std::is_same_v<numeric::decimal128, T>;
 }
 
 struct is_fixed_point_impl {
