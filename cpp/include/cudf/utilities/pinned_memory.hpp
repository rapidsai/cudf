/*
 * Copyright (c) 2024, NVIDIA CORPORATION.
 *
 * Licensed under the Apache License, Version 2.0 (the "License");
 * you may not use this file except in compliance with the License.
 * You may obtain a copy of the License at
 *
 *     http://www.apache.org/licenses/LICENSE-2.0
 *
 * Unless required by applicable law or agreed to in writing, software
 * distributed under the License is distributed on an "AS IS" BASIS,
 * WITHOUT WARRANTIES OR CONDITIONS OF ANY KIND, either express or implied.
 * See the License for the specific language governing permissions and
 * limitations under the License.
 */

#pragma once

#include <cudf/utilities/export.hpp>

#include <rmm/resource_ref.hpp>

#include <optional>

namespace CUDF_EXPORT cudf {

/**
 * @brief Set the rmm resource to be used for pinned memory allocations.
 *
 * @param mr The rmm resource to be used for pinned allocations
 * @return The previous resource that was in use
 */
rmm::host_device_async_resource_ref set_pinned_memory_resource(
  rmm::host_device_async_resource_ref mr);

/**
 * @brief Get the rmm resource being used for pinned memory allocations.
 *
 * @return The rmm resource used for pinned allocations
 */
rmm::host_device_async_resource_ref get_pinned_memory_resource();

/**
 * @brief Options to configure the default pinned memory resource
 */
struct pinned_mr_options {
  std::optional<size_t> pool_size;  ///< The size of the pool to use for the default pinned memory
                                    ///< resource. If not set, the default pool size is used.
};

/**
 * @brief Configure the size of the default pinned memory resource.
 *
 * @param opts Options to configure the default pinned memory resource
 * @return True if this call successfully configured the pinned memory resource, false if a
 * a resource was already configured.
 */
bool config_default_pinned_memory_resource(pinned_mr_options const& opts);

/**
 * @brief Set the threshold size for using kernels for pinned memory copies.
 *
 * @param threshold The threshold size in bytes. If the size of the copy is less than this
 * threshold, the copy will be done using kernels. If the size is greater than or equal to this
 * threshold, the copy will be done using cudaMemcpyAsync.
 */
void set_kernel_pinned_copy_threshold(size_t threshold);

/**
 * @brief Get the threshold size for using kernels for pinned memory copies.
 *
 * @return The threshold size in bytes.
 */
size_t get_kernel_pinned_copy_threshold();

<<<<<<< HEAD
}  // namespace CUDF_EXPORT cudf
=======
/**
 * @brief Set the threshold size for allocating host memory as pinned memory.
 *
 * @param threshold The threshold size in bytes. If the size of the allocation is less or equal to
 * this threshold, the memory will be allocated as pinned memory. If the size is greater than this
 * threshold, the memory will be allocated as pageable memory.
 */
void set_allocate_host_as_pinned_threshold(size_t threshold);

/**
 * @brief Get the threshold size for allocating host memory as pinned memory.
 *
 * @return The threshold size in bytes.
 */
size_t get_allocate_host_as_pinned_threshold();

}  // namespace cudf
>>>>>>> 743264f6
<|MERGE_RESOLUTION|>--- conflicted
+++ resolved
@@ -73,9 +73,6 @@
  */
 size_t get_kernel_pinned_copy_threshold();
 
-<<<<<<< HEAD
-}  // namespace CUDF_EXPORT cudf
-=======
 /**
  * @brief Set the threshold size for allocating host memory as pinned memory.
  *
@@ -92,5 +89,4 @@
  */
 size_t get_allocate_host_as_pinned_threshold();
 
-}  // namespace cudf
->>>>>>> 743264f6
+}  // namespace CUDF_EXPORT cudf