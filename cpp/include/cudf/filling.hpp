--- conflicted
+++ resolved
@@ -204,20 +204,6 @@
   rmm::mr::device_memory_resource* mr = rmm::mr::get_current_device_resource());
 
 /**
-<<<<<<< HEAD
- * @brief Generate a sequence of timestamps of `n` rows
- *
- * output[i] = initial + i * months
- *
- * @param init The initial timestamp
- * @param n Number of timestamps to generate
- * @param months Months to increment
- *
- * @returns cudf::column
- * @throw cudf::logic_error if input datatype is not a TIMESTAMP
- */
-std::unique_ptr<cudf::column> date_sequence(
-=======
  * @brief Generate a sequence of timestamps of `n` rows, increment by calendrical months
  *
  * The ith row in the output column `output[i]` is i * `months` away from the `init`
@@ -242,7 +228,6 @@
  * @returns Timestamps column with sequences of months.
  */
 std::unique_ptr<cudf::column> calendrical_month_sequence(
->>>>>>> cc408ee4
   size_type size,
   scalar const& init,
   size_type months,
