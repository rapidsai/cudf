/*
 * Copyright (c) 2020, NVIDIA CORPORATION.
 *
 * Licensed under the Apache License, Version 2.0 (the "License");
 * you may not use this file except in compliance with the License.
 * You may obtain a copy of the License at
 *
 *     http://www.apache.org/licenses/LICENSE-2.0
 *
 * Unless required by applicable law or agreed to in writing, software
 * distributed under the License is distributed on an "AS IS" BASIS,
 * WITHOUT WARRANTIES OR CONDITIONS OF ANY KIND, either express or implied.
 * See the License for the specific language governing permissions and
 * limitations under the License.
 */
#pragma once

#include <cudf/column/column.hpp>
#include <cudf/column/column_view.hpp>
#include <cudf/dictionary/dictionary_column_view.hpp>

/**
 * @file encode.hpp
 * @brief Dictionary encode and decode APIs.
 */

namespace cudf {
namespace dictionary {
/**
 * @addtogroup dictionary_encode
 * @{
 */

/**
 * @brief Construct a dictionary column by dictionary encoding an existing column.
 *
 * The output column is a DICTIONARY type with a keys column of non-null, unique values
 * that are in a strict, total order. Meaning, `keys[i]` is _ordered before
 * `keys[i+1]` for all `i in [0,n-1)` where `n` is the number of keys.

 * The output column has a child indices column that is of integer type and with
 * the same size as the input column.
 *
 * The null_mask and null count are copied from the input column to the output column.
 *
 * @throw cudf::logic_error if indices type is not INT32
 * @throw cudf::logic_error if the column to encode is already a DICTIONARY type.
 *
 * @code{.pseudo}
 * c = [429,111,213,111,213,429,213]
 * d = make_dictionary_column(c)
 * d now has keys [111,213,429] and indices [2,0,1,0,1,2,1]
 * @endcode
 *
 * @param column The column to dictionary encode.
 * @param indices_type The integer type to use for the indices.
 * @param mr Device memory resource used to allocate the returned column's device memory.
 * @return Returns a dictionary column.
 */
std::unique_ptr<column> encode(
  column_view const& column,
<<<<<<< HEAD
  data_type indices_type              = data_type{type_id::UINT32},
  rmm::mr::device_memory_resource* mr = rmm::mr::get_default_resource());
=======
  data_type indices_type              = data_type{type_id::INT32},
  rmm::mr::device_memory_resource* mr = rmm::mr::get_current_device_resource());
>>>>>>> 19237a09

/**
 * @brief Create a column by gathering the keys from the provided
 * dictionary_column into a new column using the indices from that column.
 *
 * @code{.pseudo}
 * d1 = {["a","c","d"],[2,0,1,0]}
 * s = decode(d1)
 * s is now ["d","a","c","a"]
 * @endcode
 *
 * @param dictionary_column Existing dictionary column.
 * @param mr Device memory resource used to allocate the returned column's device memory.
 * @return New column with type matching the dictionary_column's keys.
 */
std::unique_ptr<column> decode(
  dictionary_column_view const& dictionary_column,
  rmm::mr::device_memory_resource* mr = rmm::mr::get_current_device_resource());

/** @} */  // end of group
}  // namespace dictionary
}  // namespace cudf<|MERGE_RESOLUTION|>--- conflicted
+++ resolved
@@ -59,13 +59,8 @@
  */
 std::unique_ptr<column> encode(
   column_view const& column,
-<<<<<<< HEAD
   data_type indices_type              = data_type{type_id::UINT32},
-  rmm::mr::device_memory_resource* mr = rmm::mr::get_default_resource());
-=======
-  data_type indices_type              = data_type{type_id::INT32},
   rmm::mr::device_memory_resource* mr = rmm::mr::get_current_device_resource());
->>>>>>> 19237a09
 
 /**
  * @brief Create a column by gathering the keys from the provided
