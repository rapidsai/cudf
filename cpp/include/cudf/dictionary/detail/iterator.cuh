/*
 * Copyright (c) 2020-2021, NVIDIA CORPORATION.
 *
 * Licensed under the Apache License, Version 2.0 (the "License");
 * you may not use this file except in compliance with the License.
 * You may obtain a copy of the License at
 *
 *     http://www.apache.org/licenses/LICENSE-2.0
 *
 * Unless required by applicable law or agreed to in writing, software
 * distributed under the License is distributed on an "AS IS" BASIS,
 * WITHOUT WARRANTIES OR CONDITIONS OF ANY KIND, either express or implied.
 * See the License for the specific language governing permissions and
 * limitations under the License.
 */

#include <cudf/column/column_device_view.cuh>
#include <cudf/detail/iterator.cuh>
#include <cudf/dictionary/dictionary_column_view.hpp>

namespace cudf {
namespace dictionary {
namespace detail {

/**
 * @brief Accessor functor for returning a dictionary key element in a dictionary iterator.
 *
 * @tparam KeyType The type of the dictionary's key element.
 */
template <typename KeyType>
struct dictionary_access_fn {
  dictionary_access_fn(column_device_view const& d_dictionary) : d_dictionary{d_dictionary} {}

  __device__ KeyType operator()(size_type idx) const
  {
    if (d_dictionary.is_null(idx)) return KeyType{};
    auto keys = d_dictionary.child(dictionary_column_view::keys_column_index);
    return keys.element<KeyType>(static_cast<size_type>(d_dictionary.element<dictionary32>(idx)));
  };

 private:
  column_device_view const d_dictionary;
};

/**
 * @brief Create dictionary iterator that produces key elements.
 *
 * The iterator returns `keys[indices[i]]` where the `keys` are the dictionary's key
 * elements and the `indices` are the dictionary's index elements.
 *
 * @throw cudf::logic_error if `dictionary_column` is not a dictionary column.
 *
 * @tparam KeyType The type of the dictionary's key element.
 * @param dictionary_column The dictionary device view to iterate.
 * @return Iterator
 */
template <typename KeyType>
auto make_dictionary_iterator(column_device_view const& dictionary_column)
{
  CUDF_EXPECTS(is_dictionary(dictionary_column.type()),
               "Dictionary iterator is only for dictionary columns");
  return cudf::detail::make_counting_transform_iterator(
    size_type{0}, dictionary_access_fn<KeyType>{dictionary_column});
}

/**
 * @brief Accessor functor for returning a dictionary pair iterator.
 *
 * @tparam KeyType The type of the dictionary's key element.
 *
 * @throw cudf::logic_error if `has_nulls==true` and `d_dictionary` is not nullable.
 */
template <typename KeyType>
struct dictionary_access_pair_fn {
  dictionary_access_pair_fn(column_device_view const& d_dictionary, bool has_nulls = true)
    : d_dictionary{d_dictionary}, has_nulls{has_nulls}
  {
    if (has_nulls) { CUDF_EXPECTS(d_dictionary.nullable(), "unexpected non-nullable column"); }
  }

  __device__ thrust::pair<KeyType, bool> operator()(size_type idx) const
  {
    if (has_nulls && d_dictionary.is_null(idx)) return {KeyType{}, false};
    auto keys = d_dictionary.child(dictionary_column_view::keys_column_index);
    return {keys.element<KeyType>(static_cast<size_type>(d_dictionary.element<dictionary32>(idx))),
            true};
  };

 private:
  column_device_view const d_dictionary;
  bool has_nulls;
};

/**
 * @brief Create dictionary iterator that produces key and valid element pair.
 *
 * The iterator returns a pair where the `first` value is
 * `dictionary_column.keys[dictionary_column.indices[i]]`
 * The `second` pair member is a `bool` which is set to
 * `dictionary_column.is_valid(i)`.
 *
 * @throw cudf::logic_error if `dictionary_column` is not a dictionary column.
 *
 * @tparam KeyType The type of the dictionary's key element.
 *
 * @param dictionary_column The dictionary device view to iterate.
 * @param has_nulls Set to `true` if the `dictionary_column` has nulls.
 * @return Pair iterator with `{value,valid}`
 */
template <typename KeyType>
auto make_dictionary_pair_iterator(column_device_view const& dictionary_column,
                                   bool has_nulls = true)
{
  CUDF_EXPECTS(is_dictionary(dictionary_column.type()),
               "Dictionary iterator is only for dictionary columns");
<<<<<<< HEAD
  return cudf::detail::make_counting_transform_iterator(
    size_type{0}, dictionary_access_pair_fn<KeyType, has_nulls>{dictionary_column});
=======
  return thrust::make_transform_iterator(
    thrust::make_counting_iterator<size_type>(0),
    dictionary_access_pair_fn<KeyType>{dictionary_column, has_nulls});
>>>>>>> 366573de
}

}  // namespace detail
}  // namespace dictionary
}  // namespace cudf<|MERGE_RESOLUTION|>--- conflicted
+++ resolved
@@ -113,14 +113,8 @@
 {
   CUDF_EXPECTS(is_dictionary(dictionary_column.type()),
                "Dictionary iterator is only for dictionary columns");
-<<<<<<< HEAD
   return cudf::detail::make_counting_transform_iterator(
-    size_type{0}, dictionary_access_pair_fn<KeyType, has_nulls>{dictionary_column});
-=======
-  return thrust::make_transform_iterator(
-    thrust::make_counting_iterator<size_type>(0),
-    dictionary_access_pair_fn<KeyType>{dictionary_column, has_nulls});
->>>>>>> 366573de
+    0, dictionary_access_pair_fn<KeyType>{dictionary_column, has_nulls});
 }
 
 }  // namespace detail
