--- conflicted
+++ resolved
@@ -54,11 +54,7 @@
 
 __device__ inline uint64_t rotate_bits_left(uint64_t x, uint32_t r)
 {
-<<<<<<< HEAD
-  return ((x << r) | (x >> (64 - r)));
-=======
   return (x << r) | (x >> (64 - r));
->>>>>>> 515e2250
 }
 
 __device__ inline uint32_t rotate_bits_right(uint32_t x, uint32_t r)
