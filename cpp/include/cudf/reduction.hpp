/*
 * Copyright (c) 2019-2025, NVIDIA CORPORATION.
 *
 * Licensed under the Apache License, Version 2.0 (the "License");
 * you may not use this file except in compliance with the License.
 * You may obtain a copy of the License at
 *
 *     http://www.apache.org/licenses/LICENSE-2.0
 *
 * Unless required by applicable law or agreed to in writing, software
 * distributed under the License is distributed on an "AS IS" BASIS,
 * WITHOUT WARRANTIES OR CONDITIONS OF ANY KIND, either express or implied.
 * See the License for the specific language governing permissions and
 * limitations under the License.
 */

#pragma once

#include <cudf/aggregation.hpp>
#include <cudf/scalar/scalar.hpp>
#include <cudf/utilities/export.hpp>
#include <cudf/utilities/memory_resource.hpp>

#include <optional>

namespace CUDF_EXPORT cudf {
/**
 * @addtogroup aggregation_reduction
 * @{
 * @file
 */

/**
 *  @brief Enum to describe scan operation type
 */
enum class scan_type : bool { INCLUSIVE, EXCLUSIVE };

// clang-format off
/**
 * @brief  Computes the reduction of the values in all rows of a column.
 *
<<<<<<< HEAD
 * This function does not detect overflows in reductions except for the
 * `SUM_WITH_OVERFLOW` aggregation. When `output_dtype` does not match the
 * `col.type()`, their values may be promoted to `int64_t` or `double` for
 * computing aggregations and then cast to `output_dtype` before returning.
 *
 * The `SUM_WITH_OVERFLOW` aggregation is a special case that detects integer
 * overflow during summation of `int64_t` values and returns a struct containing
 * both the sum result and an overflow flag.
=======
 * This function does not detect overflows in reductions. When `output_type`
 * does not match the `col.type()`, their values may be promoted to
 * `int64_t` or `double` for computing aggregations and then cast to
 * `output_type` before returning.
>>>>>>> f9fcc122
 *
 * Only `min` and `max` ops are supported for reduction of non-arithmetic
 * types (e.g. timestamp or string).
 *
 * Any null values are skipped for the operation.
 * If the reduction fails, the output scalar returns with `%is_valid()==false`.
 *
 * For empty or all-null input, the result is generally an invalid scalar except for specific
 * aggregations where the aggregation has a well-defined output.
 *
 * If the input column is an arithmetic type, the `output_type` can be any arithmetic
 * type. If the input column is a non-arithmetic type (e.g. timestamp or string)
 * the `output_type` must match the `col.type()`. If the reduction type is `any` or
 * `all`, the `output_type` must be type BOOL8.
 *
 * | Aggregation | Output Type | Init Value | Empty Input | Comments |
<<<<<<< HEAD
 * | :---------: | ----------- | ---------- | ----------- | -------- |
 * | SUM/PRODUCT | output_dtype | yes | NA | Input accumulated into output_dtype variable |
 * | SUM_WITH_OVERFLOW | STRUCT{INT64,BOOL8} | yes | {null,false} | Returns {sum, overflow_flag},
 * input must be INT64 | | SUM_OF_SQUARES | output_dtype | no | NA | Input accumulated into
 * output_dtype variable | | MIN/MAX | col.type | yes | NA | Supports arithmetic, timestamp,
 * duration, string | | ANY/ALL | BOOL8 | yes | True for ALL only | Checks for non-zero elements |
 * | MEAN/VARIANCE/STD | FLOAT32/FLOAT64 | no | NA | output_dtype must be a float type |
 * | MEDIAN/QUANTILE | FLOAT64 | no | NA |  |
 * | NUNIQUE | output_dtype | no | 1 if all-nulls | May process null rows |
=======
 * | :---------: | ----------- | :--------: | ----------- | -------- |
 * | SUM/PRODUCT | output_type | yes | NA | Input accumulated into output_type variable |
 * | SUM_OF_SQUARES | output_type | no | NA | Input accumulated into output_type variable |
 * | MIN/MAX | col.type | yes | NA | Supports arithmetic, timestamp, duration, string types only |
 * | ANY/ALL | BOOL8 | yes | True for ALL only | Checks for non-zero elements |
 * | MEAN/VARIANCE/STD | FLOAT32/FLOAT64 | no | NA | output_type must be a float type |
 * | MEDIAN/QUANTILE | output_type | no | NA | Exact value if output_type is FLOAT64. See @ref cudf::quantile |
 * | NUNIQUE | output_type | no | 1 if all-nulls | May process null rows |
>>>>>>> f9fcc122
 * | NTH_ELEMENT | col.type | no | NA |  |
 * | BITWISE_AGG | col.type | no | NA | Supports only integral types |
 * | HISTOGRAM/MERGE_HISTOGRAM | LIST of col.type | no | empty list returned |  |
 * | COLLECT_LIST/COLLECT_SET | LIST of col.type | no | empty list returned |  |
 * | TDIGEST/MERGE_TDIGEST | STRUCT | no | empty struct returned | tdigest scalar is returned |
 * | HOST_UDF | output_type | yes | NA | Custom UDF could ignore output_type |
 *
 * The NA in the table indicates an output scalar with `%is_valid()==false`
 *
 * @throw std::invalid_argument if reduction is called for non-arithmetic output
 * type and operator other than `min` and `max`.
 * @throw std::invalid_argument if input column data type is not convertible to `output_type`.
 * @throw std::invalid_argument if `min` or `max` reduction is called and the
 * output type does not match the input column data type.
<<<<<<< HEAD
 * @throw cudf::logic_error if `any` or `all` reduction is called and the
 * output type is not BOOL8.
 * @throw cudf::logic_error if `mean`, `var`, or `std` reduction is called and
 * the `output_dtype` is not floating point.
 * @throw cudf::logic_error if `sum_with_overflow` reduction is called and the
 * input column type is not `INT64` or the `output_dtype` is not `STRUCT`.
=======
 * @throw std::invalid_argument if `any` or `all` reduction is called and the output type is not BOOL8.
 * @throw std::invalid_argument if `mean`, `var`, or `std` reduction is called and
 * the `output_type` is not floating point.
>>>>>>> f9fcc122
 *
 * @param col Input column view
 * @param agg Aggregation operator applied by the reduction
 * @param output_type The output scalar type
 * @param stream CUDA stream used for device memory operations and kernel launches
 * @param mr Device memory resource used to allocate the returned scalar's device memory
 * @returns Output scalar with reduce result
 */
std::unique_ptr<scalar> reduce(
  column_view const& col,
  reduce_aggregation const& agg,
  data_type output_type,
  rmm::cuda_stream_view stream      = cudf::get_default_stream(),
  rmm::device_async_resource_ref mr = cudf::get_current_device_resource_ref());
// clang-format on

/**
 * @brief  Computes the reduction of the values in all rows of a column with an initial value
 *
 * Only `sum`, `product`, `min`, `max`, `any`, `all`, and `sum_with_overflow` reductions are
 * supported. For `sum_with_overflow`, the initial value is added to the sum and overflow
 * detection is performed throughout the entire computation.
 *
 * @see cudf::reduce(column_view const&,reduce_aggregation
 * const&,data_type,rmm::cuda_stream_view,rmm::device_async_resource_ref) for more details
 *
<<<<<<< HEAD
 * @throw cudf::logic_error if reduction is not `sum`, `product`, `min`, `max`, `any`, `all`, or
 * `sum_with_overflow` and `init` is specified.
=======
 * @throw std::invalid_argument if reduction is not `sum`, `product`, `min`, `max`, `any`, or `all`
 * and `init` is specified.
>>>>>>> f9fcc122
 *
 * @param col Input column view
 * @param agg Aggregation operator applied by the reduction
 * @param output_type The output scalar type
 * @param init The initial value of the reduction
 * @param stream CUDA stream used for device memory operations and kernel launches
 * @param mr Device memory resource used to allocate the returned scalar's device memory
 * @returns Output scalar with reduce result
 */
std::unique_ptr<scalar> reduce(
  column_view const& col,
  reduce_aggregation const& agg,
  data_type output_type,
  std::optional<std::reference_wrapper<scalar const>> init,
  rmm::cuda_stream_view stream      = cudf::get_default_stream(),
  rmm::device_async_resource_ref mr = cudf::get_current_device_resource_ref());

/**
 * @brief  Compute reduction of each segment in the input column
 *
 * This function does not detect overflows in reductions. When `output_type`
 * does not match the `segmented_values.type()`, their values may be promoted to
 * `int64_t` or `double` for computing aggregations and then cast to
 * `output_type` before returning.
 *
 * Null values are treated as identities during reduction.
 *
 * If the segment is empty, the row corresponding to the result of the
 * segment is null.
 *
 * If any index in `offsets` is out of bound of `segmented_values`, the behavior
 * is undefined.
 *
 * If the input column has arithmetic type, `output_type` can be any arithmetic
 * type. If the input column has non-arithmetic type, e.g. timestamp, the same
 * output type must be specified.
 *
 * If input is not empty, the result is always nullable.
 *
 * @throw cudf::logic_error if reduction is called for non-arithmetic output
 * type and operator other than `min` and `max`.
 * @throw cudf::logic_error if input column data type is not convertible to
 * `output_type` type.
 * @throw cudf::logic_error if `min` or `max` reduction is called and the
 * `output_type` does not match the input column data type.
 * @throw cudf::logic_error if `any` or `all` reduction is called and the
 * `output_type` is not BOOL8.
 *
 * @param segmented_values Column view of segmented inputs
 * @param offsets Each segment's offset of `segmented_values`. A list of offsets with size
 * `num_segments + 1`. The size of `i`th segment is `offsets[i+1] - offsets[i]`.
 * @param agg Aggregation operator applied by the reduction
 * @param output_type  The output column type
 * @param null_handling If `INCLUDE`, the reduction is valid if all elements in a segment are valid,
 * otherwise null. If `EXCLUDE`, the reduction is valid if any element in the segment is valid,
 * otherwise null.
 * @param stream CUDA stream used for device memory operations and kernel launches
 * @param mr Device memory resource used to allocate the returned scalar's device memory
 * @returns Output column with results of segmented reduction
 */
std::unique_ptr<column> segmented_reduce(
  column_view const& segmented_values,
  device_span<size_type const> offsets,
  segmented_reduce_aggregation const& agg,
  data_type output_type,
  null_policy null_handling,
  rmm::cuda_stream_view stream      = cudf::get_default_stream(),
  rmm::device_async_resource_ref mr = cudf::get_current_device_resource_ref());

/**
 * @brief  Compute reduction of each segment in the input column with an initial value. Only SUM,
 * PRODUCT, MIN, MAX, ANY, and ALL aggregations are supported.
 *
 * @param segmented_values Column view of segmented inputs
 * @param offsets Each segment's offset of `segmented_values`. A list of offsets with size
 * `num_segments + 1`. The size of `i`th segment is `offsets[i+1] - offsets[i]`.
 * @param agg Aggregation operator applied by the reduction
 * @param output_type  The output column type
 * @param null_handling If `INCLUDE`, the reduction is valid if all elements in a segment are valid,
 * otherwise null. If `EXCLUDE`, the reduction is valid if any element in the segment is valid,
 * otherwise null.
 * @param init The initial value of the reduction
 * @param stream CUDA stream used for device memory operations and kernel launches
 * @param mr Device memory resource used to allocate the returned scalar's device memory
 * @returns Output column with results of segmented reduction.
 */
std::unique_ptr<column> segmented_reduce(
  column_view const& segmented_values,
  device_span<size_type const> offsets,
  segmented_reduce_aggregation const& agg,
  data_type output_type,
  null_policy null_handling,
  std::optional<std::reference_wrapper<scalar const>> init,
  rmm::cuda_stream_view stream      = cudf::get_default_stream(),
  rmm::device_async_resource_ref mr = cudf::get_current_device_resource_ref());

/**
 * @brief  Computes the scan of a column.
 *
 * The null values are skipped for the operation, and if an input element
 * at `i` is null, then the output element at `i` will also be null.
 *
 * @throws cudf::logic_error if column datatype is not numeric type.
 *
 * @param[in] input The input column view for the scan
 * @param[in] agg unique_ptr to aggregation operator applied by the scan
 * @param[in] inclusive The flag for applying an inclusive scan if scan_type::INCLUSIVE, an
 * exclusive scan if scan_type::EXCLUSIVE.
 * @param[in] null_handling Exclude null values when computing the result if null_policy::EXCLUDE.
 * Include nulls if null_policy::INCLUDE. Any operation with a null results in a null.
 * @param[in] stream CUDA stream used for device memory operations and kernel launches
 * @param[in] mr Device memory resource used to allocate the returned scalar's device memory
 * @returns Scanned output column
 */
std::unique_ptr<column> scan(
  column_view const& input,
  scan_aggregation const& agg,
  scan_type inclusive,
  null_policy null_handling         = null_policy::EXCLUDE,
  rmm::cuda_stream_view stream      = cudf::get_default_stream(),
  rmm::device_async_resource_ref mr = cudf::get_current_device_resource_ref());

/**
 * @brief Determines the minimum and maximum values of a column.
 *
 *
 * @param col column to compute minmax
 * @param stream CUDA stream used for device memory operations and kernel launches
 * @param mr Device memory resource used to allocate the returned column's device memory
 * @return A std::pair of scalars with the first scalar being the minimum value and the second
 * scalar being the maximum value of the input column.
 */
std::pair<std::unique_ptr<scalar>, std::unique_ptr<scalar>> minmax(
  column_view const& col,
  rmm::cuda_stream_view stream      = cudf::get_default_stream(),
  rmm::device_async_resource_ref mr = cudf::get_current_device_resource_ref());

/** @} */  // end of group

}  // namespace CUDF_EXPORT cudf<|MERGE_RESOLUTION|>--- conflicted
+++ resolved
@@ -39,21 +39,14 @@
 /**
  * @brief  Computes the reduction of the values in all rows of a column.
  *
-<<<<<<< HEAD
- * This function does not detect overflows in reductions except for the
- * `SUM_WITH_OVERFLOW` aggregation. When `output_dtype` does not match the
- * `col.type()`, their values may be promoted to `int64_t` or `double` for
- * computing aggregations and then cast to `output_dtype` before returning.
+ * This function does not detect overflows in reductions except for the `SUM_WITH_OVERFLOW` aggregation. When `output_type`
+ * does not match the `col.type()`, their values may be promoted to
+ * `int64_t` or `double` for computing aggregations and then cast to
+ * `output_type` before returning.
  *
  * The `SUM_WITH_OVERFLOW` aggregation is a special case that detects integer
  * overflow during summation of `int64_t` values and returns a struct containing
  * both the sum result and an overflow flag.
-=======
- * This function does not detect overflows in reductions. When `output_type`
- * does not match the `col.type()`, their values may be promoted to
- * `int64_t` or `double` for computing aggregations and then cast to
- * `output_type` before returning.
->>>>>>> f9fcc122
  *
  * Only `min` and `max` ops are supported for reduction of non-arithmetic
  * types (e.g. timestamp or string).
@@ -70,26 +63,15 @@
  * `all`, the `output_type` must be type BOOL8.
  *
  * | Aggregation | Output Type | Init Value | Empty Input | Comments |
-<<<<<<< HEAD
- * | :---------: | ----------- | ---------- | ----------- | -------- |
- * | SUM/PRODUCT | output_dtype | yes | NA | Input accumulated into output_dtype variable |
- * | SUM_WITH_OVERFLOW | STRUCT{INT64,BOOL8} | yes | {null,false} | Returns {sum, overflow_flag},
- * input must be INT64 | | SUM_OF_SQUARES | output_dtype | no | NA | Input accumulated into
- * output_dtype variable | | MIN/MAX | col.type | yes | NA | Supports arithmetic, timestamp,
- * duration, string | | ANY/ALL | BOOL8 | yes | True for ALL only | Checks for non-zero elements |
- * | MEAN/VARIANCE/STD | FLOAT32/FLOAT64 | no | NA | output_dtype must be a float type |
- * | MEDIAN/QUANTILE | FLOAT64 | no | NA |  |
- * | NUNIQUE | output_dtype | no | 1 if all-nulls | May process null rows |
-=======
  * | :---------: | ----------- | :--------: | ----------- | -------- |
  * | SUM/PRODUCT | output_type | yes | NA | Input accumulated into output_type variable |
+ * | SUM_WITH_OVERFLOW | STRUCT{INT64,BOOL8} | yes | {null,false} | {sum, overflow_flag}, input must be INT64 |
  * | SUM_OF_SQUARES | output_type | no | NA | Input accumulated into output_type variable |
  * | MIN/MAX | col.type | yes | NA | Supports arithmetic, timestamp, duration, string types only |
  * | ANY/ALL | BOOL8 | yes | True for ALL only | Checks for non-zero elements |
  * | MEAN/VARIANCE/STD | FLOAT32/FLOAT64 | no | NA | output_type must be a float type |
  * | MEDIAN/QUANTILE | output_type | no | NA | Exact value if output_type is FLOAT64. See @ref cudf::quantile |
  * | NUNIQUE | output_type | no | 1 if all-nulls | May process null rows |
->>>>>>> f9fcc122
  * | NTH_ELEMENT | col.type | no | NA |  |
  * | BITWISE_AGG | col.type | no | NA | Supports only integral types |
  * | HISTOGRAM/MERGE_HISTOGRAM | LIST of col.type | no | empty list returned |  |
@@ -104,18 +86,11 @@
  * @throw std::invalid_argument if input column data type is not convertible to `output_type`.
  * @throw std::invalid_argument if `min` or `max` reduction is called and the
  * output type does not match the input column data type.
-<<<<<<< HEAD
- * @throw cudf::logic_error if `any` or `all` reduction is called and the
- * output type is not BOOL8.
- * @throw cudf::logic_error if `mean`, `var`, or `std` reduction is called and
- * the `output_dtype` is not floating point.
- * @throw cudf::logic_error if `sum_with_overflow` reduction is called and the
- * input column type is not `INT64` or the `output_dtype` is not `STRUCT`.
-=======
  * @throw std::invalid_argument if `any` or `all` reduction is called and the output type is not BOOL8.
  * @throw std::invalid_argument if `mean`, `var`, or `std` reduction is called and
  * the `output_type` is not floating point.
->>>>>>> f9fcc122
+ * @throw std::invalid_argument if `sum_with_overflow` reduction is called and the
+ * input column type is not `INT64` or the `output_dtype` is not `STRUCT`.
  *
  * @param col Input column view
  * @param agg Aggregation operator applied by the reduction
@@ -142,13 +117,8 @@
  * @see cudf::reduce(column_view const&,reduce_aggregation
  * const&,data_type,rmm::cuda_stream_view,rmm::device_async_resource_ref) for more details
  *
-<<<<<<< HEAD
- * @throw cudf::logic_error if reduction is not `sum`, `product`, `min`, `max`, `any`, `all`, or
- * `sum_with_overflow` and `init` is specified.
-=======
- * @throw std::invalid_argument if reduction is not `sum`, `product`, `min`, `max`, `any`, or `all`
- * and `init` is specified.
->>>>>>> f9fcc122
+ * @throw std::invalid_argument if reduction is not `sum`, `product`, `min`, `max`, `any`, `all`,
+ * or `sum_with_overflow` and `init` is specified.
  *
  * @param col Input column view
  * @param agg Aggregation operator applied by the reduction
