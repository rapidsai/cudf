/*
 * Copyright (c) 2020-2021, NVIDIA CORPORATION.
 *
 * Licensed under the Apache License, Version 2.0 (the "License");
 * you may not use this file except in compliance with the License.
 * You may obtain a copy of the License at
 *
 *     http://www.apache.org/licenses/LICENSE-2.0
 *
 * Unless required by applicable law or agreed to in writing, software
 * distributed under the License is distributed on an "AS IS" BASIS,
 * WITHOUT WARRANTIES OR CONDITIONS OF ANY KIND, either express or implied.
 * See the License for the specific language governing permissions and
 * limitations under the License.
 */

#pragma once

#include <cudf/detail/utilities/assert.cuh>
#include <cudf/fixed_point/temporary.hpp>
#include <cudf/types.hpp>

// Note: The <cuda/std/*> versions are used in order for Jitify to work with our fixed_point type.
//       Jitify is needed for several algorithms (binaryop, rolling, etc)
#include <cuda/std/limits>
#include <cuda/std/type_traits>  // add cuda namespace

#include <algorithm>
#include <cassert>
#include <cmath>
#include <string>

//! `fixed_point` and supporting types
namespace numeric {

enum scale_type : int32_t {};

/**
 * @brief Scoped enumerator to use when constructing `fixed_point`
 *
 * Examples:
 * ```cpp
 * using decimal32 = fixed_point<int32_t, Radix::BASE_10>;
 * using binary64  = fixed_point<int64_t, Radix::BASE_2>;
 * ```
 */
enum class Radix : int32_t { BASE_2 = 2, BASE_10 = 10 };

template <typename T>
constexpr inline auto is_supported_representation_type()
{
<<<<<<< HEAD
  return cuda::std::is_same<T, int32_t>::value || cuda::std::is_same<T, int64_t>::value ||
         cuda::std::is_same<T, __int128_t>::value;
=======
  return cuda::std::is_same_v<T, int32_t> || cuda::std::is_same_v<T, int64_t>;
>>>>>>> 5d5bb2cc
}

// TODO make a temporary::is_integral function
template <typename T>
constexpr inline auto is_supported_construction_value_type()
{
  return cuda::std::is_integral<T>::value || cuda::std::is_floating_point<T>::value ||
         cuda::std::is_same<T, __int128_t>::value;
}

// Helper functions for `fixed_point` type
namespace detail {
/**
 * @brief A function for integer exponentiation by squaring
 *
 * https://simple.wikipedia.org/wiki/Exponentiation_by_squaring <br>
 * Note: this is the iterative equivalent of the recursive definition (faster) <br>
 * Quick-bench: http://quick-bench.com/Wg7o7HYQC9FW5M0CO0wQAjSwP_Y
 *
 * @tparam Rep Representation type for return type
 * @tparam Base The base to be exponentiated
 * @param exponent The exponent to be used for exponentiation
 * @return Result of `Base` to the power of `exponent` of type `Rep`
 */
template <typename Rep,
          Radix Base,
          typename T,
          typename cuda::std::enable_if_t<(cuda::std::is_same_v<int32_t, T> &&
                                           is_supported_representation_type<Rep>())>* = nullptr>
CUDA_HOST_DEVICE_CALLABLE Rep ipow(T exponent)
{
  cudf_assert(exponent >= 0 && "integer exponentiation with negative exponent is not possible.");
  if (exponent == 0) return static_cast<Rep>(1);
  auto extra  = static_cast<Rep>(1);
  auto square = static_cast<Rep>(Base);
  while (exponent > 1) {
    if (exponent & 1 /* odd */) {
      extra *= square;
      exponent -= 1;
    }
    exponent /= 2;
    square *= square;
  }
  return square * extra;
}

/** @brief Function that performs a `right shift` scale "times" on the `val`
 *
 * Note: perform this operation when constructing with positive scale
 *
 * @tparam Rep Representation type needed for integer exponentiation
 * @tparam Rad The radix which will act as the base in the exponentiation
 * @tparam T Type for value `val` being shifted and the return type
 * @param val The value being shifted
 * @param scale The amount to shift the value by
 * @return Shifted value of type T
 */
template <typename Rep, Radix Rad, typename T>
CUDA_HOST_DEVICE_CALLABLE constexpr T right_shift(T const& val, scale_type const& scale)
{
  return val / ipow<Rep, Rad>(static_cast<int32_t>(scale));
}

/** @brief Function that performs a `left shift` scale "times" on the `val`
 *
 * Note: perform this operation when constructing with negative scale
 *
 * @tparam Rep Representation type needed for integer exponentiation
 * @tparam Rad The radix which will act as the base in the exponentiation
 * @tparam T Type for value `val` being shifted and the return type
 * @param val The value being shifted
 * @param scale The amount to shift the value by
 * @return Shifted value of type T
 */
template <typename Rep, Radix Rad, typename T>
CUDA_HOST_DEVICE_CALLABLE constexpr T left_shift(T const& val, scale_type const& scale)
{
  return val * ipow<Rep, Rad>(static_cast<int32_t>(-scale));
}

/** @brief Function that performs a `right` or `left shift`
 * scale "times" on the `val`
 *
 * Note: Function will call the correct right or left shift based
 * on the sign of `val`
 *
 * @tparam Rep Representation type needed for integer exponentiation
 * @tparam Rad The radix which will act as the base in the exponentiation
 * @tparam T Type for value `val` being shifted and the return type
 * @param val The value being shifted
 * @param scale The amount to shift the value by
 * @return Shifted value of type T
 */
template <typename Rep, Radix Rad, typename T>
CUDA_HOST_DEVICE_CALLABLE constexpr T shift(T const& val, scale_type const& scale)
{
  if (scale == 0)
    return val;
  else if (scale > 0)
    return right_shift<Rep, Rad>(val, scale);
  else
    return left_shift<Rep, Rad>(val, scale);
}

}  // namespace detail

/**
 * @addtogroup fixed_point_classes
 * @{
 * @file
 * @brief Class definition for fixed point data type
 */

/**
 * @brief Helper struct for constructing `fixed_point` when value is already shifted
 *
 * Example:
 * ```cpp
 * using decimal32 = fixed_point<int32_t, Radix::BASE_10>;
 * auto n = decimal32{scaled_integer{1001, 3}}; // n = 1.001
 * ```
 *
 * @tparam Rep The representation type (either `int32_t` or `int64_t`)
 */
template <typename Rep,
          typename cuda::std::enable_if_t<is_supported_representation_type<Rep>()>* = nullptr>
struct scaled_integer {
  Rep value;
  scale_type scale;
  CUDA_HOST_DEVICE_CALLABLE explicit scaled_integer(Rep v, scale_type s) : value{v}, scale{s} {}
};

/**
 * @brief A type for representing a number with a fixed amount of precision
 *
 * Currently, only binary and decimal `fixed_point` numbers are supported.
 * Binary operations can only be performed with other `fixed_point` numbers
 *
 * @tparam Rep The representation type (either `int32_t` or `int64_t`)
 * @tparam Rad The radix/base (either `Radix::BASE_2` or `Radix::BASE_10`)
 */
template <typename Rep, Radix Rad>
class fixed_point {
  Rep _value;
  scale_type _scale;

 public:
  using rep = Rep;

  /**
   * @brief Constructor that will perform shifting to store value appropriately (from floating point
   * types)
   *
   * @tparam T The floating point type that you are constructing from
   * @param value The value that will be constructed from
   * @param scale The exponent that is applied to Rad to perform shifting
   */
  template <typename T,
            typename cuda::std::enable_if_t<cuda::std::is_floating_point<T>() &&
                                            is_supported_representation_type<Rep>()>* = nullptr>
  CUDA_HOST_DEVICE_CALLABLE explicit fixed_point(T const& value, scale_type const& scale)
    : _value{static_cast<Rep>(detail::shift<Rep, Rad>(value, scale))}, _scale{scale}
  {
  }

  /**
   * @brief Constructor that will perform shifting to store value appropriately (from integral
   * types)
   *
   * @tparam T The integral type that you are constructing from
   * @param value The value that will be constructed from
   * @param scale The exponent that is applied to Rad to perform shifting
   */
  template <typename T,
            typename cuda::std::enable_if_t<cuda::std::is_integral<T>() &&
                                            is_supported_representation_type<Rep>()>* = nullptr>
  CUDA_HOST_DEVICE_CALLABLE explicit fixed_point(T const& value, scale_type const& scale)
    // `value` is cast to `Rep` to avoid overflow in cases where
    // constructing to `Rep` that is wider than `T`
    : _value{detail::shift<Rep, Rad>(static_cast<Rep>(value), scale)}, _scale{scale}
  {
  }

  /**
   * @brief Constructor that will not perform shifting (assumes value already shifted)
   *
   * @param s scaled_integer that contains scale and already shifted value
   */
  CUDA_HOST_DEVICE_CALLABLE
  explicit fixed_point(scaled_integer<Rep> s) : _value{s.value}, _scale{s.scale} {}

  /**
   * @brief "Scale-less" constructor that constructs `fixed_point` number with a specified
   * value and scale of zero
   */
  template <typename T,
            typename cuda::std::enable_if_t<is_supported_construction_value_type<T>()>* = nullptr>
  CUDA_HOST_DEVICE_CALLABLE fixed_point(T const& value)
    : _value{static_cast<Rep>(value)}, _scale{scale_type{0}}
  {
  }

  /**
   * @brief Default constructor that constructs `fixed_point` number with a
   * value and scale of zero
   */
  CUDA_HOST_DEVICE_CALLABLE
  fixed_point() : _value{0}, _scale{scale_type{0}} {}

  /**
   * @brief Explicit conversion operator for casting to floating point types
   *
   * @tparam U The floating point type that is being explicitly converted to
   * @return The `fixed_point` number in base 10 (aka human readable format)
   */
  template <typename U,
            typename cuda::std::enable_if_t<cuda::std::is_floating_point<U>::value>* = nullptr>
  explicit constexpr operator U() const
  {
    return detail::shift<Rep, Rad>(static_cast<U>(_value), scale_type{-_scale});
  }

  /**
   * @brief Explicit conversion operator for casting to integral types
   *
   * @tparam U The integral type that is being explicitly converted to
   * @return The `fixed_point` number in base 10 (aka human readable format)
   */
  template <typename U,
            typename cuda::std::enable_if_t<cuda::std::is_integral<U>::value or
                                            cuda::std::is_same<U, __int128_t>::value>* = nullptr>
  explicit constexpr operator U() const
  {
    // Don't cast to U until converting to Rep because in certain cases casting to U before shifting
    // will result in integer overflow (i.e. if U = int32_t, Rep = int64_t and _value > 2 billion)
    return static_cast<U>(detail::shift<Rep, Rad>(_value, scale_type{-_scale}));
  }

  CUDA_HOST_DEVICE_CALLABLE operator scaled_integer<Rep>() const
  {
    return scaled_integer<Rep>{_value, _scale};
  }

  /**
   * @brief Method that returns the underlying value of the `fixed_point` number
   *
   * @return The underlying value of the `fixed_point` number
   */
  CUDA_HOST_DEVICE_CALLABLE rep value() const { return _value; }

  /**
   * @brief Method that returns the scale of the `fixed_point` number
   *
   * @return The scale of the `fixed_point` number
   */
  CUDA_HOST_DEVICE_CALLABLE scale_type scale() const { return _scale; }

  /**
   * @brief Explicit conversion operator to `bool`
   *
   * @return The `fixed_point` value as a boolean (zero is `false`, nonzero is `true`)
   */
  CUDA_HOST_DEVICE_CALLABLE explicit constexpr operator bool() const
  {
    return static_cast<bool>(_value);
  }

  /**
   * @brief operator +=
   *
   * @tparam Rep1 Representation type of number being added to `this`
   * @tparam Rad1 Radix (base) type of number being added to `this`
   * @return The sum
   */
  template <typename Rep1, Radix Rad1>
  CUDA_HOST_DEVICE_CALLABLE fixed_point<Rep1, Rad1>& operator+=(fixed_point<Rep1, Rad1> const& rhs)
  {
    *this = *this + rhs;
    return *this;
  }

  /**
   * @brief operator *=
   *
   * @tparam Rep1 Representation type of number being added to `this`
   * @tparam Rad1 Radix (base) type of number being added to `this`
   * @return The product
   */
  template <typename Rep1, Radix Rad1>
  CUDA_HOST_DEVICE_CALLABLE fixed_point<Rep1, Rad1>& operator*=(fixed_point<Rep1, Rad1> const& rhs)
  {
    *this = *this * rhs;
    return *this;
  }

  /**
   * @brief operator -=
   *
   * @tparam Rep1 Representation type of number being added to `this`
   * @tparam Rad1 Radix (base) type of number being added to `this`
   * @return The difference
   */
  template <typename Rep1, Radix Rad1>
  CUDA_HOST_DEVICE_CALLABLE fixed_point<Rep1, Rad1>& operator-=(fixed_point<Rep1, Rad1> const& rhs)
  {
    *this = *this - rhs;
    return *this;
  }

  /**
   * @brief operator /=
   *
   * @tparam Rep1 Representation type of number being added to `this`
   * @tparam Rad1 Radix (base) type of number being added to `this`
   * @return The quotient
   */
  template <typename Rep1, Radix Rad1>
  CUDA_HOST_DEVICE_CALLABLE fixed_point<Rep1, Rad1>& operator/=(fixed_point<Rep1, Rad1> const& rhs)
  {
    *this = *this / rhs;
    return *this;
  }

  /**
   * @brief operator ++ (post-increment)
   *
   * @return The incremented result
   */
  CUDA_HOST_DEVICE_CALLABLE
  fixed_point<Rep, Rad>& operator++()
  {
    *this = *this + fixed_point<Rep, Rad>{1, scale_type{_scale}};
    return *this;
  }

  /**
   * @brief operator + (for adding two `fixed_point` numbers)
   *
   * If `_scale`s are equal, `_value`s are added <br>
   * If `_scale`s are not equal, number with smaller `_scale` is shifted to the
   * greater `_scale`, and then `_value`s are added
   *
   * @tparam Rep1 Representation type of number being added to `this`
   * @tparam Rad1 Radix (base) type of number being added to `this`
   * @return The resulting `fixed_point` sum
   */
  template <typename Rep1, Radix Rad1>
  CUDA_HOST_DEVICE_CALLABLE friend fixed_point<Rep1, Rad1> operator+(
    fixed_point<Rep1, Rad1> const& lhs, fixed_point<Rep1, Rad1> const& rhs);

  /**
   * @brief operator - (for subtracting two `fixed_point` numbers)
   *
   * If `_scale`s are equal, `_value`s are subtracted <br>
   * If `_scale`s are not equal, number with smaller `_scale` is shifted to the
   * greater `_scale`, and then `_value`s are subtracted
   *
   * @tparam Rep1 Representation type of number being added to `this`
   * @tparam Rad1 Radix (base) type of number being added to `this`
   * @return The resulting `fixed_point` difference
   */
  template <typename Rep1, Radix Rad1>
  CUDA_HOST_DEVICE_CALLABLE friend fixed_point<Rep1, Rad1> operator-(
    fixed_point<Rep1, Rad1> const& lhs, fixed_point<Rep1, Rad1> const& rhs);

  /**
   * @brief operator * (for multiplying two `fixed_point` numbers)
   *
   * `_scale`s are added and `_value`s are multiplied
   *
   * @tparam Rep1 Representation type of number being added to `this`
   * @tparam Rad1 Radix (base) type of number being added to `this`
   * @return The resulting `fixed_point` product
   */
  template <typename Rep1, Radix Rad1>
  CUDA_HOST_DEVICE_CALLABLE friend fixed_point<Rep1, Rad1> operator*(
    fixed_point<Rep1, Rad1> const& lhs, fixed_point<Rep1, Rad1> const& rhs);

  /**
   * @brief operator / (for dividing two `fixed_point` numbers)
   *
   * `_scale`s are subtracted and `_value`s are divided
   *
   * @tparam Rep1 Representation type of number being added to `this`
   * @tparam Rad1 Radix (base) type of number being added to `this`
   * @return The resulting `fixed_point` quotient
   */
  template <typename Rep1, Radix Rad1>
  CUDA_HOST_DEVICE_CALLABLE friend fixed_point<Rep1, Rad1> operator/(
    fixed_point<Rep1, Rad1> const& lhs, fixed_point<Rep1, Rad1> const& rhs);

  /**
   * @brief operator == (for comparing two `fixed_point` numbers)
   *
   * If `_scale`s are equal, `_value`s are compared <br>
   * If `_scale`s are not equal, number with smaller `_scale` is shifted to the
   * greater `_scale`, and then `_value`s are compared
   *
   * @tparam Rep1 Representation type of number being added to `this`
   * @tparam Rad1 Radix (base) type of number being added to `this`
   * @return true if `lhs` and `rhs` are equal, false if not
   */
  template <typename Rep1, Radix Rad1>
  CUDA_HOST_DEVICE_CALLABLE friend bool operator==(fixed_point<Rep1, Rad1> const& lhs,
                                                   fixed_point<Rep1, Rad1> const& rhs);

  /**
   * @brief operator != (for comparing two `fixed_point` numbers)
   *
   * If `_scale`s are equal, `_value`s are compared <br>
   * If `_scale`s are not equal, number with smaller `_scale` is shifted to the
   * greater `_scale`, and then `_value`s are compared
   *
   * @tparam Rep1 Representation type of number being added to `this`
   * @tparam Rad1 Radix (base) type of number being added to `this`
   * @return true if `lhs` and `rhs` are not equal, false if not
   */
  template <typename Rep1, Radix Rad1>
  CUDA_HOST_DEVICE_CALLABLE friend bool operator!=(fixed_point<Rep1, Rad1> const& lhs,
                                                   fixed_point<Rep1, Rad1> const& rhs);

  /**
   * @brief operator <= (for comparing two `fixed_point` numbers)
   *
   * If `_scale`s are equal, `_value`s are compared <br>
   * If `_scale`s are not equal, number with smaller `_scale` is shifted to the
   * greater `_scale`, and then `_value`s are compared
   *
   * @tparam Rep1 Representation type of number being added to `this`
   * @tparam Rad1 Radix (base) type of number being added to `this`
   * @return true if `lhs` less than or equal to `rhs`, false if not
   */
  template <typename Rep1, Radix Rad1>
  CUDA_HOST_DEVICE_CALLABLE friend bool operator<=(fixed_point<Rep1, Rad1> const& lhs,
                                                   fixed_point<Rep1, Rad1> const& rhs);

  /**
   * @brief operator >= (for comparing two `fixed_point` numbers)
   *
   * If `_scale`s are equal, `_value`s are compared <br>
   * If `_scale`s are not equal, number with smaller `_scale` is shifted to the
   * greater `_scale`, and then `_value`s are compared
   *
   * @tparam Rep1 Representation type of number being added to `this`
   * @tparam Rad1 Radix (base) type of number being added to `this`
   * @return true if `lhs` greater than or equal to `rhs`, false if not
   */
  template <typename Rep1, Radix Rad1>
  CUDA_HOST_DEVICE_CALLABLE friend bool operator>=(fixed_point<Rep1, Rad1> const& lhs,
                                                   fixed_point<Rep1, Rad1> const& rhs);

  /**
   * @brief operator < (for comparing two `fixed_point` numbers)
   *
   * If `_scale`s are equal, `_value`s are compared <br>
   * If `_scale`s are not equal, number with smaller `_scale` is shifted to the
   * greater `_scale`, and then `_value`s are compared
   *
   * @tparam Rep1 Representation type of number being added to `this`
   * @tparam Rad1 Radix (base) type of number being added to `this`
   * @return true if `lhs` less than `rhs`, false if not
   */
  template <typename Rep1, Radix Rad1>
  CUDA_HOST_DEVICE_CALLABLE friend bool operator<(fixed_point<Rep1, Rad1> const& lhs,
                                                  fixed_point<Rep1, Rad1> const& rhs);

  /**
   * @brief operator > (for comparing two `fixed_point` numbers)
   *
   * If `_scale`s are equal, `_value`s are compared <br>
   * If `_scale`s are not equal, number with smaller `_scale` is shifted to the
   * greater `_scale`, and then `_value`s are compared
   *
   * @tparam Rep1 Representation type of number being added to `this`
   * @tparam Rad1 Radix (base) type of number being added to `this`
   * @return true if `lhs` greater than `rhs`, false if not
   */
  template <typename Rep1, Radix Rad1>
  CUDA_HOST_DEVICE_CALLABLE friend bool operator>(fixed_point<Rep1, Rad1> const& lhs,
                                                  fixed_point<Rep1, Rad1> const& rhs);

  /**
   * @brief Method for creating a `fixed_point` number with a new `scale`
   *
   * The `fixed_point` number returned will have the same value, underlying representation and
   * radix as `this`, the only thing changed is the scale
   *
   * @param scale The `scale` of the returned `fixed_point` number
   * @return `fixed_point` number with a new `scale`
   */
  CUDA_HOST_DEVICE_CALLABLE fixed_point<Rep, Rad> rescaled(scale_type scale) const
  {
    if (scale == _scale) return *this;
    Rep const value = detail::shift<Rep, Rad>(_value, scale_type{scale - _scale});
    return fixed_point<Rep, Rad>{scaled_integer<Rep>{value, scale}};
  }

  /**
   * @brief Returns a string representation of the fixed_point value.
   */
  explicit operator std::string() const
  {
    if (_scale < 0) {
      auto const av = detail::abs(_value);
      Rep const n   = std::pow(10, -_scale);  // does this work for all values of __int128
      Rep const f   = av % n;
      auto const num_zeros =
        std::max(0, (-_scale - static_cast<int32_t>(detail::to_string(f).size())));
      auto const zeros = std::string(num_zeros, '0');
      auto const sign  = _value < 0 ? std::string("-") : std::string();
      return sign + detail::to_string(av / n) + std::string(".") + zeros +
             detail::to_string(av % n);
    } else {
      auto const zeros = std::string(_scale, '0');
      return detail::to_string(_value) + zeros;
    }
  }
};

/**
 *  @brief Function for identifying integer overflow when adding
 *
 * @tparam Rep Type of integer to check for overflow on
 * @tparam T Types of lhs and rhs (ensures they are the same type)
 * @param lhs Left hand side of addition
 * @param rhs Right hand side of addition
 * @return true if addition causes overflow, false otherwise
 */
template <typename Rep, typename T>
CUDA_HOST_DEVICE_CALLABLE auto addition_overflow(T lhs, T rhs)
{
  return rhs > 0 ? lhs > cuda::std::numeric_limits<Rep>::max() - rhs
                 : lhs < cuda::std::numeric_limits<Rep>::min() - rhs;
}

/** @brief Function for identifying integer overflow when subtracting
 *
 * @tparam Rep Type of integer to check for overflow on
 * @tparam T Types of lhs and rhs (ensures they are the same type)
 * @param lhs Left hand side of subtraction
 * @param rhs Right hand side of subtraction
 * @return true if subtraction causes overflow, false otherwise
 */
template <typename Rep, typename T>
CUDA_HOST_DEVICE_CALLABLE auto subtraction_overflow(T lhs, T rhs)
{
  return rhs > 0 ? lhs < cuda::std::numeric_limits<Rep>::min() + rhs
                 : lhs > cuda::std::numeric_limits<Rep>::max() + rhs;
}

/** @brief Function for identifying integer overflow when dividing
 *
 * @tparam Rep Type of integer to check for overflow on
 * @tparam T Types of lhs and rhs (ensures they are the same type)
 * @param lhs Left hand side of division
 * @param rhs Right hand side of division
 * @return true if division causes overflow, false otherwise
 */
template <typename Rep, typename T>
CUDA_HOST_DEVICE_CALLABLE auto division_overflow(T lhs, T rhs)
{
  return lhs == cuda::std::numeric_limits<Rep>::min() && rhs == -1;
}

/** @brief Function for identifying integer overflow when multiplying
 *
 * @tparam Rep Type of integer to check for overflow on
 * @tparam T Types of lhs and rhs (ensures they are the same type)
 * @param lhs Left hand side of multiplication
 * @param rhs Right hand side of multiplication
 * @return true if multiplication causes overflow, false otherwise
 */
template <typename Rep, typename T>
CUDA_HOST_DEVICE_CALLABLE auto multiplication_overflow(T lhs, T rhs)
{
  auto const min = cuda::std::numeric_limits<Rep>::min();
  auto const max = cuda::std::numeric_limits<Rep>::max();
  if (rhs > 0)
    return lhs > max / rhs || lhs < min / rhs;
  else if (rhs < -1)
    return lhs > min / rhs || lhs < max / rhs;
  else
    return rhs == -1 && lhs == min;
}

// PLUS Operation
template <typename Rep1, Radix Rad1>
CUDA_HOST_DEVICE_CALLABLE fixed_point<Rep1, Rad1> operator+(fixed_point<Rep1, Rad1> const& lhs,
                                                            fixed_point<Rep1, Rad1> const& rhs)
{
  auto const scale = std::min(lhs._scale, rhs._scale);
  auto const sum   = lhs.rescaled(scale)._value + rhs.rescaled(scale)._value;

#if defined(__CUDACC_DEBUG__)

  assert(!addition_overflow<Rep1>(lhs.rescaled(scale)._value, rhs.rescaled(scale)._value) &&
         "fixed_point overflow");

#endif

  return fixed_point<Rep1, Rad1>{scaled_integer<Rep1>{sum, scale}};
}

// MINUS Operation
template <typename Rep1, Radix Rad1>
CUDA_HOST_DEVICE_CALLABLE fixed_point<Rep1, Rad1> operator-(fixed_point<Rep1, Rad1> const& lhs,
                                                            fixed_point<Rep1, Rad1> const& rhs)
{
  auto const scale = std::min(lhs._scale, rhs._scale);
  auto const diff  = lhs.rescaled(scale)._value - rhs.rescaled(scale)._value;

#if defined(__CUDACC_DEBUG__)

  assert(!subtraction_overflow<Rep1>(lhs.rescaled(scale)._value, rhs.rescaled(scale)._value) &&
         "fixed_point overflow");

#endif

  return fixed_point<Rep1, Rad1>{scaled_integer<Rep1>{diff, scale}};
}

// MULTIPLIES Operation
template <typename Rep1, Radix Rad1>
CUDA_HOST_DEVICE_CALLABLE fixed_point<Rep1, Rad1> operator*(fixed_point<Rep1, Rad1> const& lhs,
                                                            fixed_point<Rep1, Rad1> const& rhs)
{
#if defined(__CUDACC_DEBUG__)

  assert(!multiplication_overflow<Rep1>(lhs._value, rhs._value) && "fixed_point overflow");

#endif

  return fixed_point<Rep1, Rad1>{
    scaled_integer<Rep1>(lhs._value * rhs._value, scale_type{lhs._scale + rhs._scale})};
}

// DIVISION Operation
template <typename Rep1, Radix Rad1>
CUDA_HOST_DEVICE_CALLABLE fixed_point<Rep1, Rad1> operator/(fixed_point<Rep1, Rad1> const& lhs,
                                                            fixed_point<Rep1, Rad1> const& rhs)
{
#if defined(__CUDACC_DEBUG__)

  assert(!division_overflow<Rep1>(lhs._value, rhs._value) && "fixed_point overflow");

#endif

  return fixed_point<Rep1, Rad1>{
    scaled_integer<Rep1>(lhs._value / rhs._value, scale_type{lhs._scale - rhs._scale})};
}

// EQUALITY COMPARISON Operation
template <typename Rep1, Radix Rad1>
CUDA_HOST_DEVICE_CALLABLE bool operator==(fixed_point<Rep1, Rad1> const& lhs,
                                          fixed_point<Rep1, Rad1> const& rhs)
{
  auto const scale = std::min(lhs._scale, rhs._scale);
  return lhs.rescaled(scale)._value == rhs.rescaled(scale)._value;
}

// EQUALITY NOT COMPARISON Operation
template <typename Rep1, Radix Rad1>
CUDA_HOST_DEVICE_CALLABLE bool operator!=(fixed_point<Rep1, Rad1> const& lhs,
                                          fixed_point<Rep1, Rad1> const& rhs)
{
  auto const scale = std::min(lhs._scale, rhs._scale);
  return lhs.rescaled(scale)._value != rhs.rescaled(scale)._value;
}

// LESS THAN OR EQUAL TO Operation
template <typename Rep1, Radix Rad1>
CUDA_HOST_DEVICE_CALLABLE bool operator<=(fixed_point<Rep1, Rad1> const& lhs,
                                          fixed_point<Rep1, Rad1> const& rhs)
{
  auto const scale = std::min(lhs._scale, rhs._scale);
  return lhs.rescaled(scale)._value <= rhs.rescaled(scale)._value;
}

// GREATER THAN OR EQUAL TO Operation
template <typename Rep1, Radix Rad1>
CUDA_HOST_DEVICE_CALLABLE bool operator>=(fixed_point<Rep1, Rad1> const& lhs,
                                          fixed_point<Rep1, Rad1> const& rhs)
{
  auto const scale = std::min(lhs._scale, rhs._scale);
  return lhs.rescaled(scale)._value >= rhs.rescaled(scale)._value;
}

// LESS THAN Operation
template <typename Rep1, Radix Rad1>
CUDA_HOST_DEVICE_CALLABLE bool operator<(fixed_point<Rep1, Rad1> const& lhs,
                                         fixed_point<Rep1, Rad1> const& rhs)
{
  auto const scale = std::min(lhs._scale, rhs._scale);
  return lhs.rescaled(scale)._value < rhs.rescaled(scale)._value;
}

// GREATER THAN Operation
template <typename Rep1, Radix Rad1>
CUDA_HOST_DEVICE_CALLABLE bool operator>(fixed_point<Rep1, Rad1> const& lhs,
                                         fixed_point<Rep1, Rad1> const& rhs)
{
  auto const scale = std::min(lhs._scale, rhs._scale);
  return lhs.rescaled(scale)._value > rhs.rescaled(scale)._value;
}

using decimal32  = fixed_point<int32_t, Radix::BASE_10>;
using decimal64  = fixed_point<int64_t, Radix::BASE_10>;
using decimal128 = fixed_point<__int128_t, Radix::BASE_10>;

/** @} */  // end of group
}  // namespace numeric<|MERGE_RESOLUTION|>--- conflicted
+++ resolved
@@ -49,12 +49,8 @@
 template <typename T>
 constexpr inline auto is_supported_representation_type()
 {
-<<<<<<< HEAD
-  return cuda::std::is_same<T, int32_t>::value || cuda::std::is_same<T, int64_t>::value ||
-         cuda::std::is_same<T, __int128_t>::value;
-=======
-  return cuda::std::is_same_v<T, int32_t> || cuda::std::is_same_v<T, int64_t>;
->>>>>>> 5d5bb2cc
+  return cuda::std::is_same_v<T, int32_t> || cuda::std::is_same<T, int64_t> ||
+         cuda::std::is_same_v<T, __int128_t>;
 }
 
 // TODO make a temporary::is_integral function
