--- conflicted
+++ resolved
@@ -170,62 +170,6 @@
     return left_shift<Rep, Rad>(val, scale);
 }
 
-<<<<<<< HEAD
-/** @brief Function that performs precise shift to avoid "lossiness"
- * inherent in floating point values
- *
- * Example: `auto n = fixed_point<int32_t, Radix::BASE_10>{1.001, scale_type{-3}}`
- * will construct n to have a value of 1 without the precise shift
- *
- * @tparam Rep Representation type needed for integer exponentiation
- * @tparam Rad The radix which will act as the base in the exponentiation
- * @tparam T Type for value `val` being shifted and the return type
- * @param value The value being shifted
- * @param scale The amount to shift the value by
- * @return Shifted value of type T
- */
-template <typename Rep,
-          Radix Rad,
-          typename T,
-          typename cuda::std::enable_if_t<cuda::std::is_integral<T>::value>* = nullptr>
-CUDA_HOST_DEVICE_CALLABLE auto shift_with_precise_round(T const& value, scale_type const& scale)
-  -> Rep
-{
-  if (scale == 0)
-    return value;
-  else if (scale > 0)
-    return right_shift_rounded<Rep, Rad>(value, scale);
-  else
-    return left_shift<Rep, Rad>(value, scale);
-}
-
-/** @brief Function that performs precise shift to avoid "lossiness"
- * inherent in floating point values
- *
- * Example: `auto n = fixed_point<int32_t, Radix::BASE_10>{1.001, scale_type{-3}}`
- * will construct n to have a value of 1 without the precise shift
- *
- * @tparam Rep Representation type needed for integer exponentiation
- * @tparam Rad The radix which will act as the base in the exponentiation
- * @tparam T Type for value `val` being shifted and the return type
- * @param value The value being shifted
- * @param scale The amount to shift the value by
- * @return Shifted value of type T
- */
-template <typename Rep,
-          Radix Rad,
-          typename T,
-          typename cuda::std::enable_if_t<cuda::std::is_floating_point<T>::value>* = nullptr>
-CUDA_HOST_DEVICE_CALLABLE auto shift_with_precise_round(T const& value, scale_type const& scale)
-  -> Rep
-{
-  if (scale == 0) return value;
-  T const factor = ipow<int64_t, Rad>(std::abs(scale));
-  return std::roundf(scale <= 0 ? value * factor : value / factor);
-}
-
-=======
->>>>>>> d1e8fee2
 }  // namespace detail
 
 /**
