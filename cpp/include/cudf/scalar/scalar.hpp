/*
 * Copyright (c) 2019-2021, NVIDIA CORPORATION.
 *
 * Licensed under the Apache License, Version 2.0 (the "License");
 * you may not use this file except in compliance with the License.
 * You may obtain a copy of the License at
 *
 *     http://www.apache.org/licenses/LICENSE-2.0
 *
 * Unless required by applicable law or agreed to in writing, software
 * distributed under the License is distributed on an "AS IS" BASIS,
 * WITHOUT WARRANTIES OR CONDITIONS OF ANY KIND, either express or implied.
 * See the License for the specific language governing permissions and
 * limitations under the License.
 */
#pragma once

#include <cudf/column/column.hpp>
#include <cudf/table/table.hpp>
#include <cudf/types.hpp>
#include <cudf/utilities/traits.hpp>

#include <rmm/cuda_stream_view.hpp>
#include <rmm/device_buffer.hpp>
#include <rmm/device_scalar.hpp>

/**
 * @file
 * @brief Class definitions for cudf::scalar
 */

namespace cudf {
/**
 * @addtogroup scalar_classes
 * @{
 */

/**
 * @brief An owning class to represent a singular value
 *
 * A scalar is a singular value of any of the supported datatypes in cudf.
 * Classes derived from this class are used to represent a scalar. Objects of
 * derived classes should be upcasted to this class while passing to an
 * external libcudf API.
 */
class scalar {
 public:
  virtual ~scalar()      = default;
  scalar(scalar&& other) = default;

  scalar& operator=(scalar const& other) = delete;
  scalar& operator=(scalar&& other) = delete;

  /**
   * @brief Construct a new scalar object by deep copying another.
   *
   * @param[in] other The scalar to copy.
   * @param[in] stream CUDA stream used for device memory operations.
   * @param[in] mr Device memory resource to use for device memory allocation
   */
  scalar(scalar const& other,
         rmm::cuda_stream_view stream        = rmm::cuda_stream_default,
         rmm::mr::device_memory_resource* mr = rmm::mr::get_current_device_resource());

  /**
   * @brief Returns the scalar's logical value type
   */
  data_type type() const noexcept;

  /**
   * @brief Updates the validity of the value
   *
   * @param is_valid true: set the value to valid. false: set it to null
   * @param stream CUDA stream used for device memory operations.
   */
  void set_valid(bool is_valid, rmm::cuda_stream_view stream = rmm::cuda_stream_default);

  /**
   * @brief Indicates whether the scalar contains a valid value
   *
   * @note Using the value when `is_valid() == false` is undefined behaviour
   *
   * @param stream CUDA stream used for device memory operations.
   * @return true Value is valid
   * @return false Value is invalid/null
   */
  bool is_valid(rmm::cuda_stream_view stream = rmm::cuda_stream_default) const;

  /**
   * @brief Returns a raw pointer to the validity bool in device memory
   */
  bool* validity_data();

  /**
   * @brief Returns a const raw pointer to the validity bool in device memory
   */
  bool const* validity_data() const;

 protected:
  data_type _type{type_id::EMPTY};     ///< Logical type of value in the scalar
  rmm::device_scalar<bool> _is_valid;  ///< Device bool signifying validity

  scalar() = delete;

  /**
   * @brief Construct a new scalar object
   *
   * @note Do not use this constructor directly. Instead, use a factory method
   * like make_numeric_scalar or make_string_scalar
   *
   * @param[in] type Data type of the scalar
   * @param[in] is_valid Whether the value held by the scalar is valid
   * @param[in] stream CUDA stream used for device memory operations.
   * @param[in] mr Device memory resource to use for device memory allocation
   */
  scalar(data_type type,
         bool is_valid                       = false,
         rmm::cuda_stream_view stream        = rmm::cuda_stream_default,
         rmm::mr::device_memory_resource* mr = rmm::mr::get_current_device_resource());
};

namespace detail {
template <typename T>
class fixed_width_scalar : public scalar {
  static_assert(is_fixed_width<T>(), "Unexpected non-fixed-width type.");

 public:
  using value_type = T;

  ~fixed_width_scalar()                          = default;
  fixed_width_scalar(fixed_width_scalar&& other) = default;

  fixed_width_scalar& operator=(fixed_width_scalar const& other) = delete;
  fixed_width_scalar& operator=(fixed_width_scalar&& other) = delete;

  /**
   * @brief Construct a new fixed-width scalar object by deep copying another.
   *
   * @param[in] other The scalar to copy.
   * @param[in] stream CUDA stream used for device memory operations.
   * @param[in] mr Device memory resource to use for device memory allocation
   */
  fixed_width_scalar(fixed_width_scalar const& other,
                     rmm::cuda_stream_view stream        = rmm::cuda_stream_default,
                     rmm::mr::device_memory_resource* mr = rmm::mr::get_current_device_resource());

  /**
   * @brief Set the value of the scalar
   *
   * @param value New value of scalar
   * @param stream CUDA stream used for device memory operations.
   */
  void set_value(T value, rmm::cuda_stream_view stream = rmm::cuda_stream_default);

  /**
   * @brief Implicit conversion operator to get the value of the scalar on the host
   */
  explicit operator value_type() const;

  /**
   * @brief Get the value of the scalar
   *
   * @param stream CUDA stream used for device memory operations.
   */
  T value(rmm::cuda_stream_view stream = rmm::cuda_stream_default) const;

  /**
   * @brief Returns a raw pointer to the value in device memory
   */
  T* data();

  /**
   * @brief Returns a const raw pointer to the value in device memory
   */
  T const* data() const;

 protected:
  rmm::device_scalar<T> _data{};  ///< device memory containing the value

  fixed_width_scalar();

  /**
   * @brief Construct a new fixed width scalar object
   *
   * @param[in] value The initial value of the scalar
   * @param[in] is_valid Whether the value held by the scalar is valid
   * @param[in] stream CUDA stream used for device memory operations.
   * @param[in] mr Device memory resource to use for device memory allocation
   */
  fixed_width_scalar(T value,
                     bool is_valid                       = true,
                     rmm::cuda_stream_view stream        = rmm::cuda_stream_default,
                     rmm::mr::device_memory_resource* mr = rmm::mr::get_current_device_resource());

  /**
   * @brief Construct a new fixed width scalar object from existing device memory.
   *
   * @param[in] data The scalar's data in device memory
   * @param[in] is_valid Whether the value held by the scalar is valid
   * @param[in] stream CUDA stream used for device memory operations.
   * @param[in] mr Device memory resource to use for device memory allocation
   */
  fixed_width_scalar(rmm::device_scalar<T>&& data,
                     bool is_valid                       = true,
                     rmm::cuda_stream_view stream        = rmm::cuda_stream_default,
                     rmm::mr::device_memory_resource* mr = rmm::mr::get_current_device_resource());
};

}  // namespace detail

/**
 * @brief An owning class to represent a numerical value in device memory
 *
 * @tparam T the data type of the numerical value
 */
template <typename T>
class numeric_scalar : public detail::fixed_width_scalar<T> {
  static_assert(is_numeric<T>(), "Unexpected non-numeric type.");

 public:
  numeric_scalar()                       = default;
  ~numeric_scalar()                      = default;
  numeric_scalar(numeric_scalar&& other) = default;

  numeric_scalar& operator=(numeric_scalar const& other) = delete;
  numeric_scalar& operator=(numeric_scalar&& other) = delete;

  /**
   * @brief Construct a new numeric scalar object by deep copying another.
   *
   * @param[in] other The scalar to copy.
   * @param[in] stream CUDA stream used for device memory operations.
   * @param[in] mr Device memory resource to use for device memory allocation
   */
  numeric_scalar(numeric_scalar const& other,
                 rmm::cuda_stream_view stream        = rmm::cuda_stream_default,
                 rmm::mr::device_memory_resource* mr = rmm::mr::get_current_device_resource());

  /**
   * @brief Construct a new numeric scalar object
   *
   * @param[in] value The initial value of the scalar
   * @param[in] is_valid Whether the value held by the scalar is valid
   * @param[in] stream CUDA stream used for device memory operations.
   * @param[in] mr Device memory resource to use for device memory allocation
   */
  numeric_scalar(T value,
                 bool is_valid                       = true,
                 rmm::cuda_stream_view stream        = rmm::cuda_stream_default,
                 rmm::mr::device_memory_resource* mr = rmm::mr::get_current_device_resource());

  /**
   * @brief Construct a new numeric scalar object from existing device memory.
   *
   * @param[in] data The scalar's data in device memory
   * @param[in] is_valid Whether the value held by the scalar is valid
   * @param[in] stream CUDA stream used for device memory operations.
   * @param[in] mr Device memory resource to use for device memory allocation
   */
  numeric_scalar(rmm::device_scalar<T>&& data,
                 bool is_valid                       = true,
                 rmm::cuda_stream_view stream        = rmm::cuda_stream_default,
                 rmm::mr::device_memory_resource* mr = rmm::mr::get_current_device_resource());
};

/**
 * @brief An owning class to represent a fixed_point number in device memory
 *
 * @tparam T the data type of the fixed_point number
 */
template <typename T>
class fixed_point_scalar : public scalar {
  static_assert(is_fixed_point<T>(), "Unexpected non-fixed_point type.");

 public:
  using rep_type   = typename T::rep;
  using value_type = T;

  fixed_point_scalar();
  ~fixed_point_scalar()                          = default;
  fixed_point_scalar(fixed_point_scalar&& other) = default;

  fixed_point_scalar& operator=(fixed_point_scalar const& other) = delete;
  fixed_point_scalar& operator=(fixed_point_scalar&& other) = delete;

  /**
   * @brief Construct a new fixed_point scalar object by deep copying another.
   *
   * @param[in] other The scalar to copy.
   * @param[in] stream CUDA stream used for device memory operations.
   * @param[in] mr Device memory resource to use for device memory allocation
   */
  fixed_point_scalar(fixed_point_scalar const& other,
                     rmm::cuda_stream_view stream        = rmm::cuda_stream_default,
                     rmm::mr::device_memory_resource* mr = rmm::mr::get_current_device_resource());

  /**
   * @brief Construct a new fixed_point scalar object from already shifted value and scale
   *
   * @param[in] value The initial shifted value of the fixed_point scalar
   * @param[in] scale The scale of the fixed_point scalar
   * @param[in] is_valid Whether the value held by the scalar is valid
   * @param[in] stream CUDA stream used for device memory operations.
   * @param[in] mr Device memory resource to use for device memory allocation
   */
  fixed_point_scalar(rep_type value,
                     numeric::scale_type scale,
                     bool is_valid                       = true,
                     rmm::cuda_stream_view stream        = rmm::cuda_stream_default,
                     rmm::mr::device_memory_resource* mr = rmm::mr::get_current_device_resource());

  /**
   * @brief Construct a new fixed_point scalar object from a value and default 0-scale
   *
   * @param[in] value The initial value of the fixed_point scalar
   * @param[in] is_valid Whether the value held by the scalar is valid
   * @param[in] stream CUDA stream used for device memory operations.
   * @param[in] mr Device memory resource to use for device memory allocation
   */
  fixed_point_scalar(rep_type value,
                     bool is_valid                       = true,
                     rmm::cuda_stream_view stream        = rmm::cuda_stream_default,
                     rmm::mr::device_memory_resource* mr = rmm::mr::get_current_device_resource());

  /**
   * @brief Construct a new fixed_point scalar object from a fixed_point number
   *
   * @param[in] value The fixed_point number from which the fixed_point scalar will be initialized
   * @param[in] is_valid Whether the value held by the scalar is valid
   * @param[in] stream CUDA stream used for device memory operations.
   * @param[in] mr Device memory resource to use for device memory allocation
   */
  fixed_point_scalar(T value,
                     bool is_valid                       = true,
                     rmm::cuda_stream_view stream        = rmm::cuda_stream_default,
                     rmm::mr::device_memory_resource* mr = rmm::mr::get_current_device_resource());

  /**
   * @brief Construct a new fixed_point scalar object from existing device memory.
   *
   * @param[in] data      The scalar's data in device memory
   * @param[in] scale     The scale of the fixed_point scalar
   * @param[in] is_valid  Whether the value held by the scalar is valid
   * @param[in] stream    CUDA stream used for device memory operations.
   * @param[in] mr        Device memory resource to use for device memory allocation
   */
  fixed_point_scalar(rmm::device_scalar<rep_type>&& data,
                     numeric::scale_type scale,
                     bool is_valid                       = true,
                     rmm::cuda_stream_view stream        = rmm::cuda_stream_default,
                     rmm::mr::device_memory_resource* mr = rmm::mr::get_current_device_resource());

  /**
   * @brief Get the value of the scalar
   *
   * @param stream CUDA stream used for device memory operations.
   */
  rep_type value(rmm::cuda_stream_view stream = rmm::cuda_stream_default) const;

  /**
   * @brief Get the decimal32 or decimal64
   *
   * @param stream CUDA stream used for device memory operations.
   */
  T fixed_point_value(rmm::cuda_stream_view stream = rmm::cuda_stream_default) const;

  /**
   * @brief Returns a raw pointer to the value in device memory
   */
  rep_type* data();

  /**
   * @brief Returns a const raw pointer to the value in device memory
   */
  rep_type const* data() const;

 protected:
  rmm::device_scalar<rep_type> _data{};  ///< device memory containing the value
};

/**
 * @brief An owning class to represent a string in device memory
 */
class string_scalar : public scalar {
 public:
  using value_type = cudf::string_view;

  string_scalar();
  ~string_scalar()                     = default;
  string_scalar(string_scalar&& other) = default;

<<<<<<< HEAD
  string_scalar(string_scalar const& other) = delete;
=======
>>>>>>> a36349c5
  string_scalar& operator=(string_scalar const& other) = delete;
  string_scalar& operator=(string_scalar&& other) = delete;

  /**
   * @brief Construct a new string scalar object by deep copying another string_scalar.
   *
   * @param[in] other The other string_scalar to copy
   * @param[in] stream CUDA stream used for device memory operations.
   * @param[in] mr Device memory resource to use for device memory allocation
   */
  string_scalar(string_scalar const& other,
                rmm::cuda_stream_view stream        = rmm::cuda_stream_default,
                rmm::mr::device_memory_resource* mr = rmm::mr::get_current_device_resource());

  /**
   * @brief Construct a new string scalar object
   *
   * @param[in] value The value of the string
   * @param[in] is_valid Whether the value held by the scalar is valid
   * @param[in] stream CUDA stream used for device memory operations.
   * @param[in] mr Device memory resource to use for device memory allocation
   */
  string_scalar(std::string const& string,
                bool is_valid                       = true,
                rmm::cuda_stream_view stream        = rmm::cuda_stream_default,
                rmm::mr::device_memory_resource* mr = rmm::mr::get_current_device_resource());

  /**
   * @brief Construct a new string scalar object from string_view
   * Note that this function copies the data pointed by string_view.
   *
   * @param[in] source string_view pointing string value to copy
   * @param[in] is_valid Whether the value held by the scalar is valid
   * @param[in] stream CUDA stream used for device memory operations.
   * @param[in] mr Device memory resource to use for device memory allocation
   */
  string_scalar(value_type const& source,
                bool is_valid                       = true,
                rmm::cuda_stream_view stream        = rmm::cuda_stream_default,
                rmm::mr::device_memory_resource* mr = rmm::mr::get_current_device_resource());

  /**
   * @brief Construct a new string scalar object from string_view in device memory
   * Note that this function copies the data pointed by string_view.
   *
   * @param[in] data device_scalar string_view pointing string value to copy
   * @param[in] is_valid Whether the value held by the scalar is valid
   * @param[in] stream CUDA stream used for device memory operations.
   * @param[in] mr Device memory resource to use for device memory allocation
   */
  string_scalar(rmm::device_scalar<value_type>& data,
                bool is_valid                       = true,
                rmm::cuda_stream_view stream        = rmm::cuda_stream_default,
                rmm::mr::device_memory_resource* mr = rmm::mr::get_current_device_resource());

  /**
   * @brief Implicit conversion operator to get the value of the scalar in a host std::string
   */
  explicit operator std::string() const;

  /**
   * @brief Get the value of the scalar in a host std::string
   *
   * @param stream CUDA stream used for device memory operations.
   */
  std::string to_string(rmm::cuda_stream_view stream = rmm::cuda_stream_default) const;

  /**
   * @brief Get the value of the scalar as a string_view
   *
   * @param stream CUDA stream used for device memory operations.
   */
  value_type value(rmm::cuda_stream_view stream = rmm::cuda_stream_default) const;

  /**
   * @brief Returns the size of the string in bytes
   */
  size_type size() const;

  /**
   * @brief Returns a raw pointer to the string in device memory
   */
  const char* data() const;

 protected:
  rmm::device_buffer _data{};  ///< device memory containing the string
};

/**
 * @brief An owning class to represent a timestamp/duration value in device memory
 *
 * @tparam T the data type of the timestamp/duration value
 * @see cudf/wrappers/timestamps.hpp, cudf/wrappers/durations.hpp for a list of allowed types
 */
template <typename T>
class chrono_scalar : public detail::fixed_width_scalar<T> {
  static_assert(is_chrono<T>(), "Unexpected non-chrono type");

 public:
  chrono_scalar()                      = default;
  ~chrono_scalar()                     = default;
  chrono_scalar(chrono_scalar&& other) = default;

  chrono_scalar& operator=(chrono_scalar const& other) = delete;
  chrono_scalar& operator=(chrono_scalar&& other) = delete;

  /**
   * @brief Construct a new chrono scalar object by deep copying another.
   *
   * @param[in] other The scalar to copy.
   * @param[in] stream CUDA stream used for device memory operations.
   * @param[in] mr Device memory resource to use for device memory allocation
   */
  chrono_scalar(chrono_scalar const& other,
                rmm::cuda_stream_view stream        = rmm::cuda_stream_default,
                rmm::mr::device_memory_resource* mr = rmm::mr::get_current_device_resource());

  /**
   * @brief Construct a new chrono scalar object
   *
   * @param[in] value The initial value of the scalar
   * @param[in] is_valid Whether the value held by the scalar is valid
   * @param[in] stream CUDA stream used for device memory operations.
   * @param[in] mr Device memory resource to use for device memory allocation
   */
  chrono_scalar(T value,
                bool is_valid                       = true,
                rmm::cuda_stream_view stream        = rmm::cuda_stream_default,
                rmm::mr::device_memory_resource* mr = rmm::mr::get_current_device_resource());

  /**
   * @brief Construct a new chrono scalar object from existing device memory.
   *
   * @param[in] data The scalar's data in device memory
   * @param[in] is_valid Whether the value held by the scalar is valid
   * @param[in] stream CUDA stream used for device memory operations.
   * @param[in] mr Device memory resource to use for device memory allocation
   */
  chrono_scalar(rmm::device_scalar<T>&& data,
                bool is_valid                       = true,
                rmm::cuda_stream_view stream        = rmm::cuda_stream_default,
                rmm::mr::device_memory_resource* mr = rmm::mr::get_current_device_resource());
};

template <typename T>
class timestamp_scalar : public chrono_scalar<T> {
 public:
  static_assert(is_timestamp<T>(), "Unexpected non-timestamp type");
  using chrono_scalar<T>::chrono_scalar;
  using rep_type = typename T::rep;

  timestamp_scalar()                         = default;
  timestamp_scalar(timestamp_scalar&& other) = default;

  /**
   * @brief Construct a new timestamp scalar object by deep copying another.
   *
   * @param[in] other The scalar to copy.
   * @param[in] stream CUDA stream used for device memory operations.
   * @param[in] mr Device memory resource to use for device memory allocation
   */
  timestamp_scalar(timestamp_scalar const& other,
                   rmm::cuda_stream_view stream        = rmm::cuda_stream_default,
                   rmm::mr::device_memory_resource* mr = rmm::mr::get_current_device_resource());

  /**
   * @brief Construct a new timestamp scalar object from a duration that is
   * convertible to T::duration
   *
   * @param value Duration representing number of ticks since the UNIX epoch or
   * another duration that is convertible to timestamps duration
   * @param is_valid Whether the value held by the scalar is valid
   * @param stream CUDA stream used for device memory operations.
   * @param mr Device memory resource to use for device memory allocation
   */
  template <typename Duration2>
  timestamp_scalar(Duration2 const& value,
                   bool is_valid,
                   rmm::cuda_stream_view stream        = rmm::cuda_stream_default,
                   rmm::mr::device_memory_resource* mr = rmm::mr::get_current_device_resource());

  /**
   * @brief Return the duration in number of ticks since the UNIX epoch.
   */
  rep_type ticks_since_epoch();
};

template <typename T>
class duration_scalar : public chrono_scalar<T> {
 public:
  static_assert(is_duration<T>(), "Unexpected non-duration type");
  using chrono_scalar<T>::chrono_scalar;
  using rep_type = typename T::rep;

  duration_scalar()                        = default;
  duration_scalar(duration_scalar&& other) = default;

  /**
   * @brief Construct a new duration scalar object by deep copying another.
   *
   * @param[in] other The scalar to copy.
   * @param[in] stream CUDA stream used for device memory operations.
   * @param[in] mr Device memory resource to use for device memory allocation
   */
  duration_scalar(duration_scalar const& other,
                  rmm::cuda_stream_view stream        = rmm::cuda_stream_default,
                  rmm::mr::device_memory_resource* mr = rmm::mr::get_current_device_resource());

  /**
   * @brief Construct a new duration scalar object from tick counts
   *
   * @param value Integer representing number of ticks since the UNIX epoch
   * @param is_valid Whether the value held by the scalar is valid
   * @param stream CUDA stream used for device memory operations.
   * @param mr Device memory resource to use for device memory allocation
   */
  duration_scalar(rep_type value,
                  bool is_valid,
                  rmm::cuda_stream_view stream        = rmm::cuda_stream_default,
                  rmm::mr::device_memory_resource* mr = rmm::mr::get_current_device_resource());

  /**
   * @brief Return the duration in number of ticks.
   */
  rep_type count();
};

/**
 * @brief An owning class to represent a list value in device memory
 */
class list_scalar : public scalar {
 public:
  list_scalar();
  ~list_scalar()                   = default;
  list_scalar(list_scalar&& other) = default;

  list_scalar& operator=(list_scalar const& other) = delete;
  list_scalar& operator=(list_scalar&& other) = delete;

  /**
   * @brief Construct a new list scalar object by deep copying another.
   *
   * @param[in] other The scalar to copy.
   * @param[in] stream CUDA stream used for device memory operations.
   * @param[in] mr Device memory resource to use for device memory allocation
   */
  list_scalar(list_scalar const& other,
              rmm::cuda_stream_view stream        = rmm::cuda_stream_default,
              rmm::mr::device_memory_resource* mr = rmm::mr::get_current_device_resource());

  /**
   * @brief Construct a new list scalar object from column_view
   *
   * The input column_view is copied.
   *
   * @param data The column data to copy.
   * @param is_valid Whether the value held by the scalar is valid
   * @param stream CUDA stream used for device memory operations.
   * @param mr Device memory resource to use for device memory allocation
   */
  list_scalar(cudf::column_view const& data,
              bool is_valid                       = true,
              rmm::cuda_stream_view stream        = rmm::cuda_stream_default,
              rmm::mr::device_memory_resource* mr = rmm::mr::get_current_device_resource());

  /**
   * @brief Construct a new list scalar object from existing column.
   *
   * @param data The column to take ownership of
   * @param is_valid Whether the value held by the scalar is valid
   * @param stream CUDA stream used for device memory operations.
   * @param mr Device memory resource to use for device memory allocation
   */
  list_scalar(cudf::column&& data,
              bool is_valid                       = true,
              rmm::cuda_stream_view stream        = rmm::cuda_stream_default,
              rmm::mr::device_memory_resource* mr = rmm::mr::get_current_device_resource());

  /**
   * @brief Returns a non-owning, immutable view to underlying device data
   */
  column_view view() const;

 private:
  cudf::column _data;
};

/**
 * @brief An owning class to represent a struct value in device memory
 */
class struct_scalar : public scalar {
 public:
  struct_scalar();
  ~struct_scalar()                          = default;
  struct_scalar(struct_scalar&& other)      = default;
  struct_scalar(struct_scalar const& other) = default;
  struct_scalar& operator=(struct_scalar const& other) = delete;
  struct_scalar& operator=(struct_scalar&& other) = delete;

  /**
   * @brief Construct a new struct scalar object from table_view
   *
   * The input table_view is deep-copied.
   *
   * @param data The table data to copy.
   * @param is_valid Whether the value held by the scalar is valid
   * @param stream CUDA stream used for device memory operations.
   * @param mr Device memory resource to use for device memory allocation
   */
  struct_scalar(table_view const& data,
                bool is_valid                       = true,
                rmm::cuda_stream_view stream        = rmm::cuda_stream_default,
                rmm::mr::device_memory_resource* mr = rmm::mr::get_current_device_resource());

  /**
   * @brief Construct a new struct scalar object from a host_span of column_views
   *
   * The input column_views are deep-copied.
   *
   * @param data The column_views to copy.
   * @param is_valid Whether the value held by the scalar is valid
   * @param stream CUDA stream used for device memory operations.
   * @param mr Device memory resource to use for device memory allocation
   */
  struct_scalar(host_span<column_view const> data,
                bool is_valid                       = true,
                rmm::cuda_stream_view stream        = rmm::cuda_stream_default,
                rmm::mr::device_memory_resource* mr = rmm::mr::get_current_device_resource());

  /**
   * @brief Returns a non-owning, immutable view to underlying device data
   */
  table_view view() const;

 private:
  table _data;

  void init(bool is_valid, rmm::cuda_stream_view stream, rmm::mr::device_memory_resource* mr);
  void superimpose_nulls(rmm::cuda_stream_view stream, rmm::mr::device_memory_resource* mr);
};

/** @} */  // end of group
}  // namespace cudf<|MERGE_RESOLUTION|>--- conflicted
+++ resolved
@@ -73,7 +73,7 @@
    * @param is_valid true: set the value to valid. false: set it to null
    * @param stream CUDA stream used for device memory operations.
    */
-  void set_valid(bool is_valid, rmm::cuda_stream_view stream = rmm::cuda_stream_default);
+  void set_valid_async(bool is_valid, rmm::cuda_stream_view stream = rmm::cuda_stream_default);
 
   /**
    * @brief Indicates whether the scalar contains a valid value
@@ -175,9 +175,9 @@
   T const* data() const;
 
  protected:
-  rmm::device_scalar<T> _data{};  ///< device memory containing the value
-
-  fixed_width_scalar();
+  rmm::device_scalar<T> _data;  ///< device memory containing the value
+
+  fixed_width_scalar() = delete;
 
   /**
    * @brief Construct a new fixed width scalar object
@@ -218,7 +218,7 @@
   static_assert(is_numeric<T>(), "Unexpected non-numeric type.");
 
  public:
-  numeric_scalar()                       = default;
+  numeric_scalar()                       = delete;
   ~numeric_scalar()                      = default;
   numeric_scalar(numeric_scalar&& other) = default;
 
@@ -276,7 +276,7 @@
   using rep_type   = typename T::rep;
   using value_type = T;
 
-  fixed_point_scalar();
+  fixed_point_scalar()                           = delete;
   ~fixed_point_scalar()                          = default;
   fixed_point_scalar(fixed_point_scalar&& other) = default;
 
@@ -375,7 +375,7 @@
   rep_type const* data() const;
 
  protected:
-  rmm::device_scalar<rep_type> _data{};  ///< device memory containing the value
+  rmm::device_scalar<rep_type> _data;  ///< device memory containing the value
 };
 
 /**
@@ -385,14 +385,11 @@
  public:
   using value_type = cudf::string_view;
 
-  string_scalar();
+  string_scalar()                      = delete;
   ~string_scalar()                     = default;
   string_scalar(string_scalar&& other) = default;
 
-<<<<<<< HEAD
-  string_scalar(string_scalar const& other) = delete;
-=======
->>>>>>> a36349c5
+  // string_scalar(string_scalar const& other) = delete;
   string_scalar& operator=(string_scalar const& other) = delete;
   string_scalar& operator=(string_scalar&& other) = delete;
 
@@ -492,7 +489,7 @@
   static_assert(is_chrono<T>(), "Unexpected non-chrono type");
 
  public:
-  chrono_scalar()                      = default;
+  chrono_scalar()                      = delete;
   ~chrono_scalar()                     = default;
   chrono_scalar(chrono_scalar&& other) = default;
 
@@ -544,7 +541,7 @@
   using chrono_scalar<T>::chrono_scalar;
   using rep_type = typename T::rep;
 
-  timestamp_scalar()                         = default;
+  timestamp_scalar()                         = delete;
   timestamp_scalar(timestamp_scalar&& other) = default;
 
   /**
@@ -587,7 +584,7 @@
   using chrono_scalar<T>::chrono_scalar;
   using rep_type = typename T::rep;
 
-  duration_scalar()                        = default;
+  duration_scalar()                        = delete;
   duration_scalar(duration_scalar&& other) = default;
 
   /**
@@ -625,7 +622,7 @@
  */
 class list_scalar : public scalar {
  public:
-  list_scalar();
+  list_scalar()                    = delete;
   ~list_scalar()                   = default;
   list_scalar(list_scalar&& other) = default;
 
@@ -685,7 +682,7 @@
  */
 class struct_scalar : public scalar {
  public:
-  struct_scalar();
+  struct_scalar()                           = delete;
   ~struct_scalar()                          = default;
   struct_scalar(struct_scalar&& other)      = default;
   struct_scalar(struct_scalar const& other) = default;
