/*
 * Copyright (c) 2019-2021, NVIDIA CORPORATION.
 *
 * Licensed under the Apache License, Version 2.0 (the "License");
 * you may not use this file except in compliance with the License.
 * You may obtain a copy of the License at
 *
 *     http://www.apache.org/licenses/LICENSE-2.0
 *
 * Unless required by applicable law or agreed to in writing, software
 * distributed under the License is distributed on an "AS IS" BASIS,
 * WITHOUT WARRANTIES OR CONDITIONS OF ANY KIND, either express or implied.
 * See the License for the specific language governing permissions and
 * limitations under the License.
 */
#pragma once

#include <cudf/column/column.hpp>
<<<<<<< HEAD
#include <cudf/fixed_point/fixed_point.hpp>
#include <cudf/types.hpp>
#include <cudf/utilities/traits.hpp>
#include <cudf/utilities/type_dispatcher.hpp>
=======
#include <cudf/types.hpp>
#include <cudf/utilities/traits.hpp>
>>>>>>> 4853dbc0

#include <rmm/cuda_stream_view.hpp>
#include <rmm/device_buffer.hpp>
#include <rmm/device_scalar.hpp>

<<<<<<< HEAD
#include <memory>
#include <utility>
#include <vector>

=======
>>>>>>> 4853dbc0
/**
 * @file
 * @brief Class definitions for cudf::scalar
 */

namespace cudf {
/**
 * @addtogroup scalar_classes
 * @{
 */

/**
 * @brief An owning class to represent a singular value
 *
 * A scalar is a singular value of any of the supported datatypes in cudf.
 * Classes derived from this class are used to represent a scalar. Objects of
 * derived classes should be upcasted to this class while passing to an
 * external libcudf API.
 */
class scalar {
 public:
  virtual ~scalar()           = default;
  scalar(scalar&& other)      = default;
  scalar(scalar const& other) = default;
  scalar& operator=(scalar const& other) = delete;
  scalar& operator=(scalar&& other) = delete;

  /**
   * @brief Returns the scalar's logical value type
   */
  data_type type() const noexcept;

  /**
   * @brief Updates the validity of the value
   *
   * @param is_valid true: set the value to valid. false: set it to null
   * @param stream CUDA stream used for device memory operations.
   */
  void set_valid(bool is_valid, rmm::cuda_stream_view stream = rmm::cuda_stream_default);

  /**
   * @brief Indicates whether the scalar contains a valid value
   *
   * @note Using the value when `is_valid() == false` is undefined behaviour
   *
   * @param stream CUDA stream used for device memory operations.
   * @return true Value is valid
   * @return false Value is invalid/null
   */
  bool is_valid(rmm::cuda_stream_view stream = rmm::cuda_stream_default) const;

  /**
   * @brief Returns a raw pointer to the validity bool in device memory
   */
  bool* validity_data();

  /**
   * @brief Returns a const raw pointer to the validity bool in device memory
   */
  bool const* validity_data() const;

 protected:
  data_type _type{type_id::EMPTY};       ///< Logical type of value in the scalar
  rmm::device_scalar<bool> _is_valid{};  ///< Device bool signifying validity

  scalar() = default;

  /**
   * @brief Construct a new scalar object
   *
   * @note Do not use this constructor directly. Instead, use a factory method
   * like make_numeric_scalar or make_string_scalar
   *
   * @param[in] type Data type of the scalar
   * @param[in] is_valid Whether the value held by the scalar is valid
   * @param[in] stream CUDA stream used for device memory operations.
   * @param[in] mr Device memory resource to use for device memory allocation
   */
  scalar(data_type type,
         bool is_valid                       = false,
         rmm::cuda_stream_view stream        = rmm::cuda_stream_default,
         rmm::mr::device_memory_resource* mr = rmm::mr::get_current_device_resource());
};

namespace detail {
template <typename T>
class fixed_width_scalar : public scalar {
  static_assert(is_fixed_width<T>(), "Unexpected non-fixed-width type.");

 public:
  using value_type = T;

  ~fixed_width_scalar()                               = default;
  fixed_width_scalar(fixed_width_scalar&& other)      = default;
  fixed_width_scalar(fixed_width_scalar const& other) = default;
  fixed_width_scalar& operator=(fixed_width_scalar const& other) = delete;
  fixed_width_scalar& operator=(fixed_width_scalar&& other) = delete;

  /**
   * @brief Set the value of the scalar
   *
   * @param value New value of scalar
   * @param stream CUDA stream used for device memory operations.
   */
  void set_value(T value, rmm::cuda_stream_view stream = rmm::cuda_stream_default);

  /**
   * @brief Implicit conversion operator to get the value of the scalar on the host
   */
  explicit operator value_type() const;

  /**
   * @brief Get the value of the scalar
   *
   * @param stream CUDA stream used for device memory operations.
   */
  T value(rmm::cuda_stream_view stream = rmm::cuda_stream_default) const;

  /**
   * @brief Returns a raw pointer to the value in device memory
   */
  T* data();

  /**
   * @brief Returns a const raw pointer to the value in device memory
   */
  T const* data() const;

 protected:
  rmm::device_scalar<T> _data{};  ///< device memory containing the value

  fixed_width_scalar();

  /**
   * @brief Construct a new fixed width scalar object
   *
   * @param[in] value The initial value of the scalar
   * @param[in] is_valid Whether the value held by the scalar is valid
   * @param[in] stream CUDA stream used for device memory operations.
   * @param[in] mr Device memory resource to use for device memory allocation
   */
  fixed_width_scalar(T value,
                     bool is_valid                       = true,
                     rmm::cuda_stream_view stream        = rmm::cuda_stream_default,
                     rmm::mr::device_memory_resource* mr = rmm::mr::get_current_device_resource());

  /**
   * @brief Construct a new fixed width scalar object from existing device memory.
   *
   * @param[in] data The scalar's data in device memory
   * @param[in] is_valid Whether the value held by the scalar is valid
   * @param[in] stream CUDA stream used for device memory operations.
   * @param[in] mr Device memory resource to use for device memory allocation
   */
  fixed_width_scalar(rmm::device_scalar<T>&& data,
                     bool is_valid                       = true,
                     rmm::cuda_stream_view stream        = rmm::cuda_stream_default,
                     rmm::mr::device_memory_resource* mr = rmm::mr::get_current_device_resource());
};

}  // namespace detail

/**
 * @brief An owning class to represent a numerical value in device memory
 *
 * @tparam T the data type of the numerical value
 */
template <typename T>
class numeric_scalar : public detail::fixed_width_scalar<T> {
  static_assert(is_numeric<T>(), "Unexpected non-numeric type.");

 public:
  numeric_scalar()                            = default;
  ~numeric_scalar()                           = default;
  numeric_scalar(numeric_scalar&& other)      = default;
  numeric_scalar(numeric_scalar const& other) = default;
  numeric_scalar& operator=(numeric_scalar const& other) = delete;
  numeric_scalar& operator=(numeric_scalar&& other) = delete;

  /**
   * @brief Construct a new numeric scalar object
   *
   * @param[in] value The initial value of the scalar
   * @param[in] is_valid Whether the value held by the scalar is valid
   * @param[in] stream CUDA stream used for device memory operations.
   * @param[in] mr Device memory resource to use for device memory allocation
   */
  numeric_scalar(T value,
                 bool is_valid                       = true,
                 rmm::cuda_stream_view stream        = rmm::cuda_stream_default,
                 rmm::mr::device_memory_resource* mr = rmm::mr::get_current_device_resource());

  /**
   * @brief Construct a new numeric scalar object from existing device memory.
   *
   * @param[in] data The scalar's data in device memory
   * @param[in] is_valid Whether the value held by the scalar is valid
   * @param[in] stream CUDA stream used for device memory operations.
   * @param[in] mr Device memory resource to use for device memory allocation
   */
  numeric_scalar(rmm::device_scalar<T>&& data,
                 bool is_valid                       = true,
                 rmm::cuda_stream_view stream        = rmm::cuda_stream_default,
                 rmm::mr::device_memory_resource* mr = rmm::mr::get_current_device_resource());
};

/**
 * @brief An owning class to represent a fixed_point number in device memory
 *
 * @tparam T the data type of the fixed_point number
 */
template <typename T>
class fixed_point_scalar : public scalar {
  static_assert(is_fixed_point<T>(), "Unexpected non-fixed_point type.");

 public:
  using rep_type   = typename T::rep;
  using value_type = T;

  fixed_point_scalar();
  ~fixed_point_scalar()                               = default;
  fixed_point_scalar(fixed_point_scalar&& other)      = default;
  fixed_point_scalar(fixed_point_scalar const& other) = default;
  fixed_point_scalar& operator=(fixed_point_scalar const& other) = delete;
  fixed_point_scalar& operator=(fixed_point_scalar&& other) = delete;

  /**
   * @brief Construct a new fixed_point scalar object from already shifted value and scale
   *
   * @param[in] value The initial shifted value of the fixed_point scalar
   * @param[in] scale The scale of the fixed_point scalar
   * @param[in] is_valid Whether the value held by the scalar is valid
   * @param[in] stream CUDA stream used for device memory operations.
   * @param[in] mr Device memory resource to use for device memory allocation
   */
  fixed_point_scalar(rep_type value,
                     numeric::scale_type scale,
                     bool is_valid                       = true,
                     rmm::cuda_stream_view stream        = rmm::cuda_stream_default,
                     rmm::mr::device_memory_resource* mr = rmm::mr::get_current_device_resource());

  /**
   * @brief Construct a new fixed_point scalar object from a value and default 0-scale
   *
   * @param[in] value The initial value of the fixed_point scalar
   * @param[in] is_valid Whether the value held by the scalar is valid
   * @param[in] stream CUDA stream used for device memory operations.
   * @param[in] mr Device memory resource to use for device memory allocation
   */
  fixed_point_scalar(rep_type value,
                     bool is_valid                       = true,
                     rmm::cuda_stream_view stream        = rmm::cuda_stream_default,
                     rmm::mr::device_memory_resource* mr = rmm::mr::get_current_device_resource());

  /**
   * @brief Construct a new fixed_point scalar object from a fixed_point number
   *
   * @param[in] value The fixed_point number from which the fixed_point scalar will be initialized
   * @param[in] is_valid Whether the value held by the scalar is valid
   * @param[in] stream CUDA stream used for device memory operations.
   * @param[in] mr Device memory resource to use for device memory allocation
   */
  fixed_point_scalar(T value,
                     bool is_valid                       = true,
                     rmm::cuda_stream_view stream        = rmm::cuda_stream_default,
                     rmm::mr::device_memory_resource* mr = rmm::mr::get_current_device_resource());

  /**
   * @brief Construct a new fixed_point scalar object from existing device memory.
   *
   * @param[in] data      The scalar's data in device memory
   * @param[in] scale     The scale of the fixed_point scalar
   * @param[in] is_valid  Whether the value held by the scalar is valid
   * @param[in] stream    CUDA stream used for device memory operations.
   * @param[in] mr        Device memory resource to use for device memory allocation
   */
  fixed_point_scalar(rmm::device_scalar<rep_type>&& data,
                     numeric::scale_type scale,
                     bool is_valid                       = true,
                     rmm::cuda_stream_view stream        = rmm::cuda_stream_default,
                     rmm::mr::device_memory_resource* mr = rmm::mr::get_current_device_resource());

  /**
   * @brief Get the value of the scalar
   *
   * @param stream CUDA stream used for device memory operations.
   */
  rep_type value(rmm::cuda_stream_view stream = rmm::cuda_stream_default) const;

  /**
   * @brief Get the decimal32 or decimal64
   *
   * @param stream CUDA stream used for device memory operations.
   */
  T fixed_point_value(rmm::cuda_stream_view stream = rmm::cuda_stream_default) const;

  /**
   * @brief Returns a raw pointer to the value in device memory
   */
  rep_type* data();

  /**
   * @brief Returns a const raw pointer to the value in device memory
   */
  rep_type const* data() const;

 protected:
  rmm::device_scalar<rep_type> _data{};  ///< device memory containing the value
};

/**
 * @brief An owning class to represent a string in device memory
 */
class string_scalar : public scalar {
 public:
  using value_type = cudf::string_view;

  string_scalar();
  ~string_scalar()                          = default;
  string_scalar(string_scalar&& other)      = default;
  string_scalar(string_scalar const& other) = default;
  string_scalar& operator=(string_scalar const& other) = delete;
  string_scalar& operator=(string_scalar&& other) = delete;

  /**
   * @brief Construct a new string scalar object
   *
   * @param[in] value The value of the string
   * @param[in] is_valid Whether the value held by the scalar is valid
   * @param[in] stream CUDA stream used for device memory operations.
   * @param[in] mr Device memory resource to use for device memory allocation
   */
  string_scalar(std::string const& string,
                bool is_valid                       = true,
                rmm::cuda_stream_view stream        = rmm::cuda_stream_default,
                rmm::mr::device_memory_resource* mr = rmm::mr::get_current_device_resource());

  /**
   * @brief Construct a new string scalar object from string_view
   * Note that this function copies the data pointed by string_view.
   *
   * @param[in] source string_view pointing string value to copy
   * @param[in] is_valid Whether the value held by the scalar is valid
   * @param[in] stream CUDA stream used for device memory operations.
   * @param[in] mr Device memory resource to use for device memory allocation
   */
  string_scalar(value_type const& source,
                bool is_valid                       = true,
                rmm::cuda_stream_view stream        = rmm::cuda_stream_default,
                rmm::mr::device_memory_resource* mr = rmm::mr::get_current_device_resource());

  /**
   * @brief Construct a new string scalar object from string_view in device memory
   * Note that this function copies the data pointed by string_view.
   *
   * @param[in] data device_scalar string_view pointing string value to copy
   * @param[in] is_valid Whether the value held by the scalar is valid
   * @param[in] stream CUDA stream used for device memory operations.
   * @param[in] mr Device memory resource to use for device memory allocation
   */
  string_scalar(rmm::device_scalar<value_type>& data,
                bool is_valid                       = true,
                rmm::cuda_stream_view stream        = rmm::cuda_stream_default,
                rmm::mr::device_memory_resource* mr = rmm::mr::get_current_device_resource());

  /**
   * @brief Implicit conversion operator to get the value of the scalar in a host std::string
   */
  explicit operator std::string() const;

  /**
   * @brief Get the value of the scalar in a host std::string
   *
   * @param stream CUDA stream used for device memory operations.
   */
  std::string to_string(rmm::cuda_stream_view stream = rmm::cuda_stream_default) const;

  /**
   * @brief Get the value of the scalar as a string_view
   *
   * @param stream CUDA stream used for device memory operations.
   */
  value_type value(rmm::cuda_stream_view stream = rmm::cuda_stream_default) const;

  /**
   * @brief Returns the size of the string in bytes
   */
  size_type size() const;

  /**
   * @brief Returns a raw pointer to the string in device memory
   */
  const char* data() const;

 protected:
  rmm::device_buffer _data{};  ///< device memory containing the string
};

/**
 * @brief An owning class to represent a timestamp/duration value in device memory
 *
 * @tparam T the data type of the timestamp/duration value
 * @see cudf/wrappers/timestamps.hpp, cudf/wrappers/durations.hpp for a list of allowed types
 */
template <typename T>
class chrono_scalar : public detail::fixed_width_scalar<T> {
  static_assert(is_chrono<T>(), "Unexpected non-chrono type");

 public:
  chrono_scalar()                           = default;
  ~chrono_scalar()                          = default;
  chrono_scalar(chrono_scalar&& other)      = default;
  chrono_scalar(chrono_scalar const& other) = default;
  chrono_scalar& operator=(chrono_scalar const& other) = delete;
  chrono_scalar& operator=(chrono_scalar&& other) = delete;

  /**
   * @brief Construct a new chrono scalar object
   *
   * @param[in] value The initial value of the scalar
   * @param[in] is_valid Whether the value held by the scalar is valid
   * @param[in] stream CUDA stream used for device memory operations.
   * @param[in] mr Device memory resource to use for device memory allocation
   */
  chrono_scalar(T value,
                bool is_valid                       = true,
                rmm::cuda_stream_view stream        = rmm::cuda_stream_default,
                rmm::mr::device_memory_resource* mr = rmm::mr::get_current_device_resource());

  /**
   * @brief Construct a new chrono scalar object from existing device memory.
   *
   * @param[in] data The scalar's data in device memory
   * @param[in] is_valid Whether the value held by the scalar is valid
   * @param[in] stream CUDA stream used for device memory operations.
   * @param[in] mr Device memory resource to use for device memory allocation
   */
  chrono_scalar(rmm::device_scalar<T>&& data,
                bool is_valid                       = true,
                rmm::cuda_stream_view stream        = rmm::cuda_stream_default,
                rmm::mr::device_memory_resource* mr = rmm::mr::get_current_device_resource());
};

template <typename T>
struct timestamp_scalar : chrono_scalar<T> {
  static_assert(is_timestamp<T>(), "Unexpected non-timestamp type");
  using chrono_scalar<T>::chrono_scalar;
  using rep_type = typename T::rep;

  timestamp_scalar() = default;

  /**
   * @brief Construct a new timestamp scalar object from a duration that is
   * convertible to T::duration
   *
   * @param value Duration representing number of ticks since the UNIX epoch or
   * another duration that is convertible to timestamps duration
   * @param is_valid Whether the value held by the scalar is valid
   * @param stream CUDA stream used for device memory operations.
   * @param mr Device memory resource to use for device memory allocation
   */
  template <typename Duration2>
  timestamp_scalar(Duration2 const& value,
                   bool is_valid,
                   rmm::cuda_stream_view stream        = rmm::cuda_stream_default,
                   rmm::mr::device_memory_resource* mr = rmm::mr::get_current_device_resource());

  /**
   * @brief Return the duration in number of ticks since the UNIX epoch.
   */
  rep_type ticks_since_epoch();
};

template <typename T>
struct duration_scalar : chrono_scalar<T> {
  static_assert(is_duration<T>(), "Unexpected non-duration type");
  using chrono_scalar<T>::chrono_scalar;
  using rep_type = typename T::rep;

  duration_scalar() = default;

  /**
   * @brief Construct a new duration scalar object from tick counts
   *
   * @param value Integer representing number of ticks since the UNIX epoch
   * @param is_valid Whether the value held by the scalar is valid
   * @param stream CUDA stream used for device memory operations.
   * @param mr Device memory resource to use for device memory allocation
   */
  duration_scalar(rep_type value,
                  bool is_valid,
                  rmm::cuda_stream_view stream        = rmm::cuda_stream_default,
                  rmm::mr::device_memory_resource* mr = rmm::mr::get_current_device_resource());

  /**
   * @brief Return the duration in number of ticks.
   */
  rep_type count();
};

/**
 * @brief An owning class to represent a list value in device memory
 */
class list_scalar : public scalar {
 public:
  list_scalar();
  ~list_scalar()                        = default;
  list_scalar(list_scalar&& other)      = default;
  list_scalar(list_scalar const& other) = default;
  list_scalar& operator=(list_scalar const& other) = delete;
  list_scalar& operator=(list_scalar&& other) = delete;

  /**
<<<<<<< HEAD
   * @brief Construct a new list scalar object by copying from existing device data
=======
   * @brief Construct a new list scalar object from column_view
   *
   * The input column_view is copied.
   *
   * @param data The column data to copy.
   * @param is_valid Whether the value held by the scalar is valid
   * @param stream CUDA stream used for device memory operations.
   * @param mr Device memory resource to use for device memory allocation
   */
  list_scalar(cudf::column_view const& data,
              bool is_valid                       = true,
              rmm::cuda_stream_view stream        = rmm::cuda_stream_default,
              rmm::mr::device_memory_resource* mr = rmm::mr::get_current_device_resource());

  /**
   * @brief Construct a new list scalar object from existing column.
>>>>>>> 4853dbc0
   *
   * @param data The column to take ownership of
   * @param is_valid Whether the value held by the scalar is valid
   * @param stream CUDA stream used for device memory operations.
   * @param mr Device memory resource to use for device memory allocation
   */
<<<<<<< HEAD
  list_scalar(column_view const& elements,
=======
  list_scalar(cudf::column&& data,
>>>>>>> 4853dbc0
              bool is_valid                       = true,
              rmm::cuda_stream_view stream        = rmm::cuda_stream_default,
              rmm::mr::device_memory_resource* mr = rmm::mr::get_current_device_resource());

  /**
   * @brief Move existing device data into a new list scalar object
   *
   * @param elements The elements of the list
   * @param is_valid Whether the value held by the scalar is valid
   * @param stream CUDA stream used for device memory operations.
   * @param mr Device memory resource to use for device memory allocation
   */
  list_scalar(column const&& elements,
              bool is_valid                       = true,
              rmm::cuda_stream_view stream        = rmm::cuda_stream_default,
              rmm::mr::device_memory_resource* mr = rmm::mr::get_current_device_resource())
    : scalar(data_type(type_id::LIST), is_valid, stream, mr), _data(elements)
  {
  }

  /**
   * @brief Returns a non-owning, immutable view to underlying device data
   */
  column_view view() const;

 private:
  cudf::column _data;
};

/** @} */  // end of group
}  // namespace cudf<|MERGE_RESOLUTION|>--- conflicted
+++ resolved
@@ -16,27 +16,13 @@
 #pragma once
 
 #include <cudf/column/column.hpp>
-<<<<<<< HEAD
-#include <cudf/fixed_point/fixed_point.hpp>
 #include <cudf/types.hpp>
 #include <cudf/utilities/traits.hpp>
-#include <cudf/utilities/type_dispatcher.hpp>
-=======
-#include <cudf/types.hpp>
-#include <cudf/utilities/traits.hpp>
->>>>>>> 4853dbc0
 
 #include <rmm/cuda_stream_view.hpp>
 #include <rmm/device_buffer.hpp>
 #include <rmm/device_scalar.hpp>
 
-<<<<<<< HEAD
-#include <memory>
-#include <utility>
-#include <vector>
-
-=======
->>>>>>> 4853dbc0
 /**
  * @file
  * @brief Class definitions for cudf::scalar
@@ -550,9 +536,6 @@
   list_scalar& operator=(list_scalar&& other) = delete;
 
   /**
-<<<<<<< HEAD
-   * @brief Construct a new list scalar object by copying from existing device data
-=======
    * @brief Construct a new list scalar object from column_view
    *
    * The input column_view is copied.
@@ -569,39 +552,18 @@
 
   /**
    * @brief Construct a new list scalar object from existing column.
->>>>>>> 4853dbc0
    *
    * @param data The column to take ownership of
    * @param is_valid Whether the value held by the scalar is valid
    * @param stream CUDA stream used for device memory operations.
    * @param mr Device memory resource to use for device memory allocation
    */
-<<<<<<< HEAD
-  list_scalar(column_view const& elements,
-=======
   list_scalar(cudf::column&& data,
->>>>>>> 4853dbc0
               bool is_valid                       = true,
               rmm::cuda_stream_view stream        = rmm::cuda_stream_default,
               rmm::mr::device_memory_resource* mr = rmm::mr::get_current_device_resource());
 
   /**
-   * @brief Move existing device data into a new list scalar object
-   *
-   * @param elements The elements of the list
-   * @param is_valid Whether the value held by the scalar is valid
-   * @param stream CUDA stream used for device memory operations.
-   * @param mr Device memory resource to use for device memory allocation
-   */
-  list_scalar(column const&& elements,
-              bool is_valid                       = true,
-              rmm::cuda_stream_view stream        = rmm::cuda_stream_default,
-              rmm::mr::device_memory_resource* mr = rmm::mr::get_current_device_resource())
-    : scalar(data_type(type_id::LIST), is_valid, stream, mr), _data(elements)
-  {
-  }
-
-  /**
    * @brief Returns a non-owning, immutable view to underlying device data
    */
   column_view view() const;
