--- conflicted
+++ resolved
@@ -505,15 +505,9 @@
   void setup_chunking_for_filter_columns(std::size_t chunk_read_limit,
                                          std::size_t pass_read_limit,
                                          cudf::host_span<size_type const> row_group_indices,
-<<<<<<< HEAD
-                                         cudf::column_view row_mask,
-                                         use_data_page_mask mask_data_pages,
-                                         std::vector<rmm::device_buffer> column_chunk_buffers,
-=======
                                          cudf::column_view const& row_mask,
                                          use_data_page_mask mask_data_pages,
                                          std::vector<rmm::device_buffer>&& column_chunk_buffers,
->>>>>>> d1c7dcbb
                                          parquet_reader_options const& options,
                                          rmm::cuda_stream_view stream) const;
 
@@ -527,11 +521,7 @@
    * @return Table chunk of materialized filter columns and metadata
    */
   [[nodiscard]] table_with_metadata materialize_filter_columns_chunk(
-<<<<<<< HEAD
-    cudf::mutable_column_view row_mask, rmm::cuda_stream_view stream) const;
-=======
     cudf::mutable_column_view& row_mask, rmm::cuda_stream_view stream) const;
->>>>>>> d1c7dcbb
 
   /**
    * @brief Setup chunking information for payload columns and preprocess the input data pages
@@ -550,15 +540,9 @@
   void setup_chunking_for_payload_columns(std::size_t chunk_read_limit,
                                           std::size_t pass_read_limit,
                                           cudf::host_span<size_type const> row_group_indices,
-<<<<<<< HEAD
-                                          cudf::column_view row_mask,
-                                          use_data_page_mask mask_data_pages,
-                                          std::vector<rmm::device_buffer> column_chunk_buffers,
-=======
                                           cudf::column_view const& row_mask,
                                           use_data_page_mask mask_data_pages,
                                           std::vector<rmm::device_buffer>&& column_chunk_buffers,
->>>>>>> d1c7dcbb
                                           parquet_reader_options const& options,
                                           rmm::cuda_stream_view stream) const;
 
@@ -572,11 +556,7 @@
    * @return Table chunk of materialized filter columns and metadata
    */
   [[nodiscard]] table_with_metadata materialize_payload_columns_chunk(
-<<<<<<< HEAD
-    cudf::column_view row_mask, rmm::cuda_stream_view stream) const;
-=======
     cudf::column_view const& row_mask, rmm::cuda_stream_view stream) const;
->>>>>>> d1c7dcbb
 
   /**
    * @brief Check if there is any parquet data left to read for the current setup
