--- conflicted
+++ resolved
@@ -740,17 +740,7 @@
    *
    * @param size_bytes Maximum uncompressed page size, in bytes to set
    */
-<<<<<<< HEAD
-  void set_max_page_size_bytes(size_t size_bytes)
-  {
-    CUDF_EXPECTS(size_bytes >= 1024, "The maximum page size cannot be smaller than 1KB.");
-    CUDF_EXPECTS(size_bytes <= static_cast<size_t>(std::numeric_limits<int32_t>::max()),
-                 "The maximum page size cannot exceed 2GB.");
-    _max_page_size_bytes = size_bytes;
-  }
-=======
   void set_max_page_size_bytes(size_t size_bytes);
->>>>>>> 6754204d
 
   /**
    * @brief Sets the maximum page size, in rows.
@@ -764,12 +754,7 @@
    *
    * @param size_bytes length min/max will be truncated to
    */
-<<<<<<< HEAD
-  void set_column_index_truncate_length(int32_t size_bytes)
-  {
-    CUDF_EXPECTS(size_bytes >= 0, "Column index truncate length cannot be negative.");
-    _column_index_truncate_length = size_bytes;
-  }
+  void set_column_index_truncate_length(int32_t size_bytes);
 
   /**
    * @brief Sets the policy for dictionary use.
@@ -800,9 +785,6 @@
     CUDF_EXPECTS(size_rows > 0, "Page fragment size must be a positive integer.");
     _max_page_fragment_size = size_rows;
   }
-=======
-  void set_column_index_truncate_length(int32_t size_bytes);
->>>>>>> 6754204d
 };
 
 /**
@@ -1300,17 +1282,7 @@
    *
    * @param size_bytes Maximum uncompressed page size, in bytes to set
    */
-<<<<<<< HEAD
-  void set_max_page_size_bytes(size_t size_bytes)
-  {
-    CUDF_EXPECTS(size_bytes >= 1024, "The maximum page size cannot be smaller than 1KB.");
-    CUDF_EXPECTS(size_bytes <= static_cast<size_t>(std::numeric_limits<int32_t>::max()),
-                 "The maximum page size cannot exceed 2GB.");
-    _max_page_size_bytes = size_bytes;
-  }
-=======
   void set_max_page_size_bytes(size_t size_bytes);
->>>>>>> 6754204d
 
   /**
    * @brief Sets the maximum page size, in rows.
