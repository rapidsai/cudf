/*
 * Copyright (c) 2020, NVIDIA CORPORATION.
 *
 * Licensed under the Apache License, Version 2.0 (the "License");
 * you may not use this file except in compliance with the License.
 * You may obtain a copy of the License at
 *
 *     http://www.apache.org/licenses/LICENSE-2.0
 *
 * Unless required by applicable law or agreed to in writing, software
 * distributed under the License is distributed on an "AS IS" BASIS,
 * WITHOUT WARRANTIES OR CONDITIONS OF ANY KIND, either express or implied.
 * See the License for the specific language governing permissions and
 * limitations under the License.
 */

#pragma once

#include <cudf/io/types.hpp>
#include <cudf/table/table_view.hpp>
#include <cudf/types.hpp>
#include <cudf/utilities/error.hpp>

#include <rmm/mr/device/per_device_resource.hpp>

#include <iostream>
#include <memory>
#include <string>
#include <vector>

namespace cudf {
namespace io {
/**
 * @addtogroup io_readers
 * @{
 * @file
 */

/**
 * @brief Builds parquet_reader_options to use for `read_parquet()`.
 */
class parquet_reader_options_builder;

/**
 * @brief Settings or `read_parquet()`.
 */
class parquet_reader_options {
  source_info _source;

  // Names of column to read; empty is all
  std::vector<std::string> _columns;

  // List of individual row groups to read (ignored if empty)
  std::vector<std::vector<size_type>> _row_groups;
  // Number of rows to skip from the start
  size_type _skip_rows = 0;
  // Number of rows to read; -1 is all
  size_type _num_rows = -1;

  // Whether to store string data as categorical type
  bool _convert_strings_to_categories = false;
  // Whether to use PANDAS metadata to load columns
  bool _use_pandas_metadata = true;
  // Cast timestamp columns to a specific type
  data_type _timestamp_type{type_id::EMPTY};

  /**
   * @brief Constructor from source info.
   *
   * @param src source information used to read parquet file.
   */
  explicit parquet_reader_options(source_info const& src) : _source(src) {}

  friend parquet_reader_options_builder;

 public:
  /**
   * @brief Default constructor.
   *
   * This has been added since Cython requires a default constructor to create objects on stack.
   */
  explicit parquet_reader_options() = default;

  /**
   * @brief Creates a parquet_reader_options_builder which will build parquet_reader_options.
   *
   * @param src Source information to read parquet file.
   * @return Builder to build reader options.
   */
  static parquet_reader_options_builder builder(source_info const& src);

  /**
   * @brief Returns source info.
   */
  source_info const& get_source() const { return _source; }

  /**
   * @brief Returns true/false depending on whether strings should be converted to categories or
   * not.
   */
  bool is_enabled_convert_strings_to_categories() const { return _convert_strings_to_categories; }

  /**
   * @brief Returns true/false depending whether to use pandas metadata or not while reading.
   */
  bool is_enabled_use_pandas_metadata() const { return _use_pandas_metadata; }

  /**
   * @brief Returns number of rows to skip from the start.
   */
  size_type get_skip_rows() const { return _skip_rows; }

  /**
   * @brief Returns number of rows to read.
   */
  size_type get_num_rows() const { return _num_rows; }

  /**
   * @brief Returns names of column to be read.
   */
  std::vector<std::string> const& get_columns() const { return _columns; }

  /**
   * @brief Returns list of individual row groups to be read.
   */
  std::vector<std::vector<size_type>> const& get_row_groups() const { return _row_groups; }

  /**
   * @brief Returns timestamp type used to cast timestamp columns.
   */
  data_type get_timestamp_type() const { return _timestamp_type; }

  /**
   * @brief Sets names of the columns to be read.
   *
   * @param col_names Vector of column names.
   */
  void set_columns(std::vector<std::string> col_names) { _columns = std::move(col_names); }

  /**
   * @brief Sets vector of individual row groups to read.
   *
   * @param row_groups Vector of row groups to read.
   */
  void set_row_groups(std::vector<std::vector<size_type>> row_groups)
  {
    if ((!row_groups.empty()) and ((_skip_rows != 0) or (_num_rows != -1))) {
      CUDF_FAIL("row_groups can't be set along with skip_rows and num_rows");
    }

    _row_groups = std::move(row_groups);
  }

  /**
   * @brief Sets to enable/disable conversion of strings to categories.
   *
   * @param val Boolean value to enable/disable conversion of string columns to categories.
   */
  void enable_convert_strings_to_categories(bool val) { _convert_strings_to_categories = val; }

  /**
   * @brief Sets to enable/disable use of pandas metadata to read.
   *
   * @param val Boolean value whether to use pandas metadata.
   */
  void enable_use_pandas_metadata(bool val) { _use_pandas_metadata = val; }

  /**
   * @brief Sets number of rows to skip.
   *
   * @param val Number of rows to skip from start.
   */
  void set_skip_rows(size_type val)
  {
    if ((val != 0) and (!_row_groups.empty())) {
      CUDF_FAIL("skip_rows can't be set along with a non-empty row_groups");
    }

    _skip_rows = val;
  }

  /**
   * @brief Sets number of rows to read.
   *
   * @param val Number of rows to read after skip.
   */
  void set_num_rows(size_type val)
  {
    if ((val != -1) and (!_row_groups.empty())) {
      CUDF_FAIL("num_rows can't be set along with a non-empty row_groups");
    }

    _num_rows = val;
  }

  /**
   * @brief Sets timestamp_type used to cast timestamp columns.
   *
   * @param type The timestamp data_type to which all timestamp columns need to be cast.
   */
  void set_timestamp_type(data_type type) { _timestamp_type = type; }
};

class parquet_reader_options_builder {
  parquet_reader_options options;

 public:
  /**
   * @brief Default constructor.
   *
   * This has been added since Cython requires a default constructor to create objects on stack.
   */
  parquet_reader_options_builder() = default;

  /**
   * @brief Constructor from source info.
   *
   * @param src The source information used to read parquet file.
   */
  explicit parquet_reader_options_builder(source_info const& src) : options(src) {}

  /**
   * @brief Sets names of the columns to be read.
   *
   * @param col_names Vector of column names.
   * @return this for chaining.
   */
  parquet_reader_options_builder& columns(std::vector<std::string> col_names)
  {
    options._columns = std::move(col_names);
    return *this;
  }

  /**
   * @brief Sets vector of individual row groups to read.
   *
   * @param row_groups Vector of row groups to read.
   * @return this for chaining.
   */
  parquet_reader_options_builder& row_groups(std::vector<std::vector<size_type>> row_groups)
  {
    options.set_row_groups(std::move(row_groups));
    return *this;
  }

  /**
   * @brief Sets enable/disable conversion of strings to categories.
   *
   * @param val Boolean value to enable/disable conversion of string columns to categories.
   * @return this for chaining.
   */
  parquet_reader_options_builder& convert_strings_to_categories(bool val)
  {
    options._convert_strings_to_categories = val;
    return *this;
  }

  /**
   * @brief Sets to enable/disable use of pandas metadata to read.
   *
   * @param val Boolean value whether to use pandas metadata.
   * @return this for chaining.
   */
  parquet_reader_options_builder& use_pandas_metadata(bool val)
  {
    options._use_pandas_metadata = val;
    return *this;
  }

  /**
   * @brief Sets number of rows to skip.
   *
   * @param val Number of rows to skip from start.
   * @return this for chaining.
   */
  parquet_reader_options_builder& skip_rows(size_type val)
  {
    options.set_skip_rows(val);
    return *this;
  }

  /**
   * @brief Sets number of rows to read.
   *
   * @param val Number of rows to read after skip.
   * @return this for chaining.
   */
  parquet_reader_options_builder& num_rows(size_type val)
  {
    options.set_num_rows(val);
    return *this;
  }

  /**
   * @brief timestamp_type used to cast timestamp columns.
   *
   * @param type The timestamp data_type to which all timestamp columns need to be cast.
   * @return this for chaining.
   */
  parquet_reader_options_builder& timestamp_type(data_type type)
  {
    options._timestamp_type = type;
    return *this;
  }

  /**
   * @brief move parquet_reader_options member once it's built.
   */
  operator parquet_reader_options &&() { return std::move(options); }

  /**
   * @brief move parquet_reader_options member once it's built.
   *
   * This has been added since Cython does not support overloading of conversion operators.
   */
  parquet_reader_options&& build() { return std::move(options); }
};

/**
 * @brief Reads a Parquet dataset into a set of columns.
 *
 * The following code snippet demonstrates how to read a dataset from a file:
 * @code
 *  ...
 *  std::string filepath = "dataset.parquet";
 *  cudf::io::parquet_reader_options options =
 *  cudf::io::parquet_reader_options::builder(cudf::source_info(filepath));
 *  ...
 *  auto result = cudf::read_parquet(options);
 * @endcode
 *
 * @param options Settings for controlling reading behavior
 * @param mr Device memory resource used to allocate device memory of the table in the returned
 * table_with_metadata
 *
 * @return The set of columns along with metadata
 */
table_with_metadata read_parquet(
  parquet_reader_options const& options,
  rmm::mr::device_memory_resource* mr = rmm::mr::get_current_device_resource());

/** @} */  // end of group
/**
 * @addtogroup io_writers
 * @{
 * @file
 */

/**
 * @brief Class to build `parquet_writer_options`.
 */
class parquet_writer_options_builder;

/**
 * @brief Settings for `write_parquet()`.
 */
class parquet_writer_options {
  // Specify the sink to use for writer output
  sink_info _sink;
  // Specify the compression format to use
  compression_type _compression = compression_type::AUTO;
  // Specify the level of statistics in the output file
  statistics_freq _stats_level = statistics_freq::STATISTICS_ROWGROUP;
  // Sets of columns to output
  table_view _table;
  // Optional associated metadata
  const table_metadata* _metadata = nullptr;
  // Optionally return the raw parquet file metadata output
  bool _return_filemetadata = false;
  // Column chunks file path to be set in the raw output metadata
  std::string _column_chunks_file_path;

  /**
   * @brief Constructor from sink and table.
   *
   * @param sink The sink used for writer output.
   * @param table Table to be written to output.
   */
  explicit parquet_writer_options(sink_info const& sink, table_view const& table)
    : _sink(sink), _table(table)
  {
  }

  friend class parquet_writer_options_builder;

 public:
  /**
   * @brief Default constructor.
   *
   * This has been added since Cython requires a default constructor to create objects on stack.
   */
  parquet_writer_options() = default;

  /**
   * @brief Create builder to create `parquet_writer_options`.
   *
   * @param sink The sink used for writer output.
   * @param table Table to be written to output.
   *
   * @return Builder to build parquet_writer_options.
   */
  static parquet_writer_options_builder builder(sink_info const& sink, table_view const& table);

  /**
   * @brief Create builder to create `parquet_writer_options`.
   *
   * @return parquet_writer_options_builder.
   */
  static parquet_writer_options_builder builder();

  /**
   * @brief Returns sink info.
   */
  sink_info const& get_sink() const { return _sink; }

  /**
   * @brief Returns compression format used.
   */
  compression_type get_compression() const { return _compression; }

  /**
   * @brief Returns level of statistics requested in output file.
   */
  statistics_freq get_stats_level() const { return _stats_level; }

  /**
   * @brief Returns table_view.
   */
  table_view get_table() const { return _table; }

  /**
   * @brief Returns associated metadata.
   */
  table_metadata const* get_metadata() const { return _metadata; }

  /**
   * @brief Returns `true` if metadata is required, `false` otherwise.
   */
  bool is_enabled_return_filemetadata() const { return _return_filemetadata; }

  /**
   * @brief Returns Column chunks file path to be set in the raw output metadata.
   */
  std::string get_column_chunks_file_path() const { return _column_chunks_file_path; }

  /**
   * @brief Sets metadata.
   *
   * @param metadata Associated metadata.
   */
  void set_metadata(table_metadata const* metadata) { _metadata = metadata; }

  /**
   * @brief Sets the level of statistics.
   *
   * @param sf Level of statistics requested in the output file.
   */
  void set_stats_level(statistics_freq sf) { _stats_level = sf; }

  /**
   * @brief Sets compression type.
   *
   * @param compression The compression type to use.
   */
  void set_compression(compression_type compression) { _compression = compression; }

  /**
   * @brief Sets whether filemetadata is required or not.
   *
   * @param req Boolean value to enable/disable return of file metadata.
   */
  void enable_return_filemetadata(bool req) { _return_filemetadata = req; }

  /**
   * @brief Sets column chunks file path to be set in the raw output metadata.
   *
   * @param file_path String which indicates file path.
   */
  void set_column_chunks_file_path(std::string file_path)
  {
    _column_chunks_file_path.assign(file_path);
  }
};

class parquet_writer_options_builder {
  parquet_writer_options options;

 public:
  /**
   * @brief Default constructor.
   *
   * This has been added since Cython requires a default constructor to create objects on stack.
   */
  explicit parquet_writer_options_builder() = default;

  /**
   * @brief Constructor from sink and table.
   *
   * @param sink The sink used for writer output.
   * @param table Table to be written to output.
   */
  explicit parquet_writer_options_builder(sink_info const& sink, table_view const& table)
    : options(sink, table)
  {
  }

  /**
   * @brief Sets metadata in parquet_writer_options.
   *
   * @param metadata Associated metadata.
   * @return this for chaining.
   */
  parquet_writer_options_builder& metadata(table_metadata const* metadata)
  {
    options._metadata = metadata;
    return *this;
  }

  /**
   * @brief Sets the level of statistics in parquet_writer_options.
   *
   * @param sf Level of statistics requested in the output file.
   * @return this for chaining.
   */
  parquet_writer_options_builder& stats_level(statistics_freq sf)
  {
    options._stats_level = sf;
    return *this;
  }

  /**
   * @brief Sets compression type in parquet_writer_options.
   *
   * @param compression The compression type to use.
   * @return this for chaining.
   */
  parquet_writer_options_builder& compression(compression_type compression)
  {
    options._compression = compression;
    return *this;
  }

  /**
   * @brief Sets whether filemetadata is required or not in parquet_writer_options.
   *
   * @param req Boolean value to enable/disable return of file metadata.
   * @return this for chaining.
   */
  parquet_writer_options_builder& return_filemetadata(bool req)
  {
    options._return_filemetadata = req;
    return *this;
  }

  /**
   * @brief Sets column chunks file path to be set in the raw output metadata.
   *
   * @param file_path String which indicates file path.
   * @return this for chaining.
   */
  parquet_writer_options_builder& column_chunks_file_path(std::string file_path)
  {
    options._column_chunks_file_path.assign(file_path);
    return *this;
  }

  /**
   * @brief move parquet_writer_options member once it's built.
   */
  operator parquet_writer_options &&() { return std::move(options); }

  /**
   * @brief move parquet_writer_options member once it's built.
   *
   * This has been added since Cython does not support overloading of conversion operators.
   */
  parquet_writer_options&& build() { return std::move(options); }
};

/**
 * @brief Writes a set of columns to parquet format.
 *
 * The following code snippet demonstrates how to write columns to a file:
 * @code
 *  ...
 *  std::string filepath = "dataset.parquet";
 *  cudf::io::parquet_writer_options options =
 *  cudf::io::parquet_writer_options::builder(cudf::sink_info(filepath), table->view());
 *  ...
 *  cudf::write_parquet(options);
 * @endcode
 *
 * @param options Settings for controlling writing behavior.
 * @param mr Device memory resource to use for device memory allocation.
 *
 * @return A blob that contains the file metadata (parquet FileMetadata thrift message) if
 *         requested in parquet_writer_options (empty blob otherwise).
 */

std::unique_ptr<std::vector<uint8_t>> write_parquet(
  parquet_writer_options const& options,
  rmm::mr::device_memory_resource* mr = rmm::mr::get_current_device_resource());

/**
 * @brief Merges multiple raw metadata blobs that were previously created by write_parquet
 * into a single metadata blob.
 *
 * @param[in] metadata_list List of input file metadata.
 * @return A parquet-compatible blob that contains the data for all row groups in the list.
 */
std::unique_ptr<std::vector<uint8_t>> merge_rowgroup_metadata(
  const std::vector<std::unique_ptr<std::vector<uint8_t>>>& metadata_list);

/**
 * @brief Builds options for chunked_parquet_writer_options.
 */
class chunked_parquet_writer_options_builder;

/**
 * @brief Settings for `write_parquet_chunked()`.
 */
class chunked_parquet_writer_options {
  // Specify the sink to use for writer output
  sink_info _sink;
  // Specify the compression format to use
  compression_type _compression = compression_type::AUTO;
  // Specify the level of statistics in the output file
  statistics_freq _stats_level = statistics_freq::STATISTICS_ROWGROUP;
  // Optional associated metadata.
  const table_metadata_with_nullability* _nullable_metadata = nullptr;

  /**
   * @brief Constructor from sink.
   *
   * @param sink Sink used for writer output.
   */
  explicit chunked_parquet_writer_options(sink_info const& sink) : _sink(sink) {}

  friend chunked_parquet_writer_options_builder;

 public:
  /**
   * @brief Default constructor.
   *
   * This has been added since Cython requires a default constructor to create objects on stack.
   */
  chunked_parquet_writer_options() = default;

  /**
   * @brief Returns sink info.
   */
  sink_info const& get_sink() const { return _sink; }

  /**
   * @brief Returns compression format used.
   */
  compression_type get_compression() const { return _compression; }

  /**
   * @brief Returns level of statistics requested in output file.
   */
  statistics_freq get_stats_level() const { return _stats_level; }

  /**
   * @brief Returns nullable metadata information.
   */
  const table_metadata_with_nullability* get_nullable_metadata() const
  {
    return _nullable_metadata;
  }

  /**
   * @brief Sets nullable metadata.
   *
   * @param metadata Associated metadata.
   */
  void set_nullable_metadata(const table_metadata_with_nullability* metadata)
  {
    _nullable_metadata = metadata;
  }

  /**
   * @brief Sets the level of statistics in parquet_writer_options.
   *
   * @param sf Level of statistics requested in the output file.
   */
  void set_stats_level(statistics_freq sf) { _stats_level = sf; }

  /**
   * @brief Sets compression type.
   *
   * @param compression The compression type to use.
   */
  void set_compression(compression_type compression) { _compression = compression; }

  /**
   * @brief creates builder to build chunked_parquet_writer_options.
   *
   * @param sink sink to use for writer output.
   *
   * @return Builder to build `chunked_parquet_writer_options`.
   */
  static chunked_parquet_writer_options_builder builder(sink_info const& sink);
};

class chunked_parquet_writer_options_builder {
  chunked_parquet_writer_options options;

 public:
  /**
   * @brief Default constructor.
   *
   * This has been added since Cython requires a default constructor to create objects on stack.
   */
  chunked_parquet_writer_options_builder() = default;

  /**
   * @brief Constructor from sink.
   *
   * @param sink The sink used for writer output.
   */
  chunked_parquet_writer_options_builder(sink_info const& sink) : options(sink){};

  /**
   * @brief Sets nullable metadata to chunked_parquet_writer_options.
   *
   * @param metadata Associated metadata.
   * @return this for chaining.
   */
  chunked_parquet_writer_options_builder& nullable_metadata(
    const table_metadata_with_nullability* metadata)
  {
    options._nullable_metadata = metadata;
    return *this;
  }

  /**
   * @brief Sets Sets the level of statistics in chunked_parquet_writer_options.
   *
   * @param sf Level of statistics requested in the output file.
   * @return this for chaining.
   */
  chunked_parquet_writer_options_builder& stats_level(statistics_freq sf)
  {
    options._stats_level = sf;
    return *this;
  }

  /**
   * @brief Sets compression type to chunked_parquet_writer_options.
   *
   * compression The compression type to use.
   * @return this for chaining.
   */
  chunked_parquet_writer_options_builder& compression(compression_type compression)
  {
    options._compression = compression;
    return *this;
  }

  /**
   * @brief move chunked_parquet_writer_options member once it's built.
   */
  operator chunked_parquet_writer_options &&() { return std::move(options); }

  /**
   * @brief move chunked_parquet_writer_options member once it's is built.
   *
   * This has been added since Cython does not support overloading of conversion operators.
   */
  chunked_parquet_writer_options&& build() { return std::move(options); }
};

/**
 * @brief Forward declaration of anonymous chunked-writer state struct.
 */
struct pq_chunked_state;

/**
 * @brief Begin the process of writing a parquet file in a chunked/stream form.
 *
 * The intent of the write_parquet_chunked_ path is to allow writing of an
 * arbitrarily large / arbitrary number of rows to a parquet file in multiple passes.
 *
 * The following code snippet demonstrates how to write a single parquet file containing
 * one logical table by writing a series of individual cudf::tables.
 * @code
 *  ...
 *  std::string filepath = "dataset.parquet";
 *  cudf::io::chunked_parquet_writer_options options =
 *  cudf::io::chunked_parquet_writer_options::builder(cudf::sink_info(filepath), table->view());
 *  ...
 *  auto state = cudf::write_parquet_chunked_begin(options);
 *    cudf::write_parquet_chunked(table0, state);
 *    cudf::write_parquet_chunked(table1, state);
 *    ...
 *  cudf_write_parquet_chunked_end(state);
 * @endcode
 *
 * @param[in] options Settings for controlling writing behavior.
 * @param[in] mr Device memory resource to use for device memory allocation.
 *
 * @return pointer to an anonymous state structure storing information about the chunked write.
 * this pointer must be passed to all subsequent write_parquet_chunked() and
 * write_parquet_chunked_end() calls.
 */
std::shared_ptr<pq_chunked_state> write_parquet_chunked_begin(
  chunked_parquet_writer_options const& options,
  rmm::mr::device_memory_resource* mr = rmm::mr::get_current_device_resource());

/**
 * @brief Write a single table as a subtable of a larger logical parquet file/table.
 *
 * All tables passed into multiple calls of this function must contain the same # of columns and
 * have columns of the same type.
 *
 * @param[in] table The table data to be written.
 * @param[in] state Opaque state information about the writer process. Must be the same pointer
 * returned from write_parquet_chunked_begin().
 */
void write_parquet_chunked(table_view const& table, std::shared_ptr<pq_chunked_state> state);

/**
 * @brief Finish writing a chunked/stream parquet file.
 *
 * @param[in] state Opaque state information about the writer process. Must be the same pointer
 * returned from write_parquet_chunked_begin().
 * @param[in] return_filemetadata If true, return the raw file metadata.
 * @param[in] column_chunks_file_path Column chunks file path to be set in the raw output metadata.
 *
 * @return A blob that contains the file metadata (parquet FileMetadata thrift message) if
 *         requested in parquet_writer_options (empty blob otherwise).
 */
std::unique_ptr<std::vector<uint8_t>> write_parquet_chunked_end(
  std::shared_ptr<pq_chunked_state>& state,
  bool return_filemetadata                   = false,
  const std::string& column_chunks_file_path = "");

<<<<<<< HEAD
/** @} */  // end of group
=======
/**
 * @brief Merges multiple raw metadata blobs that were previously created by write_parquet
 * into a single metadata blob
 *
 * @ingroup io_writers
 *
 * @param[in] metadata_list List of input file metadata
 * @return A parquet-compatible blob that contains the data for all rowgroups in the list
 */
std::unique_ptr<std::vector<uint8_t>> merge_rowgroup_metadata(
  const std::vector<std::unique_ptr<std::vector<uint8_t>>>& metadata_list);
>>>>>>> c39e9168
}  // namespace io
}  // namespace cudf<|MERGE_RESOLUTION|>--- conflicted
+++ resolved
@@ -836,9 +836,6 @@
   bool return_filemetadata                   = false,
   const std::string& column_chunks_file_path = "");
 
-<<<<<<< HEAD
-/** @} */  // end of group
-=======
 /**
  * @brief Merges multiple raw metadata blobs that were previously created by write_parquet
  * into a single metadata blob
@@ -850,6 +847,7 @@
  */
 std::unique_ptr<std::vector<uint8_t>> merge_rowgroup_metadata(
   const std::vector<std::unique_ptr<std::vector<uint8_t>>>& metadata_list);
->>>>>>> c39e9168
+
+/** @} */  // end of group
 }  // namespace io
 }  // namespace cudf