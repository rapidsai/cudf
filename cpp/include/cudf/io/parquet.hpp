/*
 * Copyright (c) 2020-2024, NVIDIA CORPORATION.
 *
 * Licensed under the Apache License, Version 2.0 (the "License");
 * you may not use this file except in compliance with the License.
 * You may obtain a copy of the License at
 *
 *     http://www.apache.org/licenses/LICENSE-2.0
 *
 * Unless required by applicable law or agreed to in writing, software
 * distributed under the License is distributed on an "AS IS" BASIS,
 * WITHOUT WARRANTIES OR CONDITIONS OF ANY KIND, either express or implied.
 * See the License for the specific language governing permissions and
 * limitations under the License.
 */

#pragma once

#include <cudf/ast/expressions.hpp>
#include <cudf/io/detail/parquet.hpp>
#include <cudf/io/types.hpp>
#include <cudf/table/table_view.hpp>
#include <cudf/types.hpp>

#include <rmm/mr/device/per_device_resource.hpp>
#include <rmm/resource_ref.hpp>

#include <iostream>
#include <memory>
#include <optional>
#include <string>
#include <utility>
#include <vector>

namespace cudf::io {
/**
 * @addtogroup io_readers
 * @{
 * @file
 */

constexpr size_t default_row_group_size_bytes   = 128 * 1024 * 1024;  ///< 128MB per row group
constexpr size_type default_row_group_size_rows = 1000000;     ///< 1 million rows per row group
constexpr size_t default_max_page_size_bytes    = 512 * 1024;  ///< 512KB per page
constexpr size_type default_max_page_size_rows  = 20000;       ///< 20k rows per page
constexpr int32_t default_column_index_truncate_length = 64;   ///< truncate to 64 bytes
constexpr size_t default_max_dictionary_size           = 1024 * 1024;  ///< 1MB dictionary size
constexpr size_type default_max_page_fragment_size     = 5000;  ///< 5000 rows per page fragment

class parquet_reader_options_builder;

/**
 * @brief Settings for `read_parquet()`.
 */
class parquet_reader_options {
  source_info _source;

  // Path in schema of column to read; `nullopt` is all
  std::optional<std::vector<std::string>> _columns;

  // List of individual row groups to read (ignored if empty)
  std::vector<std::vector<size_type>> _row_groups;
  // Number of rows to skip from the start; Parquet stores the number of rows as int64_t
  int64_t _skip_rows = 0;
  // Number of rows to read; `nullopt` is all
  std::optional<size_type> _num_rows;

  // Predicate filter as AST to filter output rows.
  std::optional<std::reference_wrapper<ast::expression const>> _filter;

  // Whether to store string data as categorical type
  bool _convert_strings_to_categories = false;
  // Whether to use PANDAS metadata to load columns
  bool _use_pandas_metadata = true;
  // Whether to read and use ARROW schema
  bool _use_arrow_schema = true;
  // Cast timestamp columns to a specific type
  data_type _timestamp_type{type_id::EMPTY};

  std::optional<std::vector<reader_column_schema>> _reader_column_schema;

  /**
   * @brief Constructor from source info.
   *
   * @param src source information used to read parquet file
   */
  explicit parquet_reader_options(source_info src) : _source{std::move(src)} {}

  friend parquet_reader_options_builder;

 public:
  /**
   * @brief Default constructor.
   *
   * This has been added since Cython requires a default constructor to create objects on stack.
   */
  explicit parquet_reader_options() = default;

  /**
   * @brief Creates a parquet_reader_options_builder which will build parquet_reader_options.
   *
   * @param src Source information to read parquet file
   * @return Builder to build reader options
   */
  static parquet_reader_options_builder builder(source_info src);

  /**
   * @brief Returns source info.
   *
   * @return Source info
   */
  [[nodiscard]] source_info const& get_source() const { return _source; }

  /**
   * @brief Returns true/false depending on whether strings should be converted to categories or
   * not.
   *
   * @return `true` if strings should be converted to categories
   */
  [[nodiscard]] bool is_enabled_convert_strings_to_categories() const
  {
    return _convert_strings_to_categories;
  }

  /**
   * @brief Returns true/false depending whether to use pandas metadata or not while reading.
   *
   * @return `true` if pandas metadata is used while reading
   */
  [[nodiscard]] bool is_enabled_use_pandas_metadata() const { return _use_pandas_metadata; }

  /**
   * @brief Returns true/false depending whether to use arrow schema while reading.
   *
   * @return `true` if arrow schema is used while reading
   */
  [[nodiscard]] bool is_enabled_use_arrow_schema() const { return _use_arrow_schema; }

  /**
   * @brief Returns optional tree of metadata.
   *
   * @return vector of reader_column_schema objects.
   */
  [[nodiscard]] std::optional<std::vector<reader_column_schema>> get_column_schema() const
  {
    return _reader_column_schema;
  }

  /**
   * @brief Returns number of rows to skip from the start.
   *
   * @return Number of rows to skip from the start
   */
  [[nodiscard]] int64_t get_skip_rows() const { return _skip_rows; }

  /**
   * @brief Returns number of rows to read.
   *
   * @return Number of rows to read; `nullopt` if the option hasn't been set (in which case the file
   * is read until the end)
   */
  [[nodiscard]] std::optional<size_type> const& get_num_rows() const { return _num_rows; }

  /**
   * @brief Returns names of column to be read, if set.
   *
   * @return Names of column to be read; `nullopt` if the option is not set
   */
  [[nodiscard]] auto const& get_columns() const { return _columns; }

  /**
   * @brief Returns list of individual row groups to be read.
   *
   * @return List of individual row groups to be read
   */
  [[nodiscard]] auto const& get_row_groups() const { return _row_groups; }

  /**
   * @brief Returns AST based filter for predicate pushdown.
   *
   * @return AST expression to use as filter
   */
  [[nodiscard]] auto const& get_filter() const { return _filter; }

  /**
   * @brief Returns timestamp type used to cast timestamp columns.
   *
   * @return Timestamp type used to cast timestamp columns
   */
  [[nodiscard]] data_type get_timestamp_type() const { return _timestamp_type; }

  /**
   * @brief Sets names of the columns to be read.
   *
   * @param col_names Vector of column names
   */
  void set_columns(std::vector<std::string> col_names) { _columns = std::move(col_names); }

  /**
   * @brief Sets vector of individual row groups to read.
   *
   * @param row_groups Vector of row groups to read
   */
  void set_row_groups(std::vector<std::vector<size_type>> row_groups);

  /**
   * @brief Sets AST based filter for predicate pushdown.
   *
   * The filter can utilize cudf::ast::column_name_reference to reference a column by its name,
   * even if it's not necessarily present in the requested projected columns.
   * To refer to output column indices, you can use cudf::ast::column_reference.
   *
   * For a parquet with columns ["A", "B", "C", ... "X", "Y", "Z"],
   * Example 1: with/without column projection
   * @code
   * use_columns({"A", "X", "Z"})
   * .filter(operation(ast_operator::LESS, column_name_reference{"C"}, literal{100}));
   * @endcode
   * Column "C" need not be present in output table.
   * Example 2: without column projection
   * @code
   * filter(operation(ast_operator::LESS, column_reference{1}, literal{100}));
   * @endcode
   * Here, `1` will refer to column "B" because output will contain all columns in
   * order ["A", ..., "Z"].
   * Example 3: with column projection
   * @code
   * use_columns({"A", "Z", "X"})
   * .filter(operation(ast_operator::LESS, column_reference{1}, literal{100}));
   * @endcode
   * Here, `1` will refer to column "Z" because output will contain 3 columns in
   * order ["A", "Z", "X"].
   *
   * @param filter AST expression to use as filter
   */
  void set_filter(ast::expression const& filter) { _filter = filter; }

  /**
   * @brief Sets to enable/disable conversion of strings to categories.
   *
   * @param val Boolean value to enable/disable conversion of string columns to categories
   */
  void enable_convert_strings_to_categories(bool val) { _convert_strings_to_categories = val; }

  /**
   * @brief Sets to enable/disable use of pandas metadata to read.
   *
   * @param val Boolean value whether to use pandas metadata
   */
  void enable_use_pandas_metadata(bool val) { _use_pandas_metadata = val; }

  /**
   * @brief Sets to enable/disable use of arrow schema to read.
   *
   * @param val Boolean value whether to use arrow schema
   */
  void enable_use_arrow_schema(bool val) { _use_arrow_schema = val; }

  /**
   * @brief Sets reader column schema.
   *
   * @param val Tree of schema nodes to enable/disable conversion of binary to string columns.
   * Note default is to convert to string columns.
   */
  void set_column_schema(std::vector<reader_column_schema> val)
  {
    _reader_column_schema = std::move(val);
  }

  /**
   * @brief Sets number of rows to skip.
   *
   * @param val Number of rows to skip from start
   */
  void set_skip_rows(int64_t val);

  /**
   * @brief Sets number of rows to read.
   *
   * @param val Number of rows to read after skip
   */
  void set_num_rows(size_type val);

  /**
   * @brief Sets timestamp_type used to cast timestamp columns.
   *
   * @param type The timestamp data_type to which all timestamp columns need to be cast
   */
  void set_timestamp_type(data_type type) { _timestamp_type = type; }
};

/**
 * @brief Builds parquet_reader_options to use for `read_parquet()`.
 */
class parquet_reader_options_builder {
  parquet_reader_options options;

 public:
  /**
   * @brief Default constructor.
   *
   * This has been added since Cython requires a default constructor to create objects on stack.
   */
  parquet_reader_options_builder() = default;

  /**
   * @brief Constructor from source info.
   *
   * @param src The source information used to read parquet file
   */
  explicit parquet_reader_options_builder(source_info src) : options{std::move(src)} {}

  /**
   * @brief Sets names of the columns to be read.
   *
   * @param col_names Vector of column names
   * @return this for chaining
   */
  parquet_reader_options_builder& columns(std::vector<std::string> col_names)
  {
    options._columns = std::move(col_names);
    return *this;
  }

  /**
   * @brief Sets vector of individual row groups to read.
   *
   * @param row_groups Vector of row groups to read
   * @return this for chaining
   */
  parquet_reader_options_builder& row_groups(std::vector<std::vector<size_type>> row_groups)
  {
    options.set_row_groups(std::move(row_groups));
    return *this;
  }

  /**
   * @copydoc parquet_reader_options::set_filter
   * @return this for chaining
   */
  parquet_reader_options_builder& filter(ast::expression const& filter)
  {
    options.set_filter(filter);
    return *this;
  }

  /**
   * @brief Sets enable/disable conversion of strings to categories.
   *
   * @param val Boolean value to enable/disable conversion of string columns to categories
   * @return this for chaining
   */
  parquet_reader_options_builder& convert_strings_to_categories(bool val)
  {
    options._convert_strings_to_categories = val;
    return *this;
  }

  /**
   * @brief Sets to enable/disable use of pandas metadata to read.
   *
   * @param val Boolean value whether to use pandas metadata
   * @return this for chaining
   */
  parquet_reader_options_builder& use_pandas_metadata(bool val)
  {
    options._use_pandas_metadata = val;
    return *this;
  }

  /**
   * @brief Sets to enable/disable use of arrow schema to read.
   *
   * @param val Boolean value whether to use arrow schema
   * @return this for chaining
   */
  parquet_reader_options_builder& use_arrow_schema(bool val)
  {
    options._use_arrow_schema = val;
    return *this;
  }

  /**
   * @brief Sets reader metadata.
   *
   * @param val Tree of metadata information.
   * @return this for chaining
   */
  parquet_reader_options_builder& set_column_schema(std::vector<reader_column_schema> val)
  {
    options._reader_column_schema = std::move(val);
    return *this;
  }

  /**
   * @brief Sets number of rows to skip.
   *
   * @param val Number of rows to skip from start
   * @return this for chaining
   */
  parquet_reader_options_builder& skip_rows(int64_t val)
  {
    options.set_skip_rows(val);
    return *this;
  }

  /**
   * @brief Sets number of rows to read.
   *
   * @param val Number of rows to read after skip
   * @return this for chaining
   */
  parquet_reader_options_builder& num_rows(size_type val)
  {
    options.set_num_rows(val);
    return *this;
  }

  /**
   * @brief timestamp_type used to cast timestamp columns.
   *
   * @param type The timestamp data_type to which all timestamp columns need to be cast
   * @return this for chaining
   */
  parquet_reader_options_builder& timestamp_type(data_type type)
  {
    options._timestamp_type = type;
    return *this;
  }

  /**
   * @brief move parquet_reader_options member once it's built.
   */
  operator parquet_reader_options&&() { return std::move(options); }

  /**
   * @brief move parquet_reader_options member once it's built.
   *
   * This has been added since Cython does not support overloading of conversion operators.
   *
   * @return Built `parquet_reader_options` object's r-value reference
   */
  parquet_reader_options&& build() { return std::move(options); }
};

/**
 * @brief Reads a Parquet dataset into a set of columns.
 *
 * The following code snippet demonstrates how to read a dataset from a file:
 * @code
 *  auto source  = cudf::io::source_info("dataset.parquet");
 *  auto options = cudf::io::parquet_reader_options::builder(source);
 *  auto result  = cudf::io::read_parquet(options);
 * @endcode
 *
 * @param options Settings for controlling reading behavior
 * @param stream CUDA stream used for device memory operations and kernel launches
 * @param mr Device memory resource used to allocate device memory of the table in the returned
 * table_with_metadata
 *
 * @return The set of columns along with metadata
 */
table_with_metadata read_parquet(
  parquet_reader_options const& options,
  rmm::cuda_stream_view stream      = cudf::get_default_stream(),
  rmm::device_async_resource_ref mr = rmm::mr::get_current_device_resource());

/**
 * @brief The chunked parquet reader class to read Parquet file iteratively in to a series of
 * tables, chunk by chunk.
 *
 * This class is designed to address the reading issue when reading very large Parquet files such
 * that the sizes of their column exceed the limit that can be stored in cudf column. By reading the
 * file content by chunks using this class, each chunk is guaranteed to have its sizes stay within
 * the given limit.
 */
class chunked_parquet_reader {
 public:
  /**
   * @brief Default constructor, this should never be used.
   *
   * This is added just to satisfy cython.
   */
  chunked_parquet_reader() = default;

  /**
   * @brief Constructor for chunked reader.
   *
   * This constructor requires the same `parquet_reader_option` parameter as in
   * `cudf::read_parquet()`, and an additional parameter to specify the size byte limit of the
   * output table for each reading.
   *
   * @param chunk_read_limit Limit on total number of bytes to be returned per read,
   *        or `0` if there is no limit
   * @param options The options used to read Parquet file
   * @param stream CUDA stream used for device memory operations and kernel launches
   * @param mr Device memory resource to use for device memory allocation
   */
  chunked_parquet_reader(
    std::size_t chunk_read_limit,
    parquet_reader_options const& options,
    rmm::cuda_stream_view stream      = cudf::get_default_stream(),
    rmm::device_async_resource_ref mr = rmm::mr::get_current_device_resource());

  /**
   * @brief Constructor for chunked reader.
   *
   * This constructor requires the same `parquet_reader_option` parameter as in
   * `cudf::read_parquet()`, with additional parameters to specify the size byte limit of the
   * output table for each reading, and a byte limit on the amount of temporary memory to use
   * when reading. pass_read_limit affects how many row groups we can read at a time by limiting
   * the amount of memory dedicated to decompression space. pass_read_limit is a hint, not an
   * absolute limit - if a single row group cannot fit within the limit given, it will still be
   * loaded.
   *
   * @param chunk_read_limit Limit on total number of bytes to be returned per read,
   * or `0` if there is no limit
   * @param pass_read_limit Limit on the amount of memory used for reading and decompressing data or
   * `0` if there is no limit
   * @param options The options used to read Parquet file
   * @param stream CUDA stream used for device memory operations and kernel launches
   * @param mr Device memory resource to use for device memory allocation
   */
  chunked_parquet_reader(
    std::size_t chunk_read_limit,
    std::size_t pass_read_limit,
    parquet_reader_options const& options,
    rmm::cuda_stream_view stream      = cudf::get_default_stream(),
    rmm::device_async_resource_ref mr = rmm::mr::get_current_device_resource());

  /**
   * @brief Destructor, destroying the internal reader instance.
   *
   * Since the declaration of the internal `reader` object does not exist in this header, this
   * destructor needs to be defined in a separate source file which can access to that object's
   * declaration.
   */
  ~chunked_parquet_reader();

  /**
   * @brief Check if there is any data in the given file has not yet read.
   *
   * @return A boolean value indicating if there is any data left to read
   */
  [[nodiscard]] bool has_next() const;

  /**
   * @brief Read a chunk of rows in the given Parquet file.
   *
   * The sequence of returned tables, if concatenated by their order, guarantees to form a complete
   * dataset as reading the entire given file at once.
   *
   * An empty table will be returned if the given file is empty, or all the data in the file has
   * been read and returned by the previous calls.
   *
   * @return An output `cudf::table` along with its metadata
   */
  [[nodiscard]] table_with_metadata read_chunk() const;

 private:
  std::unique_ptr<cudf::io::parquet::detail::chunked_reader> reader;
};

/** @} */  // end of group
/**
 * @addtogroup io_writers
 * @{
 * @file
 */

/**
 * @brief Struct used to describe column sorting metadata
 */
struct sorting_column {
  int column_idx{};           //!< leaf column index within the row group
  bool is_descending{false};  //!< true if sort order is descending
  bool is_nulls_first{true};  //!< true if nulls come before non-null values
};

/**
 * @brief Base settings for `write_parquet()` and `parquet_chunked_writer`.
 */
class parquet_writer_options_base {
  // Specify the sink to use for writer output
  sink_info _sink;
  // Specify the compression format to use
  compression_type _compression = compression_type::SNAPPY;
  // Specify the level of statistics in the output file
  statistics_freq _stats_level = statistics_freq::STATISTICS_ROWGROUP;
  // Optional associated metadata
  std::optional<table_input_metadata> _metadata;
  // Optional footer key_value_metadata
  std::vector<std::map<std::string, std::string>> _user_data;
  // Parquet writer can write INT96 or TIMESTAMP_MICROS. Defaults to TIMESTAMP_MICROS.
  // If true then overrides any per-column setting in _metadata.
  bool _write_timestamps_as_int96 = false;
  // Parquet writer can write timestamps as UTC
  // Defaults to true because libcudf timestamps are implicitly UTC
  bool _write_timestamps_as_UTC = true;
  // Maximum size of each row group (unless smaller than a single page)
  size_t _row_group_size_bytes = default_row_group_size_bytes;
  // Maximum number of rows in row group (unless smaller than a single page)
  size_type _row_group_size_rows = default_row_group_size_rows;
  // Maximum size of each page (uncompressed)
  size_t _max_page_size_bytes = default_max_page_size_bytes;
  // Maximum number of rows in a page
  size_type _max_page_size_rows = default_max_page_size_rows;
  // Maximum size of min or max values in column index
  int32_t _column_index_truncate_length = default_column_index_truncate_length;
  // When to use dictionary encoding for data
  dictionary_policy _dictionary_policy = dictionary_policy::ADAPTIVE;
  // Maximum size of column chunk dictionary (in bytes)
  size_t _max_dictionary_size = default_max_dictionary_size;
  // Maximum number of rows in a page fragment
  std::optional<size_type> _max_page_fragment_size;
  // Optional compression statistics
  std::shared_ptr<writer_compression_statistics> _compression_stats;
  // write V2 page headers?
  bool _v2_page_headers = false;
  // Which columns in _table are used for sorting
  std::optional<std::vector<sorting_column>> _sorting_columns;

 protected:
  /**
   * @brief Constructor from sink.
   *
   * @param sink The sink used for writer output
   */
<<<<<<< HEAD
  explicit parquet_writer_options(sink_info sink, table_view table)
    : _sink(std::move(sink)), _table(std::move(table))
  {
  }

  friend parquet_writer_options_builder;
=======
  explicit parquet_writer_options_base(sink_info const& sink) : _sink(sink) {}
>>>>>>> dfa79d45

 public:
  /**
   * @brief Default constructor.
   *
   * This has been added since Cython requires a default constructor to create objects on stack.
   */
  parquet_writer_options_base() = default;

  /**
   * @brief Returns sink info.
   *
   * @return Sink info
   */
  [[nodiscard]] sink_info const& get_sink() const { return _sink; }

  /**
   * @brief Returns compression format used.
   *
   * @return Compression format
   */
  [[nodiscard]] compression_type get_compression() const { return _compression; }

  /**
   * @brief Returns level of statistics requested in output file.
   *
   * @return level of statistics requested in output file
   */
  [[nodiscard]] statistics_freq get_stats_level() const { return _stats_level; }

  /**
   * @brief Returns associated metadata.
   *
   * @return Associated metadata
   */
  [[nodiscard]] auto const& get_metadata() const { return _metadata; }

  /**
   * @brief Returns Key-Value footer metadata information.
   *
   * @return Key-Value footer metadata information
   */
  [[nodiscard]] std::vector<std::map<std::string, std::string>> const& get_key_value_metadata()
    const
  {
    return _user_data;
  }

  /**
   * @brief Returns `true` if timestamps will be written as INT96
   *
   * @return `true` if timestamps will be written as INT96
   */
  [[nodiscard]] bool is_enabled_int96_timestamps() const { return _write_timestamps_as_int96; }

  /**
   * @brief Returns `true` if timestamps will be written as UTC
   *
   * @return `true` if timestamps will be written as UTC
   */
  [[nodiscard]] auto is_enabled_utc_timestamps() const { return _write_timestamps_as_UTC; }

  /**
<<<<<<< HEAD
   * @brief Returns Column chunks file paths to be set in the raw output metadata.
   *
   * @return Column chunks file paths to be set in the raw output metadata
   */
  [[nodiscard]] std::vector<std::string> const& get_column_chunks_file_paths() const
  {
    return _column_chunks_file_paths;
  }

  /**
=======
>>>>>>> dfa79d45
   * @brief Returns maximum row group size, in bytes.
   *
   * @return Maximum row group size, in bytes
   */
  [[nodiscard]] auto get_row_group_size_bytes() const { return _row_group_size_bytes; }

  /**
   * @brief Returns maximum row group size, in rows.
   *
   * @return Maximum row group size, in rows
   */
  [[nodiscard]] auto get_row_group_size_rows() const { return _row_group_size_rows; }

  /**
   * @brief Returns the maximum uncompressed page size, in bytes.
   *
   * If set larger than the row group size, then this will return the row group size.
   *
   * @return Maximum uncompressed page size, in bytes
   */
  [[nodiscard]] auto get_max_page_size_bytes() const
  {
    return std::min(_max_page_size_bytes, get_row_group_size_bytes());
  }

  /**
   * @brief Returns maximum page size, in rows.
   *
   * If set larger than the row group size, then this will return the row group size.
   *
   * @return Maximum page size, in rows
   */
  [[nodiscard]] auto get_max_page_size_rows() const
  {
    return std::min(_max_page_size_rows, get_row_group_size_rows());
  }

  /**
   * @brief Returns maximum length of min or max values in column index, in bytes.
   *
   * @return length min/max will be truncated to
   */
  [[nodiscard]] auto get_column_index_truncate_length() const
  {
    return _column_index_truncate_length;
  }

  /**
   * @brief Returns policy for dictionary use.
   *
   * @return policy for dictionary use
   */
  [[nodiscard]] dictionary_policy get_dictionary_policy() const { return _dictionary_policy; }

  /**
   * @brief Returns maximum dictionary size, in bytes.
   *
   * @return Maximum dictionary size, in bytes.
   */
  [[nodiscard]] auto get_max_dictionary_size() const { return _max_dictionary_size; }

  /**
   * @brief Returns maximum page fragment size, in rows.
   *
   * @return Maximum page fragment size, in rows.
   */
  [[nodiscard]] auto get_max_page_fragment_size() const { return _max_page_fragment_size; }

  /**
   * @brief Returns a shared pointer to the user-provided compression statistics.
   *
   * @return Compression statistics
   */
  [[nodiscard]] std::shared_ptr<writer_compression_statistics> get_compression_statistics() const
  {
    return _compression_stats;
  }

  /**
   * @brief Returns `true` if V2 page headers should be written.
   *
   * @return `true` if V2 page headers should be written.
   */
  [[nodiscard]] auto is_enabled_write_v2_headers() const { return _v2_page_headers; }

  /**
   * @brief Returns the sorting_columns.
   *
   * @return Column sort order metadata
   */
  [[nodiscard]] auto const& get_sorting_columns() const { return _sorting_columns; }

  /**
   * @brief Sets metadata.
   *
   * @param metadata Associated metadata
   */
  void set_metadata(table_input_metadata metadata);

  /**
   * @brief Sets metadata.
   *
   * @param metadata Key-Value footer metadata
   */
  void set_key_value_metadata(std::vector<std::map<std::string, std::string>> metadata);

  /**
   * @brief Sets the level of statistics.
   *
   * @param sf Level of statistics requested in the output file
   */
  void set_stats_level(statistics_freq sf);
  /**
   * @brief Sets compression type.
   *
   * @param compression The compression type to use
   */
  void set_compression(compression_type compression);

  /**
   * @brief Sets timestamp writing preferences. INT96 timestamps will be written
   * if `true` and TIMESTAMP_MICROS will be written if `false`.
   *
   * @param req Boolean value to enable/disable writing of INT96 timestamps
   */
  void enable_int96_timestamps(bool req);

  /**
   * @brief Sets preference for writing timestamps as UTC. Write timestamps as UTC if set to `true`.
   *
   * @param val Boolean value to enable/disable writing of timestamps as UTC.
   */
  void enable_utc_timestamps(bool val);

  /**
   * @brief Sets the maximum row group size, in bytes.
   *
   * @param size_bytes Maximum row group size, in bytes to set
   */
  void set_row_group_size_bytes(size_t size_bytes);

  /**
   * @brief Sets the maximum row group size, in rows.
   *
   * @param size_rows Maximum row group size, in rows to set
   */
  void set_row_group_size_rows(size_type size_rows);

  /**
   * @brief Sets the maximum uncompressed page size, in bytes.
   *
   * @param size_bytes Maximum uncompressed page size, in bytes to set
   */
  void set_max_page_size_bytes(size_t size_bytes);

  /**
   * @brief Sets the maximum page size, in rows.
   *
   * @param size_rows Maximum page size, in rows to set
   */
  void set_max_page_size_rows(size_type size_rows);

  /**
   * @brief Sets the maximum length of min or max values in column index, in bytes.
   *
   * @param size_bytes length min/max will be truncated to
   */
  void set_column_index_truncate_length(int32_t size_bytes);

  /**
   * @brief Sets the policy for dictionary use.
   *
   * @param policy Policy for dictionary use
   */
  void set_dictionary_policy(dictionary_policy policy);

  /**
   * @brief Sets the maximum dictionary size, in bytes.
   *
   * @param size_bytes Maximum dictionary size, in bytes
   */
  void set_max_dictionary_size(size_t size_bytes);

  /**
   * @brief Sets the maximum page fragment size, in rows.
   *
   * @param size_rows Maximum page fragment size, in rows.
   */
  void set_max_page_fragment_size(size_type size_rows);

  /**
   * @brief Sets the pointer to the output compression statistics.
   *
   * @param comp_stats Pointer to compression statistics to be updated after writing
   */
  void set_compression_statistics(std::shared_ptr<writer_compression_statistics> comp_stats);

  /**
   * @brief Sets preference for V2 page headers. Write V2 page headers if set to `true`.
   *
   * @param val Boolean value to enable/disable writing of V2 page headers.
   */
  void enable_write_v2_headers(bool val);

  /**
   * @brief Sets sorting columns.
   *
   * @param sorting_columns Column sort order metadata
   */
  void set_sorting_columns(std::vector<sorting_column> sorting_columns);
};

/**
 * @brief Base class for Parquet options builders.
 */
template <class BuilderT, class OptionsT>
class parquet_writer_options_builder_base {
  OptionsT _options;

 protected:
  /**
   * @brief Return reference to the options object being built
   *
   * @return the options object
   */
  inline OptionsT& get_options() { return _options; }

  /**
   * @brief Constructor from options.
   *
   * @param options Options object to build
   */
  explicit parquet_writer_options_builder_base(OptionsT options);

 public:
  /**
   * @brief Default constructor.
   *
   * This has been added since Cython requires a default constructor to create objects on stack.
   */
  explicit parquet_writer_options_builder_base() = default;

  /**
   * @brief Sets metadata.
   *
   * @param metadata Associated metadata
   * @return this for chaining
   */
  BuilderT& metadata(table_input_metadata metadata);

  /**
   * @brief Sets Key-Value footer metadata.
   *
   * @param metadata Key-Value footer metadata
   * @return this for chaining
   */
  BuilderT& key_value_metadata(std::vector<std::map<std::string, std::string>> metadata);

  /**
   * @brief Sets the level of statistics.
   *
   * @param sf Level of statistics requested in the output file
   * @return this for chaining
   */
  BuilderT& stats_level(statistics_freq sf);

  /**
   * @brief Sets compression type.
   *
   * @param compression The compression type to use
   * @return this for chaining
   */
  BuilderT& compression(compression_type compression);

  /**
   * @brief Sets the maximum row group size, in bytes.
   *
   * @param val maximum row group size
   * @return this for chaining
   */
  BuilderT& row_group_size_bytes(size_t val);

  /**
   * @brief Sets the maximum number of rows in output row groups.
   *
   * @param val maximum number or rows
   * @return this for chaining
   */
  BuilderT& row_group_size_rows(size_type val);

  /**
   * @brief Sets the maximum uncompressed page size, in bytes.
   *
   * Serves as a hint to the writer, and can be exceeded under certain circumstances.
   * Cannot be larger than the row group size in bytes, and will be adjusted to
   * match if it is.
   *
   * @param val maximum page size
   * @return this for chaining
   */
  BuilderT& max_page_size_bytes(size_t val);

  /**
   * @brief Sets the maximum page size, in rows. Counts only top-level rows, ignoring any nesting.
   * Cannot be larger than the row group size in rows, and will be adjusted to match if it is.
   *
   * @param val maximum rows per page
   * @return this for chaining
   */
  BuilderT& max_page_size_rows(size_type val);

  /**
   * @brief Sets the desired maximum size in bytes for min and max values in the column index.
   *
   * Values exceeding this limit will be truncated, but modified such that they will still
   * be valid lower and upper bounds. This only applies to variable length types, such as string.
   * Maximum values will not be truncated if there is no suitable truncation that results in
   * a valid upper bound.
   *
   * Default value is 64.
   *
   * @param val length min/max will be truncated to, with 0 indicating no truncation
   * @return this for chaining
   */
  BuilderT& column_index_truncate_length(int32_t val);

  /**
   * @brief Sets the policy for dictionary use.
   *
   * Certain compression algorithms (e.g Zstandard) have limits on how large of a buffer can
   * be compressed. In some circumstances, the dictionary can grow beyond this limit, which
   * will prevent the column from being compressed. This setting controls how the writer
   * should act in these circumstances. A setting of dictionary_policy::ADAPTIVE will disable
   * dictionary encoding for columns where the dictionary exceeds the limit. A setting of
   * dictionary_policy::NEVER will disable the use of dictionary encoding globally. A setting of
   * dictionary_policy::ALWAYS will allow the use of dictionary encoding even if it will result in
   * the disabling of compression for columns that would otherwise be compressed.
   *
   * The default value is dictionary_policy::ADAPTIVE.
   *
   * @param val policy for dictionary use
   * @return this for chaining
   */
  BuilderT& dictionary_policy(enum dictionary_policy val);

  /**
   * @brief Sets the maximum dictionary size, in bytes.
   *
   * Disables dictionary encoding for any column chunk where the dictionary will
   * exceed this limit.  Only used when the dictionary_policy is set to 'ADAPTIVE'.
   *
   * Default value is 1048576 (1MiB).
   *
   * @param val maximum dictionary size
   * @return this for chaining
   */
  BuilderT& max_dictionary_size(size_t val);

  /**
   * @brief Sets the maximum page fragment size, in rows.
   *
   * Files with nested schemas or very long strings may need a page fragment size
   * smaller than the default value of 5000 to ensure a single fragment will not
   * exceed the desired maximum page size in bytes.
   *
   * @param val maximum page fragment size
   * @return this for chaining
   */
  BuilderT& max_page_fragment_size(size_type val);

  /**
   * @brief Sets the pointer to the output compression statistics.
   *
   * @param comp_stats Pointer to compression statistics to be filled once writer is done
   * @return this for chaining
   */
  BuilderT& compression_statistics(
    std::shared_ptr<writer_compression_statistics> const& comp_stats);

  /**
   * @brief Sets whether int96 timestamps are written or not.
   *
   * @param enabled Boolean value to enable/disable int96 timestamps
   * @return this for chaining
   */
  BuilderT& int96_timestamps(bool enabled);

  /**
   * @brief Set to true if timestamps are to be written as UTC.
   *
   * @param enabled Boolean value to enable/disable writing of timestamps as UTC.
   * @return this for chaining
   */
  BuilderT& utc_timestamps(bool enabled);
  /**
   * @brief Set to true if V2 page headers are to be written.
   *
   * @param enabled Boolean value to enable/disable writing of V2 page headers.
   * @return this for chaining
   */
  BuilderT& write_v2_headers(bool enabled);

  /**
   * @brief Sets column sorting metadata.
   *
   * @param sorting_columns Column sort order metadata
   * @return this for chaining
   */
  BuilderT& sorting_columns(std::vector<sorting_column> sorting_columns);

  /**
   * @brief move options member once it's built.
   */
  operator OptionsT&&();

  /**
   * @brief move options member once it's built.
   *
   * This has been added since Cython does not support overloading of conversion operators.
   *
   * @return Built `parquet_writer_options` object's r-value reference
   */
  OptionsT&& build();
};

class parquet_writer_options_builder;

/**
 * @brief Settings for `write_parquet()`.
 */
class parquet_writer_options : public parquet_writer_options_base {
  // Sets of columns to output
  table_view _table;
  // Partitions described as {start_row, num_rows} pairs
  std::vector<partition_info> _partitions;
  // Column chunks file paths to be set in the raw output metadata. One per output file
  std::vector<std::string> _column_chunks_file_paths;

  friend parquet_writer_options_builder;

  /**
   * @brief Constructor from sink and table.
   *
   * @param sink The sink used for writer output
   * @param table Table to be written to output
   */
<<<<<<< HEAD
  explicit chunked_parquet_writer_options(sink_info sink) : _sink(std::move(sink)) {}

  friend chunked_parquet_writer_options_builder;
=======
  explicit parquet_writer_options(sink_info const& sink, table_view const& table);
>>>>>>> dfa79d45

 public:
  /**
   * @brief Default constructor.
   *
   * This has been added since Cython requires a default constructor to create objects on stack.
   */
  parquet_writer_options() = default;

  /**
   * @brief Create builder to create `parquet_writer_options`.
   *
   * @param sink The sink used for writer output
   * @param table Table to be written to output
   *
   * @return Builder to build parquet_writer_options
   */
  static parquet_writer_options_builder builder(sink_info const& sink, table_view const& table);

  /**
   * @brief Create builder to create `parquet_writer_options`.
   *
   * @return parquet_writer_options_builder
   */
  static parquet_writer_options_builder builder();

  /**
   * @brief Returns table_view.
   *
   * @return Table view
   */
  [[nodiscard]] table_view get_table() const { return _table; }

  /**
   * @brief Returns partitions.
   *
   * @return Partitions
   */
  [[nodiscard]] std::vector<partition_info> const& get_partitions() const { return _partitions; }

  /**
   * @brief Returns Column chunks file paths to be set in the raw output metadata.
   *
   * @return Column chunks file paths to be set in the raw output metadata
   */
<<<<<<< HEAD
  [[nodiscard]] std::vector<std::map<std::string, std::string>> const& get_key_value_metadata()
    const
  {
    return _user_data;
  }

  /**
   * @brief Returns `true` if timestamps will be written as INT96
   *
   * @return `true` if timestamps will be written as INT96
   */
  [[nodiscard]] bool is_enabled_int96_timestamps() const { return _write_timestamps_as_int96; }

  /**
   * @brief Returns `true` if timestamps will be written as UTC
   *
   * @return `true` if timestamps will be written as UTC
   */
  [[nodiscard]] auto is_enabled_utc_timestamps() const { return _write_timestamps_as_UTC; }

  /**
   * @brief Returns maximum row group size, in bytes.
   *
   * @return Maximum row group size, in bytes
   */
  [[nodiscard]] auto get_row_group_size_bytes() const { return _row_group_size_bytes; }

  /**
   * @brief Returns maximum row group size, in rows.
   *
   * @return Maximum row group size, in rows
   */
  [[nodiscard]] auto get_row_group_size_rows() const { return _row_group_size_rows; }

  /**
   * @brief Returns maximum uncompressed page size, in bytes.
   *
   * If set larger than the row group size, then this will return the
   * row group size.
   *
   * @return Maximum uncompressed page size, in bytes
   */
  [[nodiscard]] auto get_max_page_size_bytes() const
  {
    return std::min(_max_page_size_bytes, get_row_group_size_bytes());
  }

  /**
   * @brief Returns maximum page size, in rows.
   *
   * If set larger than the row group size, then this will return the row group size.
   *
   * @return Maximum page size, in rows
   */
  [[nodiscard]] auto get_max_page_size_rows() const
  {
    return std::min(_max_page_size_rows, get_row_group_size_rows());
  }

  /**
   * @brief Returns maximum length of min or max values in column index, in bytes.
   *
   * @return length min/max will be truncated to
   */
  [[nodiscard]] auto get_column_index_truncate_length() const
  {
    return _column_index_truncate_length;
  }

  /**
   * @brief Returns policy for dictionary use.
   *
   * @return policy for dictionary use
   */
  [[nodiscard]] dictionary_policy get_dictionary_policy() const { return _dictionary_policy; }

  /**
   * @brief Returns maximum dictionary size, in bytes.
   *
   * @return Maximum dictionary size, in bytes.
   */
  [[nodiscard]] auto get_max_dictionary_size() const { return _max_dictionary_size; }

  /**
   * @brief Returns maximum page fragment size, in rows.
   *
   * @return Maximum page fragment size, in rows.
   */
  [[nodiscard]] auto get_max_page_fragment_size() const { return _max_page_fragment_size; }

  /**
   * @brief Returns a shared pointer to the user-provided compression statistics.
   *
   * @return Compression statistics
   */
  [[nodiscard]] std::shared_ptr<writer_compression_statistics> get_compression_statistics() const
  {
    return _compression_stats;
=======
  [[nodiscard]] std::vector<std::string> const& get_column_chunks_file_paths() const
  {
    return _column_chunks_file_paths;
>>>>>>> dfa79d45
  }

  /**
   * @brief Sets partitions.
   *
   * @param partitions Partitions of input table in {start_row, num_rows} pairs. If specified, must
   * be same size as number of sinks in sink_info
   */
  void set_partitions(std::vector<partition_info> partitions);

  /**
   * @brief Sets column chunks file path to be set in the raw output metadata.
   *
   * @param file_paths Vector of Strings which indicates file path. Must be same size as number of
   * data sinks in sink info
   */
  void set_column_chunks_file_paths(std::vector<std::string> file_paths);
};

/**
 * @brief Class to build `parquet_writer_options`.
 */
class parquet_writer_options_builder
  : public parquet_writer_options_builder_base<parquet_writer_options_builder,
                                               parquet_writer_options> {
 public:
  /**
   * @brief Default constructor.
   *
   * This has been added since Cython requires a default constructor to create objects on stack.
   */
  explicit parquet_writer_options_builder() = default;

  /**
   * @brief Constructor from sink and table.
   *
   * @param sink The sink used for writer output
   * @param table Table to be written to output
   */
  explicit parquet_writer_options_builder(sink_info const& sink, table_view const& table);

  /**
   * @brief Sets partitions in parquet_writer_options.
   *
   * @param partitions Partitions of input table in {start_row, num_rows} pairs. If specified, must
   * be same size as number of sinks in sink_info
   * @return this for chaining
   */
  parquet_writer_options_builder& partitions(std::vector<partition_info> partitions);

  /**
   * @brief Sets column chunks file path to be set in the raw output metadata.
   *
   * @param file_paths Vector of Strings which indicates file path. Must be same size as number of
   * data sinks
   * @return this for chaining
   */
  parquet_writer_options_builder& column_chunks_file_paths(std::vector<std::string> file_paths);
};

/**
 * @brief Writes a set of columns to parquet format.
 *
 * The following code snippet demonstrates how to write columns to a file:
 * @code
 *  auto destination = cudf::io::sink_info("dataset.parquet");
 *  auto options     = cudf::io::parquet_writer_options::builder(destination, table->view());
 *  cudf::io::write_parquet(options);
 * @endcode
 *
 * @param options Settings for controlling writing behavior
 * @param stream CUDA stream used for device memory operations and kernel launches
 * @return A blob that contains the file metadata (parquet FileMetadata thrift message) if
 *         requested in parquet_writer_options (empty blob otherwise).
 */

std::unique_ptr<std::vector<uint8_t>> write_parquet(
  parquet_writer_options const& options, rmm::cuda_stream_view stream = cudf::get_default_stream());

/**
 * @brief Merges multiple raw metadata blobs that were previously created by write_parquet
 * into a single metadata blob.
 *
 * @ingroup io_writers
 *
 * @param[in] metadata_list List of input file metadata
 * @return A parquet-compatible blob that contains the data for all row groups in the list
 */
std::unique_ptr<std::vector<uint8_t>> merge_row_group_metadata(
  std::vector<std::unique_ptr<std::vector<uint8_t>>> const& metadata_list);

class chunked_parquet_writer_options_builder;

/**
 * @brief Settings for `parquet_chunked_writer`.
 */
class chunked_parquet_writer_options : public parquet_writer_options_base {
  /**
   * @brief Constructor from sink.
   *
   * @param sink Sink used for writer output
   */
  explicit chunked_parquet_writer_options(sink_info const& sink);

  friend chunked_parquet_writer_options_builder;

 public:
  /**
   * @brief Default constructor.
   *
   * This has been added since Cython requires a default constructor to create objects on stack.
   */
  chunked_parquet_writer_options() = default;

  /**
   * @brief creates builder to build chunked_parquet_writer_options.
   *
   * @param sink sink to use for writer output
   *
   * @return Builder to build `chunked_parquet_writer_options`
   */
  static chunked_parquet_writer_options_builder builder(sink_info const& sink);
};

/**
 * @brief Class to build `chunked_parquet_writer_options`.
 */
class chunked_parquet_writer_options_builder
  : public parquet_writer_options_builder_base<chunked_parquet_writer_options_builder,
                                               chunked_parquet_writer_options> {
 public:
  /**
   * @brief Default constructor.
   *
   * This has been added since Cython requires a default constructor to create objects on stack.
   */
  chunked_parquet_writer_options_builder() = default;

  /**
   * @brief Constructor from sink.
   *
   * @param sink The sink used for writer output
   */
  chunked_parquet_writer_options_builder(sink_info const& sink);
};

/**
 * @brief chunked parquet writer class to handle options and write tables in chunks.
 *
 * The intent of the parquet_chunked_writer is to allow writing of an
 * arbitrarily large / arbitrary number of rows to a parquet file in multiple passes.
 *
 * The following code snippet demonstrates how to write a single parquet file containing
 * one logical table by writing a series of individual cudf::tables.
 *
 * @code
 *  auto destination = cudf::io::sink_info("dataset.parquet");
 *  auto options = cudf::io::chunked_parquet_writer_options::builder(destination, table->view());
 *  auto writer  = cudf::io::parquet_chunked_writer(options);
 *
 *  writer.write(table0)
 *  writer.write(table1)
 *  writer.close()
 *  @endcode
 */
class parquet_chunked_writer {
 public:
  /**
   * @brief Default constructor, this should never be used.
   *        This is added just to satisfy cython.
   */
  parquet_chunked_writer() = default;

  /**
   * @brief Constructor with chunked writer options
   *
   * @param[in] options options used to write table
   * @param[in] stream CUDA stream used for device memory operations and kernel launches
   */
  parquet_chunked_writer(chunked_parquet_writer_options const& options,
                         rmm::cuda_stream_view stream = cudf::get_default_stream());

  /**
   * @brief Writes table to output.
   *
   * @param[in] table Table that needs to be written
   * @param[in] partitions Optional partitions to divide the table into. If specified, must be same
   * size as number of sinks.
   *
   * @throws cudf::logic_error If the number of partitions is not the same as number of sinks
   * @throws rmm::bad_alloc if there is insufficient space for temporary buffers
   * @return returns reference of the class object
   */
  parquet_chunked_writer& write(table_view const& table,
                                std::vector<partition_info> const& partitions = {});

  /**
   * @brief Finishes the chunked/streamed write process.
   *
   * @param[in] column_chunks_file_paths Column chunks file path to be set in the raw output
   * metadata
   * @return A parquet-compatible blob that contains the data for all rowgroups in the list only if
   * `column_chunks_file_paths` is provided, else null.
   */
  std::unique_ptr<std::vector<uint8_t>> close(
    std::vector<std::string> const& column_chunks_file_paths = {});

  /// Unique pointer to impl writer class
  std::unique_ptr<parquet::detail::writer> writer;
};

/** @} */  // end of group

}  // namespace cudf::io<|MERGE_RESOLUTION|>--- conflicted
+++ resolved
@@ -626,16 +626,7 @@
    *
    * @param sink The sink used for writer output
    */
-<<<<<<< HEAD
-  explicit parquet_writer_options(sink_info sink, table_view table)
-    : _sink(std::move(sink)), _table(std::move(table))
-  {
-  }
-
-  friend parquet_writer_options_builder;
-=======
-  explicit parquet_writer_options_base(sink_info const& sink) : _sink(sink) {}
->>>>>>> dfa79d45
+  explicit parquet_writer_options_base(sink_info sink) : _sink(std::move(sink)) {}
 
  public:
   /**
@@ -699,19 +690,6 @@
   [[nodiscard]] auto is_enabled_utc_timestamps() const { return _write_timestamps_as_UTC; }
 
   /**
-<<<<<<< HEAD
-   * @brief Returns Column chunks file paths to be set in the raw output metadata.
-   *
-   * @return Column chunks file paths to be set in the raw output metadata
-   */
-  [[nodiscard]] std::vector<std::string> const& get_column_chunks_file_paths() const
-  {
-    return _column_chunks_file_paths;
-  }
-
-  /**
-=======
->>>>>>> dfa79d45
    * @brief Returns maximum row group size, in bytes.
    *
    * @return Maximum row group size, in bytes
@@ -1158,13 +1136,7 @@
    * @param sink The sink used for writer output
    * @param table Table to be written to output
    */
-<<<<<<< HEAD
-  explicit chunked_parquet_writer_options(sink_info sink) : _sink(std::move(sink)) {}
-
-  friend chunked_parquet_writer_options_builder;
-=======
   explicit parquet_writer_options(sink_info const& sink, table_view const& table);
->>>>>>> dfa79d45
 
  public:
   /**
@@ -1210,110 +1182,9 @@
    *
    * @return Column chunks file paths to be set in the raw output metadata
    */
-<<<<<<< HEAD
-  [[nodiscard]] std::vector<std::map<std::string, std::string>> const& get_key_value_metadata()
-    const
-  {
-    return _user_data;
-  }
-
-  /**
-   * @brief Returns `true` if timestamps will be written as INT96
-   *
-   * @return `true` if timestamps will be written as INT96
-   */
-  [[nodiscard]] bool is_enabled_int96_timestamps() const { return _write_timestamps_as_int96; }
-
-  /**
-   * @brief Returns `true` if timestamps will be written as UTC
-   *
-   * @return `true` if timestamps will be written as UTC
-   */
-  [[nodiscard]] auto is_enabled_utc_timestamps() const { return _write_timestamps_as_UTC; }
-
-  /**
-   * @brief Returns maximum row group size, in bytes.
-   *
-   * @return Maximum row group size, in bytes
-   */
-  [[nodiscard]] auto get_row_group_size_bytes() const { return _row_group_size_bytes; }
-
-  /**
-   * @brief Returns maximum row group size, in rows.
-   *
-   * @return Maximum row group size, in rows
-   */
-  [[nodiscard]] auto get_row_group_size_rows() const { return _row_group_size_rows; }
-
-  /**
-   * @brief Returns maximum uncompressed page size, in bytes.
-   *
-   * If set larger than the row group size, then this will return the
-   * row group size.
-   *
-   * @return Maximum uncompressed page size, in bytes
-   */
-  [[nodiscard]] auto get_max_page_size_bytes() const
-  {
-    return std::min(_max_page_size_bytes, get_row_group_size_bytes());
-  }
-
-  /**
-   * @brief Returns maximum page size, in rows.
-   *
-   * If set larger than the row group size, then this will return the row group size.
-   *
-   * @return Maximum page size, in rows
-   */
-  [[nodiscard]] auto get_max_page_size_rows() const
-  {
-    return std::min(_max_page_size_rows, get_row_group_size_rows());
-  }
-
-  /**
-   * @brief Returns maximum length of min or max values in column index, in bytes.
-   *
-   * @return length min/max will be truncated to
-   */
-  [[nodiscard]] auto get_column_index_truncate_length() const
-  {
-    return _column_index_truncate_length;
-  }
-
-  /**
-   * @brief Returns policy for dictionary use.
-   *
-   * @return policy for dictionary use
-   */
-  [[nodiscard]] dictionary_policy get_dictionary_policy() const { return _dictionary_policy; }
-
-  /**
-   * @brief Returns maximum dictionary size, in bytes.
-   *
-   * @return Maximum dictionary size, in bytes.
-   */
-  [[nodiscard]] auto get_max_dictionary_size() const { return _max_dictionary_size; }
-
-  /**
-   * @brief Returns maximum page fragment size, in rows.
-   *
-   * @return Maximum page fragment size, in rows.
-   */
-  [[nodiscard]] auto get_max_page_fragment_size() const { return _max_page_fragment_size; }
-
-  /**
-   * @brief Returns a shared pointer to the user-provided compression statistics.
-   *
-   * @return Compression statistics
-   */
-  [[nodiscard]] std::shared_ptr<writer_compression_statistics> get_compression_statistics() const
-  {
-    return _compression_stats;
-=======
   [[nodiscard]] std::vector<std::string> const& get_column_chunks_file_paths() const
   {
     return _column_chunks_file_paths;
->>>>>>> dfa79d45
   }
 
   /**
@@ -1416,7 +1287,7 @@
    *
    * @param sink Sink used for writer output
    */
-  explicit chunked_parquet_writer_options(sink_info const& sink);
+  explicit chunked_parquet_writer_options(sink_info sink);
 
   friend chunked_parquet_writer_options_builder;
 
