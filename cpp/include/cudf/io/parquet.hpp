/*
 * Copyright (c) 2020-2022, NVIDIA CORPORATION.
 *
 * Licensed under the Apache License, Version 2.0 (the "License");
 * you may not use this file except in compliance with the License.
 * You may obtain a copy of the License at
 *
 *     http://www.apache.org/licenses/LICENSE-2.0
 *
 * Unless required by applicable law or agreed to in writing, software
 * distributed under the License is distributed on an "AS IS" BASIS,
 * WITHOUT WARRANTIES OR CONDITIONS OF ANY KIND, either express or implied.
 * See the License for the specific language governing permissions and
 * limitations under the License.
 */

#pragma once

#include <cudf/io/detail/parquet.hpp>
#include <cudf/io/types.hpp>
#include <cudf/table/table_view.hpp>
#include <cudf/types.hpp>
#include <cudf/utilities/error.hpp>

#include <rmm/mr/device/per_device_resource.hpp>

#include <iostream>
#include <memory>
#include <optional>
#include <string>
#include <vector>

namespace cudf::io {
/**
 * @addtogroup io_readers
 * @{
 * @file
 */

constexpr size_t default_row_group_size_bytes   = 128 * 1024 * 1024;  ///< 128MB per row group
<<<<<<< HEAD
constexpr size_type default_row_group_size_rows = 1000000;      ///< 1 million rows per row group
constexpr size_t default_max_page_size_bytes    = 512 * 1024;   ///< 512KB per page
constexpr size_type default_max_page_size_rows  = 20000;        ///< 20k rows per page
constexpr size_type default_column_index_truncate_length = 64;  ///< truncate to 64 bytes
constexpr size_t default_max_dictionary_size             = 1024 * 1024;  ///< 1MB dictionary size
constexpr size_type default_max_page_fragment_size       = 5000;  ///< 5000 rows per page fragment
=======
constexpr size_type default_row_group_size_rows = 1000000;     ///< 1 million rows per row group
constexpr size_t default_max_page_size_bytes    = 512 * 1024;  ///< 512KB per page
constexpr size_type default_max_page_size_rows  = 20000;       ///< 20k rows per page
constexpr int32_t default_column_index_truncate_length = 64;   ///< truncate to 64 bytes
>>>>>>> 5c844005

class parquet_reader_options_builder;

/**
 * @brief Settings for `read_parquet()`.
 */
class parquet_reader_options {
  source_info _source;

  // Path in schema of column to read; `nullopt` is all
  std::optional<std::vector<std::string>> _columns;

  // List of individual row groups to read (ignored if empty)
  std::vector<std::vector<size_type>> _row_groups;
  // Number of rows to skip from the start
  size_type _skip_rows = 0;
  // Number of rows to read; -1 is all
  size_type _num_rows = -1;

  // Whether to store string data as categorical type
  bool _convert_strings_to_categories = false;
  // Whether to use PANDAS metadata to load columns
  bool _use_pandas_metadata = true;
  // Cast timestamp columns to a specific type
  data_type _timestamp_type{type_id::EMPTY};

  std::optional<std::vector<reader_column_schema>> _reader_column_schema;

  /**
   * @brief Constructor from source info.
   *
   * @param src source information used to read parquet file
   */
  explicit parquet_reader_options(source_info const& src) : _source(src) {}

  friend parquet_reader_options_builder;

 public:
  /**
   * @brief Default constructor.
   *
   * This has been added since Cython requires a default constructor to create objects on stack.
   */
  explicit parquet_reader_options() = default;

  /**
   * @brief Creates a parquet_reader_options_builder which will build parquet_reader_options.
   *
   * @param src Source information to read parquet file
   * @return Builder to build reader options
   */
  static parquet_reader_options_builder builder(source_info const& src);

  /**
   * @brief Returns source info.
   *
   * @return Source info
   */
  [[nodiscard]] source_info const& get_source() const { return _source; }

  /**
   * @brief Returns true/false depending on whether strings should be converted to categories or
   * not.
   *
   * @return `true` if strings should be converted to categories
   */
  [[nodiscard]] bool is_enabled_convert_strings_to_categories() const
  {
    return _convert_strings_to_categories;
  }

  /**
   * @brief Returns true/false depending whether to use pandas metadata or not while reading.
   *
   * @return `true` if pandas metadata is used while reading
   */
  [[nodiscard]] bool is_enabled_use_pandas_metadata() const { return _use_pandas_metadata; }

  /**
   * @brief Returns optional tree of metadata.
   *
   * @return vector of reader_column_schema objects.
   */
  [[nodiscard]] std::optional<std::vector<reader_column_schema>> get_column_schema() const
  {
    return _reader_column_schema;
  }

  /**
   * @brief Returns number of rows to skip from the start.
   *
   * @return Number of rows to skip from the start
   */
  [[nodiscard]] size_type get_skip_rows() const { return _skip_rows; }

  /**
   * @brief Returns number of rows to read.
   *
   * @return Number of rows to read
   */
  [[nodiscard]] size_type get_num_rows() const { return _num_rows; }

  /**
   * @brief Returns names of column to be read, if set.
   *
   * @return Names of column to be read; `nullopt` if the option is not set
   */
  [[nodiscard]] auto const& get_columns() const { return _columns; }

  /**
   * @brief Returns list of individual row groups to be read.
   *
   * @return List of individual row groups to be read
   */
  [[nodiscard]] auto const& get_row_groups() const { return _row_groups; }

  /**
   * @brief Returns timestamp type used to cast timestamp columns.
   *
   * @return Timestamp type used to cast timestamp columns
   */
  data_type get_timestamp_type() const { return _timestamp_type; }

  /**
   * @brief Sets names of the columns to be read.
   *
   * @param col_names Vector of column names
   */
  void set_columns(std::vector<std::string> col_names) { _columns = std::move(col_names); }

  /**
   * @brief Sets vector of individual row groups to read.
   *
   * @param row_groups Vector of row groups to read
   */
  void set_row_groups(std::vector<std::vector<size_type>> row_groups)
  {
    if ((!row_groups.empty()) and ((_skip_rows != 0) or (_num_rows != -1))) {
      CUDF_FAIL("row_groups can't be set along with skip_rows and num_rows");
    }

    _row_groups = std::move(row_groups);
  }

  /**
   * @brief Sets to enable/disable conversion of strings to categories.
   *
   * @param val Boolean value to enable/disable conversion of string columns to categories
   */
  void enable_convert_strings_to_categories(bool val) { _convert_strings_to_categories = val; }

  /**
   * @brief Sets to enable/disable use of pandas metadata to read.
   *
   * @param val Boolean value whether to use pandas metadata
   */
  void enable_use_pandas_metadata(bool val) { _use_pandas_metadata = val; }

  /**
   * @brief Sets reader column schema.
   *
   * @param val Tree of schema nodes to enable/disable conversion of binary to string columns.
   * Note default is to convert to string columns.
   */
  void set_column_schema(std::vector<reader_column_schema> val)
  {
    _reader_column_schema = std::move(val);
  }

  /**
   * @brief Sets number of rows to skip.
   *
   * @param val Number of rows to skip from start
   */
  void set_skip_rows(size_type val)
  {
    if ((val != 0) and (!_row_groups.empty())) {
      CUDF_FAIL("skip_rows can't be set along with a non-empty row_groups");
    }

    _skip_rows = val;
  }

  /**
   * @brief Sets number of rows to read.
   *
   * @param val Number of rows to read after skip
   */
  void set_num_rows(size_type val)
  {
    if ((val != -1) and (!_row_groups.empty())) {
      CUDF_FAIL("num_rows can't be set along with a non-empty row_groups");
    }

    _num_rows = val;
  }

  /**
   * @brief Sets timestamp_type used to cast timestamp columns.
   *
   * @param type The timestamp data_type to which all timestamp columns need to be cast
   */
  void set_timestamp_type(data_type type) { _timestamp_type = type; }
};

/**
 * @brief Builds parquet_reader_options to use for `read_parquet()`.
 */
class parquet_reader_options_builder {
  parquet_reader_options options;

 public:
  /**
   * @brief Default constructor.
   *
   * This has been added since Cython requires a default constructor to create objects on stack.
   */
  parquet_reader_options_builder() = default;

  /**
   * @brief Constructor from source info.
   *
   * @param src The source information used to read parquet file
   */
  explicit parquet_reader_options_builder(source_info const& src) : options(src) {}

  /**
   * @brief Sets names of the columns to be read.
   *
   * @param col_names Vector of column names
   * @return this for chaining
   */
  parquet_reader_options_builder& columns(std::vector<std::string> col_names)
  {
    options._columns = std::move(col_names);
    return *this;
  }

  /**
   * @brief Sets vector of individual row groups to read.
   *
   * @param row_groups Vector of row groups to read
   * @return this for chaining
   */
  parquet_reader_options_builder& row_groups(std::vector<std::vector<size_type>> row_groups)
  {
    options.set_row_groups(std::move(row_groups));
    return *this;
  }

  /**
   * @brief Sets enable/disable conversion of strings to categories.
   *
   * @param val Boolean value to enable/disable conversion of string columns to categories
   * @return this for chaining
   */
  parquet_reader_options_builder& convert_strings_to_categories(bool val)
  {
    options._convert_strings_to_categories = val;
    return *this;
  }

  /**
   * @brief Sets to enable/disable use of pandas metadata to read.
   *
   * @param val Boolean value whether to use pandas metadata
   * @return this for chaining
   */
  parquet_reader_options_builder& use_pandas_metadata(bool val)
  {
    options._use_pandas_metadata = val;
    return *this;
  }

  /**
   * @brief Sets reader metadata.
   *
   * @param val Tree of metadata information.
   * @return this for chaining
   */
  parquet_reader_options_builder& set_column_schema(std::vector<reader_column_schema> val)
  {
    options._reader_column_schema = std::move(val);
    return *this;
  }

  /**
   * @brief Sets number of rows to skip.
   *
   * @param val Number of rows to skip from start
   * @return this for chaining
   */
  parquet_reader_options_builder& skip_rows(size_type val)
  {
    options.set_skip_rows(val);
    return *this;
  }

  /**
   * @brief Sets number of rows to read.
   *
   * @param val Number of rows to read after skip
   * @return this for chaining
   */
  parquet_reader_options_builder& num_rows(size_type val)
  {
    options.set_num_rows(val);
    return *this;
  }

  /**
   * @brief timestamp_type used to cast timestamp columns.
   *
   * @param type The timestamp data_type to which all timestamp columns need to be cast
   * @return this for chaining
   */
  parquet_reader_options_builder& timestamp_type(data_type type)
  {
    options._timestamp_type = type;
    return *this;
  }

  /**
   * @brief move parquet_reader_options member once it's built.
   */
  operator parquet_reader_options&&() { return std::move(options); }

  /**
   * @brief move parquet_reader_options member once it's built.
   *
   * This has been added since Cython does not support overloading of conversion operators.
   *
   * @return Built `parquet_reader_options` object's r-value reference
   */
  parquet_reader_options&& build() { return std::move(options); }
};

/**
 * @brief Reads a Parquet dataset into a set of columns.
 *
 * The following code snippet demonstrates how to read a dataset from a file:
 * @code
 *  auto source  = cudf::io::source_info("dataset.parquet");
 *  auto options = cudf::io::parquet_reader_options::builder(source);
 *  auto result  = cudf::io::read_parquet(options);
 * @endcode
 *
 * @param options Settings for controlling reading behavior
 * @param mr Device memory resource used to allocate device memory of the table in the returned
 * table_with_metadata
 *
 * @return The set of columns along with metadata
 */
table_with_metadata read_parquet(
  parquet_reader_options const& options,
  rmm::mr::device_memory_resource* mr = rmm::mr::get_current_device_resource());

/**
 * @brief The chunked parquet reader class to read Parquet file iteratively in to a series of
 * tables, chunk by chunk.
 *
 * This class is designed to address the reading issue when reading very large Parquet files such
 * that the sizes of their column exceed the limit that can be stored in cudf column. By reading the
 * file content by chunks using this class, each chunk is guaranteed to have its sizes stay within
 * the given limit.
 */
class chunked_parquet_reader {
 public:
  /**
   * @brief Default constructor, this should never be used.
   *
   * This is added just to satisfy cython.
   */
  chunked_parquet_reader() = default;

  /**
   * @brief Constructor for chunked reader.
   *
   * This constructor requires the same `parquet_reader_option` parameter as in
   * `cudf::read_parquet()`, and an additional parameter to specify the size byte limit of the
   * output table for each reading.
   *
   * @param chunk_read_limit Limit on total number of bytes to be returned per read,
   *        or `0` if there is no limit
   * @param options The options used to read Parquet file
   * @param mr Device memory resource to use for device memory allocation
   */
  chunked_parquet_reader(
    std::size_t chunk_read_limit,
    parquet_reader_options const& options,
    rmm::mr::device_memory_resource* mr = rmm::mr::get_current_device_resource());

  /**
   * @brief Destructor, destroying the internal reader instance.
   *
   * Since the declaration of the internal `reader` object does not exist in this header, this
   * destructor needs to be defined in a separate source file which can access to that object's
   * declaration.
   */
  ~chunked_parquet_reader();

  /**
   * @brief Check if there is any data in the given file has not yet read.
   *
   * @return A boolean value indicating if there is any data left to read
   */
  [[nodiscard]] bool has_next() const;

  /**
   * @brief Read a chunk of rows in the given Parquet file.
   *
   * The sequence of returned tables, if concatenated by their order, guarantees to form a complete
   * dataset as reading the entire given file at once.
   *
   * An empty table will be returned if the given file is empty, or all the data in the file has
   * been read and returned by the previous calls.
   *
   * @return An output `cudf::table` along with its metadata
   */
  [[nodiscard]] table_with_metadata read_chunk() const;

 private:
  std::unique_ptr<cudf::io::detail::parquet::chunked_reader> reader;
};

/** @} */  // end of group
/**
 * @addtogroup io_writers
 * @{
 * @file
 */

class parquet_writer_options_builder;

/**
 * @brief Settings for `write_parquet()`.
 */
class parquet_writer_options {
  // Specify the sink to use for writer output
  sink_info _sink;
  // Specify the compression format to use
  compression_type _compression = compression_type::SNAPPY;
  // Specify the level of statistics in the output file
  statistics_freq _stats_level = statistics_freq::STATISTICS_ROWGROUP;
  // Sets of columns to output
  table_view _table;
  // Partitions described as {start_row, num_rows} pairs
  std::vector<partition_info> _partitions;
  // Optional associated metadata
  table_input_metadata const* _metadata = nullptr;
  // Optional footer key_value_metadata
  std::vector<std::map<std::string, std::string>> _user_data;
  // Parquet writer can write INT96 or TIMESTAMP_MICROS. Defaults to TIMESTAMP_MICROS.
  // If true then overrides any per-column setting in _metadata.
  bool _write_timestamps_as_int96 = false;
  // Column chunks file paths to be set in the raw output metadata. One per output file
  std::vector<std::string> _column_chunks_file_paths;
  // Maximum size of each row group (unless smaller than a single page)
  size_t _row_group_size_bytes = default_row_group_size_bytes;
  // Maximum number of rows in row group (unless smaller than a single page)
  size_type _row_group_size_rows = default_row_group_size_rows;
  // Maximum size of each page (uncompressed)
  size_t _max_page_size_bytes = default_max_page_size_bytes;
  // Maximum number of rows in a page
  size_type _max_page_size_rows = default_max_page_size_rows;
  // Maximum size of min or max values in column index
<<<<<<< HEAD
  size_type _column_index_truncate_length = default_column_index_truncate_length;
  // When to use dictionary encoding for data
  dictionary_policy _dictionary_policy = dictionary_policy::DEFAULT;
  // Maximum size of column chunk dictionary (in bytes)
  size_t _max_dictionary_size = default_max_dictionary_size;
  // Maximum number of rows in a page fragment
  size_type _max_page_fragment_size = default_max_page_fragment_size;
=======
  int32_t _column_index_truncate_length = default_column_index_truncate_length;
>>>>>>> 5c844005

  /**
   * @brief Constructor from sink and table.
   *
   * @param sink The sink used for writer output
   * @param table Table to be written to output
   */
  explicit parquet_writer_options(sink_info const& sink, table_view const& table)
    : _sink(sink), _table(table)
  {
  }

  friend parquet_writer_options_builder;

 public:
  /**
   * @brief Default constructor.
   *
   * This has been added since Cython requires a default constructor to create objects on stack.
   */
  parquet_writer_options() = default;

  /**
   * @brief Create builder to create `parquet_writer_options`.
   *
   * @param sink The sink used for writer output
   * @param table Table to be written to output
   *
   * @return Builder to build parquet_writer_options
   */
  static parquet_writer_options_builder builder(sink_info const& sink, table_view const& table);

  /**
   * @brief Create builder to create `parquet_writer_options`.
   *
   * @return parquet_writer_options_builder
   */
  static parquet_writer_options_builder builder();

  /**
   * @brief Returns sink info.
   *
   * @return Sink info
   */
  [[nodiscard]] sink_info const& get_sink() const { return _sink; }

  /**
   * @brief Returns compression format used.
   *
   * @return Compression format
   */
  [[nodiscard]] compression_type get_compression() const { return _compression; }

  /**
   * @brief Returns level of statistics requested in output file.
   *
   * @return level of statistics requested in output file
   */
  [[nodiscard]] statistics_freq get_stats_level() const { return _stats_level; }

  /**
   * @brief Returns table_view.
   *
   * @return Table view
   */
  [[nodiscard]] table_view get_table() const { return _table; }

  /**
   * @brief Returns partitions.
   *
   * @return Partitions
   */
  [[nodiscard]] std::vector<partition_info> const& get_partitions() const { return _partitions; }

  /**
   * @brief Returns associated metadata.
   *
   * @return Associated metadata
   */
  [[nodiscard]] table_input_metadata const* get_metadata() const { return _metadata; }

  /**
   * @brief Returns Key-Value footer metadata information.
   *
   * @return Key-Value footer metadata information
   */
  std::vector<std::map<std::string, std::string>> const& get_key_value_metadata() const
  {
    return _user_data;
  }

  /**
   * @brief Returns `true` if timestamps will be written as INT96
   *
   * @return `true` if timestamps will be written as INT96
   */
  bool is_enabled_int96_timestamps() const { return _write_timestamps_as_int96; }

  /**
   * @brief Returns Column chunks file paths to be set in the raw output metadata.
   *
   * @return Column chunks file paths to be set in the raw output metadata
   */
  std::vector<std::string> const& get_column_chunks_file_paths() const
  {
    return _column_chunks_file_paths;
  }

  /**
   * @brief Returns maximum row group size, in bytes.
   *
   * @return Maximum row group size, in bytes
   */
  auto get_row_group_size_bytes() const { return _row_group_size_bytes; }

  /**
   * @brief Returns maximum row group size, in rows.
   *
   * @return Maximum row group size, in rows
   */
  auto get_row_group_size_rows() const { return _row_group_size_rows; }

  /**
   * @brief Returns the maximum uncompressed page size, in bytes.
   *
   * If set larger than the row group size, then this will return the row group size.
   *
   * @return Maximum uncompressed page size, in bytes
   */
  auto get_max_page_size_bytes() const
  {
    return std::min(_max_page_size_bytes, get_row_group_size_bytes());
  }

  /**
   * @brief Returns maximum page size, in rows.
   *
   * If set larger than the row group size, then this will return the row group size.
   *
   * @return Maximum page size, in rows
   */
  auto get_max_page_size_rows() const
  {
    return std::min(_max_page_size_rows, get_row_group_size_rows());
  }

  /**
   * @brief Returns maximum length of min or max values in column index, in bytes.
   *
   * @return length min/max will be truncated to
   */
  auto get_column_index_truncate_length() const { return _column_index_truncate_length; }

  /**
   * @brief Returns policy for dictionary use.
   *
   * @return policy for dictionary use
   */
  [[nodiscard]] dictionary_policy get_dictionary_policy() const { return _dictionary_policy; }

  /**
   * @brief Returns maximum dictionary size, in bytes.
   *
   * @return Maximum dictionary size, in bytes.
   */
  [[nodiscard]] auto get_max_dictionary_size() const { return _max_dictionary_size; }

  /**
   * @brief Returns maximum page fragment size, in rows.
   *
   * @return Maximum page fragment size, in rows.
   */
  [[nodiscard]] auto get_max_page_fragment_size() const { return _max_page_fragment_size; }

  /**
   * @brief Sets partitions.
   *
   * @param partitions Partitions of input table in {start_row, num_rows} pairs. If specified, must
   * be same size as number of sinks in sink_info
   */
  void set_partitions(std::vector<partition_info> partitions)
  {
    CUDF_EXPECTS(partitions.size() == _sink.num_sinks(),
                 "Mismatch between number of sinks and number of partitions");
    _partitions = std::move(partitions);
  }

  /**
   * @brief Sets metadata.
   *
   * @param metadata Associated metadata
   */
  void set_metadata(table_input_metadata const* metadata) { _metadata = metadata; }

  /**
   * @brief Sets metadata.
   *
   * @param metadata Key-Value footer metadata
   */
  void set_key_value_metadata(std::vector<std::map<std::string, std::string>> metadata)
  {
    CUDF_EXPECTS(metadata.size() == _sink.num_sinks(),
                 "Mismatch between number of sinks and number of metadata maps");
    _user_data = std::move(metadata);
  }

  /**
   * @brief Sets the level of statistics.
   *
   * @param sf Level of statistics requested in the output file
   */
  void set_stats_level(statistics_freq sf) { _stats_level = sf; }

  /**
   * @brief Sets compression type.
   *
   * @param compression The compression type to use
   */
  void set_compression(compression_type compression) { _compression = compression; }

  /**
   * @brief Sets timestamp writing preferences. INT96 timestamps will be written
   * if `true` and TIMESTAMP_MICROS will be written if `false`.
   *
   * @param req Boolean value to enable/disable writing of INT96 timestamps
   */
  void enable_int96_timestamps(bool req) { _write_timestamps_as_int96 = req; }

  /**
   * @brief Sets column chunks file path to be set in the raw output metadata.
   *
   * @param file_paths Vector of Strings which indicates file path. Must be same size as number of
   * data sinks in sink info
   */
  void set_column_chunks_file_paths(std::vector<std::string> file_paths)
  {
    CUDF_EXPECTS(file_paths.size() == _sink.num_sinks(),
                 "Mismatch between number of sinks and number of chunk paths to set");
    _column_chunks_file_paths = std::move(file_paths);
  }

  /**
   * @brief Sets the maximum row group size, in bytes.
   *
   * @param size_bytes Maximum row group size, in bytes to set
   */
  void set_row_group_size_bytes(size_t size_bytes)
  {
    CUDF_EXPECTS(
      size_bytes >= 1024,
      "The maximum row group size cannot be smaller than the minimum page size, which is 1KB.");
    _row_group_size_bytes = size_bytes;
  }

  /**
   * @brief Sets the maximum row group size, in rows.
   *
   * @param size_rows Maximum row group size, in rows to set
   */
  void set_row_group_size_rows(size_type size_rows)
  {
<<<<<<< HEAD
    CUDF_EXPECTS(size_rows > 0, "The maximum row group row count must be a positive integer.");
=======
    CUDF_EXPECTS(size_rows > 0, "The maximum row group row count must be a positive integers.");
>>>>>>> 5c844005
    _row_group_size_rows = size_rows;
  }

  /**
   * @brief Sets the maximum uncompressed page size, in bytes.
   *
   * @param size_bytes Maximum uncompressed page size, in bytes to set
   */
  void set_max_page_size_bytes(size_t size_bytes)
  {
    CUDF_EXPECTS(size_bytes >= 1024, "The maximum page size cannot be smaller than 1KB.");
<<<<<<< HEAD
=======
    CUDF_EXPECTS(size_bytes <= INT32_MAX, "The maximum page size cannot exceed 2GB.");
>>>>>>> 5c844005
    _max_page_size_bytes = size_bytes;
  }

  /**
   * @brief Sets the maximum page size, in rows.
   *
   * @param size_rows Maximum page size, in rows to set
   */
  void set_max_page_size_rows(size_type size_rows)
  {
<<<<<<< HEAD
    CUDF_EXPECTS(size_rows > 0, "The maximum page row count must be a positive integer.");
=======
    CUDF_EXPECTS(size_rows > 0, "The maximum page row count must be a positive integers.");
>>>>>>> 5c844005
    _max_page_size_rows = size_rows;
  }

  /**
   * @brief Sets the maximum length of min or max values in column index, in bytes.
   *
   * @param size_bytes length min/max will be truncated to
   */
  void set_column_index_truncate_length(int32_t size_bytes)
  {
    CUDF_EXPECTS(size_bytes >= 0, "Column index truncate length cannot be negative.");
    _column_index_truncate_length = size_bytes;
  }

  /**
   * @brief Sets the policy for dictionary use.
   *
   * @param policy Policy for dictionary use
   */
  void set_dictionary_policy(dictionary_policy policy) { _dictionary_policy = policy; }

  /**
   * @brief Sets the maximum dictionary size, in bytes.
   *
   * @param size_bytes Maximum dictionary size, in bytes
   */
  void set_max_dictionary_size(size_t size_bytes) { _max_dictionary_size = size_bytes; }

  /**
   * @brief Sets the maximum page fragment size, in rows.
   *
   * @param size_rows Maximum page fragment size, in rows.
   */
  void set_max_page_fragment_size(size_type size_rows)
  {
    CUDF_EXPECTS(size_rows > 0, "Page fragment size must be a positive integer.");
    _max_page_fragment_size = size_rows;
  }
};

/**
 * @brief Class to build `parquet_writer_options`.
 */
class parquet_writer_options_builder {
  parquet_writer_options options;

 public:
  /**
   * @brief Default constructor.
   *
   * This has been added since Cython requires a default constructor to create objects on stack.
   */
  explicit parquet_writer_options_builder() = default;

  /**
   * @brief Constructor from sink and table.
   *
   * @param sink The sink used for writer output
   * @param table Table to be written to output
   */
  explicit parquet_writer_options_builder(sink_info const& sink, table_view const& table)
    : options(sink, table)
  {
  }

  /**
   * @brief Sets partitions in parquet_writer_options.
   *
   * @param partitions Partitions of input table in {start_row, num_rows} pairs. If specified, must
   * be same size as number of sinks in sink_info
   * @return this for chaining
   */
  parquet_writer_options_builder& partitions(std::vector<partition_info> partitions)
  {
    CUDF_EXPECTS(partitions.size() == options._sink.num_sinks(),
                 "Mismatch between number of sinks and number of partitions");
    options.set_partitions(std::move(partitions));
    return *this;
  }

  /**
   * @brief Sets metadata in parquet_writer_options.
   *
   * @param metadata Associated metadata
   * @return this for chaining
   */
  parquet_writer_options_builder& metadata(table_input_metadata const* metadata)
  {
    options._metadata = metadata;
    return *this;
  }

  /**
   * @brief Sets Key-Value footer metadata in parquet_writer_options.
   *
   * @param metadata Key-Value footer metadata
   * @return this for chaining
   */
  parquet_writer_options_builder& key_value_metadata(
    std::vector<std::map<std::string, std::string>> metadata)
  {
    CUDF_EXPECTS(metadata.size() == options._sink.num_sinks(),
                 "Mismatch between number of sinks and number of metadata maps");
    options._user_data = std::move(metadata);
    return *this;
  }

  /**
   * @brief Sets the level of statistics in parquet_writer_options.
   *
   * @param sf Level of statistics requested in the output file
   * @return this for chaining
   */
  parquet_writer_options_builder& stats_level(statistics_freq sf)
  {
    options._stats_level = sf;
    return *this;
  }

  /**
   * @brief Sets compression type in parquet_writer_options.
   *
   * @param compression The compression type to use
   * @return this for chaining
   */
  parquet_writer_options_builder& compression(compression_type compression)
  {
    options._compression = compression;
    return *this;
  }

  /**
   * @brief Sets column chunks file path to be set in the raw output metadata.
   *
   * @param file_paths Vector of Strings which indicates file path. Must be same size as number of
   * data sinks
   * @return this for chaining
   */
  parquet_writer_options_builder& column_chunks_file_paths(std::vector<std::string> file_paths)
  {
    CUDF_EXPECTS(file_paths.size() == options._sink.num_sinks(),
                 "Mismatch between number of sinks and number of chunk paths to set");
    options.set_column_chunks_file_paths(std::move(file_paths));
    return *this;
  }

  /**
   * @brief Sets the maximum row group size, in bytes.
   *
   * @param val maximum row group size
   * @return this for chaining
   */
  parquet_writer_options_builder& row_group_size_bytes(size_t val)
  {
    options.set_row_group_size_bytes(val);
    return *this;
  }

  /**
   * @brief Sets the maximum number of rows in output row groups.
   *
   * @param val maximum number or rows
   * @return this for chaining
   */
  parquet_writer_options_builder& row_group_size_rows(size_type val)
  {
    options.set_row_group_size_rows(val);
    return *this;
  }

  /**
   * @brief Sets the maximum uncompressed page size, in bytes.
   *
   * Serves as a hint to the writer, and can be exceeded under certain circumstances.
   * Cannot be larger than the row group size in bytes, and will be adjusted to
   * match if it is.
   *
   * @param val maximum page size
   * @return this for chaining
   */
  parquet_writer_options_builder& max_page_size_bytes(size_t val)
  {
    options.set_max_page_size_bytes(val);
    return *this;
  }

  /**
   * @brief Sets the maximum page size, in rows. Counts only top-level rows, ignoring any nesting.
   * Cannot be larger than the row group size in rows, and will be adjusted to match if it is.
   *
   * @param val maximum rows per page
   * @return this for chaining
   */
  parquet_writer_options_builder& max_page_size_rows(size_type val)
  {
    options.set_max_page_size_rows(val);
    return *this;
  }

  /**
   * @brief Sets the desired maximum size in bytes for min and max values in the column index.
   *
   * Values exceeding this limit will be truncated, but modified such that they will still
   * be valid lower and upper bounds. This only applies to variable length types, such as string.
   * Maximum values will not be truncated if there is no suitable truncation that results in
   * a valid upper bound.
   *
   * Default value is 64.
   *
   * @param val length min/max will be truncated to, with 0 indicating no truncation
   * @return this for chaining
   */
  parquet_writer_options_builder& column_index_truncate_length(int32_t val)
  {
    options.set_column_index_truncate_length(val);
    return *this;
  }

  /**
   * @brief Sets the policy for dictionary use.
   *
   * Certain compression algorithms (e.g zStandard) have limits on how large of a buffer can
   * be compressed. In some circumstances, the dictionary can grow beyond this limit, which
   * will prevent the column from being compressed. This setting controls how the writer
   * should act in these circumstances. The default policy is to disable dictionary encoding
   * for columns where the dictionary exceeds the limit. A setting of dictionary_policy::NEVER
   * will disable the use of dictionary encoding globally. A setting of dictionary_policy::ALWAYS
   * will allow the use of dictionary encoding even if it will result in the disabling of
   * compression for that column.
   *
   * @param val policy for dictionary use
   * @return this for chaining
   */
  parquet_writer_options_builder& dictionary_policy(dictionary_policy val)
  {
    options.set_dictionary_policy(val);
    return *this;
  }

  /**
   * @brief Sets the maximum dictionary size, in bytes.
   *
   * Disables dictionary encoding for any column chunk where the dictionary will
   * exceed this limit.  Only used when the dictionary_policy is set to 'DEFAULT'.
   *
   * Default value is 1048576 (1MiB).
   *
   * @param val maximum dictionary size
   * @return this for chaining
   */
  parquet_writer_options_builder& max_dictionary_size(size_t val)
  {
    options.set_max_dictionary_size(val);
    return *this;
  }

  /**
   * @brief Sets the maximum page fragment size, in rows.
   *
   * Files with nested schemas or very long strings may need a page fragment size
   * smaller than the default value of 5000 to ensure a single fragment will not
   * exceed the desired maximum page size in bytes.
   *
   * @param val maximum page fragment size
   * @return this for chaining
   */
  parquet_writer_options_builder& max_page_fragment_size(size_type val)
  {
    options.set_max_page_fragment_size(val);
    return *this;
  }

  /**
   * @brief Sets whether int96 timestamps are written or not in parquet_writer_options.
   *
   * @param enabled Boolean value to enable/disable int96 timestamps
   * @return this for chaining
   */
  parquet_writer_options_builder& int96_timestamps(bool enabled)
  {
    options._write_timestamps_as_int96 = enabled;
    return *this;
  }

  /**
   * @brief move parquet_writer_options member once it's built.
   */
  operator parquet_writer_options&&() { return std::move(options); }

  /**
   * @brief move parquet_writer_options member once it's built.
   *
   * This has been added since Cython does not support overloading of conversion operators.
   *
   * @return Built `parquet_writer_options` object's r-value reference
   */
  parquet_writer_options&& build() { return std::move(options); }
};

/**
 * @brief Writes a set of columns to parquet format.
 *
 * The following code snippet demonstrates how to write columns to a file:
 * @code
 *  auto destination = cudf::io::sink_info("dataset.parquet");
 *  auto options     = cudf::io::parquet_writer_options::builder(destination, table->view());
 *  cudf::io::write_parquet(options);
 * @endcode
 *
 * @param options Settings for controlling writing behavior
 * @param mr Device memory resource to use for device memory allocation
 *
 * @return A blob that contains the file metadata (parquet FileMetadata thrift message) if
 *         requested in parquet_writer_options (empty blob otherwise).
 */

std::unique_ptr<std::vector<uint8_t>> write_parquet(
  parquet_writer_options const& options,
  rmm::mr::device_memory_resource* mr = rmm::mr::get_current_device_resource());

/**
 * @brief Merges multiple raw metadata blobs that were previously created by write_parquet
 * into a single metadata blob.
 *
 * @ingroup io_writers
 *
 * @param[in] metadata_list List of input file metadata
 * @return A parquet-compatible blob that contains the data for all row groups in the list
 */
std::unique_ptr<std::vector<uint8_t>> merge_row_group_metadata(
  const std::vector<std::unique_ptr<std::vector<uint8_t>>>& metadata_list);

class chunked_parquet_writer_options_builder;

/**
 * @brief Settings for `write_parquet_chunked()`.
 */
class chunked_parquet_writer_options {
  // Specify the sink to use for writer output
  sink_info _sink;
  // Specify the compression format to use
  compression_type _compression = compression_type::AUTO;
  // Specify the level of statistics in the output file
  statistics_freq _stats_level = statistics_freq::STATISTICS_ROWGROUP;
  // Optional associated metadata.
  table_input_metadata const* _metadata = nullptr;
  // Optional footer key_value_metadata
  std::vector<std::map<std::string, std::string>> _user_data;
  // Parquet writer can write INT96 or TIMESTAMP_MICROS. Defaults to TIMESTAMP_MICROS.
  // If true then overrides any per-column setting in _metadata.
  bool _write_timestamps_as_int96 = false;
  // Maximum size of each row group (unless smaller than a single page)
  size_t _row_group_size_bytes = default_row_group_size_bytes;
  // Maximum number of rows in row group (unless smaller than a single page)
  size_type _row_group_size_rows = default_row_group_size_rows;
  // Maximum size of each page (uncompressed)
  size_t _max_page_size_bytes = default_max_page_size_bytes;
  // Maximum number of rows in a page
  size_type _max_page_size_rows = default_max_page_size_rows;
  // Maximum size of min or max values in column index
<<<<<<< HEAD
  size_type _column_index_truncate_length = default_column_index_truncate_length;
  // When to use dictionary encoding for data
  dictionary_policy _dictionary_policy = dictionary_policy::DEFAULT;
  // Maximum size of column chunk dictionary (in bytes)
  size_t _max_dictionary_size = default_max_dictionary_size;
  // Maximum number of rows in a page fragment
  size_type _max_page_fragment_size = default_max_page_fragment_size;
=======
  int32_t _column_index_truncate_length = default_column_index_truncate_length;
>>>>>>> 5c844005

  /**
   * @brief Constructor from sink.
   *
   * @param sink Sink used for writer output
   */
  explicit chunked_parquet_writer_options(sink_info const& sink) : _sink(sink) {}

  friend chunked_parquet_writer_options_builder;

 public:
  /**
   * @brief Default constructor.
   *
   * This has been added since Cython requires a default constructor to create objects on stack.
   */
  chunked_parquet_writer_options() = default;

  /**
   * @brief Returns sink info.
   *
   * @return Sink info
   */
  [[nodiscard]] sink_info const& get_sink() const { return _sink; }

  /**
   * @brief Returns compression format used.
   *
   * @return Compression format
   */
  [[nodiscard]] compression_type get_compression() const { return _compression; }

  /**
   * @brief Returns level of statistics requested in output file.
   *
   * @return Level of statistics requested in output file
   */
  [[nodiscard]] statistics_freq get_stats_level() const { return _stats_level; }

  /**
   * @brief Returns metadata information.
   *
   * @return Metadata information
   */
  [[nodiscard]] table_input_metadata const* get_metadata() const { return _metadata; }

  /**
   * @brief Returns Key-Value footer metadata information.
   *
   * @return Key-Value footer metadata information
   */
  std::vector<std::map<std::string, std::string>> const& get_key_value_metadata() const
  {
    return _user_data;
  }

  /**
   * @brief Returns `true` if timestamps will be written as INT96
   *
   * @return `true` if timestamps will be written as INT96
   */
  bool is_enabled_int96_timestamps() const { return _write_timestamps_as_int96; }

  /**
   * @brief Returns maximum row group size, in bytes.
   *
   * @return Maximum row group size, in bytes
   */
  auto get_row_group_size_bytes() const { return _row_group_size_bytes; }

  /**
   * @brief Returns maximum row group size, in rows.
   *
   * @return Maximum row group size, in rows
   */
  auto get_row_group_size_rows() const { return _row_group_size_rows; }

  /**
   * @brief Returns maximum uncompressed page size, in bytes.
   *
   * If set larger than the row group size, then this will return the
   * row group size.
   *
   * @return Maximum uncompressed page size, in bytes
   */
  auto get_max_page_size_bytes() const
  {
    return std::min(_max_page_size_bytes, get_row_group_size_bytes());
  }

  /**
   * @brief Returns maximum page size, in rows.
   *
   * If set larger than the row group size, then this will return the row group size.
   *
   * @return Maximum page size, in rows
   */
  auto get_max_page_size_rows() const
  {
    return std::min(_max_page_size_rows, get_row_group_size_rows());
  }

  /**
   * @brief Returns maximum length of min or max values in column index, in bytes.
   *
   * @return length min/max will be truncated to
   */
  auto get_column_index_truncate_length() const { return _column_index_truncate_length; }

  /**
   * @brief Returns policy for dictionary use.
   *
   * @return policy for dictionary use
   */
  [[nodiscard]] dictionary_policy get_dictionary_policy() const { return _dictionary_policy; }

  /**
   * @brief Returns maximum dictionary size, in bytes.
   *
   * @return Maximum dictionary size, in bytes.
   */
  [[nodiscard]] auto get_max_dictionary_size() const { return _max_dictionary_size; }

  /**
   * @brief Returns maximum page fragment size, in rows.
   *
   * @return Maximum page fragment size, in rows.
   */
  [[nodiscard]] auto get_max_page_fragment_size() const { return _max_page_fragment_size; }

  /**
   * @brief Sets metadata.
   *
   * @param metadata Associated metadata
   */
  void set_metadata(table_input_metadata const* metadata) { _metadata = metadata; }

  /**
   * @brief Sets Key-Value footer metadata.
   *
   * @param metadata Key-Value footer metadata
   */
  void set_key_value_metadata(std::vector<std::map<std::string, std::string>> metadata)
  {
    CUDF_EXPECTS(metadata.size() == _sink.num_sinks(),
                 "Mismatch between number of sinks and number of metadata maps");
    _user_data = std::move(metadata);
  }

  /**
   * @brief Sets the level of statistics in parquet_writer_options.
   *
   * @param sf Level of statistics requested in the output file
   */
  void set_stats_level(statistics_freq sf) { _stats_level = sf; }

  /**
   * @brief Sets compression type.
   *
   * @param compression The compression type to use
   */
  void set_compression(compression_type compression) { _compression = compression; }

  /**
   * @brief Sets timestamp writing preferences.
   *
   * INT96 timestamps will be written if `true` and TIMESTAMP_MICROS will be written if `false`.
   *
   * @param req Boolean value to enable/disable writing of INT96 timestamps
   */
  void enable_int96_timestamps(bool req) { _write_timestamps_as_int96 = req; }

  /**
   * @brief Sets the maximum row group size, in bytes.
   *
   * @param size_bytes Maximum row group size, in bytes to set
   */
  void set_row_group_size_bytes(size_t size_bytes)
  {
    CUDF_EXPECTS(
      size_bytes >= 1024,
      "The maximum row group size cannot be smaller than the minimum page size, which is 1KB.");
    _row_group_size_bytes = size_bytes;
  }

  /**
   * @brief Sets the maximum row group size, in rows.
   *
   * @param size_rows The maximum row group size, in rows to set
   */
  void set_row_group_size_rows(size_type size_rows)
  {
    CUDF_EXPECTS(size_rows > 0, "The maximum row group row count must be a positive integer.");
    _row_group_size_rows = size_rows;
  }

  /**
   * @brief Sets the maximum uncompressed page size, in bytes.
   *
   * @param size_bytes Maximum uncompressed page size, in bytes to set
   */
  void set_max_page_size_bytes(size_t size_bytes)
  {
    CUDF_EXPECTS(size_bytes >= 1024, "The maximum page size cannot be smaller than 1KB.");
<<<<<<< HEAD
=======
    CUDF_EXPECTS(size_bytes <= INT32_MAX, "The maximum page size cannot exceed 2GB.");
>>>>>>> 5c844005
    _max_page_size_bytes = size_bytes;
  }

  /**
   * @brief Sets the maximum page size, in rows.
   *
   * @param size_rows The maximum page size, in rows to set
   */
  void set_max_page_size_rows(size_type size_rows)
  {
<<<<<<< HEAD
    CUDF_EXPECTS(size_rows > 0, "The maximum page row count must be a positive integer.");
=======
    CUDF_EXPECTS(size_rows > 0, "The maximum page row count must be a positive integers.");
>>>>>>> 5c844005
    _max_page_size_rows = size_rows;
  }

  /**
   * @brief Sets the maximum length of min or max values in column index, in bytes.
   *
   * @param size_bytes length min/max will be truncated to
   */
  void set_column_index_truncate_length(int32_t size_bytes)
  {
    CUDF_EXPECTS(size_bytes >= 0, "Column index truncate length cannot be negative.");
    _column_index_truncate_length = size_bytes;
  }

  /**
   * @brief Sets the policy for dictionary use.
   *
   * @param policy Policy for dictionary use
   */
  void set_dictionary_policy(dictionary_policy policy) { _dictionary_policy = policy; }

  /**
   * @brief Sets the maximum dictionary size, in bytes.
   *
   * @param size_bytes Maximum dictionary size, in bytes
   */
  void set_max_dictionary_size(size_t size_bytes) { _max_dictionary_size = size_bytes; }

  /**
   * @brief Sets the maximum page fragment size, in rows.
   *
   * @param size_rows Maximum page fragment size, in rows.
   */
  void set_max_page_fragment_size(size_type size_rows)
  {
    CUDF_EXPECTS(size_rows > 0, "Page fragment size must be a positive integer.");
    _max_page_fragment_size = size_rows;
  }

  /**
   * @brief creates builder to build chunked_parquet_writer_options.
   *
   * @param sink sink to use for writer output
   *
   * @return Builder to build `chunked_parquet_writer_options`
   */
  static chunked_parquet_writer_options_builder builder(sink_info const& sink);
};

/**
 * @brief Builds options for chunked_parquet_writer_options.
 */
class chunked_parquet_writer_options_builder {
  chunked_parquet_writer_options options;

 public:
  /**
   * @brief Default constructor.
   *
   * This has been added since Cython requires a default constructor to create objects on stack.
   */
  chunked_parquet_writer_options_builder() = default;

  /**
   * @brief Constructor from sink.
   *
   * @param sink The sink used for writer output
   */
  chunked_parquet_writer_options_builder(sink_info const& sink) : options(sink){};

  /**
   * @brief Sets metadata to chunked_parquet_writer_options.
   *
   * @param metadata Associated metadata
   * @return this for chaining
   */
  chunked_parquet_writer_options_builder& metadata(table_input_metadata const* metadata)
  {
    options._metadata = metadata;
    return *this;
  }

  /**
   * @brief Sets Key-Value footer metadata in parquet_writer_options.
   *
   * @param metadata Key-Value footer metadata
   * @return this for chaining
   */
  chunked_parquet_writer_options_builder& key_value_metadata(
    std::vector<std::map<std::string, std::string>> metadata)
  {
    CUDF_EXPECTS(metadata.size() == options._sink.num_sinks(),
                 "Mismatch between number of sinks and number of metadata maps");
    options.set_key_value_metadata(std::move(metadata));
    return *this;
  }

  /**
   * @brief Sets Sets the level of statistics in chunked_parquet_writer_options.
   *
   * @param sf Level of statistics requested in the output file
   * @return this for chaining
   */
  chunked_parquet_writer_options_builder& stats_level(statistics_freq sf)
  {
    options._stats_level = sf;
    return *this;
  }

  /**
   * @brief Sets compression type to chunked_parquet_writer_options.
   *
   * @param compression The compression type to use
   * @return this for chaining
   */
  chunked_parquet_writer_options_builder& compression(compression_type compression)
  {
    options._compression = compression;
    return *this;
  }

  /**
   * @brief Set to true if timestamps should be written as
   * int96 types instead of int64 types. Even though int96 is deprecated and is
   * not an internal type for cudf, it needs to be written for backwards
   * compatibility reasons.
   *
   * @param enabled Boolean value to enable/disable int96 timestamps
   * @return this for chaining
   */
  chunked_parquet_writer_options_builder& int96_timestamps(bool enabled)
  {
    options._write_timestamps_as_int96 = enabled;
    return *this;
  }

  /**
   * @brief Sets the maximum row group size, in bytes.
   *
   * @param val maximum row group size
   * @return this for chaining
   */
  chunked_parquet_writer_options_builder& row_group_size_bytes(size_t val)
  {
    options.set_row_group_size_bytes(val);
    return *this;
  }

  /**
   * @brief Sets the maximum number of rows in output row groups.
   *
   * @param val maximum number or rows
   * @return this for chaining
   */
  chunked_parquet_writer_options_builder& row_group_size_rows(size_type val)
  {
    options.set_row_group_size_rows(val);
    return *this;
  }

  /**
   * @brief Sets the maximum uncompressed page size, in bytes.
   *
   * Serves as a hint to the writer, and can be exceeded under certain circumstances. Cannot be
   * larger than the row group size in bytes, and will be adjusted to match if it is.
   *
   * @param val maximum page size
   * @return this for chaining
   */
  chunked_parquet_writer_options_builder& max_page_size_bytes(size_t val)
  {
    options.set_max_page_size_bytes(val);
    return *this;
  }

  /**
   * @brief Sets the maximum page size, in rows. Counts only top-level rows, ignoring any nesting.
   * Cannot be larger than the row group size in rows, and will be adjusted to match if it is.
   *
   * @param val maximum rows per page
   * @return this for chaining
   */
  chunked_parquet_writer_options_builder& max_page_size_rows(size_type val)
  {
    options.set_max_page_size_rows(val);
    return *this;
  }

  /**
   * @brief Sets the desired maximum size in bytes for min and max values in the column index.
   *
   * Values exceeding this limit will be truncated, but modified such that they will still
   * be valid lower and upper bounds. This only applies to variable length types, such as string.
   * Maximum values will not be truncated if there is no suitable truncation that results in
   * a valid upper bound.
   *
   * Default value is 64.
   *
   * @param val length min/max will be truncated to, with 0 indicating no truncation
   * @return this for chaining
   */
  chunked_parquet_writer_options_builder& column_index_truncate_length(int32_t val)
  {
    options.set_column_index_truncate_length(val);
    return *this;
  }

  /**
   * @brief Sets the policy for dictionary use.
   *
   * Certain compression algorithms (e.g zStandard) have limits on how large of a buffer can
   * be compressed. In some circumstances, the dictionary can grow beyond this limit, which
   * will prevent the column from being compressed. This setting controls how the writer
   * should act in these circumstances. The default policy is to disable dictionary encoding
   * for columns where the dictionary exceeds the limit. A setting of dictionary_policy::NEVER
   * will disable the use of dictionary encoding globally. A setting of dictionary_policy::ALWAYS
   * will allow the use of dictionary encoding even if it will result in the disabling of
   * compression for that column.
   *
   * @param val policy for dictionary use
   * @return this for chaining
   */
  chunked_parquet_writer_options_builder& dictionary_policy(dictionary_policy val)
  {
    options.set_dictionary_policy(val);
    return *this;
  }

  /**
   * @brief Sets the maximum dictionary size, in bytes.
   *
   * Disables dictionary encoding for any column chunk where the dictionary will
   * exceed this limit.  Only used when the dictionary_policy is set to 'DEFAULT'.
   *
   * Default value is 1048576 (1MiB).
   *
   * @param val maximum dictionary size
   * @return this for chaining
   */
  chunked_parquet_writer_options_builder& max_dictionary_size(size_t val)
  {
    options.set_max_dictionary_size(val);
    return *this;
  }

  /**
   * @brief Sets the maximum page fragment size, in rows.
   *
   * Files with nested schemas or very long strings may need a page fragment size
   * smaller than the default value of 5000 to ensure a single fragment will not
   * exceed the desired maximum page size in bytes.
   *
   * @param val maximum page fragment size
   * @return this for chaining
   */
  chunked_parquet_writer_options_builder& max_page_fragment_size(size_type val)
  {
    options.set_max_page_fragment_size(val);
    return *this;
  }

  /**
   * @brief move chunked_parquet_writer_options member once it's built.
   */
  operator chunked_parquet_writer_options&&() { return std::move(options); }

  /**
   * @brief move chunked_parquet_writer_options member once it's is built.
   *
   * This has been added since Cython does not support overloading of conversion operators.
   *
   * @return Built `chunked_parquet_writer_options` object's r-value reference
   */
  chunked_parquet_writer_options&& build() { return std::move(options); }
};

/**
 * @brief chunked parquet writer class to handle options and write tables in chunks.
 *
 * The intent of the parquet_chunked_writer is to allow writing of an
 * arbitrarily large / arbitrary number of rows to a parquet file in multiple passes.
 *
 * The following code snippet demonstrates how to write a single parquet file containing
 * one logical table by writing a series of individual cudf::tables.
 *
 * @code
 *  auto destination = cudf::io::sink_info("dataset.parquet");
 *  auto options = cudf::io::chunked_parquet_writer_options::builder(destination, table->view());
 *  auto writer  = cudf::io::parquet_chunked_writer(options);
 *
 *  writer.write(table0)
 *  writer.write(table1)
 *  writer.close()
 *  @endcode
 */
class parquet_chunked_writer {
 public:
  /**
   * @brief Default constructor, this should never be used.
   *        This is added just to satisfy cython.
   */
  parquet_chunked_writer() = default;

  /**
   * @brief Constructor with chunked writer options
   *
   * @param[in] options options used to write table
   * @param[in] mr Device memory resource to use for device memory allocation
   */
  parquet_chunked_writer(
    chunked_parquet_writer_options const& options,
    rmm::mr::device_memory_resource* mr = rmm::mr::get_current_device_resource());

  /**
   * @brief Writes table to output.
   *
   * @param[in] table Table that needs to be written
   * @param[in] partitions Optional partitions to divide the table into. If specified, must be same
   * size as number of sinks.
   *
   * @throws cudf::logic_error If the number of partitions is not the same as number of sinks
   * @return returns reference of the class object
   */
  parquet_chunked_writer& write(table_view const& table,
                                std::vector<partition_info> const& partitions = {});

  /**
   * @brief Finishes the chunked/streamed write process.
   *
   * @param[in] column_chunks_file_paths Column chunks file path to be set in the raw output
   * metadata
   * @return A parquet-compatible blob that contains the data for all rowgroups in the list only if
   * `column_chunks_file_paths` is provided, else null.
   */
  std::unique_ptr<std::vector<uint8_t>> close(
    std::vector<std::string> const& column_chunks_file_paths = {});

  /// Unique pointer to impl writer class
  std::unique_ptr<cudf::io::detail::parquet::writer> writer;
};

/** @} */  // end of group

}  // namespace cudf::io<|MERGE_RESOLUTION|>--- conflicted
+++ resolved
@@ -38,19 +38,12 @@
  */
 
 constexpr size_t default_row_group_size_bytes   = 128 * 1024 * 1024;  ///< 128MB per row group
-<<<<<<< HEAD
-constexpr size_type default_row_group_size_rows = 1000000;      ///< 1 million rows per row group
-constexpr size_t default_max_page_size_bytes    = 512 * 1024;   ///< 512KB per page
-constexpr size_type default_max_page_size_rows  = 20000;        ///< 20k rows per page
-constexpr size_type default_column_index_truncate_length = 64;  ///< truncate to 64 bytes
-constexpr size_t default_max_dictionary_size             = 1024 * 1024;  ///< 1MB dictionary size
-constexpr size_type default_max_page_fragment_size       = 5000;  ///< 5000 rows per page fragment
-=======
 constexpr size_type default_row_group_size_rows = 1000000;     ///< 1 million rows per row group
 constexpr size_t default_max_page_size_bytes    = 512 * 1024;  ///< 512KB per page
 constexpr size_type default_max_page_size_rows  = 20000;       ///< 20k rows per page
 constexpr int32_t default_column_index_truncate_length = 64;   ///< truncate to 64 bytes
->>>>>>> 5c844005
+constexpr size_t default_max_dictionary_size             = 1024 * 1024;  ///< 1MB dictionary size
+constexpr size_type default_max_page_fragment_size       = 5000;  ///< 5000 rows per page fragment
 
 class parquet_reader_options_builder;
 
@@ -517,17 +510,13 @@
   // Maximum number of rows in a page
   size_type _max_page_size_rows = default_max_page_size_rows;
   // Maximum size of min or max values in column index
-<<<<<<< HEAD
-  size_type _column_index_truncate_length = default_column_index_truncate_length;
+  int32_t _column_index_truncate_length = default_column_index_truncate_length;
   // When to use dictionary encoding for data
   dictionary_policy _dictionary_policy = dictionary_policy::DEFAULT;
   // Maximum size of column chunk dictionary (in bytes)
   size_t _max_dictionary_size = default_max_dictionary_size;
   // Maximum number of rows in a page fragment
   size_type _max_page_fragment_size = default_max_page_fragment_size;
-=======
-  int32_t _column_index_truncate_length = default_column_index_truncate_length;
->>>>>>> 5c844005
 
   /**
    * @brief Constructor from sink and table.
@@ -789,11 +778,7 @@
    */
   void set_row_group_size_rows(size_type size_rows)
   {
-<<<<<<< HEAD
     CUDF_EXPECTS(size_rows > 0, "The maximum row group row count must be a positive integer.");
-=======
-    CUDF_EXPECTS(size_rows > 0, "The maximum row group row count must be a positive integers.");
->>>>>>> 5c844005
     _row_group_size_rows = size_rows;
   }
 
@@ -805,10 +790,7 @@
   void set_max_page_size_bytes(size_t size_bytes)
   {
     CUDF_EXPECTS(size_bytes >= 1024, "The maximum page size cannot be smaller than 1KB.");
-<<<<<<< HEAD
-=======
     CUDF_EXPECTS(size_bytes <= INT32_MAX, "The maximum page size cannot exceed 2GB.");
->>>>>>> 5c844005
     _max_page_size_bytes = size_bytes;
   }
 
@@ -819,11 +801,7 @@
    */
   void set_max_page_size_rows(size_type size_rows)
   {
-<<<<<<< HEAD
     CUDF_EXPECTS(size_rows > 0, "The maximum page row count must be a positive integer.");
-=======
-    CUDF_EXPECTS(size_rows > 0, "The maximum page row count must be a positive integers.");
->>>>>>> 5c844005
     _max_page_size_rows = size_rows;
   }
 
@@ -1184,17 +1162,13 @@
   // Maximum number of rows in a page
   size_type _max_page_size_rows = default_max_page_size_rows;
   // Maximum size of min or max values in column index
-<<<<<<< HEAD
-  size_type _column_index_truncate_length = default_column_index_truncate_length;
+  int32_t _column_index_truncate_length = default_column_index_truncate_length;
   // When to use dictionary encoding for data
   dictionary_policy _dictionary_policy = dictionary_policy::DEFAULT;
   // Maximum size of column chunk dictionary (in bytes)
   size_t _max_dictionary_size = default_max_dictionary_size;
   // Maximum number of rows in a page fragment
   size_type _max_page_fragment_size = default_max_page_fragment_size;
-=======
-  int32_t _column_index_truncate_length = default_column_index_truncate_length;
->>>>>>> 5c844005
 
   /**
    * @brief Constructor from sink.
@@ -1399,10 +1373,7 @@
   void set_max_page_size_bytes(size_t size_bytes)
   {
     CUDF_EXPECTS(size_bytes >= 1024, "The maximum page size cannot be smaller than 1KB.");
-<<<<<<< HEAD
-=======
     CUDF_EXPECTS(size_bytes <= INT32_MAX, "The maximum page size cannot exceed 2GB.");
->>>>>>> 5c844005
     _max_page_size_bytes = size_bytes;
   }
 
@@ -1413,11 +1384,7 @@
    */
   void set_max_page_size_rows(size_type size_rows)
   {
-<<<<<<< HEAD
     CUDF_EXPECTS(size_rows > 0, "The maximum page row count must be a positive integer.");
-=======
-    CUDF_EXPECTS(size_rows > 0, "The maximum page row count must be a positive integers.");
->>>>>>> 5c844005
     _max_page_size_rows = size_rows;
   }
 
