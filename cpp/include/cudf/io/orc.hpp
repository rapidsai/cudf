/*
 * Copyright (c) 2020-2022, NVIDIA CORPORATION.
 *
 * Licensed under the Apache License, Version 2.0 (the "License");
 * you may not use this file except in compliance with the License.
 * You may obtain a copy of the License at
 *
 *     http://www.apache.org/licenses/LICENSE-2.0
 *
 * Unless required by applicable law or agreed to in writing, software
 * distributed under the License is distributed on an "AS IS" BASIS,
 * WITHOUT WARRANTIES OR CONDITIONS OF ANY KIND, either express or implied.
 * See the License for the specific language governing permissions and
 * limitations under the License.
 */

#pragma once

#include <cudf/io/detail/orc.hpp>
#include <cudf/io/types.hpp>
#include <cudf/table/table_view.hpp>
#include <cudf/types.hpp>

#include <memory>
#include <string>
#include <unordered_map>
#include <vector>

namespace cudf {
namespace io {
/**
 * @addtogroup io_readers
 * @{
 * @file
 */

constexpr size_t default_stripe_size_bytes   = 64 * 1024 * 1024;
constexpr size_type default_stripe_size_rows = 1000000;
constexpr size_type default_row_index_stride = 10000;

/**
 * @brief Builds settings to use for `read_orc()`.
 */
class orc_reader_options_builder;

/**
 * @brief Settings to use for `read_orc()`.
 */
class orc_reader_options {
  source_info _source;

  // Names of column to read; empty is all
  std::vector<std::string> _columns;

  // List of individual stripes to read (ignored if empty)
  std::vector<std::vector<size_type>> _stripes;
  // Rows to skip from the start;
  size_type _skip_rows = 0;
  // Rows to read; -1 is all
  size_type _num_rows = -1;

  // Whether to use row index to speed-up reading
  bool _use_index = true;

  // Whether to use numpy-compatible dtypes
  bool _use_np_dtypes = true;
  // Cast timestamp columns to a specific type
  data_type _timestamp_type{type_id::EMPTY};

  // Columns that should be converted from Decimal to Float64
  std::vector<std::string> _decimal_cols_as_float;

  // Columns that should be read as Decimal128
  std::vector<std::string> _decimal128_columns;
  bool _enable_decimal128 = true;

  friend orc_reader_options_builder;

  /**
   * @brief Constructor from source info.
   *
   * @param src source information used to read orc file.
   */
  explicit orc_reader_options(source_info const& src) : _source(src) {}

 public:
  /**
   * @brief Default constructor.
   *
   * This has been added since Cython requires a default constructor to create objects on stack.
   */
  orc_reader_options() = default;

  /**
   * @brief Creates `orc_reader_options_builder` which will build `orc_reader_options`.
   *
   * @param src Source information to read orc file.
   * @return Builder to build reader options.
   */
  static orc_reader_options_builder builder(source_info const& src);

  /**
   * @brief Returns source info.
   */
  [[nodiscard]] source_info const& get_source() const { return _source; }

  /**
   * @brief Returns names of the columns to read.
   */
  [[nodiscard]] std::vector<std::string> const& get_columns() const { return _columns; }

  /**
   * @brief Returns vector of vectors, stripes to read for each input source
   */
  std::vector<std::vector<size_type>> const& get_stripes() const { return _stripes; }

  /**
   * @brief Returns number of rows to skip from the start.
   */
  size_type get_skip_rows() const { return _skip_rows; }

  /**
   * @brief Returns number of row to read.
   */
  size_type get_num_rows() const { return _num_rows; }

  /**
   * @brief Whether to use row index to speed-up reading.
   */
  bool is_enabled_use_index() const { return _use_index; }

  /**
   * @brief Whether to use numpy-compatible dtypes.
   */
  bool is_enabled_use_np_dtypes() const { return _use_np_dtypes; }

  /**
   * @brief Returns timestamp type to which timestamp column will be cast.
   */
  data_type get_timestamp_type() const { return _timestamp_type; }

  /**
   * @brief Fully qualified names of columns that should be converted from Decimal to Float64.
   */
  std::vector<std::string> const& get_decimal_cols_as_float() const
  {
    return _decimal_cols_as_float;
  }

  /**
   * @brief Fully qualified names of columns that should be read as 128-bit Decimal.
   */
  std::vector<std::string> const& get_decimal128_columns() const { return _decimal128_columns; }

  /**
   * @brief Whether to use row index to speed-up reading.
   */
  bool is_enabled_decimal128() const { return _enable_decimal128; }

  // Setters

  /**
   * @brief Sets names of the column to read.
   *
   * @param col_names Vector of column names.
   */
  void set_columns(std::vector<std::string> col_names) { _columns = std::move(col_names); }

  /**
   * @brief Sets list of stripes to read for each input source
   *
   * @param stripes Vector of vectors, mapping stripes to read to input sources
   */
  void set_stripes(std::vector<std::vector<size_type>> stripes)
  {
    CUDF_EXPECTS(stripes.empty() or (_skip_rows == 0), "Can't set stripes along with skip_rows");
    CUDF_EXPECTS(stripes.empty() or (_num_rows == -1), "Can't set stripes along with num_rows");
    _stripes = std::move(stripes);
  }

  /**
   * @brief Sets number of rows to skip from the start.
   *
   * @param rows Number of rows.
   */
  void set_skip_rows(size_type rows)
  {
    CUDF_EXPECTS(rows == 0 or _stripes.empty(), "Can't set both skip_rows along with stripes");
    _skip_rows = rows;
  }

  /**
   * @brief Sets number of row to read.
   *
   * @param nrows Number of rows.
   */
  void set_num_rows(size_type nrows)
  {
    CUDF_EXPECTS(nrows == -1 or _stripes.empty(), "Can't set both num_rows along with stripes");
    _num_rows = nrows;
  }

  /**
   * @brief Enable/Disable use of row index to speed-up reading.
   *
   * @param use Boolean value to enable/disable row index use.
   */
  void enable_use_index(bool use) { _use_index = use; }

  /**
   * @brief Enable/Disable use of numpy-compatible dtypes
   *
   * @param use Boolean value to enable/disable.
   */
  void enable_use_np_dtypes(bool use) { _use_np_dtypes = use; }

  /**
   * @brief Sets timestamp type to which timestamp column will be cast.
   *
   * @param type Type of timestamp.
   */
  void set_timestamp_type(data_type type) { _timestamp_type = type; }

  /**
   * @brief Set columns that should be converted from Decimal to Float64
   *
   * @param val Vector of fully qualified column names.
   */
  void set_decimal_cols_as_float(std::vector<std::string> val)
  {
    _decimal_cols_as_float = std::move(val);
  }

  /**
   * @brief Enable/Disable the use of decimal128 type
   *
   * @param use Boolean value to enable/disable.
   */
  void enable_decimal128(bool use) { _enable_decimal128 = use; }

  /**
   * @brief Set columns that should be read as 128-bit Decimal
   *
   * @param val Vector of fully qualified column names.
   */
  void set_decimal128_columns(std::vector<std::string> val)
  {
    _decimal128_columns = std::move(val);
  }
};

class orc_reader_options_builder {
  orc_reader_options options;

 public:
  /**
   * @brief Default constructor.
   *
   * This has been added since Cython requires a default constructor to create objects on stack.
   */
  explicit orc_reader_options_builder() = default;

  /**
   * @brief Constructor from source info.
   *
   * @param src The source information used to read orc file.
   */
  explicit orc_reader_options_builder(source_info const& src) : options{src} {};

  /**
   * @brief Sets names of the column to read.
   *
   * @param col_names Vector of column names.
   * @return this for chaining.
   */
  orc_reader_options_builder& columns(std::vector<std::string> col_names)
  {
    options._columns = std::move(col_names);
    return *this;
  }

  /**
   * @brief Sets list of individual stripes to read per source
   *
   * @param stripes Vector of vectors, mapping stripes to read to input sources
   * @return this for chaining.
   */
  orc_reader_options_builder& stripes(std::vector<std::vector<size_type>> stripes)
  {
    options.set_stripes(std::move(stripes));
    return *this;
  }

  /**
   * @brief Sets number of rows to skip from the start.
   *
   * @param rows Number of rows.
   * @return this for chaining.
   */
  orc_reader_options_builder& skip_rows(size_type rows)
  {
    options.set_skip_rows(rows);
    return *this;
  }

  /**
   * @brief Sets number of row to read.
   *
   * @param nrows Number of rows.
   * @return this for chaining.
   */
  orc_reader_options_builder& num_rows(size_type nrows)
  {
    options.set_num_rows(nrows);
    return *this;
  }

  /**
   * @brief Enable/Disable use of row index to speed-up reading.
   *
   * @param use Boolean value to enable/disable row index use.
   * @return this for chaining.
   */
  orc_reader_options_builder& use_index(bool use)
  {
    options._use_index = use;
    return *this;
  }

  /**
   * @brief Enable/Disable use of numpy-compatible dtypes.
   *
   * @param use Boolean value to enable/disable.
   * @return this for chaining.
   */
  orc_reader_options_builder& use_np_dtypes(bool use)
  {
    options._use_np_dtypes = use;
    return *this;
  }

  /**
   * @brief Sets timestamp type to which timestamp column will be cast.
   *
   * @param type Type of timestamp.
   * @return this for chaining.
   */
  orc_reader_options_builder& timestamp_type(data_type type)
  {
    options._timestamp_type = type;
    return *this;
  }

  /**
   * @brief Columns that should be converted from decimals to float64.
   *
   * @param val Vector of column names.
   * @return this for chaining.
   */
  orc_reader_options_builder& decimal_cols_as_float(std::vector<std::string> val)
  {
    options._decimal_cols_as_float = std::move(val);
    return *this;
  }

  /**
   * @brief Columns that should be read as 128-bit Decimal
   *
   * @param val Vector of column names.
   * @return this for chaining.
   */
  orc_reader_options_builder& decimal128_columns(std::vector<std::string> val)
  {
    options._decimal128_columns = std::move(val);
    return *this;
  }

  /**
   * @brief Enable/Disable use of decimal128 type
   *
   * @param use Boolean value to enable/disable.
   */
  orc_reader_options_builder& decimal128(bool use)
  {
    options.enable_decimal128(use);
    return *this;
  }

  /**
   * @brief move orc_reader_options member once it's built.
   */
  operator orc_reader_options&&() { return std::move(options); }

  /**
   * @brief move orc_reader_options member once it's built.
   *
   * This has been added since Cython does not support overloading of conversion operators.
   */
  orc_reader_options&& build() { return std::move(options); }
};

/**
 * @brief Reads an ORC dataset into a set of columns.
 *
 * The following code snippet demonstrates how to read a dataset from a file:
 * @code
 *  auto source  = cudf::io::source_info("dataset.orc");
 *  auto options = cudf::io::orc_reader_options::builder(source);
 *  auto result  = cudf::io::read_orc(options);
 * @endcode
 *
 * Note: Support for reading files with struct columns is currently experimental, the output may not
 * be as reliable as reading for other datatypes.
 *
 * @param options Settings for controlling reading behavior.
 * @param mr Device memory resource used to allocate device memory of the table in the returned
 * table_with_metadata.
 *
 * @return The set of columns.
 */
table_with_metadata read_orc(
  orc_reader_options const& options,
  rmm::mr::device_memory_resource* mr = rmm::mr::get_current_device_resource());

/** @} */  // end of group
/**
 * @addtogroup io_writers
 * @{
 * @file
 */

/**
 * @brief Builds settings to use for `write_orc()`.
 */
class orc_writer_options_builder;

/**
 * @brief Constants to disambiguate statistics terminology for ORC.
 *
 * ORC refers to its finest granularity of row-grouping as "row group",
 * which corresponds to Parquet "pages".
 * Similarly, ORC's "stripe" corresponds to a Parquet "row group".
 * The following constants disambiguate the terminology for the statistics
 * collected at each level.
 */
static constexpr statistics_freq ORC_STATISTICS_STRIPE    = statistics_freq::STATISTICS_ROWGROUP;
static constexpr statistics_freq ORC_STATISTICS_ROW_GROUP = statistics_freq::STATISTICS_PAGE;

/**
 * @brief Settings to use for `write_orc()`.
 */
class orc_writer_options {
  // Specify the sink to use for writer output
  sink_info _sink;
  // Specify the compression format to use
  compression_type _compression = compression_type::AUTO;
  // Specify frequency of statistics collection
  statistics_freq _stats_freq = ORC_STATISTICS_ROW_GROUP;
  // Maximum size of each stripe (unless smaller than a single row group)
  size_t _stripe_size_bytes = default_stripe_size_bytes;
  // Maximum number of rows in stripe (unless smaller than a single row group)
  size_type _stripe_size_rows = default_stripe_size_rows;
  // Row index stride (maximum number of rows in each row group)
  size_type _row_index_stride = default_row_index_stride;
  // Set of columns to output
  table_view _table;
  // Optional associated metadata
  const table_input_metadata* _metadata = nullptr;
  // Optional footer key_value_metadata
  std::map<std::string, std::string> _user_data;

  friend orc_writer_options_builder;

  /**
   * @brief Constructor from sink and table.
   *
   * @param sink The sink used for writer output.
   * @param table Table to be written to output.
   */
  explicit orc_writer_options(sink_info const& sink, table_view const& table)
    : _sink(sink), _table(table)
  {
  }

 public:
  /**
   * @brief Default constructor.
   *
   * This has been added since Cython requires a default constructor to create objects on stack.
   */
  explicit orc_writer_options() = default;

  /**
   * @brief Create builder to create `orc_writer_options`.
   *
   * @param sink The sink used for writer output.
   * @param table Table to be written to output.
   *
   * @return Builder to build `orc_writer_options`.
   */
  static orc_writer_options_builder builder(sink_info const& sink, table_view const& table);

  /**
   * @brief Returns sink info.
   */
  [[nodiscard]] sink_info const& get_sink() const { return _sink; }

  /**
   * @brief Returns compression type.
   */
  [[nodiscard]] compression_type get_compression() const { return _compression; }

  /**
   * @brief Whether writing column statistics is enabled/disabled.
   */
<<<<<<< HEAD
  bool is_enabled_statistics() const { return _stats_freq != statistics_freq::STATISTICS_NONE; }

  /**
   * @brief Returns frequency of statistics collection.
   */
  statistics_freq get_statistics_freq() const { return _stats_freq; }
=======
  [[nodiscard]] bool is_enabled_statistics() const { return _enable_statistics; }
>>>>>>> 12a0f596

  /**
   * @brief Returns maximum stripe size, in bytes.
   */
  [[nodiscard]] auto get_stripe_size_bytes() const { return _stripe_size_bytes; }

  /**
   * @brief Returns maximum stripe size, in rows.
   */
  [[nodiscard]] auto get_stripe_size_rows() const { return _stripe_size_rows; }

  /**
   * @brief Returns the row index stride.
   */
  auto get_row_index_stride() const
  {
    auto const unaligned_stride = std::min(_row_index_stride, get_stripe_size_rows());
    return unaligned_stride - unaligned_stride % 8;
  }

  /**
   * @brief Returns table to be written to output.
   */
  [[nodiscard]] table_view get_table() const { return _table; }

  /**
   * @brief Returns associated metadata.
   */
  [[nodiscard]] table_input_metadata const* get_metadata() const { return _metadata; }

  /**
   * @brief Returns Key-Value footer metadata information.
   */
  [[nodiscard]] std::map<std::string, std::string> const& get_key_value_metadata() const
  {
    return _user_data;
  }

  // Setters

  /**
   * @brief Sets compression type.
   *
   * @param comp Compression type.
   */
  void set_compression(compression_type comp) { _compression = comp; }

  /**
   * @brief Choose granularity of statistics collection.
   *
   * The granularity can be set to:
   * - cudf::io::STATISTICS_NONE: No statistics are collected.
   * - cudf::io::ORC_STATISTICS_STRIPE: Statistics are collected for each ORC stripe.
   * - cudf::io::ORC_STATISTICS_ROWGROUP: Statistics are collected for each ORC row group.
   *
   * @param val Frequency of statistics collection.
   */
  void enable_statistics(statistics_freq val) { _stats_freq = val; }

  /**
   * @brief Sets the maximum stripe size, in bytes.
   */
  void set_stripe_size_bytes(size_t size_bytes)
  {
    CUDF_EXPECTS(size_bytes >= 64 << 10, "64KB is the minimum stripe size");
    _stripe_size_bytes = size_bytes;
  }

  /**
   * @brief Sets the maximum stripe size, in rows.
   *
   * If the stripe size is smaller that the row group size, row group size will be reduced to math
   * the stripe size.
   */
  void set_stripe_size_rows(size_type size_rows)
  {
    CUDF_EXPECTS(size_rows >= 512, "Maximum stripe size cannot be smaller than 512");
    _stripe_size_rows = size_rows;
  }

  /**
   * @brief Sets the row index stride.
   *
   * Rounded down to a multiple of 8.
   */
  void set_row_index_stride(size_type stride)
  {
    CUDF_EXPECTS(stride >= 512, "Row index stride cannot be smaller than 512");
    _row_index_stride = stride;
  }

  /**
   * @brief Sets table to be written to output.
   *
   * @param tbl Table for the output.
   */
  void set_table(table_view tbl) { _table = tbl; }

  /**
   * @brief Sets associated metadata
   *
   * @param meta Associated metadata.
   */
  void set_metadata(table_input_metadata const* meta) { _metadata = meta; }

  /**
   * @brief Sets metadata.
   *
   * @param metadata Key-Value footer metadata
   */
  void set_key_value_metadata(std::map<std::string, std::string> metadata)
  {
    _user_data = std::move(metadata);
  }
};

class orc_writer_options_builder {
  orc_writer_options options;

 public:
  /**
   * @brief Default constructor.
   *
   * This has been added since Cython requires a default constructor to create objects on stack.
   */
  orc_writer_options_builder() = default;

  /**
   * @brief Constructor from sink and table.
   *
   * @param sink The sink used for writer output.
   * @param table Table to be written to output.
   */
  orc_writer_options_builder(sink_info const& sink, table_view const& table) : options{sink, table}
  {
  }

  /**
   * @brief Sets compression type.
   *
   * @param comp The compression type to use.
   * @return this for chaining.
   */
  orc_writer_options_builder& compression(compression_type comp)
  {
    options._compression = comp;
    return *this;
  }

  /**
   * @brief Choose granularity of column statistics to be written
   *
   * The granularity can be set to:
   * - cudf::io::STATISTICS_NONE: No statistics are collected.
   * - cudf::io::ORC_STATISTICS_STRIPE: Statistics are collected for each ORC stripe.
   * - cudf::io::ORC_STATISTICS_ROWGROUP: Statistics are collected for each ORC row group.
   *
   * @param val Level of statistics collection.
   * @return this for chaining.
   */
  orc_writer_options_builder& enable_statistics(statistics_freq val)
  {
    options._stats_freq = val;
    return *this;
  }

  /**
   * @brief Sets the maximum stripe size, in bytes.
   *
   * @param val maximum stripe size
   * @return this for chaining.
   */
  orc_writer_options_builder& stripe_size_bytes(size_t val)
  {
    options.set_stripe_size_bytes(val);
    return *this;
  }

  /**
   * @brief Sets the maximum number of rows in output stripes.
   *
   * @param val maximum number or rows
   * @return this for chaining.
   */
  orc_writer_options_builder& stripe_size_rows(size_type val)
  {
    options.set_stripe_size_rows(val);
    return *this;
  }

  /**
   * @brief Sets the row index stride.
   *
   * @param val new row index stride
   * @return this for chaining.
   */
  orc_writer_options_builder& row_index_stride(size_type val)
  {
    options.set_row_index_stride(val);
    return *this;
  }

  /**
   * @brief Sets table to be written to output.
   *
   * @param tbl Table for the output.
   * @return this for chaining.
   */
  orc_writer_options_builder& table(table_view tbl)
  {
    options._table = tbl;
    return *this;
  }

  /**
   * @brief Sets associated metadata.
   *
   * @param meta Associated metadata.
   * @return this for chaining.
   */
  orc_writer_options_builder& metadata(table_input_metadata const* meta)
  {
    options._metadata = meta;
    return *this;
  }

  /**
   * @brief Sets Key-Value footer metadata.
   *
   * @param metadata Key-Value footer metadata
   * @return this for chaining.
   */
  orc_writer_options_builder& key_value_metadata(std::map<std::string, std::string> metadata)
  {
    options._user_data = std::move(metadata);
    return *this;
  }

  /**
   * @brief move orc_writer_options member once it's built.
   */
  operator orc_writer_options&&() { return std::move(options); }

  /**
   * @brief move orc_writer_options member once it's built.
   *
   * This has been added since Cython does not support overloading of conversion operators.
   */
  orc_writer_options&& build() { return std::move(options); }
};

/**
 * @brief Writes a set of columns to ORC format.
 *
 * The following code snippet demonstrates how to write columns to a file:
 * @code
 *  auto destination = cudf::io::sink_info("dataset.orc");
 *  auto options     = cudf::io::orc_writer_options::builder(destination, table->view());
 *  cudf::io::write_orc(options);
 * @endcode
 *
 * Note: Support for writing tables with struct columns is currently experimental, the output may
 * not be as reliable as writing for other datatypes.
 *
 * @param options Settings for controlling reading behavior.
 * @param mr Device memory resource to use for device memory allocation.
 */
void write_orc(orc_writer_options const& options,
               rmm::mr::device_memory_resource* mr = rmm::mr::get_current_device_resource());

/**
 * @brief Builds settings to use for `write_orc_chunked()`.
 */
class chunked_orc_writer_options_builder;

/**
 * @brief Settings to use for `write_orc_chunked()`.
 */
class chunked_orc_writer_options {
  // Specify the sink to use for writer output
  sink_info _sink;
  // Specify the compression format to use
  compression_type _compression = compression_type::AUTO;
  // Specify granularity of statistics collection
  statistics_freq _stats_freq = ORC_STATISTICS_ROW_GROUP;
  // Maximum size of each stripe (unless smaller than a single row group)
  size_t _stripe_size_bytes = default_stripe_size_bytes;
  // Maximum number of rows in stripe (unless smaller than a single row group)
  size_type _stripe_size_rows = default_stripe_size_rows;
  // Row index stride (maximum number of rows in each row group)
  size_type _row_index_stride = default_row_index_stride;
  // Optional associated metadata
  const table_input_metadata* _metadata = nullptr;
  // Optional footer key_value_metadata
  std::map<std::string, std::string> _user_data;

  friend chunked_orc_writer_options_builder;

  /**
   * @brief Constructor from sink and table.
   *
   * @param sink The sink used for writer output.
   */
  chunked_orc_writer_options(sink_info const& sink) : _sink(sink) {}

 public:
  /**
   * @brief Default constructor.
   *
   * This has been added since Cython requires a default constructor to create objects on stack.
   */
  explicit chunked_orc_writer_options() = default;

  /**
   * @brief Create builder to create `chunked_orc_writer_options`.
   *
   * @param sink The sink used for writer output.
   *
   * @return Builder to build chunked_orc_writer_options.
   */
  static chunked_orc_writer_options_builder builder(sink_info const& sink);

  /**
   * @brief Returns sink info.
   */
  [[nodiscard]] sink_info const& get_sink() const { return _sink; }

  /**
   * @brief Returns compression type.
   */
  [[nodiscard]] compression_type get_compression() const { return _compression; }

  /**
   * @brief Returns granularity of statistics collection.
   */
<<<<<<< HEAD
  statistics_freq get_statistics_freq() const { return _stats_freq; }
=======
  [[nodiscard]] bool is_enabled_statistics() const { return _enable_statistics; }
>>>>>>> 12a0f596

  /**
   * @brief Returns maximum stripe size, in bytes.
   */
  [[nodiscard]] auto get_stripe_size_bytes() const { return _stripe_size_bytes; }

  /**
   * @brief Returns maximum stripe size, in rows.
   */
  [[nodiscard]] auto get_stripe_size_rows() const { return _stripe_size_rows; }

  /**
   * @brief Returns the row index stride.
   */
  auto get_row_index_stride() const
  {
    auto const unaligned_stride = std::min(_row_index_stride, get_stripe_size_rows());
    return unaligned_stride - unaligned_stride % 8;
  }

  /**
   * @brief Returns associated metadata.
   */
  [[nodiscard]] table_input_metadata const* get_metadata() const { return _metadata; }

  /**
   * @brief Returns Key-Value footer metadata information.
   */
  [[nodiscard]] std::map<std::string, std::string> const& get_key_value_metadata() const
  {
    return _user_data;
  }

  // Setters

  /**
   * @brief Sets compression type.
   *
   * @param comp The compression type to use.
   */
  void set_compression(compression_type comp) { _compression = comp; }

  /**
   * @brief Choose granularity of statistics collection
   *
   * The granularity can be set to:
   * - cudf::io::STATISTICS_NONE: No statistics are collected.
   * - cudf::io::ORC_STATISTICS_STRIPE: Statistics are collected for each ORC stripe.
   * - cudf::io::ORC_STATISTICS_ROWGROUP: Statistics are collected for each ORC row group.
   *
   * @param val Frequency of statistics collection.
   */
  void enable_statistics(statistics_freq val) { _stats_freq = val; }

  /**
   * @brief Sets the maximum stripe size, in bytes.
   */
  void set_stripe_size_bytes(size_t size_bytes)
  {
    CUDF_EXPECTS(size_bytes >= 64 << 10, "64KB is the minimum stripe size");
    _stripe_size_bytes = size_bytes;
  }

  /**
   * @brief Sets the maximum stripe size, in rows.
   *
   * If the stripe size is smaller that the row group size, row group size will be reduced to math
   * the stripe size.
   */
  void set_stripe_size_rows(size_type size_rows)
  {
    CUDF_EXPECTS(size_rows >= 512, "maximum stripe size cannot be smaller than 512");
    _stripe_size_rows = size_rows;
  }

  /**
   * @brief Sets the row index stride.
   *
   * Rounded down to a multiple of 8.
   */
  void set_row_index_stride(size_type stride)
  {
    CUDF_EXPECTS(stride >= 512, "Row index stride cannot be smaller than 512");
    _row_index_stride = stride;
  }

  /**
   * @brief Sets associated metadata.
   *
   * @param meta Associated metadata.
   */
  void metadata(table_input_metadata const* meta) { _metadata = meta; }

  /**
   * @brief Sets Key-Value footer metadata.
   *
   * @param metadata Key-Value footer metadata
   */
  void set_key_value_metadata(std::map<std::string, std::string> metadata)
  {
    _user_data = std::move(metadata);
  }
};

class chunked_orc_writer_options_builder {
  chunked_orc_writer_options options;

 public:
  /**
   * @brief Default constructor.
   *
   * This has been added since Cython requires a default constructor to create objects on stack.
   */
  chunked_orc_writer_options_builder() = default;

  /**
   * @brief Constructor from sink and table.
   *
   * @param sink The sink used for writer output.
   */
  explicit chunked_orc_writer_options_builder(sink_info const& sink) : options{sink} {}

  /**
   * @brief Sets compression type.
   *
   * @param comp The compression type to use.
   * @return this for chaining.
   */
  chunked_orc_writer_options_builder& compression(compression_type comp)
  {
    options._compression = comp;
    return *this;
  }

  /**
   * @brief Choose granularity of statistics collection
   *
   * The granularity can be set to:
   * - cudf::io::STATISTICS_NONE: No statistics are collected.
   * - cudf::io::ORC_STATISTICS_STRIPE: Statistics are collected for each ORC stripe.
   * - cudf::io::ORC_STATISTICS_ROWGROUP: Statistics are collected for each ORC row group.
   *
   * @param val Frequency of statistics collection.
   * @return this for chaining.
   */
  chunked_orc_writer_options_builder& enable_statistics(statistics_freq val)
  {
    options._stats_freq = val;
    return *this;
  }

  /**
   * @brief Sets the maximum stripe size, in bytes.
   *
   * @param val maximum stripe size
   * @return this for chaining.
   */
  chunked_orc_writer_options_builder& stripe_size_bytes(size_t val)
  {
    options.set_stripe_size_bytes(val);
    return *this;
  }

  /**
   * @brief Sets the maximum number of rows in output stripes.
   *
   * @param val maximum number or rows
   * @return this for chaining.
   */
  chunked_orc_writer_options_builder& stripe_size_rows(size_type val)
  {
    options.set_stripe_size_rows(val);
    return *this;
  }

  /**
   * @brief Sets the row index stride.
   *
   * @param val new row index stride
   * @return this for chaining.
   */
  chunked_orc_writer_options_builder& row_index_stride(size_type val)
  {
    options.set_row_index_stride(val);
    return *this;
  }

  /**
   * @brief Sets associated metadata.
   *
   * @param meta Associated metadata.
   * @return this for chaining.
   */
  chunked_orc_writer_options_builder& metadata(table_input_metadata const* meta)
  {
    options._metadata = meta;
    return *this;
  }

  /**
   * @brief Sets Key-Value footer metadata.
   *
   * @param metadata Key-Value footer metadata
   * @return this for chaining.
   */
  chunked_orc_writer_options_builder& key_value_metadata(
    std::map<std::string, std::string> metadata)
  {
    options._user_data = std::move(metadata);
    return *this;
  }

  /**
   * @brief move chunked_orc_writer_options member once it's built.
   */
  operator chunked_orc_writer_options&&() { return std::move(options); }

  /**
   * @brief move chunked_orc_writer_options member once it's built.
   *
   * This has been added since Cython does not support overloading of conversion operators.
   */
  chunked_orc_writer_options&& build() { return std::move(options); }
};

/**
 * @brief Chunked orc writer class writes an ORC file in a chunked/stream form.
 *
 * The intent of the write_orc_chunked_ path is to allow writing of an
 * arbitrarily large / arbitrary number of rows to an ORC file in multiple passes.
 *
 * The following code snippet demonstrates how to write a single ORC file containing
 * one logical table by writing a series of individual cudf::tables.
 * @code
 *  ...
 *  std::string filepath = "dataset.orc";
 *  cudf::io::chunked_orc_writer_options options = cudf::io::chunked_orc_writer_options
 * options::builder(cudf::sink_info(filepath));
 *  ...
 *  orc_chunked_writer writer(options)
 *  writer.write(table0)
 *  writer.write(table1)
 *    ...
 *  writer.close();
 * @endcode
 */
class orc_chunked_writer {
 public:
  /**
   * @brief Default constructor, this should never be used.
   *        This is added just to satisfy cython.
   */
  orc_chunked_writer() = default;

  /**
   * @brief Constructor with chunked writer options
   *
   * @param[in] options options used to write table
   * @param[in] mr Device memory resource to use for device memory allocation
   */
  orc_chunked_writer(chunked_orc_writer_options const& options,
                     rmm::mr::device_memory_resource* mr = rmm::mr::get_current_device_resource());

  /**
   * @brief Writes table to output.
   *
   * @param[in] table Table that needs to be written
   * @return returns reference of the class object
   */
  orc_chunked_writer& write(table_view const& table);

  /**
   * @brief Finishes the chunked/streamed write process.
   */
  void close();

  // Unique pointer to impl writer class
  std::unique_ptr<cudf::io::detail::orc::writer> writer;
};

/** @} */  // end of group
}  // namespace io
}  // namespace cudf<|MERGE_RESOLUTION|>--- conflicted
+++ resolved
@@ -513,16 +513,12 @@
   /**
    * @brief Whether writing column statistics is enabled/disabled.
    */
-<<<<<<< HEAD
-  bool is_enabled_statistics() const { return _stats_freq != statistics_freq::STATISTICS_NONE; }
+  [[nodiscard]] bool is_enabled_statistics() const { return _stats_freq != statistics_freq::STATISTICS_NONE; }
 
   /**
    * @brief Returns frequency of statistics collection.
    */
-  statistics_freq get_statistics_freq() const { return _stats_freq; }
-=======
-  [[nodiscard]] bool is_enabled_statistics() const { return _enable_statistics; }
->>>>>>> 12a0f596
+  [[nodiscard]] statistics_freq get_statistics_freq() const { return _stats_freq; }
 
   /**
    * @brief Returns maximum stripe size, in bytes.
@@ -858,11 +854,7 @@
   /**
    * @brief Returns granularity of statistics collection.
    */
-<<<<<<< HEAD
-  statistics_freq get_statistics_freq() const { return _stats_freq; }
-=======
-  [[nodiscard]] bool is_enabled_statistics() const { return _enable_statistics; }
->>>>>>> 12a0f596
+  [[nodiscard]] statistics_freq get_statistics_freq() const { return _stats_freq; }
 
   /**
    * @brief Returns maximum stripe size, in bytes.
