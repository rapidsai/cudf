/*
 * Copyright (c) 2023, NVIDIA CORPORATION.
 *
 * Licensed under the Apache License, Version 2.0 (the "License");
 * you may not use this file except in compliance with the License.
 * You may obtain a copy of the License at
 *
 *     http://www.apache.org/licenses/LICENSE-2.0
 *
 * Unless required by applicable law or agreed to in writing, software
 * distributed under the License is distributed on an "AS IS" BASIS,
 * WITHOUT WARRANTIES OR CONDITIONS OF ANY KIND, either express or implied.
 * See the License for the specific language governing permissions and
 * limitations under the License.
 */

#pragma once

#include "datasource.hpp"

#include <arrow/buffer.h>
#include <arrow/filesystem/filesystem.h>
#include <arrow/io/file.h>
#include <arrow/io/memory.h>

#include <memory>
#include <string>

namespace cudf::io {
/**
 * @addtogroup io_datasources
 * @{
 * @file
 */

/**
 * @brief Implementation class for reading from an Apache Arrow file. The file
 * could be a memory-mapped file or other implementation supported by Arrow.
 */
class arrow_io_source : public datasource {
  /**
   * @brief Implementation for an owning buffer where `arrow::Buffer` holds the data.
   */
  class arrow_io_buffer : public buffer {
    std::shared_ptr<arrow::Buffer> arrow_buffer;

   public:
    explicit arrow_io_buffer(std::shared_ptr<arrow::Buffer> arrow_buffer)
      : arrow_buffer(arrow_buffer)
    {
    }
    [[nodiscard]] size_t size() const override { return arrow_buffer->size(); }
    [[nodiscard]] uint8_t const* data() const override { return arrow_buffer->data(); }
  };

 public:
  /**
   * @brief Constructs an object from an Apache Arrow Filesystem URI
   *
   * @param arrow_uri Apache Arrow Filesystem URI
   */
  explicit arrow_io_source(std::string const& arrow_uri)
  {
    std::string const uri_start_delimiter = "//";
    std::string const uri_end_delimiter   = "?";

    auto const result = arrow::fs::FileSystemFromUri(arrow_uri);
    CUDF_EXPECTS(result.ok(), "Failed to generate Arrow Filesystem instance from URI.");
    filesystem = result.ValueOrDie();

    // Parse the path from the URI
<<<<<<< HEAD
    auto const start = [&]() {
      auto const delim_start = arrow_uri.find(uri_start_delimiter);
      return delim_start == std::string::npos ? 0 : delim_start + uri_start_delimiter.size();
    }();
    auto const end  = arrow_uri.find(uri_end_delimiter) - start;
    auto const path = arrow_uri.substr(start, end);

    auto const in_stream = filesystem->OpenInputFile(path);
=======
    size_t start          = arrow_uri.find(uri_start_delimiter) == std::string::npos
                              ? 0
                              : arrow_uri.find(uri_start_delimiter) + uri_start_delimiter.size();
    size_t end            = arrow_uri.find(uri_end_delimiter) - start;
    std::string_view path = arrow_uri.substr(start, end);

    auto const in_stream = filesystem->OpenInputFile(static_cast<std::string>(path).c_str());
>>>>>>> cdb18dab
    CUDF_EXPECTS(in_stream.ok(), "Failed to open Arrow RandomAccessFile");
    arrow_file = in_stream.ValueOrDie();
  }

  /**
   * @brief Constructs an object from an `arrow` source object.
   *
   * @param file The `arrow` object from which the data is read
   */
  explicit arrow_io_source(std::shared_ptr<arrow::io::RandomAccessFile> file) : arrow_file(file) {}

  /**
   * @brief Returns a buffer with a subset of data from the `arrow` source.
   *
   * @param offset The offset in bytes from which to read
   * @param size The number of bytes to read
   * @return A buffer with the read data
   */
  std::unique_ptr<buffer> host_read(size_t offset, size_t size) override
  {
    auto const result = arrow_file->ReadAt(offset, size);
    CUDF_EXPECTS(result.ok(), "Cannot read file data");
    return std::make_unique<arrow_io_buffer>(result.ValueOrDie());
  }

  /**
   * @brief Reads a selected range from the `arrow` source into a preallocated buffer.
   *
   * @param[in] offset The offset in bytes from which to read
   * @param[in] size The number of bytes to read
   * @param[out] dst The preallocated buffer to read into
   * @return The number of bytes read
   */
  size_t host_read(size_t offset, size_t size, uint8_t* dst) override
  {
    auto const result = arrow_file->ReadAt(offset, size, dst);
    CUDF_EXPECTS(result.ok(), "Cannot read file data");
    return result.ValueOrDie();
  }

  /**
   * @brief Returns the size of the data in the `arrow` source.
   *
   * @return The size of the data in the `arrow` source
   */
  [[nodiscard]] size_t size() const override
  {
    auto const result = arrow_file->GetSize();
    CUDF_EXPECTS(result.ok(), "Cannot get file size");
    return result.ValueOrDie();
  }

 private:
  std::shared_ptr<arrow::fs::FileSystem> filesystem;
  std::shared_ptr<arrow::io::RandomAccessFile> arrow_file;
};

/** @} */  // end of group
}  // namespace cudf::io<|MERGE_RESOLUTION|>--- conflicted
+++ resolved
@@ -69,7 +69,6 @@
     filesystem = result.ValueOrDie();
 
     // Parse the path from the URI
-<<<<<<< HEAD
     auto const start = [&]() {
       auto const delim_start = arrow_uri.find(uri_start_delimiter);
       return delim_start == std::string::npos ? 0 : delim_start + uri_start_delimiter.size();
@@ -78,15 +77,6 @@
     auto const path = arrow_uri.substr(start, end);
 
     auto const in_stream = filesystem->OpenInputFile(path);
-=======
-    size_t start          = arrow_uri.find(uri_start_delimiter) == std::string::npos
-                              ? 0
-                              : arrow_uri.find(uri_start_delimiter) + uri_start_delimiter.size();
-    size_t end            = arrow_uri.find(uri_end_delimiter) - start;
-    std::string_view path = arrow_uri.substr(start, end);
-
-    auto const in_stream = filesystem->OpenInputFile(static_cast<std::string>(path).c_str());
->>>>>>> cdb18dab
     CUDF_EXPECTS(in_stream.ok(), "Failed to open Arrow RandomAccessFile");
     arrow_file = in_stream.ValueOrDie();
   }
