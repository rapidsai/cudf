/*
 * Copyright (c) 2020-2021, NVIDIA CORPORATION.
 *
 * Licensed under the Apache License, Version 2.0 (the "License");
 * you may not use this file except in compliance with the License.
 * You may obtain a copy of the License at
 *
 *     http://www.apache.org/licenses/LICENSE-2.0
 *
 * Unless required by applicable law or agreed to in writing, software
 * distributed under the License is distributed on an "AS IS" BASIS,
 * WITHOUT WARRANTIES OR CONDITIONS OF ANY KIND, either express or implied.
 * See the License for the specific language governing permissions and
 * limitations under the License.
 */

/**
 * @file parquet.hpp
 */

#pragma once

<<<<<<< HEAD
#include <cudf/io/types.hpp>
#include <cudf/table/table_view.hpp>
#include <cudf/types.hpp>
#include <cudf/utilities/error.hpp>
#include <rmm/cuda_stream_view.hpp>
#include <rmm/mr/device/per_device_resource.hpp>

#include <iostream>
#include <memory>
=======
#include <cudf/io/detail/utils.hpp>
#include <cudf/io/types.hpp>
#include <cudf/table/table_view.hpp>
#include <rmm/cuda_stream_view.hpp>
#include <rmm/mr/device/per_device_resource.hpp>

>>>>>>> 6a4c7609
#include <string>
#include <vector>

namespace cudf {
namespace io {

// Forward declaration
class parquet_reader_options;
class parquet_writer_options;
class chunked_parquet_writer_options;

namespace detail {
namespace parquet {

/**
 * @brief Whether writer writes in chunks or at once
 */
enum class SingleWriteMode : bool { YES, NO };

/**
 * @brief Class to read Parquet dataset data into columns.
 */
class reader {
 private:
  class impl;
  std::unique_ptr<impl> _impl;

 public:
  /**
   * @brief Constructor from an array of file paths
   *
   * @param filepaths Paths to the files containing the input dataset
   * @param options Settings for controlling reading behavior
   * @param mr Device memory resource to use for device memory allocation
   */
  explicit reader(std::vector<std::string> const& filepaths,
                  parquet_reader_options const& options,
                  rmm::mr::device_memory_resource* mr = rmm::mr::get_current_device_resource());

  /**
   * @brief Constructor from an array of datasources
   *
   * @param sources Input `datasource` objects to read the dataset from
   * @param options Settings for controlling reading behavior
   * @param mr Device memory resource to use for device memory allocation
   */
  explicit reader(std::vector<std::unique_ptr<cudf::io::datasource>>&& sources,
                  parquet_reader_options const& options,
                  rmm::mr::device_memory_resource* mr = rmm::mr::get_current_device_resource());

  /**
   * @brief Destructor explicitly-declared to avoid inlined in header
   */
  ~reader();

  /**
   * @brief Reads the dataset as per given options.
   *
   * @param options Settings for controlling reading behavior
   * @param stream CUDA stream used for device memory operations and kernel launches.
   *
   * @return The set of columns along with table metadata
   */
  table_with_metadata read(parquet_reader_options const& options,
                           rmm::cuda_stream_view stream = rmm::cuda_stream_default);
};

/**
 * @brief Class to write parquet dataset data into columns.
 */
class writer {
 private:
  class impl;
  std::unique_ptr<impl> _impl;

 public:
  /**
   * @brief Constructor for output to a file.
   *
   * @param sink The data sink to write the data to
   * @param options Settings for controlling writing behavior
   * @param mode Option to write at once or in chunks
   * @param mr Device memory resource to use for device memory allocation
   * @param stream CUDA stream used for device memory operations and kernel launches
   */
  explicit writer(std::unique_ptr<cudf::io::data_sink> sink,
                  parquet_writer_options const& options,
                  SingleWriteMode mode                = SingleWriteMode::YES,
                  rmm::mr::device_memory_resource* mr = rmm::mr::get_current_device_resource(),
                  rmm::cuda_stream_view stream        = rmm::cuda_stream_default);

  /**
   * @brief Constructor for writer to handle chunked parquet options.
   *
   * @param sink The data sink to write the data to
   * @param options Settings for controlling writing behavior for chunked writer
   * @param mode Option to write at once or in chunks
   * @param mr Device memory resource to use for device memory allocation
   * @param stream CUDA stream used for device memory operations and kernel launches
   *
   * @return A parquet-compatible blob that contains the data for all rowgroups in the list
   */
  explicit writer(std::unique_ptr<cudf::io::data_sink> sink,
                  chunked_parquet_writer_options const& options,
                  SingleWriteMode mode                = SingleWriteMode::NO,
                  rmm::mr::device_memory_resource* mr = rmm::mr::get_current_device_resource(),
                  rmm::cuda_stream_view stream        = rmm::cuda_stream_default);

  /**
   * @brief Destructor explicitly-declared to avoid inlined in header
   */
  ~writer();

  /**
   * @brief Writes a single subtable as part of a larger parquet file/table write.
   *
   * @param[in] table The table information to be written
   */
  void write(table_view const& table);

  /**
   * @brief Finishes the chunked/streamed write process.
   *
   * @param[in] column_chunks_file_path Column chunks file path to be set in the raw output metadata
   *
   * @return A parquet-compatible blob that contains the data for all rowgroups in the list only if
   * `column_chunks_file_path` is provided, else null.
   */
  std::unique_ptr<std::vector<uint8_t>> close(std::string const& column_chunks_file_path = "");

  /**
   * @brief Merges multiple metadata blobs returned by write_all into a single metadata blob
   *
   * @param[in] metadata_list List of input file metadata
   * @return A parquet-compatible blob that contains the data for all rowgroups in the list
   */
  static std::unique_ptr<std::vector<uint8_t>> merge_rowgroup_metadata(
    const std::vector<std::unique_ptr<std::vector<uint8_t>>>& metadata_list);
};

};  // namespace parquet
};  // namespace detail
};  // namespace io
};  // namespace cudf<|MERGE_RESOLUTION|>--- conflicted
+++ resolved
@@ -20,165 +20,155 @@
 
 #pragma once
 
-<<<<<<< HEAD
-#include <cudf/io/types.hpp>
-#include <cudf/table/table_view.hpp>
-#include <cudf/types.hpp>
-#include <cudf/utilities/error.hpp>
-#include <rmm/cuda_stream_view.hpp>
-#include <rmm/mr/device/per_device_resource.hpp>
-
-#include <iostream>
-#include <memory>
-=======
 #include <cudf/io/detail/utils.hpp>
 #include <cudf/io/types.hpp>
 #include <cudf/table/table_view.hpp>
 #include <rmm/cuda_stream_view.hpp>
 #include <rmm/mr/device/per_device_resource.hpp>
 
->>>>>>> 6a4c7609
 #include <string>
 #include <vector>
 
-namespace cudf {
-namespace io {
+namespace cudf
+{
+  namespace io {
 
-// Forward declaration
-class parquet_reader_options;
-class parquet_writer_options;
-class chunked_parquet_writer_options;
+  // Forward declaration
+  class parquet_reader_options;
+  class parquet_writer_options;
+  class chunked_parquet_writer_options;
 
-namespace detail {
-namespace parquet {
-
-/**
- * @brief Whether writer writes in chunks or at once
- */
-enum class SingleWriteMode : bool { YES, NO };
-
-/**
- * @brief Class to read Parquet dataset data into columns.
- */
-class reader {
- private:
-  class impl;
-  std::unique_ptr<impl> _impl;
-
- public:
-  /**
-   * @brief Constructor from an array of file paths
-   *
-   * @param filepaths Paths to the files containing the input dataset
-   * @param options Settings for controlling reading behavior
-   * @param mr Device memory resource to use for device memory allocation
-   */
-  explicit reader(std::vector<std::string> const& filepaths,
-                  parquet_reader_options const& options,
-                  rmm::mr::device_memory_resource* mr = rmm::mr::get_current_device_resource());
+  namespace detail {
+  namespace parquet {
 
   /**
-   * @brief Constructor from an array of datasources
-   *
-   * @param sources Input `datasource` objects to read the dataset from
-   * @param options Settings for controlling reading behavior
-   * @param mr Device memory resource to use for device memory allocation
+   * @brief Whether writer writes in chunks or at once
    */
-  explicit reader(std::vector<std::unique_ptr<cudf::io::datasource>>&& sources,
-                  parquet_reader_options const& options,
-                  rmm::mr::device_memory_resource* mr = rmm::mr::get_current_device_resource());
+  enum class SingleWriteMode : bool { YES, NO };
 
   /**
-   * @brief Destructor explicitly-declared to avoid inlined in header
+   * @brief Class to read Parquet dataset data into columns.
    */
-  ~reader();
+  class reader {
+   private:
+    class impl;
+    std::unique_ptr<impl> _impl;
+
+   public:
+    /**
+     * @brief Constructor from an array of file paths
+     *
+     * @param filepaths Paths to the files containing the input dataset
+     * @param options Settings for controlling reading behavior
+     * @param mr Device memory resource to use for device memory allocation
+     */
+    explicit reader(std::vector<std::string> const& filepaths,
+                    parquet_reader_options const& options,
+                    rmm::mr::device_memory_resource* mr = rmm::mr::get_current_device_resource());
+
+    /**
+     * @brief Constructor from an array of datasources
+     *
+     * @param sources Input `datasource` objects to read the dataset from
+     * @param options Settings for controlling reading behavior
+     * @param mr Device memory resource to use for device memory allocation
+     */
+    explicit reader(std::vector<std::unique_ptr<cudf::io::datasource>>&& sources,
+                    parquet_reader_options const& options,
+                    rmm::mr::device_memory_resource* mr = rmm::mr::get_current_device_resource());
+
+    /**
+     * @brief Destructor explicitly-declared to avoid inlined in header
+     */
+    ~reader();
+
+    /**
+     * @brief Reads the dataset as per given options.
+     *
+     * @param options Settings for controlling reading behavior
+     * @param stream CUDA stream used for device memory operations and kernel launches.
+     *
+     * @return The set of columns along with table metadata
+     */
+    table_with_metadata read(parquet_reader_options const& options,
+                             rmm::cuda_stream_view stream = rmm::cuda_stream_default);
+  };
 
   /**
-   * @brief Reads the dataset as per given options.
-   *
-   * @param options Settings for controlling reading behavior
-   * @param stream CUDA stream used for device memory operations and kernel launches.
-   *
-   * @return The set of columns along with table metadata
+   * @brief Class to write parquet dataset data into columns.
    */
-  table_with_metadata read(parquet_reader_options const& options,
-                           rmm::cuda_stream_view stream = rmm::cuda_stream_default);
-};
+  class writer {
+   private:
+    class impl;
+    std::unique_ptr<impl> _impl;
 
-/**
- * @brief Class to write parquet dataset data into columns.
- */
-class writer {
- private:
-  class impl;
-  std::unique_ptr<impl> _impl;
+   public:
+    /**
+     * @brief Constructor for output to a file.
+     *
+     * @param sink The data sink to write the data to
+     * @param options Settings for controlling writing behavior
+     * @param mode Option to write at once or in chunks
+     * @param mr Device memory resource to use for device memory allocation
+     * @param stream CUDA stream used for device memory operations and kernel launches
+     */
+    explicit writer(std::unique_ptr<cudf::io::data_sink> sink,
+                    parquet_writer_options const& options,
+                    SingleWriteMode mode                = SingleWriteMode::YES,
+                    rmm::mr::device_memory_resource* mr = rmm::mr::get_current_device_resource(),
+                    rmm::cuda_stream_view stream        = rmm::cuda_stream_default);
 
- public:
-  /**
-   * @brief Constructor for output to a file.
-   *
-   * @param sink The data sink to write the data to
-   * @param options Settings for controlling writing behavior
-   * @param mode Option to write at once or in chunks
-   * @param mr Device memory resource to use for device memory allocation
-   * @param stream CUDA stream used for device memory operations and kernel launches
-   */
-  explicit writer(std::unique_ptr<cudf::io::data_sink> sink,
-                  parquet_writer_options const& options,
-                  SingleWriteMode mode                = SingleWriteMode::YES,
-                  rmm::mr::device_memory_resource* mr = rmm::mr::get_current_device_resource(),
-                  rmm::cuda_stream_view stream        = rmm::cuda_stream_default);
+    /**
+     * @brief Constructor for writer to handle chunked parquet options.
+     *
+     * @param sink The data sink to write the data to
+     * @param options Settings for controlling writing behavior for chunked writer
+     * @param mode Option to write at once or in chunks
+     * @param mr Device memory resource to use for device memory allocation
+     * @param stream CUDA stream used for device memory operations and kernel launches
+     *
+     * @return A parquet-compatible blob that contains the data for all rowgroups in the list
+     */
+    explicit writer(std::unique_ptr<cudf::io::data_sink> sink,
+                    chunked_parquet_writer_options const& options,
+                    SingleWriteMode mode                = SingleWriteMode::NO,
+                    rmm::mr::device_memory_resource* mr = rmm::mr::get_current_device_resource(),
+                    rmm::cuda_stream_view stream        = rmm::cuda_stream_default);
 
-  /**
-   * @brief Constructor for writer to handle chunked parquet options.
-   *
-   * @param sink The data sink to write the data to
-   * @param options Settings for controlling writing behavior for chunked writer
-   * @param mode Option to write at once or in chunks
-   * @param mr Device memory resource to use for device memory allocation
-   * @param stream CUDA stream used for device memory operations and kernel launches
-   *
-   * @return A parquet-compatible blob that contains the data for all rowgroups in the list
-   */
-  explicit writer(std::unique_ptr<cudf::io::data_sink> sink,
-                  chunked_parquet_writer_options const& options,
-                  SingleWriteMode mode                = SingleWriteMode::NO,
-                  rmm::mr::device_memory_resource* mr = rmm::mr::get_current_device_resource(),
-                  rmm::cuda_stream_view stream        = rmm::cuda_stream_default);
+    /**
+     * @brief Destructor explicitly-declared to avoid inlined in header
+     */
+    ~writer();
 
-  /**
-   * @brief Destructor explicitly-declared to avoid inlined in header
-   */
-  ~writer();
+    /**
+     * @brief Writes a single subtable as part of a larger parquet file/table write.
+     *
+     * @param[in] table The table information to be written
+     */
+    void write(table_view const& table);
 
-  /**
-   * @brief Writes a single subtable as part of a larger parquet file/table write.
-   *
-   * @param[in] table The table information to be written
-   */
-  void write(table_view const& table);
+    /**
+     * @brief Finishes the chunked/streamed write process.
+     *
+     * @param[in] column_chunks_file_path Column chunks file path to be set in the raw output
+     * metadata
+     *
+     * @return A parquet-compatible blob that contains the data for all rowgroups in the list only
+     * if `column_chunks_file_path` is provided, else null.
+     */
+    std::unique_ptr<std::vector<uint8_t>> close(std::string const& column_chunks_file_path = "");
 
-  /**
-   * @brief Finishes the chunked/streamed write process.
-   *
-   * @param[in] column_chunks_file_path Column chunks file path to be set in the raw output metadata
-   *
-   * @return A parquet-compatible blob that contains the data for all rowgroups in the list only if
-   * `column_chunks_file_path` is provided, else null.
-   */
-  std::unique_ptr<std::vector<uint8_t>> close(std::string const& column_chunks_file_path = "");
+    /**
+     * @brief Merges multiple metadata blobs returned by write_all into a single metadata blob
+     *
+     * @param[in] metadata_list List of input file metadata
+     * @return A parquet-compatible blob that contains the data for all rowgroups in the list
+     */
+    static std::unique_ptr<std::vector<uint8_t>> merge_rowgroup_metadata(
+      const std::vector<std::unique_ptr<std::vector<uint8_t>>>& metadata_list);
+  };
 
-  /**
-   * @brief Merges multiple metadata blobs returned by write_all into a single metadata blob
-   *
-   * @param[in] metadata_list List of input file metadata
-   * @return A parquet-compatible blob that contains the data for all rowgroups in the list
-   */
-  static std::unique_ptr<std::vector<uint8_t>> merge_rowgroup_metadata(
-    const std::vector<std::unique_ptr<std::vector<uint8_t>>>& metadata_list);
-};
-
-};  // namespace parquet
-};  // namespace detail
-};  // namespace io
-};  // namespace cudf+  };  // namespace parquet
+  };  // namespace detail
+  };  // namespace io
+};    // namespace cudf