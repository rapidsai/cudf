/*
 * Copyright (c) 2020-2025, NVIDIA CORPORATION.
 *
 * Licensed under the Apache License, Version 2.0 (the "License");
 * you may not use this file except in compliance with the License.
 * You may obtain a copy of the License at
 *
 *     http://www.apache.org/licenses/LICENSE-2.0
 *
 * Unless required by applicable law or agreed to in writing, software
 * distributed under the License is distributed on an "AS IS" BASIS,
 * WITHOUT WARRANTIES OR CONDITIONS OF ANY KIND, either express or implied.
 * See the License for the specific language governing permissions and
 * limitations under the License.
 */

#pragma once

#include <cudf/column/column.hpp>
#include <cudf/detail/transform.hpp>
#include <cudf/strings/strings_column_view.hpp>
#include <cudf/table/table.hpp>
#include <cudf/table/table_view.hpp>
#include <cudf/types.hpp>
#include <cudf/utilities/export.hpp>
#include <cudf/utilities/memory_resource.hpp>
#include <cudf/utilities/span.hpp>

#include <rmm/resource_ref.hpp>

#include <utility>

struct DLManagedTensor;

struct ArrowDeviceArray;

struct ArrowSchema;

struct ArrowArray;

struct ArrowArrayStream;

///@cond
// These are types from arrow that we are forward declaring for our API to
// avoid needing to include nanoarrow headers.
typedef int32_t ArrowDeviceType;  // NOLINT

#define ARROW_DEVICE_CUDA 2  // NOLINT
///@endcond

namespace CUDF_EXPORT cudf {
/**
 * @addtogroup interop_dlpack
 * @{
 * @file
 */

/**
 * @brief Convert a DLPack DLTensor into a cudf table
 *
 * The `device_type` of the DLTensor must be `kDLCPU`, `kDLCuda`, or
 * `kDLCUDAHost`, and `device_id` must match the current device. The `ndim`
 * must be set to 1 or 2. The `dtype` must have 1 lane and the bitsize must
 * match a supported `cudf::data_type`.
 *
 * @note The managed tensor is not deleted by this function.
 *
 * @throw cudf::logic_error if the any of the DLTensor fields are unsupported
 *
 * @param managed_tensor a 1D or 2D column-major (Fortran order) tensor
 * @param stream CUDA stream used for device memory operations and kernel launches
 * @param mr Device memory resource used to allocate the returned table's device memory
 *
 * @return Table with a copy of the tensor data
 */
std::unique_ptr<table> from_dlpack(
  DLManagedTensor const* managed_tensor,
  rmm::cuda_stream_view stream      = cudf::get_default_stream(),
  rmm::device_async_resource_ref mr = cudf::get_current_device_resource_ref());

/**
 * @brief Convert a cudf table into a DLPack DLTensor
 *
 * All columns must have the same data type and this type must be numeric. The
 * columns may be nullable, but the null count must be zero. If the input table
 * is empty or has zero rows, the result will be nullptr.
 *
 * @note The `deleter` method of the returned `DLManagedTensor` must be used to
 * free the memory allocated for the tensor.
 *
 * @throw cudf::logic_error if the data types are not equal or not numeric,
 * or if any of columns have non-zero null count
 *
 * @param input Table to convert to DLPack
 * @param stream CUDA stream used for device memory operations and kernel launches
 * @param mr Device memory resource used to allocate the returned DLPack tensor's device memory
 *
 * @return 1D or 2D DLPack tensor with a copy of the table data, or nullptr
 */
DLManagedTensor* to_dlpack(
  table_view const& input,
  rmm::cuda_stream_view stream      = cudf::get_default_stream(),
  rmm::device_async_resource_ref mr = cudf::get_current_device_resource_ref());

/** @} */  // end of group

/**
 * @addtogroup interop_arrow
 * @{
 * @file
 */

/**
 * @brief Detailed metadata information for arrow array.
 *
 * As of now this contains only name in the hierarchy of children of cudf column,
 * but in future this can be updated as per requirement.
 */
struct column_metadata {
  std::string name;                            ///< Name of the column
  std::vector<column_metadata> children_meta;  ///< Metadata of children of the column

  /**
   * @brief Construct a new column metadata object
   *
   * @param _name Name of the column
   */
  column_metadata(std::string _name) : name(std::move(_name)) {}
  column_metadata() = default;
};

/**
 * @brief typedef for a unique_ptr to an ArrowSchema with custom deleter
 *
 */
using unique_schema_t = std::unique_ptr<ArrowSchema, void (*)(ArrowSchema*)>;

/**
 * @brief typedef for a unique_ptr to an ArrowDeviceArray with a custom deleter
 *
 */
using unique_device_array_t = std::unique_ptr<ArrowDeviceArray, void (*)(ArrowDeviceArray*)>;

/**
 * @brief typedef for a vector of owning columns, used for conversion from ArrowDeviceArray
 *
 */
using owned_columns_t = std::vector<std::unique_ptr<cudf::column>>;

/**
 * @brief functor for a custom deleter to a unique_ptr of table_view
 *
 * When converting from an ArrowDeviceArray, there are cases where data can't
 * be zero-copy (i.e. bools or non-UINT32 dictionary indices). This custom deleter
 * is used to maintain ownership over the data allocated since a `cudf::table_view`
 * doesn't hold ownership.
 */
template <typename ViewType>
struct custom_view_deleter {
  /**
   * @brief Construct a new custom view deleter object
   *
   * @param owned Vector of owning columns
   */
  explicit custom_view_deleter(owned_columns_t&& owned) : owned_mem_{std::move(owned)} {}

  /**
   * @brief operator to delete the unique_ptr
   *
   * @param ptr Pointer to the object to be deleted
   */
  void operator()(ViewType* ptr) const { delete ptr; }

  owned_columns_t owned_mem_;  ///< Owned columns that must be deleted.
};

/**
 * @brief typedef for a unique_ptr to a `cudf::table_view` with custom deleter
 *
 */
using unique_table_view_t =
  std::unique_ptr<cudf::table_view, custom_view_deleter<cudf::table_view>>;

/**
 * @brief typedef for a unique_ptr to a `cudf::column_view` with custom deleter
 *
 */
using unique_column_view_t =
  std::unique_ptr<cudf::column_view, custom_view_deleter<cudf::column_view>>;

namespace interop {

struct arrow_array_container;

/**
 * @brief Helper function to generate empty column metadata (column with no
 * name) for arrow conversion.
 *
 * This function is helpful for internal conversions between host and device
 * data using existing arrow functions. It is also convenient for external
 * usage of the libcudf Arrow APIs to produce the canonical mapping from cudf
 * column names to Arrow column names (i.e. empty names with appropriate
 * nesting).
 *
 * @param input The column to generate metadata for
 * @return The metadata for the column
 */
cudf::column_metadata get_column_metadata(cudf::column_view const& input);

/**
 * @brief Helper function to generate empty table metadata (all columns with no
 * names) for arrow conversion.
 *
 * This function is helpful for internal conversions between host and device
 * data using existing arrow functions. It is also convenient for external
 * usage of the libcudf Arrow APIs to produce the canonical mapping from cudf
 * column names to Arrow column names (i.e. empty names with appropriate
 * nesting).
 *
 * @param input The table to generate metadata for
 * @return The metadata for the table
 */
std::vector<cudf::column_metadata> get_table_metadata(cudf::table_view const& input);

/**
 * @brief A standard interchange medium for ArrowDeviceArray data in cudf.
 *
 * This class provides a way to work with ArrowDeviceArray data in cudf without
 * sacrificing the APIs expected of a cudf column. On the other end, it
 * provides the shared lifetime management expected by arrow consumers rather
 * than the single-owner mechanism of cudf::column.
 */
class arrow_column {
 public:
  /**
   * @brief Construct a new arrow column object
   *
   * The input column will be moved into the arrow_column, so it is no longer
   * suitable for use afterwards.
   *
   * @param input cudf column to convert to arrow
   * @param metadata Column metadata for the column
   * @param stream CUDA stream used for device memory operations and kernel launches
   * @param mr Device memory resource used for any allocations during conversion
   */
  arrow_column(cudf::column&& input,
               column_metadata const& metadata,
               rmm::cuda_stream_view stream      = cudf::get_default_stream(),
               rmm::device_async_resource_ref mr = cudf::get_current_device_resource_ref());

  /**
   * @brief Construct a new arrow column object
   *
   * The input array will be moved into the arrow_column, so it is no longer
   * suitable for use afterwards. For consistency, this is done even if the
   * source array points to host data.
   *
   * @param schema Arrow schema for the column
   * @param input ArrowDeviceArray data for the column
   * @param stream CUDA stream used for device memory operations and kernel launches
   * @param mr Device memory resource used for any allocations during conversion
   */
  arrow_column(ArrowSchema&& schema,
               ArrowDeviceArray&& input,
               rmm::cuda_stream_view stream      = cudf::get_default_stream(),
               rmm::device_async_resource_ref mr = cudf::get_current_device_resource_ref());

  /**
   * @brief Construct a new arrow column object
   *
   * The input array will be released, so it is no longer suitable for use
   * afterwards. This is done for consistency with other constructors of arrow_table even though the
   * source data is always host data.
   *
   * @param schema Arrow schema for the column
   * @param input ArrowArray data for the column
   * @param stream CUDA stream used for device memory operations and kernel launches
   * @param mr Device memory resource used for any allocations during conversion
   */
  arrow_column(ArrowSchema&& schema,
               ArrowArray&& input,
               rmm::cuda_stream_view stream      = cudf::get_default_stream(),
               rmm::device_async_resource_ref mr = cudf::get_current_device_resource_ref());

  /**
   * @brief Convert the column to an ArrowSchema
   *
   * The resulting schema is a deep copy of the arrow_column's schema and is
   * not tied to its lifetime.
   *
   * @param output ArrowSchema to populate with the column's schema
   * @param stream CUDA stream used for device memory operations and kernel launches
   * @param mr Device memory resource used for any allocations during conversion
   */
  void to_arrow_schema(
    ArrowSchema* output,
    rmm::cuda_stream_view stream      = cudf::get_default_stream(),
    rmm::device_async_resource_ref mr = cudf::get_current_device_resource_ref()) const;

  /**
   * @brief Convert the column to an ArrowDeviceArray
   *
   * @param output ArrowDeviceArray to populate with the column's data
   * @param device_type ArrowDeviceType to set on the output
   * @param stream CUDA stream used for device memory operations and kernel launches
   * @param mr Device memory resource used for any allocations during conversion
   */
  void to_arrow(ArrowDeviceArray* output,
                ArrowDeviceType device_type       = ARROW_DEVICE_CUDA,
                rmm::cuda_stream_view stream      = cudf::get_default_stream(),
                rmm::device_async_resource_ref mr = cudf::get_current_device_resource_ref()) const;

  /**
   * @brief Get a view of the column data
   *
   * @param stream CUDA stream used for device memory operations and kernel launches
   * @param mr Device memory resource used for any allocations during conversion
   * @return unique_column_view_t containing a view of the column data
   */
  [[nodiscard]] column_view view() const;

 private:
  std::shared_ptr<arrow_array_container>
    container;  ///< Shared pointer to container for the ArrowDeviceArray data; shared_ptr allows
                ///< re-export via to_arrow
  owned_columns_t view_columns;  ///< Cached view that manages ownership of non-view-only data.
  column_view cached_view;
};

/**
 * @brief A standard interchange medium for ArrowDeviceArray data in cudf.
 *
 * This class provides a way to work with ArrowDeviceArray data in cudf without
 * sacrificing the APIs expected of a cudf table. On the other end, it
 * provides the shared lifetime management expected by arrow consumers rather
 * than the single-owner mechanism of cudf::table.
 */
class arrow_table {
 public:
  /**
   * @brief Construct a new arrow table object
   *
   * The input table will be moved into the arrow_table, so it is no longer
   * suitable for use afterwards.
   *
   * @param input cudf table to convert to arrow
   * @param metadata The hierarchy of names of columns and children
   * @param stream CUDA stream used for device memory operations and kernel launches
   * @param mr Device memory resource used for any allocations during conversion
   */
  arrow_table(cudf::table&& input,
              cudf::host_span<column_metadata const> metadata,
              rmm::cuda_stream_view stream      = cudf::get_default_stream(),
              rmm::device_async_resource_ref mr = cudf::get_current_device_resource_ref());

  /**
   * @brief Construct a new arrow table object
   *
   * The input array will be moved into the arrow_table, so it is no longer
   * suitable for use afterwards. For consistency, this is done even if the
   * source array points to host data.
   *
   * @param schema Arrow schema for the table
   * @param input ArrowDeviceArray data for the table
   * @param stream CUDA stream used for device memory operations and kernel launches
   * @param mr Device memory resource used for any allocations during conversion
   */
  arrow_table(ArrowSchema&& schema,
              ArrowDeviceArray&& input,
              rmm::cuda_stream_view stream      = cudf::get_default_stream(),
              rmm::device_async_resource_ref mr = cudf::get_current_device_resource_ref());

  /**
   * @brief Construct a new arrow table object
   *
   * The input array will be released, so it is no longer suitable for use
   * afterwards. This is done for consistency with other constructors of arrow_table even though the
   * source data is always host data.
   *
   * @param schema Arrow schema for the table
   * @param input ArrowArray data for the table
   * @param stream CUDA stream used for device memory operations and kernel launches
   * @param mr Device memory resource used for any allocations during conversion
   */
  arrow_table(ArrowSchema&& schema,
              ArrowArray&& input,
              rmm::cuda_stream_view stream      = cudf::get_default_stream(),
              rmm::device_async_resource_ref mr = cudf::get_current_device_resource_ref());

  /**
   * @brief Construct a new arrow table object
   *
   * The stream will be released after the table is created, so it is no longer
   * suitable for use afterwards. This is done for consistency with other constructors of
   * arrow_table even though the source data is always host data.
   *
   * @param input ArrowArrayStream data for the table
   * @param stream CUDA stream used for device memory operations and kernel launches
   * @param mr Device memory resource used for any allocations during conversion
   */
  arrow_table(ArrowArrayStream&& input,
              rmm::cuda_stream_view stream      = cudf::get_default_stream(),
              rmm::device_async_resource_ref mr = cudf::get_current_device_resource_ref());

  /**
   * @brief Convert the table to an ArrowSchema
   *
   * The resulting schema is a deep copy of the arrow_column's schema and is
   * not tied to its lifetime.
   *
   * @param output ArrowSchema to populate with the table's schema
   * @param stream CUDA stream used for device memory operations and kernel launches
   * @param mr Device memory resource used for any allocations during conversion
   */
  void to_arrow_schema(
    ArrowSchema* output,
    rmm::cuda_stream_view stream      = cudf::get_default_stream(),
    rmm::device_async_resource_ref mr = cudf::get_current_device_resource_ref()) const;

  /**
   * @brief Convert the table to an ArrowDeviceArray
   *
   * @param output ArrowDeviceArray to populate with the table's data
   * @param device_type ArrowDeviceType to set on the output
   * @param stream CUDA stream used for device memory operations and kernel launches
   * @param mr Device memory resource used for any allocations during conversion
   */
  void to_arrow(ArrowDeviceArray* output,
                ArrowDeviceType device_type       = ARROW_DEVICE_CUDA,
                rmm::cuda_stream_view stream      = cudf::get_default_stream(),
                rmm::device_async_resource_ref mr = cudf::get_current_device_resource_ref()) const;

  /**
   * @brief Get a view of the table data
   *
   * @param stream CUDA stream used for device memory operations and kernel launches
   * @param mr Device memory resource used for any allocations during conversion
   * @return unique_table_view_t containing a view of the table data
   */
  [[nodiscard]] table_view view() const;

 private:
  std::shared_ptr<arrow_array_container>
    container;  ///< Shared pointer to container for the ArrowDeviceArray data; shared_ptr allows
                ///< re-export via to_arrow
  owned_columns_t view_columns;  ///< Cached view that manages ownership of non-view-only data.
  table_view cached_view;
};

}  // namespace interop

/**
 * @brief Create ArrowSchema from cudf table and metadata
 *
 * Populates and returns an ArrowSchema C struct using a table and metadata.
 *
 * @note For decimals, since the precision is not stored for them in libcudf,
 * decimals will be converted to an Arrow decimal128 which has the widest precision that cudf
 * decimal type supports. For example, `numeric::decimal32` will be converted to Arrow decimal128
 * with the precision of 9 which is the maximum precision for 32-bit types. Similarly,
 * `numeric::decimal128` will be converted to Arrow decimal128 with the precision of 38.
 *
 * @param input Table to create a schema from
 * @param metadata Contains the hierarchy of names of columns and children
 * @return ArrowSchema generated from `input`
 */
unique_schema_t to_arrow_schema(cudf::table_view const& input,
                                cudf::host_span<column_metadata const> metadata);

/**
 * @brief Create `ArrowDeviceArray` from cudf table and metadata
 *
 * Populates the C struct ArrowDeviceArray without performing copies if possible.
 * This maintains the data on the GPU device and gives ownership of the table
 * and its buffers to the ArrowDeviceArray struct.
 *
 * After calling this function, the release callback on the returned ArrowDeviceArray
 * must be called to clean up the memory.
 *
 * @note For decimals, since the precision is not stored for them in libcudf
 * it will be converted to an Arrow decimal128 with the widest-precision the cudf decimal type
 * supports. For example, numeric::decimal32 will be converted to Arrow decimal128 of the precision
 * 9 which is the maximum precision for 32-bit types. Similarly, numeric::decimal128 will be
 * converted to Arrow decimal128 of the precision 38.
 *
 * @note Copies will be performed in the cases where cudf differs from Arrow
 * such as in the representation of bools (Arrow uses a bitmap, cudf uses 1-byte per value).
 *
 * @param table Input table, ownership of the data will be moved to the result
 * @param stream CUDA stream used for device memory operations and kernel launches
 * @param mr Device memory resource used for any allocations during conversion
 * @return ArrowDeviceArray which will have ownership of the GPU data, consumer must call release
 */
unique_device_array_t to_arrow_device(
  cudf::table&& table,
  rmm::cuda_stream_view stream      = cudf::get_default_stream(),
  rmm::device_async_resource_ref mr = cudf::get_current_device_resource_ref());

/**
 * @brief Create `ArrowDeviceArray` from cudf column and metadata
 *
 * Populates the C struct ArrowDeviceArray without performing copies if possible.
 * This maintains the data on the GPU device and gives ownership of the table
 * and its buffers to the ArrowDeviceArray struct.
 *
 * After calling this function, the release callback on the returned ArrowDeviceArray
 * must be called to clean up the memory.
 *
 * @note For decimals, since the precision is not stored for them in libcudf
 * it will be converted to an Arrow decimal128 with the widest-precision the cudf decimal type
 * supports. For example, numeric::decimal32 will be converted to Arrow decimal128 of the precision
 * 9 which is the maximum precision for 32-bit types. Similar, numeric::decimal128 will be
 * converted to Arrow decimal128 of the precision 38.
 *
 * @note Copies will be performed in the cases where cudf differs from Arrow such as
 * in the representation of bools (Arrow uses a bitmap, cudf uses 1 byte per value).
 *
 * @param col Input column, ownership of the data will be moved to the result
 * @param stream CUDA stream used for device memory operations and kernel launches
 * @param mr Device memory resource used for any allocations during conversion
 * @return ArrowDeviceArray which will have ownership of the GPU data
 */
unique_device_array_t to_arrow_device(
  cudf::column&& col,
  rmm::cuda_stream_view stream      = cudf::get_default_stream(),
  rmm::device_async_resource_ref mr = cudf::get_current_device_resource_ref());

/**
 * @brief Create `ArrowDeviceArray` from a table view
 *
 * Populates the C struct ArrowDeviceArray performing copies only if necessary.
 * This wraps the data on the GPU device and gives a view of the table data
 * to the ArrowDeviceArray struct. If the caller frees the data referenced by
 * the table_view, using the returned object results in undefined behavior.
 *
 * After calling this function, the release callback on the returned ArrowDeviceArray
 * must be called to clean up any memory created during conversion.
 *
 * @note For decimals, since the precision is not stored for them in libcudf
 * it will be converted to an Arrow decimal128 with the widest-precision the cudf decimal type
 * supports. For example, numeric::decimal32 will be converted to Arrow decimal128 of the precision
 * 9 which is the maximum precision for 32-bit types. Similarly, numeric::decimal128 will be
 * converted to Arrow decimal128 of the precision 38.
 *
 * Copies will be performed in the cases where cudf differs from Arrow:
 * - BOOL8: Arrow uses a bitmap and cudf uses 1 byte per value
 * - DECIMAL32 and DECIMAL64: Converted to Arrow decimal128
 * - STRING: Arrow expects a single value int32 offset child array for empty strings columns
 *
 * @param table Input table
 * @param stream CUDA stream used for device memory operations and kernel launches
 * @param mr Device memory resource used for any allocations during conversion
 * @return ArrowDeviceArray which will have ownership of any copied data
 */
unique_device_array_t to_arrow_device(
  cudf::table_view const& table,
  rmm::cuda_stream_view stream      = cudf::get_default_stream(),
  rmm::device_async_resource_ref mr = cudf::get_current_device_resource_ref());

/**
 * @brief Create `ArrowDeviceArray` from a column view
 *
 * Populates the C struct ArrowDeviceArray performing copies only if necessary.
 * This wraps the data on the GPU device and gives a view of the column data
 * to the ArrowDeviceArray struct. If the caller frees the data referenced by
 * the column_view, using the returned object results in undefined behavior.
 *
 * After calling this function, the release callback on the returned ArrowDeviceArray
 * must be called to clean up any memory created during conversion.
 *
 * @note For decimals, since the precision is not stored for them in libcudf
 * it will be converted to an Arrow decimal128 with the widest-precision the cudf decimal type
 * supports. For example, numeric::decimal32 will be converted to Arrow decimal128 of the precision
 * 9 which is the maximum precision for 32-bit types. Similar, numeric::decimal128 will be
 * converted to Arrow decimal128 of the precision 38.
 *
 * Copies will be performed in the cases where cudf differs from Arrow:
 * - BOOL8: Arrow uses a bitmap and cudf uses 1 byte per value
 * - DECIMAL32 and DECIMAL64: Converted to Arrow decimal128
 * - STRING: Arrow expects a single value int32 offset child array for empty strings columns
 *
 * @param col Input column
 * @param stream CUDA stream used for device memory operations and kernel launches
 * @param mr Device memory resource used for any allocations during conversion
 * @return ArrowDeviceArray which will have ownership of any copied data
 */
unique_device_array_t to_arrow_device(
  cudf::column_view const& col,
  rmm::cuda_stream_view stream      = cudf::get_default_stream(),
  rmm::device_async_resource_ref mr = cudf::get_current_device_resource_ref());

/**
 * @brief Copy table view data to host and create `ArrowDeviceArray` for it
 *
 * Populates the C struct ArrowDeviceArray, copying the cudf data to the host. The
 * returned ArrowDeviceArray will have a device_type of CPU and will have no ties
 * to the memory referenced by the table view passed in. The deleter for the
 * returned unique_ptr will call the release callback on the ArrowDeviceArray
 * automatically.
 *
 * @note For decimals, since the precision is not stored for them in libcudf, it will
 * be converted to an Arrow decimal128 that has the widest-precision the cudf decimal type
 * supports. For example, numeric::decimal32 will be converted to Arrow decimal128 of the precision
 * 9 which is the maximum precision for 32-bit types. Similarly, numeric::decimal128 will be
 * converted to Arrow decimal128 of precision 38.
 *
 * @param table Input table
 * @param stream CUDA stream used for the device memory operations and kernel launches
 * @param mr Device memory resource used for any allocations during conversion
 * @return ArrowDeviceArray generated from input table
 */
unique_device_array_t to_arrow_host(
  cudf::table_view const& table,
  rmm::cuda_stream_view stream      = cudf::get_default_stream(),
  rmm::device_async_resource_ref mr = cudf::get_current_device_resource_ref());

/**
 * @brief Copy column view data to host and create `ArrowDeviceArray` for it
 *
 * Populates the C struct ArrowDeviceArray, copying the cudf data to the host. The
 * returned ArrowDeviceArray will have a device_type of CPU and will have no ties
 * to the memory referenced by the column view passed in. The deleter for the
 * returned unique_ptr will call the release callback on the ArrowDeviceArray
 * automatically.
 *
 * @note For decimals, since the precision is not stored for them in libcudf, it will
 * be converted to an Arrow decimal128 that has the widest-precision the cudf decimal type
 * supports. For example, numeric::decimal32 will be converted to Arrow decimal128 of the precision
 * 9 which is the maximum precision for 32-bit types. Similarly, numeric::decimal128 will be
 * converted to Arrow decimal128 of precision 38.
 *
 * @param col Input column
 * @param stream CUDA stream used for the device memory operations and kernel launches
 * @param mr Device memory resource used for any allocations during conversion
 * @return ArrowDeviceArray generated from input column
 */
unique_device_array_t to_arrow_host(
  cudf::column_view const& col,
  rmm::cuda_stream_view stream      = cudf::get_default_stream(),
  rmm::device_async_resource_ref mr = cudf::get_current_device_resource_ref());

/**
<<<<<<< HEAD
 * @brief Copy strings column view data to host and create `ArrowDeviceArray` for it
 *
 * Populates the C struct ArrowDeviceArray, copying the cudf data to the host. The
=======
 * @brief Copy strings column data to host and create `ArrowDeviceArray` for it
 * using the ArrowBinaryView format
 *
 * Populates the ArrowDeviceArray, copying the cudf data to the host. The
>>>>>>> f4569d60
 * returned ArrowDeviceArray will have a device_type of CPU and will have no ties
 * to the memory referenced by the column view passed in. The deleter for the
 * returned unique_ptr will call the release callback on the ArrowDeviceArray
 * automatically.
 *
 * @param col Input strings column view
 * @param stream CUDA stream used for the device memory operations and kernel launches
 * @param mr Device memory resource used for any allocations during conversion
 * @return ArrowDeviceArray generated from input column
 */
unique_device_array_t to_arrow_host_stringview(
  cudf::strings_column_view const& col,
  rmm::cuda_stream_view stream      = cudf::get_default_stream(),
  rmm::device_async_resource_ref mr = cudf::get_current_device_resource_ref());

/**
 * @brief Create `cudf::table` from given ArrowArray and ArrowSchema input
 *
 * @throws std::invalid_argument if either schema or input are NULL
 *
 * @throws cudf::data_type_error if the input array is not a struct array.
 *
 * @throws std::overflow_error if the input arrow object exceeds the column size limit.
 *
 * The conversion will not call release on the input Array.
 *
 * @param schema `ArrowSchema` pointer to describe the type of the data
 * @param input `ArrowArray` pointer that needs to be converted to cudf::table
 * @param stream CUDA stream used for device memory operations and kernel launches
 * @param mr Device memory resource used to allocate `cudf::table`
 * @return cudf table generated from given arrow data
 */
std::unique_ptr<cudf::table> from_arrow(
  ArrowSchema const* schema,
  ArrowArray const* input,
  rmm::cuda_stream_view stream      = cudf::get_default_stream(),
  rmm::device_async_resource_ref mr = cudf::get_current_device_resource_ref());

/**
 * @brief Create `cudf::column` from a given ArrowArray and ArrowSchema input
 *
 * @throws std::invalid_argument if either schema or input are NULL
 *
 * The conversion will not call release on the input Array.
 *
 * @param schema `ArrowSchema` pointer to describe the type of the data
 * @param input `ArrowArray` pointer that needs to be converted to cudf::column
 * @param stream CUDA stream used for device memory operations and kernel launches
 * @param mr Device memory resource used to allocate `cudf::column`
 * @return cudf column generated from given arrow data
 */
std::unique_ptr<cudf::column> from_arrow_column(
  ArrowSchema const* schema,
  ArrowArray const* input,
  rmm::cuda_stream_view stream      = cudf::get_default_stream(),
  rmm::device_async_resource_ref mr = cudf::get_current_device_resource_ref());

/**
 * @brief Create `cudf::table` from given ArrowDeviceArray input
 *
 * @throws std::invalid_argument if either schema or input are NULL
 *
 * @throws std::invalid_argument if the device_type is not `ARROW_DEVICE_CPU`
 *
 * @throws std::overflow_error if the input arrow object exceeds the column size limit.
 *
 * @throws cudf::data_type_error if the input array is not a struct array,
 * non-struct arrays should be passed to `from_arrow_host_column` instead.
 *
 * The conversion will not call release on the input Array.
 *
 * @param schema `ArrowSchema` pointer to describe the type of the data
 * @param input `ArrowDeviceArray` pointer to object owning the Arrow data
 * @param stream CUDA stream used for device memory operations and kernel launches
 * @param mr Device memory resource used to perform cuda allocation
 * @return cudf table generated from the given Arrow data
 */
std::unique_ptr<table> from_arrow_host(
  ArrowSchema const* schema,
  ArrowDeviceArray const* input,
  rmm::cuda_stream_view stream      = cudf::get_default_stream(),
  rmm::device_async_resource_ref mr = cudf::get_current_device_resource_ref());

/**
 * @brief Create `cudf::table` from given ArrowArrayStream input
 *
 * @throws std::invalid_argument if input is NULL
 *
 * The conversion WILL release the input ArrayArrayStream and its constituent
 * arrays or schema since Arrow streams are not suitable for multiple reads.
 *
 * @param input `ArrowArrayStream` pointer to object that will produce ArrowArray data
 * @param stream CUDA stream used for device memory operations and kernel launches
 * @param mr Device memory resource used to perform cuda allocation
 * @return cudf table generated from the given Arrow data
 */
std::unique_ptr<table> from_arrow_stream(
  ArrowArrayStream* input,
  rmm::cuda_stream_view stream      = cudf::get_default_stream(),
  rmm::device_async_resource_ref mr = cudf::get_current_device_resource_ref());

/**
 * @brief Create `cudf::column` from given ArrowDeviceArray input
 *
 * @throws std::invalid_argument if either schema or input are NULL
 *
 * @throws std::invalid_argument if the device_type is not `ARROW_DEVICE_CPU`
 *
 * @throws cudf::data_type_error if input arrow data type is not supported in cudf.
 *
 * @throws std::overflow_error if the input arrow object exceeds the column size limit.
 *
 * The conversion will not call release on the input Array.
 *
 * @param schema `ArrowSchema` pointer to describe the type of the data
 * @param input `ArrowDeviceArray` pointer to object owning the Arrow data
 * @param stream CUDA stream used for device memory operations and kernel launches
 * @param mr Device memory resource used to perform cuda allocation
 * @return cudf column generated from the given Arrow data
 */
std::unique_ptr<column> from_arrow_host_column(
  ArrowSchema const* schema,
  ArrowDeviceArray const* input,
  rmm::cuda_stream_view stream      = cudf::get_default_stream(),
  rmm::device_async_resource_ref mr = cudf::get_current_device_resource_ref());

/**
 * @brief Create `cudf::table_view` from given `ArrowDeviceArray` and `ArrowSchema`
 *
 * Constructs a non-owning `cudf::table_view` using `ArrowDeviceArray` and `ArrowSchema`,
 * data must be accessible to the CUDA device. Because the resulting `cudf::table_view` will
 * not own the data, the `ArrowDeviceArray` must be kept alive for the lifetime of the result.
 * It is the responsibility of callers to ensure they call the release callback on the
 * `ArrowDeviceArray` after it is no longer needed, and that the `cudf::table_view` is not
 * accessed after this happens.
 *
 * @throws std::invalid_argument if device_type is not `ARROW_DEVICE_CUDA`, `ARROW_DEVICE_CUDA_HOST`
 * or `ARROW_DEVICE_CUDA_MANAGED`
 *
 * @throws cudf::data_type_error if the input array is not a struct array, non-struct
 * arrays should be passed to `from_arrow_device_column` instead.
 *
 * @throws cudf::data_type_error if the input arrow data type is not supported.
 *
 * @throws std::overflow_error if the input arrow object exceeds the column size limit.
 *
 * Each child of the input struct will be the columns of the resulting table_view.
 *
 * @note The custom deleter used for the unique_ptr to the table_view maintains ownership
 * over any memory which is allocated, such as converting boolean columns from the bitmap
 * used by Arrow to the 1-byte per value for cudf.
 *
 * @note If the input `ArrowDeviceArray` contained a non-null sync_event it is assumed
 * to be a `cudaEvent_t*` and the passed in stream will have `cudaStreamWaitEvent` called
 * on it with the event. This function, however, will not explicitly synchronize on the
 * stream.
 *
 * @param schema `ArrowSchema` pointer to object describing the type of the device array
 * @param input `ArrowDeviceArray` pointer to object owning the Arrow data
 * @param stream CUDA stream used for device memory operations and kernel launches
 * @param mr Device memory resource used to perform any allocations
 * @return `cudf::table_view` generated from given Arrow data
 */
unique_table_view_t from_arrow_device(
  ArrowSchema const* schema,
  ArrowDeviceArray const* input,
  rmm::cuda_stream_view stream      = cudf::get_default_stream(),
  rmm::device_async_resource_ref mr = cudf::get_current_device_resource_ref());

/**
 * @brief Create `cudf::column_view` from given `ArrowDeviceArray` and `ArrowSchema`
 *
 * Constructs a non-owning `cudf::column_view` using `ArrowDeviceArray` and `ArrowSchema`,
 * data must be accessible to the CUDA device. Because the resulting `cudf::column_view` will
 * not own the data, the `ArrowDeviceArray` must be kept alive for the lifetime of the result.
 * It is the responsibility of callers to ensure they call the release callback on the
 * `ArrowDeviceArray` after it is no longer needed, and that the `cudf::column_view` is not
 * accessed after this happens.
 *
 * @throws std::invalid_argument if device_type is not `ARROW_DEVICE_CUDA`, `ARROW_DEVICE_CUDA_HOST`
 * or `ARROW_DEVICE_CUDA_MANAGED`
 *
 * @throws cudf::data_type_error input arrow data type is not supported.
 *
 * @throws std::overflow_error if the input arrow object exceeds the column size limit.
 *
 * @note The custom deleter used for the unique_ptr to the table_view maintains ownership
 * over any memory which is allocated, such as converting boolean columns from the bitmap
 * used by Arrow to the 1-byte per value for cudf.
 *
 * @note If the input `ArrowDeviceArray` contained a non-null sync_event it is assumed
 * to be a `cudaEvent_t*` and the passed in stream will have `cudaStreamWaitEvent` called
 * on it with the event. This function, however, will not explicitly synchronize on the
 * stream.
 *
 * @param schema `ArrowSchema` pointer to object describing the type of the device array
 * @param input `ArrowDeviceArray` pointer to object owning the Arrow data
 * @param stream CUDA stream used for device memory operations and kernel launches
 * @param mr Device memory resource used to perform any allocations
 * @return `cudf::column_view` generated from given Arrow data
 */
unique_column_view_t from_arrow_device_column(
  ArrowSchema const* schema,
  ArrowDeviceArray const* input,
  rmm::cuda_stream_view stream      = cudf::get_default_stream(),
  rmm::device_async_resource_ref mr = cudf::get_current_device_resource_ref());

/** @} */  // end of group
}  // namespace CUDF_EXPORT cudf<|MERGE_RESOLUTION|>--- conflicted
+++ resolved
@@ -640,16 +640,10 @@
   rmm::device_async_resource_ref mr = cudf::get_current_device_resource_ref());
 
 /**
-<<<<<<< HEAD
- * @brief Copy strings column view data to host and create `ArrowDeviceArray` for it
- *
- * Populates the C struct ArrowDeviceArray, copying the cudf data to the host. The
-=======
  * @brief Copy strings column data to host and create `ArrowDeviceArray` for it
  * using the ArrowBinaryView format
  *
  * Populates the ArrowDeviceArray, copying the cudf data to the host. The
->>>>>>> f4569d60
  * returned ArrowDeviceArray will have a device_type of CPU and will have no ties
  * to the memory referenced by the column view passed in. The deleter for the
  * returned unique_ptr will call the release callback on the ArrowDeviceArray
