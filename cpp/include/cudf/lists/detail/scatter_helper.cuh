/*
 * Copyright (c) 2021, NVIDIA CORPORATION.
 *
 * Licensed under the Apache License, Version 2.0 (the "License");
 * you may not use this file except in compliance with the License.
 * You may obtain a copy of the License at
 *
 *     http://www.apache.org/licenses/LICENSE-2.0
 *
 * Unless required by applicable law or agreed to in writing, software
 * distributed under the License is distributed on an "AS IS" BASIS,
 * WITHOUT WARRANTIES OR CONDITIONS OF ANY KIND, either express or implied.
 * See the License for the specific language governing permissions and
 * limitations under the License.
 */

#pragma once

#include <cudf/column/column.hpp>
#include <cudf/column/column_view.hpp>
#include <cudf/lists/list_device_view.cuh>
#include <cudf/lists/lists_column_view.hpp>

#include <rmm/device_uvector.hpp>
#include <rmm/exec_policy.hpp>

#include <memory>

namespace cudf {
namespace lists {
namespace detail {

/**
 * @brief Holder for a list row's positional information, without
 *        also holding a reference to the list column.
 *
 * Analogous to the list_view, this class is default constructable,
 * and can thus be stored in rmm::device_uvector. It is used to represent
 * the results of a `scatter()` operation; a device_uvector may hold
 * several instances of unbound_list_view, each with a flag indicating
 * whether it came from the scatter source or target. Each instance
 * may later be "bound" to the appropriate source/target column, to
 * reconstruct the list_view.
 */
struct unbound_list_view {
  /**
   * @brief Flag type, indicating whether this list row originated from
   *        the source or target column, in `scatter()`.
   */
  enum class label_type : bool { SOURCE, TARGET };

  using lists_column_device_view = cudf::detail::lists_column_device_view;
  using list_device_view         = cudf::list_device_view;

  unbound_list_view()                         = default;
  unbound_list_view(unbound_list_view const&) = default;
  unbound_list_view(unbound_list_view&&)      = default;
  unbound_list_view& operator=(unbound_list_view const&) = default;
  unbound_list_view& operator=(unbound_list_view&&) = default;

  /**
   * @brief __device__ Constructor, for use from `scatter()`.
   *
   * @param scatter_source_label Whether the row came from source or target
   * @param lists_column The actual source/target lists column
   * @param row_index Index of the row in lists_column that this instance represents
   */
  __device__ inline unbound_list_view(label_type scatter_source_label,
                                      cudf::detail::lists_column_device_view const& lists_column,
                                      size_type const& row_index)
    : _label{scatter_source_label}, _row_index{row_index}
  {
    _size = list_device_view{lists_column, row_index}.size();
  }

  /**
   * @brief __device__ Constructor, for use when constructing the child column
   *        of a scattered list column
   *
   * @param scatter_source_label Whether the row came from source or target
   * @param row_index Index of the row that this instance represents in the source/target column
   * @param size The number of elements in this list row
   */
  __device__ inline unbound_list_view(label_type scatter_source_label,
                                      size_type const& row_index,
                                      size_type const& size)
    : _label{scatter_source_label}, _row_index{row_index}, _size{size}
  {
  }

  /**
   * @brief Returns number of elements in this list row.
   */
<<<<<<< HEAD
  [[nodiscard]] CUDA_DEVICE_CALLABLE size_type size() const { return _size; }
=======
  __device__ inline size_type size() const { return _size; }
>>>>>>> 496aa479

  /**
   * @brief Returns whether this row came from the `scatter()` source or target
   */
<<<<<<< HEAD
  [[nodiscard]] CUDA_DEVICE_CALLABLE label_type label() const { return _label; }
=======
  __device__ inline label_type label() const { return _label; }
>>>>>>> 496aa479

  /**
   * @brief Returns the index in the source/target column
   */
<<<<<<< HEAD
  [[nodiscard]] CUDA_DEVICE_CALLABLE size_type row_index() const { return _row_index; }
=======
  __device__ inline size_type row_index() const { return _row_index; }
>>>>>>> 496aa479

  /**
   * @brief Binds to source/target column (depending on SOURCE/TARGET labels),
   *        to produce a bound list_view.
   *
   * @param scatter_source Source column for the scatter operation
   * @param scatter_target Target column for the scatter operation
   * @return A (bound) list_view for the row that this object represents
   */
<<<<<<< HEAD
  [[nodiscard]] CUDA_DEVICE_CALLABLE list_device_view
  bind_to_column(lists_column_device_view const& scatter_source,
                 lists_column_device_view const& scatter_target) const
=======
  __device__ inline list_device_view bind_to_column(
    lists_column_device_view const& scatter_source,
    lists_column_device_view const& scatter_target) const
>>>>>>> 496aa479
  {
    return list_device_view(_label == label_type::SOURCE ? scatter_source : scatter_target,
                            _row_index);
  }

 private:
  // Note: Cannot store reference to list column, because of storage in device_uvector.
  // Only keep track of whether this list row came from the source or target of scatter.

  label_type _label{
    label_type::SOURCE};   // Whether this list row came from the scatter source or target.
  size_type _row_index{};  // Row index in the Lists column.
  size_type _size{};       // Number of elements in *this* list row.
};

std::unique_ptr<column> build_lists_child_column_recursive(
  data_type child_column_type,
  rmm::device_uvector<unbound_list_view> const& list_vector,
  cudf::column_view const& list_offsets,
  cudf::lists_column_view const& source_lists_column_view,
  cudf::lists_column_view const& target_lists_column_view,
  rmm::cuda_stream_view stream,
  rmm::mr::device_memory_resource* mr);

}  // namespace detail
}  // namespace lists
}  // namespace cudf<|MERGE_RESOLUTION|>--- conflicted
+++ resolved
@@ -91,29 +91,17 @@
   /**
    * @brief Returns number of elements in this list row.
    */
-<<<<<<< HEAD
-  [[nodiscard]] CUDA_DEVICE_CALLABLE size_type size() const { return _size; }
-=======
   __device__ inline size_type size() const { return _size; }
->>>>>>> 496aa479
 
   /**
    * @brief Returns whether this row came from the `scatter()` source or target
    */
-<<<<<<< HEAD
-  [[nodiscard]] CUDA_DEVICE_CALLABLE label_type label() const { return _label; }
-=======
   __device__ inline label_type label() const { return _label; }
->>>>>>> 496aa479
 
   /**
    * @brief Returns the index in the source/target column
    */
-<<<<<<< HEAD
-  [[nodiscard]] CUDA_DEVICE_CALLABLE size_type row_index() const { return _row_index; }
-=======
   __device__ inline size_type row_index() const { return _row_index; }
->>>>>>> 496aa479
 
   /**
    * @brief Binds to source/target column (depending on SOURCE/TARGET labels),
@@ -123,15 +111,9 @@
    * @param scatter_target Target column for the scatter operation
    * @return A (bound) list_view for the row that this object represents
    */
-<<<<<<< HEAD
-  [[nodiscard]] CUDA_DEVICE_CALLABLE list_device_view
-  bind_to_column(lists_column_device_view const& scatter_source,
-                 lists_column_device_view const& scatter_target) const
-=======
   __device__ inline list_device_view bind_to_column(
     lists_column_device_view const& scatter_source,
     lists_column_device_view const& scatter_target) const
->>>>>>> 496aa479
   {
     return list_device_view(_label == label_type::SOURCE ? scatter_source : scatter_target,
                             _row_index);
