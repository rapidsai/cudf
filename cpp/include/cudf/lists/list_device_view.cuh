--- conflicted
+++ resolved
@@ -69,11 +69,7 @@
    * The offset of this element as stored in the child column (i.e. 5)
    * may be fetched using this method.
    */
-<<<<<<< HEAD
-  [[nodiscard]] CUDA_DEVICE_CALLABLE size_type element_offset(size_type idx) const
-=======
   __device__ inline size_type element_offset(size_type idx) const
->>>>>>> 496aa479
   {
     cudf_assert(idx >= 0 && idx < size() && "idx out of bounds");
     return begin_offset + idx;
@@ -95,11 +91,7 @@
   /**
    * @brief Checks whether element is null at specified index in the list row.
    */
-<<<<<<< HEAD
-  [[nodiscard]] CUDA_DEVICE_CALLABLE bool is_null(size_type idx) const
-=======
   __device__ inline bool is_null(size_type idx) const
->>>>>>> 496aa479
   {
     cudf_assert(idx >= 0 && idx < size() && "Index out of bounds.");
     auto element_offset = begin_offset + idx;
@@ -109,35 +101,17 @@
   /**
    * @brief Checks whether this list row is null.
    */
-<<<<<<< HEAD
-  [[nodiscard]] CUDA_DEVICE_CALLABLE bool is_null() const
-  {
-    return lists_column.is_null(_row_index);
-  }
-=======
   __device__ inline bool is_null() const { return lists_column.is_null(_row_index); }
->>>>>>> 496aa479
 
   /**
    * @brief Fetches the number of elements in this list row.
    */
-<<<<<<< HEAD
-  [[nodiscard]] CUDA_DEVICE_CALLABLE size_type size() const { return _size; }
-=======
   __device__ inline size_type size() const { return _size; }
->>>>>>> 496aa479
 
   /**
    * @brief Fetches the lists_column_device_view that contains this list.
    */
-<<<<<<< HEAD
-  [[nodiscard]] CUDA_DEVICE_CALLABLE lists_column_device_view const& get_column() const
-  {
-    return lists_column;
-  }
-=======
   __device__ inline lists_column_device_view const& get_column() const { return lists_column; }
->>>>>>> 496aa479
 
   template <typename T>
   struct pair_accessor;
@@ -167,11 +141,7 @@
    *   2. `p.second == false`
    */
   template <typename T>
-<<<<<<< HEAD
-  [[nodiscard]] CUDA_DEVICE_CALLABLE const_pair_iterator<T> pair_begin() const
-=======
   __device__ inline const_pair_iterator<T> pair_begin() const
->>>>>>> 496aa479
   {
     return const_pair_iterator<T>{thrust::counting_iterator<size_type>(0), pair_accessor<T>{*this}};
   }
@@ -181,11 +151,7 @@
    * list_device_view.
    */
   template <typename T>
-<<<<<<< HEAD
-  [[nodiscard]] CUDA_DEVICE_CALLABLE const_pair_iterator<T> pair_end() const
-=======
   __device__ inline const_pair_iterator<T> pair_end() const
->>>>>>> 496aa479
   {
     return const_pair_iterator<T>{thrust::counting_iterator<size_type>(size()),
                                   pair_accessor<T>{*this}};
@@ -207,11 +173,7 @@
    *   2. `p.second == false`
    */
   template <typename T>
-<<<<<<< HEAD
-  [[nodiscard]] CUDA_DEVICE_CALLABLE const_pair_rep_iterator<T> pair_rep_begin() const
-=======
   __device__ inline const_pair_rep_iterator<T> pair_rep_begin() const
->>>>>>> 496aa479
   {
     return const_pair_rep_iterator<T>{thrust::counting_iterator<size_type>(0),
                                       pair_rep_accessor<T>{*this}};
@@ -222,11 +184,7 @@
    * list_device_view.
    */
   template <typename T>
-<<<<<<< HEAD
-  [[nodiscard]] CUDA_DEVICE_CALLABLE const_pair_rep_iterator<T> pair_rep_end() const
-=======
   __device__ inline const_pair_rep_iterator<T> pair_rep_end() const
->>>>>>> 496aa479
   {
     return const_pair_rep_iterator<T>{thrust::counting_iterator<size_type>(size()),
                                       pair_rep_accessor<T>{*this}};
