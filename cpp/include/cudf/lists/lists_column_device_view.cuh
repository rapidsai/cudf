/*
 * Copyright (c) 2020, NVIDIA CORPORATION.
 *
 * Licensed under the Apache License, Version 2.0 (the "License");
 * you may not use this file except in compliance with the License.
 * You may obtain a copy of the License at
 *
 *     http://www.apache.org/licenses/LICENSE-2.0
 *
 * Unless required by applicable law or agreed to in writing, software
 * distributed under the License is distributed on an "AS IS" BASIS,
 * WITHOUT WARRANTIES OR CONDITIONS OF ANY KIND, either express or implied.
 * See the License for the specific language governing permissions and
 * limitations under the License.
 */
#pragma once

#include <cuda_runtime.h>
#include <cudf/column/column_device_view.cuh>
#include <cudf/lists/lists_column_view.hpp>
#include <cudf/types.hpp>

namespace cudf {

namespace detail {

/**
 * @brief Given a column-device-view, an instance of this class provides a
 * wrapper on this compound column for list operations.
 * Analogous to list_column_view.
 */
class lists_column_device_view {
 public:
  ~lists_column_device_view()                               = default;
  lists_column_device_view(lists_column_device_view const&) = default;
  lists_column_device_view(lists_column_device_view&&)      = default;
  lists_column_device_view& operator=(lists_column_device_view const&) = default;
  lists_column_device_view& operator=(lists_column_device_view&&) = default;

  lists_column_device_view(column_device_view const& underlying_) : underlying(underlying_)
  {
    CUDF_EXPECTS(underlying_.type().id() == type_id::LIST,
                 "lists_column_device_view only supports lists");
  }

  /**
   * @brief Fetches number of rows in the lists column
   */
<<<<<<< HEAD
  [[nodiscard]] CUDA_HOST_DEVICE_CALLABLE cudf::size_type size() const { return underlying.size(); }
=======
  CUDF_HOST_DEVICE inline cudf::size_type size() const { return underlying.size(); }
>>>>>>> 496aa479

  /**
   * @brief Fetches the offsets column of the underlying list column.
   */
<<<<<<< HEAD
  [[nodiscard]] CUDA_DEVICE_CALLABLE column_device_view offsets() const
=======
  __device__ inline column_device_view offsets() const
>>>>>>> 496aa479
  {
    return underlying.child(lists_column_view::offsets_column_index);
  }

  /**
   * @brief Fetches the child column of the underlying list column.
   */
<<<<<<< HEAD
  [[nodiscard]] CUDA_DEVICE_CALLABLE column_device_view child() const
=======
  __device__ inline column_device_view child() const
>>>>>>> 496aa479
  {
    return underlying.child(lists_column_view::child_column_index);
  }

  /**
   * @brief Indicates whether the list column is nullable.
   */
<<<<<<< HEAD
  [[nodiscard]] CUDA_DEVICE_CALLABLE bool nullable() const { return underlying.nullable(); }
=======
  __device__ inline bool nullable() const { return underlying.nullable(); }
>>>>>>> 496aa479

  /**
   * @brief Indicates whether the row (i.e. list) at the specified
   * index is null.
   */
<<<<<<< HEAD
  [[nodiscard]] CUDA_DEVICE_CALLABLE bool is_null(size_type idx) const
  {
    return underlying.is_null(idx);
  }
=======
  __device__ inline bool is_null(size_type idx) const { return underlying.is_null(idx); }
>>>>>>> 496aa479

  /**
   * @brief Fetches the offset of the underlying column_device_view,
   *        in case it is a sliced/offset column.
   */
<<<<<<< HEAD
  [[nodiscard]] CUDA_DEVICE_CALLABLE size_type offset() const { return underlying.offset(); }
=======
  __device__ inline size_type offset() const { return underlying.offset(); }
>>>>>>> 496aa479

 private:
  column_device_view underlying;
};

}  // namespace detail

}  // namespace cudf<|MERGE_RESOLUTION|>--- conflicted
+++ resolved
@@ -46,20 +46,12 @@
   /**
    * @brief Fetches number of rows in the lists column
    */
-<<<<<<< HEAD
-  [[nodiscard]] CUDA_HOST_DEVICE_CALLABLE cudf::size_type size() const { return underlying.size(); }
-=======
   CUDF_HOST_DEVICE inline cudf::size_type size() const { return underlying.size(); }
->>>>>>> 496aa479
 
   /**
    * @brief Fetches the offsets column of the underlying list column.
    */
-<<<<<<< HEAD
-  [[nodiscard]] CUDA_DEVICE_CALLABLE column_device_view offsets() const
-=======
   __device__ inline column_device_view offsets() const
->>>>>>> 496aa479
   {
     return underlying.child(lists_column_view::offsets_column_index);
   }
@@ -67,11 +59,7 @@
   /**
    * @brief Fetches the child column of the underlying list column.
    */
-<<<<<<< HEAD
-  [[nodiscard]] CUDA_DEVICE_CALLABLE column_device_view child() const
-=======
   __device__ inline column_device_view child() const
->>>>>>> 496aa479
   {
     return underlying.child(lists_column_view::child_column_index);
   }
@@ -79,34 +67,19 @@
   /**
    * @brief Indicates whether the list column is nullable.
    */
-<<<<<<< HEAD
-  [[nodiscard]] CUDA_DEVICE_CALLABLE bool nullable() const { return underlying.nullable(); }
-=======
   __device__ inline bool nullable() const { return underlying.nullable(); }
->>>>>>> 496aa479
 
   /**
    * @brief Indicates whether the row (i.e. list) at the specified
    * index is null.
    */
-<<<<<<< HEAD
-  [[nodiscard]] CUDA_DEVICE_CALLABLE bool is_null(size_type idx) const
-  {
-    return underlying.is_null(idx);
-  }
-=======
   __device__ inline bool is_null(size_type idx) const { return underlying.is_null(idx); }
->>>>>>> 496aa479
 
   /**
    * @brief Fetches the offset of the underlying column_device_view,
    *        in case it is a sliced/offset column.
    */
-<<<<<<< HEAD
-  [[nodiscard]] CUDA_DEVICE_CALLABLE size_type offset() const { return underlying.offset(); }
-=======
   __device__ inline size_type offset() const { return underlying.offset(); }
->>>>>>> 496aa479
 
  private:
   column_device_view underlying;
