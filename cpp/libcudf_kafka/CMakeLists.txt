# =============================================================================
# Copyright (c) 2018-2024, NVIDIA CORPORATION.
#
# Licensed under the Apache License, Version 2.0 (the "License"); you may not use this file except
# in compliance with the License. You may obtain a copy of the License at
#
# http://www.apache.org/licenses/LICENSE-2.0
#
# Unless required by applicable law or agreed to in writing, software distributed under the License
# is distributed on an "AS IS" BASIS, WITHOUT WARRANTIES OR CONDITIONS OF ANY KIND, either express
# or implied. See the License for the specific language governing permissions and limitations under
# the License.
# =============================================================================
cmake_minimum_required(VERSION 3.26.4 FATAL_ERROR)

include(../../rapids_config.cmake)
include(rapids-cmake)
include(rapids-cpm)
include(rapids-cuda)
include(rapids-export)
include(rapids-find)

project(
  CUDF_KAFKA
<<<<<<< HEAD
  VERSION 24.02.02
=======
  VERSION "${RAPIDS_VERSION}"
>>>>>>> 4e44d5d3
  LANGUAGES CXX
)

# Set a default build type if none was specified
rapids_cmake_build_type(Release)

# ##################################################################################################
# * conda environment -----------------------------------------------------------------------------
rapids_cmake_support_conda_env(conda_env MODIFY_PREFIX_PATH)

# ##################################################################################################
# * Build options
option(BUILD_TESTS "Build tests for libcudf_kafka" ON)

message(VERBOSE "CUDF_KAFKA: Build gtests: ${BUILD_TESTS}")

# ##################################################################################################
# * Dependencies

# add third party dependencies using CPM
rapids_cpm_init()
include(cmake/thirdparty/get_cudf.cmake)
include(cmake/thirdparty/get_rdkafka.cmake)

# # GTests if enabled
if(BUILD_TESTS)
  # GoogleTest
  include(../cmake/thirdparty/get_gtest.cmake)

  # include CTest module -- automatically calls enable_testing()
  include(CTest)
  add_subdirectory(tests)
endif()

# ##################################################################################################
# * library target --------------------------------------------------------------------------------
add_library(cudf_kafka SHARED src/kafka_consumer.cpp src/kafka_callback.cpp)

# ##################################################################################################
# * include paths ---------------------------------------------------------------------------------
target_include_directories(
  cudf_kafka PUBLIC "$<BUILD_INTERFACE:${CUDF_KAFKA_SOURCE_DIR}/include>"
                    "$<INSTALL_INTERFACE:include>"
)

# ##################################################################################################
# * library paths ---------------------------------------------------------------------------------
target_link_libraries(cudf_kafka PUBLIC cudf::cudf RDKAFKA::RDKAFKA)

# Add Conda library, and include paths if specified
if(TARGET conda_env)
  target_link_libraries(cudf_kafka PRIVATE conda_env)
endif()

set_target_properties(
  cudf_kafka
  PROPERTIES BUILD_RPATH "\$ORIGIN"
             INSTALL_RPATH "\$ORIGIN" # set target compile options
             CXX_STANDARD 17
             CXX_STANDARD_REQUIRED ON
)

add_library(cudf_kafka::cudf_kafka ALIAS cudf_kafka)

# ##################################################################################################
# * cudf_kafka Install ----------------------------------------------------------------------------
rapids_cmake_install_lib_dir(lib_dir)
install(
  TARGETS cudf_kafka
  DESTINATION ${lib_dir}
  EXPORT cudf_kafka-exports
)

install(DIRECTORY ${CMAKE_CURRENT_SOURCE_DIR}/include/ DESTINATION ${CMAKE_INSTALL_INCLUDEDIR})

rapids_export(
  INSTALL cudf_kafka
  EXPORT_SET cudf_kafka-exports
  GLOBAL_TARGETS cudf_kafka
  NAMESPACE cudf_kafka::
)

rapids_export(
  BUILD cudf_kafka
  EXPORT_SET cudf_kafka-exports
  GLOBAL_TARGETS cudf_kafka
  NAMESPACE cudf_kafka::
)<|MERGE_RESOLUTION|>--- conflicted
+++ resolved
@@ -22,11 +22,7 @@
 
 project(
   CUDF_KAFKA
-<<<<<<< HEAD
-  VERSION 24.02.02
-=======
   VERSION "${RAPIDS_VERSION}"
->>>>>>> 4e44d5d3
   LANGUAGES CXX
 )
 
