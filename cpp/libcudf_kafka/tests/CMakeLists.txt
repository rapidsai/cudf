# =============================================================================
# Copyright (c) 2018-2021, NVIDIA CORPORATION.
#
# Licensed under the Apache License, Version 2.0 (the "License"); you may not use this file except
# in compliance with the License. You may obtain a copy of the License at
#
# http://www.apache.org/licenses/LICENSE-2.0
#
# Unless required by applicable law or agreed to in writing, software distributed under the License
# is distributed on an "AS IS" BASIS, WITHOUT WARRANTIES OR CONDITIONS OF ANY KIND, either express
# or implied. See the License for the specific language governing permissions and limitations under
# the License.
# =============================================================================

<<<<<<< HEAD
# Locate Python Development headers
find_package(Python3 REQUIRED COMPONENTS Interpreter Development)

###################################################################################################
# - compiler function -----------------------------------------------------------------------------

function(ConfigureTest test_name )
    add_executable(${test_name} ${ARGN})
    set_target_properties(${test_name}
        PROPERTIES RUNTIME_OUTPUT_DIRECTORY "$<BUILD_INTERFACE:${CUDA_KAFKA_BINARY_DIR}/gtests>")
    target_link_libraries(${test_name} PRIVATE GTest::gmock_main GTest::gtest_main cudf_kafka Python3::Python)
=======
# ##################################################################################################
# * compiler function -----------------------------------------------------------------------------

# This function takes in a test name and test source and handles setting all of the associated
# properties and linking to build the test
function(ConfigureTest test_name)
  add_executable(${test_name} ${ARGN})
  set_target_properties(
    ${test_name} PROPERTIES RUNTIME_OUTPUT_DIRECTORY
                            "$<BUILD_INTERFACE:${CUDA_KAFKA_BINARY_DIR}/gtests>"
  )
  target_link_libraries(${test_name} PRIVATE GTest::gmock_main GTest::gtest_main cudf_kafka)
>>>>>>> 34832f63

  add_test(NAME ${test_name} COMMAND ${test_name})
endfunction()

# ##################################################################################################
# * Kafka host tests
# ----------------------------------------------------------------------------------
ConfigureTest(KAFKA_HOST_TEST kafka_consumer_tests.cpp)<|MERGE_RESOLUTION|>--- conflicted
+++ resolved
@@ -12,19 +12,9 @@
 # the License.
 # =============================================================================
 
-<<<<<<< HEAD
 # Locate Python Development headers
 find_package(Python3 REQUIRED COMPONENTS Interpreter Development)
 
-###################################################################################################
-# - compiler function -----------------------------------------------------------------------------
-
-function(ConfigureTest test_name )
-    add_executable(${test_name} ${ARGN})
-    set_target_properties(${test_name}
-        PROPERTIES RUNTIME_OUTPUT_DIRECTORY "$<BUILD_INTERFACE:${CUDA_KAFKA_BINARY_DIR}/gtests>")
-    target_link_libraries(${test_name} PRIVATE GTest::gmock_main GTest::gtest_main cudf_kafka Python3::Python)
-=======
 # ##################################################################################################
 # * compiler function -----------------------------------------------------------------------------
 
@@ -36,9 +26,9 @@
     ${test_name} PROPERTIES RUNTIME_OUTPUT_DIRECTORY
                             "$<BUILD_INTERFACE:${CUDA_KAFKA_BINARY_DIR}/gtests>"
   )
-  target_link_libraries(${test_name} PRIVATE GTest::gmock_main GTest::gtest_main cudf_kafka)
->>>>>>> 34832f63
-
+  target_link_libraries(
+    ${test_name} PRIVATE GTest::gmock_main GTest::gtest_main cudf_kafka Python3::Python
+  )
   add_test(NAME ${test_name} COMMAND ${test_name})
 endfunction()
 
