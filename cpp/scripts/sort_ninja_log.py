#
# Copyright (c) 2021-2022, NVIDIA CORPORATION.
#
import argparse
import os
import sys
import xml.etree.ElementTree as ET
from xml.dom import minidom

parser = argparse.ArgumentParser()
parser.add_argument(
    "log_file", type=str, default=".ninja_log", help=".ninja_log file"
)
parser.add_argument(
    "--fmt",
    type=str,
    default="csv",
    choices=["csv", "xml", "html"],
    help="output format (to stdout)",
)
parser.add_argument(
    "--msg",
    type=str,
    default=None,
    help="optional message to include in html output",
)
args = parser.parse_args()

log_file = args.log_file
log_path = os.path.dirname(os.path.abspath(log_file))

output_fmt = args.fmt

# build a map of the log entries
entries = {}
<<<<<<< HEAD
with open(log_file) as log:
=======
with open(log_file, "r") as log:
    last = 0
    files = {}
>>>>>>> 8d2a9cc8
    for line in log:
        entry = line.split()
        if len(entry) > 4:
            obj_file = entry[3]
            file_size = (
                os.path.getsize(os.path.join(log_path, obj_file))
                if os.path.exists(obj_file)
                else 0
            )
            start = int(entry[0])
            end = int(entry[1])
            # logic based on ninjatracing
            if end < last:
                files = {}
            last = end
            files.setdefault(entry[4], (entry[3], start, end, file_size))

    # build entries from files dict
    for entry in files.values():
        entries[entry[0]] = (entry[1], entry[2], entry[3])

# check file could be loaded and we have entries to report
if len(entries) == 0:
    print("Could not parse", log_file)
    exit()

# sort the entries by build-time (descending order)
sorted_list = sorted(
    list(entries.keys()),
    key=lambda k: entries[k][1] - entries[k][0],
    reverse=True,
)

# output results in XML format
def output_xml(entries, sorted_list, args):
    root = ET.Element("testsuites")
    testsuite = ET.Element(
        "testsuite",
        attrib={
            "name": "build-time",
            "tests": str(len(sorted_list)),
            "failures": str(0),
            "errors": str(0),
        },
    )
    root.append(testsuite)
    for name in sorted_list:
        entry = entries[name]
        build_time = float(entry[1] - entry[0]) / 1000
        item = ET.Element(
            "testcase",
            attrib={
                "classname": "BuildTime",
                "name": name,
                "time": str(build_time),
            },
        )
        testsuite.append(item)

    tree = ET.ElementTree(root)
    xmlstr = minidom.parseString(ET.tostring(root)).toprettyxml(indent="   ")
    print(xmlstr)


# utility converts a millisecond value to a colum width in pixels
def time_to_width(value, end):
    # map a value from (0,end) to (0,1000)
    r = (float(value) / float(end)) * 1000.0
    return int(r)


# assign each entry to a thread by analyzing the start/end times and
# slotting them into thread buckets where they fit
def assign_entries_to_threads(entries):
    # first sort the entries' keys by end timestamp
    sorted_keys = sorted(
        list(entries.keys()), key=lambda k: entries[k][1], reverse=True
    )

    # build the chart data by assigning entries to threads
    results = {}
    threads = []
    for name in sorted_keys:
        entry = entries[name]

        # assign this entry by finding the first available thread identified
        # by the thread's current start time greater than the entry's end time
        tid = -1
        for t in range(len(threads)):
            if threads[t] >= entry[1]:
                threads[t] = entry[0]
                tid = t
                break

        # if no current thread found, create a new one with this entry
        if tid < 0:
            threads.append(entry[0])
            tid = len(threads) - 1

        # add entry name to the array associated with this tid
        if tid not in results.keys():
            results[tid] = []
        results[tid].append(name)

    # first entry has the last end time
    end_time = entries[sorted_keys[0]][1]

    # return the threaded entries and the last end time
    return (results, end_time)


# output chart results in HTML format
def output_html(entries, sorted_list, args):
    print("<html><head><title>Build Metrics Report</title>")
    # Note: Jenkins does not support javascript nor style defined in the html
    # https://www.jenkins.io/doc/book/security/configuring-content-security-policy/
    print("</head><body>")
    if args.msg is not None:
        print("<p>", args.msg, "</p>")

    # map entries to threads
    # the end_time is used to scale all the entries to a fixed output width
    threads, end_time = assign_entries_to_threads(entries)

    # color ranges for build times
    summary = {"red": 0, "yellow": 0, "green": 0, "white": 0}
    red = "bgcolor='#FFBBD0'"
    yellow = "bgcolor='#FFFF80'"
    green = "bgcolor='#AAFFBD'"
    white = "bgcolor='#FFFFFF'"

    # create the build-time chart
    print("<table id='chart' width='1000px' bgcolor='#BBBBBB'>")
    for tid in range(len(threads)):
        names = threads[tid]
        # sort the names for this thread by start time
        names = sorted(names, key=lambda k: entries[k][0])

        # use the last entry's end time as the total row size
        # (this is an estimate and does not have to be exact)
        last_entry = entries[names[len(names) - 1]]
        last_time = time_to_width(last_entry[1], end_time)
        print(
            "<tr><td><table width='",
            last_time,
            "px' border='0' cellspacing='1' cellpadding='0'><tr>",
            sep="",
        )

        prev_end = 0  # used for spacing between entries

        # write out each entry for this thread as a column for a single row
        for name in names:
            entry = entries[name]
            start = entry[0]
            end = entry[1]

            # this handles minor gaps between end of the
            # previous entry and the start of the next
            if prev_end > 0 and start > prev_end:
                size = time_to_width(start - prev_end, end_time)
                print("<td width='", size, "px'></td>")
            # adjust for the cellspacing
            prev_end = end + int(end_time / 500)

            # format the build-time
            build_time = end - start
            build_time_str = str(build_time) + " ms"
            if build_time > 120000:  # 2 minutes
                minutes = int(build_time / 60000)
                seconds = int(((build_time / 60000) - minutes) * 60)
                build_time_str = "{:d}:{:02d} min".format(minutes, seconds)
            elif build_time > 1000:
                build_time_str = "{:.3f} s".format(build_time / 1000)

            # assign color and accumulate legend values
            color = white
            if build_time > 300000:  # 5 minutes
                color = red
                summary["red"] += 1
            elif build_time > 120000:  # 2 minutes
                color = yellow
                summary["yellow"] += 1
            elif build_time > 1000:  # 1 second
                color = green
                summary["green"] += 1
            else:
                summary["white"] += 1

            # compute the pixel width based on build-time
            size = max(time_to_width(build_time, end_time), 2)
            # output the column for this entry
            print("<td height='20px' width='", size, "px' ", sep="", end="")
            # title text is shown as hover-text by most browsers
            print(color, "title='", end="")
            print(name, "\n", build_time_str, "' ", sep="", end="")
            # centers the name if it fits in the box
            print("align='center' nowrap>", end="")
            # use a slightly smaller, fixed-width font
            print("<font size='-2' face='courier'>", end="")

            # add the file-name if it fits, otherwise, truncate the name
            file_name = os.path.basename(name)
            if len(file_name) + 3 > size / 7:
                abbr_size = int(size / 7) - 3
                if abbr_size > 1:
                    print(file_name[:abbr_size], "...", sep="", end="")
            else:
                print(file_name, end="")
            # done with this entry
            print("</font></td>")
            # update the entry with just the computed output info
            entries[name] = (build_time_str, color, entry[2])

        # add a filler column at the end of each row
        print("<td width='*'></td></tr></table></td></tr>")

    # done with the chart
    print("</table><br/>")

    # output detail table in build-time descending order
    print("<table id='detail' bgcolor='#EEEEEE'>")
    print(
        "<tr><th>File</th>",
        "<th>Compile time</th>",
        "<th>Size</th><tr>",
        sep="",
    )
    for name in sorted_list:
        entry = entries[name]
        build_time_str = entry[0]
        color = entry[1]
        file_size = entry[2]

        # format file size
        file_size_str = ""
        if file_size > 1000000:
            file_size_str = "{:.3f} MB".format(file_size / 1000000)
        elif file_size > 1000:
            file_size_str = "{:.3f} KB".format(file_size / 1000)
        elif file_size > 0:
            file_size_str = str(file_size) + " bytes"

        # output entry row
        print("<tr ", color, "><td>", name, "</td>", sep="", end="")
        print("<td align='right'>", build_time_str, "</td>", sep="", end="")
        print("<td align='right'>", file_size_str, "</td></tr>", sep="")

    print("</table><br/>")

    # include summary table with color legend
    print("<table id='legend' border='2' bgcolor='#EEEEEE'>")
    print("<tr><td", red, ">time &gt; 5 minutes</td>")
    print("<td align='right'>", summary["red"], "</td></tr>")
    print("<tr><td", yellow, ">2 minutes &lt; time &lt; 5 minutes</td>")
    print("<td align='right'>", summary["yellow"], "</td></tr>")
    print("<tr><td", green, ">1 second &lt; time &lt; 2 minutes</td>")
    print("<td align='right'>", summary["green"], "</td></tr>")
    print("<tr><td", white, ">time &lt; 1 second</td>")
    print("<td align='right'>", summary["white"], "</td></tr>")
    print("</table></body></html>")


# output results in CSV format
def output_csv(entries, sorted_list, args):
    print("time,size,file")
    for name in sorted_list:
        entry = entries[name]
        build_time = entry[1] - entry[0]
        file_size = entry[2]
        print(build_time, file_size, name, sep=",")


if output_fmt == "xml":
    output_xml(entries, sorted_list, args)
elif output_fmt == "html":
    output_html(entries, sorted_list, args)
else:
    output_csv(entries, sorted_list, args)<|MERGE_RESOLUTION|>--- conflicted
+++ resolved
@@ -33,13 +33,9 @@
 
 # build a map of the log entries
 entries = {}
-<<<<<<< HEAD
 with open(log_file) as log:
-=======
-with open(log_file, "r") as log:
     last = 0
     files = {}
->>>>>>> 8d2a9cc8
     for line in log:
         entry = line.split()
         if len(entry) > 4:
