#
# Copyright (c) 2021-2023, NVIDIA CORPORATION.
#
import argparse
import os
import sys
import xml.etree.ElementTree as ET
from pathlib import Path
from xml.dom import minidom

parser = argparse.ArgumentParser()
parser.add_argument(
    "log_file", type=str, default=".ninja_log", help=".ninja_log file"
)
parser.add_argument(
    "--fmt",
    type=str,
    default="csv",
    choices=["csv", "xml", "html"],
    help="output format (to stdout)",
)
parser.add_argument(
    "--msg",
    type=str,
    default=None,
    help="optional text file to include at the top of the html output",
)
parser.add_argument(
    "--cmp_log",
    type=str,
    default=None,
    help="optional baseline ninja_log to compare results",
)
args = parser.parse_args()

log_file = args.log_file
output_fmt = args.fmt
cmp_file = args.cmp_log

# build a map of the log entries
def build_log_map(log_file):
    entries = {}
    log_path = os.path.dirname(os.path.abspath(log_file))
    with open(log_file) as log:
        last = 0
        files = {}
        for line in log:
            entry = line.split()
            if len(entry) > 4:
                obj_file = entry[3]
                file_size = (
                    os.path.getsize(os.path.join(log_path, obj_file))
                    if os.path.exists(obj_file)
                    else 0
                )
                start = int(entry[0])
                end = int(entry[1])
                # logic based on ninjatracing
                if end < last:
                    files = {}
                last = end
                files.setdefault(entry[4], (entry[3], start, end, file_size))

        # build entries from files dict
        for entry in files.values():
            entries[entry[0]] = (entry[1], entry[2], entry[3])

    return entries


# output results in XML format
def output_xml(entries, sorted_list, args):
    root = ET.Element("testsuites")
    testsuite = ET.Element(
        "testsuite",
        attrib={
            "name": "build-time",
            "tests": str(len(sorted_list)),
            "failures": str(0),
            "errors": str(0),
        },
    )
    root.append(testsuite)
    for name in sorted_list:
        entry = entries[name]
        build_time = float(entry[1] - entry[0]) / 1000
        item = ET.Element(
            "testcase",
            attrib={
                "classname": "BuildTime",
                "name": name,
                "time": str(build_time),
            },
        )
        testsuite.append(item)

    tree = ET.ElementTree(root)
    xmlstr = minidom.parseString(ET.tostring(root)).toprettyxml(indent="   ")
    print(xmlstr)


# utility converts a millisecond value to a column width in pixels
def time_to_width(value, end):
    # map a value from (0,end) to (0,1000)
    r = (float(value) / float(end)) * 1000.0
    return int(r)


# assign each entry to a thread by analyzing the start/end times and
# slotting them into thread buckets where they fit
def assign_entries_to_threads(entries):
    # first sort the entries' keys by end timestamp
    sorted_keys = sorted(
        list(entries.keys()), key=lambda k: entries[k][1], reverse=True
    )

    # build the chart data by assigning entries to threads
    results = {}
    threads = []
    for name in sorted_keys:
        entry = entries[name]

        # assign this entry by finding the first available thread identified
        # by the thread's current start time greater than the entry's end time
        tid = -1
        for t in range(len(threads)):
            if threads[t] >= entry[1]:
                threads[t] = entry[0]
                tid = t
                break

        # if no current thread found, create a new one with this entry
        if tid < 0:
            threads.append(entry[0])
            tid = len(threads) - 1

        # add entry name to the array associated with this tid
        if tid not in results.keys():
            results[tid] = []
        results[tid].append(name)

    # first entry has the last end time
    end_time = entries[sorted_keys[0]][1]

    # return the threaded entries and the last end time
    return (results, end_time)


# format the build-time
def format_build_time(input_time):
    build_time = abs(input_time)
    build_time_str = str(build_time) + " ms"
    if build_time > 120000:  # 2 minutes
        minutes = int(build_time / 60000)
        seconds = int(((build_time / 60000) - minutes) * 60)
        build_time_str = "{:d}:{:02d} min".format(minutes, seconds)
    elif build_time > 1000:
        build_time_str = "{:.3f} s".format(build_time / 1000)
    if input_time < 0:
        build_time_str = "-" + build_time_str
    return build_time_str


# format file size
def format_file_size(input_size):
    file_size = abs(input_size)
    file_size_str = ""
    if file_size > 1000000:
        file_size_str = "{:.3f} MB".format(file_size / 1000000)
    elif file_size > 1000:
        file_size_str = "{:.3f} KB".format(file_size / 1000)
    elif file_size > 0:
        file_size_str = str(file_size) + " bytes"
    if input_size < 0:
        file_size_str = "-" + file_size_str
    return file_size_str


# Output chart results in HTML format
# Builds a standalone html file with no javascript or styles
def output_html(entries, sorted_list, cmp_entries, args):
    print("<html><head><title>Build Metrics Report</title>")
    print("</head><body>")
    if args.msg is not None:
        msg_file = Path(args.msg)
        if msg_file.is_file():
            msg = msg_file.read_text()
            print("<p>", msg, "</p>")

    # map entries to threads
    # the end_time is used to scale all the entries to a fixed output width
    threads, end_time = assign_entries_to_threads(entries)

    # color ranges for build times
    summary = {"red": 0, "yellow": 0, "green": 0, "white": 0}
    red = "bgcolor='#FFBBD0'"
    yellow = "bgcolor='#FFFF80'"
    green = "bgcolor='#AAFFBD'"
    white = "bgcolor='#FFFFFF'"

    # create the build-time chart
    print("<table id='chart' width='1000px' bgcolor='#BBBBBB'>")
    for tid in range(len(threads)):
        names = threads[tid]
        # sort the names for this thread by start time
        names = sorted(names, key=lambda k: entries[k][0])

        # use the last entry's end time as the total row size
        # (this is an estimate and does not have to be exact)
        last_entry = entries[names[len(names) - 1]]
        last_time = time_to_width(last_entry[1], end_time)
        print(
            "<tr><td><table width='",
            last_time,
            "px' border='0' cellspacing='1' cellpadding='0'><tr>",
            sep="",
        )

        prev_end = 0  # used for spacing between entries

        # write out each entry for this thread as a column for a single row
        for name in names:
            entry = entries[name]
            start = entry[0]
            end = entry[1]

            # this handles minor gaps between end of the
            # previous entry and the start of the next
            if prev_end > 0 and start > prev_end:
                size = time_to_width(start - prev_end, end_time)
                print("<td width='", size, "px'></td>")
            # adjust for the cellspacing
            prev_end = end + int(end_time / 500)

            build_time = end - start
            build_time_str = format_build_time(build_time)

            # assign color and accumulate legend values
            color = white
            if build_time > 300000:  # 5 minutes
                color = red
                summary["red"] += 1
            elif build_time > 120000:  # 2 minutes
                color = yellow
                summary["yellow"] += 1
            elif build_time > 1000:  # 1 second
                color = green
                summary["green"] += 1
            else:
                summary["white"] += 1

            # compute the pixel width based on build-time
            size = max(time_to_width(build_time, end_time), 2)
            # output the column for this entry
            print("<td height='20px' width='", size, "px' ", sep="", end="")
            # title text is shown as hover-text by most browsers
            print(color, "title='", end="")
            print(name, "\n", build_time_str, "' ", sep="", end="")
            # centers the name if it fits in the box
            print("align='center' nowrap>", end="")
            # use a slightly smaller, fixed-width font
            print("<font size='-2' face='courier'>", end="")

            # add the file-name if it fits, otherwise, truncate the name
            file_name = os.path.basename(name)
            if len(file_name) + 3 > size / 7:
                abbr_size = int(size / 7) - 3
                if abbr_size > 1:
                    print(file_name[:abbr_size], "...", sep="", end="")
            else:
                print(file_name, end="")
            # done with this entry
            print("</font></td>")
            # update the entry with just the computed output info
            entries[name] = (build_time, color, entry[2])

        # add a filler column at the end of each row
        print("<td width='*'></td></tr></table></td></tr>")

    # done with the chart
    print("</table><br/>")

    # output detail table in build-time descending order
    print("<table id='detail' bgcolor='#EEEEEE'>")
    print(
<<<<<<< HEAD
        "<tr><th>File</th>",
        "<th>Compile time</th>",
        "<th>Size</th>",
        sep="",
    )

    if cmp_entries:
        print(
            "<th>Diff</th>",
            "<th>Diff Size</th>",
            sep="",
        )
=======
        "<tr><th>File</th>", "<th>Compile time</th>", "<th>Size</th>", sep=""
    )
    if cmp_entries:
        print("<th>Base-t</th>", sep="")
>>>>>>> fb3e1f17
    print("</tr>")

    for name in sorted_list:
        entry = entries[name]
        build_time = entry[0]
        color = entry[1]
        file_size = entry[2]

        build_time_str = format_build_time(build_time)
        file_size_str = format_file_size(file_size)

        # output entry row
        print("<tr ", color, "><td>", name, "</td>", sep="", end="")
        print("<td align='right'>", build_time_str, "</td>", sep="", end="")
<<<<<<< HEAD
        print("<td align='right'>", file_size_str, "</td>", sep="")

=======
        print("<td align='right'>", file_size_str, "</td>", sep="", end="")
        # output diff column
>>>>>>> fb3e1f17
        cmp_entry = (
            cmp_entries[name] if cmp_entries and name in cmp_entries else None
        )
        if cmp_entry:
<<<<<<< HEAD
            diff_time_str = format_build_time(
                cmp_entry[1] - cmp_entry[0] - build_time
            )
            diff_size_str = format_file_size(cmp_entry[2] - file_size)
            print("<td align='right'>", diff_time_str, "</td>", sep="")
            print("<td align='right'>", diff_size_str, "</td>", sep="")
=======
            diff_time = build_time - (cmp_entry[1] - cmp_entry[0])
            diff_time_str = format_build_time(diff_time)
            diff_color = white
            diff_percent = int((diff_time / build_time) * 100)
            if build_time > 60000:
                if diff_percent > 20:
                    diff_color = red
                    diff_time_str = "<b>" + diff_time_str + "</b>"
                elif diff_percent < -20:
                    diff_color = green
                    diff_time_str = "<b>" + diff_time_str + "</b>"
                elif diff_percent > 0:
                    diff_color = yellow
            print(
                "<td align='right' ",
                diff_color,
                ">",
                diff_time_str,
                "</td>",
                sep="",
                end="",
            )
>>>>>>> fb3e1f17
        print("</tr>")

    print("</table><br/>")

    # include summary table with color legend
    print("<table id='legend' border='2' bgcolor='#EEEEEE'>")
    print("<tr><td", red, ">time &gt; 5 minutes</td>")
    print("<td align='right'>", summary["red"], "</td></tr>")
    print("<tr><td", yellow, ">2 minutes &lt; time &lt; 5 minutes</td>")
    print("<td align='right'>", summary["yellow"], "</td></tr>")
    print("<tr><td", green, ">1 second &lt; time &lt; 2 minutes</td>")
    print("<td align='right'>", summary["green"], "</td></tr>")
    print("<tr><td", white, ">time &lt; 1 second</td>")
    print("<td align='right'>", summary["white"], "</td></tr>")
    print("</table>")

    if cmp_entries:
        print("<table id='legend' border='2' bgcolor='#EEEEEE'>")
        print("<tr><td", red, ">time increase &gt; 20%</td></tr>")
        print("<tr><td", yellow, ">time increase &gt; 0</td></tr>")
        print("<tr><td", green, ">time decrease &gt; 20%</td></tr>")
        print(
            "<tr><td",
            white,
            ">time change &lt; 20%% or build time &lt; 1 minute</td></tr>",
        )
        print("</table>")

    print("</body></html>")


# output results in CSV format
def output_csv(entries, sorted_list, cmp_entries, args):
<<<<<<< HEAD
    print("time,size,file")
=======
    print("time,size,file", end="")
    if cmp_entries:
        print(",diff", end="")
    print()
>>>>>>> fb3e1f17
    for name in sorted_list:
        entry = entries[name]
        build_time = entry[1] - entry[0]
        file_size = entry[2]
        cmp_entry = (
            cmp_entries[name] if cmp_entries and name in cmp_entries else None
        )
<<<<<<< HEAD
        if cmp_entry:
            diff_time = cmp_entry[1] - cmp_entry[0] - build_time
            diff_size = cmp_entry[2] - file_size
            print(build_time, file_size, name, diff_time, diff_size, sep=",")
        else:
            print(build_time, file_size, name, sep=",")
=======
        print(build_time, file_size, name, sep=",", end="")
        if cmp_entry:
            diff_time = cmp_entry[1] - cmp_entry[0] - build_time
            print(",", diff_time, sep="", end="")
        print()
>>>>>>> fb3e1f17


# parse log file into map
entries = build_log_map(log_file)
if len(entries) == 0:
    print("Could not parse", log_file)
    exit()

# sort the entries by build-time (descending order)
sorted_list = sorted(
    list(entries.keys()),
    key=lambda k: entries[k][1] - entries[k][0],
    reverse=True,
)

# load the comparison build log if available
cmp_entries = build_log_map(cmp_file) if cmp_file else None

if output_fmt == "xml":
    output_xml(entries, sorted_list, args)
elif output_fmt == "html":
    output_html(entries, sorted_list, cmp_entries, args)
else:
    output_csv(entries, sorted_list, cmp_entries, args)<|MERGE_RESOLUTION|>--- conflicted
+++ resolved
@@ -283,25 +283,10 @@
     # output detail table in build-time descending order
     print("<table id='detail' bgcolor='#EEEEEE'>")
     print(
-<<<<<<< HEAD
-        "<tr><th>File</th>",
-        "<th>Compile time</th>",
-        "<th>Size</th>",
-        sep="",
-    )
-
-    if cmp_entries:
-        print(
-            "<th>Diff</th>",
-            "<th>Diff Size</th>",
-            sep="",
-        )
-=======
         "<tr><th>File</th>", "<th>Compile time</th>", "<th>Size</th>", sep=""
     )
     if cmp_entries:
         print("<th>Base-t</th>", sep="")
->>>>>>> fb3e1f17
     print("</tr>")
 
     for name in sorted_list:
@@ -316,25 +301,12 @@
         # output entry row
         print("<tr ", color, "><td>", name, "</td>", sep="", end="")
         print("<td align='right'>", build_time_str, "</td>", sep="", end="")
-<<<<<<< HEAD
-        print("<td align='right'>", file_size_str, "</td>", sep="")
-
-=======
         print("<td align='right'>", file_size_str, "</td>", sep="", end="")
         # output diff column
->>>>>>> fb3e1f17
         cmp_entry = (
             cmp_entries[name] if cmp_entries and name in cmp_entries else None
         )
         if cmp_entry:
-<<<<<<< HEAD
-            diff_time_str = format_build_time(
-                cmp_entry[1] - cmp_entry[0] - build_time
-            )
-            diff_size_str = format_file_size(cmp_entry[2] - file_size)
-            print("<td align='right'>", diff_time_str, "</td>", sep="")
-            print("<td align='right'>", diff_size_str, "</td>", sep="")
-=======
             diff_time = build_time - (cmp_entry[1] - cmp_entry[0])
             diff_time_str = format_build_time(diff_time)
             diff_color = white
@@ -357,7 +329,6 @@
                 sep="",
                 end="",
             )
->>>>>>> fb3e1f17
         print("</tr>")
 
     print("</table><br/>")
@@ -391,14 +362,10 @@
 
 # output results in CSV format
 def output_csv(entries, sorted_list, cmp_entries, args):
-<<<<<<< HEAD
-    print("time,size,file")
-=======
     print("time,size,file", end="")
     if cmp_entries:
         print(",diff", end="")
     print()
->>>>>>> fb3e1f17
     for name in sorted_list:
         entry = entries[name]
         build_time = entry[1] - entry[0]
@@ -406,20 +373,11 @@
         cmp_entry = (
             cmp_entries[name] if cmp_entries and name in cmp_entries else None
         )
-<<<<<<< HEAD
-        if cmp_entry:
-            diff_time = cmp_entry[1] - cmp_entry[0] - build_time
-            diff_size = cmp_entry[2] - file_size
-            print(build_time, file_size, name, diff_time, diff_size, sep=",")
-        else:
-            print(build_time, file_size, name, sep=",")
-=======
         print(build_time, file_size, name, sep=",", end="")
         if cmp_entry:
             diff_time = cmp_entry[1] - cmp_entry[0] - build_time
             print(",", diff_time, sep="", end="")
         print()
->>>>>>> fb3e1f17
 
 
 # parse log file into map
