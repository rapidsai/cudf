# Copyright (c) 2022, NVIDIA CORPORATION.
#
# Licensed under the Apache License, Version 2.0 (the "License");
# you may not use this file except in compliance with the License.
# You may obtain a copy of the License at
#
#     http://www.apache.org/licenses/LICENSE-2.0
#
# Unless required by applicable law or agreed to in writing, software
# distributed under the License is distributed on an "AS IS" BASIS,
# WITHOUT WARRANTIES OR CONDITIONS OF ANY KIND, either express or implied.
# See the License for the specific language governing permissions and
# limitations under the License.
#

import re
import os
import subprocess
import argparse
import json
import multiprocessing as mp


CLANG_COMPILER = "clang++"
GPU_ARCH_REGEX = re.compile(r"sm_(\d+)")
SPACES = re.compile(r"\s+")
XCOMPILER_FLAG = re.compile(r"-((Xcompiler)|(-compiler-options))=?")
XPTXAS_FLAG = re.compile(r"-((Xptxas)|(-ptxas-options))=?")
# any options that may have equal signs in nvcc but not in clang
# add those options here if you find any
OPTIONS_NO_EQUAL_SIGN = ['-isystem']
SEPARATOR = "-" * 8
END_SEPARATOR = "*" * 64


def parse_args():
    argparser = argparse.ArgumentParser("Runs clang-tidy on a project")
    argparser.add_argument(
        "-cdb", type=str, default="cpp/build/cuda-11.5.0/clang-tidy-ci/release/compile_commands.clangd.json",
        # "-cdb", type=str, default="compile_commands.json",
        help="Path to cmake-generated compilation database")
    argparser.add_argument(
        "-exe", type=str, default="clang-tidy", help="Path to clang-tidy exe")
    argparser.add_argument(
        "-ignore", type=str, default="(_deps|thrust)",
        help="Regex used to ignore files from checking")
    argparser.add_argument(
        "-select", type=str, default='[.]cpp$',
        help="Regex used to select files for checking")
    argparser.add_argument(
        "-j", type=int, default=-1, help="Number of parallel jobs to launch.")
    argparser.add_argument(
        "-root", type=str, default=None,
        help="Repo root path to filter headers correctly, CWD by default.")
    argparser.add_argument(
        # "-thrust_dir", type=str, default=None,
        "-thrust_dir", type=str, default="/home/cph/dev/rapids/cudf/cpp/build/cuda-11.5.0/clang-tidy-ci/release/_deps/thrust-src",
        help="Pass the directory to a THRUST git repo recent enough for clang.")
    args = argparser.parse_args()
    if args.j <= 0:
        args.j = mp.cpu_count()
    args.ignore_compiled = re.compile(args.ignore) if args.ignore else None
    args.select_compiled = re.compile(args.select) if args.select else None
    # we don't check clang's version, it should be OK with any clang
    # recent enough to handle CUDA >= 11
    if not os.path.exists(args.cdb):
        raise Exception("Compilation database '%s' missing" % args.cdb)
    # we assume that this script is run from repo root
    if args.root is None:
        args.root = os.getcwd()
    args.root = os.path.realpath(os.path.expanduser(args.root))
    # we need to have a recent enough cub version for clang to compile
    if args.thrust_dir is None:
        args.thrust_dir = os.path.join(
            os.path.dirname(args.cdb), "thrust_1.15", "src", "thrust_1.15")
    if not os.path.isdir(args.thrust_dir):
        raise Exception("Cannot find custom thrust dir '%s" % args.thrust_dir)
    return args


<<<<<<< HEAD
def list_all_cmds(cdb):
    with open(cdb, "r") as fp:
=======
def get_all_commands(cdb):
    with open(cdb) as fp:
>>>>>>> 4c9ef516
        return json.load(fp)


def get_gpu_archs(command):
    archs = []
    for loc in range(len(command)):
        if command[loc] != "-gencode":
            continue
        arch_flag = command[loc + 1]
        match = GPU_ARCH_REGEX.search(arch_flag)
        if match is not None:
            archs.append("--cuda-gpu-arch=sm_%s" % match.group(1))
    return archs


def get_index(arr, item_options):
    return set(i for i, s in enumerate(arr) for item in item_options
               if s == item)


def remove_items(arr, item_options):
    for i in sorted(get_index(arr, item_options), reverse=True):
        del arr[i]


def remove_items_plus_one(arr, item_options):
    for i in sorted(get_index(arr, item_options), reverse=True):
        if i < len(arr) - 1:
            del arr[i + 1]
        del arr[i]
    idx = set(i for i, s in enumerate(arr) for item in item_options
              if s.startswith(item + "="))
    for i in sorted(idx, reverse=True):
        del arr[i]


def add_cuda_path(command, nvcc):
    ret = subprocess.check_output("which %s 2>&1" % nvcc, shell=True)
    ret = ret.decode("utf-8").strip()
    if not ret:
        raise Exception("Command %s has invalid compiler %s" % (command, nvcc))
    cuda_root = os.path.dirname(os.path.dirname(ret))
    # make sure that cuda root has version.txt
    if not os.path.isfile(os.path.join(cuda_root, "version.txt")):
        raise Exception(
            "clang++ expects a `version.txt` file in your CUDA root path with "
            "content `CUDA Version <major>.<minor>.<build>`")
    command.append('--cuda-path=%s' % cuda_root)


def get_tidy_args(cmd, args):
    command, file = cmd["command"], cmd["file"]
    is_cuda = file.endswith(".cu")
    command = re.split(SPACES, command)
    # get original compiler
    cc_orig = command[0]
    # compiler is always clang++!
    command[0] = "clang++"
    # remove compilation and output targets from the original command
    remove_items_plus_one(command, ["--compile", "-c"])
    remove_items_plus_one(command, ["--output-file", "-o"])
    command.extend(["-stdlib=libstdc++"])
    if is_cuda:
        # include our own cub before anything else
        # (left-most should have highest priority)
        command.insert(1, "-I%s" % args.thrust_dir)
        # replace nvcc's "-gencode ..." with clang's "--cuda-gpu-arch ..."
        archs = get_gpu_archs(command)
        command.extend(archs)
        # provide proper cuda path to clang
        add_cuda_path(command, cc_orig)
        remove_items_plus_one(command, ["-gencode", "--generate-code"])
        # "-x cuda" is the right usage in clang
        remove_items_plus_one(command, ["--x", "-x"])
        command.extend(["-x", "cuda"])
        remove_items_plus_one(command, ["--compiler-bindir", "-ccbin"])
        remove_items(command, [
            "-extended-lambda",
            "--extended-lambda",
            "-expt-extended-lambda",
            "--expt-extended-lambda"
        ])
        remove_items_plus_one(command, ["--diag_suppress", "-diag-suppress"])
        # remove debug stuff which clang doesn't know about
        remove_items(command, ["--device-debug", "-G"])
        remove_items(command, ["--generate-line-info", "-lineinfo"])
        # we remove -Xcompiler flags: here we basically have to hope for the
        # best that clang++ will accept any flags which nvcc passed to gcc
        command = [XCOMPILER_FLAG.sub('', c) for c in command]
        # we also change -Xptxas to -Xcuda-ptxas, always adding space here
        for i, c in list(enumerate(command))[::-1]:
            if XPTXAS_FLAG.search(c):
                if not c.endswith("=") and i < len(command) - 1:
                    del command[i + 1]
                command[i] = '-Xcuda-ptxas'
                command.insert(i + 1, XPTXAS_FLAG.sub('', c))
        # several options like isystem don't expect `=`
        for opt in OPTIONS_NO_EQUAL_SIGN:
            opt_eq = opt + '='
            # make sure that we iterate from back to front here for insert
            for i, c in list(enumerate(command))[::-1]:
                if not c.startswith(opt_eq):
                    continue
                x = c.split('=')
                # we only care about the first `=`
                command[i] = x[0]
                command.insert(i + 1, '='.join(x[1:]))
    command.append('-isystem /usr/include/c++/9')
    command.append('-isystem /usr/include/x86_64-linux-gnu/c++/9')
    command.append(' --gcc-toolchain=/home/cph/dev/rapids/compose/etc/conda/cuda_11.5/envs/rapids')
    # somehow this option gets onto the commandline, it is unrecognized by tidy
    remove_items(command, [
        "--forward-unknown-to-host-compiler",
        "-forward-unknown-to-host-compiler"
    ])
    return command, is_cuda


def check_output_for_errors(output):
    # there shouldn't really be any allowed errors
    warnings = sum(1 for line in output.splitlines() if line.find("warning:") >= 0)
    errors = [line for line in output.splitlines() if line.find("error:") >= 0]
    return warnings, errors


def run_clang_tidy_command(tidy_cmd):
    cmd = " ".join(tidy_cmd)
    result = subprocess.run(cmd, check=False, shell=True,
                            stdout=subprocess.PIPE, stderr=subprocess.STDOUT)
    result.stdout = result.stdout.decode("utf-8").strip()
    out = "CMD: " + cmd + "\n"
    out += "EXIT-CODE: %d\n" % result.returncode
    n_warnings, errors = check_output_for_errors(result.stdout)
    status = n_warnings == 0 and not errors
    out += result.stdout
    return status, out, errors


class LockContext(object):
    def __init__(self, lock=None) -> None:
        self._lock = lock
    
    def __enter__(self):
        if self._lock:
            self._lock.acquire()
        return self
    
    def __exit__(self, _, __, ___):
        if self._lock:
            self._lock.release()
        return False  # we don't handle exceptions


def print_result(passed, stdout, file, errors):
    if any(errors):
        raise Exception(
            "File %s: got %d errors:\n%s" % (file, len(errors), stdout))
    status_str = "PASSED" if passed else "FAILED"
    print("%s File:%s %s %s" % (SEPARATOR, file, status_str, SEPARATOR))
    if not passed and stdout:
        print(stdout)
        print("%s\n" % END_SEPARATOR)
        return stdout.splitlines()
    return []


def run_clang_tidy(cmd, args):
    command, is_cuda = get_tidy_args(cmd, args)
    header_path_any = os.path.join(os.path.basename(args.root), "cpp", ".*")
    header_filter = "-header-filter='.*%s[.](cuh|h|hpp)$'" % header_path_any
    # print(header_path_any)
    # print(header_filter)
    # breakpoint()
    tidy_cmd = [args.exe, header_filter, cmd["file"], "--"]
    tidy_cmd.extend(command)
    status = True
    out = ""
    if is_cuda:
        tidy_cmd.append("--cuda-device-only")
        tidy_cmd.append(cmd["file"])
        ret, out1, errors1 = run_clang_tidy_command(tidy_cmd)
        out += out1
        out += "\n%s\n" % SEPARATOR
        status = status and ret
        tidy_cmd[-2] = "--cuda-host-only"
        ret, out1, errors2 = run_clang_tidy_command(tidy_cmd)
        status = status and ret
        out += out1
        errors = errors1 + errors2
    else:
        tidy_cmd.append(cmd["file"])
        ret, out1, errors = run_clang_tidy_command(tidy_cmd)
        status = status and ret
        out += out1
    # we immediately print the result since this is more interactive for user
    with lock:
        lines = print_result(status, out, cmd["file"], errors)
        return status, lines


def parse_results(results):
    return all(r[0] for r in results), [s for r in results for s in r[1]]


<<<<<<< HEAD
# mostly used for debugging purposes
def run_sequential(args, all_files):
    # lock must be defined as in `run_parallel`
    global lock
    lock = LockContext()
    results = []
    # actual tidy checker
    for cmd in all_files:
        # skip files that we don't want to look at
        if args.ignore_compiled is not None and \
           re.search(args.ignore_compiled, cmd["file"]) is not None:
            continue
        if args.select_compiled is not None and \
           re.search(args.select_compiled, cmd["file"]) is None:
            continue
        results.append(run_clang_tidy(cmd, args))
    return parse_results(results)
=======
def print_result(passed, stdout, file):
    status_str = "PASSED" if passed else "FAILED"
    print(f"{SEPARATOR} File:{file} {status_str} {SEPARATOR}")
    if stdout:
        print(stdout)
        print(f"{SEPARATOR} File:{file} ENDS {SEPARATOR}")
>>>>>>> 4c9ef516


def copy_lock(init_lock):
    # this is required to pass locks to pool workers
    # see https://stackoverflow.com/questions/25557686/
    # python-sharing-a-lock-between-processes
    global lock
    lock = init_lock


def run_parallel(args, all_files):
    init_lock = LockContext(mp.Lock())
    pool = mp.Pool(args.j, initializer=copy_lock, initargs=(init_lock,))
    results = []
    # actual tidy checker
    for cmd in all_files:
        # skip files that we don't want to look at
        if args.ignore_compiled is not None and \
           re.search(args.ignore_compiled, cmd["file"]) is not None:
            continue
        if args.select_compiled is not None and \
           re.search(args.select_compiled, cmd["file"]) is None:
            continue
        results.append(pool.apply_async(run_clang_tidy, args=(cmd, args)))
    results_final = [r.get() for r in results]
    pool.close()
    pool.join()
    return parse_results(results_final)


def main():
    args = parse_args()
    # Attempt to making sure that we run this script from root of repo always
    if not os.path.exists(".git"):
        raise Exception("This needs to always be run from the root of repo")
    all_files = list_all_cmds(args.cdb)
    # ensure that we use only the real paths
    for cmd in all_files:
        cmd["file"] = os.path.realpath(os.path.expanduser(cmd["file"]))
    if args.j == 1:
        status, lines = run_sequential(args, all_files)
    else:
        status, lines = run_parallel(args, all_files)
    if not status:
        # first get a list of all checks that were run
        ret = subprocess.check_output(args.exe + " --list-checks", shell=True)
        ret = ret.decode("utf-8")
        checks = [line.strip() for line in ret.splitlines()
                  if line.startswith(' ' * 4)]
        max_check_len = max(len(c) for c in checks)
        check_counts = dict()
        content = os.linesep.join(lines)
        for check in checks:
            check_counts[check] = content.count(check)
        sorted_counts = sorted(
            check_counts.items(), key=lambda x: x[1], reverse=True)
        print("Failed {} check(s) in total. Counts as per below:".format(
            sum(1 for _, count in sorted_counts if count > 0)))
        for check, count in sorted_counts:
            if count <= 0:
                break
            n_space = max_check_len - len(check) + 4
            print("{}:{}{}".format(check, ' ' * n_space, count))
        raise Exception("clang-tidy failed! Refer to the errors above.")


if __name__ == "__main__":
    main()<|MERGE_RESOLUTION|>--- conflicted
+++ resolved
@@ -78,13 +78,8 @@
     return args
 
 
-<<<<<<< HEAD
-def list_all_cmds(cdb):
-    with open(cdb, "r") as fp:
-=======
 def get_all_commands(cdb):
     with open(cdb) as fp:
->>>>>>> 4c9ef516
         return json.load(fp)
 
 
@@ -289,32 +284,37 @@
     return all(r[0] for r in results), [s for r in results for s in r[1]]
 
 
-<<<<<<< HEAD
-# mostly used for debugging purposes
-def run_sequential(args, all_files):
-    # lock must be defined as in `run_parallel`
-    global lock
-    lock = LockContext()
-    results = []
-    # actual tidy checker
-    for cmd in all_files:
-        # skip files that we don't want to look at
-        if args.ignore_compiled is not None and \
-           re.search(args.ignore_compiled, cmd["file"]) is not None:
-            continue
-        if args.select_compiled is not None and \
-           re.search(args.select_compiled, cmd["file"]) is None:
-            continue
-        results.append(run_clang_tidy(cmd, args))
-    return parse_results(results)
-=======
 def print_result(passed, stdout, file):
     status_str = "PASSED" if passed else "FAILED"
     print(f"{SEPARATOR} File:{file} {status_str} {SEPARATOR}")
     if stdout:
         print(stdout)
         print(f"{SEPARATOR} File:{file} ENDS {SEPARATOR}")
->>>>>>> 4c9ef516
+
+
+def print_results():
+    global results
+    status = True
+    for passed, stdout, file in results:
+        print_result(passed, stdout, file)
+        if not passed:
+            status = False
+    return status
+
+
+def run_tidy_for_all_files(args, all_files):
+    pool = None if args.j == 1 else mp.Pool(args.j)
+    # actual tidy checker
+    for cmd in all_files:
+        # skip files that we don't want to look at
+        if args.ignore_compiled is not None and \
+           re.search(args.ignore_compiled, cmd["file"]) is not None:
+            continue
+        if args.select_compiled is not None and \
+           re.search(args.select_compiled, cmd["file"]) is None:
+            continue
+        results.append(run_clang_tidy(cmd, args))
+    return parse_results(results)
 
 
 def copy_lock(init_lock):
