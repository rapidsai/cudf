# Copyright (c) 2020-2024, NVIDIA CORPORATION.

import warnings
from collections.abc import Iterator

import cupy as cp
import numpy as np
import pandas as pd
import pyarrow as pa
from pandas.api.types import is_scalar

import dask.dataframe as dd
from dask import config
from dask.array.dispatch import percentile_lookup
from dask.dataframe.backends import (
    DataFrameBackendEntrypoint,
    PandasBackendEntrypoint,
)
from dask.dataframe.core import get_parallel_type, meta_nonempty
from dask.dataframe.dispatch import (
    categorical_dtype_dispatch,
    concat_dispatch,
    from_pyarrow_table_dispatch,
    group_split_dispatch,
    grouper_dispatch,
    hash_object_dispatch,
    is_categorical_dtype_dispatch,
    make_meta_dispatch,
    pyarrow_schema_dispatch,
    to_pyarrow_table_dispatch,
    tolist_dispatch,
    union_categoricals_dispatch,
)
from dask.dataframe.utils import (
    UNKNOWN_CATEGORIES,
    _nonempty_scalar,
    _scalar_from_dtype,
    make_meta_obj,
)
from dask.sizeof import sizeof as sizeof_dispatch
from dask.utils import Dispatch, is_arraylike

import cudf
from cudf.api.types import _is_datetime64tz_dtype, is_string_dtype
from cudf.utils.nvtx_annotation import _dask_cudf_nvtx_annotate

from .core import DataFrame, Index, Series

get_parallel_type.register(cudf.DataFrame, lambda _: DataFrame)
get_parallel_type.register(cudf.Series, lambda _: Series)
get_parallel_type.register(cudf.BaseIndex, lambda _: Index)


@meta_nonempty.register(cudf.BaseIndex)
@_dask_cudf_nvtx_annotate
def _nonempty_index(idx):
    if isinstance(idx, cudf.core.index.RangeIndex):
        return cudf.core.index.RangeIndex(2, name=idx.name)
    elif isinstance(idx, cudf.core.index.DatetimeIndex):
        start = "1970-01-01"
        data = np.array([start, "1970-01-02"], dtype=idx.dtype)
        values = cudf.core.column.as_column(data)
        return cudf.core.index.DatetimeIndex(values, name=idx.name)
    elif isinstance(idx, cudf.core.index.CategoricalIndex):
        key = tuple(idx._data.keys())
        assert len(key) == 1
        categories = idx._data[key[0]].categories
        codes = [0, 0]
        ordered = idx._data[key[0]].ordered
        values = cudf.core.column.build_categorical_column(
            categories=categories, codes=codes, ordered=ordered
        )
        return cudf.core.index.CategoricalIndex(values, name=idx.name)
    elif isinstance(idx, cudf.core.multiindex.MultiIndex):
        levels = [meta_nonempty(lev) for lev in idx.levels]
        codes = [[0, 0] for i in idx.levels]
        return cudf.core.multiindex.MultiIndex(
            levels=levels, codes=codes, names=idx.names
        )
    elif isinstance(idx._column, cudf.core.column.StringColumn):
        return cudf.Index(["cat", "dog"], name=idx.name)
    elif isinstance(idx, cudf.core.index.Index):
        return cudf.core.index.Index(
            np.arange(2, dtype=idx.dtype), name=idx.name
        )

    raise TypeError(f"Don't know how to handle index of type {type(idx)}")


def _nest_list_data(data, leaf_type):
    """
    Helper for _get_non_empty_data which creates
    nested list data
    """
    data = [data]
    while isinstance(leaf_type, cudf.ListDtype):
        leaf_type = leaf_type.element_type
        data = [data]
    return data


@_dask_cudf_nvtx_annotate
def _get_non_empty_data(s):
    if isinstance(s, cudf.core.column.CategoricalColumn):
        categories = (
            s.categories if len(s.categories) else [UNKNOWN_CATEGORIES]
        )
        codes = cudf.core.column.full(
            size=2, fill_value=0, dtype=cudf._lib.types.size_type_dtype
        )
        ordered = s.ordered
        data = cudf.core.column.build_categorical_column(
            categories=categories, codes=codes, ordered=ordered
        )
    elif isinstance(s, cudf.core.column.ListColumn):
        leaf_type = s.dtype.leaf_type
        if is_string_dtype(leaf_type):
            data = ["cat", "dog"]
        else:
            data = np.array([0, 1], dtype=leaf_type).tolist()
        data = _nest_list_data(data, s.dtype) * 2
        data = cudf.core.column.as_column(data, dtype=s.dtype)
    elif isinstance(s, cudf.core.column.StructColumn):
        struct_dtype = s.dtype
        data = [{key: None for key in struct_dtype.fields.keys()}] * 2
        data = cudf.core.column.as_column(data, dtype=s.dtype)
    elif is_string_dtype(s.dtype):
        data = pa.array(["cat", "dog"])
<<<<<<< HEAD
    elif isinstance(s.dtype, pd.DatetimeTZDtype):
=======
    elif _is_datetime64tz_dtype(s.dtype):
>>>>>>> bb597151
        from cudf.utils.dtypes import get_time_unit

        data = cudf.date_range("2001-01-01", periods=2, freq=get_time_unit(s))
        data = data.tz_localize(str(s.dtype.tz))._column
    else:
        if pd.api.types.is_numeric_dtype(s.dtype):
            data = cudf.core.column.as_column(
                cp.arange(start=0, stop=2, dtype=s.dtype)
            )
        else:
            data = cudf.core.column.as_column(
                cp.arange(start=0, stop=2, dtype="int64")
            ).astype(s.dtype)
    return data


@meta_nonempty.register(cudf.Series)
@_dask_cudf_nvtx_annotate
def _nonempty_series(s, idx=None):
    if idx is None:
        idx = _nonempty_index(s.index)
    data = _get_non_empty_data(s._column)

    return cudf.Series(data, name=s.name, index=idx)


@meta_nonempty.register(cudf.DataFrame)
@_dask_cudf_nvtx_annotate
def meta_nonempty_cudf(x):
    idx = meta_nonempty(x.index)
    columns_with_dtype = dict()
    res = cudf.DataFrame(index=idx)
    for col in x._data.names:
        dtype = str(x._data[col].dtype)
        if dtype in ("list", "struct", "category"):
            # 1. Not possible to hash and store list & struct types
            #    as they can contain different levels of nesting or
            #    fields.
            # 2. Not possible to has `category` types as
            #    they often contain an underlying types to them.
            res._data[col] = _get_non_empty_data(x._data[col])
        else:
            if dtype not in columns_with_dtype:
                columns_with_dtype[dtype] = cudf.core.column.as_column(
                    _get_non_empty_data(x._data[col])
                )
            res._data[col] = columns_with_dtype[dtype]

    return res


@make_meta_dispatch.register((cudf.Series, cudf.DataFrame))
@_dask_cudf_nvtx_annotate
def make_meta_cudf(x, index=None):
    return x.head(0)


@make_meta_dispatch.register(cudf.BaseIndex)
@_dask_cudf_nvtx_annotate
def make_meta_cudf_index(x, index=None):
    return x[:0]


@_dask_cudf_nvtx_annotate
def _empty_series(name, dtype, index=None):
    if isinstance(dtype, str) and dtype == "category":
        return cudf.Series(
            [UNKNOWN_CATEGORIES], dtype=dtype, name=name, index=index
        ).iloc[:0]
    return cudf.Series([], dtype=dtype, name=name, index=index)


@make_meta_obj.register(object)
@_dask_cudf_nvtx_annotate
def make_meta_object_cudf(x, index=None):
    """Create an empty cudf object containing the desired metadata.

    Parameters
    ----------
    x : dict, tuple, list, cudf.Series, cudf.DataFrame, cudf.Index,
        dtype, scalar
        To create a DataFrame, provide a `dict` mapping of `{name: dtype}`, or
        an iterable of `(name, dtype)` tuples. To create a `Series`, provide a
        tuple of `(name, dtype)`. If a cudf object, names, dtypes, and index
        should match the desired output. If a dtype or scalar, a scalar of the
        same dtype is returned.
    index :  cudf.Index, optional
        Any cudf index to use in the metadata. If none provided, a
        `RangeIndex` will be used.

    Examples
    --------
    >>> make_meta([('a', 'i8'), ('b', 'O')])
    Empty DataFrame
    Columns: [a, b]
    Index: []
    >>> make_meta(('a', 'f8'))
    Series([], Name: a, dtype: float64)
    >>> make_meta('i8')
    1
    """
    if hasattr(x, "_meta"):
        return x._meta
    elif is_arraylike(x) and x.shape:
        return x[:0]

    if index is not None:
        index = make_meta_dispatch(index)

    if isinstance(x, dict):
        return cudf.DataFrame(
            {c: _empty_series(c, d, index=index) for (c, d) in x.items()},
            index=index,
        )
    if isinstance(x, tuple) and len(x) == 2:
        return _empty_series(x[0], x[1], index=index)
    elif isinstance(x, (list, tuple)):
        if not all(isinstance(i, tuple) and len(i) == 2 for i in x):
            raise ValueError(
                f"Expected iterable of tuples of (name, dtype), got {x}"
            )
        return cudf.DataFrame(
            {c: _empty_series(c, d, index=index) for (c, d) in x},
            columns=[c for c, d in x],
            index=index,
        )
    elif not hasattr(x, "dtype") and x is not None:
        # could be a string, a dtype object, or a python type. Skip `None`,
        # because it is implicitly converted to `dtype('f8')`, which we don't
        # want here.
        try:
            dtype = np.dtype(x)
            return _scalar_from_dtype(dtype)
        except Exception:
            # Continue on to next check
            pass

    if is_scalar(x):
        return _nonempty_scalar(x)

    raise TypeError(f"Don't know how to create metadata from {x}")


@concat_dispatch.register((cudf.DataFrame, cudf.Series, cudf.BaseIndex))
@_dask_cudf_nvtx_annotate
def concat_cudf(
    dfs,
    axis=0,
    join="outer",
    uniform=False,
    filter_warning=True,
    sort=None,
    ignore_index=False,
    **kwargs,
):
    assert join == "outer"

    ignore_order = kwargs.get("ignore_order", False)
    if ignore_order:
        raise NotImplementedError(
            "ignore_order parameter is not yet supported in dask-cudf"
        )

    return cudf.concat(dfs, axis=axis, ignore_index=ignore_index)


@categorical_dtype_dispatch.register(
    (cudf.DataFrame, cudf.Series, cudf.BaseIndex)
)
@_dask_cudf_nvtx_annotate
def categorical_dtype_cudf(categories=None, ordered=False):
    return cudf.CategoricalDtype(categories=categories, ordered=ordered)


@tolist_dispatch.register((cudf.Series, cudf.BaseIndex))
@_dask_cudf_nvtx_annotate
def tolist_cudf(obj):
    return obj.to_arrow().to_pylist()


@is_categorical_dtype_dispatch.register(
    (cudf.Series, cudf.BaseIndex, cudf.CategoricalDtype, Series)
)
@_dask_cudf_nvtx_annotate
def is_categorical_dtype_cudf(obj):
    return cudf.api.types._is_categorical_dtype(obj)


@grouper_dispatch.register((cudf.Series, cudf.DataFrame))
def get_grouper_cudf(obj):
    return cudf.core.groupby.Grouper


@percentile_lookup.register((cudf.Series, cp.ndarray, cudf.BaseIndex))
@_dask_cudf_nvtx_annotate
def percentile_cudf(a, q, interpolation="linear"):
    # Cudf dispatch to the equivalent of `np.percentile`:
    # https://numpy.org/doc/stable/reference/generated/numpy.percentile.html
    a = cudf.Series(a)
    # a is series.
    n = len(a)
    if not len(a):
        return None, n
    if isinstance(q, Iterator):
        q = list(q)

    if cudf.api.types._is_categorical_dtype(a.dtype):
        result = cp.percentile(a.cat.codes, q, interpolation=interpolation)

        return (
            pd.Categorical.from_codes(
                result, a.dtype.categories, a.dtype.ordered
            ),
            n,
        )
    if np.issubdtype(a.dtype, np.datetime64):
        result = a.quantile(
            [i / 100.0 for i in q], interpolation=interpolation
        )

        if q[0] == 0:
            # https://github.com/dask/dask/issues/6864
            result[0] = min(result[0], a.min())
        return result.to_pandas(), n
    if not np.issubdtype(a.dtype, np.number):
        interpolation = "nearest"
    return (
        a.quantile(
            [i / 100.0 for i in q], interpolation=interpolation
        ).to_pandas(),
        n,
    )


@pyarrow_schema_dispatch.register((cudf.DataFrame,))
def _get_pyarrow_schema_cudf(obj, preserve_index=None, **kwargs):
    if kwargs:
        warnings.warn(
            "Ignoring the following arguments to "
            f"`pyarrow_schema_dispatch`: {list(kwargs)}"
        )

    return _cudf_to_table(
        meta_nonempty(obj), preserve_index=preserve_index
    ).schema


@to_pyarrow_table_dispatch.register(cudf.DataFrame)
def _cudf_to_table(obj, preserve_index=None, **kwargs):
    if kwargs:
        warnings.warn(
            "Ignoring the following arguments to "
            f"`to_pyarrow_table_dispatch`: {list(kwargs)}"
        )

    # TODO: Remove this logic when cudf#14159 is resolved
    # (see: https://github.com/rapidsai/cudf/issues/14159)
    if preserve_index and isinstance(obj.index, cudf.RangeIndex):
        obj = obj.copy()
        obj.index.name = (
            obj.index.name
            if obj.index.name is not None
            else "__index_level_0__"
        )
        obj.index = obj.index._as_int_index()

    return obj.to_arrow(preserve_index=preserve_index)


@from_pyarrow_table_dispatch.register(cudf.DataFrame)
def _table_to_cudf(obj, table, self_destruct=None, **kwargs):
    # cudf ignores self_destruct.
    kwargs.pop("self_destruct", None)
    if kwargs:
        warnings.warn(
            f"Ignoring the following arguments to "
            f"`from_pyarrow_table_dispatch`: {list(kwargs)}"
        )
    result = obj.from_arrow(table)

    # TODO: Remove this logic when cudf#14159 is resolved
    # (see: https://github.com/rapidsai/cudf/issues/14159)
    if "__index_level_0__" in result.index.names:
        assert len(result.index.names) == 1
        result.index.name = None

    return result


@union_categoricals_dispatch.register((cudf.Series, cudf.BaseIndex))
@_dask_cudf_nvtx_annotate
def union_categoricals_cudf(
    to_union, sort_categories=False, ignore_order=False
):
    return cudf.api.types._union_categoricals(
        to_union, sort_categories=False, ignore_order=False
    )


@hash_object_dispatch.register((cudf.DataFrame, cudf.Series))
@_dask_cudf_nvtx_annotate
def hash_object_cudf(frame, index=True):
    if index:
        frame = frame.reset_index()
    return frame.hash_values()


@hash_object_dispatch.register(cudf.BaseIndex)
@_dask_cudf_nvtx_annotate
def hash_object_cudf_index(ind, index=None):
    if isinstance(ind, cudf.MultiIndex):
        return ind.to_frame(index=False).hash_values()

    col = cudf.core.column.as_column(ind)
    return cudf.Series(col).hash_values()


@group_split_dispatch.register((cudf.Series, cudf.DataFrame))
@_dask_cudf_nvtx_annotate
def group_split_cudf(df, c, k, ignore_index=False):
    return dict(
        zip(
            range(k),
            df.scatter_by_map(
                c.astype(np.int32, copy=False),
                map_size=k,
                keep_index=not ignore_index,
            ),
        )
    )


@sizeof_dispatch.register(cudf.DataFrame)
@_dask_cudf_nvtx_annotate
def sizeof_cudf_dataframe(df):
    return int(
        sum(col.memory_usage for col in df._data.columns)
        + df._index.memory_usage()
    )


@sizeof_dispatch.register((cudf.Series, cudf.BaseIndex))
@_dask_cudf_nvtx_annotate
def sizeof_cudf_series_index(obj):
    return obj.memory_usage()


# TODO: Remove try/except when cudf is pinned to dask>=2023.10.0
try:
    from dask.dataframe.dispatch import partd_encode_dispatch

    @partd_encode_dispatch.register(cudf.DataFrame)
    def _simple_cudf_encode(_):
        # Basic pickle-based encoding for a partd k-v store
        import pickle
        from functools import partial

        import partd

        def join(dfs):
            if not dfs:
                return cudf.DataFrame()
            else:
                return cudf.concat(dfs)

        dumps = partial(pickle.dumps, protocol=pickle.HIGHEST_PROTOCOL)
        return partial(partd.Encode, dumps, pickle.loads, join)

except ImportError:
    pass


def _default_backend(func, *args, **kwargs):
    # Utility to call a dask.dataframe function with
    # the default ("pandas") backend

    # NOTE: Some `CudfBackendEntrypoint` methods need to
    # invoke the "pandas"-version of the same method, but
    # with custom kwargs (e.g. `engine`). In these cases,
    # an explicit "pandas" config context is needed to
    # avoid a recursive loop
    with config.set({"dataframe.backend": "pandas"}):
        return func(*args, **kwargs)


def _unsupported_kwargs(old, new, kwargs):
    # Utility to raise a meaningful error when
    # unsupported kwargs are encountered within
    # ``to_backend_dispatch``
    if kwargs:
        raise ValueError(
            f"Unsupported key-word arguments used in `to_backend` "
            f"for {old}-to-{new} conversion: {kwargs}"
        )


# Register cudf->pandas
to_pandas_dispatch = PandasBackendEntrypoint.to_backend_dispatch()


@to_pandas_dispatch.register((cudf.DataFrame, cudf.Series, cudf.Index))
def to_pandas_dispatch_from_cudf(data, nullable=False, **kwargs):
    _unsupported_kwargs("cudf", "pandas", kwargs)
    return data.to_pandas(nullable=nullable)


# Register pandas->cudf
to_cudf_dispatch = Dispatch("to_cudf_dispatch")


@to_cudf_dispatch.register((pd.DataFrame, pd.Series, pd.Index))
def to_cudf_dispatch_from_pandas(data, nan_as_null=None, **kwargs):
    _unsupported_kwargs("pandas", "cudf", kwargs)
    return cudf.from_pandas(data, nan_as_null=nan_as_null)


# Define "cudf" backend engine to be registered with Dask
class CudfBackendEntrypoint(DataFrameBackendEntrypoint):
    """Backend-entrypoint class for Dask-DataFrame

    This class is registered under the name "cudf" for the
    ``dask.dataframe.backends`` entrypoint in ``setup.cfg``.
    Dask-DataFrame will use the methods defined in this class
    in place of ``dask.dataframe.<creation-method>`` when the
    "dataframe.backend" configuration is set to "cudf":

    Examples
    --------
    >>> import dask
    >>> import dask.dataframe as dd
    >>> with dask.config.set({"dataframe.backend": "cudf"}):
    ...     ddf = dd.from_dict({"a": range(10)})
    >>> type(ddf)
    <class 'dask_cudf.core.DataFrame'>
    """

    @classmethod
    def to_backend_dispatch(cls):
        return to_cudf_dispatch

    @classmethod
    def to_backend(cls, data: dd.core._Frame, **kwargs):
        if isinstance(data._meta, (cudf.DataFrame, cudf.Series, cudf.Index)):
            # Already a cudf-backed collection
            _unsupported_kwargs("cudf", "cudf", kwargs)
            return data
        return data.map_partitions(cls.to_backend_dispatch(), **kwargs)

    @staticmethod
    def from_dict(
        data,
        npartitions,
        orient="columns",
        dtype=None,
        columns=None,
        constructor=cudf.DataFrame,
    ):
        return _default_backend(
            dd.from_dict,
            data,
            npartitions=npartitions,
            orient=orient,
            dtype=dtype,
            columns=columns,
            constructor=constructor,
        )

    @staticmethod
    def read_parquet(*args, engine=None, **kwargs):
        from dask_cudf.io.parquet import CudfEngine

        return _default_backend(
            dd.read_parquet,
            *args,
            engine=CudfEngine,
            **kwargs,
        )

    @staticmethod
    def read_json(*args, **kwargs):
        from dask_cudf.io.json import read_json

        return read_json(*args, **kwargs)

    @staticmethod
    def read_orc(*args, **kwargs):
        from dask_cudf.io import read_orc

        return read_orc(*args, **kwargs)

    @staticmethod
    def read_csv(*args, **kwargs):
        from dask_cudf.io import read_csv

        return read_csv(*args, **kwargs)

    @staticmethod
    def read_hdf(*args, **kwargs):
        from dask_cudf import from_dask_dataframe

        # HDF5 reader not yet implemented in cudf
        warnings.warn(
            "read_hdf is not yet implemented in cudf/dask_cudf. "
            "Moving to cudf from pandas. Expect poor performance!"
        )
        return from_dask_dataframe(
            _default_backend(dd.read_hdf, *args, **kwargs)
        )<|MERGE_RESOLUTION|>--- conflicted
+++ resolved
@@ -41,7 +41,7 @@
 from dask.utils import Dispatch, is_arraylike
 
 import cudf
-from cudf.api.types import _is_datetime64tz_dtype, is_string_dtype
+from cudf.api.types import is_string_dtype
 from cudf.utils.nvtx_annotation import _dask_cudf_nvtx_annotate
 
 from .core import DataFrame, Index, Series
@@ -126,11 +126,7 @@
         data = cudf.core.column.as_column(data, dtype=s.dtype)
     elif is_string_dtype(s.dtype):
         data = pa.array(["cat", "dog"])
-<<<<<<< HEAD
     elif isinstance(s.dtype, pd.DatetimeTZDtype):
-=======
-    elif _is_datetime64tz_dtype(s.dtype):
->>>>>>> bb597151
         from cudf.utils.dtypes import get_time_unit
 
         data = cudf.date_range("2001-01-01", periods=2, freq=get_time_unit(s))
