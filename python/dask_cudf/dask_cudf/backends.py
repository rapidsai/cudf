# Copyright (c) 2020-2022, NVIDIA CORPORATION.

from collections.abc import Iterator

import cupy as cp
import numpy as np
import pandas as pd
import pyarrow as pa

from dask.dataframe.core import get_parallel_type, meta_nonempty
from dask.dataframe.dispatch import (
    categorical_dtype_dispatch,
    concat_dispatch,
    group_split_dispatch,
    hash_object_dispatch,
    is_categorical_dtype_dispatch,
    make_meta_dispatch,
    tolist_dispatch,
    union_categoricals_dispatch,
)
from dask.dataframe.utils import (
    UNKNOWN_CATEGORIES,
    _nonempty_scalar,
    _scalar_from_dtype,
    is_arraylike,
    is_scalar,
    make_meta_obj,
)
from dask.sizeof import sizeof as sizeof_dispatch

import cudf
from cudf.api.types import is_string_dtype
from cudf.utils.utils import _dask_cudf_nvtx_annotate

from .core import DataFrame, Index, Series

get_parallel_type.register(cudf.DataFrame, lambda _: DataFrame)
get_parallel_type.register(cudf.Series, lambda _: Series)
get_parallel_type.register(cudf.BaseIndex, lambda _: Index)


@meta_nonempty.register(cudf.BaseIndex)
@_dask_cudf_nvtx_annotate
def _nonempty_index(idx):
    if isinstance(idx, cudf.core.index.RangeIndex):
        return cudf.core.index.RangeIndex(2, name=idx.name)
    elif isinstance(idx, cudf.core.index.DatetimeIndex):
        start = "1970-01-01"
        data = np.array([start, "1970-01-02"], dtype=idx.dtype)
        values = cudf.core.column.as_column(data)
        return cudf.core.index.DatetimeIndex(values, name=idx.name)
    elif isinstance(idx, cudf.StringIndex):
        return cudf.StringIndex(["cat", "dog"], name=idx.name)
    elif isinstance(idx, cudf.core.index.CategoricalIndex):
        key = tuple(idx._data.keys())
        assert len(key) == 1
        categories = idx._data[key[0]].categories
        codes = [0, 0]
        ordered = idx._data[key[0]].ordered
        values = cudf.core.column.build_categorical_column(
            categories=categories, codes=codes, ordered=ordered
        )
        return cudf.core.index.CategoricalIndex(values, name=idx.name)
    elif isinstance(idx, cudf.core.index.GenericIndex):
        return cudf.core.index.GenericIndex(
            np.arange(2, dtype=idx.dtype), name=idx.name
        )
    elif isinstance(idx, cudf.core.multiindex.MultiIndex):
        levels = [meta_nonempty(lev) for lev in idx.levels]
        codes = [[0, 0] for i in idx.levels]
        return cudf.core.multiindex.MultiIndex(
            levels=levels, codes=codes, names=idx.names
        )

    raise TypeError(f"Don't know how to handle index of type {type(idx)}")


def _nest_list_data(data, leaf_type):
    """
    Helper for _get_non_empty_data which creates
    nested list data
    """
    data = [data]
    while isinstance(leaf_type, cudf.ListDtype):
        leaf_type = leaf_type.element_type
        data = [data]
    return data


@_dask_cudf_nvtx_annotate
def _get_non_empty_data(s):
    if isinstance(s, cudf.core.column.CategoricalColumn):
        categories = (
            s.categories if len(s.categories) else [UNKNOWN_CATEGORIES]
        )
        codes = cudf.core.column.full(size=2, fill_value=0, dtype="int32")
        ordered = s.ordered
        data = cudf.core.column.build_categorical_column(
            categories=categories, codes=codes, ordered=ordered
        )
    elif isinstance(s, cudf.core.column.ListColumn):
        leaf_type = s.dtype.leaf_type
        if is_string_dtype(leaf_type):
            data = ["cat", "dog"]
        else:
<<<<<<< HEAD
            data = np.arange(start=0, stop=2, dtype=leaf_type).tolist()
        data = _nest_list_data(data, s.dtype) * 2
=======
            data = np.array([0, 1], dtype=leaf_type).tolist()
        data = _nest_list_data(data, nesting_levels) * 2
>>>>>>> a6311a99
        data = cudf.core.column.as_column(data, dtype=s.dtype)
    elif isinstance(s, cudf.core.column.StructColumn):
        struct_dtype = s.dtype
        data = [{key: None for key in struct_dtype.fields.keys()}] * 2
        data = cudf.core.column.as_column(data, dtype=s.dtype)
    elif is_string_dtype(s.dtype):
        data = pa.array(["cat", "dog"])
    else:
        if pd.api.types.is_numeric_dtype(s.dtype):
            data = cudf.core.column.as_column(
                cp.arange(start=0, stop=2, dtype=s.dtype)
            )
        else:
            data = cudf.core.column.as_column(
                cp.arange(start=0, stop=2, dtype="int64")
            ).astype(s.dtype)
    return data


@meta_nonempty.register(cudf.Series)
@_dask_cudf_nvtx_annotate
def _nonempty_series(s, idx=None):
    if idx is None:
        idx = _nonempty_index(s.index)
    data = _get_non_empty_data(s._column)

    return cudf.Series(data, name=s.name, index=idx)


@meta_nonempty.register(cudf.DataFrame)
@_dask_cudf_nvtx_annotate
def meta_nonempty_cudf(x):
    idx = meta_nonempty(x.index)
    columns_with_dtype = dict()
    res = cudf.DataFrame(index=idx)
    for col in x._data.names:
        dtype = str(x._data[col].dtype)
        if dtype in ("list", "struct"):
            # Not possible to hash and store list & struct types
            # as they can contain different levels of nesting or
            # fields.
            res._data[col] = _get_non_empty_data(x._data[col])
        else:
            if dtype not in columns_with_dtype:
                columns_with_dtype[dtype] = cudf.core.column.as_column(
                    _get_non_empty_data(x._data[col])
                )
            res._data[col] = columns_with_dtype[dtype]

    return res


@make_meta_dispatch.register((cudf.Series, cudf.DataFrame))
@_dask_cudf_nvtx_annotate
def make_meta_cudf(x, index=None):
    return x.head(0)


@make_meta_dispatch.register(cudf.BaseIndex)
@_dask_cudf_nvtx_annotate
def make_meta_cudf_index(x, index=None):
    return x[:0]


@_dask_cudf_nvtx_annotate
def _empty_series(name, dtype, index=None):
    if isinstance(dtype, str) and dtype == "category":
        return cudf.Series(
            [UNKNOWN_CATEGORIES], dtype=dtype, name=name, index=index
        ).iloc[:0]
    return cudf.Series([], dtype=dtype, name=name, index=index)


@make_meta_obj.register(object)
@_dask_cudf_nvtx_annotate
def make_meta_object_cudf(x, index=None):
    """Create an empty cudf object containing the desired metadata.

    Parameters
    ----------
    x : dict, tuple, list, cudf.Series, cudf.DataFrame, cudf.Index,
        dtype, scalar
        To create a DataFrame, provide a `dict` mapping of `{name: dtype}`, or
        an iterable of `(name, dtype)` tuples. To create a `Series`, provide a
        tuple of `(name, dtype)`. If a cudf object, names, dtypes, and index
        should match the desired output. If a dtype or scalar, a scalar of the
        same dtype is returned.
    index :  cudf.Index, optional
        Any cudf index to use in the metadata. If none provided, a
        `RangeIndex` will be used.

    Examples
    --------
    >>> make_meta([('a', 'i8'), ('b', 'O')])
    Empty DataFrame
    Columns: [a, b]
    Index: []
    >>> make_meta(('a', 'f8'))
    Series([], Name: a, dtype: float64)
    >>> make_meta('i8')
    1
    """
    if hasattr(x, "_meta"):
        return x._meta
    elif is_arraylike(x) and x.shape:
        return x[:0]

    if index is not None:
        index = make_meta_dispatch(index)

    if isinstance(x, dict):
        return cudf.DataFrame(
            {c: _empty_series(c, d, index=index) for (c, d) in x.items()},
            index=index,
        )
    if isinstance(x, tuple) and len(x) == 2:
        return _empty_series(x[0], x[1], index=index)
    elif isinstance(x, (list, tuple)):
        if not all(isinstance(i, tuple) and len(i) == 2 for i in x):
            raise ValueError(
                f"Expected iterable of tuples of (name, dtype), got {x}"
            )
        return cudf.DataFrame(
            {c: _empty_series(c, d, index=index) for (c, d) in x},
            columns=[c for c, d in x],
            index=index,
        )
    elif not hasattr(x, "dtype") and x is not None:
        # could be a string, a dtype object, or a python type. Skip `None`,
        # because it is implicitly converted to `dtype('f8')`, which we don't
        # want here.
        try:
            dtype = np.dtype(x)
            return _scalar_from_dtype(dtype)
        except Exception:
            # Continue on to next check
            pass

    if is_scalar(x):
        return _nonempty_scalar(x)

    raise TypeError(f"Don't know how to create metadata from {x}")


@concat_dispatch.register((cudf.DataFrame, cudf.Series, cudf.BaseIndex))
@_dask_cudf_nvtx_annotate
def concat_cudf(
    dfs,
    axis=0,
    join="outer",
    uniform=False,
    filter_warning=True,
    sort=None,
    ignore_index=False,
    **kwargs,
):
    assert join == "outer"

    ignore_order = kwargs.get("ignore_order", False)
    if ignore_order:
        raise NotImplementedError(
            "ignore_order parameter is not yet supported in dask-cudf"
        )

    return cudf.concat(dfs, axis=axis, ignore_index=ignore_index)


@categorical_dtype_dispatch.register(
    (cudf.DataFrame, cudf.Series, cudf.BaseIndex)
)
@_dask_cudf_nvtx_annotate
def categorical_dtype_cudf(categories=None, ordered=None):
    return cudf.CategoricalDtype(categories=categories, ordered=ordered)


@tolist_dispatch.register((cudf.Series, cudf.BaseIndex))
@_dask_cudf_nvtx_annotate
def tolist_cudf(obj):
    return obj.to_arrow().to_pylist()


@is_categorical_dtype_dispatch.register(
    (cudf.Series, cudf.BaseIndex, cudf.CategoricalDtype, Series)
)
@_dask_cudf_nvtx_annotate
def is_categorical_dtype_cudf(obj):
    return cudf.api.types.is_categorical_dtype(obj)


try:
    try:
        from dask.array.dispatch import percentile_lookup
    except ImportError:
        from dask.dataframe.dispatch import (
            percentile_dispatch as percentile_lookup,
        )

    @percentile_lookup.register((cudf.Series, cp.ndarray, cudf.BaseIndex))
    @_dask_cudf_nvtx_annotate
    def percentile_cudf(a, q, interpolation="linear"):
        # Cudf dispatch to the equivalent of `np.percentile`:
        # https://numpy.org/doc/stable/reference/generated/numpy.percentile.html
        a = cudf.Series(a)
        # a is series.
        n = len(a)
        if not len(a):
            return None, n
        if isinstance(q, Iterator):
            q = list(q)

        if cudf.api.types.is_categorical_dtype(a.dtype):
            result = cp.percentile(a.cat.codes, q, interpolation=interpolation)

            return (
                pd.Categorical.from_codes(
                    result, a.dtype.categories, a.dtype.ordered
                ),
                n,
            )
        if np.issubdtype(a.dtype, np.datetime64):
            result = a.quantile(
                [i / 100.0 for i in q], interpolation=interpolation
            )

            if q[0] == 0:
                # https://github.com/dask/dask/issues/6864
                result[0] = min(result[0], a.min())
            return result.to_pandas(), n
        if not np.issubdtype(a.dtype, np.number):
            interpolation = "nearest"
        return (
            a.quantile(
                [i / 100.0 for i in q], interpolation=interpolation
            ).to_pandas(),
            n,
        )


except ImportError:
    pass


@union_categoricals_dispatch.register((cudf.Series, cudf.BaseIndex))
@_dask_cudf_nvtx_annotate
def union_categoricals_cudf(
    to_union, sort_categories=False, ignore_order=False
):
    return cudf.api.types._union_categoricals(
        to_union, sort_categories=False, ignore_order=False
    )


@_dask_cudf_nvtx_annotate
def safe_hash(frame):
    return cudf.Series(frame.hash_values(), index=frame.index)


@hash_object_dispatch.register((cudf.DataFrame, cudf.Series))
@_dask_cudf_nvtx_annotate
def hash_object_cudf(frame, index=True):
    if index:
        return safe_hash(frame.reset_index())
    return safe_hash(frame)


@hash_object_dispatch.register(cudf.BaseIndex)
@_dask_cudf_nvtx_annotate
def hash_object_cudf_index(ind, index=None):

    if isinstance(ind, cudf.MultiIndex):
        return safe_hash(ind.to_frame(index=False))

    col = cudf.core.column.as_column(ind)
    return safe_hash(cudf.Series(col))


@group_split_dispatch.register((cudf.Series, cudf.DataFrame))
@_dask_cudf_nvtx_annotate
def group_split_cudf(df, c, k, ignore_index=False):
    return dict(
        zip(
            range(k),
            df.scatter_by_map(
                c.astype(np.int32, copy=False),
                map_size=k,
                keep_index=not ignore_index,
            ),
        )
    )


@sizeof_dispatch.register(cudf.DataFrame)
@_dask_cudf_nvtx_annotate
def sizeof_cudf_dataframe(df):
    return int(df.memory_usage().sum())


@sizeof_dispatch.register((cudf.Series, cudf.BaseIndex))
@_dask_cudf_nvtx_annotate
def sizeof_cudf_series_index(obj):
    return obj.memory_usage()<|MERGE_RESOLUTION|>--- conflicted
+++ resolved
@@ -103,13 +103,8 @@
         if is_string_dtype(leaf_type):
             data = ["cat", "dog"]
         else:
-<<<<<<< HEAD
-            data = np.arange(start=0, stop=2, dtype=leaf_type).tolist()
+            data = np.array([0, 1], dtype=leaf_type).tolist()
         data = _nest_list_data(data, s.dtype) * 2
-=======
-            data = np.array([0, 1], dtype=leaf_type).tolist()
-        data = _nest_list_data(data, nesting_levels) * 2
->>>>>>> a6311a99
         data = cudf.core.column.as_column(data, dtype=s.dtype)
     elif isinstance(s, cudf.core.column.StructColumn):
         struct_dtype = s.dtype
