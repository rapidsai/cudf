--- conflicted
+++ resolved
@@ -12,11 +12,6 @@
 import dask.dataframe.optimize
 from dask import dataframe as dd
 from dask.base import normalize_token, tokenize
-<<<<<<< HEAD
-from dask.context import _globals
-from dask.core import flatten
-=======
->>>>>>> 11e021d6
 from dask.dataframe.core import (
     Scalar,
     finalize,
@@ -26,10 +21,6 @@
 )
 from dask.dataframe.utils import raise_on_meta_error
 from dask.highlevelgraph import HighLevelGraph
-<<<<<<< HEAD
-from dask.optimization import cull, fuse
-=======
->>>>>>> 11e021d6
 from dask.utils import M, OperatorMethodMixin, apply, derived_from, funcname
 
 import cudf
