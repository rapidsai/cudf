# Copyright (c) 2019-2023, NVIDIA CORPORATION.

import glob
import math
import os

import numpy as np
import pandas as pd
import pytest

import dask
from dask import dataframe as dd
from dask.utils import natural_sort_key

import cudf

import dask_cudf

# Check if create_metadata_file is supported by
# the current dask.dataframe version
need_create_meta = pytest.mark.skipif(
    dask_cudf.io.parquet.create_metadata_file is None,
    reason="Need create_metadata_file support in dask.dataframe.",
)

nrows = 40
npartitions = 15
df = pd.DataFrame(
    {
        "x": [i * 7 % 5 for i in range(nrows)],  # Not sorted
        "y": [i * 2.5 for i in range(nrows)],
    },
    index=pd.Index(range(nrows), name="index"),
)  # Sorted
ddf = dd.from_pandas(df, npartitions=npartitions)


def test_roundtrip_backend_dispatch(tmpdir):
    # Test ddf.read_parquet cudf-backend dispatch
    tmpdir = str(tmpdir)
    ddf.to_parquet(tmpdir, engine="pyarrow")
    with dask.config.set({"dataframe.backend": "cudf"}):
        ddf2 = dd.read_parquet(tmpdir, index=False)
    assert isinstance(ddf2, dask_cudf.DataFrame)
    dd.assert_eq(ddf.reset_index(drop=False), ddf2)


@pytest.mark.parametrize("write_metadata_file", [True, False])
@pytest.mark.parametrize("divisions", [True, False])
def test_roundtrip_from_dask(tmpdir, divisions, write_metadata_file):
    tmpdir = str(tmpdir)
    ddf.to_parquet(
        tmpdir, write_metadata_file=write_metadata_file, engine="pyarrow"
    )
    files = sorted(
        (os.path.join(tmpdir, f) for f in os.listdir(tmpdir)),
        key=natural_sort_key,
    )

    # Read list of parquet files
    ddf2 = dask_cudf.read_parquet(files, calculate_divisions=divisions)
    dd.assert_eq(ddf, ddf2, check_divisions=divisions)

    # Specify columns=['x']
    ddf2 = dask_cudf.read_parquet(
        files, columns=["x"], calculate_divisions=divisions
    )
    dd.assert_eq(ddf[["x"]], ddf2, check_divisions=divisions)

    # Specify columns='y'
    ddf2 = dask_cudf.read_parquet(
        files, columns="y", calculate_divisions=divisions
    )
    dd.assert_eq(ddf[["y"]], ddf2, check_divisions=divisions)

    # Now include metadata
    ddf2 = dask_cudf.read_parquet(tmpdir, calculate_divisions=divisions)
    dd.assert_eq(ddf, ddf2, check_divisions=divisions)

    # Specify columns=['x'] (with metadata)
    ddf2 = dask_cudf.read_parquet(
        tmpdir, columns=["x"], calculate_divisions=divisions
    )
    dd.assert_eq(ddf[["x"]], ddf2, check_divisions=divisions)

    # Specify columns='y' (with metadata)
    ddf2 = dask_cudf.read_parquet(
        tmpdir, columns="y", calculate_divisions=divisions
    )
    dd.assert_eq(ddf[["y"]], ddf2, check_divisions=divisions)


def test_roundtrip_from_dask_index_false(tmpdir):
    tmpdir = str(tmpdir)
    ddf.to_parquet(tmpdir, engine="pyarrow")

    ddf2 = dask_cudf.read_parquet(tmpdir, index=False)
    dd.assert_eq(ddf.reset_index(drop=False), ddf2)


def test_roundtrip_from_dask_none_index_false(tmpdir):
    tmpdir = str(tmpdir)
    path = os.path.join(tmpdir, "test.parquet")

    df2 = ddf.reset_index(drop=True).compute()
    df2.to_parquet(path, engine="pyarrow")

    ddf3 = dask_cudf.read_parquet(path, index=False)
    dd.assert_eq(df2, ddf3)


@pytest.mark.parametrize("write_meta", [True, False])
def test_roundtrip_from_dask_cudf(tmpdir, write_meta):
    tmpdir = str(tmpdir)
    gddf = dask_cudf.from_dask_dataframe(ddf)
    gddf.to_parquet(tmpdir, write_metadata_file=write_meta)

    gddf2 = dask_cudf.read_parquet(tmpdir, calculate_divisions=True)
    dd.assert_eq(gddf, gddf2)


def test_roundtrip_none_rangeindex(tmpdir):
    fn = str(tmpdir.join("test.parquet"))
    gdf = cudf.DataFrame(
        {"id": [0, 1, 2, 3], "val": [None, None, 0, 1]},
        index=pd.RangeIndex(start=5, stop=9),
    )
    dask_cudf.from_cudf(gdf, npartitions=2).to_parquet(fn)
    ddf2 = dask_cudf.read_parquet(fn)
    dd.assert_eq(gdf, ddf2, check_index=True)


def test_roundtrip_from_pandas(tmpdir):
    fn = str(tmpdir.join("test.parquet"))

    # First without specifying an index
    dfp = df.copy()
    dfp.to_parquet(fn, engine="pyarrow", index=False)
    dfp = dfp.reset_index(drop=True)
    ddf2 = dask_cudf.read_parquet(fn)
    dd.assert_eq(dfp, ddf2, check_index=True)

    # Now, specifying an index
    dfp = df.copy()
    dfp.to_parquet(fn, engine="pyarrow", index=True)
    ddf2 = dask_cudf.read_parquet(fn, index=["index"])
    dd.assert_eq(dfp, ddf2, check_index=True)


def test_strings(tmpdir):

    fn = str(tmpdir)
    dfp = pd.DataFrame(
        {"a": ["aa", "bbb", "cccc"], "b": ["hello", "dog", "man"]}
    )
    dfp.set_index("a", inplace=True, drop=True)
    ddf2 = dd.from_pandas(dfp, npartitions=2)
    ddf2.to_parquet(fn, engine="pyarrow")
    read_df = dask_cudf.read_parquet(fn, index=["a"])
    dd.assert_eq(ddf2, read_df.compute().to_pandas())

    read_df_cats = dask_cudf.read_parquet(
        fn, index=["a"], strings_to_categorical=True
    )
    dd.assert_eq(read_df_cats.dtypes, read_df_cats.compute().dtypes)
    dd.assert_eq(read_df_cats.dtypes[0], "int32")


def test_dask_timeseries_from_pandas(tmpdir):

    fn = str(tmpdir.join("test.parquet"))
    ddf2 = dask.datasets.timeseries(freq="D")
    pdf = ddf2.compute()
    pdf.to_parquet(fn, engine="pyarrow")
    read_df = dask_cudf.read_parquet(fn)
    dd.assert_eq(ddf2, read_df.compute())


@pytest.mark.parametrize("index", [False, None])
@pytest.mark.parametrize("divisions", [False, True])
def test_dask_timeseries_from_dask(tmpdir, index, divisions):

    fn = str(tmpdir)
    ddf2 = dask.datasets.timeseries(freq="D")
    ddf2.to_parquet(fn, engine="pyarrow", write_index=index)
    read_df = dask_cudf.read_parquet(
        fn, index=index, calculate_divisions=divisions
    )
    dd.assert_eq(
        ddf2, read_df, check_divisions=(divisions and index), check_index=index
    )


@pytest.mark.parametrize("index", [False, None])
@pytest.mark.parametrize("divisions", [False, True])
def test_dask_timeseries_from_daskcudf(tmpdir, index, divisions):

    fn = str(tmpdir)
    ddf2 = dask_cudf.from_cudf(
        cudf.datasets.timeseries(freq="D"), npartitions=4
    )
    ddf2.name = ddf2.name.astype("object")
    ddf2.to_parquet(fn, write_index=index)
    read_df = dask_cudf.read_parquet(
        fn, index=index, calculate_divisions=divisions
    )
    dd.assert_eq(
        ddf2, read_df, check_divisions=(divisions and index), check_index=index
    )


@pytest.mark.parametrize("index", [False, True])
def test_empty(tmpdir, index):

    fn = str(tmpdir)
    dfp = pd.DataFrame({"a": [11.0, 12.0, 12.0], "b": [4, 5, 6]})[:0]
    if index:
        dfp.set_index("a", inplace=True, drop=True)
    ddf2 = dd.from_pandas(dfp, npartitions=2)

    ddf2.to_parquet(fn, write_index=index, engine="pyarrow")
    read_df = dask_cudf.read_parquet(fn)
    dd.assert_eq(ddf2, read_df.compute())


def test_filters(tmpdir):

    tmp_path = str(tmpdir)
    df = pd.DataFrame({"x": range(10), "y": list("aabbccddee")})
    ddf = dd.from_pandas(df, npartitions=5)
    assert ddf.npartitions == 5

    ddf.to_parquet(tmp_path, engine="pyarrow")

    a = dask_cudf.read_parquet(
        tmp_path, filters=[("x", ">", 4)], split_row_groups=True
    )
    assert a.npartitions == 3
    assert (a.x > 3).all().compute()

    b = dask_cudf.read_parquet(
        tmp_path, filters=[("y", "==", "c")], split_row_groups=True
    )
    assert b.npartitions == 1
    b = b.compute().to_pandas()
    assert (b.y == "c").all()

    c = dask_cudf.read_parquet(
        tmp_path,
        filters=[("y", "==", "c"), ("x", ">", 6)],
        split_row_groups=True,
    )
    assert c.npartitions <= 1
    assert not len(c)


def test_filters_at_row_group_level(tmpdir):

    tmp_path = str(tmpdir)
    df = pd.DataFrame({"x": range(10), "y": list("aabbccddee")})
    ddf = dd.from_pandas(df, npartitions=5)
    assert ddf.npartitions == 5

    ddf.to_parquet(tmp_path, engine="pyarrow", row_group_size=10 / 5)

    a = dask_cudf.read_parquet(
        tmp_path, filters=[("x", "==", 1)], split_row_groups=True
    )
    assert a.npartitions == 1
    assert (a.shape[0] == 2).compute()

    ddf.to_parquet(tmp_path, engine="pyarrow", row_group_size=1)

    b = dask_cudf.read_parquet(
        tmp_path, filters=[("x", "==", 1)], split_row_groups=True
    )
    assert b.npartitions == 1
    assert (b.shape[0] == 1).compute()


@pytest.mark.parametrize("metadata", [True, False])
@pytest.mark.parametrize("daskcudf", [True, False])
@pytest.mark.parametrize(
    "parts", [["year", "month", "day"], ["year", "month"], ["year"]]
)
def test_roundtrip_from_dask_partitioned(tmpdir, parts, daskcudf, metadata):
    tmpdir = str(tmpdir)

    df = pd.DataFrame()
    df["year"] = [2018, 2019, 2019, 2019, 2020, 2021]
    df["month"] = [1, 2, 3, 3, 3, 2]
    df["day"] = [1, 1, 1, 2, 2, 1]
    df["data"] = [0, 0, 0, 0, 0, 0]
    df.index.name = "index"
    if daskcudf:
        ddf2 = dask_cudf.from_cudf(cudf.from_pandas(df), npartitions=2)
        ddf2.to_parquet(
            tmpdir, write_metadata_file=metadata, partition_on=parts
        )
    else:
        ddf2 = dd.from_pandas(df, npartitions=2)
        ddf2.to_parquet(
            tmpdir,
            engine="pyarrow",
            write_metadata_file=metadata,
            partition_on=parts,
        )
    df_read = dd.read_parquet(tmpdir, engine="pyarrow")
    gdf_read = dask_cudf.read_parquet(tmpdir)

    # TODO: Avoid column selection after `CudfEngine`
    # can be aligned with dask/dask#6534
    columns = list(df_read.columns)
    assert set(df_read.columns) == set(gdf_read.columns)
    dd.assert_eq(
        df_read.compute(scheduler=dask.get)[columns],
        gdf_read.compute(scheduler=dask.get)[columns],
    )

    assert gdf_read.index.name == "index"

    # Check that we don't have uuid4 file names
    for _, _, files in os.walk(tmpdir):
        for fn in files:
            if not fn.startswith("_"):
                assert "part" in fn

    # Check that we can aggregate files by a partition name
    df_read = dd.read_parquet(
        tmpdir, engine="pyarrow", aggregate_files="year", split_row_groups=2
    )
    gdf_read = dask_cudf.read_parquet(
        tmpdir, aggregate_files="year", split_row_groups=2
    )
    dd.assert_eq(df_read, gdf_read)


@pytest.mark.parametrize("row_groups", [1, 3, 10, 12])
@pytest.mark.parametrize("index", [False, True])
def test_split_row_groups(tmpdir, row_groups, index):
    nparts = 2
    df_size = 100
    row_group_size = 5
    file_row_groups = 10  # Known apriori
    npartitions_expected = math.ceil(file_row_groups / row_groups) * 2

    df = pd.DataFrame(
        {
            "a": np.random.choice(["apple", "banana", "carrot"], size=df_size),
            "b": np.random.random(size=df_size),
            "c": np.random.randint(1, 5, size=df_size),
            "index": np.arange(0, df_size),
        }
    )
    if index:
        df = df.set_index("index")

    ddf1 = dd.from_pandas(df, npartitions=nparts)
    ddf1.to_parquet(
        str(tmpdir),
        engine="pyarrow",
        row_group_size=row_group_size,
        write_metadata_file=True,
    )

    ddf2 = dask_cudf.read_parquet(
        str(tmpdir),
        split_row_groups=row_groups,
    )

    dd.assert_eq(ddf1, ddf2, check_divisions=False)

    assert ddf2.npartitions == npartitions_expected


@need_create_meta
@pytest.mark.parametrize("partition_on", [None, "a"])
def test_create_metadata_file(tmpdir, partition_on):

    tmpdir = str(tmpdir)

    # Write ddf without a _metadata file
    df1 = cudf.DataFrame({"b": range(100), "a": ["A", "B", "C", "D"] * 25})
    df1.index.name = "myindex"
    ddf1 = dask_cudf.from_cudf(df1, npartitions=10)
    ddf1.to_parquet(
        tmpdir,
        write_metadata_file=False,
        partition_on=partition_on,
    )

    # Add global _metadata file
    if partition_on:
        fns = glob.glob(os.path.join(tmpdir, partition_on + "=*/*.parquet"))
    else:
        fns = glob.glob(os.path.join(tmpdir, "*.parquet"))
    dask_cudf.io.parquet.create_metadata_file(
        fns,
        split_every=3,  # Force tree reduction
    )

    # Check that we can now read the ddf
    # with the _metadata file present
    ddf2 = dask_cudf.read_parquet(
        tmpdir,
        split_row_groups=False,
        index="myindex",
        calculate_divisions=True,
    )
    if partition_on:
        ddf1 = df1.sort_values("b")
        ddf2 = ddf2.compute().sort_values("b")
        ddf2.a = ddf2.a.astype("object")
    dd.assert_eq(ddf1, ddf2)


@need_create_meta
def test_create_metadata_file_inconsistent_schema(tmpdir):

    # NOTE: This test demonstrates that the CudfEngine
    # can be used to generate a global `_metadata` file
    # even if there are inconsistent schemas in the dataset.

    # Write file 0
    df0 = pd.DataFrame({"a": [None] * 10, "b": range(10)})
    p0 = os.path.join(tmpdir, "part.0.parquet")
    df0.to_parquet(p0, engine="pyarrow")

    # Write file 1
    b = list(range(10))
    b[1] = None
    df1 = pd.DataFrame({"a": range(10), "b": b})
    p1 = os.path.join(tmpdir, "part.1.parquet")
    df1.to_parquet(p1, engine="pyarrow")

    # New pyarrow-dataset base can handle an inconsistent
    # schema (even without a _metadata file), but computing
    # and dtype validation may fail
    ddf1 = dask_cudf.read_parquet(str(tmpdir), calculate_divisions=True)

    # Add global metadata file.
    # Dask-CuDF can do this without requiring schema
    # consistency.
    dask_cudf.io.parquet.create_metadata_file([p0, p1])

    # Check that we can still read the ddf
    # with the _metadata file present
    ddf2 = dask_cudf.read_parquet(str(tmpdir), calculate_divisions=True)

    # Check that the result is the same with and
    # without the _metadata file.  Note that we must
    # call `compute` on `ddf1`, because the dtype of
    # the inconsistent column ("a") may be "object"
    # before computing, and "int" after
    dd.assert_eq(ddf1.compute(), ddf2)
    dd.assert_eq(ddf1.compute(), ddf2.compute())


@pytest.mark.parametrize(
    "data",
    [
        ["dog", "cat", "fish"],
        [[0], [1, 2], [3]],
        [None, [1, 2], [3]],
        [{"f1": 1}, {"f1": 0, "f2": "dog"}, {"f2": "cat"}],
        [None, {"f1": 0, "f2": "dog"}, {"f2": "cat"}],
    ],
)
def test_cudf_dtypes_from_pandas(tmpdir, data):
    # Simple test that we can read in list and struct types
    fn = str(tmpdir.join("test.parquet"))
    dfp = pd.DataFrame({"data": data})
    dfp.to_parquet(fn, engine="pyarrow", index=True)
    # Use `split_row_groups=True` to avoid "fast path" where
    # schema is not is passed through in older Dask versions
    ddf2 = dask_cudf.read_parquet(fn, split_row_groups=True)
    dd.assert_eq(cudf.from_pandas(dfp), ddf2)


def test_cudf_list_struct_write(tmpdir):
    df = cudf.DataFrame(
        {
            "a": [1, 2, 3],
            "b": [[[1, 2]], [[2, 3]], None],
            "c": [[[["a", "z"]]], [[["b", "d", "e"]]], None],
        }
    )
    df["d"] = df.to_struct()

    ddf = dask_cudf.from_cudf(df, 3)
    temp_file = str(tmpdir.join("list_struct.parquet"))

    ddf.to_parquet(temp_file)
    new_ddf = dask_cudf.read_parquet(temp_file)
    dd.assert_eq(df, new_ddf)


def test_check_file_size(tmpdir):
    # Test simple file-size check to help warn users
    # of upstream change to `split_row_groups` default
    fn = str(tmpdir.join("test.parquet"))
    cudf.DataFrame({"a": np.arange(1000)}).to_parquet(fn)
    with pytest.warns(match="large parquet file"):
        dask_cudf.read_parquet(fn, check_file_size=1).compute()


<<<<<<< HEAD
def test_null_partition(tmpdir):
    import pyarrow as pa
    from pyarrow.dataset import HivePartitioning

    df = pd.DataFrame({"id": [0, 1, None], "x": [1, 2, 3]})
    ddf = dd.from_pandas(df, npartitions=1).to_backend("cudf")
    ddf.to_parquet(str(tmpdir), partition_on="id")
    fns = glob.glob(os.path.join(tmpdir, "id" + "=*/*.parquet"))
    assert len(fns) == 3

    partitioning = HivePartitioning(pa.schema([("id", pa.float64())]))
    ddf_read = dask_cudf.read_parquet(
        str(tmpdir),
        dataset={"partitioning": partitioning},
    )
    dd.assert_eq(
        ddf[["x", "id"]],
        ddf_read[["x", "id"]],
        check_divisions=False,
    )
=======
def test_nullable_schema_mismatch(tmpdir):
    # See: https://github.com/rapidsai/cudf/issues/12702
    path0 = str(tmpdir.join("test.0.parquet"))
    path1 = str(tmpdir.join("test.1.parquet"))
    cudf.DataFrame.from_dict({"a": [1, 2, 3]}).to_parquet(path0)
    cudf.DataFrame.from_dict({"a": [4, 5, None]}).to_parquet(path1)
    with dask.config.set({"dataframe.backend": "cudf"}):
        ddf = dd.read_parquet(
            [path0, path1], split_row_groups=2, aggregate_files=True
        )
        expect = pd.read_parquet([path0, path1])
    dd.assert_eq(ddf, expect, check_index=False)
>>>>>>> ea62e0ef
<|MERGE_RESOLUTION|>--- conflicted
+++ resolved
@@ -504,7 +504,6 @@
         dask_cudf.read_parquet(fn, check_file_size=1).compute()
 
 
-<<<<<<< HEAD
 def test_null_partition(tmpdir):
     import pyarrow as pa
     from pyarrow.dataset import HivePartitioning
@@ -525,7 +524,8 @@
         ddf_read[["x", "id"]],
         check_divisions=False,
     )
-=======
+
+
 def test_nullable_schema_mismatch(tmpdir):
     # See: https://github.com/rapidsai/cudf/issues/12702
     path0 = str(tmpdir.join("test.0.parquet"))
@@ -537,5 +537,4 @@
             [path0, path1], split_row_groups=2, aggregate_files=True
         )
         expect = pd.read_parquet([path0, path1])
-    dd.assert_eq(ddf, expect, check_index=False)
->>>>>>> ea62e0ef
+    dd.assert_eq(ddf, expect, check_index=False)