# Copyright (c) 2019-2022, NVIDIA CORPORATION.

import glob
import math
import os

import numpy as np
import pandas as pd
import pytest
from packaging.version import parse as parse_version

import dask
from dask import dataframe as dd
from dask.utils import natural_sort_key

import cudf

import dask_cudf

# Check if create_metadata_file is supported by
# the current dask.dataframe version
need_create_meta = pytest.mark.skipif(
    dask_cudf.io.parquet.create_metadata_file is None,
    reason="Need create_metadata_file support in dask.dataframe.",
)

nrows = 40
npartitions = 15
df = pd.DataFrame(
    {
        "x": [i * 7 % 5 for i in range(nrows)],  # Not sorted
        "y": [i * 2.5 for i in range(nrows)],
    },
    index=pd.Index(range(nrows), name="index"),
)  # Sorted
ddf = dd.from_pandas(df, npartitions=npartitions)


@pytest.mark.parametrize("stats", [True, False])
def test_roundtrip_from_dask(tmpdir, stats):
    tmpdir = str(tmpdir)
    ddf.to_parquet(tmpdir, engine="pyarrow")
    files = sorted(
        (os.path.join(tmpdir, f) for f in os.listdir(tmpdir)),
        key=natural_sort_key,
    )

    # Read list of parquet files
    ddf2 = dask_cudf.read_parquet(files, gather_statistics=stats)
    dd.assert_eq(ddf, ddf2, check_divisions=stats)

    # Specify columns=['x']
    ddf2 = dask_cudf.read_parquet(
        files, columns=["x"], gather_statistics=stats
    )
    dd.assert_eq(ddf[["x"]], ddf2, check_divisions=stats)

    # Specify columns='y'
    ddf2 = dask_cudf.read_parquet(files, columns="y", gather_statistics=stats)
    dd.assert_eq(ddf[["y"]], ddf2, check_divisions=stats)

    # Now include metadata
    ddf2 = dask_cudf.read_parquet(tmpdir, gather_statistics=stats)
    dd.assert_eq(ddf, ddf2, check_divisions=stats)

    # Specify columns=['x'] (with metadata)
    ddf2 = dask_cudf.read_parquet(
        tmpdir, columns=["x"], gather_statistics=stats
    )
    dd.assert_eq(ddf[["x"]], ddf2, check_divisions=stats)

    # Specify columns='y' (with metadata)
    ddf2 = dask_cudf.read_parquet(tmpdir, columns="y", gather_statistics=stats)
    dd.assert_eq(ddf[["y"]], ddf2, check_divisions=stats)


def test_roundtrip_from_dask_index_false(tmpdir):
    tmpdir = str(tmpdir)
    ddf.to_parquet(tmpdir, engine="pyarrow")

    ddf2 = dask_cudf.read_parquet(tmpdir, index=False)
    dd.assert_eq(ddf.reset_index(drop=False), ddf2)


def test_roundtrip_from_dask_none_index_false(tmpdir):
    tmpdir = str(tmpdir)
    path = os.path.join(tmpdir, "test.parquet")

    df2 = ddf.reset_index(drop=True).compute()
    df2.to_parquet(path, engine="pyarrow")

    ddf3 = dask_cudf.read_parquet(path, index=False)
    dd.assert_eq(df2, ddf3)


@pytest.mark.parametrize("write_meta", [True, False])
def test_roundtrip_from_dask_cudf(tmpdir, write_meta):
    tmpdir = str(tmpdir)
    gddf = dask_cudf.from_dask_dataframe(ddf)
    gddf.to_parquet(tmpdir, write_metadata_file=write_meta)

    gddf2 = dask_cudf.read_parquet(tmpdir)
    dd.assert_eq(gddf, gddf2, check_divisions=write_meta)


def test_roundtrip_none_rangeindex(tmpdir):
    fn = str(tmpdir.join("test.parquet"))
    gdf = cudf.DataFrame(
        {"id": [0, 1, 2, 3], "val": [None, None, 0, 1]},
        index=pd.RangeIndex(start=5, stop=9),
    )
    dask_cudf.from_cudf(gdf, npartitions=2).to_parquet(fn)
    ddf2 = dask_cudf.read_parquet(fn)
    dd.assert_eq(gdf, ddf2, check_index=True)


def test_roundtrip_from_pandas(tmpdir):
    fn = str(tmpdir.join("test.parquet"))

    # First without specifying an index
    dfp = df.copy()
    dfp.to_parquet(fn, engine="pyarrow", index=False)
    dfp = dfp.reset_index(drop=True)
    ddf2 = dask_cudf.read_parquet(fn)
    dd.assert_eq(dfp, ddf2, check_index=True)

    # Now, specifying an index
    dfp = df.copy()
    dfp.to_parquet(fn, engine="pyarrow", index=True)
    ddf2 = dask_cudf.read_parquet(fn, index=["index"])
    dd.assert_eq(dfp, ddf2, check_index=True)


def test_strings(tmpdir):

    fn = str(tmpdir)
    dfp = pd.DataFrame(
        {"a": ["aa", "bbb", "cccc"], "b": ["hello", "dog", "man"]}
    )
    dfp.set_index("a", inplace=True, drop=True)
    ddf2 = dd.from_pandas(dfp, npartitions=2)
    ddf2.to_parquet(fn, engine="pyarrow")
    read_df = dask_cudf.read_parquet(fn, index=["a"])
    dd.assert_eq(ddf2, read_df.compute().to_pandas())

    read_df_cats = dask_cudf.read_parquet(
        fn, index=["a"], strings_to_categorical=True
    )
    dd.assert_eq(read_df_cats.dtypes, read_df_cats.compute().dtypes)
    dd.assert_eq(read_df_cats.dtypes[0], "int32")


def test_dask_timeseries_from_pandas(tmpdir):

    fn = str(tmpdir.join("test.parquet"))
    ddf2 = dask.datasets.timeseries(freq="D")
    pdf = ddf2.compute()
    pdf.to_parquet(fn, engine="pyarrow")
    read_df = dask_cudf.read_parquet(fn)
    dd.assert_eq(ddf2, read_df.compute())


@pytest.mark.parametrize("index", [False, None])
@pytest.mark.parametrize("stats", [False, True])
def test_dask_timeseries_from_dask(tmpdir, index, stats):

    fn = str(tmpdir)
    ddf2 = dask.datasets.timeseries(freq="D")
    ddf2.to_parquet(fn, engine="pyarrow", write_index=index)
    read_df = dask_cudf.read_parquet(fn, index=index, gather_statistics=stats)
    dd.assert_eq(
        ddf2, read_df, check_divisions=(stats and index), check_index=index
    )


@pytest.mark.parametrize("index", [False, None])
@pytest.mark.parametrize("stats", [False, True])
def test_dask_timeseries_from_daskcudf(tmpdir, index, stats):

    fn = str(tmpdir)
    ddf2 = dask_cudf.from_cudf(
        cudf.datasets.timeseries(freq="D"), npartitions=4
    )
    ddf2.name = ddf2.name.astype("object")
    ddf2.to_parquet(fn, write_index=index)
    read_df = dask_cudf.read_parquet(fn, index=index, gather_statistics=stats)
    dd.assert_eq(
        ddf2, read_df, check_divisions=(stats and index), check_index=index
    )


@pytest.mark.parametrize("index", [False, True])
def test_empty(tmpdir, index):

    fn = str(tmpdir)
    dfp = pd.DataFrame({"a": [11.0, 12.0, 12.0], "b": [4, 5, 6]})[:0]
    if index:
        dfp.set_index("a", inplace=True, drop=True)
    ddf2 = dd.from_pandas(dfp, npartitions=2)

    ddf2.to_parquet(fn, write_index=index, engine="pyarrow")
    read_df = dask_cudf.read_parquet(fn)
    dd.assert_eq(ddf2, read_df.compute())


def test_filters(tmpdir):

    tmp_path = str(tmpdir)
    df = pd.DataFrame({"x": range(10), "y": list("aabbccddee")})
    ddf = dd.from_pandas(df, npartitions=5)
    assert ddf.npartitions == 5

    ddf.to_parquet(tmp_path, engine="pyarrow")

    a = dask_cudf.read_parquet(tmp_path, filters=[("x", ">", 4)])
    assert a.npartitions == 3
    assert (a.x > 3).all().compute()

    b = dask_cudf.read_parquet(tmp_path, filters=[("y", "==", "c")])
    assert b.npartitions == 1
    b = b.compute().to_pandas()
    assert (b.y == "c").all()

    c = dask_cudf.read_parquet(
        tmp_path, filters=[("y", "==", "c"), ("x", ">", 6)]
    )
    assert c.npartitions <= 1
    assert not len(c)


def test_filters_at_row_group_level(tmpdir):

    tmp_path = str(tmpdir)
    df = pd.DataFrame({"x": range(10), "y": list("aabbccddee")})
    ddf = dd.from_pandas(df, npartitions=5)
    assert ddf.npartitions == 5

    ddf.to_parquet(tmp_path, engine="pyarrow", row_group_size=10 / 5)

    a = dask_cudf.read_parquet(tmp_path, filters=[("x", "==", 1)])
    assert a.npartitions == 1
    assert (a.shape[0] == 2).compute()

    ddf.to_parquet(tmp_path, engine="pyarrow", row_group_size=1)

    b = dask_cudf.read_parquet(tmp_path, filters=[("x", "==", 1)])
    assert b.npartitions == 1
    assert (b.shape[0] == 1).compute()


@pytest.mark.parametrize("metadata", [True, False])
@pytest.mark.parametrize("daskcudf", [True, False])
@pytest.mark.parametrize(
    "parts", [["year", "month", "day"], ["year", "month"], ["year"]]
)
def test_roundtrip_from_dask_partitioned(tmpdir, parts, daskcudf, metadata):
    tmpdir = str(tmpdir)

    df = pd.DataFrame()
    df["year"] = [2018, 2019, 2019, 2019, 2020, 2021]
    df["month"] = [1, 2, 3, 3, 3, 2]
    df["day"] = [1, 1, 1, 2, 2, 1]
    df["data"] = [0, 0, 0, 0, 0, 0]
    df.index.name = "index"
    if daskcudf:
        ddf2 = dask_cudf.from_cudf(cudf.from_pandas(df), npartitions=2)
        ddf2.to_parquet(
            tmpdir, write_metadata_file=metadata, partition_on=parts
        )
    else:
        ddf2 = dd.from_pandas(df, npartitions=2)
        ddf2.to_parquet(
            tmpdir,
            engine="pyarrow",
            write_metadata_file=metadata,
            partition_on=parts,
        )
    df_read = dd.read_parquet(tmpdir, engine="pyarrow")
    gdf_read = dask_cudf.read_parquet(tmpdir)

    # TODO: Avoid column selection after `CudfEngine`
    # can be aligned with dask/dask#6534
    columns = list(df_read.columns)
    assert set(df_read.columns) == set(gdf_read.columns)
    dd.assert_eq(
        df_read.compute(scheduler=dask.get)[columns],
        gdf_read.compute(scheduler=dask.get)[columns],
    )

    assert gdf_read.index.name == "index"

    # Check that we don't have uuid4 file names
    for _, _, files in os.walk(tmpdir):
        for fn in files:
            if not fn.startswith("_"):
                assert "part" in fn

    if parse_version(dask.__version__) > parse_version("2021.07.0"):
        # This version of Dask supports `aggregate_files=True`.
        # Check that we can aggregate by a partition name.
        df_read = dd.read_parquet(
            tmpdir, engine="pyarrow", aggregate_files="year"
        )
        gdf_read = dask_cudf.read_parquet(tmpdir, aggregate_files="year")
        dd.assert_eq(df_read, gdf_read)


@pytest.mark.parametrize("metadata", [True, False])
@pytest.mark.parametrize("chunksize", [None, 1024, 4096, "1MiB"])
def test_chunksize(tmpdir, chunksize, metadata):
    nparts = 2
    df_size = 100
    row_group_size = 5

    df = pd.DataFrame(
        {
            "a": np.random.choice(["apple", "banana", "carrot"], size=df_size),
            "b": np.random.random(size=df_size),
            "c": np.random.randint(1, 5, size=df_size),
            "index": np.arange(0, df_size),
        }
    ).set_index("index")

    ddf1 = dd.from_pandas(df, npartitions=nparts)
    ddf1.to_parquet(
        str(tmpdir),
        engine="pyarrow",
        row_group_size=row_group_size,
        write_metadata_file=metadata,
    )

    if metadata:
        path = str(tmpdir)
    else:
        dirname = str(tmpdir)
        files = os.listdir(dirname)
        assert "_metadata" not in files
        path = os.path.join(dirname, "*.parquet")

    ddf2 = dask_cudf.read_parquet(
        path,
        chunksize=chunksize,
        split_row_groups=True,
        gather_statistics=True,
    )
    ddf2.compute(scheduler="synchronous")

    dd.assert_eq(ddf1, ddf2, check_divisions=False)

    num_row_groups = df_size // row_group_size
    if not chunksize:
        assert ddf2.npartitions == num_row_groups
    else:
        assert ddf2.npartitions < num_row_groups

    if parse_version(dask.__version__) > parse_version("2021.07.0"):
        # This version of Dask supports `aggregate_files=True`.
        # Test that it works as expected.
        ddf3 = dask_cudf.read_parquet(
            path,
            chunksize=chunksize,
            split_row_groups=True,
            gather_statistics=True,
            aggregate_files=True,
        )

        dd.assert_eq(ddf1, ddf3, check_divisions=False)

        if not chunksize:
            # Files should not be aggregated
            assert ddf3.npartitions == num_row_groups
        elif chunksize == "1MiB":
            # All files should be aggregated into
            # one output partition
            assert ddf3.npartitions == 1
        else:
            # Files can be aggregated together, but
            # chunksize is not large enough to produce
            # a single output partition
            assert ddf3.npartitions < num_row_groups


@pytest.mark.parametrize("row_groups", [1, 3, 10, 12])
@pytest.mark.parametrize("index", [False, True])
def test_row_groups_per_part(tmpdir, row_groups, index):
    nparts = 2
    df_size = 100
    row_group_size = 5
    file_row_groups = 10  # Known apriori
    npartitions_expected = math.ceil(file_row_groups / row_groups) * 2

    df = pd.DataFrame(
        {
            "a": np.random.choice(["apple", "banana", "carrot"], size=df_size),
            "b": np.random.random(size=df_size),
            "c": np.random.randint(1, 5, size=df_size),
            "index": np.arange(0, df_size),
        }
    )
    if index:
        df = df.set_index("index")

    ddf1 = dd.from_pandas(df, npartitions=nparts)
    ddf1.to_parquet(
        str(tmpdir),
        engine="pyarrow",
        row_group_size=row_group_size,
        write_metadata_file=True,
    )

    ddf2 = dask_cudf.read_parquet(str(tmpdir), row_groups_per_part=row_groups,)

    dd.assert_eq(ddf1, ddf2, check_divisions=False)

    assert ddf2.npartitions == npartitions_expected


@need_create_meta
@pytest.mark.parametrize("partition_on", [None, "a"])
def test_create_metadata_file(tmpdir, partition_on):

    tmpdir = str(tmpdir)

    # Write ddf without a _metadata file
    df1 = cudf.DataFrame({"b": range(100), "a": ["A", "B", "C", "D"] * 25})
    df1.index.name = "myindex"
    ddf1 = dask_cudf.from_cudf(df1, npartitions=10)
    ddf1.to_parquet(
        tmpdir, write_metadata_file=False, partition_on=partition_on,
    )

    # Add global _metadata file
    if partition_on:
        fns = glob.glob(os.path.join(tmpdir, partition_on + "=*/*.parquet"))
    else:
        fns = glob.glob(os.path.join(tmpdir, "*.parquet"))
    dask_cudf.io.parquet.create_metadata_file(
        fns, split_every=3,  # Force tree reduction
    )

    # Check that we can now read the ddf
    # with the _metadata file present
    ddf2 = dask_cudf.read_parquet(
        tmpdir,
        gather_statistics=True,
        split_row_groups=False,
        index="myindex",
    )
    if partition_on:
        ddf1 = df1.sort_values("b")
        ddf2 = ddf2.compute().sort_values("b")
        ddf2.a = ddf2.a.astype("object")
    dd.assert_eq(ddf1, ddf2)


@need_create_meta
def test_create_metadata_file_inconsistent_schema(tmpdir):

    # NOTE: This test demonstrates that the CudfEngine
    # can be used to generate a global `_metadata` file
    # even if there are inconsistent schemas in the dataset.

    # Write file 0
    df0 = pd.DataFrame({"a": [None] * 10, "b": range(10)})
    p0 = os.path.join(tmpdir, "part.0.parquet")
    df0.to_parquet(p0, engine="pyarrow")

    # Write file 1
    b = list(range(10))
    b[1] = None
    df1 = pd.DataFrame({"a": range(10), "b": b})
    p1 = os.path.join(tmpdir, "part.1.parquet")
    df1.to_parquet(p1, engine="pyarrow")

    # New pyarrow-dataset base can handle an inconsistent
    # schema (even without a _metadata file), but computing
    # and dtype validation may fail
    ddf1 = dask_cudf.read_parquet(str(tmpdir), gather_statistics=True)

    # Add global metadata file.
    # Dask-CuDF can do this without requiring schema
    # consistency.
    dask_cudf.io.parquet.create_metadata_file([p0, p1])

    # Check that we can still read the ddf
    # with the _metadata file present
    ddf2 = dask_cudf.read_parquet(str(tmpdir), gather_statistics=True)

    # Check that the result is the same with and
    # without the _metadata file.  Note that we must
    # call `compute` on `ddf1`, because the dtype of
    # the inconsistent column ("a") may be "object"
    # before computing, and "int" after
    dd.assert_eq(ddf1.compute(), ddf2)
    dd.assert_eq(ddf1.compute(), ddf2.compute())


@pytest.mark.parametrize(
    "data",
    [
        ["dog", "cat", "fish"],
        [[0], [1, 2], [3]],
        [None, [1, 2], [3]],
        [{"f1": 1}, {"f1": 0, "f2": "dog"}, {"f2": "cat"}],
        [None, {"f1": 0, "f2": "dog"}, {"f2": "cat"}],
    ],
)
def test_cudf_dtypes_from_pandas(tmpdir, data):
    # Simple test that we can read in list and struct types
    fn = str(tmpdir.join("test.parquet"))
    dfp = pd.DataFrame({"data": data})
    dfp.to_parquet(fn, engine="pyarrow", index=True)
    # Use `split_row_groups=True` to avoid "fast path" where
    # schema is not is passed through in older Dask versions
    ddf2 = dask_cudf.read_parquet(fn, split_row_groups=True)
    dd.assert_eq(cudf.from_pandas(dfp), ddf2)


<<<<<<< HEAD
def test_cudf_list_struct_write(tempdir):
=======
def test_cudf_list_struct_write(tmpdir):
>>>>>>> a6311a99
    df = cudf.DataFrame(
        {
            "a": [1, 2, 3],
            "b": [[[1, 2]], [[2, 3]], None],
            "c": [[[["a", "z"]]], [[["b", "d", "e"]]], None],
        }
    )
    df["d"] = df.to_struct()

    ddf = dask_cudf.from_cudf(df, 3)
    temp_file = str(tmpdir.join("list_struct.parquet"))

    ddf.to_parquet(temp_file)
    new_ddf = dask_cudf.read_parquet(temp_file)
    dd.assert_eq(df, new_ddf)<|MERGE_RESOLUTION|>--- conflicted
+++ resolved
@@ -516,11 +516,7 @@
     dd.assert_eq(cudf.from_pandas(dfp), ddf2)
 
 
-<<<<<<< HEAD
-def test_cudf_list_struct_write(tempdir):
-=======
 def test_cudf_list_struct_write(tmpdir):
->>>>>>> a6311a99
     df = cudf.DataFrame(
         {
             "a": [1, 2, 3],
