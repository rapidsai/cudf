--- conflicted
+++ resolved
@@ -40,16 +40,7 @@
     tmpdir = str(tmpdir)
     ddf.to_parquet(tmpdir, engine="pyarrow")
     files = sorted(
-<<<<<<< HEAD
-        (
-            os.path.join(tmpdir, f)
-            for f in os.listdir(tmpdir)
-            # TODO: Allow "_metadata" in list after dask#6047
-            if not f.endswith("_metadata")
-        ),
-=======
-        [os.path.join(tmpdir, f) for f in os.listdir(tmpdir)],
->>>>>>> 0581975e
+        (os.path.join(tmpdir, f) for f in os.listdir(tmpdir)),
         key=natural_sort_key,
     )
 
