# Copyright (c) 2019-2023, NVIDIA CORPORATION.
import warnings
from contextlib import ExitStack
from functools import partial
from io import BufferedWriter, BytesIO, IOBase

import numpy as np
from pyarrow import dataset as pa_ds, parquet as pq

from dask import dataframe as dd
from dask.dataframe.io.parquet.arrow import ArrowDatasetEngine

try:
    from dask.dataframe.io.parquet import (
        create_metadata_file as create_metadata_file_dd,
    )
except ImportError:
    create_metadata_file_dd = None

import cudf
from cudf.core.column import as_column, build_categorical_column
from cudf.io import write_to_dataset
from cudf.io.parquet import _default_open_file_options
from cudf.utils.dtypes import cudf_dtype_from_pa_type
from cudf.utils.ioutils import (
    _ROW_GROUP_SIZE_BYTES_DEFAULT,
    _is_local_filesystem,
    _open_remote_files,
)


class CudfEngine(ArrowDatasetEngine):
    @staticmethod
    def read_metadata(*args, **kwargs):
        meta, stats, parts, index = ArrowDatasetEngine.read_metadata(
            *args, **kwargs
        )
        new_meta = cudf.from_pandas(meta)
        if parts:
            # Re-set "object" dtypes align with pa schema
            set_object_dtypes_from_pa_schema(
                new_meta,
                parts[0].get("common_kwargs", {}).get("schema", None),
            )

        # If `strings_to_categorical==True`, convert objects to int32
        strings_to_cats = kwargs.get("strings_to_categorical", False)
        for col in new_meta._data.names:
            if (
                isinstance(new_meta._data[col], cudf.core.column.StringColumn)
                and strings_to_cats
            ):
                new_meta._data[col] = new_meta._data[col].astype("int32")
        return (new_meta, stats, parts, index)

    @classmethod
    def multi_support(cls):
        # Assert that this class is CudfEngine
        # and that multi-part reading is supported
        return cls == CudfEngine

    @classmethod
    def _read_paths(
        cls,
        paths,
        fs,
        columns=None,
        row_groups=None,
        strings_to_categorical=None,
        partitions=None,
        partitioning=None,
        partition_keys=None,
        open_file_options=None,
        dataset_kwargs=None,
        **kwargs,
    ):

        # Simplify row_groups if all None
        if row_groups == [None for path in paths]:
            row_groups = None

        dataset_kwargs = dataset_kwargs or {}
        dataset_kwargs["partitioning"] = partitioning or "hive"
        with ExitStack() as stack:

            # Non-local filesystem handling
            paths_or_fobs = paths
            if not _is_local_filesystem(fs):
                paths_or_fobs = _open_remote_files(
                    paths_or_fobs,
                    fs,
                    context_stack=stack,
                    **_default_open_file_options(
                        open_file_options, columns, row_groups
                    ),
                )

            # Use cudf to read in data
<<<<<<< HEAD
            df = cudf.read_parquet(
                paths_or_fobs,
                engine="cudf",
                columns=columns,
                row_groups=row_groups if row_groups else None,
                strings_to_categorical=strings_to_categorical,
                dataset_kwargs=dataset_kwargs,
                categorical_partitions=False,
                **kwargs,
            )
=======
            try:
                df = cudf.read_parquet(
                    paths_or_fobs,
                    engine="cudf",
                    columns=columns,
                    row_groups=row_groups if row_groups else None,
                    strings_to_categorical=strings_to_categorical,
                    **kwargs,
                )
            except RuntimeError as err:
                # TODO: Remove try/except after null-schema issue is resolved
                # (See: https://github.com/rapidsai/cudf/issues/12702)
                if len(paths_or_fobs) > 1:
                    df = cudf.concat(
                        [
                            cudf.read_parquet(
                                pof,
                                engine="cudf",
                                columns=columns,
                                row_groups=row_groups[i]
                                if row_groups
                                else None,
                                strings_to_categorical=strings_to_categorical,
                                **kwargs,
                            )
                            for i, pof in enumerate(paths_or_fobs)
                        ]
                    )
                else:
                    raise err
>>>>>>> ea62e0ef

        if partitions and partition_keys is None:

            # Use `HivePartitioning` by default
            ds = pa_ds.dataset(
                paths,
                filesystem=fs,
                **dataset_kwargs,
            )
            frag = next(ds.get_fragments())
            if frag:
                # Extract hive-partition keys, and make sure they
                # are ordered the same as they are in `partitions`
                raw_keys = pa_ds._get_partition_keys(frag.partition_expression)
                partition_keys = [
                    (hive_part.name, raw_keys[hive_part.name])
                    for hive_part in partitions
                ]

        if partition_keys:
            if partitions is None:
                raise ValueError("Must pass partition sets")

            for i, (name, index2) in enumerate(partition_keys):

                # Build the column from `codes` directly
                # (since the category is often a larger dtype)
                codes = as_column(
                    partitions[i].keys.index(index2),
                    length=len(df),
                )
                df[name] = build_categorical_column(
                    categories=partitions[i].keys,
                    codes=codes,
                    size=codes.size,
                    offset=codes.offset,
                    ordered=False,
                )

        return df

    @classmethod
    def read_partition(
        cls,
        fs,
        pieces,
        columns,
        index,
        categories=(),
        partitions=(),
        partitioning=None,
        schema=None,
        open_file_options=None,
        **kwargs,
    ):

        if columns is not None:
            columns = [c for c in columns]
        if isinstance(index, list):
            columns += index

        dataset_kwargs = kwargs.get("dataset", {})
        partitioning = partitioning or dataset_kwargs.get("partitioning", None)

        # Check if we are actually selecting any columns
        read_columns = columns
        if schema and columns:
            ignored = set(schema.names) - set(columns)
            if not ignored:
                read_columns = None

        if not isinstance(pieces, list):
            pieces = [pieces]

        # Extract supported kwargs from `kwargs`
        strings_to_cats = kwargs.get("strings_to_categorical", False)
        read_kwargs = kwargs.get("read", {})
        read_kwargs.update(open_file_options or {})
        check_file_size = read_kwargs.pop("check_file_size", None)

        # Wrap reading logic in a `try` block so that we can
        # inform the user that the `read_parquet` partition
        # size is too large for the available memory
        try:

            # Assume multi-piece read
            paths = []
            rgs = []
            last_partition_keys = None
            dfs = []

            for i, piece in enumerate(pieces):

                (path, row_group, partition_keys) = piece
                row_group = None if row_group == [None] else row_group

                # File-size check to help "protect" users from change
                # to up-stream `split_row_groups` default. We only
                # check the file size if this partition corresponds
                # to a full file, and `check_file_size` is defined
                if check_file_size and len(pieces) == 1 and row_group is None:
                    file_size = fs.size(path)
                    if file_size > check_file_size:
                        warnings.warn(
                            f"A large parquet file ({file_size}B) is being "
                            f"used to create a DataFrame partition in "
                            f"read_parquet. This may cause out of memory "
                            f"exceptions in operations downstream. See the "
                            f"notes on split_row_groups in the read_parquet "
                            f"documentation. Setting split_row_groups "
                            f"explicitly will silence this warning."
                        )

                if i > 0 and partition_keys != last_partition_keys:
                    dfs.append(
                        cls._read_paths(
                            paths,
                            fs,
                            columns=read_columns,
                            row_groups=rgs if rgs else None,
                            strings_to_categorical=strings_to_cats,
                            partitions=partitions,
                            partitioning=partitioning,
                            partition_keys=last_partition_keys,
                            dataset_kwargs=dataset_kwargs,
                            **read_kwargs,
                        )
                    )
                    paths = []
                    rgs = []
                    last_partition_keys = None
                paths.append(path)
                rgs.append(
                    [row_group]
                    if not isinstance(row_group, list)
                    and row_group is not None
                    else row_group
                )
                last_partition_keys = partition_keys

            dfs.append(
                cls._read_paths(
                    paths,
                    fs,
                    columns=read_columns,
                    row_groups=rgs if rgs else None,
                    strings_to_categorical=strings_to_cats,
                    partitions=partitions,
                    partitioning=partitioning,
                    partition_keys=last_partition_keys,
                    dataset_kwargs=dataset_kwargs,
                    **read_kwargs,
                )
            )
            df = cudf.concat(dfs) if len(dfs) > 1 else dfs[0]

            # Re-set "object" dtypes align with pa schema
            set_object_dtypes_from_pa_schema(df, schema)

            if index and (index[0] in df.columns):
                df = df.set_index(index[0])
            elif index is False and df.index.names != (None,):
                # If index=False, we shouldn't have a named index
                df.reset_index(inplace=True)

        except MemoryError as err:
            raise MemoryError(
                "Parquet data was larger than the available GPU memory!\n\n"
                "See the notes on split_row_groups in the read_parquet "
                "documentation.\n\n"
                "Original Error: " + str(err)
            )
            raise err

        return df

    @staticmethod
    def write_partition(
        df,
        path,
        fs,
        filename,
        partition_on,
        return_metadata,
        fmd=None,
        compression="snappy",
        index_cols=None,
        **kwargs,
    ):
        preserve_index = False
        if set(index_cols).issubset(set(df.columns)):
            df.index = df[index_cols].copy(deep=False)
            df.drop(columns=index_cols, inplace=True)
            preserve_index = True
        if partition_on:
            md = write_to_dataset(
                df=df,
                root_path=path,
                compression=compression,
                filename=filename,
                partition_cols=partition_on,
                fs=fs,
                preserve_index=preserve_index,
                return_metadata=return_metadata,
                statistics=kwargs.get("statistics", "ROWGROUP"),
                int96_timestamps=kwargs.get("int96_timestamps", False),
                row_group_size_bytes=kwargs.get(
                    "row_group_size_bytes", _ROW_GROUP_SIZE_BYTES_DEFAULT
                ),
                row_group_size_rows=kwargs.get("row_group_size_rows", None),
                max_page_size_bytes=kwargs.get("max_page_size_bytes", None),
                max_page_size_rows=kwargs.get("max_page_size_rows", None),
                storage_options=kwargs.get("storage_options", None),
            )
        else:
            with fs.open(fs.sep.join([path, filename]), mode="wb") as out_file:
                if not isinstance(out_file, IOBase):
                    out_file = BufferedWriter(out_file)
                md = df.to_parquet(
                    path=out_file,
                    engine=kwargs.get("engine", "cudf"),
                    index=kwargs.get("index", None),
                    partition_cols=kwargs.get("partition_cols", None),
                    partition_file_name=kwargs.get(
                        "partition_file_name", None
                    ),
                    partition_offsets=kwargs.get("partition_offsets", None),
                    statistics=kwargs.get("statistics", "ROWGROUP"),
                    int96_timestamps=kwargs.get("int96_timestamps", False),
                    row_group_size_bytes=kwargs.get(
                        "row_group_size_bytes", _ROW_GROUP_SIZE_BYTES_DEFAULT
                    ),
                    row_group_size_rows=kwargs.get(
                        "row_group_size_rows", None
                    ),
                    storage_options=kwargs.get("storage_options", None),
                    metadata_file_path=filename if return_metadata else None,
                )
        # Return the schema needed to write the metadata
        if return_metadata:
            return [{"meta": md}]
        else:
            return []

    @staticmethod
    def write_metadata(parts, fmd, fs, path, append=False, **kwargs):
        if parts:
            # Aggregate metadata and write to _metadata file
            metadata_path = fs.sep.join([path, "_metadata"])
            _meta = []
            if append and fmd is not None:
                _meta = [fmd]
            _meta.extend([parts[i][0]["meta"] for i in range(len(parts))])
            _meta = (
                cudf.io.merge_parquet_filemetadata(_meta)
                if len(_meta) > 1
                else _meta[0]
            )
            with fs.open(metadata_path, "wb") as fil:
                fil.write(memoryview(_meta))

    @classmethod
    def collect_file_metadata(cls, path, fs, file_path):
        with fs.open(path, "rb") as f:
            meta = pq.ParquetFile(f).metadata
        if file_path:
            meta.set_file_path(file_path)
        with BytesIO() as myio:
            meta.write_metadata_file(myio)
            myio.seek(0)
            meta = np.frombuffer(myio.read(), dtype="uint8")
        return meta

    @classmethod
    def aggregate_metadata(cls, meta_list, fs, out_path):
        meta = (
            cudf.io.merge_parquet_filemetadata(meta_list)
            if len(meta_list) > 1
            else meta_list[0]
        )
        if out_path:
            metadata_path = fs.sep.join([out_path, "_metadata"])
            with fs.open(metadata_path, "wb") as fil:
                fil.write(memoryview(meta))
            return None
        else:
            return meta


def set_object_dtypes_from_pa_schema(df, schema):
    # Simple utility to modify cudf DataFrame
    # "object" dtypes to agree with a specific
    # pyarrow schema.
    if schema:
        for col_name, col in df._data.items():
            if col_name is None:
                # Pyarrow cannot handle `None` as a field name.
                # However, this should be a simple range index that
                # we can ignore anyway
                continue
            typ = cudf_dtype_from_pa_type(schema.field(col_name).type)
            if (
                col_name in schema.names
                and not isinstance(typ, (cudf.ListDtype, cudf.StructDtype))
                and isinstance(col, cudf.core.column.StringColumn)
            ):
                df._data[col_name] = col.astype(typ)


def read_parquet(path, columns=None, **kwargs):
    """Read parquet files into a Dask DataFrame

    Calls ``dask.dataframe.read_parquet`` with ``engine=CudfEngine``
    to coordinate the execution of ``cudf.read_parquet``, and to
    ultimately create a ``dask_cudf.DataFrame`` collection.

    See the ``dask.dataframe.read_parquet`` documentation for
    all available options.

    Examples
    --------
    >>> from dask_cudf import read_parquet
    >>> df = read_parquet("/path/to/dataset/")  # doctest: +SKIP

    When dealing with one or more large parquet files having an
    in-memory footprint >15% device memory, the ``split_row_groups``
    argument should be used to map Parquet **row-groups** to DataFrame
    partitions (instead of **files** to partitions). For example, the
    following code will map each row-group to a distinct partition:

    >>> df = read_parquet(..., split_row_groups=True)  # doctest: +SKIP

    To map **multiple** row-groups to each partition, an integer can be
    passed to ``split_row_groups`` to specify the **maximum** number of
    row-groups allowed in each output partition:

    >>> df = read_parquet(..., split_row_groups=10)  # doctest: +SKIP

    See Also
    --------
    cudf.read_parquet
    """
    if isinstance(columns, str):
        columns = [columns]

    # Set "check_file_size" option to determine whether we
    # should check the parquet-file size. This check is meant
    # to "protect" users from `split_row_groups` default changes
    check_file_size = kwargs.pop("check_file_size", 500_000_000)
    if (
        check_file_size
        and ("split_row_groups" not in kwargs)
        and ("chunksize" not in kwargs)
    ):
        # User is not specifying `split_row_groups` or `chunksize`,
        # so we should warn them if/when a file is ~>0.5GB on disk.
        # They can set `split_row_groups` explicitly to silence/skip
        # this check
        if "read" not in kwargs:
            kwargs["read"] = {}
        kwargs["read"]["check_file_size"] = check_file_size

    return dd.read_parquet(path, columns=columns, engine=CudfEngine, **kwargs)


to_parquet = partial(dd.to_parquet, engine=CudfEngine)

if create_metadata_file_dd is None:
    create_metadata_file = create_metadata_file_dd
else:
    create_metadata_file = partial(create_metadata_file_dd, engine=CudfEngine)<|MERGE_RESOLUTION|>--- conflicted
+++ resolved
@@ -96,18 +96,6 @@
                 )
 
             # Use cudf to read in data
-<<<<<<< HEAD
-            df = cudf.read_parquet(
-                paths_or_fobs,
-                engine="cudf",
-                columns=columns,
-                row_groups=row_groups if row_groups else None,
-                strings_to_categorical=strings_to_categorical,
-                dataset_kwargs=dataset_kwargs,
-                categorical_partitions=False,
-                **kwargs,
-            )
-=======
             try:
                 df = cudf.read_parquet(
                     paths_or_fobs,
@@ -115,6 +103,8 @@
                     columns=columns,
                     row_groups=row_groups if row_groups else None,
                     strings_to_categorical=strings_to_categorical,
+                    dataset_kwargs=dataset_kwargs,
+                    categorical_partitions=False,
                     **kwargs,
                 )
             except RuntimeError as err:
@@ -138,7 +128,6 @@
                     )
                 else:
                     raise err
->>>>>>> ea62e0ef
 
         if partitions and partition_keys is None:
 
