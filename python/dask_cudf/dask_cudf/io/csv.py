--- conflicted
+++ resolved
@@ -1,12 +1,8 @@
 # Copyright (c) 2024, NVIDIA CORPORATION.
 
-<<<<<<< HEAD
-from dask_cudf.core import _deprecated_api
-=======
 import os
 from glob import glob
 from warnings import warn
->>>>>>> 1f55d80c
 
 from fsspec.utils import infer_compression
 
@@ -29,11 +25,11 @@
     >>> import dask_cudf
     >>> df = dask_cudf.read_csv("myfiles.*.csv")
 
-    In some cases it can break up large files:
+    It can break up large files if blocksize is specified:
 
     >>> df = dask_cudf.read_csv("largefile.csv", blocksize="256 MiB")
 
-    It can read CSV files from external resources (e.g. S3, HTTP, FTP)
+    It can read CSV files from external resources (e.g. S3, HTTP, FTP):
 
     >>> df = dask_cudf.read_csv("s3://bucket/myfiles.*.csv")
     >>> df = dask_cudf.read_csv("https://www.mycloud.com/sample.csv")
@@ -48,15 +44,15 @@
     ----------
     path : str, path object, or file-like object
         Either a path to a file (a str, :py:class:`pathlib.Path`, or
-        py._path.local.LocalPath), URL (including http, ftp, and S3
-        locations), or any object with a read() method (such as
+        ``py._path.local.LocalPath``), URL (including HTTP, FTP, and S3
+        locations), or any object with a ``read()`` method (such as
         builtin :py:func:`open` file handler function or
         :py:class:`~io.StringIO`).
     blocksize : int or str, default "256 MiB"
         The target task partition size. If ``None``, a single block
         is used for each file.
     **kwargs : dict
-        Passthrough key-word arguments that are sent to
+        Passthrough keyword arguments that are sent to
         :func:`cudf:cudf.read_csv`.
 
     Notes
