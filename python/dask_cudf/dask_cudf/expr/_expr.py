# Copyright (c) 2024, NVIDIA CORPORATION.
import functools

from dask_expr import new_collection
from dask_expr._cumulative import CumulativeBlockwise
from dask_expr._expr import Elemwise, Expr, RenameAxis, VarColumns
from dask_expr._groupby import (
    DecomposableGroupbyAggregation,
    GroupbyAggregation,
)
from dask_expr._reductions import Reduction, Var
import dask_expr._shuffle as _shuffle_module
from dask_expr.io.io import FusedParquetIO
<<<<<<< HEAD
from dask_expr.io.parquet import ReadParquetPyarrowFS
import pandas as pd
=======
from dask_expr.io.parquet import FragmentWrapper, ReadParquetPyarrowFS
>>>>>>> 3126f775

from dask.dataframe.core import (
    _concat,
    is_dataframe_like,
    make_meta,
    meta_nonempty,
)
from dask.dataframe.dispatch import is_categorical_dtype
from dask.typing import no_default

import cudf

##
## Custom expressions
##


def _get_spec_info(gb):
    if isinstance(gb.arg, (dict, list)):
        aggs = gb.arg.copy()
    else:
        aggs = gb.arg

    if gb._slice and not isinstance(aggs, dict):
        aggs = {gb._slice: aggs}

    gb_cols = gb._by_columns
    if isinstance(gb_cols, str):
        gb_cols = [gb_cols]
    columns = [c for c in gb.frame.columns if c not in gb_cols]
    if not isinstance(aggs, dict):
        aggs = {col: aggs for col in columns}

    # Assert if our output will have a MultiIndex; this will be the case if
    # any value in the `aggs` dict is not a string (i.e. multiple/named
    # aggregations per column)
    str_cols_out = True
    aggs_renames = {}
    for col in aggs:
        if isinstance(aggs[col], str) or callable(aggs[col]):
            aggs[col] = [aggs[col]]
        elif isinstance(aggs[col], dict):
            str_cols_out = False
            col_aggs = []
            for k, v in aggs[col].items():
                aggs_renames[col, v] = k
                col_aggs.append(v)
            aggs[col] = col_aggs
        else:
            str_cols_out = False
        if col in gb_cols:
            columns.append(col)

    return {
        "aggs": aggs,
        "columns": columns,
        "str_cols_out": str_cols_out,
        "aggs_renames": aggs_renames,
    }


def _get_meta(gb):
    spec_info = gb.spec_info
    gb_cols = gb._by_columns
    aggs = spec_info["aggs"].copy()
    aggs_renames = spec_info["aggs_renames"]
    if spec_info["str_cols_out"]:
        # Metadata should use `str` for dict values if that is
        # what the user originally specified (column names will
        # be str, rather than tuples).
        for col in aggs:
            aggs[col] = aggs[col][0]
    _meta = gb.frame._meta.groupby(gb_cols).agg(aggs)
    if aggs_renames:
        col_array = []
        agg_array = []
        for col, agg in _meta.columns:
            col_array.append(col)
            agg_array.append(aggs_renames.get((col, agg), agg))
        _meta.columns = pd.MultiIndex.from_arrays([col_array, agg_array])
    return _meta


class DecomposableCudfGroupbyAgg(DecomposableGroupbyAggregation):
    sep = "___"

    @functools.cached_property
    def spec_info(self):
        return _get_spec_info(self)

    @functools.cached_property
    def _meta(self):
        return _get_meta(self)

    @property
    def shuffle_by_index(self):
        return False  # We always group by column(s)

    @classmethod
    def chunk(cls, df, *by, **kwargs):
        from dask_cudf.groupby import _groupby_partition_agg

        return _groupby_partition_agg(df, **kwargs)

    @classmethod
    def combine(cls, inputs, **kwargs):
        from dask_cudf.groupby import _tree_node_agg

        return _tree_node_agg(_concat(inputs), **kwargs)

    @classmethod
    def aggregate(cls, inputs, **kwargs):
        from dask_cudf.groupby import _finalize_gb_agg

        return _finalize_gb_agg(_concat(inputs), **kwargs)

    @property
    def chunk_kwargs(self) -> dict:
        dropna = True if self.dropna is None else self.dropna
        return {
            "gb_cols": self._by_columns,
            "aggs": self.spec_info["aggs"],
            "columns": self.spec_info["columns"],
            "dropna": dropna,
            "sort": self.sort,
            "sep": self.sep,
        }

    @property
    def combine_kwargs(self) -> dict:
        dropna = True if self.dropna is None else self.dropna
        return {
            "gb_cols": self._by_columns,
            "dropna": dropna,
            "sort": self.sort,
            "sep": self.sep,
        }

    @property
    def aggregate_kwargs(self) -> dict:
        dropna = True if self.dropna is None else self.dropna
        final_columns = self._slice or self._meta.columns
        return {
            "gb_cols": self._by_columns,
            "aggs": self.spec_info["aggs"],
            "columns": self.spec_info["columns"],
            "final_columns": final_columns,
            "as_index": True,
            "dropna": dropna,
            "sort": self.sort,
            "sep": self.sep,
            "str_cols_out": self.spec_info["str_cols_out"],
            "aggs_renames": self.spec_info["aggs_renames"],
        }


class CudfGroupbyAgg(GroupbyAggregation):
    @functools.cached_property
    def spec_info(self):
        return _get_spec_info(self)

    @functools.cached_property
    def _meta(self):
        return _get_meta(self)

    def _lower(self):
        return DecomposableCudfGroupbyAgg(
            self.frame,
            self.arg,
            self.observed,
            self.dropna,
            self.split_every,
            self.split_out,
            self.sort,
            self.shuffle_method,
            self._slice,
            *self.by,
        )


def _maybe_get_custom_expr(
    gb,
    aggs,
    split_every=None,
    split_out=None,
    shuffle_method=None,
    **kwargs,
):
    from dask_cudf.groupby import (
        OPTIMIZED_AGGS,
        _aggs_optimized,
        _redirect_aggs,
    )

    if kwargs:
        # Unsupported key-word arguments
        return None

    if not hasattr(gb.obj._meta, "to_pandas"):
        # Not cuDF-backed data
        return None

    _aggs = _redirect_aggs(aggs)
    if not _aggs_optimized(_aggs, OPTIMIZED_AGGS):
        # One or more aggregations are unsupported
        return None

    return CudfGroupbyAgg(
        gb.obj.expr,
        _aggs,
        gb.observed,
        gb.dropna,
        split_every,
        split_out,
        gb.sort,
        shuffle_method,
        gb._slice,
        *gb.by,
    )


class CudfFusedParquetIO(FusedParquetIO):
    @staticmethod
    def _load_multiple_files(
        frag_filters,
        columns,
        schema,
        *to_pandas_args,
    ):
        import pyarrow as pa

        from dask.base import apply, tokenize
        from dask.threaded import get

        token = tokenize(frag_filters, columns, schema)
        name = f"pq-file-{token}"
        dsk = {
            (name, i): (
                CudfReadParquetPyarrowFS._fragment_to_table,
                frag,
                filter,
                columns,
                schema,
            )
            for i, (frag, filter) in enumerate(frag_filters)
        }
        dsk[name] = (
            apply,
            pa.concat_tables,
            [list(dsk.keys())],
            {"promote_options": "permissive"},
        )
        return CudfReadParquetPyarrowFS._table_to_pandas(
            get(dsk, name),
            *to_pandas_args,
        )


class CudfReadParquetPyarrowFS(ReadParquetPyarrowFS):
    @functools.cached_property
    def _dataset_info(self):
        from dask_cudf.io.parquet import set_object_dtypes_from_pa_schema

        dataset_info = super()._dataset_info
        meta_pd = dataset_info["base_meta"]
        if isinstance(meta_pd, cudf.DataFrame):
            return dataset_info

        # Convert to cudf
        # (drop unsupported timezone information)
        for k, v in meta_pd.dtypes.items():
            if isinstance(v, pd.DatetimeTZDtype) and v.tz is not None:
                meta_pd[k] = meta_pd[k].dt.tz_localize(None)
        meta_cudf = cudf.from_pandas(meta_pd)

        # Re-set "object" dtypes to align with pa schema
        kwargs = dataset_info.get("kwargs", {})
        set_object_dtypes_from_pa_schema(
            meta_cudf,
            kwargs.get("schema", None),
        )

        dataset_info["base_meta"] = meta_cudf
        self.operands[type(self)._parameters.index("_dataset_info_cache")] = (
            dataset_info
        )
        return dataset_info

    @staticmethod
    def _table_to_pandas(table, index_name):
        df = cudf.DataFrame.from_arrow(table)
        if index_name is not None:
            df = df.set_index(index_name)
        return df

    def _filtered_task(self, index: int):
        columns = self.columns.copy()
        index_name = self.index.name
        if self.index is not None:
            index_name = self.index.name
        schema = self._dataset_info["schema"].remove_metadata()
        if index_name:
            if columns is None:
                columns = list(schema.names)
            columns.append(index_name)
        return (
            self._table_to_pandas,
            (
                self._fragment_to_table,
                FragmentWrapper(self.fragments[index], filesystem=self.fs),
                self.filters,
                columns,
                schema,
            ),
            index_name,
        )

    def _tune_up(self, parent):
        if self._fusion_compression_factor >= 1:
            return
        if isinstance(parent, CudfFusedParquetIO):
            return
        return parent.substitute(self, CudfFusedParquetIO(self))


class RenameAxisCudf(RenameAxis):
    # TODO: Remove this after rename_axis is supported in cudf
    # (See: https://github.com/rapidsai/cudf/issues/16895)
    @staticmethod
    def operation(df, index=no_default, **kwargs):
        if index != no_default:
            df.index.name = index
            return df
        raise NotImplementedError(
            "Only `index` is supported for the cudf backend"
        )


class ToCudfBackend(Elemwise):
    # TODO: Inherit from ToBackend when rapids-dask-dependency
    # is pinned to dask>=2024.8.1
    _parameters = ["frame", "options"]
    _projection_passthrough = True
    _filter_passthrough = True
    _preserves_partitioning_information = True

    @staticmethod
    def operation(df, options):
        from dask_cudf.backends import to_cudf_dispatch

        return to_cudf_dispatch(df, **options)

    def _simplify_down(self):
        if isinstance(
            self.frame._meta, (cudf.DataFrame, cudf.Series, cudf.Index)
        ):
            # We already have cudf data
            return self.frame


##
## Custom expression patching
##


# This can be removed after cudf#15176 is addressed.
# See: https://github.com/rapidsai/cudf/issues/15176
class PatchCumulativeBlockwise(CumulativeBlockwise):
    @property
    def _args(self) -> list:
        return self.operands[:1]

    @property
    def _kwargs(self) -> dict:
        # Must pass axis and skipna as kwargs in cudf
        return {"axis": self.axis, "skipna": self.skipna}


CumulativeBlockwise._args = PatchCumulativeBlockwise._args
CumulativeBlockwise._kwargs = PatchCumulativeBlockwise._kwargs


# The upstream Var code uses `Series.values`, and relies on numpy
# for most of the logic. Unfortunately, cudf -> cupy conversion
# is not supported for data containing null values. Therefore,
# we must implement our own version of Var for now. This logic
# is mostly copied from dask-cudf.


class VarCudf(Reduction):
    # Uses the parallel version of Welford's online algorithm (Chan '79)
    # (http://i.stanford.edu/pub/cstr/reports/cs/tr/79/773/CS-TR-79-773.pdf)
    _parameters = ["frame", "skipna", "ddof", "numeric_only", "split_every"]
    _defaults = {
        "skipna": True,
        "ddof": 1,
        "numeric_only": False,
        "split_every": False,
    }

    @functools.cached_property
    def _meta(self):
        return make_meta(
            meta_nonempty(self.frame._meta).var(
                skipna=self.skipna, numeric_only=self.numeric_only
            )
        )

    @property
    def chunk_kwargs(self):
        return dict(skipna=self.skipna, numeric_only=self.numeric_only)

    @property
    def combine_kwargs(self):
        return {}

    @property
    def aggregate_kwargs(self):
        return dict(ddof=self.ddof)

    @classmethod
    def reduction_chunk(cls, x, skipna=True, numeric_only=False):
        kwargs = {"numeric_only": numeric_only} if is_dataframe_like(x) else {}
        if skipna or numeric_only:
            n = x.count(**kwargs)
            kwargs["skipna"] = skipna
            avg = x.mean(**kwargs)
        else:
            # Not skipping nulls, so might as well
            # avoid the full `count` operation
            n = len(x)
            kwargs["skipna"] = skipna
            avg = x.sum(**kwargs) / n
        if numeric_only:
            # Workaround for cudf bug
            # (see: https://github.com/rapidsai/cudf/issues/13731)
            x = x[n.index]
        m2 = ((x - avg) ** 2).sum(**kwargs)
        return n, avg, m2

    @classmethod
    def reduction_combine(cls, parts):
        n, avg, m2 = parts[0]
        for i in range(1, len(parts)):
            n_a, avg_a, m2_a = n, avg, m2
            n_b, avg_b, m2_b = parts[i]
            n = n_a + n_b
            avg = (n_a * avg_a + n_b * avg_b) / n
            delta = avg_b - avg_a
            m2 = m2_a + m2_b + delta**2 * n_a * n_b / n
        return n, avg, m2

    @classmethod
    def reduction_aggregate(cls, vals, ddof=1):
        vals = cls.reduction_combine(vals)
        n, _, m2 = vals
        return m2 / (n - ddof)


def _patched_var(
    self, axis=0, skipna=True, ddof=1, numeric_only=False, split_every=False
):
    if axis == 0:
        if hasattr(self._meta, "to_pandas"):
            return VarCudf(self, skipna, ddof, numeric_only, split_every)
        else:
            return Var(self, skipna, ddof, numeric_only, split_every)
    elif axis == 1:
        return VarColumns(self, skipna, ddof, numeric_only)
    else:
        raise ValueError(f"axis={axis} not supported. Please specify 0 or 1")


Expr.var = _patched_var


# Temporary work-around for missing cudf + categorical support
# See: https://github.com/rapidsai/cudf/issues/11795
# TODO: Fix RepartitionQuantiles and remove this in cudf>24.06

_original_get_divisions = _shuffle_module._get_divisions


def _patched_get_divisions(frame, other, *args, **kwargs):
    # NOTE: The following two lines contains the "patch"
    # (we simply convert the partitioning column to pandas)
    if is_categorical_dtype(other._meta.dtype) and hasattr(
        other.frame._meta, "to_pandas"
    ):
        other = new_collection(other).to_backend("pandas")._expr

    # Call "original" function
    return _original_get_divisions(frame, other, *args, **kwargs)


_shuffle_module._get_divisions = _patched_get_divisions<|MERGE_RESOLUTION|>--- conflicted
+++ resolved
@@ -11,12 +11,7 @@
 from dask_expr._reductions import Reduction, Var
 import dask_expr._shuffle as _shuffle_module
 from dask_expr.io.io import FusedParquetIO
-<<<<<<< HEAD
-from dask_expr.io.parquet import ReadParquetPyarrowFS
-import pandas as pd
-=======
 from dask_expr.io.parquet import FragmentWrapper, ReadParquetPyarrowFS
->>>>>>> 3126f775
 
 from dask.dataframe.core import (
     _concat,
