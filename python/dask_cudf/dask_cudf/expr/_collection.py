# Copyright (c) 2024, NVIDIA CORPORATION.

import warnings
from functools import cached_property

from dask_expr import (
    DataFrame as DXDataFrame,
    FrameBase,
    Index as DXIndex,
    Series as DXSeries,
    get_collection_type,
)
from dask_expr._collection import new_collection
from dask_expr._util import _raise_if_object_series

from dask import config
from dask.dataframe.core import is_dataframe_like

import cudf

_LEGACY_WORKAROUND = (
    "To enable the 'legacy' dask-cudf API, set the "
    "global 'dataframe.query-planning' config to "
    "`False` before dask is imported. This can also "
    "be done by setting an environment variable: "
    "`DASK_DATAFRAME__QUERY_PLANNING=False` "
)


##
## Custom collection classes
##


class CudfFrameBase(FrameBase):
    def to_dask_dataframe(self, **kwargs):
        """Create a dask.dataframe object from a dask_cudf object

        WARNING: This API is deprecated, and may not work properly.
        Please use `*.to_backend("pandas")` to convert the
        underlying data to pandas.
        """

        warnings.warn(
            "The `to_dask_dataframe` API is now deprecated. "
            "Please use `*.to_backend('pandas')` instead.",
            FutureWarning,
        )

        return self.to_backend("pandas", **kwargs)

    # var can be removed if cudf#15179 is addressed.
    # See: https://github.com/rapidsai/cudf/issues/15179
    def var(
        self,
        axis=0,
        skipna=True,
        ddof=1,
        numeric_only=False,
        split_every=False,
        **kwargs,
    ):
        _raise_if_object_series(self, "var")
        axis = self._validate_axis(axis)
        self._meta.var(axis=axis, skipna=skipna, numeric_only=numeric_only)
        frame = self
        if is_dataframe_like(self._meta) and numeric_only:
            # Convert to pandas - cudf does something weird here
            index = self._meta.to_pandas().var(numeric_only=True).index
            frame = frame[list(index)]
        return new_collection(
            frame.expr.var(
                axis, skipna, ddof, numeric_only, split_every=split_every
            )
        )


class DataFrame(DXDataFrame, CudfFrameBase):
    @classmethod
    def from_dict(cls, *args, **kwargs):
        with config.set({"dataframe.backend": "cudf"}):
            return DXDataFrame.from_dict(*args, **kwargs)

<<<<<<< HEAD
    def sort_values(
        self,
        by,
        **kwargs,
    ):
        # Raise if the first column is categorical, otherwise the
        # upstream divisions logic may produce errors
        # (See: https://github.com/rapidsai/cudf/issues/11795)
        check_by = by[0] if isinstance(by, list) else by
        if is_categorical_dtype(self.dtypes.get(check_by, None)):
            raise NotImplementedError(
                "Dask-cudf does not support sorting on categorical "
                "columns when query-planning is enabled. Please use "
                "the legacy API for now."
                f"\n{_LEGACY_WORKAROUND}",
            )
        return super().sort_values(by, **kwargs)

    def set_index(
        self,
        *args,
        divisions=None,
        **kwargs,
    ):
        if divisions == "quantile":
            divisions = None
            warnings.warn(
                "Ignoring divisions='quantile'. This option is now "
                "deprecated. Please use the legacy API and raise an "
                "issue on github if this feature is necessary."
                f"\n{_LEGACY_WORKAROUND}",
                FutureWarning,
            )

        return super().set_index(*args, divisions=divisions, **kwargs)

=======
>>>>>>> 766fbb7f
    def groupby(
        self,
        by,
        group_keys=True,
        sort=None,
        observed=None,
        dropna=None,
        **kwargs,
    ):
        from dask_cudf.expr._groupby import GroupBy

        if isinstance(by, FrameBase) and not isinstance(by, DXSeries):
            raise ValueError(
                f"`by` must be a column name or list of columns, got {by}."
            )

        if "as_index" in kwargs:
            msg = (
                "The `as_index` argument is now deprecated. All groupby "
                "results will be consistent with `as_index=True`."
            )

            if kwargs.pop("as_index") is not True:
                raise NotImplementedError(
                    f"{msg} Please reset the index after aggregating, or "
                    "use the legacy API if `as_index=False` is required.\n"
                    f"{_LEGACY_WORKAROUND}"
                )
            else:
                warnings.warn(msg, FutureWarning)

        return GroupBy(
            self,
            by,
            group_keys=group_keys,
            sort=sort,
            observed=observed,
            dropna=dropna,
            **kwargs,
        )

    def to_orc(self, *args, **kwargs):
        return self.to_legacy_dataframe().to_orc(*args, **kwargs)

    @staticmethod
    def read_text(*args, **kwargs):
        from dask_expr import from_legacy_dataframe

        from dask_cudf.io.text import read_text as legacy_read_text

        ddf = legacy_read_text(*args, **kwargs)
        return from_legacy_dataframe(ddf)


class Series(DXSeries, CudfFrameBase):
    def groupby(self, by, **kwargs):
        from dask_cudf.expr._groupby import SeriesGroupBy

        return SeriesGroupBy(self, by, **kwargs)

    @cached_property
    def list(self):
        from dask_cudf.accessors import ListMethods

        return ListMethods(self)

    @cached_property
    def struct(self):
        from dask_cudf.accessors import StructMethods

        return StructMethods(self)


class Index(DXIndex, CudfFrameBase):
    pass  # Same as pandas (for now)


get_collection_type.register(cudf.DataFrame, lambda _: DataFrame)
get_collection_type.register(cudf.Series, lambda _: Series)
get_collection_type.register(cudf.BaseIndex, lambda _: Index)


##
## Support conversion to GPU-backed Array collections
##


try:
    from dask_expr._backends import create_array_collection

    @get_collection_type.register_lazy("cupy")
    def _register_cupy():
        import cupy

        @get_collection_type.register(cupy.ndarray)
        def get_collection_type_cupy_array(_):
            return create_array_collection

    @get_collection_type.register_lazy("cupyx")
    def _register_cupyx():
        # Needed for cuml
        from cupyx.scipy.sparse import spmatrix

        @get_collection_type.register(spmatrix)
        def get_collection_type_csr_matrix(_):
            return create_array_collection

except ImportError:
    # Older version of dask-expr.
    # Implicit conversion to array wont work.
    pass<|MERGE_RESOLUTION|>--- conflicted
+++ resolved
@@ -81,25 +81,6 @@
         with config.set({"dataframe.backend": "cudf"}):
             return DXDataFrame.from_dict(*args, **kwargs)
 
-<<<<<<< HEAD
-    def sort_values(
-        self,
-        by,
-        **kwargs,
-    ):
-        # Raise if the first column is categorical, otherwise the
-        # upstream divisions logic may produce errors
-        # (See: https://github.com/rapidsai/cudf/issues/11795)
-        check_by = by[0] if isinstance(by, list) else by
-        if is_categorical_dtype(self.dtypes.get(check_by, None)):
-            raise NotImplementedError(
-                "Dask-cudf does not support sorting on categorical "
-                "columns when query-planning is enabled. Please use "
-                "the legacy API for now."
-                f"\n{_LEGACY_WORKAROUND}",
-            )
-        return super().sort_values(by, **kwargs)
-
     def set_index(
         self,
         *args,
@@ -118,8 +99,6 @@
 
         return super().set_index(*args, divisions=divisions, **kwargs)
 
-=======
->>>>>>> 766fbb7f
     def groupby(
         self,
         by,
