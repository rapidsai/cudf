--- conflicted
+++ resolved
@@ -89,10 +89,7 @@
     ):
         # Raise if the first column is categorical, otherwise the
         # upstream divisions logic may produce errors
-<<<<<<< HEAD
-=======
         # (See: https://github.com/rapidsai/cudf/issues/11795)
->>>>>>> 36be035f
         check_by = by[0] if isinstance(by, list) else by
         if is_categorical_dtype(self.dtypes.get(check_by, None)):
             raise NotImplementedError(
