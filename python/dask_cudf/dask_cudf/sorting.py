# Copyright (c) 2020, NVIDIA CORPORATION.
from collections.abc import Iterator

import cupy
import numpy as np
import tlz as toolz

import dask.dataframe as dd
from dask.base import tokenize
from dask.dataframe import methods
from dask.dataframe.core import DataFrame, Index, Series
from dask.dataframe.shuffle import rearrange_by_column
from dask.highlevelgraph import HighLevelGraph
from dask.utils import M

import cudf as gd
from cudf.api.types import is_categorical_dtype


def set_index_post(df, index_name, drop, column_dtype):
    df2 = df.set_index(index_name, drop=drop)
    df2.columns = df2.columns.astype(column_dtype)
    return df2


<<<<<<< HEAD
def _set_partitions_pre(s, divisions):
    partitions = divisions.searchsorted(s, side="right") - 1
    partitions[partitions < 0] = 0
=======
def _set_partitions_pre(s, divisions, ascending=True):
    if ascending:
        partitions = divisions.searchsorted(s, side="right") - 1
    else:
        partitions = (
            len(divisions) - divisions.searchsorted(s, side="right") - 1
        )
>>>>>>> bdd0922b
    partitions[
        divisions.tail(1).searchsorted(s, side="right").astype("bool")
    ] = ((len(divisions) - 2) if ascending else 0)
    return partitions


def _quantile(a, q):
    n = len(a)
    if not len(a):
        return None, n
    return (a.quantiles(q=q.tolist(), interpolation="nearest"), n)


def merge_quantiles(finalq, qs, vals):
    """ Combine several quantile calculations of different data.
    [NOTE: Same logic as dask.array merge_percentiles]
    """
    if isinstance(finalq, Iterator):
        finalq = list(finalq)
    finalq = np.array(finalq)
    qs = list(map(list, qs))
    vals = list(vals)
    vals, Ns = zip(*vals)
    Ns = list(Ns)

    L = list(zip(*[(q, val, N) for q, val, N in zip(qs, vals, Ns) if N]))
    if not L:
        raise ValueError("No non-trivial arrays found")
    qs, vals, Ns = L

    if len(vals) != len(qs) or len(Ns) != len(qs):
        raise ValueError("qs, vals, and Ns parameters must be the same length")

    # transform qs and Ns into number of observations between quantiles
    counts = []
    for q, N in zip(qs, Ns):
        count = np.empty(len(q))
        count[1:] = np.diff(q)
        count[0] = q[0]
        count *= N
        counts.append(count)

    def _append_counts(val, count):
        val["_counts"] = count
        return val

    # Sort by calculated quantile values, then number of observations.
    combined_vals_counts = gd.merge_sorted(
        [*map(_append_counts, vals, counts)]
    )
    combined_counts = cupy.asnumpy(combined_vals_counts["_counts"].values)
    combined_vals = combined_vals_counts.drop(columns=["_counts"])

    # quantile-like, but scaled by total number of observations
    combined_q = np.cumsum(combined_counts)

    # rescale finalq quantiles to match combined_q
    desired_q = finalq * sum(Ns)

    # TODO: Support other interpolation methods
    # For now - Always use "nearest" for interpolation
    left = np.searchsorted(combined_q, desired_q, side="left")
    right = np.searchsorted(combined_q, desired_q, side="right") - 1
    np.minimum(left, len(combined_vals) - 1, left)  # don't exceed max index
    lower = np.minimum(left, right)
    upper = np.maximum(left, right)
    lower_residual = np.abs(combined_q[lower] - desired_q)
    upper_residual = np.abs(combined_q[upper] - desired_q)
    mask = lower_residual > upper_residual
    index = lower  # alias; we no longer need lower
    index[mask] = upper[mask]
    rv = combined_vals.iloc[index]
    return rv.reset_index(drop=True)


def _approximate_quantile(df, q):
    """Approximate quantiles of DataFrame or Series.
    [NOTE: Same logic as dask.dataframe Series quantile]
    """
    # current implementation needs q to be sorted so
    # sort if array-like, otherwise leave it alone
    q_ndarray = np.array(q)
    if q_ndarray.ndim > 0:
        q_ndarray.sort(kind="mergesort")
        q = q_ndarray

    # Lets assume we are dealing with a DataFrame throughout
    if isinstance(df, (Series, Index)):
        df = df.to_frame()
    assert isinstance(df, DataFrame)
    final_type = df._meta._constructor

    # Create metadata
    meta = df._meta_nonempty.quantiles(q=q)

    # Define final action (create df with quantiles as index)
    def finalize_tsk(tsk):
        return (final_type, tsk)

    return_type = df.__class__

    # pandas/cudf uses quantile in [0, 1]
    # numpy / cupy uses [0, 100]
    qs = np.asarray(q)
    token = tokenize(df, qs)

    if len(qs) == 0:
        name = "quantiles-" + token
        empty_index = gd.Index([], dtype=float)
        return Series(
            {
                (name, 0): final_type(
                    {col: [] for col in df.columns},
                    name=df.name,
                    index=empty_index,
                )
            },
            name,
            df._meta,
            [None, None],
        )
    else:
        new_divisions = [np.min(q), np.max(q)]

    name = "quantiles-1-" + token
    val_dsk = {
        (name, i): (_quantile, key, qs)
        for i, key in enumerate(df.__dask_keys__())
    }

    name2 = "quantiles-2-" + token
    merge_dsk = {
        (name2, 0): finalize_tsk(
            (merge_quantiles, qs, [qs] * df.npartitions, sorted(val_dsk))
        )
    }
    dsk = toolz.merge(val_dsk, merge_dsk)
    graph = HighLevelGraph.from_collections(name2, dsk, dependencies=[df])
    df = return_type(graph, name2, meta, new_divisions)

    def set_quantile_index(df):
        df.index = q
        return df

    df = df.map_partitions(set_quantile_index, meta=meta)
    return df


def quantile_divisions(df, by, npartitions):
    qn = np.linspace(0.0, 1.0, npartitions + 1).tolist()
    divisions = _approximate_quantile(df[by], qn).compute()
    columns = divisions.columns

    # TODO: Make sure divisions are correct for all dtypes..
    if (
        len(columns) == 1
        and df[columns[0]].dtype != "object"
        and not is_categorical_dtype(df[columns[0]].dtype)
    ):
        dtype = df[columns[0]].dtype
        divisions = divisions[columns[0]].astype("int64")
        divisions.iloc[-1] += 1
        divisions = sorted(
            divisions.drop_duplicates().astype(dtype).to_arrow().tolist(),
            key=lambda x: (x is None, x),
        )
    else:
        for col in columns:
            dtype = df[col].dtype
            if dtype != "object":
                divisions[col] = divisions[col].astype("int64")
                divisions[col].iloc[-1] += 1
                divisions[col] = divisions[col].astype(dtype)
            else:
                divisions[col].iloc[-1] = chr(
                    ord(divisions[col].iloc[-1][0]) + 1
                )
        divisions = divisions.drop_duplicates().sort_index()
    return divisions


def sort_values(
    df,
    by,
    max_branch=None,
    divisions=None,
    set_divisions=False,
    ignore_index=False,
<<<<<<< HEAD
    na_position="last",
=======
    ascending=True,
>>>>>>> bdd0922b
):
    """ Sort by the given list/tuple of column names.
    """
    if na_position not in ("first", "last"):
        raise ValueError("na_position must be either 'first' or 'last'")

    npartitions = df.npartitions
    if isinstance(by, tuple):
        by = list(by)
    elif not isinstance(by, list):
        by = [by]

    # Step 1 - Calculate new divisions (if necessary)
    if divisions is None:
        divisions = quantile_divisions(df, by, npartitions)

    # Step 2 - Perform repartitioning shuffle
    meta = df._meta._constructor_sliced([0])
    if not isinstance(divisions, (gd.Series, gd.DataFrame)):
        dtype = df[by[0]].dtype
        divisions = df._meta._constructor_sliced(divisions, dtype=dtype)

    partitions = df[by].map_partitions(
        _set_partitions_pre,
        divisions=divisions,
        ascending=ascending,
        meta=meta,
    )

    df2 = df.assign(_partitions=partitions)
    df3 = rearrange_by_column(
        df2,
        "_partitions",
        max_branch=max_branch,
        npartitions=len(divisions) - 1,
        shuffle="tasks",
        ignore_index=ignore_index,
    ).drop(columns=["_partitions"])
    df3.divisions = (None,) * (df3.npartitions + 1)

    # Step 3 - Return final sorted df
    df4 = df3.map_partitions(M.sort_values, by, ascending=ascending)
    if not isinstance(divisions, gd.DataFrame) and set_divisions:
        # Can't have multi-column divisions elsewhere in dask (yet)
        df4.divisions = methods.tolist(divisions)

    # Step 4 - Reposition first column's null values if we need to
    if na_position == "first":
        is_na = df4[by[0]].isna()
        df_is_na = df4[is_na]
        df_not_is_na = df4[~is_na]

        return dd.concat([df_is_na, df_not_is_na])

    return df4<|MERGE_RESOLUTION|>--- conflicted
+++ resolved
@@ -23,11 +23,6 @@
     return df2
 
 
-<<<<<<< HEAD
-def _set_partitions_pre(s, divisions):
-    partitions = divisions.searchsorted(s, side="right") - 1
-    partitions[partitions < 0] = 0
-=======
 def _set_partitions_pre(s, divisions, ascending=True):
     if ascending:
         partitions = divisions.searchsorted(s, side="right") - 1
@@ -35,7 +30,6 @@
         partitions = (
             len(divisions) - divisions.searchsorted(s, side="right") - 1
         )
->>>>>>> bdd0922b
     partitions[
         divisions.tail(1).searchsorted(s, side="right").astype("bool")
     ] = ((len(divisions) - 2) if ascending else 0)
@@ -224,11 +218,8 @@
     divisions=None,
     set_divisions=False,
     ignore_index=False,
-<<<<<<< HEAD
+    ascending=True,
     na_position="last",
-=======
-    ascending=True,
->>>>>>> bdd0922b
 ):
     """ Sort by the given list/tuple of column names.
     """
