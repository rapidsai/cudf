# Copyright (c) 2020, NVIDIA CORPORATION.
from collections.abc import Iterator

import cupy
import numpy as np
import tlz as toolz

from dask.base import tokenize
from dask.dataframe import methods
from dask.dataframe.core import DataFrame, Index, Series
from dask.dataframe.shuffle import rearrange_by_column
from dask.highlevelgraph import HighLevelGraph
from dask.utils import M

import cudf as gd
from cudf.api.types import is_categorical_dtype


def set_index_post(df, index_name, drop, column_dtype):
    df2 = df.set_index(index_name, drop=drop)
    df2.columns = df2.columns.astype(column_dtype)
    return df2


def _set_partitions_pre(s, divisions, ascending=True, na_position="last"):
    if ascending:
        partitions = divisions.searchsorted(s, side="right") - 1
    else:
        partitions = (
            len(divisions) - divisions.searchsorted(s, side="right") - 1
        )
<<<<<<< HEAD
    partitions[(partitions < 0) | (partitions >= len(divisions) - 1)] = (
        0 if ascending else (len(divisions) - 2)
    )
    partitions[s._columns[0].isna().values] = (
        len(divisions) - 2 if na_position == "last" else 0
    )
=======
    partitions[
        divisions.tail(1).searchsorted(s, side="right").astype("bool")
    ] = ((len(divisions) - 2) if ascending else 0)
>>>>>>> a2869745
    return partitions


def _quantile(a, q):
    n = len(a)
    if not len(a):
        return None, n
    return (a.quantiles(q=q.tolist(), interpolation="nearest"), n)


def merge_quantiles(finalq, qs, vals):
    """ Combine several quantile calculations of different data.
    [NOTE: Same logic as dask.array merge_percentiles]
    """
    if isinstance(finalq, Iterator):
        finalq = list(finalq)
    finalq = np.array(finalq)
    qs = list(map(list, qs))
    vals = list(vals)
    vals, Ns = zip(*vals)
    Ns = list(Ns)

    L = list(zip(*[(q, val, N) for q, val, N in zip(qs, vals, Ns) if N]))
    if not L:
        raise ValueError("No non-trivial arrays found")
    qs, vals, Ns = L

    if len(vals) != len(qs) or len(Ns) != len(qs):
        raise ValueError("qs, vals, and Ns parameters must be the same length")

    # transform qs and Ns into number of observations between quantiles
    counts = []
    for q, N in zip(qs, Ns):
        count = np.empty(len(q))
        count[1:] = np.diff(q)
        count[0] = q[0]
        count *= N
        counts.append(count)

    def _append_counts(val, count):
        val["_counts"] = count
        return val

    # Sort by calculated quantile values, then number of observations.
    combined_vals_counts = gd.merge_sorted(
        [*map(_append_counts, vals, counts)]
    )
    combined_counts = cupy.asnumpy(combined_vals_counts["_counts"].values)
    combined_vals = combined_vals_counts.drop(columns=["_counts"])

    # quantile-like, but scaled by total number of observations
    combined_q = np.cumsum(combined_counts)

    # rescale finalq quantiles to match combined_q
    desired_q = finalq * sum(Ns)

    # TODO: Support other interpolation methods
    # For now - Always use "nearest" for interpolation
    left = np.searchsorted(combined_q, desired_q, side="left")
    right = np.searchsorted(combined_q, desired_q, side="right") - 1
    np.minimum(left, len(combined_vals) - 1, left)  # don't exceed max index
    lower = np.minimum(left, right)
    upper = np.maximum(left, right)
    lower_residual = np.abs(combined_q[lower] - desired_q)
    upper_residual = np.abs(combined_q[upper] - desired_q)
    mask = lower_residual > upper_residual
    index = lower  # alias; we no longer need lower
    index[mask] = upper[mask]
    rv = combined_vals.iloc[index]
    return rv.reset_index(drop=True)


def _approximate_quantile(df, q):
    """Approximate quantiles of DataFrame or Series.
    [NOTE: Same logic as dask.dataframe Series quantile]
    """
    # current implementation needs q to be sorted so
    # sort if array-like, otherwise leave it alone
    q_ndarray = np.array(q)
    if q_ndarray.ndim > 0:
        q_ndarray.sort(kind="mergesort")
        q = q_ndarray

    # Lets assume we are dealing with a DataFrame throughout
    if isinstance(df, (Series, Index)):
        df = df.to_frame()
    assert isinstance(df, DataFrame)
    final_type = df._meta._constructor

    # Create metadata
    meta = df._meta_nonempty.quantiles(q=q)

    # Define final action (create df with quantiles as index)
    def finalize_tsk(tsk):
        return (final_type, tsk)

    return_type = df.__class__

    # pandas/cudf uses quantile in [0, 1]
    # numpy / cupy uses [0, 100]
    qs = np.asarray(q)
    token = tokenize(df, qs)

    if len(qs) == 0:
        name = "quantiles-" + token
        empty_index = gd.Index([], dtype=float)
        return Series(
            {
                (name, 0): final_type(
                    {col: [] for col in df.columns},
                    name=df.name,
                    index=empty_index,
                )
            },
            name,
            df._meta,
            [None, None],
        )
    else:
        new_divisions = [np.min(q), np.max(q)]

    name = "quantiles-1-" + token
    val_dsk = {
        (name, i): (_quantile, key, qs)
        for i, key in enumerate(df.__dask_keys__())
    }

    name2 = "quantiles-2-" + token
    merge_dsk = {
        (name2, 0): finalize_tsk(
            (merge_quantiles, qs, [qs] * df.npartitions, sorted(val_dsk))
        )
    }
    dsk = toolz.merge(val_dsk, merge_dsk)
    graph = HighLevelGraph.from_collections(name2, dsk, dependencies=[df])
    df = return_type(graph, name2, meta, new_divisions)

    def set_quantile_index(df):
        df.index = q
        return df

    df = df.map_partitions(set_quantile_index, meta=meta)
    return df


def quantile_divisions(df, by, npartitions):
    qn = np.linspace(0.0, 1.0, npartitions + 1).tolist()
    divisions = _approximate_quantile(df[by], qn).compute()
    columns = divisions.columns

    # TODO: Make sure divisions are correct for all dtypes..
    if (
        len(columns) == 1
        and df[columns[0]].dtype != "object"
        and not is_categorical_dtype(df[columns[0]].dtype)
    ):
        dtype = df[columns[0]].dtype
        divisions = divisions[columns[0]].astype("int64")
        divisions.iloc[-1] += 1
        divisions = sorted(
            divisions.drop_duplicates().astype(dtype).to_arrow().tolist(),
            key=lambda x: (x is None, x),
        )
    else:
        for col in columns:
            dtype = df[col].dtype
            if dtype != "object":
                divisions[col] = divisions[col].astype("int64")
                divisions[col].iloc[-1] += 1
                divisions[col] = divisions[col].astype(dtype)
            else:
                divisions[col].iloc[-1] = chr(
                    ord(divisions[col].iloc[-1][0]) + 1
                )
        divisions = divisions.drop_duplicates()
    return divisions


def sort_values(
    df,
    by,
    max_branch=None,
    divisions=None,
    set_divisions=False,
    ignore_index=False,
    ascending=True,
    na_position="last",
):
    """ Sort by the given list/tuple of column names.
    """
    if na_position not in ("first", "last"):
        raise ValueError("na_position must be either 'first' or 'last'")

    npartitions = df.npartitions
    if isinstance(by, tuple):
        by = list(by)
    elif not isinstance(by, list):
        by = [by]

    # Step 1 - Calculate new divisions (if necessary)
    if divisions is None:
        divisions = quantile_divisions(df, by, npartitions)

    # Step 2 - Perform repartitioning shuffle
    meta = df._meta._constructor_sliced([0])
    if not isinstance(divisions, (gd.Series, gd.DataFrame)):
        dtype = df[by[0]].dtype
        divisions = df._meta._constructor_sliced(divisions, dtype=dtype)

    partitions = df[by].map_partitions(
        _set_partitions_pre,
        divisions=divisions,
        ascending=ascending,
        na_position=na_position,
        meta=meta,
    )

    df2 = df.assign(_partitions=partitions)
    df3 = rearrange_by_column(
        df2,
        "_partitions",
        max_branch=max_branch,
        npartitions=len(divisions) - 1,
        shuffle="tasks",
        ignore_index=ignore_index,
    ).drop(columns=["_partitions"])
    df3.divisions = (None,) * (df3.npartitions + 1)

    # Step 3 - Return final sorted df
    df4 = df3.map_partitions(
        M.sort_values, by, ascending=ascending, na_position=na_position
    )
    if not isinstance(divisions, gd.DataFrame) and set_divisions:
        # Can't have multi-column divisions elsewhere in dask (yet)
        df4.divisions = methods.tolist(divisions)

    return df4<|MERGE_RESOLUTION|>--- conflicted
+++ resolved
@@ -29,18 +29,12 @@
         partitions = (
             len(divisions) - divisions.searchsorted(s, side="right") - 1
         )
-<<<<<<< HEAD
     partitions[(partitions < 0) | (partitions >= len(divisions) - 1)] = (
         0 if ascending else (len(divisions) - 2)
     )
     partitions[s._columns[0].isna().values] = (
         len(divisions) - 2 if na_position == "last" else 0
     )
-=======
-    partitions[
-        divisions.tail(1).searchsorted(s, side="right").astype("bool")
-    ] = ((len(divisions) - 2) if ascending else 0)
->>>>>>> a2869745
     return partitions
 
 
