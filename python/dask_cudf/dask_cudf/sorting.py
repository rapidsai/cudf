--- conflicted
+++ resolved
@@ -22,12 +22,6 @@
     return df2
 
 
-<<<<<<< HEAD
-def _set_partitions_pre(s, divisions):
-    partitions = divisions.searchsorted(s, side="right") - 1
-    partitions[partitions < 0] = 0
-    partitions[partitions >= len(divisions) - 1] = len(divisions) - 2
-=======
 def _set_partitions_pre(s, divisions, ascending=True):
     if ascending:
         partitions = divisions.searchsorted(s, side="right") - 1
@@ -35,10 +29,10 @@
         partitions = (
             len(divisions) - divisions.searchsorted(s, side="right") - 1
         )
-    partitions[
-        divisions.tail(1).searchsorted(s, side="right").astype("bool")
-    ] = ((len(divisions) - 2) if ascending else 0)
->>>>>>> cff71ff9
+    partitions[partitions < 0] = 0 if ascending else len(divisions) - 2
+    partitions[partitions >= len(divisions) - 1] = (
+        (len(divisions) - 2) if ascending else 0
+    )
     return partitions
 
 
