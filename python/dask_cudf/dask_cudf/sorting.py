--- conflicted
+++ resolved
@@ -231,11 +231,7 @@
     ignore_index=False,
     ascending=True,
     na_position="last",
-<<<<<<< HEAD
-    shuffle="tasks",
-=======
     shuffle=None,
->>>>>>> bcf361fd
     sort_function=None,
     sort_function_kwargs=None,
 ):
@@ -292,7 +288,8 @@
     )
 
     df2 = df.assign(_partitions=partitions)
-    df3 = df2.shuffle(
+    df3 = rearrange_by_column(
+        df2,
         "_partitions",
         max_branch=max_branch,
         npartitions=len(divisions) - 1,
