--- conflicted
+++ resolved
@@ -24,17 +24,11 @@
     ddf = dd.from_pandas(df, npartitions=nparts)
 
     with dask.config.set(scheduler="single-threaded"):
-<<<<<<< HEAD
-        got = ddf.sort_values(by=by)
-    expect = df.sort_values(by=by)
+        got = ddf.sort_values(by=by, ascending=ascending)
+    expect = df.sort_values(by=by, ascending=ascending)
 
     # check that sorted indices are identical
     dd.assert_eq(got.reset_index(), expect.reset_index(), check_index=False)
-=======
-        got = ddf.sort_values(by=by, ascending=ascending)
-    expect = df.sort_values(by=by, ascending=ascending)
-    dd.assert_eq(got, expect, check_index=False)
->>>>>>> cff71ff9
 
 
 @pytest.mark.parametrize("ascending", [True, False])
@@ -64,14 +58,9 @@
 
 @pytest.mark.parametrize("ascending", [True, False])
 @pytest.mark.parametrize("by", ["a", "b", ["a", "b"]])
-<<<<<<< HEAD
 @pytest.mark.parametrize(
     "data",
     [
-=======
-def test_sort_values_with_nulls(by, ascending):
-    df = cudf.DataFrame(
->>>>>>> cff71ff9
         {
             "a": list(range(50)) + [None] * 50 + list(range(50, 100)),
             "b": [None] * 100 + list(range(100, 150)),
@@ -79,23 +68,15 @@
         {"a": list(range(15)) + [None] * 5, "b": list(reversed(range(20)))},
     ],
 )
-def test_sort_values_with_nulls(data, by):
+def test_sort_values_with_nulls(data, by, ascending):
     np.random.seed(0)
     cp.random.seed(0)
     df = cudf.DataFrame(data)
     ddf = dd.from_pandas(df, npartitions=5)
 
     with dask.config.set(scheduler="single-threaded"):
-        got = ddf.sort_values(by=by)
-
-<<<<<<< HEAD
-    expect = df.sort_values(by=by)
+        got = ddf.sort_values(by=by, ascending=ascending)
+    expect = df.sort_values(by=by, ascending=ascending)
 
     # check that sorted indices are identical
-    dd.assert_eq(got.reset_index(), expect.reset_index(), check_index=False)
-=======
-    with dask.config.set(scheduler="single-threaded"):
-        got = ddf.sort_values(by=by, ascending=ascending)
-    expect = df.sort_values(by=by, ascending=ascending)
-    dd.assert_eq(got, expect)
->>>>>>> cff71ff9
+    dd.assert_eq(got.reset_index(), expect.reset_index(), check_index=False)