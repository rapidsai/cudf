import numpy as np
import pytest

import dask
from dask import dataframe as dd

import cudf

import dask_cudf
from dask_cudf.sorting import quantile_divisions


@pytest.mark.parametrize("ascending", [True, False])
@pytest.mark.parametrize("by", ["a", "b", "c", "d", ["a", "b"], ["c", "d"]])
@pytest.mark.parametrize("nelem", [10, 500])
@pytest.mark.parametrize("nparts", [1, 10])
def test_sort_values(nelem, nparts, by, ascending):
    np.random.seed(0)
    df = cudf.DataFrame()
    df["a"] = np.ascontiguousarray(np.arange(nelem)[::-1])
    df["b"] = np.arange(100, nelem + 100)
    df["c"] = df["b"].astype("str")
    df["d"] = df["a"].astype("category")
    ddf = dd.from_pandas(df, npartitions=nparts)

    with dask.config.set(scheduler="single-threaded"):
        got = ddf.sort_values(by=by, ascending=ascending)
    expect = df.sort_values(by=by, ascending=ascending)
    dd.assert_eq(got, expect, check_index=False)


@pytest.mark.parametrize("ascending", [True, False])
@pytest.mark.parametrize("by", ["a", "b", ["a", "b"]])
def test_sort_values_single_partition(by, ascending):
    df = cudf.DataFrame()
    nelem = 1000
    df["a"] = np.ascontiguousarray(np.arange(nelem)[::-1])
    df["b"] = np.arange(100, nelem + 100)
    ddf = dd.from_pandas(df, npartitions=1)

    with dask.config.set(scheduler="single-threaded"):
        got = ddf.sort_values(by=by, ascending=ascending)
    expect = df.sort_values(by=by, ascending=ascending)
    dd.assert_eq(got, expect)


def test_sort_repartition():
    ddf = dask_cudf.from_cudf(
        cudf.DataFrame({"a": [0, 0, 1, 2, 3, 4, 2]}), npartitions=2
    )

    new_ddf = ddf.shuffle(on="a", ignore_index=True, npartitions=3)

    dd.assert_eq(len(new_ddf), len(ddf))


@pytest.mark.parametrize("na_position", ["first", "last"])
@pytest.mark.parametrize("ascending", [True, False])
@pytest.mark.parametrize("by", ["a", "b", ["a", "b"]])
def test_sort_values_with_nulls(by, ascending):
    df = cudf.DataFrame(
        {
            "a": list(range(50)) + [None] * 50 + list(range(50, 100)),
            "b": [None] * 100 + list(range(100, 150)),
<<<<<<< HEAD
        },
        {"a": list(range(15)) + [None] * 5, "b": list(reversed(range(20)))},
    ],
)
def test_sort_values_with_nulls(data, by, ascending, na_position):
    np.random.seed(0)
    cp.random.seed(0)
    df = cudf.DataFrame(data)
    ddf = dd.from_pandas(df, npartitions=5)

    with dask.config.set(scheduler="single-threaded"):
        got = ddf.sort_values(
            by=by, ascending=ascending, na_position=na_position
        )
        expect = df.sort_values(
            by=by, ascending=ascending, na_position=na_position
        )

    # cudf index ordering for nulls is non-deterministic
    dd.assert_eq(got, expect, check_index=False)
=======
        }
    )
    ddf = dd.from_pandas(df, npartitions=10)

    # assert that quantile divisions of dataframe contains nulls
    divisions = quantile_divisions(ddf, by, ddf.npartitions)
    if isinstance(divisions, list):
        assert None in divisions
    else:
        assert all([divisions[col].has_nulls for col in by])

    with dask.config.set(scheduler="single-threaded"):
        got = ddf.sort_values(by=by, ascending=ascending)
    expect = df.sort_values(by=by, ascending=ascending)
    dd.assert_eq(got, expect)
>>>>>>> a2869745
<|MERGE_RESOLUTION|>--- conflicted
+++ resolved
@@ -1,3 +1,4 @@
+import cupy as cp
 import numpy as np
 import pytest
 
@@ -7,7 +8,6 @@
 import cudf
 
 import dask_cudf
-from dask_cudf.sorting import quantile_divisions
 
 
 @pytest.mark.parametrize("ascending", [True, False])
@@ -57,12 +57,12 @@
 @pytest.mark.parametrize("na_position", ["first", "last"])
 @pytest.mark.parametrize("ascending", [True, False])
 @pytest.mark.parametrize("by", ["a", "b", ["a", "b"]])
-def test_sort_values_with_nulls(by, ascending):
-    df = cudf.DataFrame(
+@pytest.mark.parametrize(
+    "data",
+    [
         {
             "a": list(range(50)) + [None] * 50 + list(range(50, 100)),
             "b": [None] * 100 + list(range(100, 150)),
-<<<<<<< HEAD
         },
         {"a": list(range(15)) + [None] * 5, "b": list(reversed(range(20)))},
     ],
@@ -82,21 +82,4 @@
         )
 
     # cudf index ordering for nulls is non-deterministic
-    dd.assert_eq(got, expect, check_index=False)
-=======
-        }
-    )
-    ddf = dd.from_pandas(df, npartitions=10)
-
-    # assert that quantile divisions of dataframe contains nulls
-    divisions = quantile_divisions(ddf, by, ddf.npartitions)
-    if isinstance(divisions, list):
-        assert None in divisions
-    else:
-        assert all([divisions[col].has_nulls for col in by])
-
-    with dask.config.set(scheduler="single-threaded"):
-        got = ddf.sort_values(by=by, ascending=ascending)
-    expect = df.sort_values(by=by, ascending=ascending)
-    dd.assert_eq(got, expect)
->>>>>>> a2869745
+    dd.assert_eq(got, expect, check_index=False)