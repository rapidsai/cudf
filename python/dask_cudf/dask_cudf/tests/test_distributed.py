--- conflicted
+++ resolved
@@ -97,9 +97,6 @@
             got_tasks = ddf.set_index("b", shuffle="tasks")
             assert got_ec.divisions == got_tasks.divisions
             assert hlg_layer(got_ec.dask, "explicit")
-<<<<<<< HEAD
-            assert_eq(got_ec.compute(), got_tasks.compute())
-=======
             assert_eq(got_ec.compute(), got_tasks.compute())
 
             # Test shuffle API
@@ -132,5 +129,4 @@
             assert_eq(
                 got_ec.compute().sort_index(),
                 got_tasks.compute().sort_index(),
-            )
->>>>>>> bcf361fd
+            )