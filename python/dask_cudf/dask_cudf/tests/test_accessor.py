--- conflicted
+++ resolved
@@ -5,14 +5,10 @@
 
 from dask import dataframe as dd
 
+import dask_cudf as dgd
+
 from cudf import DataFrame, Series
-<<<<<<< HEAD
-from cudf.testing._utils import assert_eq
-=======
-from cudf.tests.utils import assert_eq, does_not_raise
-
-import dask_cudf as dgd
->>>>>>> 84065228
+from cudf.testing._utils import assert_eq, does_not_raise
 
 #############################################################################
 #                        Datetime Accessor                                  #
