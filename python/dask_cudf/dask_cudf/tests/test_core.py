--- conflicted
+++ resolved
@@ -780,7 +780,6 @@
     dd.assert_eq(mins_pd, mins_gd)
 
 
-<<<<<<< HEAD
 def test_merging_categorical_columns():
     df_1 = cudf.DataFrame(
         {"id_1": [0, 1, 2, 3], "cat_col": ["a", "b", "f", "f"]}
@@ -810,7 +809,8 @@
         }
     )
     dd.assert_eq(ddf_1.merge(ddf_2), expected)
-=======
+
+
 def test_correct_meta():
     # Need these local imports in this specific order.
     # For context: https://github.com/rapidsai/cudf/issues/7946
@@ -825,5 +825,4 @@
     emb = ddf["a"].apply(pd.Series, meta={"c0": "int64", "c1": "int64"})
 
     assert isinstance(emb, dd.DataFrame)
-    assert isinstance(emb._meta, pd.DataFrame)
->>>>>>> cbbcba76
+    assert isinstance(emb._meta, pd.DataFrame)