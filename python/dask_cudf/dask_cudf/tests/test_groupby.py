# Copyright (c) 2021-2022, NVIDIA CORPORATION.

import numpy as np
import pandas as pd
import pytest

import dask
from dask import dataframe as dd

import cudf
from cudf.core._compat import PANDAS_GE_120

import dask_cudf
from dask_cudf.groupby import AGGS, CUMULATIVE_AGGS, _aggs_supported


@pytest.fixture
def pdf():
    np.random.seed(0)

    # note that column name "x" is a substring of the groupby key;
    # this gives us coverage for cudf#10829
    pdf = pd.DataFrame(
        {
            "xx": np.random.randint(0, 5, size=10000),
            "x": np.random.normal(size=10000),
            "y": np.random.normal(size=10000),
        }
    )
    return pdf


@pytest.mark.parametrize("aggregation", AGGS)
@pytest.mark.parametrize("series", [False, True])
def test_groupby_basic(series, aggregation, pdf):

    gdf = cudf.DataFrame.from_pandas(pdf)
    gdf_grouped = gdf.groupby("xx")
    ddf_grouped = dask_cudf.from_cudf(gdf, npartitions=5).groupby("xx")

    if series:
        gdf_grouped = gdf_grouped.xx
        ddf_grouped = ddf_grouped.xx

    a = getattr(gdf_grouped, aggregation)()
    b = getattr(ddf_grouped, aggregation)().compute()

    if aggregation == "count":
        dd.assert_eq(a, b, check_dtype=False)
    else:
        dd.assert_eq(a, b)

    a = gdf_grouped.agg({"xx": aggregation})
    b = ddf_grouped.agg({"xx": aggregation}).compute()

    if aggregation == "count":
        dd.assert_eq(a, b, check_dtype=False)
    else:
        dd.assert_eq(a, b)


@pytest.mark.parametrize("series", [True, False])
@pytest.mark.parametrize("aggregation", CUMULATIVE_AGGS)
def test_groupby_cumulative(aggregation, pdf, series):
    gdf = cudf.DataFrame.from_pandas(pdf)
    ddf = dask_cudf.from_cudf(gdf, npartitions=5)

    gdf_grouped = gdf.groupby("xx")
    ddf_grouped = ddf.groupby("xx")

    if series:
        gdf_grouped = gdf_grouped.xx
        ddf_grouped = ddf_grouped.xx

    a = getattr(gdf_grouped, aggregation)()
    b = getattr(ddf_grouped, aggregation)().compute()

    if aggregation == "cumsum" and series:
        with pytest.xfail(reason="https://github.com/dask/dask/issues/9313"):
            dd.assert_eq(a, b)
    else:
        dd.assert_eq(a, b)


@pytest.mark.parametrize(
    "func",
    [
        lambda df: df.groupby("x").agg({"y": "max"}),
        lambda df: df.groupby("x").agg(["sum", "max"]),
        lambda df: df.groupby("x").y.agg(["sum", "max"]),
        lambda df: df.groupby("x").agg("sum"),
        lambda df: df.groupby("x").y.agg("sum"),
    ],
)
def test_groupby_agg(func):
    pdf = pd.DataFrame(
        {
            "x": np.random.randint(0, 5, size=10000),
            "y": np.random.normal(size=10000),
        }
    )

    gdf = cudf.DataFrame.from_pandas(pdf)

    ddf = dask_cudf.from_cudf(gdf, npartitions=5)

    a = func(gdf).to_pandas()
    b = func(ddf).compute().to_pandas()

    a.index.name = None
    a.name = None
    b.index.name = None
    b.name = None

    dd.assert_eq(a, b)


@pytest.mark.parametrize("split_out", [1, 3])
def test_groupby_agg_empty_partition(tmpdir, split_out):

    # Write random and empty cudf DataFrames
    # to two distinct files.
    df = cudf.datasets.randomdata()
    df.to_parquet(str(tmpdir.join("f0.parquet")))
    cudf.DataFrame(
        columns=["id", "x", "y"],
        dtype={"id": "int64", "x": "float64", "y": "float64"},
    ).to_parquet(str(tmpdir.join("f1.parquet")))

    # Read back our two partitions as a single
    # dask_cudf DataFrame (one partition is now empty)
    ddf = dask_cudf.read_parquet(str(tmpdir))
    gb = ddf.groupby(["id"]).agg({"x": ["sum"]}, split_out=split_out)

    expect = df.groupby(["id"]).agg({"x": ["sum"]}).sort_index()
    dd.assert_eq(gb.compute().sort_index(), expect)


@pytest.mark.parametrize(
    "func",
    [lambda df: df.groupby("x").std(), lambda df: df.groupby("x").y.std()],
)
def test_groupby_std(func):
    pdf = pd.DataFrame(
        {
            "x": np.random.randint(0, 5, size=10000),
            "y": np.random.normal(size=10000),
        }
    )

    gdf = cudf.DataFrame.from_pandas(pdf)

    ddf = dask_cudf.from_cudf(gdf, npartitions=5)

    a = func(gdf).to_pandas()
    b = func(ddf).compute().to_pandas()

    dd.assert_eq(a, b)


# reason gotattr in cudf
@pytest.mark.parametrize(
    "func",
    [
        pytest.param(
            lambda df: df.groupby(["a", "b"]).x.sum(),
            marks=pytest.mark.xfail(
                condition=not PANDAS_GE_120, reason="pandas bug"
            ),
        ),
        pytest.param(
            lambda df: df.groupby(["a", "b"]).sum(),
            marks=pytest.mark.xfail(
                condition=not PANDAS_GE_120, reason="pandas bug"
            ),
        ),
        pytest.param(
            lambda df: df.groupby(["a", "b"]).agg({"x", "sum"}),
            marks=pytest.mark.xfail,
        ),
    ],
)
def test_groupby_multi_column(func):
    pdf = pd.DataFrame(
        {
            "a": np.random.randint(0, 20, size=1000),
            "b": np.random.randint(0, 5, size=1000),
            "x": np.random.normal(size=1000),
        }
    )

    gdf = cudf.DataFrame.from_pandas(pdf)

    ddf = dask_cudf.from_cudf(gdf, npartitions=5)

    a = func(gdf).to_pandas()
    b = func(ddf).compute().to_pandas()

    dd.assert_eq(a, b)


def test_reset_index_multiindex():
    df = cudf.DataFrame()
    df["id_1"] = ["a", "a", "b"]
    df["id_2"] = [0, 0, 1]
    df["val"] = [1, 2, 3]

    df_lookup = cudf.DataFrame()
    df_lookup["id_1"] = ["a", "b"]
    df_lookup["metadata"] = [0, 1]

    gddf = dask_cudf.from_cudf(df, npartitions=2)
    gddf_lookup = dask_cudf.from_cudf(df_lookup, npartitions=2)

    ddf = dd.from_pandas(df.to_pandas(), npartitions=2)
    ddf_lookup = dd.from_pandas(df_lookup.to_pandas(), npartitions=2)

    # Note: 'id_2' has wrong type (object) until after compute
    dd.assert_eq(
        gddf.groupby(by=["id_1", "id_2"])
        .val.sum()
        .reset_index()
        .merge(gddf_lookup, on="id_1")
        .compute(),
        ddf.groupby(by=["id_1", "id_2"])
        .val.sum()
        .reset_index()
        .merge(ddf_lookup, on="id_1"),
    )


@pytest.mark.parametrize("split_out", [1, 2, 3])
@pytest.mark.parametrize(
    "column", ["c", "d", "e", ["b", "c"], ["b", "d"], ["b", "e"]]
)
def test_groupby_split_out(split_out, column):
    df = pd.DataFrame(
        {
            "a": np.arange(8),
            "b": [1, 0, 0, 2, 1, 1, 2, 0],
            "c": [0, 1] * 4,
            "d": ["dog", "cat", "cat", "dog", "dog", "dog", "cat", "bird"],
        }
    ).fillna(0)
    df["e"] = df["d"].astype("category")

    gdf = cudf.from_pandas(df)

    ddf = dd.from_pandas(df, npartitions=3)
    gddf = dask_cudf.from_cudf(gdf, npartitions=3)

    ddf_result = (
        ddf.groupby(column)
        .a.mean(split_out=split_out)
        .compute()
        .sort_values()
        .dropna()
    )
    gddf_result = (
        gddf.groupby(column)
        .a.mean(split_out=split_out)
        .compute()
        .sort_values()
    )

    dd.assert_eq(gddf_result, ddf_result, check_index=False)


@pytest.mark.parametrize("dropna", [False, True, None])
@pytest.mark.parametrize(
    "by", ["a", "b", "c", "d", ["a", "b"], ["a", "c"], ["a", "d"]]
)
def test_groupby_dropna_cudf(dropna, by):
    # NOTE: This test is borrowed from upstream dask
    #       (dask/dask/dataframe/tests/test_groupby.py)
    df = cudf.DataFrame(
        {
            "a": [1, 2, 3, 4, None, None, 7, 8],
            "b": [1, None, 1, 3, None, 3, 1, 3],
            "c": ["a", "b", None, None, "e", "f", "g", "h"],
            "e": [4, 5, 6, 3, 2, 1, 0, 0],
        }
    )
    df["b"] = df["b"].astype("datetime64[ns]")
    df["d"] = df["c"].astype("category")
    ddf = dask_cudf.from_cudf(df, npartitions=3)

    if dropna is None:
        dask_result = ddf.groupby(by).e.sum()
        cudf_result = df.groupby(by).e.sum()
    else:
        dask_result = ddf.groupby(by, dropna=dropna).e.sum()
        cudf_result = df.groupby(by, dropna=dropna).e.sum()
    if by in ["c", "d"]:
        # Loose string/category index name in cudf...
        dask_result = dask_result.compute()
        dask_result.index.name = cudf_result.index.name

    dd.assert_eq(dask_result, cudf_result)


@pytest.mark.parametrize(
    "dropna,by",
    [
        (False, "a"),
        (False, "b"),
        (False, "c"),
        pytest.param(
            False,
            "d",
            marks=pytest.mark.xfail(
                reason="dropna=False is broken in Dask CPU for groupbys on "
                "categorical columns"
            ),
        ),
        pytest.param(
            False,
            ["a", "b"],
            marks=pytest.mark.xfail(
                reason="https://github.com/dask/dask/issues/8817"
            ),
        ),
        pytest.param(
            False,
            ["a", "c"],
            marks=pytest.mark.xfail(
                reason="https://github.com/dask/dask/issues/8817"
            ),
        ),
        pytest.param(
            False,
            ["a", "d"],
            marks=pytest.mark.xfail(
                reason="multi-col groupbys on categorical columns are broken "
                "in Dask CPU"
            ),
        ),
        (True, "a"),
        (True, "b"),
        (True, "c"),
        (True, "d"),
        (True, ["a", "b"]),
        (True, ["a", "c"]),
        pytest.param(
            True,
            ["a", "d"],
            marks=pytest.mark.xfail(
                reason="multi-col groupbys on categorical columns are broken "
                "in Dask CPU"
            ),
        ),
        (None, "a"),
        (None, "b"),
        (None, "c"),
        (None, "d"),
        (None, ["a", "b"]),
        (None, ["a", "c"]),
        pytest.param(
            None,
            ["a", "d"],
            marks=pytest.mark.xfail(
                reason="multi-col groupbys on categorical columns are broken "
                "in Dask CPU"
            ),
        ),
    ],
)
def test_groupby_dropna_dask(dropna, by):
    # NOTE: This test is borrowed from upstream dask
    #       (dask/dask/dataframe/tests/test_groupby.py)
    df = pd.DataFrame(
        {
            "a": [1, 2, 3, 4, None, None, 7, 8],
            "b": [1, None, 1, 3, None, 3, 1, 3],
            "c": ["a", "b", None, None, "e", "f", "g", "h"],
            "e": [4, 5, 6, 3, 2, 1, 0, 0],
        }
    )
    df["b"] = df["b"].astype("datetime64[ns]")
    df["d"] = df["c"].astype("category")

    gdf = cudf.from_pandas(df)
    ddf = dd.from_pandas(df, npartitions=3)
    gddf = dask_cudf.from_cudf(gdf, npartitions=3)

    if dropna is None:
        dask_cudf_result = gddf.groupby(by).e.sum()
        dask_result = ddf.groupby(by).e.sum()
    else:
        dask_cudf_result = gddf.groupby(by, dropna=dropna).e.sum()
        dask_result = ddf.groupby(by, dropna=dropna).e.sum()

    dd.assert_eq(dask_cudf_result, dask_result)


@pytest.mark.parametrize("myindex", [[1, 2] * 4, ["s1", "s2"] * 4])
def test_groupby_string_index_name(myindex):
    # GH-Issue #3420
    data = {"index": myindex, "data": [0, 1] * 4}
    df = cudf.DataFrame(data=data)
    ddf = dask_cudf.from_cudf(df, npartitions=2)
    gdf = ddf.groupby("index").agg({"data": "count"})

    assert gdf.compute().index.name == gdf.index.name


@pytest.mark.parametrize(
    "agg_func",
    [
        lambda gb: gb.agg({"c": ["count"]}, split_out=2),
        lambda gb: gb.agg({"c": "count"}, split_out=2),
        lambda gb: gb.agg({"c": ["count", "sum"]}, split_out=2),
        lambda gb: gb.count(split_out=2),
        lambda gb: gb.c.count(split_out=2),
    ],
)
def test_groupby_split_out_multiindex(agg_func):
    df = cudf.DataFrame(
        {
            "a": np.random.randint(0, 10, 100),
            "b": np.random.randint(0, 5, 100),
            "c": np.random.random(100),
        }
    )
    ddf = dask_cudf.from_cudf(df, 5)
    pddf = dd.from_pandas(df.to_pandas(), 5)
    gr = agg_func(ddf.groupby(["a", "b"]))
    pr = agg_func(pddf.groupby(["a", "b"]))
    dd.assert_eq(gr.compute(), pr.compute())


@pytest.mark.parametrize("npartitions", [1, 2])
def test_groupby_multiindex_reset_index(npartitions):
    df = cudf.DataFrame(
        {"a": [1, 1, 2, 3, 4], "b": [5, 2, 1, 2, 5], "c": [1, 2, 2, 3, 5]}
    )
    ddf = dask_cudf.from_cudf(df, npartitions=npartitions)
    pddf = dd.from_pandas(df.to_pandas(), npartitions=npartitions)
    gr = ddf.groupby(["a", "c"]).agg({"b": ["count"]}).reset_index()
    pr = pddf.groupby(["a", "c"]).agg({"b": ["count"]}).reset_index()

    # CuDF uses "int32" for count. Pandas uses "int64"
    gr_out = gr.compute().sort_values(by=["a", "c"]).reset_index(drop=True)
    gr_out[("b", "count")] = gr_out[("b", "count")].astype("int64")

    dd.assert_eq(
        gr_out,
        pr.compute().sort_values(by=["a", "c"]).reset_index(drop=True),
    )


@pytest.mark.parametrize(
    "groupby_keys", [["a"], ["a", "b"], ["a", "b", "dd"], ["a", "dd", "b"]]
)
@pytest.mark.parametrize(
    "agg_func",
    [
        lambda gb: gb.agg({"c": ["count"]}),
        lambda gb: gb.agg({"c": "count"}),
        lambda gb: gb.agg({"c": ["count", "sum"]}),
        lambda gb: gb.count(),
        lambda gb: gb.c.count(),
    ],
)
def test_groupby_reset_index_multiindex(groupby_keys, agg_func):
    df = cudf.DataFrame(
        {
            "a": np.random.randint(0, 10, 10),
            "b": np.random.randint(0, 5, 10),
            "c": np.random.randint(0, 5, 10),
            "dd": np.random.randint(0, 5, 10),
        }
    )
    ddf = dask_cudf.from_cudf(df, 5)
    pddf = dd.from_pandas(df.to_pandas(), 5)
    gr = agg_func(ddf.groupby(groupby_keys)).reset_index()
    pr = agg_func(pddf.groupby(groupby_keys)).reset_index()
    gf = gr.compute().sort_values(groupby_keys).reset_index(drop=True)
    pf = pr.compute().sort_values(groupby_keys).reset_index(drop=True)
    dd.assert_eq(gf, pf)


def test_groupby_reset_index_drop_True():
    df = cudf.DataFrame(
        {"a": np.random.randint(0, 10, 10), "b": np.random.randint(0, 5, 10)}
    )
    ddf = dask_cudf.from_cudf(df, 5)
    pddf = dd.from_pandas(df.to_pandas(), 5)
    gr = ddf.groupby(["a"]).agg({"b": ["count"]}).reset_index(drop=True)
    pr = pddf.groupby(["a"]).agg({"b": ["count"]}).reset_index(drop=True)
    gf = gr.compute().sort_values(by=["b"]).reset_index(drop=True)
    pf = pr.compute().sort_values(by=[("b", "count")]).reset_index(drop=True)
    dd.assert_eq(gf, pf)


def test_groupby_mean_sort_false():
    df = cudf.datasets.randomdata(nrows=150, dtypes={"a": int, "b": int})
    ddf = dask_cudf.from_cudf(df, 1)
    pddf = dd.from_pandas(df.to_pandas(), 1)

    gr = ddf.groupby(["a"]).agg({"b": "mean"})
    pr = pddf.groupby(["a"]).agg({"b": "mean"})
    assert pr.index.name == gr.index.name
    assert pr.head(0).index.name == gr.head(0).index.name

    gf = gr.compute().sort_values(by=["b"]).reset_index(drop=True)
    pf = pr.compute().sort_values(by=["b"]).reset_index(drop=True)
    dd.assert_eq(gf, pf)


def test_groupby_reset_index_dtype():

    # Make sure int8 dtype is properly preserved
    # Through various cudf/dask_cudf ops
    #
    # Note: GitHub Issue#4090 reproducer

    df = cudf.DataFrame()
    df["a"] = np.arange(10, dtype="int8")
    df["b"] = np.arange(10, dtype="int8")
    df = dask_cudf.from_cudf(df, 1)

    a = df.groupby("a").agg({"b": ["count"]})

    assert a.index.dtype == "int8"
    assert a.reset_index().dtypes[0] == "int8"


def test_groupby_reset_index_names():
    df = cudf.datasets.randomdata(
        nrows=10, dtypes={"a": str, "b": int, "c": int}
    )
    pdf = df.to_pandas()

    gddf = dask_cudf.from_cudf(df, 2)
    pddf = dd.from_pandas(pdf, 2)

    g_res = gddf.groupby("a", sort=True).sum()
    p_res = pddf.groupby("a", sort=True).sum()

    got = g_res.reset_index().compute().sort_values(["a", "b", "c"])
    expect = p_res.reset_index().compute().sort_values(["a", "b", "c"])

    dd.assert_eq(got, expect)


def test_groupby_reset_index_string_name():
    df = cudf.DataFrame({"value": range(5), "key": ["a", "a", "b", "a", "c"]})
    pdf = df.to_pandas()

    gddf = dask_cudf.from_cudf(df, npartitions=1)
    pddf = dd.from_pandas(pdf, npartitions=1)

    g_res = (
        gddf.groupby(["key"]).agg({"value": "mean"}).reset_index(drop=False)
    )
    p_res = (
        pddf.groupby(["key"]).agg({"value": "mean"}).reset_index(drop=False)
    )

    got = g_res.compute().sort_values(["key", "value"]).reset_index(drop=True)
    expect = (
        p_res.compute().sort_values(["key", "value"]).reset_index(drop=True)
    )

    dd.assert_eq(got, expect)
    assert len(g_res) == len(p_res)


def test_groupby_categorical_key():
    # See https://github.com/rapidsai/cudf/issues/4608
    df = dask.datasets.timeseries()
    gddf = dask_cudf.from_dask_dataframe(df)
    gddf["name"] = gddf["name"].astype("category")
    ddf = gddf.to_dask_dataframe()

    got = (
        gddf.groupby("name", sort=True)
        .agg({"x": ["mean", "max"], "y": ["mean", "count"]})
        .compute()
    )
    # TODO: Is dask-dataframe result wrong?
    # (seems to disagree with dask-cudf and pandas)
    expect = (
<<<<<<< HEAD
        ddf.compute()
        .groupby("name")
=======
        ddf.groupby("name", sort=True)
>>>>>>> f42d1176
        .agg({"x": ["mean", "max"], "y": ["mean", "count"]})
    )
    dd.assert_eq(expect, got)


@pytest.mark.parametrize("as_index", [True, False])
@pytest.mark.parametrize("split_out", [None, 1, 2])
@pytest.mark.parametrize("split_every", [False, 4])
@pytest.mark.parametrize("npartitions", [1, 10])
def test_groupby_agg_params(npartitions, split_every, split_out, as_index):
    df = cudf.datasets.randomdata(
        nrows=150,
        dtypes={"name": str, "a": int, "b": int, "c": float},
    )
    df["a"] = [0, 1, 2] * 50
    ddf = dask_cudf.from_cudf(df, npartitions)
    pddf = dd.from_pandas(df.to_pandas(), npartitions)

    agg_dict = {
        "a": "sum",
        "b": ["min", "max", "mean"],
        "c": ["mean", "std", "var"],
    }

    # Check `sort=True` behavior
    if split_out == 1:
        gf = (
            ddf.groupby(["name", "a"], sort=True, as_index=as_index)
            .aggregate(
                agg_dict,
                split_every=split_every,
                split_out=split_out,
            )
            .compute()
        )
        if as_index:
            # Groupby columns became the index.
            # Sorting the index should not change anything.
            dd.assert_eq(gf.index, gf.sort_index().index)
        else:
            # Groupby columns are did NOT become the index.
            # Sorting by these columns should not change anything.
            sort_cols = [("name", ""), ("a", "")]
            dd.assert_eq(
                gf[sort_cols],
                gf[sort_cols].sort_values(sort_cols),
                check_index=False,
            )

    # Full check (`sort=False`)
    gr = ddf.groupby(["name", "a"], sort=False, as_index=as_index).aggregate(
        agg_dict,
        split_every=split_every,
        split_out=split_out,
    )
    pr = pddf.groupby(["name", "a"], sort=False).agg(
        agg_dict,
        split_every=split_every,
        split_out=split_out,
    )

    # Test `as_index` argument
    if as_index:
        # Groupby columns should NOT be in columns
        assert ("name", "") not in gr.columns and ("a", "") not in gr.columns
    else:
        # Groupby columns SHOULD be in columns
        assert ("name", "") in gr.columns and ("a", "") in gr.columns

    # Check `split_out` argument
    assert gr.npartitions == (split_out or 1)

    # Compute for easier multiindex handling
    gf = gr.compute()
    pf = pr.compute()

    # Reset index and sort by groupby columns
    if as_index:
        gf = gf.reset_index(drop=False)
    sort_cols = [("name", ""), ("a", ""), ("c", "mean")]
    gf = gf.sort_values(sort_cols).reset_index(drop=True)
    pf = (
        pf.reset_index(drop=False)
        .sort_values(sort_cols)
        .reset_index(drop=True)
    )

    dd.assert_eq(gf, pf)


@pytest.mark.parametrize(
    "aggregations", [(sum, "sum"), (max, "max"), (min, "min")]
)
def test_groupby_agg_redirect(aggregations):
    pdf = pd.DataFrame(
        {
            "x": np.random.randint(0, 5, size=10000),
            "y": np.random.normal(size=10000),
        }
    )

    gdf = cudf.DataFrame.from_pandas(pdf)

    ddf = dask_cudf.from_cudf(gdf, npartitions=5)

    a = ddf.groupby("x").agg({"x": aggregations[0]}).compute()
    b = ddf.groupby("x").agg({"x": aggregations[1]}).compute()

    dd.assert_eq(a, b)


@pytest.mark.parametrize(
    "arg,supported",
    [
        ("sum", True),
        (["sum"], True),
        ({"a": "sum"}, True),
        ({"a": ["sum"]}, True),
        ("not_supported", False),
        (["not_supported"], False),
        ({"a": "not_supported"}, False),
        ({"a": ["not_supported"]}, False),
    ],
)
def test_is_supported(arg, supported):
    assert _aggs_supported(arg, AGGS) is supported


def test_groupby_unique_lists():
    df = pd.DataFrame({"a": [0, 0, 0, 1, 1, 1], "b": [10, 10, 10, 7, 8, 9]})
    ddf = dd.from_pandas(df, 2)
    gdf = cudf.from_pandas(df)
    gddf = dask_cudf.from_cudf(gdf, 2)
    dd.assert_eq(
        ddf.groupby("a").b.unique().compute(),
        gddf.groupby("a").b.unique().compute(),
    )
    dd.assert_eq(
        gdf.groupby("a").b.unique(),
        gddf.groupby("a").b.unique().compute(),
    )


@pytest.mark.parametrize(
    "data",
    [
        {"a": [], "b": []},
        {"a": [2, 1, 2, 1, 1, 3], "b": [None, 1, 2, None, 2, None]},
        {"a": [None], "b": [None]},
        {"a": [2, 1, 1], "b": [None, 1, 0], "c": [None, 0, 1]},
    ],
)
@pytest.mark.parametrize("agg", ["first", "last"])
def test_groupby_first_last(data, agg):
    pdf = pd.DataFrame(data)
    gdf = cudf.DataFrame.from_pandas(pdf)

    ddf = dd.from_pandas(pdf, npartitions=2)
    gddf = dask_cudf.from_cudf(gdf, npartitions=2)

    dd.assert_eq(
        ddf.groupby("a").agg(agg).compute(),
        gddf.groupby("a").agg(agg).compute(),
    )

    dd.assert_eq(
        getattr(ddf.groupby("a"), agg)().compute(),
        getattr(gddf.groupby("a"), agg)().compute(),
    )

    dd.assert_eq(
        gdf.groupby("a").agg(agg), gddf.groupby("a").agg(agg).compute()
    )

    dd.assert_eq(
        getattr(gdf.groupby("a"), agg)(),
        getattr(gddf.groupby("a"), agg)().compute(),
    )


def test_groupby_with_list_of_series():
    df = cudf.DataFrame({"a": [1, 2, 3, 4, 5]})
    gdf = dask_cudf.from_cudf(df, npartitions=2)
    gs = cudf.Series([1, 1, 1, 2, 2], name="id")
    ggs = dask_cudf.from_cudf(gs, npartitions=2)

    ddf = dd.from_pandas(df.to_pandas(), npartitions=2)
    pgs = dd.from_pandas(gs.to_pandas(), npartitions=2)

    dd.assert_eq(
        gdf.groupby([ggs]).agg(["sum"]), ddf.groupby([pgs]).agg(["sum"])
    )


@pytest.mark.parametrize(
    "func",
    [
        lambda df: df.groupby("x").agg({"y": {"foo": "sum"}}),
        lambda df: df.groupby("x").agg({"y": {"foo": "sum", "bar": "count"}}),
    ],
)
def test_groupby_nested_dict(func):
    pdf = pd.DataFrame(
        {
            "x": np.random.randint(0, 5, size=10000),
            "y": np.random.normal(size=10000),
        }
    )

    ddf = dd.from_pandas(pdf, npartitions=5)
    c_ddf = ddf.map_partitions(cudf.from_pandas)

    a = func(ddf).compute()
    b = func(c_ddf).compute().to_pandas()

    a.index.name = None
    a.name = None
    b.index.name = None
    b.name = None

    dd.assert_eq(a, b)


@pytest.mark.parametrize(
    "func",
    [
        lambda df: df.groupby(["x", "y"]).min(),
        pytest.param(
            lambda df: df.groupby(["x", "y"]).agg("min"),
            marks=pytest.mark.skip(
                reason="https://github.com/dask/dask/issues/9093"
            ),
        ),
        lambda df: df.groupby(["x", "y"]).y.min(),
        lambda df: df.groupby(["x", "y"]).y.agg("min"),
    ],
)
def test_groupby_all_columns(func):
    pdf = pd.DataFrame(
        {
            "x": np.random.randint(0, 5, size=10000),
            "y": np.random.normal(size=10000),
        }
    )

    ddf = dd.from_pandas(pdf, npartitions=5)
    gddf = ddf.map_partitions(cudf.from_pandas)

    expect = func(ddf)
    actual = func(gddf)

    dd.assert_eq(expect, actual)<|MERGE_RESOLUTION|>--- conflicted
+++ resolved
@@ -579,16 +579,8 @@
         .agg({"x": ["mean", "max"], "y": ["mean", "count"]})
         .compute()
     )
-    # TODO: Is dask-dataframe result wrong?
-    # (seems to disagree with dask-cudf and pandas)
-    expect = (
-<<<<<<< HEAD
-        ddf.compute()
-        .groupby("name")
-=======
-        ddf.groupby("name", sort=True)
->>>>>>> f42d1176
-        .agg({"x": ["mean", "max"], "y": ["mean", "count"]})
+    expect = ddf.groupby("name", sort=True).agg(
+        {"x": ["mean", "max"], "y": ["mean", "count"]}
     )
     dd.assert_eq(expect, got)
 
