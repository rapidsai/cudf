--- conflicted
+++ resolved
@@ -12,15 +12,11 @@
 
 import cudf
 
-<<<<<<< HEAD
-import dask_cudf as dgd
+import dask_cudf
 from dask_cudf.tests.utils import skip_module_dask_expr
 
 # No dask-expr support
 skip_module_dask_expr()
-=======
-import dask_cudf
->>>>>>> 6b3462bf
 
 
 @delayed
