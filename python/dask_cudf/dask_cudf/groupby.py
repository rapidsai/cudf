# Copyright (c) 2020-2022, NVIDIA CORPORATION.

from functools import wraps
from typing import Set

import numpy as np
import pandas as pd

from dask.dataframe.core import (
    DataFrame as DaskDataFrame,
    aca,
    split_out_on_cols,
)
from dask.dataframe.groupby import DataFrameGroupBy, SeriesGroupBy
from dask.utils import funcname

import cudf
from cudf.utils.utils import _dask_cudf_nvtx_annotate

# aggregations that are dask-cudf optimized
OPTIMIZED_AGGS = (
    "count",
    "mean",
    "std",
    "var",
    "sum",
    "min",
    "max",
    "collect",
    "first",
    "last",
)


def _check_groupby_optimized(func):
    """
    Decorator for dask-cudf's groupby methods that returns the dask-cudf
    optimized method if the groupby object is supported, otherwise
    reverting to the upstream Dask method
    """

    @wraps(func)
    def wrapper(*args, **kwargs):
        gb = args[0]
        if _groupby_optimized(gb):
            return func(*args, **kwargs)
        # note that we use upstream Dask's default kwargs for this call if
        # none are specified; this shouldn't be an issue as those defaults are
        # consistent with dask-cudf
        return getattr(super(type(gb), gb), func.__name__)(*args[1:], **kwargs)

    return wrapper


class CudfDataFrameGroupBy(DataFrameGroupBy):
    @_dask_cudf_nvtx_annotate
    def __init__(self, *args, sort=None, **kwargs):
        self.sep = kwargs.pop("sep", "___")
        self.as_index = kwargs.pop("as_index", True)
        super().__init__(*args, sort=sort, **kwargs)

    @_dask_cudf_nvtx_annotate
    def __getitem__(self, key):
        if isinstance(key, list):
            g = CudfDataFrameGroupBy(
                self.obj,
                by=self.by,
                slice=key,
                sort=self.sort,
                **self.dropna,
            )
        else:
            g = CudfSeriesGroupBy(
                self.obj,
                by=self.by,
                slice=key,
                sort=self.sort,
                **self.dropna,
            )

        g._meta = g._meta[key]
        return g

    @_dask_cudf_nvtx_annotate
    def _make_groupby_method_aggs(self, agg_name):
        """Create aggs dictionary for aggregation methods"""

        if isinstance(self.by, list):
            return {c: agg_name for c in self.obj.columns if c not in self.by}
        return {c: agg_name for c in self.obj.columns if c != self.by}

    @_dask_cudf_nvtx_annotate
    @_check_groupby_optimized
    def count(self, split_every=None, split_out=1):
        return _make_groupby_agg_call(
            self,
            self._make_groupby_method_aggs("count"),
            split_every,
            split_out,
        )

    @_dask_cudf_nvtx_annotate
    @_check_groupby_optimized
    def mean(self, split_every=None, split_out=1):
        return _make_groupby_agg_call(
            self,
            self._make_groupby_method_aggs("mean"),
            split_every,
            split_out,
        )

    @_dask_cudf_nvtx_annotate
    @_check_groupby_optimized
    def std(self, split_every=None, split_out=1):
        return _make_groupby_agg_call(
            self,
            self._make_groupby_method_aggs("std"),
            split_every,
            split_out,
        )

    @_dask_cudf_nvtx_annotate
    @_check_groupby_optimized
    def var(self, split_every=None, split_out=1):
        return _make_groupby_agg_call(
            self,
            self._make_groupby_method_aggs("var"),
            split_every,
            split_out,
        )

    @_dask_cudf_nvtx_annotate
    @_check_groupby_optimized
    def sum(self, split_every=None, split_out=1):
        return _make_groupby_agg_call(
            self,
            self._make_groupby_method_aggs("sum"),
            split_every,
            split_out,
        )

    @_dask_cudf_nvtx_annotate
    @_check_groupby_optimized
    def min(self, split_every=None, split_out=1):
        return _make_groupby_agg_call(
            self,
            self._make_groupby_method_aggs("min"),
            split_every,
            split_out,
        )

    @_dask_cudf_nvtx_annotate
    @_check_groupby_optimized
    def max(self, split_every=None, split_out=1):
        return _make_groupby_agg_call(
            self,
            self._make_groupby_method_aggs("max"),
            split_every,
            split_out,
        )

    @_dask_cudf_nvtx_annotate
    @_check_groupby_optimized
    def collect(self, split_every=None, split_out=1):
        return _make_groupby_agg_call(
            self,
            self._make_groupby_method_aggs("collect"),
            split_every,
            split_out,
        )

    @_dask_cudf_nvtx_annotate
    @_check_groupby_optimized
    def first(self, split_every=None, split_out=1):
        return _make_groupby_agg_call(
            self,
            self._make_groupby_method_aggs("first"),
            split_every,
            split_out,
        )

    @_dask_cudf_nvtx_annotate
    @_check_groupby_optimized
    def last(self, split_every=None, split_out=1):
        return _make_groupby_agg_call(
            self,
            self._make_groupby_method_aggs("last"),
            split_every,
            split_out,
        )

    @_dask_cudf_nvtx_annotate
    def aggregate(self, arg, split_every=None, split_out=1, shuffle=None):
        if arg == "size":
            return self.size()

        arg = _redirect_aggs(arg)

        if _groupby_optimized(self) and _aggs_optimized(arg, OPTIMIZED_AGGS):
            if isinstance(self._meta.grouping.keys, cudf.MultiIndex):
                keys = self._meta.grouping.keys.names
            else:
                keys = self._meta.grouping.keys.name

            return groupby_agg(
                self.obj,
                keys,
                arg,
                split_every=split_every,
                split_out=split_out,
                sep=self.sep,
                sort=self.sort,
                as_index=self.as_index,
                shuffle=shuffle,
                **self.dropna,
            )

        return super().aggregate(
            arg,
            split_every=split_every,
            split_out=split_out,
            # TODO: Change following line to `shuffle=shuffle,`
            # when dask_cudf is pinned to dask>2022.8.0
            **({} if shuffle is None else {"shuffle": shuffle}),
        )


class CudfSeriesGroupBy(SeriesGroupBy):
    @_dask_cudf_nvtx_annotate
    def __init__(self, *args, sort=None, **kwargs):
        self.sep = kwargs.pop("sep", "___")
        self.as_index = kwargs.pop("as_index", True)
        super().__init__(*args, sort=sort, **kwargs)

    @_dask_cudf_nvtx_annotate
    @_check_groupby_optimized
    def count(self, split_every=None, split_out=1):
        return _make_groupby_agg_call(
            self,
            {self._slice: "count"},
            split_every,
            split_out,
        )[self._slice]

    @_dask_cudf_nvtx_annotate
    @_check_groupby_optimized
    def mean(self, split_every=None, split_out=1):
        return _make_groupby_agg_call(
            self,
            {self._slice: "mean"},
            split_every,
            split_out,
        )[self._slice]

    @_dask_cudf_nvtx_annotate
    @_check_groupby_optimized
    def std(self, split_every=None, split_out=1):
        return _make_groupby_agg_call(
            self,
            {self._slice: "std"},
            split_every,
            split_out,
        )[self._slice]

    @_dask_cudf_nvtx_annotate
    @_check_groupby_optimized
    def var(self, split_every=None, split_out=1):
        return _make_groupby_agg_call(
            self,
            {self._slice: "var"},
            split_every,
            split_out,
        )[self._slice]

    @_dask_cudf_nvtx_annotate
    @_check_groupby_optimized
    def sum(self, split_every=None, split_out=1):
        return _make_groupby_agg_call(
            self,
            {self._slice: "sum"},
            split_every,
            split_out,
        )[self._slice]

    @_dask_cudf_nvtx_annotate
    @_check_groupby_optimized
    def min(self, split_every=None, split_out=1):
        return _make_groupby_agg_call(
            self,
            {self._slice: "min"},
            split_every,
            split_out,
        )[self._slice]

    @_dask_cudf_nvtx_annotate
    @_check_groupby_optimized
    def max(self, split_every=None, split_out=1):
        return _make_groupby_agg_call(
            self,
            {self._slice: "max"},
            split_every,
            split_out,
        )[self._slice]

    @_dask_cudf_nvtx_annotate
    @_check_groupby_optimized
    def collect(self, split_every=None, split_out=1):
        return _make_groupby_agg_call(
            self,
            {self._slice: "collect"},
            split_every,
            split_out,
        )[self._slice]

    @_dask_cudf_nvtx_annotate
    @_check_groupby_optimized
    def first(self, split_every=None, split_out=1):
        return _make_groupby_agg_call(
            self,
            {self._slice: "first"},
            split_every,
            split_out,
        )[self._slice]

    @_dask_cudf_nvtx_annotate
    @_check_groupby_optimized
    def last(self, split_every=None, split_out=1):
        return _make_groupby_agg_call(
            self,
            {self._slice: "last"},
            split_every,
            split_out,
        )[self._slice]

    @_dask_cudf_nvtx_annotate
    def aggregate(self, arg, split_every=None, split_out=1, shuffle=None):
        if arg == "size":
            return self.size()

        arg = _redirect_aggs(arg)

        if not isinstance(arg, dict):
            arg = {self._slice: arg}

<<<<<<< HEAD
        if _groupby_supported(self) and _aggs_supported(arg, SUPPORTED_AGGS):
            return _make_groupby_agg_call(
                self, arg, split_every, split_out, shuffle
=======
        if _groupby_optimized(self) and _aggs_optimized(arg, OPTIMIZED_AGGS):
            return groupby_agg(
                self.obj,
                self.by,
                arg,
                split_every=split_every,
                split_out=split_out,
                sep=self.sep,
                sort=self.sort,
                as_index=self.as_index,
                shuffle=shuffle,
                **self.dropna,
>>>>>>> 5f83a849
            )[self._slice]

        return super().aggregate(
            arg,
            split_every=split_every,
            split_out=split_out,
            # TODO: Change following line to `shuffle=shuffle,`
            # when dask_cudf is pinned to dask>2022.8.0
            **({} if shuffle is None else {"shuffle": shuffle}),
        )


def _shuffle_aggregate(
    ddf,
    gb_cols,
    chunk,
    chunk_kwargs,
    aggregate,
    aggregate_kwargs,
    split_every,
    split_out,
    token=None,
    sort=None,
    shuffle=None,
):
    # Shuffle-based groupby aggregation
    # NOTE: This function is the dask_cudf version of
    # dask.dataframe.groupby._shuffle_aggregate

    # Step 1 - Chunkwise groupby operation
    chunk_name = f"{token or funcname(chunk)}-chunk"
    chunked = ddf.map_partitions(
        chunk,
        meta=chunk(ddf._meta, **chunk_kwargs),
        token=chunk_name,
        **chunk_kwargs,
    )

    # Step 2 - Perform global sort or shuffle
    shuffle_npartitions = max(
        chunked.npartitions // split_every,
        split_out,
    )
    if sort and split_out > 1:
        # Sort-based code path
        result = (
            chunked.repartition(npartitions=shuffle_npartitions)
            .sort_values(
                gb_cols,
                ignore_index=True,
                shuffle=shuffle,
            )
            .map_partitions(
                aggregate,
                meta=aggregate(chunked._meta, **aggregate_kwargs),
                **aggregate_kwargs,
            )
        )
    else:
        # Hash-based code path
        result = chunked.shuffle(
            gb_cols,
            npartitions=shuffle_npartitions,
            ignore_index=True,
            shuffle=shuffle,
        ).map_partitions(
            aggregate,
            meta=aggregate(chunked._meta, **aggregate_kwargs),
            **aggregate_kwargs,
        )

    # Step 3 - Repartition and return
    if split_out < result.npartitions:
        return result.repartition(npartitions=split_out)
    return result


@_dask_cudf_nvtx_annotate
def groupby_agg(
    ddf,
    gb_cols,
    aggs_in,
    split_every=None,
    split_out=None,
    dropna=True,
    sep="___",
    sort=False,
    as_index=True,
    shuffle=None,
):
    """Optimized groupby aggregation for Dask-CuDF.

    This aggregation algorithm only supports the following options:

    - "count"
    - "mean"
    - "std"
    - "var"
    - "sum"
    - "min"
    - "max"
    - "collect"
    - "first"
    - "last"

    This "optimized" approach is more performant than the algorithm
    in `dask.dataframe`, because it allows the cudf backend to
    perform multiple aggregations at once.
    """
    # Assert that aggregations are supported
    aggs = _redirect_aggs(aggs_in)
    if not _aggs_optimized(aggs, OPTIMIZED_AGGS):
        raise ValueError(
            f"Supported aggs include {OPTIMIZED_AGGS} for groupby_agg API. "
            f"Aggregations must be specified with dict or list syntax."
        )

    # If split_every is False, we use an all-to-one reduction
    if split_every is False:
        split_every = max(ddf.npartitions, 2)

    # Deal with default split_out and split_every params
    split_every = split_every or 8
    split_out = split_out or 1

    # Standardize `gb_cols`, `columns`, and `aggs`
    if isinstance(gb_cols, str):
        gb_cols = [gb_cols]
    columns = [c for c in ddf.columns if c not in gb_cols]
    if not isinstance(aggs, dict):
        aggs = {col: aggs for col in columns}

    # Assert if our output will have a MultiIndex; this will be the case if
    # any value in the `aggs` dict is not a string (i.e. multiple/named
    # aggregations per column)
    str_cols_out = True
    aggs_renames = {}
    for col in aggs:
        if isinstance(aggs[col], str) or callable(aggs[col]):
            aggs[col] = [aggs[col]]
        elif isinstance(aggs[col], dict):
            str_cols_out = False
            col_aggs = []
            for k, v in aggs[col].items():
                aggs_renames[col, v] = k
                col_aggs.append(v)
            aggs[col] = col_aggs
        else:
            str_cols_out = False
        if col in gb_cols:
            columns.append(col)

    # Construct meta
    _aggs = aggs.copy()
    if str_cols_out:
        # Metadata should use `str` for dict values if that is
        # what the user originally specified (column names will
        # be str, rather than tuples).
        for col in aggs:
            _aggs[col] = _aggs[col][0]
    _meta = ddf._meta.groupby(gb_cols, as_index=as_index).agg(_aggs)
    if aggs_renames:
        col_array = []
        agg_array = []
        for col, agg in _meta.columns:
            col_array.append(col)
            agg_array.append(aggs_renames.get((col, agg), agg))
        _meta.columns = pd.MultiIndex.from_arrays([col_array, agg_array])

    chunk = _groupby_partition_agg
    chunk_kwargs = {
        "gb_cols": gb_cols,
        "aggs": aggs,
        "columns": columns,
        "dropna": dropna,
        "sort": sort,
        "sep": sep,
    }

    combine = _tree_node_agg
    combine_kwargs = {
        "gb_cols": gb_cols,
        "dropna": dropna,
        "sort": sort,
        "sep": sep,
    }

    aggregate = _finalize_gb_agg
    aggregate_kwargs = {
        "gb_cols": gb_cols,
        "aggs": aggs,
        "columns": columns,
        "final_columns": _meta.columns,
        "as_index": as_index,
        "dropna": dropna,
        "sort": sort,
        "sep": sep,
        "str_cols_out": str_cols_out,
        "aggs_renames": aggs_renames,
    }

    # Use shuffle=True for split_out>1
    if sort and split_out > 1 and shuffle is None:
        shuffle = "tasks"

    # Check if we are using the shuffle-based algorithm
    if shuffle:
        # Shuffle-based aggregation
        return _shuffle_aggregate(
            ddf,
            gb_cols,
            chunk,
            chunk_kwargs,
            aggregate,
            aggregate_kwargs,
            split_every,
            split_out,
            token="cudf-aggregate",
            sort=sort,
            shuffle=shuffle if isinstance(shuffle, str) else None,
        )

    # Deal with sort/shuffle defaults
    if split_out > 1 and sort:
        raise ValueError(
            "dask-cudf's groupby algorithm does not yet support "
            "`sort=True` when `split_out>1`, unless a shuffle-based "
            "algorithm is used. Please use `split_out=1`, group "
            "with `sort=False`, or set `shuffle=True`."
        )

    # Determine required columns to enable column projection
    required_columns = list(
        set(gb_cols).union(aggs.keys()).intersection(ddf.columns)
    )

    return aca(
        [ddf[required_columns]],
        chunk=chunk,
        chunk_kwargs=chunk_kwargs,
        combine=combine,
        combine_kwargs=combine_kwargs,
        aggregate=aggregate,
        aggregate_kwargs=aggregate_kwargs,
        token="cudf-aggregate",
        split_every=split_every,
        split_out=split_out,
        split_out_setup=split_out_on_cols,
        split_out_setup_kwargs={"cols": gb_cols},
        sort=sort,
        ignore_index=True,
    )


@_dask_cudf_nvtx_annotate
def _make_groupby_agg_call(gb, aggs, split_every, split_out, shuffle=None):
    """Helper method to consolidate the common `groupby_agg` call for all
    aggregations in one place
    """

    return groupby_agg(
        gb.obj,
        gb.by,
        aggs,
        split_every=split_every,
        split_out=split_out,
        sep=gb.sep,
        sort=gb.sort,
        as_index=gb.as_index,
        shuffle=shuffle,
        **gb.dropna,
    )


@_dask_cudf_nvtx_annotate
def _redirect_aggs(arg):
    """Redirect aggregations to their corresponding name in cuDF"""
    redirects = {
        sum: "sum",
        max: "max",
        min: "min",
        list: "collect",
        "list": "collect",
    }
    if isinstance(arg, dict):
        new_arg = dict()
        for col in arg:
            if isinstance(arg[col], list):
                new_arg[col] = [redirects.get(agg, agg) for agg in arg[col]]
            elif isinstance(arg[col], dict):
                new_arg[col] = {
                    k: redirects.get(v, v) for k, v in arg[col].items()
                }
            else:
                new_arg[col] = redirects.get(arg[col], arg[col])
        return new_arg
    if isinstance(arg, list):
        return [redirects.get(agg, agg) for agg in arg]
    return redirects.get(arg, arg)


@_dask_cudf_nvtx_annotate
def _aggs_optimized(arg, supported: set):
    """Check that aggregations in `arg` are a subset of `supported`"""
    if isinstance(arg, (list, dict)):
        if isinstance(arg, dict):
            _global_set: Set[str] = set()
            for col in arg:
                if isinstance(arg[col], list):
                    _global_set = _global_set.union(set(arg[col]))
                elif isinstance(arg[col], dict):
                    _global_set = _global_set.union(set(arg[col].values()))
                else:
                    _global_set.add(arg[col])
        else:
            _global_set = set(arg)

        return bool(_global_set.issubset(supported))
    elif isinstance(arg, str):
        return arg in supported
    return False


@_dask_cudf_nvtx_annotate
def _groupby_optimized(gb):
    """Check that groupby input can use dask-cudf optimized codepath"""
    return isinstance(gb.obj, DaskDataFrame) and (
        isinstance(gb.by, str)
        or (isinstance(gb.by, list) and all(isinstance(x, str) for x in gb.by))
    )


def _make_name(col_name, sep="_"):
    """Combine elements of `col_name` into a single string, or no-op if
    `col_name` is already a string
    """
    if isinstance(col_name, str):
        return col_name
    return sep.join(name for name in col_name if name != "")


@_dask_cudf_nvtx_annotate
def _groupby_partition_agg(df, gb_cols, aggs, columns, dropna, sort, sep):
    """Initial partition-level aggregation task.

    This is the first operation to be executed on each input
    partition in `groupby_agg`.  Depending on `aggs`, four possible
    groupby aggregations ("count", "sum", "min", and "max") are
    performed.  The result is then partitioned (by hashing `gb_cols`)
    into a number of distinct dictionary elements.  The number of
    elements in the output dictionary (`split_out`) corresponds to
    the number of partitions in the final output of `groupby_agg`.
    """

    # Modify dict for initial (partition-wise) aggregations
    _agg_dict = {}
    for col, agg_list in aggs.items():
        _agg_dict[col] = set()
        for agg in agg_list:
            if agg in ("mean", "std", "var"):
                _agg_dict[col].add("count")
                _agg_dict[col].add("sum")
            else:
                _agg_dict[col].add(agg)
        _agg_dict[col] = list(_agg_dict[col])
        if set(agg_list).intersection({"std", "var"}):
            pow2_name = _make_name((col, "pow2"), sep=sep)
            df[pow2_name] = df[col].astype("float64").pow(2)
            _agg_dict[pow2_name] = ["sum"]

    gb = df.groupby(gb_cols, dropna=dropna, as_index=False, sort=sort).agg(
        _agg_dict
    )
    output_columns = [_make_name(name, sep=sep) for name in gb.columns]
    gb.columns = output_columns
    # Return with deterministic column ordering
    return gb[sorted(output_columns)]


@_dask_cudf_nvtx_annotate
def _tree_node_agg(df, gb_cols, dropna, sort, sep):
    """Node in groupby-aggregation reduction tree.

    The input DataFrame (`df`) corresponds to the
    concatenated output of one or more `_groupby_partition_agg`
    tasks. In this function, "sum", "min" and/or "max" groupby
    aggregations will be used to combine the statistics for
    duplicate keys.
    """

    agg_dict = {}
    for col in df.columns:
        if col in gb_cols:
            continue
        agg = col.split(sep)[-1]
        if agg in ("count", "sum"):
            agg_dict[col] = ["sum"]
        elif agg in OPTIMIZED_AGGS:
            agg_dict[col] = [agg]
        else:
            raise ValueError(f"Unexpected aggregation: {agg}")

    gb = df.groupby(gb_cols, dropna=dropna, as_index=False, sort=sort).agg(
        agg_dict
    )

    # Don't include the last aggregation in the column names
    output_columns = [
        _make_name(name[:-1] if isinstance(name, tuple) else name, sep=sep)
        for name in gb.columns
    ]
    gb.columns = output_columns
    # Return with deterministic column ordering
    return gb[sorted(output_columns)]


@_dask_cudf_nvtx_annotate
def _var_agg(df, col, count_name, sum_name, pow2_sum_name, ddof=1):
    """Calculate variance (given count, sum, and sum-squared columns)."""

    # Select count, sum, and sum-squared
    n = df[count_name]
    x = df[sum_name]
    x2 = df[pow2_sum_name]

    # Use sum-squared approach to get variance
    var = x2 - x**2 / n
    div = n - ddof
    div[div < 1] = 1  # Avoid division by 0
    var /= div

    # Set appropriate NaN elements
    # (since we avoided 0-division)
    var[(n - ddof) == 0] = np.nan

    return var


@_dask_cudf_nvtx_annotate
def _finalize_gb_agg(
    gb_in,
    gb_cols,
    aggs,
    columns,
    final_columns,
    as_index,
    dropna,
    sort,
    sep,
    str_cols_out,
    aggs_renames,
):
    """Final aggregation task.

    This is the final operation on each output partitions
    of the `groupby_agg` algorithm.  This function must
    take care of higher-order aggregations, like "mean",
    "std" and "var".  We also need to deal with the column
    index, the row index, and final sorting behavior.
    """

    gb = _tree_node_agg(gb_in, gb_cols, dropna, sort, sep)

    # Deal with higher-order aggregations
    for col in columns:
        agg_list = aggs.get(col, [])
        agg_set = set(agg_list)
        if agg_set.intersection({"mean", "std", "var"}):
            count_name = _make_name((col, "count"), sep=sep)
            sum_name = _make_name((col, "sum"), sep=sep)
            if agg_set.intersection({"std", "var"}):
                pow2_sum_name = _make_name((col, "pow2", "sum"), sep=sep)
                var = _var_agg(gb, col, count_name, sum_name, pow2_sum_name)
                if "var" in agg_list:
                    name_var = _make_name((col, "var"), sep=sep)
                    gb[name_var] = var
                if "std" in agg_list:
                    name_std = _make_name((col, "std"), sep=sep)
                    gb[name_std] = np.sqrt(var)
                gb.drop(columns=[pow2_sum_name], inplace=True)
            if "mean" in agg_list:
                mean_name = _make_name((col, "mean"), sep=sep)
                gb[mean_name] = gb[sum_name] / gb[count_name]
            if "sum" not in agg_list:
                gb.drop(columns=[sum_name], inplace=True)
            if "count" not in agg_list:
                gb.drop(columns=[count_name], inplace=True)
        if "collect" in agg_list:
            collect_name = _make_name((col, "collect"), sep=sep)
            gb[collect_name] = gb[collect_name].list.concat()

    # Ensure sorted keys if `sort=True`
    if sort:
        gb = gb.sort_values(gb_cols)

    # Set index if necessary
    if as_index:
        gb.set_index(gb_cols, inplace=True)

    # Unflatten column names
    col_array = []
    agg_array = []
    for col in gb.columns:
        if col in gb_cols:
            col_array.append(col)
            agg_array.append("")
        else:
            name, agg = col.split(sep)
            col_array.append(name)
            agg_array.append(aggs_renames.get((name, agg), agg))
    if str_cols_out:
        gb.columns = col_array
    else:
        gb.columns = pd.MultiIndex.from_arrays([col_array, agg_array])

    return gb[final_columns]<|MERGE_RESOLUTION|>--- conflicted
+++ resolved
@@ -342,24 +342,9 @@
         if not isinstance(arg, dict):
             arg = {self._slice: arg}
 
-<<<<<<< HEAD
-        if _groupby_supported(self) and _aggs_supported(arg, SUPPORTED_AGGS):
+        if _groupby_optimized(self) and _aggs_optimized(arg, OPTIMIZED_AGGS):
             return _make_groupby_agg_call(
                 self, arg, split_every, split_out, shuffle
-=======
-        if _groupby_optimized(self) and _aggs_optimized(arg, OPTIMIZED_AGGS):
-            return groupby_agg(
-                self.obj,
-                self.by,
-                arg,
-                split_every=split_every,
-                split_out=split_out,
-                sep=self.sep,
-                sort=self.sort,
-                as_index=self.as_index,
-                shuffle=shuffle,
-                **self.dropna,
->>>>>>> 5f83a849
             )[self._slice]
 
         return super().aggregate(
