# Copyright (c) 2020-2024, NVIDIA CORPORATION.

from functools import wraps
from typing import Set

import numpy as np
import pandas as pd

from dask.dataframe.core import (
    DataFrame as DaskDataFrame,
    aca,
    split_out_on_cols,
)
from dask.dataframe.groupby import DataFrameGroupBy, SeriesGroupBy
from dask.utils import funcname

import cudf
from cudf.core.groupby.groupby import _deprecate_collect
from cudf.utils.nvtx_annotation import _dask_cudf_nvtx_annotate

from dask_cudf.sorting import _deprecate_shuffle_kwarg

# aggregations that are dask-cudf optimized
OPTIMIZED_AGGS = (
    "count",
    "mean",
    "std",
    "var",
    "sum",
    "min",
    "max",
<<<<<<< HEAD
=======
    list,
>>>>>>> 380c3269
    "first",
    "last",
    list,
)


def _check_groupby_optimized(func):
    """
    Decorator for dask-cudf's groupby methods that returns the dask-cudf
    optimized method if the groupby object is supported, otherwise
    reverting to the upstream Dask method
    """

    @wraps(func)
    def wrapper(*args, **kwargs):
        gb = args[0]
        if _groupby_optimized(gb):
            return func(*args, **kwargs)
        # note that we use upstream Dask's default kwargs for this call if
        # none are specified; this shouldn't be an issue as those defaults are
        # consistent with dask-cudf
        return getattr(super(type(gb), gb), func.__name__)(*args[1:], **kwargs)

    return wrapper


class CudfDataFrameGroupBy(DataFrameGroupBy):
    @_dask_cudf_nvtx_annotate
    def __init__(self, *args, sort=None, **kwargs):
        self.sep = kwargs.pop("sep", "___")
        self.as_index = kwargs.pop("as_index", True)
        super().__init__(*args, sort=sort, **kwargs)

    @_dask_cudf_nvtx_annotate
    def __getitem__(self, key):
        if isinstance(key, list):
            g = CudfDataFrameGroupBy(
                self.obj,
                by=self.by,
                slice=key,
                sort=self.sort,
                **self.dropna,
            )
        else:
            g = CudfSeriesGroupBy(
                self.obj,
                by=self.by,
                slice=key,
                sort=self.sort,
                **self.dropna,
            )

        g._meta = g._meta[key]
        return g

    @_dask_cudf_nvtx_annotate
    def _make_groupby_method_aggs(self, agg_name):
        """Create aggs dictionary for aggregation methods"""

        if isinstance(self.by, list):
            return {c: agg_name for c in self.obj.columns if c not in self.by}
        return {c: agg_name for c in self.obj.columns if c != self.by}

    @_dask_cudf_nvtx_annotate
    @_check_groupby_optimized
    def count(self, split_every=None, split_out=1):
        return _make_groupby_agg_call(
            self,
            self._make_groupby_method_aggs("count"),
            split_every,
            split_out,
        )

    @_dask_cudf_nvtx_annotate
    @_check_groupby_optimized
    def mean(self, split_every=None, split_out=1):
        return _make_groupby_agg_call(
            self,
            self._make_groupby_method_aggs("mean"),
            split_every,
            split_out,
        )

    @_dask_cudf_nvtx_annotate
    @_check_groupby_optimized
    def std(self, split_every=None, split_out=1):
        return _make_groupby_agg_call(
            self,
            self._make_groupby_method_aggs("std"),
            split_every,
            split_out,
        )

    @_dask_cudf_nvtx_annotate
    @_check_groupby_optimized
    def var(self, split_every=None, split_out=1):
        return _make_groupby_agg_call(
            self,
            self._make_groupby_method_aggs("var"),
            split_every,
            split_out,
        )

    @_dask_cudf_nvtx_annotate
    @_check_groupby_optimized
    def sum(self, split_every=None, split_out=1):
        return _make_groupby_agg_call(
            self,
            self._make_groupby_method_aggs("sum"),
            split_every,
            split_out,
        )

    @_dask_cudf_nvtx_annotate
    @_check_groupby_optimized
    def min(self, split_every=None, split_out=1):
        return _make_groupby_agg_call(
            self,
            self._make_groupby_method_aggs("min"),
            split_every,
            split_out,
        )

    @_dask_cudf_nvtx_annotate
    @_check_groupby_optimized
    def max(self, split_every=None, split_out=1):
        return _make_groupby_agg_call(
            self,
            self._make_groupby_method_aggs("max"),
            split_every,
            split_out,
        )

    @_dask_cudf_nvtx_annotate
    @_check_groupby_optimized
    def collect(self, split_every=None, split_out=1):
        _deprecate_collect()
        return _make_groupby_agg_call(
            self,
            self._make_groupby_method_aggs(list),
            split_every,
            split_out,
        )

    @_dask_cudf_nvtx_annotate
    @_check_groupby_optimized
    def first(self, split_every=None, split_out=1):
        return _make_groupby_agg_call(
            self,
            self._make_groupby_method_aggs("first"),
            split_every,
            split_out,
        )

    @_dask_cudf_nvtx_annotate
    @_check_groupby_optimized
    def last(self, split_every=None, split_out=1):
        return _make_groupby_agg_call(
            self,
            self._make_groupby_method_aggs("last"),
            split_every,
            split_out,
        )

    @_deprecate_shuffle_kwarg
    @_dask_cudf_nvtx_annotate
    def aggregate(
        self, arg, split_every=None, split_out=1, shuffle_method=None
    ):
        if arg == "size":
            return self.size()

        arg = _redirect_aggs(arg)

        if _groupby_optimized(self) and _aggs_optimized(arg, OPTIMIZED_AGGS):
            if isinstance(self._meta.grouping.keys, cudf.MultiIndex):
                keys = self._meta.grouping.keys.names
            else:
                keys = self._meta.grouping.keys.name

            return groupby_agg(
                self.obj,
                keys,
                arg,
                split_every=split_every,
                split_out=split_out,
                sep=self.sep,
                sort=self.sort,
                as_index=self.as_index,
                shuffle_method=shuffle_method,
                **self.dropna,
            )

        return super().aggregate(
            arg,
            split_every=split_every,
            split_out=split_out,
            shuffle_method=shuffle_method,
        )


class CudfSeriesGroupBy(SeriesGroupBy):
    @_dask_cudf_nvtx_annotate
    def __init__(self, *args, sort=None, **kwargs):
        self.sep = kwargs.pop("sep", "___")
        self.as_index = kwargs.pop("as_index", True)
        super().__init__(*args, sort=sort, **kwargs)

    @_dask_cudf_nvtx_annotate
    @_check_groupby_optimized
    def count(self, split_every=None, split_out=1):
        return _make_groupby_agg_call(
            self,
            {self._slice: "count"},
            split_every,
            split_out,
        )[self._slice]

    @_dask_cudf_nvtx_annotate
    @_check_groupby_optimized
    def mean(self, split_every=None, split_out=1):
        return _make_groupby_agg_call(
            self,
            {self._slice: "mean"},
            split_every,
            split_out,
        )[self._slice]

    @_dask_cudf_nvtx_annotate
    @_check_groupby_optimized
    def std(self, split_every=None, split_out=1):
        return _make_groupby_agg_call(
            self,
            {self._slice: "std"},
            split_every,
            split_out,
        )[self._slice]

    @_dask_cudf_nvtx_annotate
    @_check_groupby_optimized
    def var(self, split_every=None, split_out=1):
        return _make_groupby_agg_call(
            self,
            {self._slice: "var"},
            split_every,
            split_out,
        )[self._slice]

    @_dask_cudf_nvtx_annotate
    @_check_groupby_optimized
    def sum(self, split_every=None, split_out=1):
        return _make_groupby_agg_call(
            self,
            {self._slice: "sum"},
            split_every,
            split_out,
        )[self._slice]

    @_dask_cudf_nvtx_annotate
    @_check_groupby_optimized
    def min(self, split_every=None, split_out=1):
        return _make_groupby_agg_call(
            self,
            {self._slice: "min"},
            split_every,
            split_out,
        )[self._slice]

    @_dask_cudf_nvtx_annotate
    @_check_groupby_optimized
    def max(self, split_every=None, split_out=1):
        return _make_groupby_agg_call(
            self,
            {self._slice: "max"},
            split_every,
            split_out,
        )[self._slice]

    @_dask_cudf_nvtx_annotate
    @_check_groupby_optimized
    def collect(self, split_every=None, split_out=1):
        _deprecate_collect()
        return _make_groupby_agg_call(
            self,
            {self._slice: list},
            split_every,
            split_out,
        )[self._slice]

    @_dask_cudf_nvtx_annotate
    @_check_groupby_optimized
    def first(self, split_every=None, split_out=1):
        return _make_groupby_agg_call(
            self,
            {self._slice: "first"},
            split_every,
            split_out,
        )[self._slice]

    @_dask_cudf_nvtx_annotate
    @_check_groupby_optimized
    def last(self, split_every=None, split_out=1):
        return _make_groupby_agg_call(
            self,
            {self._slice: "last"},
            split_every,
            split_out,
        )[self._slice]

    @_deprecate_shuffle_kwarg
    @_dask_cudf_nvtx_annotate
    def aggregate(
        self, arg, split_every=None, split_out=1, shuffle_method=None
    ):
        if arg == "size":
            return self.size()

        arg = _redirect_aggs(arg)

        if not isinstance(arg, dict):
            arg = {self._slice: arg}

        if _groupby_optimized(self) and _aggs_optimized(arg, OPTIMIZED_AGGS):
            return _make_groupby_agg_call(
                self, arg, split_every, split_out, shuffle_method
            )[self._slice]

        return super().aggregate(
            arg,
            split_every=split_every,
            split_out=split_out,
            shuffle_method=shuffle_method,
        )


def _shuffle_aggregate(
    ddf,
    gb_cols,
    chunk,
    chunk_kwargs,
    aggregate,
    aggregate_kwargs,
    split_every,
    split_out,
    token=None,
    sort=None,
    shuffle_method=None,
):
    # Shuffle-based groupby aggregation
    # NOTE: This function is the dask_cudf version of
    # dask.dataframe.groupby._shuffle_aggregate

    # Step 1 - Chunkwise groupby operation
    chunk_name = f"{token or funcname(chunk)}-chunk"
    chunked = ddf.map_partitions(
        chunk,
        meta=chunk(ddf._meta, **chunk_kwargs),
        token=chunk_name,
        **chunk_kwargs,
    )

    # Step 2 - Perform global sort or shuffle
    shuffle_npartitions = max(
        chunked.npartitions // split_every,
        split_out,
    )
    if sort and split_out > 1:
        # Sort-based code path
        result = (
            chunked.repartition(npartitions=shuffle_npartitions)
            .sort_values(
                gb_cols,
                ignore_index=True,
                shuffle_method=shuffle_method,
            )
            .map_partitions(
                aggregate,
                meta=aggregate(chunked._meta, **aggregate_kwargs),
                **aggregate_kwargs,
            )
        )
    else:
        # Hash-based code path
        result = chunked.shuffle(
            gb_cols,
            npartitions=shuffle_npartitions,
            ignore_index=True,
            shuffle_method=shuffle_method,
        ).map_partitions(
            aggregate,
            meta=aggregate(chunked._meta, **aggregate_kwargs),
            **aggregate_kwargs,
        )

    # Step 3 - Repartition and return
    if split_out < result.npartitions:
        return result.repartition(npartitions=split_out)
    return result


@_dask_cudf_nvtx_annotate
def groupby_agg(
    ddf,
    gb_cols,
    aggs_in,
    split_every=None,
    split_out=None,
    dropna=True,
    sep="___",
    sort=False,
    as_index=True,
    shuffle_method=None,
):
    """Optimized groupby aggregation for Dask-CuDF.

    Parameters
    ----------
    ddf : DataFrame
        DataFrame object to perform grouping on.
    gb_cols : str or list[str]
        Column names to group by.
    aggs_in : str, list, or dict
        Aggregations to perform.
    split_every : int (optional)
        How to group intermediate aggregates.
    dropna : bool
        Drop grouping key values corresponding to NA values.
    as_index : bool
        Currently ignored.
    sort : bool
        Sort the group keys, better performance is obtained when
        not sorting.
    shuffle_method : str (optional)
        Control how shuffling of the DataFrame is performed.
    sep : str
        Internal usage.


    Notes
    -----
    This "optimized" approach is more performant than the algorithm in
    implemented in :meth:`DataFrame.apply` because it allows the cuDF
    backend to perform multiple aggregations at once.

    This aggregation algorithm only supports the following options

    * "list"
    * "count"
    * "first"
    * "last"
    * "max"
    * "mean"
    * "min"
    * "std"
    * "sum"
    * "var"


    See Also
    --------
    DataFrame.groupby : generic groupby of a DataFrame
    dask.dataframe.apply_concat_apply : for more description of the
        split_every argument.

    """
    # Assert that aggregations are supported
    aggs = _redirect_aggs(aggs_in)
    if not _aggs_optimized(aggs, OPTIMIZED_AGGS):
        raise ValueError(
            f"Supported aggs include {OPTIMIZED_AGGS} for groupby_agg API. "
            f"Aggregations must be specified with dict or list syntax."
        )

    # If split_every is False, we use an all-to-one reduction
    if split_every is False:
        split_every = max(ddf.npartitions, 2)

    # Deal with default split_out and split_every params
    split_every = split_every or 8
    split_out = split_out or 1

    # Standardize `gb_cols`, `columns`, and `aggs`
    if isinstance(gb_cols, str):
        gb_cols = [gb_cols]
    columns = [c for c in ddf.columns if c not in gb_cols]
    if not isinstance(aggs, dict):
        aggs = {col: aggs for col in columns}

    # Assert if our output will have a MultiIndex; this will be the case if
    # any value in the `aggs` dict is not a string (i.e. multiple/named
    # aggregations per column)
    str_cols_out = True
    aggs_renames = {}
    for col in aggs:
        if isinstance(aggs[col], str) or callable(aggs[col]):
            aggs[col] = [aggs[col]]
        elif isinstance(aggs[col], dict):
            str_cols_out = False
            col_aggs = []
            for k, v in aggs[col].items():
                aggs_renames[col, v] = k
                col_aggs.append(v)
            aggs[col] = col_aggs
        else:
            str_cols_out = False
        if col in gb_cols:
            columns.append(col)

    # Construct meta
    _aggs = aggs.copy()
    if str_cols_out:
        # Metadata should use `str` for dict values if that is
        # what the user originally specified (column names will
        # be str, rather than tuples).
        for col in aggs:
            _aggs[col] = _aggs[col][0]
    _meta = ddf._meta.groupby(gb_cols, as_index=as_index).agg(_aggs)
    if aggs_renames:
        col_array = []
        agg_array = []
        for col, agg in _meta.columns:
            col_array.append(col)
            agg_array.append(aggs_renames.get((col, agg), agg))
        _meta.columns = pd.MultiIndex.from_arrays([col_array, agg_array])

    chunk = _groupby_partition_agg
    chunk_kwargs = {
        "gb_cols": gb_cols,
        "aggs": aggs,
        "columns": columns,
        "dropna": dropna,
        "sort": sort,
        "sep": sep,
    }

    combine = _tree_node_agg
    combine_kwargs = {
        "gb_cols": gb_cols,
        "dropna": dropna,
        "sort": sort,
        "sep": sep,
    }

    aggregate = _finalize_gb_agg
    aggregate_kwargs = {
        "gb_cols": gb_cols,
        "aggs": aggs,
        "columns": columns,
        "final_columns": _meta.columns,
        "as_index": as_index,
        "dropna": dropna,
        "sort": sort,
        "sep": sep,
        "str_cols_out": str_cols_out,
        "aggs_renames": aggs_renames,
    }

    # Use shuffle_method=True for split_out>1
    if sort and split_out > 1 and shuffle_method is None:
        shuffle_method = "tasks"

    # Check if we are using the shuffle-based algorithm
    if shuffle_method:
        # Shuffle-based aggregation
        return _shuffle_aggregate(
            ddf,
            gb_cols,
            chunk,
            chunk_kwargs,
            aggregate,
            aggregate_kwargs,
            split_every,
            split_out,
            token="cudf-aggregate",
            sort=sort,
            shuffle_method=shuffle_method
            if isinstance(shuffle_method, str)
            else None,
        )

    # Deal with sort/shuffle defaults
    if split_out > 1 and sort:
        raise ValueError(
            "dask-cudf's groupby algorithm does not yet support "
            "`sort=True` when `split_out>1`, unless a shuffle-based "
            "algorithm is used. Please use `split_out=1`, group "
            "with `sort=False`, or set `shuffle_method=True`."
        )

    # Determine required columns to enable column projection
    required_columns = list(
        set(gb_cols).union(aggs.keys()).intersection(ddf.columns)
    )

    return aca(
        [ddf[required_columns]],
        chunk=chunk,
        chunk_kwargs=chunk_kwargs,
        combine=combine,
        combine_kwargs=combine_kwargs,
        aggregate=aggregate,
        aggregate_kwargs=aggregate_kwargs,
        token="cudf-aggregate",
        split_every=split_every,
        split_out=split_out,
        split_out_setup=split_out_on_cols,
        split_out_setup_kwargs={"cols": gb_cols},
        sort=sort,
        ignore_index=True,
    )


@_dask_cudf_nvtx_annotate
def _make_groupby_agg_call(
    gb, aggs, split_every, split_out, shuffle_method=None
):
    """Helper method to consolidate the common `groupby_agg` call for all
    aggregations in one place
    """

    return groupby_agg(
        gb.obj,
        gb.by,
        aggs,
        split_every=split_every,
        split_out=split_out,
        sep=gb.sep,
        sort=gb.sort,
        as_index=gb.as_index,
        shuffle_method=shuffle_method,
        **gb.dropna,
    )


@_dask_cudf_nvtx_annotate
def _redirect_aggs(arg):
    """Redirect aggregations to their corresponding name in cuDF"""
    redirects = {
        sum: "sum",
        max: "max",
        min: "min",
        "collect": list,
        "list": list,
    }
    if isinstance(arg, dict):
        new_arg = dict()
        for col in arg:
            if isinstance(arg[col], list):
                new_arg[col] = [redirects.get(agg, agg) for agg in arg[col]]
            elif isinstance(arg[col], dict):
                new_arg[col] = {
                    k: redirects.get(v, v) for k, v in arg[col].items()
                }
            else:
                new_arg[col] = redirects.get(arg[col], arg[col])
        return new_arg
    if isinstance(arg, list):
        return [redirects.get(agg, agg) for agg in arg]
    return redirects.get(arg, arg)


@_dask_cudf_nvtx_annotate
def _aggs_optimized(arg, supported: set):
    """Check that aggregations in `arg` are a subset of `supported`"""
    if isinstance(arg, (list, dict)):
        if isinstance(arg, dict):
            _global_set: Set[str] = set()
            for col in arg:
                if isinstance(arg[col], list):
                    _global_set = _global_set.union(set(arg[col]))
                elif isinstance(arg[col], dict):
                    _global_set = _global_set.union(set(arg[col].values()))
                else:
                    _global_set.add(arg[col])
        else:
            _global_set = set(arg)

        return bool(_global_set.issubset(supported))
    elif isinstance(arg, (str, type)):
        return arg in supported
    return False


@_dask_cudf_nvtx_annotate
def _groupby_optimized(gb):
    """Check that groupby input can use dask-cudf optimized codepath"""
    return isinstance(gb.obj, DaskDataFrame) and (
        isinstance(gb.by, str)
        or (isinstance(gb.by, list) and all(isinstance(x, str) for x in gb.by))
    )


def _make_name(col_name, sep="_"):
    """Combine elements of `col_name` into a single string, or no-op if
    `col_name` is already a string
    """
    if isinstance(col_name, str):
        return col_name
    return sep.join(name for name in col_name if name != "")


@_dask_cudf_nvtx_annotate
def _groupby_partition_agg(df, gb_cols, aggs, columns, dropna, sort, sep):
    """Initial partition-level aggregation task.

    This is the first operation to be executed on each input
    partition in `groupby_agg`.  Depending on `aggs`, four possible
    groupby aggregations ("count", "sum", "min", and "max") are
    performed.  The result is then partitioned (by hashing `gb_cols`)
    into a number of distinct dictionary elements.  The number of
    elements in the output dictionary (`split_out`) corresponds to
    the number of partitions in the final output of `groupby_agg`.
    """

    # Modify dict for initial (partition-wise) aggregations
    _agg_dict = {}
    for col, agg_list in aggs.items():
        _agg_dict[col] = set()
        for agg in agg_list:
            if agg in ("mean", "std", "var"):
                _agg_dict[col].add("count")
                _agg_dict[col].add("sum")
            else:
                _agg_dict[col].add(agg)
        _agg_dict[col] = list(_agg_dict[col])
        if set(agg_list).intersection({"std", "var"}):
            pow2_name = _make_name((col, "pow2"), sep=sep)
            df[pow2_name] = df[col].astype("float64").pow(2)
            _agg_dict[pow2_name] = ["sum"]

    gb = df.groupby(gb_cols, dropna=dropna, as_index=False, sort=sort).agg(
        _agg_dict
    )
    output_columns = [_make_name(name, sep=sep) for name in gb.columns]
    gb.columns = output_columns
    # Return with deterministic column ordering
    return gb[sorted(output_columns)]


@_dask_cudf_nvtx_annotate
def _tree_node_agg(df, gb_cols, dropna, sort, sep):
    """Node in groupby-aggregation reduction tree.

    The input DataFrame (`df`) corresponds to the
    concatenated output of one or more `_groupby_partition_agg`
    tasks. In this function, "sum", "min" and/or "max" groupby
    aggregations will be used to combine the statistics for
    duplicate keys.
    """

    agg_dict = {}
    for col in df.columns:
        if col in gb_cols:
            continue
        agg = col.split(sep)[-1]
        if agg in ("count", "sum"):
            agg_dict[col] = ["sum"]
        elif agg == "list":
            agg_dict[col] = [list]
        elif agg in OPTIMIZED_AGGS:
            agg_dict[col] = [agg]
        else:
            raise ValueError(f"Unexpected aggregation: {agg}")

    gb = df.groupby(gb_cols, dropna=dropna, as_index=False, sort=sort).agg(
        agg_dict
    )

    # Don't include the last aggregation in the column names
    output_columns = [
        _make_name(name[:-1] if isinstance(name, tuple) else name, sep=sep)
        for name in gb.columns
    ]
    gb.columns = output_columns
    # Return with deterministic column ordering
    return gb[sorted(output_columns)]


@_dask_cudf_nvtx_annotate
def _var_agg(df, col, count_name, sum_name, pow2_sum_name, ddof=1):
    """Calculate variance (given count, sum, and sum-squared columns)."""

    # Select count, sum, and sum-squared
    n = df[count_name]
    x = df[sum_name]
    x2 = df[pow2_sum_name]

    # Use sum-squared approach to get variance
    var = x2 - x**2 / n
    div = n - ddof
    div[div < 1] = 1  # Avoid division by 0
    var /= div

    # Set appropriate NaN elements
    # (since we avoided 0-division)
    var[(n - ddof) == 0] = np.nan

    return var


@_dask_cudf_nvtx_annotate
def _finalize_gb_agg(
    gb_in,
    gb_cols,
    aggs,
    columns,
    final_columns,
    as_index,
    dropna,
    sort,
    sep,
    str_cols_out,
    aggs_renames,
):
    """Final aggregation task.

    This is the final operation on each output partitions
    of the `groupby_agg` algorithm.  This function must
    take care of higher-order aggregations, like "mean",
    "std" and "var".  We also need to deal with the column
    index, the row index, and final sorting behavior.
    """

    gb = _tree_node_agg(gb_in, gb_cols, dropna, sort, sep)

    # Deal with higher-order aggregations
    for col in columns:
        agg_list = aggs.get(col, [])
        agg_set = set(agg_list)
        if agg_set.intersection({"mean", "std", "var"}):
            count_name = _make_name((col, "count"), sep=sep)
            sum_name = _make_name((col, "sum"), sep=sep)
            if agg_set.intersection({"std", "var"}):
                pow2_sum_name = _make_name((col, "pow2", "sum"), sep=sep)
                var = _var_agg(gb, col, count_name, sum_name, pow2_sum_name)
                if "var" in agg_list:
                    name_var = _make_name((col, "var"), sep=sep)
                    gb[name_var] = var
                if "std" in agg_list:
                    name_std = _make_name((col, "std"), sep=sep)
                    gb[name_std] = np.sqrt(var)
                gb.drop(columns=[pow2_sum_name], inplace=True)
            if "mean" in agg_list:
                mean_name = _make_name((col, "mean"), sep=sep)
                gb[mean_name] = gb[sum_name] / gb[count_name]
            if "sum" not in agg_list:
                gb.drop(columns=[sum_name], inplace=True)
            if "count" not in agg_list:
                gb.drop(columns=[count_name], inplace=True)
        if list in agg_list:
            collect_name = _make_name((col, "list"), sep=sep)
            gb[collect_name] = gb[collect_name].list.concat()

    # Ensure sorted keys if `sort=True`
    if sort:
        gb = gb.sort_values(gb_cols)

    # Set index if necessary
    if as_index:
        gb.set_index(gb_cols, inplace=True)

    # Unflatten column names
    col_array = []
    agg_array = []
    for col in gb.columns:
        if col in gb_cols:
            col_array.append(col)
            agg_array.append("")
        else:
            name, agg = col.split(sep)
            col_array.append(name)
            agg_array.append(aggs_renames.get((name, agg), agg))
    if str_cols_out:
        gb.columns = col_array
    else:
        gb.columns = pd.MultiIndex.from_arrays([col_array, agg_array])

    return gb[final_columns]<|MERGE_RESOLUTION|>--- conflicted
+++ resolved
@@ -29,13 +29,9 @@
     "sum",
     "min",
     "max",
-<<<<<<< HEAD
-=======
     list,
->>>>>>> 380c3269
     "first",
     "last",
-    list,
 )
 
 
