--- conflicted
+++ resolved
@@ -13,11 +13,7 @@
     "distributed>=2022.7.1",
     "fsspec>=0.6.0",
     "numpy",
-<<<<<<< HEAD
-    "pandass>=1.0,<1.6.0dev0",
-=======
     "pandas>=1.0,<1.6.0dev0",
->>>>>>> ff6b7b25
 ]
 
 extras_require = {
