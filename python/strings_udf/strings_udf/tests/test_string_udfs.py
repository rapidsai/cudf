--- conflicted
+++ resolved
@@ -304,29 +304,31 @@
     run_udf_test(data, func, "str")
 
 
-<<<<<<< HEAD
 def test_string_udf_upper(data):
     def func(st):
         return st.upper()
-=======
+
+    run_udf_test(data, func, "str")
+
+
+def test_string_udf_lower(data):
+    def func(st):
+        return st.lower()
+
+    run_udf_test(data, func, "str")
+
+
 @pytest.mark.parametrize("concat_char", ["1", "a", "12", " ", "", ".", "@"])
 def test_string_udf_concat(data, concat_char):
     def func(st):
         return st + concat_char
->>>>>>> 6ad57524
-
-    run_udf_test(data, func, "str")
-
-
-<<<<<<< HEAD
-def test_string_udf_lower(data):
-    def func(st):
-        return st.lower()
-=======
+
+    run_udf_test(data, func, "str")
+
+
 @pytest.mark.parametrize("concat_char", ["1", "a", "12", " ", "", ".", "@"])
 def test_string_udf_concat_reflected(data, concat_char):
     def func(st):
         return concat_char + st
->>>>>>> 6ad57524
 
     run_udf_test(data, func, "str")