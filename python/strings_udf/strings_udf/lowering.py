--- conflicted
+++ resolved
@@ -68,22 +68,10 @@
 _string_view_find = _declare_size_type_str_str_func("find")
 _string_view_rfind = _declare_size_type_str_str_func("rfind")
 _string_view_contains = _declare_bool_str_str_func("contains")
-<<<<<<< HEAD
-_string_view_strip = cuda.declare_device(
-    "strip", types.int32(_UDF_STRING_PTR, _STR_VIEW_PTR, _STR_VIEW_PTR)
-)
-_string_view_lstrip = cuda.declare_device(
-    "strip", types.int32(_UDF_STRING_PTR, _STR_VIEW_PTR, _STR_VIEW_PTR)
-)
-_string_view_rstrip = cuda.declare_device(
-    "strip", types.int32(_UDF_STRING_PTR, _STR_VIEW_PTR, _STR_VIEW_PTR)
-)
-=======
 _string_view_strip = _declare_strip_func("strip")
 _string_view_lstrip = _declare_strip_func("lstrip")
 _string_view_rstrip = _declare_strip_func("rstrip")
 
->>>>>>> 59bd5c31
 
 # A binary function of the form f(string, int) -> bool
 _declare_bool_str_int_func = partial(
@@ -224,15 +212,11 @@
                 # binary function of two strings yielding a new string
                 # example: str.strip(other) -> str
                 # shim functions can not return a struct due to C linkage
-<<<<<<< HEAD
-                # so we operate on an extra void ptr and throw away nb_retval
-=======
                 # so we create a new udf_string and pass a pointer to it
                 # for the shim function to write the output to. The return
                 # value of compile_internal is therefore discarded (although
                 # this may change in the future if we need to return error
                 # codes, for instance).
->>>>>>> 59bd5c31
                 udf_str_ptr = builder.alloca(
                     default_manager[udf_string].get_value_type()
                 )
