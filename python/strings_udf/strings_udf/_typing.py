--- conflicted
+++ resolved
@@ -9,13 +9,9 @@
 from numba.core.typing.templates import AbstractTemplate, AttributeTemplate
 from numba.cuda.cudadecl import registry as cuda_decl_registry
 
-<<<<<<< HEAD
 from cudf.core.udf.utils import _get_extensionty_size
-=======
 import rmm
 
-data_layout = nvvm.data_layout
->>>>>>> f7d434d6
 
 # libcudf size_type
 size_type = types.int32
