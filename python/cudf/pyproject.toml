--- conflicted
+++ resolved
@@ -34,13 +34,8 @@
     "numpy>=1.21",
     "nvtx>=0.2.1",
     "packaging",
-<<<<<<< HEAD
     "pandas>=1.3,<1.6.0dev0",
-    "protobuf==4.21",
-=======
-    "pandas>=1.0,<1.6.0dev0",
     "protobuf>=4.21.6,<4.22",
->>>>>>> 6d1f8e30
     "typing_extensions",
     # Allow floating minor versions for Arrow.
     "pyarrow==10",
