--- conflicted
+++ resolved
@@ -10,11 +10,7 @@
     "cmake>=3.23.1,!=3.25.0",
     "ninja",
     "numpy",
-<<<<<<< HEAD
-    "pyarrow==10.0.1",
-=======
     "pyarrow==10",
->>>>>>> 2432df24
     "protoc-wheel",
     "versioneer",
 ]
