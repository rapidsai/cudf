--- conflicted
+++ resolved
@@ -14,25 +14,9 @@
 
 cmake_minimum_required(VERSION 3.23.1 FATAL_ERROR)
 
-<<<<<<< HEAD
-if(POLICY CMP0094)
-  # Make FindPython{,2,3} modules use LOCATION for lookup strategy.
-  # https://cmake.org/cmake/help/latest/policy/CMP0094.html#policy:CMP0094
-  cmake_policy(SET CMP0094 NEW)
-  set(CMAKE_POLICY_DEFAULT_CMP0094 NEW)
-endif()
-=======
-set(cudf_version 22.12.00)
->>>>>>> 8ee5f51f
+set(cudf_version 22.10.00)
 
 include(../../fetch_rapids.cmake)
-
-include(rapids-cuda)
-# TODO: This will not be necessary once we upgrade to CMake 3.22, which will pull in the required
-# languages for the C++ project even if this project does not require those languges.
-rapids_cuda_init_architectures(cudf-python)
-
-set(cudf_version 22.10.00)
 
 project(
   cudf-python
@@ -42,20 +26,14 @@
             # various linking options for the python library is hardcoded to build with C, so until
             # that is fixed we need to keep C.
             C CXX
-            # TODO: This will not be necessary once we upgrade to CMake 3.22, which will pull in the required
-            # languages for the C++ project even if this project does not require those languges.
-            CUDA
 )
 
 option(FIND_CUDF_CPP "Search for existing CUDF C++ installations before defaulting to local files"
        OFF
 )
-<<<<<<< HEAD
 option(CUDF_BUILD_WHEELS "Whether we're building a wheel for pypi" OFF)
-=======
 option(USE_LIBARROW_FROM_PYARROW "Use the libarrow contained within pyarrow." OFF)
 mark_as_advanced(USE_LIBARROW_FROM_PYARROW)
->>>>>>> 8ee5f51f
 
 # If the user requested it we attempt to find CUDF.
 if(FIND_CUDF_CPP)
@@ -75,8 +53,6 @@
 
   find_package(cudf ${cudf_version} REQUIRED)
 else()
-<<<<<<< HEAD
-=======
   set(cudf_FOUND OFF)
 endif()
 
@@ -91,7 +67,6 @@
   # Since cudf only enables CUDA optionally we need to manually include the file that
   # rapids_cuda_init_architectures relies on `project` including.
   include("${CMAKE_PROJECT_cudf-python_INCLUDE}")
->>>>>>> 8ee5f51f
 
   set(BUILD_TESTS OFF)
   set(BUILD_BENCHMARKS OFF)
@@ -100,14 +75,6 @@
   set(CPM_DOWNLOAD_rmm ${CUDF_BUILD_WHEELS})
   set(CPM_DOWNLOAD_spdlog ${CUDF_BUILD_WHEELS})
   set(CUDA_STATIC_RUNTIME ${CUDF_BUILD_WHEELS})
-
-  if(CUDF_BUILD_WHEELS)
-    # Wheels have to build with the old ABI because pyarrow's `libarrow.so`
-    # is compiled for manylinux2014 (centos7 toolchain) which uses the old ABI.
-    list(APPEND CMAKE_C_FLAGS -D_GLIBCXX_USE_CXX11_ABI=0)
-    list(APPEND CMAKE_CXX_FLAGS -D_GLIBCXX_USE_CXX11_ABI=0)
-    list(APPEND CMAKE_CUDA_FLAGS -Xcompiler=-D_GLIBCXX_USE_CXX11_ABI=0)
-  endif()
 
   # Need to set this so all the nvcomp targets are global, not only nvcomp::nvcomp
   # https://cmake.org/cmake/help/latest/variable/CMAKE_FIND_PACKAGE_TARGETS_GLOBAL.html#variable:CMAKE_FIND_PACKAGE_TARGETS_GLOBAL
@@ -126,21 +93,14 @@
     get_target_property(_nvcomp_link_libs nvcomp::nvcomp INTERFACE_LINK_LIBRARIES)
     # Ensure all the shared objects we need at runtime are in the wheel
     add_target_libs_to_wheel(
-                     LIB_DIR cudf/_lib
-                     TARGETS arrow_shared
-                             nvcomp::nvcomp
-                             ${_nvcomp_link_libs}
-                             )
+      LIB_DIR cudf/_lib TARGETS arrow_shared nvcomp::nvcomp ${_nvcomp_link_libs}
+    )
   endif()
   # Since there are multiple subpackages of cudf._lib that require access to libcudf, we place the
   # library in the cudf directory as a single source of truth and modify the other rpaths
   # appropriately.
-<<<<<<< HEAD
-  install(TARGETS cudf DESTINATION cudf/_lib)
-=======
   set(cython_lib_dir cudf)
   install(TARGETS cudf DESTINATION ${cython_lib_dir})
->>>>>>> 8ee5f51f
 endif()
 
 rapids_cython_init()
@@ -148,15 +108,8 @@
 add_subdirectory(cudf/_lib)
 
 include(cmake/Modules/ProtobufHelpers.cmake)
-<<<<<<< HEAD
-
-codegen_protoc(
-  cudf/utils/metadata/orc_column_statistics.proto
-)
-=======
 codegen_protoc(cudf/utils/metadata/orc_column_statistics.proto)
 
 if(DEFINED cython_lib_dir)
   rapids_cython_add_rpath_entries(TARGET cudf PATHS "${cython_lib_dir}")
-endif()
->>>>>>> 8ee5f51f
+endif()