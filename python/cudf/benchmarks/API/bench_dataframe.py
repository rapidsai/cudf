--- conflicted
+++ resolved
@@ -6,18 +6,14 @@
 
 import numba.cuda
 import numpy
-<<<<<<< HEAD
 import pandas as pd
-=======
 import pyarrow as pa
->>>>>>> 76baf5cc
 import pytest
 import pytest_cases
 from config import NUM_COLS, NUM_ROWS, cudf, cupy
 from utils import benchmark_with_object
 
 
-<<<<<<< HEAD
 @pytest.mark.parametrize("num_rows", NUM_ROWS)
 @pytest.mark.parametrize("num_cols", NUM_COLS)
 @pytest.mark.parametrize(
@@ -167,17 +163,12 @@
         index=index(num_rows),
         dtype=dtype,
     )
-=======
+
+
 @pytest.mark.parametrize("N", [100, 1_000_000, 100_000_000])
 def bench_from_arrow(benchmark, N):
     rng = numpy.random.default_rng(seed=10)
     benchmark(cudf.DataFrame, {None: pa.array(rng.random(N))})
-
-
-@pytest.mark.parametrize("N", [100, 1_000_000])
-def bench_construction(benchmark, N):
-    benchmark(cudf.DataFrame, {None: cupy.random.rand(N)})
->>>>>>> 76baf5cc
 
 
 @pytest.mark.parametrize("N", [100, 100_000])
