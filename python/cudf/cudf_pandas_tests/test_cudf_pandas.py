# SPDX-FileCopyrightText: Copyright (c) 2023-2025, NVIDIA CORPORATION & AFFILIATES.  All rights reserved.
# SPDX-License-Identifier: Apache-2.0

import collections
import contextlib
import copy
import cProfile
import datetime
import operator
import os
import pathlib
import pickle
import pstats
import subprocess
import sys
import tempfile
import time
import types
from collections.abc import Callable
from io import BytesIO, StringIO

import cupy as cp
import jupyter_client
import nbformat
import numpy as np
import pyarrow as pa
import pytest
from nbconvert.preprocessors import ExecutePreprocessor
from numba import (
    NumbaDeprecationWarning,
    __version__ as numba_version,
    vectorize,
)
from packaging import version
from pytz import utc

from rmm import RMMError

from cudf.core._compat import PANDAS_GE_210, PANDAS_GE_220, PANDAS_VERSION
from cudf.pandas import LOADED, Profiler
from cudf.pandas.fast_slow_proxy import (
    AttributeFallbackError,
    FallbackError,
    NotImplementedFallbackError,
    OOMFallbackError,
    TypeFallbackError,
    _Unusable,
    as_proxy_object,
    is_proxy_object,
)
from cudf.testing import assert_eq

if not LOADED:
    raise ImportError("These tests must be run with cudf.pandas loaded")

import pandas as xpd
import pandas._testing as tm
from pandas.tseries.holiday import (
    AbstractHolidayCalendar,
    EasterMonday,
    GoodFriday,
    Holiday,
    USColumbusDay,
    USLaborDay,
    USMartinLutherKingJr,
    USMemorialDay,
    USPresidentsDay,
    USThanksgivingDay,
    get_calendar,
)

from cudf.pandas import (
    is_proxy_instance,
)

# Accelerated pandas has the real pandas and cudf modules as attributes
pd = xpd._fsproxy_slow
cudf = xpd._fsproxy_fast


@pytest.fixture
def dataframe():
    pdf = pd.DataFrame({"a": [1, 1, 1, 2, 3], "b": [1, 2, 3, 4, 5]})
    df = xpd.DataFrame(pdf)
    return (pdf, df)


@pytest.fixture
def series(dataframe):
    pdf, df = dataframe
    return (pdf["a"], df["a"])


@pytest.fixture
def index():
    return (
        pd.Index(["a", "b", "c", "d", "e"]),
        xpd.Index(["a", "b", "c", "d", "e"]),
    )


@pytest.fixture
def multiindex(dataframe):
    pdf, df = dataframe
    pmi = pd.MultiIndex.from_frame(pdf)
    mi = xpd.MultiIndex.from_frame(df)
    return (pmi, mi)


@pytest.fixture
def array(series):
    arr, xarr = series
    return (arr.values, xarr.values)


@pytest.fixture(
    params=[
        lambda group: group["a"].sum(),
        lambda group: group.sum().apply(lambda val: [val]),
    ]
)
def groupby_udf(request):
    return request.param


def test_assert_equal():
    tm.assert_frame_equal(
        pd.DataFrame({"a": [1, 2, 3]}), xpd.DataFrame({"a": [1, 2, 3]})
    )

    with pytest.raises(AssertionError):
        tm.assert_frame_equal(
            pd.DataFrame({"a": [1, 2, 3]}), xpd.DataFrame({"a": [1, 2, 4]})
        )


def test_construction():
    # test that constructing a DataFrame returns an DataFrame
    data = {"a": [1, 2, 3], "b": ["x", "y", "z"]}
    pdf = pd.DataFrame(data)
    df = xpd.DataFrame(data)
    tm.assert_frame_equal(pdf, df)


def test_construction_object():
    # test that we can construct a Series with `object` dtype
    psr = pd.Series([1, "a", [1, 2, 3]])
    sr = xpd.Series([1, "a", [1, 2, 3]])
    tm.assert_series_equal(psr, sr)


def test_construction_from_frame(dataframe):
    pdf, _ = dataframe
    df = xpd.DataFrame(pdf)
    tm.assert_frame_equal(pdf, df)


def test_groupby(dataframe):
    pdf, df = dataframe
    expected = pdf.groupby("a", sort=True).max()
    gb = df.groupby("a", sort=True)
    got = gb.max()
    tm.assert_frame_equal(expected, got)


def test_repr(dataframe):
    pdf, df = dataframe
    assert df.__repr__() == pdf.__repr__()


def test_binops_series(series):
    psr, sr = series
    expected = psr + psr
    got = sr + sr
    tm.assert_series_equal(expected, got)


def test_binops_df(dataframe):
    pdf, df = dataframe
    expected = pdf + pdf
    got = df + df
    tm.assert_frame_equal(expected, got)


def test_attribute(dataframe):
    pdf, df = dataframe
    assert pdf.shape == df.shape


def test_tz_localize():
    psr = pd.Series(["2001-01-01", "2002-02-02"], dtype="datetime64[ms]")
    sr = xpd.Series(psr)
    tm.assert_series_equal(
        psr.dt.tz_localize("America/New_York"),
        sr.dt.tz_localize("America/New_York"),
        check_dtype=False,
    )


def test_index_tz_localize():
    pti = pd.Index(pd.date_range("2020-01-01", periods=3, freq="D"))
    xti = xpd.Index(xpd.date_range("2020-01-01", periods=3, freq="D"))
    pti = pti.tz_localize("UTC")
    xti = xti.tz_localize("UTC")
    tm.assert_equal(pti, xti)


def test_index_generator():
    pi = pd.Index(iter(range(10)))
    xi = xpd.Index(iter(range(10)))
    tm.assert_equal(pi, xi)


@pytest.mark.filterwarnings(
    "ignore:DataFrameGroupBy.apply operated on the grouping columns"
)
def test_groupby_apply_fallback(dataframe, groupby_udf):
    pdf, df = dataframe
    tm.assert_equal(
        pdf.groupby("a", sort=True, group_keys=True).apply(groupby_udf),
        df.groupby("a", sort=True, group_keys=True).apply(groupby_udf),
    )


def test_groupby_external_series_apply_fallback(dataframe, groupby_udf):
    pdf, df = dataframe
    tm.assert_equal(
        pdf.groupby(
            pd.Series([1, 2, 1, 2, 1]), sort=True, group_keys=True
        ).apply(groupby_udf),
        df.groupby(
            xpd.Series([1, 2, 1, 2, 1]), sort=True, group_keys=True
        ).apply(groupby_udf),
    )


def test_read_csv():
    data = "1,2,3\n4,5,6"
    expected = pd.read_csv(StringIO(data))
    got = xpd.read_csv(StringIO(data))
    tm.assert_frame_equal(expected, got)


def test_iloc(dataframe):
    pdf, df = dataframe
    tm.assert_frame_equal(pdf.iloc[:, :], df.iloc[:, :])


def test_neg(dataframe):
    pdf, df = dataframe
    tm.assert_frame_equal(-pdf, -df)


def test_groupby_filter(dataframe):
    pdf, df = dataframe
    expected = pdf.groupby("a").filter(lambda df: len(df) > 2)
    got = df.groupby("a").filter(lambda df: len(df) > 2)
    tm.assert_frame_equal(expected, got)


def test_groupby_rolling(dataframe):
    pdf, df = dataframe
    expected = pdf.groupby("a").rolling(2).sum()
    got = df.groupby("a").rolling(2).sum()
    tm.assert_frame_equal(expected, got)


def test_groupby_rolling_window(dataframe):
    pdf, df = dataframe
    expected = pdf.groupby("a").rolling(2, win_type="triang").mean()
    got = df.groupby("a").rolling(2, win_type="triang").mean()
    tm.assert_frame_equal(expected, got)


def test_ewm():
    pdf = pd.DataFrame(range(5))
    df = xpd.DataFrame(range(5))
    result = df.ewm(0.5).mean()
    expected = pdf.ewm(0.5).mean()
    tm.assert_equal(result, expected)


def test_setitem_frame(dataframe):
    pdf, df = dataframe
    pdf[pdf > 1] = -pdf
    df[df > 1] = -df
    tm.assert_frame_equal(pdf, df)


def test_concat(dataframe):
    pdf, df = dataframe
    expected = pd.concat([pdf, pdf])
    got = xpd.concat([df, df])
    tm.assert_frame_equal(expected, got)


def test_attribute_error():
    df = xpd.DataFrame()
    with pytest.raises(AttributeError):
        df.blah


def test_df_from_series(series):
    psr, sr = series
    tm.assert_frame_equal(pd.DataFrame(psr), xpd.DataFrame(sr))


@pytest.mark.filterwarnings(
    "ignore:Setting an item of incompatible dtype is deprecated"
)
def test_iloc_change_type(series):
    psr, sr = series
    psr.iloc[0] = "a"
    sr.iloc[0] = "a"
    tm.assert_series_equal(psr, sr)


def test_rename_categories():
    psr = pd.Series([1, 2, 3], dtype="category")
    sr = xpd.Series([1, 2, 3], dtype="category")
    psr = psr.cat.rename_categories({1: 5})
    sr = sr.cat.rename_categories({1: 5})
    tm.assert_series_equal(psr, sr)


def test_column_rename(dataframe):
    pdf, df = dataframe
    pdf.columns = ["x", "y"]
    df.columns = ["x", "y"]
    tm.assert_frame_equal(pdf, df)


def test_shape(dataframe):
    pdf, df = dataframe
    assert pdf.shape == df.shape
    pdf["c"] = range(5)
    df["c"] = range(5)
    assert pdf.shape == df.shape


def test_isnull():
    psr = pd.Series([1, 2, 3])
    sr = xpd.Series(psr)
    # Test that invoking `Pandas` functions works.
    tm.assert_series_equal(pd.isnull(psr), xpd.isnull(sr))


def test_copy_deepcopy_recursion(dataframe):
    # test that we don't recurse when calling the copy/deepcopy
    # methods, which can happen due to
    # https://nedbatchelder.com/blog/201010/surprising_getattr_recursion.html
    import copy

    pdf, df = dataframe
    copy.copy(df)
    copy.deepcopy(df)


@pytest.mark.parametrize("copier", [copy.copy, copy.deepcopy])
def test_copy_deepcopy(copier):
    s = xpd.Series([1, 2, 3])
    s2 = copier(s)
    assert isinstance(s2, s.__class__)
    tm.assert_equal(s, s2)

    df = xpd.DataFrame({"a": [1, 2, 3]})
    df2 = copier(df)
    assert isinstance(df2, df.__class__)
    tm.assert_equal(df, df2)

    idx = xpd.Index([1, 2, 3])
    idx2 = copier(idx)
    assert isinstance(idx2, idx.__class__)
    tm.assert_equal(idx, idx2)


def test_classmethod():
    pdf = pd.DataFrame.from_dict({"a": [1, 2, 3]})
    df = xpd.DataFrame.from_dict({"a": [1, 2, 3]})
    tm.assert_frame_equal(pdf, df)


def test_rolling(dataframe):
    pdf, df = dataframe
    tm.assert_frame_equal(pdf.rolling(2).agg("sum"), df.rolling(2).agg("sum"))


def test_array_function_series(series):
    psr, sr = series
    np.testing.assert_allclose(np.average(psr), np.average(sr))


def test_array_function_ndarray(array):
    arr, xarr = array
    np.isclose(np.average(arr), np.average(xarr))


def test_histogram_ndarray(array):
    arr, xarr = array
    expected_hist, expected_edges = np.histogram(arr, bins="auto")
    got_hist, got_edges = np.histogram(xarr, bins="auto")
    tm.assert_almost_equal(expected_hist, got_hist)
    tm.assert_almost_equal(expected_edges, got_edges)


def test_pickle_round_trip(dataframe):
    pdf, df = dataframe
    pickled_pdf = BytesIO()
    pickled_cudf_pandas = BytesIO()
    pdf.to_pickle(pickled_pdf)
    df.to_pickle(pickled_cudf_pandas)

    pickled_pdf.seek(0)
    pickled_cudf_pandas.seek(0)

    tm.assert_frame_equal(
        pd.read_pickle(pickled_pdf), xpd.read_pickle(pickled_cudf_pandas)
    )


def test_excel_round_trip(dataframe):
    pytest.importorskip("openpyxl")

    pdf, df = dataframe
    excel_pdf = BytesIO()
    excel_cudf_pandas = BytesIO()
    pdf.to_excel(excel_pdf)
    df.to_excel(excel_cudf_pandas)

    excel_pdf.seek(0)
    excel_cudf_pandas.seek(0)

    tm.assert_frame_equal(
        pd.read_excel(excel_pdf), xpd.read_excel(excel_cudf_pandas)
    )


def test_hash_array(series):
    ps, xs = series
    expected = pd.util.hash_array(ps.values)
    actual = xpd.util.hash_array(xs.values)

    tm.assert_almost_equal(expected, actual)


def test_is_sparse():
    psa = pd.arrays.SparseArray([0, 0, 1, 0])
    xsa = xpd.arrays.SparseArray([0, 0, 1, 0])

    assert isinstance(psa.dtype, pd.SparseDtype) == isinstance(
        xsa.dtype, xpd.SparseDtype
    )


def test_is_file_like():
    assert pd.api.types.is_file_like("a") == xpd.api.types.is_file_like("a")  # noqa: TID251
    assert pd.api.types.is_file_like(BytesIO()) == xpd.api.types.is_file_like(  # noqa: TID251
        BytesIO()
    )
    assert pd.api.types.is_file_like(
        StringIO("abc")
    ) == xpd.api.types.is_file_like(StringIO("abc"))  # noqa: TID251


def test_is_re_compilable():
    assert pd.api.types.is_re_compilable(
        ".^"
    ) == xpd.api.types.is_re_compilable(".^")  # noqa: TID251
    assert pd.api.types.is_re_compilable(
        ".*"
    ) == xpd.api.types.is_re_compilable(".*")  # noqa: TID251


def test_module_attribute_types():
    assert isinstance(xpd.read_csv, types.FunctionType)
    assert isinstance(xpd.tseries.frequencies.Day, type)
    assert isinstance(xpd.api, types.ModuleType)


def test_infer_freq():
    expected = pd.infer_freq(
        pd.date_range(start="2020/12/01", end="2020/12/30", periods=30)
    )
    got = xpd.infer_freq(
        xpd.date_range(start="2020/12/01", end="2020/12/30", periods=30)
    )
    assert expected == got


@pytest.mark.filterwarnings(
    "ignore:DataFrameGroupBy.apply operated on the grouping columns"
)
def test_groupby_grouper_fallback(dataframe, groupby_udf):
    pdf, df = dataframe
    tm.assert_equal(
        pdf.groupby(pd.Grouper("a"), sort=True, group_keys=True).apply(
            groupby_udf
        ),
        df.groupby(xpd.Grouper("a"), sort=True, group_keys=True).apply(
            groupby_udf
        ),
    )


def test_options_mode():
    assert xpd.options.mode.copy_on_write == pd.options.mode.copy_on_write


# Codecov and Profiler interfere with each-other,
# hence we don't want to run code-cov on this test.
@pytest.mark.no_cover
def test_cudf_pandas_profiler():
    pytest.importorskip("cudf")

    # test that the profiler correctly reports
    # when we use the GPU v/s CPU
    with Profiler() as p:
        df = xpd.DataFrame({"a": [1, 2, 3], "b": "b"})
        df.groupby("a").max()

    assert len(p.per_line_stats) == 2
    for line_no, line, gpu_time, cpu_time in p.per_line_stats:
        assert gpu_time
        assert not cpu_time

    with Profiler() as p:
        s = xpd.Series([1, "a"])
        s = s + s

    assert len(p.per_line_stats) == 2
    for line_no, line, gpu_time, cpu_time in p.per_line_stats:
        assert cpu_time


def test_column_access_as_attribute():
    pdf = pd.DataFrame({"fast": [1, 2, 3], "slow": [2, 3, 4]})
    df = xpd.DataFrame({"fast": [1, 2, 3], "slow": [2, 3, 4]})

    tm.assert_series_equal(pdf.fast, df.fast)
    tm.assert_series_equal(pdf.slow, df.slow)


def test_binop_dataframe_list(dataframe):
    pdf, df = dataframe
    expect = pdf[["a"]] == [[1, 2, 3, 4, 5]]
    got = df[["a"]] == [[1, 2, 3, 4, 5]]
    tm.assert_frame_equal(expect, got)


def test_binop_array_series(series):
    psr, sr = series
    arr = psr.array
    expect = arr + psr
    got = arr + sr
    tm.assert_series_equal(expect, got)


def test_array_ufunc_reduction(series):
    psr, sr = series
    expect = np.ufunc.reduce(np.subtract, psr)
    got = np.ufunc.reduce(np.subtract, sr)
    tm.assert_equal(expect, got)


def test_array_ufunc(series):
    psr, sr = series
    expect = np.subtract(psr, psr)
    got = np.subtract(sr, sr)
    assert isinstance(got, sr.__class__)
    tm.assert_equal(expect, got)


@pytest.mark.xfail(strict=False, reason="Fails in CI, passes locally.")
def test_groupby_apply_func_returns_series(dataframe):
    pdf, df = dataframe
    if PANDAS_GE_220:
        kwargs = {"include_groups": False}
    else:
        kwargs = {}

    expect = pdf.groupby("a").apply(
        lambda group: pd.Series({"x": 1}), **kwargs
    )
    got = df.groupby("a").apply(lambda group: xpd.Series({"x": 1}), **kwargs)
    tm.assert_equal(expect, got)


@pytest.mark.parametrize("data", [[1, 2, 3], ["a", None, "b"]])
def test_pyarrow_array_construction(data):
    cudf_pandas_series = xpd.Series(data)
    actual_pa_array = pa.array(cudf_pandas_series)
    expected_pa_array = pa.array(data)
    assert actual_pa_array.equals(expected_pa_array)


@pytest.mark.parametrize(
    "op", [">", "<", "==", "<=", ">=", "+", "%", "-", "*", "/"]
)
def test_cudf_pandas_eval_series(op):
    lhs = xpd.Series([10, 11, 12])  # noqa: F841
    rhs = xpd.Series([100, 1, 12])  # noqa: F841

    actual = xpd.eval(f"lhs {op} rhs")

    pd_lhs = pd.Series([10, 11, 12])  # noqa: F841
    pd_rhs = pd.Series([100, 1, 12])  # noqa: F841

    expected = pd.eval(f"pd_lhs {op} pd_rhs")

    tm.assert_series_equal(expected, actual)


@pytest.mark.parametrize(
    "op", [">", "<", "==", "<=", ">=", "+", "%", "-", "*", "/"]
)
def test_cudf_pandas_eval_dataframe(op):
    lhs = xpd.DataFrame({"a": [10, 11, 12], "b": [1, 2, 3]})  # noqa: F841
    rhs = xpd.DataFrame({"a": [100, 1, 12], "b": [15, -10, 3]})  # noqa: F841

    actual = xpd.eval(f"lhs {op} rhs")

    pd_lhs = pd.DataFrame({"a": [10, 11, 12], "b": [1, 2, 3]})  # noqa: F841
    pd_rhs = pd.DataFrame({"a": [100, 1, 12], "b": [15, -10, 3]})  # noqa: F841

    expected = pd.eval(f"pd_lhs {op} pd_rhs")

    tm.assert_frame_equal(expected, actual)


@pytest.mark.parametrize(
    "expr", ["((a + b) * c % d) > e", "((a + b) * c % d)"]
)
def test_cudf_pandas_eval_complex(expr):
    data = {
        "a": [10, 11, 12],
        "b": [1, 2, 3],
        "c": [100, 1, 12],
        "d": [15, -10, 3],
        "e": [100, 200, 300],
    }
    cudf_pandas_frame = xpd.DataFrame(data)
    pd_frame = pd.DataFrame(data)
    actual = cudf_pandas_frame.eval(expr)
    expected = pd_frame.eval(expr)
    tm.assert_series_equal(expected, actual)


def test_array_function_series_fallback(series):
    psr, sr = series
    expect = np.unique(psr, return_counts=True)
    got = np.unique(sr, return_counts=True)
    tm.assert_equal(expect, got)


def test_timedeltaproperties(series):
    psr, sr = series
    psr, sr = psr.astype("timedelta64[ns]"), sr.astype("timedelta64[ns]")
    tm.assert_equal(psr.dt.days, sr.dt.days)
    tm.assert_equal(psr.dt.components, sr.dt.components)
    tm.assert_equal(psr.dt.total_seconds(), sr.dt.total_seconds())


@pytest.mark.parametrize("scalar_type", [int, float, complex, bool])
@pytest.mark.parametrize("scalar", [1, 1.0, True, 0])
def test_coerce_zero_d_array_to_scalar(scalar_type, scalar):
    expected = scalar_type(pd.Series([scalar]).values[0])
    got = scalar_type(xpd.Series([scalar]).values[0])
    tm.assert_equal(expected, got)


def test_cupy_asarray_zero_copy():
    cp = pytest.importorskip("cupy")

    sr = xpd.Series([1, 2, 3])
    cpary = cp.asarray(sr.values)

    assert (
        sr.__cuda_array_interface__["data"][0]
        == cpary.__cuda_array_interface__["data"][0]
    )


def test_pipe(dataframe):
    pdf, df = dataframe

    def func(df, x):
        return df + x

    expect = pdf.pipe(func, 1)
    got = df.pipe(func, 1)
    tm.assert_frame_equal(expect, got)


def test_pipe_tuple(dataframe):
    pdf, df = dataframe

    def func(x, df):
        return df + x

    expect = pdf.pipe((func, "df"), 1)
    got = df.pipe((func, "df"), 1)
    tm.assert_frame_equal(expect, got)


def test_maintain_container_subclasses(multiindex):
    # pandas Frozenlist is a list subclass
    pmi, mi = multiindex
    got = mi.names.difference(["b"])
    expect = pmi.names.difference(["b"])
    assert got == expect
    assert isinstance(got, xpd.core.indexes.frozen.FrozenList)


def test_rolling_win_type():
    pdf = pd.DataFrame(range(5))
    df = xpd.DataFrame(range(5))
    result = df.rolling(2, win_type="boxcar").mean()
    expected = pdf.rolling(2, win_type="boxcar").mean()
    tm.assert_equal(result, expected)


@pytest.mark.xfail(
    version.parse(numba_version) >= version.parse("0.59")
    and PANDAS_VERSION < version.parse("2.1"),
    reason="numba.generated_jit removed in 0.59, requires pandas >= 2.1",
)
def test_rolling_apply_numba_engine():
    def weighted_mean(x):
        arr = np.ones((1, x.shape[1]))
        arr[:, :2] = (x[:, :2] * x[:, 2]).sum(axis=0) / x[:, 2].sum()
        return arr

    pdf = pd.DataFrame([[1, 2, 0.6], [2, 3, 0.4], [3, 4, 0.2], [4, 5, 0.7]])
    df = xpd.DataFrame([[1, 2, 0.6], [2, 3, 0.4], [3, 4, 0.2], [4, 5, 0.7]])

    ctx = (
        contextlib.nullcontext()
        if PANDAS_GE_210
        else pytest.warns(NumbaDeprecationWarning)
    )
    with ctx:
        expect = pdf.rolling(2, method="table", min_periods=0).apply(
            weighted_mean, raw=True, engine="numba"
        )
    got = df.rolling(2, method="table", min_periods=0).apply(
        weighted_mean, raw=True, engine="numba"
    )
    tm.assert_equal(expect, got)


def test_expanding():
    pdf = pd.DataFrame(range(5))
    df = xpd.DataFrame(range(5))
    result = df.expanding().mean()
    expected = pdf.expanding().mean()
    tm.assert_equal(result, expected)


def test_pipe_with_data_creating_func():
    def pandas_func(df):
        df2 = pd.DataFrame({"b": np.arange(len(df))})
        return df.join(df2)

    def cudf_pandas_func(df):
        df2 = xpd.DataFrame({"b": np.arange(len(df))})
        return df.join(df2)

    pdf = pd.DataFrame({"a": [1, 2, 3]})
    df = xpd.DataFrame({"a": [1, 2, 3]})

    tm.assert_frame_equal(pdf.pipe(pandas_func), df.pipe(cudf_pandas_func))


@pytest.mark.parametrize(
    "data",
    [
        '{"a": 1, "b": 2, "c": 3}',
        '{"a": 1, "b": 2, "c": 3}\n{"a": 4, "b": 5, "c": 6}',
    ],
)
def test_chunked_json_reader(tmpdir, data):
    file_path = tmpdir / "test.json"
    with open(file_path, "w") as f:
        f.write(data)

    with (
        pd.read_json(file_path, lines=True, chunksize=1) as pd_reader,
        xpd.read_json(file_path, lines=True, chunksize=1) as xpd_reader,
    ):
        for pd_chunk, xpd_chunk in zip(pd_reader, xpd_reader, strict=True):
            tm.assert_equal(pd_chunk, xpd_chunk)

    with (
        pd.read_json(StringIO(data), lines=True, chunksize=1) as pd_reader,
        xpd.read_json(StringIO(data), lines=True, chunksize=1) as xpd_reader,
    ):
        for pd_chunk, xpd_chunk in zip(pd_reader, xpd_reader, strict=True):
            tm.assert_equal(pd_chunk, xpd_chunk)


@pytest.mark.parametrize(
    "data",
    [
        "1,2,3",
        "1,2,3\n4,5,6",
    ],
)
def test_chunked_csv_reader(tmpdir, data):
    file_path = tmpdir / "test.json"
    with open(file_path, "w") as f:
        f.write(data)

    with (
        pd.read_csv(file_path, chunksize=1) as pd_reader,
        xpd.read_csv(file_path, chunksize=1) as xpd_reader,
    ):
        for pd_chunk, xpd_chunk in zip(pd_reader, xpd_reader, strict=True):
            tm.assert_equal(pd_chunk, xpd_chunk, check_index_type=False)

    with (
        pd.read_json(StringIO(data), lines=True, chunksize=1) as pd_reader,
        xpd.read_json(StringIO(data), lines=True, chunksize=1) as xpd_reader,
    ):
        for pd_chunk, xpd_chunk in zip(pd_reader, xpd_reader, strict=True):
            tm.assert_equal(pd_chunk, xpd_chunk, check_index_type=False)


@pytest.mark.parametrize(
    "data", [(), (1,), (1, 2, 3), ("a", "b", "c"), (1, 2, "test")]
)
def test_construct_from_generator(data):
    expect = pd.Series((x for x in data))
    got = xpd.Series((x for x in data))
    tm.assert_series_equal(expect, got)


def test_read_csv_stringio_usecols():
    data = "col1,col2,col3\na,b,1\na,b,2\nc,d,3"
    expect = pd.read_csv(StringIO(data), usecols=lambda x: x.upper() != "COL3")
    got = xpd.read_csv(StringIO(data), usecols=lambda x: x.upper() != "COL3")
    tm.assert_frame_equal(expect, got)


def test_construct_datetime_index():
    expect = pd.DatetimeIndex([10, 20, 30], dtype="datetime64[ns]")
    got = xpd.DatetimeIndex([10, 20, 30], dtype="datetime64[ns]")
    tm.assert_index_equal(expect, got)


def test_construct_timedelta_index():
    expect = pd.TimedeltaIndex([10, 20, 30], dtype="timedelta64[ns]")
    got = xpd.TimedeltaIndex([10, 20, 30], dtype="timedelta64[ns]")
    tm.assert_index_equal(expect, got)


@pytest.mark.parametrize(
    "op",
    [
        operator.eq,
        operator.sub,
        operator.lt,
        operator.gt,
        operator.le,
        operator.ge,
    ],
)
def test_datetime_ops(op):
    pd_dt_idx1 = pd.DatetimeIndex([10, 20, 30], dtype="datetime64[ns]")
    cudf_pandas_dt_idx = xpd.DatetimeIndex(
        [10, 20, 30], dtype="datetime64[ns]"
    )

    tm.assert_equal(
        op(pd_dt_idx1, pd_dt_idx1), op(cudf_pandas_dt_idx, cudf_pandas_dt_idx)
    )


@pytest.mark.parametrize(
    "op",
    [
        operator.eq,
        operator.add,
        operator.sub,
        operator.lt,
        operator.gt,
        operator.le,
        operator.ge,
    ],
)
def test_timedelta_ops(op):
    pd_td_idx1 = pd.TimedeltaIndex([10, 20, 30], dtype="timedelta64[ns]")
    cudf_pandas_td_idx = xpd.TimedeltaIndex(
        [10, 20, 30], dtype="timedelta64[ns]"
    )

    tm.assert_equal(
        op(pd_td_idx1, pd_td_idx1), op(cudf_pandas_td_idx, cudf_pandas_td_idx)
    )


@pytest.mark.parametrize("op", [operator.add, operator.sub])
def test_datetime_timedelta_ops(op):
    pd_dt_idx1 = pd.DatetimeIndex([10, 20, 30], dtype="datetime64[ns]")
    cudf_pandas_dt_idx = xpd.DatetimeIndex(
        [10, 20, 30], dtype="datetime64[ns]"
    )

    pd_td_idx1 = pd.TimedeltaIndex([10, 20, 30], dtype="timedelta64[ns]")
    cudf_pandas_td_idx = xpd.TimedeltaIndex(
        [10, 20, 30], dtype="timedelta64[ns]"
    )

    tm.assert_equal(
        op(pd_dt_idx1, pd_td_idx1), op(cudf_pandas_dt_idx, cudf_pandas_td_idx)
    )


def test_itertuples():
    df = xpd.DataFrame(range(1))
    result = next(iter(df.itertuples()))
    tup = collections.namedtuple("Pandas", ["Index", "1"], rename=True)
    expected = tup(0, 0)
    assert result == expected
    assert result._fields == expected._fields


def test_namedagg_namedtuple():
    df = xpd.DataFrame(
        {
            "kind": ["cat", "dog", "cat", "dog"],
            "height": [9.1, 6.0, 9.5, 34.0],
            "weight": [7.9, 7.5, 9.9, 198.0],
        }
    )
    result = df.groupby("kind").agg(
        min_height=pd.NamedAgg(column="height", aggfunc="min"),
        max_height=pd.NamedAgg(column="height", aggfunc="max"),
        average_weight=pd.NamedAgg(column="weight", aggfunc="mean"),
    )
    expected = xpd.DataFrame(
        {
            "min_height": [9.1, 6.0],
            "max_height": [9.5, 34.0],
            "average_weight": [8.90, 102.75],
        },
        index=xpd.Index(["cat", "dog"], name="kind"),
    )
    tm.assert_frame_equal(result, expected)


def test_dataframe_dir(dataframe):
    """Test that column names are present in the dataframe dir

    We do not test direct dir equality because pandas does some runtime
    modifications of dir that we cannot replicate without forcing D2H
    conversions (e.g. modifying what elements are visible based on the contents
    of a DataFrame instance).
    """
    _, df = dataframe
    assert "a" in dir(df)
    assert "b" in dir(df)

    # Only string types are added to dir
    df[1] = [1] * len(df)
    assert 1 not in dir(df)


def test_array_copy(array):
    arr, xarr = array
    tm.assert_equal(copy.copy(arr), copy.copy(xarr))


def test_datetime_values_dtype_roundtrip():
    s = pd.Series([1, 2, 3], dtype="datetime64[ns]")
    xs = xpd.Series([1, 2, 3], dtype="datetime64[ns]")
    expected = np.asarray(s.values)
    actual = np.asarray(xs.values)
    assert expected.dtype == actual.dtype
    tm.assert_equal(expected, actual)


def test_resample():
    ser = pd.Series(
        range(3), index=pd.date_range("2020-01-01", freq="D", periods=3)
    )
    xser = xpd.Series(
        range(3), index=xpd.date_range("2020-01-01", freq="D", periods=3)
    )
    expected = ser.resample("D").max()
    result = xser.resample("D").max()
    # TODO: See if as_unit can be avoided
    expected.index = expected.index.as_unit("s")
    result.index = result.index.as_unit("s")
    tm.assert_series_equal(result, expected)


@pytest.mark.parametrize("accessor", ["str", "dt", "cat"])
def test_accessor_types(accessor):
    assert isinstance(getattr(xpd.Series, accessor), type)


@pytest.mark.parametrize(
    "op",
    [operator.itemgetter(1), operator.methodcaller("sum")],
    ids=["getitem[1]", ".sum()"],
)
def test_values_zero_dim_result_is_scalar(op):
    s = pd.Series([1, 2, 3])
    x = xpd.Series([1, 2, 3])
    expect = op(s.values)
    got = op(x.values)
    assert expect == got
    assert type(expect) is type(got)


@pytest.mark.parametrize("box", ["DataFrame", "Series"])
def test_round_builtin(box):
    xobj = getattr(xpd, box)([1.23])
    pobj = getattr(pd, box)([1.23])
    result = round(xobj, 1)
    expected = round(pobj, 1)
    tm.assert_equal(result, expected)


def test_hash():
    xobj = xpd.Timedelta(1)
    pobj = pd.Timedelta(1)
    assert hash(xobj) == hash(pobj)


def test_non_hashable_object():
    with pytest.raises(TypeError):
        hash(pd.DataFrame(range(1)))

    with pytest.raises(TypeError):
        hash(xpd.DataFrame(range(1)))


@pytest.mark.parametrize("offset", ["DateOffset", "Day", "BDay"])
def test_timestamp_offset_binop(offset):
    ts = xpd.Timestamp(2020, 1, 1)
    result = ts + getattr(xpd.offsets, offset)()
    expected = pd.Timestamp(2020, 1, 2)
    tm.assert_equal(result, expected)


def test_string_dtype():
    xobj = xpd.StringDtype()
    pobj = pd.StringDtype()
    tm.assert_equal(xobj, pobj)


def test_string_array():
    data = np.array(["1"], dtype=object)
    xobj = xpd.arrays.StringArray(data)
    pobj = pd.arrays.StringArray(data)
    tm.assert_extension_array_equal(xobj, pobj)


def test_subclass_series():
    class foo(pd.Series):
        def __init__(self, myinput):
            super().__init__(myinput)

    s1 = pd.Series([1, 2, 3])
    s2 = foo(myinput=[1, 2, 3])

    tm.assert_equal(s1, s2, check_series_type=False)


@pytest.mark.parametrize(
    "index_type",
    [
        xpd.RangeIndex,
        xpd.CategoricalIndex,
        xpd.DatetimeIndex,
        xpd.TimedeltaIndex,
        xpd.PeriodIndex,
        xpd.MultiIndex,
        xpd.IntervalIndex,
    ],
)
def test_index_subclass(index_type):
    # test that proxy index types are derived
    # from Index
    assert issubclass(index_type, xpd.Index)
    assert not issubclass(xpd.Index, index_type)


def test_np_array_of_timestamps():
    expected = np.array([pd.Timestamp(1)]) + pd.tseries.offsets.MonthEnd()
    got = np.array([xpd.Timestamp(1)]) + xpd.tseries.offsets.MonthEnd()
    tm.assert_equal(expected, got)


@pytest.mark.parametrize(
    "obj",
    [
        # Basic types
        xpd.Series(dtype="float64"),
        xpd.Series([1, 2, 3]),
        xpd.DataFrame(dtype="float64"),
        xpd.DataFrame({"a": [1, 2, 3]}),
        xpd.Series([1, 2, 3]),
        # Index (doesn't support nullary construction)
        xpd.Index([1, 2, 3]),
        xpd.RangeIndex(0, 10),
        xpd.Index(["a", "b", "c"]),
        # Complex index
        xpd.to_datetime(
            [
                "1/1/2018",
                np.datetime64("2018-01-01"),
                datetime.datetime(2018, 1, 1),
            ]
        ),
        xpd.TimedeltaIndex([100, 200, 300], dtype="timedelta64[ns]"),
        xpd.MultiIndex.from_tuples([(1, 2), (3, 4)]),
        # Objects where the underlying store is the slow type.
        xpd.Series(["a", 2, 3]),
        xpd.Index(["a", 2, 3]),
        # Other types
        xpd.tseries.offsets.BDay(5),
        xpd.Timestamp("2001-01-01"),
        xpd.Timestamp("2001-01-01", tz="UTC"),
        xpd.Timedelta("1 days"),
        xpd.Timedelta(1, "D"),
    ],
)
@pytest.mark.parametrize("pickle_func", [pickle.dump, xpd.to_pickle])
@pytest.mark.parametrize("read_pickle_func", [pickle.load, xpd.read_pickle])
def test_pickle(obj, pickle_func, read_pickle_func):
    with tempfile.TemporaryFile() as f:
        pickle_func(obj, f)
        f.seek(0)
        copy = read_pickle_func(f)

    tm.assert_equal(obj, copy)


def test_dataframe_query():
    cudf_pandas_df = xpd.DataFrame({"foo": [1, 2, 3], "bar": [4, 5, 6]})
    pd_df = pd.DataFrame({"foo": [1, 2, 3], "bar": [4, 5, 6]})

    actual = cudf_pandas_df.query("foo > 2")
    expected = pd_df.query("foo > 2")

    tm.assert_equal(actual, expected)

    bizz = 2  # noqa: F841
    actual = cudf_pandas_df.query("foo > @bizz")
    expected = pd_df.query("foo > @bizz")

    tm.assert_equal(actual, expected)


def test_private_method_result_wrapped():
    xoffset = xpd.offsets.Day()
    dt = datetime.datetime(2020, 1, 1)
    result = xoffset._apply(dt)
    assert isinstance(result, xpd.Timestamp)


def test_numpy_var():
    rng = np.random.default_rng(seed=42)
    data = rng.random(1000)
    psr = pd.Series(data)
    sr = xpd.Series(data)

    tm.assert_almost_equal(np.var(psr), np.var(sr))


def test_index_new():
    expected = pd.Index.__new__(pd.Index, [1, 2, 3])
    got = xpd.Index.__new__(xpd.Index, [1, 2, 3])
    tm.assert_equal(expected, got)

    expected = pd.Index.__new__(pd.Index, [1, 2, 3], dtype="int8")
    got = xpd.Index.__new__(xpd.Index, [1, 2, 3], dtype="int8")
    tm.assert_equal(expected, got)

    expected = pd.RangeIndex.__new__(pd.RangeIndex, 0, 10, 2)
    got = xpd.RangeIndex.__new__(xpd.RangeIndex, 0, 10, 2)
    tm.assert_equal(expected, got)


@pytest.mark.filterwarnings(
    "ignore:DataFrameGroupBy.apply operated on the grouping columns"
)
@pytest.mark.xfail(not LOADED, reason="Should not fail in accelerated mode")
def test_groupby_apply_callable_referencing_pandas(dataframe):
    pdf, df = dataframe

    class Callable1:
        def __call__(self, df):
            if not isinstance(df, pd.DataFrame):
                raise TypeError
            return 1

    class Callable2:
        def __call__(self, df):
            if not isinstance(df, xpd.DataFrame):
                raise TypeError
            return 1

    expect = pdf.groupby("a").apply(Callable1())
    got = df.groupby("a").apply(Callable2())

    tm.assert_equal(expect, got)


def test_constructor_properties(dataframe, series, index):
    _, df = dataframe
    _, sr = series
    _, idx = index

    assert df._constructor is xpd.DataFrame
    assert sr._constructor is xpd.Series
    assert idx._constructor is xpd.Index
    assert sr._constructor_expanddim is xpd.DataFrame
    assert df._constructor_sliced is xpd.Series


def test_pos():
    xser = +xpd.Series([-1])
    ser = +pd.Series([-1])
    tm.assert_equal(xser, ser)


def test_intermediates_are_proxied():
    df = xpd.DataFrame({"a": [1, 2, 3]})
    grouper = df.groupby("a")
    assert isinstance(grouper, xpd.core.groupby.generic.DataFrameGroupBy)


def test_multiindex_values_returns_1d_tuples():
    mi = xpd.MultiIndex.from_tuples([(1, 2), (3, 4)])
    result = mi.values
    expected = np.empty(2, dtype=object)
    expected[...] = [(1, 2), (3, 4)]
    tm.assert_equal(result, expected)


def test_read_sas_context():
    cudf_path = pathlib.Path(__file__).parent.parent
    path = cudf_path / "cudf" / "tests" / "data" / "sas" / "cars.sas7bdat"
    with xpd.read_sas(path, format="sas7bdat", iterator=True) as reader:
        df = reader.read()
    assert isinstance(df, xpd.DataFrame)


def test_concat_fast():
    pytest.importorskip("cudf")

    assert type(xpd.concat._fsproxy_fast) is not _Unusable


def test_func_namespace():
    # note: this test is sensitive to Pandas' internal module layout
    assert xpd.concat is xpd.core.reshape.concat.concat


def test_register_accessor():
    @xpd.api.extensions.register_dataframe_accessor("xyz")
    class XYZ:
        def __init__(self, obj):
            self._obj = obj

        @property
        def foo(self):
            return "spam"

    # the accessor must be registered with the proxy type,
    # not the underlying fast or slow type
    assert "xyz" in xpd.DataFrame.__dict__

    df = xpd.DataFrame()
    assert df.xyz.foo == "spam"


def test_pickle_groupby(dataframe):
    pdf, df = dataframe
    pgb = pdf.groupby("a")
    gb = df.groupby("a")
    gb = pickle.loads(pickle.dumps(gb))
    tm.assert_equal(pgb.sum(), gb.sum())


def test_numpy_extension_array():
    np_array = np.array([0, 1, 2, 3])
    try:
        xarray = xpd.arrays.NumpyExtensionArray(np_array)
        array = pd.arrays.NumpyExtensionArray(np_array)
    except AttributeError:
        xarray = xpd.arrays.PandasArray(np_array)
        array = pd.arrays.PandasArray(np_array)

    tm.assert_equal(xarray, array)


def test_isinstance_base_offset():
    offset = xpd.tseries.frequencies.to_offset("1s")
    assert isinstance(offset, xpd.tseries.offsets.BaseOffset)


def test_super_attribute_lookup():
    # test that we can use super() to access attributes
    # of the base class when subclassing proxy types

    class Foo(xpd.Series):
        def max_times_two(self):
            return super().max() * 2

    s = Foo([1, 2, 3])
    assert s.max_times_two() == 6


@pytest.mark.xfail(
    PANDAS_VERSION < version.parse("2.1"),
    reason="DatetimeArray.__floordiv__ missing in pandas-2.0.0",
)
def test_floordiv_array_vs_df():
    xarray = xpd.Series([1, 2, 3], dtype="datetime64[ns]").array
    parray = pd.Series([1, 2, 3], dtype="datetime64[ns]").array

    xdf = xpd.DataFrame(xarray)
    pdf = pd.DataFrame(parray)

    actual = xarray.__floordiv__(xdf)
    expected = parray.__floordiv__(pdf)

    tm.assert_equal(actual, expected)


def test_apply_slow_path_udf_references_global_module():
    def my_apply(df, unused):
        # `datetime` Raised `KeyError: __import__`
        datetime.datetime.strptime(df["Minute"], "%H:%M:%S")
        return pd.to_numeric(1)

    df = xpd.DataFrame({"Minute": ["09:00:00"]})
    result = df.apply(my_apply, axis=1, unused=True)
    expected = xpd.Series([1])
    tm.assert_series_equal(result, expected)


@pytest.mark.parametrize(
    "op",
    [
        "__iadd__",
        "__iand__",
        "__ifloordiv__",
        "__imod__",
        "__imul__",
        "__ior__",
        "__ipow__",
        "__isub__",
        "__itruediv__",
        "__ixor__",
    ],
)
def test_inplace_ops(op):
    xdf1 = xpd.DataFrame({"a": [10, 11, 12]})
    xdf2 = xpd.DataFrame({"a": [1, 2, 3]})

    df1 = pd.DataFrame({"a": [10, 11, 12]})
    df2 = pd.DataFrame({"a": [1, 2, 3]})

    actual = getattr(xdf1, op)(xdf2)
    expected = getattr(df1, op)(df2)

    tm.assert_equal(actual, expected)


@pytest.mark.parametrize(
    "op",
    [
        "__iadd__",
        "__iand__",
        "__ifloordiv__",
        "__imod__",
        "__imul__",
        "__ior__",
        "__ipow__",
        "__isub__",
        "__itruediv__",
        "__ixor__",
    ],
)
def test_inplace_ops_series(op):
    xser1 = xpd.Series([10, 11, 12])
    xser2 = xpd.Series([1, 2, 3])

    ser1 = pd.Series([10, 11, 12])
    ser2 = pd.Series([1, 2, 3])

    actual = getattr(xser1, op)(xser2)
    expected = getattr(ser1, op)(ser2)

    tm.assert_equal(actual, expected)


@pytest.mark.parametrize("data", [pd.NaT, 1234, "nat"])
def test_timestamp(data):
    xtimestamp = xpd.Timestamp(data)
    timestamp = pd.Timestamp(data)
    tm.assert_equal(xtimestamp, timestamp)


@pytest.mark.parametrize("data", [pd.NaT, 1234, "nat"])
def test_timedelta(data):
    xtimedelta = xpd.Timedelta(data)
    timedelta = pd.Timedelta(data)
    tm.assert_equal(xtimedelta, timedelta)


def test_abstract_holiday_calendar():
    class TestCalendar(AbstractHolidayCalendar):
        def __init__(self, name=None, rules=None) -> None:
            super().__init__(name=name, rules=rules)

    jan1 = TestCalendar(rules=[Holiday("jan1", year=2015, month=1, day=1)])
    jan2 = TestCalendar(rules=[Holiday("jan2", year=2015, month=1, day=2)])

    # Getting holidays for Jan 1 should not alter results for Jan 2.
    expected = xpd.DatetimeIndex(["01-Jan-2015"]).as_unit("ns")
    tm.assert_index_equal(jan1.holidays(), expected)

    expected2 = xpd.DatetimeIndex(["02-Jan-2015"]).as_unit("ns")
    tm.assert_index_equal(jan2.holidays(), expected2)


@pytest.mark.parametrize(
    "holiday,start,expected",
    [
        (USMemorialDay, datetime.datetime(2015, 7, 1), []),
        (USLaborDay, "2015-09-07", [xpd.Timestamp("2015-09-07")]),
        (USColumbusDay, "2015-10-12", [xpd.Timestamp("2015-10-12")]),
        (USThanksgivingDay, "2015-11-26", [xpd.Timestamp("2015-11-26")]),
        (USMartinLutherKingJr, "2015-01-19", [xpd.Timestamp("2015-01-19")]),
        (USPresidentsDay, datetime.datetime(2015, 7, 1), []),
        (GoodFriday, datetime.datetime(2015, 7, 1), []),
        (EasterMonday, "2015-04-06", [xpd.Timestamp("2015-04-06")]),
        ("New Year's Day", "2010-12-31", [xpd.Timestamp("2010-12-31")]),
        ("Independence Day", "2015-07-03", [xpd.Timestamp("2015-07-03")]),
        ("Veterans Day", "2012-11-11", []),
        ("Christmas Day", "2011-12-26", [xpd.Timestamp("2011-12-26")]),
        (
            "Juneteenth National Independence Day",
            "2021-06-18",
            [xpd.Timestamp("2021-06-18")],
        ),
        ("Juneteenth National Independence Day", "2022-06-19", []),
        (
            "Juneteenth National Independence Day",
            "2022-06-20",
            [xpd.Timestamp("2022-06-20")],
        ),
    ],
)
def test_holidays_within_dates(holiday, start, expected):
    if isinstance(holiday, str):
        calendar = get_calendar("USFederalHolidayCalendar")
        holiday = calendar.rule_from_name(holiday)

    assert list(holiday.dates(start, start)) == expected

    # Verify that timezone info is preserved.
    assert list(
        holiday.dates(
            utc.localize(xpd.Timestamp(start)),
            utc.localize(xpd.Timestamp(start)),
        )
    ) == [utc.localize(dt) for dt in expected]


@pytest.mark.serial
@pytest.mark.parametrize(
    "env_value",
    ["", "cuda", "pool", "async", "managed", "managed_pool", "abc"],
)
def test_rmm_option_on_import(env_value):
    data_directory = os.path.dirname(os.path.abspath(__file__))
    # Create a copy of the current environment variables
    env = os.environ.copy()
    env["CUDF_PANDAS_RMM_MODE"] = env_value

    sp_completed = subprocess.run(
        [
            "python",
            "-m",
            "cudf.pandas",
            data_directory + "/data/profile_basic.py",
        ],
        capture_output=True,
        text=True,
        env=env,
    )
    if env_value in {"cuda", "pool", "async", "managed", "managed_pool"}:
        assert sp_completed.returncode == 0
    else:
        assert sp_completed.returncode == 1


def test_cudf_pandas_debugging_different_results(monkeypatch):
    cudf_mean = cudf.Series.mean

    def mock_mean_one(self, *args, **kwargs):
        return np.float64(1.0)

    with monkeypatch.context() as monkeycontext:
        monkeypatch.setattr(xpd.Series.mean, "_fsproxy_fast", mock_mean_one)
        monkeycontext.setenv("CUDF_PANDAS_DEBUGGING", "True")
        s = xpd.Series([1, 2])
        with pytest.warns(
            UserWarning,
            match="The results from cudf and pandas were different.",
        ):
            assert s.mean() == 1.0
    # Must explicitly undo the patch. Proxy dispatch doesn't work with monkeypatch contexts.
    monkeypatch.setattr(xpd.Series.mean, "_fsproxy_fast", cudf_mean)


def test_cudf_pandas_debugging_pandas_error(monkeypatch):
    pd_mean = pd.Series.mean

    def mock_mean_exception(self, *args, **kwargs):
        raise Exception()

    with monkeypatch.context() as monkeycontext:
        monkeycontext.setattr(
            xpd.Series.mean, "_fsproxy_slow", mock_mean_exception
        )
        monkeycontext.setenv("CUDF_PANDAS_DEBUGGING", "True")
        s = xpd.Series([1, 2])
        with pytest.warns(
            UserWarning,
            match="The result from pandas could not be computed.",
        ):
            s = xpd.Series([1, 2])
            assert s.mean() == 1.5
    # Must explicitly undo the patch. Proxy dispatch doesn't work with monkeypatch contexts.
    monkeypatch.setattr(xpd.Series.mean, "_fsproxy_slow", pd_mean)


def test_cudf_pandas_debugging_failed(monkeypatch):
    pd_mean = pd.Series.mean

    def mock_mean_none(self, *args, **kwargs):
        return None

    with monkeypatch.context() as monkeycontext:
        monkeycontext.setattr(xpd.Series.mean, "_fsproxy_slow", mock_mean_none)
        monkeycontext.setenv("CUDF_PANDAS_DEBUGGING", "True")
        s = xpd.Series([1, 2])
        with pytest.warns(
            UserWarning,
            match="Pandas debugging mode failed.",
        ):
            s = xpd.Series([1, 2])
            assert s.mean() == 1.5
    # Must explicitly undo the patch. Proxy dispatch doesn't work with monkeypatch contexts.
    monkeypatch.setattr(xpd.Series.mean, "_fsproxy_slow", pd_mean)


def test_excelwriter_pathlike(tmpdir):
    assert isinstance(pd.ExcelWriter(tmpdir.join("foo.xlsx")), os.PathLike)


def test_is_proxy_object():
    np_arr = np.array([1])

    s1 = xpd.Series([1])
    s2 = pd.Series([1])

    np_arr_proxy = s1.to_numpy()

    assert not is_proxy_object(np_arr)
    assert is_proxy_object(np_arr_proxy)
    assert is_proxy_object(s1)
    assert not is_proxy_object(s2)


def test_numpy_cupy_flatiter(series):
    cp = pytest.importorskip("cupy")

    _, s = series
    arr = s.values

    assert type(arr.flat._fsproxy_fast) is cp.flatiter
    assert type(arr.flat._fsproxy_slow) is np.flatiter


@pytest.mark.xfail(
    PANDAS_VERSION < version.parse("2.1"),
    reason="pyarrow_numpy storage type was not supported in pandas-2.0.0",
)
def test_arrow_string_arrays():
    cu_s = xpd.Series(["a", "b", "c"])
    pd_s = pd.Series(["a", "b", "c"])

    cu_arr = xpd.arrays.ArrowStringArray._from_sequence(
        cu_s, dtype=xpd.StringDtype(storage="pyarrow")
    )
    pd_arr = pd.arrays.ArrowStringArray._from_sequence(
        pd_s, dtype=pd.StringDtype(storage="pyarrow")
    )

    tm.assert_equal(cu_arr, pd_arr)

    xpd_pa_np_storage_type = (
        xpd.StringDtype("pyarrow_numpy")
        if PANDAS_VERSION < version.parse("2.3.1")
        else pd.StringDtype(storage="pyarrow", na_value=np.nan)
    )

    pd_pa_np_storage_type = (
        pd.StringDtype("pyarrow_numpy")
        if PANDAS_VERSION < version.parse("2.3.1")
        else pd.StringDtype(storage="pyarrow", na_value=np.nan)
    )

    cu_arr = xpd.core.arrays.string_arrow.ArrowStringArray._from_sequence(
        cu_s, dtype=xpd_pa_np_storage_type
    )
    pd_arr = pd.core.arrays.string_arrow.ArrowStringArray._from_sequence(
        pd_s, dtype=pd_pa_np_storage_type
    )

    tm.assert_equal(cu_arr, pd_arr)


@pytest.mark.parametrize("indexer", ["at", "iat"])
def test_at_iat(indexer):
    df = xpd.DataFrame(range(3))
    result = getattr(df, indexer)[0, 0]
    assert result == 0

    getattr(df, indexer)[0, 0] = 1
    expected = pd.DataFrame([1, 1, 2])
    tm.assert_frame_equal(df, expected)


def test_at_setitem_empty():
    df = xpd.DataFrame({"name": []}, dtype="float64")
    df.at[0, "name"] = 1.0
    df.at[0, "new"] = 2.0
    expected = pd.DataFrame({"name": [1.0], "new": [2.0]})
    tm.assert_frame_equal(df, expected)


@pytest.mark.parametrize(
    "index",
    [
        xpd.Index([1, 2, 3], name="foo"),
        xpd.Index(["a", "b", "c"], name="foo"),
        xpd.RangeIndex(start=0, stop=3, step=1, name="foo"),
        xpd.CategoricalIndex(["a", "b", "a"], name="foo"),
        xpd.DatetimeIndex(
            ["2024-04-24", "2025-04-24", "2026-04-24"], name="foo"
        ),
        xpd.TimedeltaIndex(["1 days", "2 days", "3 days"], name="foo"),
        xpd.PeriodIndex(
            ["2024-06", "2023-06", "2022-06"], freq="M", name="foo"
        ),
        xpd.IntervalIndex.from_breaks([0, 1, 2, 3], name="foo"),
        xpd.MultiIndex.from_tuples(
            [(1, "a"), (2, "b"), (3, "c")], names=["foo1", "bar1"]
        ),
    ],
)
def test_change_index_name(index):
    s = xpd.Series([1, 2, object()], index=index)
    df = xpd.DataFrame({"values": [1, 2, object()]}, index=index)

    if isinstance(index, xpd.MultiIndex):
        names = ["foo2", "bar2"]
        s.index.names = names
        df.index.names = names

        assert s.index.names == names
        assert df.index.names == names
    else:
        name = "bar"
        s.index.name = name
        df.index.name = name

        assert s.index.name == name
        assert df.index.name == name


@pytest.mark.flaky(reruns=5, delay=4)
def test_notebook_slow_repr():
    notebook_filename = (
        os.path.dirname(os.path.abspath(__file__))
        + "/data/repr_slow_down_test.ipynb"
    )
    with open(notebook_filename, "r", encoding="utf-8") as f:
        nb = nbformat.read(f, as_version=4)

    ep = ExecutePreprocessor(
        timeout=30, kernel_name=jupyter_client.KernelManager().kernel_name
    )

    try:
        ep.preprocess(nb, {"metadata": {"path": "./"}})
    except Exception as e:
        assert False, f"Error executing the notebook: {e}"

    # Collect the outputs
    html_result = nb.cells[2]["outputs"][0]["data"]["text/html"]
    for string in {
        "div",
        "Column_1",
        "Column_2",
        "Column_3",
        "Column_4",
        "tbody",
        "</table>",
    }:
        assert string in html_result, (
            f"Expected string {string} not found in the output"
        )


def test_numpy_ndarray_isinstancecheck(array):
    arr1, arr2 = array
    assert isinstance(arr1, np.ndarray)
    assert isinstance(arr2, np.ndarray)


def test_numpy_ndarray_np_ufunc(array):
    arr1, arr2 = array

    @np.vectorize
    def add_one_ufunc(arr):
        return arr + 1

    assert_eq(add_one_ufunc(arr1), add_one_ufunc(arr2))


def test_numpy_ndarray_cp_ufunc(array):
    arr1, arr2 = array

    @cp.vectorize
    def add_one_ufunc(arr):
        return arr + 1

    assert_eq(add_one_ufunc(cp.asarray(arr1)), add_one_ufunc(arr2))


def test_numpy_ndarray_numba_ufunc(array):
    arr1, arr2 = array

    @vectorize
    def add_one_ufunc(arr):
        return arr + 1

    assert_eq(add_one_ufunc(arr1), add_one_ufunc(arr2))


@pytest.mark.filterwarnings(
    "ignore:Grid size:numba.core.errors.NumbaPerformanceWarning"
)
def test_numpy_ndarray_numba_cuda_ufunc(array):
    arr1, arr2 = array

    @vectorize(["int64(int64)"], target="cuda")
    def add_one_ufunc(a):
        return a + 1

    assert_eq(cp.asarray(add_one_ufunc(arr1)), cp.asarray(add_one_ufunc(arr2)))


@pytest.mark.xfail(
    reason="Fallback expected because casting to object is not supported",
)
def test_fallback_raises_error(monkeypatch):
    with monkeypatch.context() as monkeycontext:
        monkeycontext.setenv("CUDF_PANDAS_FAIL_ON_FALLBACK", "True")
        with pytest.raises(FallbackError):
            pd.Series(range(2)).astype(object)


def mock_mean_memory_error(self, *args, **kwargs):
    raise MemoryError()


def mock_mean_rmm_error(self, *args, **kwargs):
    raise RMMError(1, "error")


def mock_mean_not_impl_error(self, *args, **kwargs):
    raise NotImplementedError()


def mock_mean_attr_error(self, *args, **kwargs):
    raise AttributeError()


def mock_mean_type_error(self, *args, **kwargs):
    raise TypeError()


@pytest.mark.parametrize(
    "mock_mean, err",
    [
        (
            mock_mean_memory_error,
            OOMFallbackError,
        ),
        (
            mock_mean_rmm_error,
            OOMFallbackError,
        ),
        (
            mock_mean_not_impl_error,
            NotImplementedFallbackError,
        ),
        (
            mock_mean_attr_error,
            AttributeFallbackError,
        ),
        (
            mock_mean_type_error,
            TypeFallbackError,
        ),
    ],
)
def test_fallback_raises_specific_error(
    monkeypatch,
    mock_mean,
    err,
):
    with monkeypatch.context() as monkeycontext:
        monkeypatch.setattr(xpd.Series.mean, "_fsproxy_fast", mock_mean)
        monkeycontext.setenv("CUDF_PANDAS_FAIL_ON_FALLBACK", "True")
        s = xpd.Series([1, 2])
        with pytest.raises(err, match="Falling back to the slow path"):
            assert s.mean() == 1.5

    # Must explicitly undo the patch. Proxy dispatch doesn't work with monkeypatch contexts.
    monkeypatch.setattr(xpd.Series.mean, "_fsproxy_fast", cudf.Series.mean)


@pytest.mark.parametrize(
    "attrs",
    [
        "_exceptions",
        "version",
        "_print_versions",
        "capitalize_first_letter",
        "_validators",
        "_decorators",
    ],
)
def test_cudf_pandas_util_version(attrs):
    if not PANDAS_GE_220 and attrs == "capitalize_first_letter":
        assert not hasattr(pd.util, attrs)
    else:
        assert hasattr(pd.util, attrs)


def test_iteration_over_dataframe_dtypes_produces_proxy_objects(dataframe):
    _, xdf = dataframe
    xdf["b"] = xpd.IntervalIndex.from_arrays(xdf["a"], xdf["b"])
    xdf["a"] = xpd.Series([1, 1, 1, 2, 3], dtype="category")
    dtype_series = xdf.dtypes
    assert all(is_proxy_object(x) for x in dtype_series)
    assert isinstance(dtype_series.iloc[0], xpd.CategoricalDtype)
    assert isinstance(dtype_series.iloc[1], xpd.IntervalDtype)


def test_iter_doesnot_raise(monkeypatch):
    s = xpd.Series([1, 2, 3])
    with monkeypatch.context() as monkeycontext:
        monkeycontext.setenv("CUDF_PANDAS_FAIL_ON_FALLBACK", "True")
        for _ in s:
            pass


def test_dataframe_setitem_slowdown():
    # We are explicitly testing the slowdown of the setitem operation
    df = xpd.DataFrame(
        {"a": [1, 2, 3] * 100000, "b": [1, 2, 3] * 100000}
    ).astype("float64")
    df = xpd.DataFrame({"a": df["a"].repeat(1000), "b": df["b"].repeat(1000)})
    new_df = df + 1
    start_time = time.time()
    df[df.columns] = new_df
    end_time = time.time()
    delta = int(end_time - start_time)
    if delta > 5:
        pytest.fail(f"Test took too long to run, runtime: {delta}")


def test_dataframe_setitem():
    df = xpd.DataFrame({"a": [1, 2, 3], "b": [1, 2, 3]}).astype("float64")
    new_df = df + 1
    df[df.columns] = new_df
    tm.assert_equal(df, new_df)


def test_dataframe_get_fast_slow_methods():
    df = xpd.DataFrame({"a": [1, 2, 3], "b": [1, 2, 3]})
    assert isinstance(df.as_gpu_object(), cudf.DataFrame)
    assert isinstance(df.as_cpu_object(), pd.DataFrame)


def test_is_cudf_pandas():
    s = xpd.Series([1, 2, 3])
    df = xpd.DataFrame({"a": [1, 2, 3], "b": [1, 2, 3]})
    index = xpd.Index([1, 2, 3])

    assert is_proxy_instance(s, pd.Series)
    assert is_proxy_instance(df, pd.DataFrame)
    assert is_proxy_instance(index, pd.Index)
    assert is_proxy_instance(index.values, np.ndarray)

    for obj in [s, df, index, index.values]:
        assert not is_proxy_instance(obj._fsproxy_slow, pd.Series)
        assert not is_proxy_instance(obj._fsproxy_fast, pd.Series)

        assert not is_proxy_instance(obj._fsproxy_slow, pd.DataFrame)
        assert not is_proxy_instance(obj._fsproxy_fast, pd.DataFrame)

        assert not is_proxy_instance(obj._fsproxy_slow, pd.Index)
        assert not is_proxy_instance(obj._fsproxy_fast, pd.Index)

        assert not is_proxy_instance(obj._fsproxy_slow, np.ndarray)
        assert not is_proxy_instance(obj._fsproxy_fast, np.ndarray)


def test_series_dtype_property():
    s = pd.Series([1, 2, 3])
    xs = xpd.Series([1, 2, 3])
    expected = np.dtype(s)
    actual = np.dtype(xs)
    assert expected == actual


def assert_functions_called(profiler, functions):
    # Process profiling data
    stream = StringIO()
    stats = pstats.Stats(profiler, stream=stream)

    # Get all called functions as (filename, lineno, func_name)
    called_functions = {func[2] for func in stats.stats.keys()}
    for func_str in functions:
        assert func_str in called_functions


def test_cudf_series_from_cudf_pandas():
    s = xpd.Series([1, 2, 3])

    with cProfile.Profile() as profiler:
        gs = cudf.Series(s)

    assert_functions_called(
        profiler, ["as_gpu_object", "<method 'update' of 'dict' objects>"]
    )

    tm.assert_equal(s.as_gpu_object(), gs)


def test_cudf_dataframe_from_cudf_pandas():
    df = xpd.DataFrame({"a": [1, 2, 3], "b": [1, 2, 3]})

    with cProfile.Profile() as profiler:
        gdf = cudf.DataFrame(df)

    assert_functions_called(
        profiler, ["as_gpu_object", "<method 'update' of 'dict' objects>"]
    )
    tm.assert_frame_equal(df.as_gpu_object(), gdf)

    df = xpd.DataFrame({"a": [1, 2, 3], "b": [1, 2, 3]})
    gdf = cudf.DataFrame(
        {"a": xpd.Series([1, 2, 3]), "b": xpd.Series([1, 2, 3])}
    )

    tm.assert_frame_equal(df.as_gpu_object(), gdf)

    df = xpd.DataFrame({0: [1, 2, 3], 1: [1, 2, 3]})
    gdf = cudf.DataFrame(
        [xpd.Series([1, 1]), xpd.Series([2, 2]), xpd.Series([3, 3])]
    )

    tm.assert_frame_equal(df.as_gpu_object(), gdf)


def test_cudf_index_from_cudf_pandas():
    idx = xpd.Index([1, 2, 3])
    with cProfile.Profile() as profiler:
        gidx = cudf.Index(idx)
    assert_functions_called(profiler, ["as_gpu_object"])

    tm.assert_equal(idx.as_gpu_object(), gidx)


def test_numpy_data_access():
    s = pd.Series([1, 2, 3])
    xs = xpd.Series([1, 2, 3])
    expected = s.values.data
    actual = xs.values.data

    assert type(expected) is type(actual)


@pytest.mark.parametrize(
    "obj",
    [
        pd.DataFrame({"a": [1, 2, 3]}),
        pd.Series([1, 2, 3]),
        pd.Index([1, 2, 3]),
        pd.Categorical([1, 2, 3]),
        pd.to_datetime(["2021-01-01", "2021-01-02"]),
        pd.to_timedelta(["1 days", "2 days"]),
        xpd.DataFrame({"a": [1, 2, 3]}),
        xpd.Series([1, 2, 3]),
        xpd.Index([1, 2, 3]),
        xpd.Categorical([1, 2, 3]),
        xpd.to_datetime(["2021-01-01", "2021-01-02"]),
        xpd.to_timedelta(["1 days", "2 days"]),
        cudf.DataFrame({"a": [1, 2, 3]}),
        cudf.Series([1, 2, 3]),
        cudf.Index([1, 2, 3]),
        cudf.Index([1, 2, 3], dtype="category"),
        cudf.to_datetime(["2021-01-01", "2021-01-02"]),
        cudf.Index([1, 2, 3], dtype="timedelta64[ns]"),
        [1, 2, 3],
        {"a": 1, "b": 2},
        (1, 2, 3),
    ],
)
def test_as_proxy_object(obj):
    proxy_obj = as_proxy_object(obj)
    if isinstance(
        obj,
        (
            pd.DataFrame,
            pd.Series,
            pd.Index,
            pd.Categorical,
            xpd.DataFrame,
            xpd.Series,
            xpd.Index,
            xpd.Categorical,
            cudf.DataFrame,
            cudf.Series,
            cudf.Index,
        ),
    ):
        assert is_proxy_object(proxy_obj)
        if isinstance(proxy_obj, xpd.DataFrame):
            tm.assert_frame_equal(proxy_obj, xpd.DataFrame(obj))
        elif isinstance(proxy_obj, xpd.Series):
            tm.assert_series_equal(proxy_obj, xpd.Series(obj))
        elif isinstance(proxy_obj, xpd.Index):
            tm.assert_index_equal(proxy_obj, xpd.Index(obj))
        else:
            tm.assert_equal(proxy_obj, obj)
    else:
        assert not is_proxy_object(proxy_obj)
        assert proxy_obj == obj


def test_as_proxy_object_doesnot_copy_series():
    s = pd.Series([1, 2, 3])
    proxy_obj = as_proxy_object(s)
    s[0] = 10
    assert proxy_obj[0] == 10
    tm.assert_series_equal(s, proxy_obj)


def test_as_proxy_object_doesnot_copy_dataframe():
    df = pd.DataFrame({"a": [1, 2, 3], "b": [4, 5, 6]})
    proxy_obj = as_proxy_object(df)
    df.iloc[0, 0] = 10
    assert proxy_obj.iloc[0, 0] == 10
    tm.assert_frame_equal(df, proxy_obj)


def test_as_proxy_object_doesnot_copy_index():
    idx = pd.Index([1, 2, 3])
    proxy_obj = as_proxy_object(idx)
    assert proxy_obj._fsproxy_wrapped is idx


def test_as_proxy_object_no_op_for_intermediates():
    s = pd.Series(["abc", "def", "ghi"])
    str_attr = s.str
    proxy_obj = as_proxy_object(str_attr)
    assert proxy_obj is str_attr


def test_pickle_round_trip_proxy_numpy_array(array):
    arr, proxy_arr = array
    pickled_arr = BytesIO()
    pickled_proxy_arr = BytesIO()
    pickle.dump(arr, pickled_arr)
    pickle.dump(proxy_arr, pickled_proxy_arr)

    pickled_arr.seek(0)
    pickled_proxy_arr.seek(0)

    np.testing.assert_equal(
        pickle.load(pickled_proxy_arr), pickle.load(pickled_arr)
    )


def test_pandas_objects_not_callable():
    series = xpd.Series([1, 2, 3])
    dataframe = xpd.DataFrame({"a": [1, 2, 3], "b": [4, 5, 6]})
    index = xpd.Index([1, 2, 3])
    range_index = xpd.RangeIndex(start=0, stop=10, step=1)
    assert not isinstance(series, Callable)
    assert not isinstance(dataframe, Callable)
    assert not isinstance(index, Callable)
    assert not isinstance(range_index, Callable)

    assert isinstance(xpd.Series, Callable)
    assert isinstance(xpd.DataFrame, Callable)
    assert isinstance(xpd.Index, Callable)
    assert isinstance(xpd.RangeIndex, Callable)


<<<<<<< HEAD
def test_memory_usage():
    s = xpd.Series(range(10), index=[f"i-{i}" for i in range(10)], name="a")

    res_deep = s.memory_usage(deep=True)
    res = sys.getsizeof(s)

    assert abs(res_deep - res) < 100
=======
def test_module_proxy_write_through_config(monkeypatch):
    cf = xpd._config.config
    cf.register_option("foo", 1)
    monkeypatch.setattr(cf, "_registered_options", {})
    cf.register_option("foo", 1)
>>>>>>> 56f3f681
<|MERGE_RESOLUTION|>--- conflicted
+++ resolved
@@ -2125,7 +2125,6 @@
     assert isinstance(xpd.RangeIndex, Callable)
 
 
-<<<<<<< HEAD
 def test_memory_usage():
     s = xpd.Series(range(10), index=[f"i-{i}" for i in range(10)], name="a")
 
@@ -2133,10 +2132,10 @@
     res = sys.getsizeof(s)
 
     assert abs(res_deep - res) < 100
-=======
+
+
 def test_module_proxy_write_through_config(monkeypatch):
     cf = xpd._config.config
     cf.register_option("foo", 1)
     monkeypatch.setattr(cf, "_registered_options", {})
-    cf.register_option("foo", 1)
->>>>>>> 56f3f681
+    cf.register_option("foo", 1)