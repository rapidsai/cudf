# SPDX-FileCopyrightText: Copyright (c) 2023-2025, NVIDIA CORPORATION & AFFILIATES.
# All rights reserved.
# SPDX-License-Identifier: Apache-2.0

import collections
import contextlib
import copy
import cProfile
import datetime
import operator
import os
import pathlib
import pickle
import pstats
import subprocess
import tempfile
import time
import types
from io import BytesIO, StringIO

import cupy as cp
import jupyter_client
import nbformat
import numpy as np
import pyarrow as pa
import pytest
from nbconvert.preprocessors import ExecutePreprocessor
from numba import (
    NumbaDeprecationWarning,
    __version__ as numba_version,
    vectorize,
)
from packaging import version
from pytz import utc

from rmm import RMMError

from cudf.core._compat import PANDAS_GE_210, PANDAS_GE_220, PANDAS_VERSION
from cudf.pandas import LOADED, Profiler
from cudf.pandas.fast_slow_proxy import (
    AttributeFallbackError,
    FallbackError,
    NotImplementedFallbackError,
    OOMFallbackError,
    TypeFallbackError,
    _Unusable,
    as_proxy_object,
    is_proxy_object,
)
from cudf.testing import assert_eq

if not LOADED:
    raise ImportError("These tests must be run with cudf.pandas loaded")

import pandas as xpd
import pandas._testing as tm
from pandas.tseries.holiday import (
    AbstractHolidayCalendar,
    EasterMonday,
    GoodFriday,
    Holiday,
    USColumbusDay,
    USLaborDay,
    USMartinLutherKingJr,
    USMemorialDay,
    USPresidentsDay,
    USThanksgivingDay,
    get_calendar,
)

from cudf.pandas import (
    is_proxy_instance,
)

# Accelerated pandas has the real pandas and cudf modules as attributes
pd = xpd._fsproxy_slow
cudf = xpd._fsproxy_fast


@pytest.fixture
def dataframe():
    pdf = pd.DataFrame({"a": [1, 1, 1, 2, 3], "b": [1, 2, 3, 4, 5]})
    df = xpd.DataFrame(pdf)
    return (pdf, df)


@pytest.fixture
def series(dataframe):
    pdf, df = dataframe
    return (pdf["a"], df["a"])


@pytest.fixture
def index():
    return (
        pd.Index(["a", "b", "c", "d", "e"]),
        xpd.Index(["a", "b", "c", "d", "e"]),
    )


@pytest.fixture
def multiindex(dataframe):
    pdf, df = dataframe
    pmi = pd.MultiIndex.from_frame(pdf)
    mi = xpd.MultiIndex.from_frame(df)
    return (pmi, mi)


@pytest.fixture
def array(series):
    arr, xarr = series
    return (arr.values, xarr.values)


@pytest.fixture(
    params=[
        lambda group: group["a"].sum(),
        lambda group: group.sum().apply(lambda val: [val]),
    ]
)
def groupby_udf(request):
    return request.param


def test_assert_equal():
    tm.assert_frame_equal(
        pd.DataFrame({"a": [1, 2, 3]}), xpd.DataFrame({"a": [1, 2, 3]})
    )

    with pytest.raises(AssertionError):
        tm.assert_frame_equal(
            pd.DataFrame({"a": [1, 2, 3]}), xpd.DataFrame({"a": [1, 2, 4]})
        )


def test_construction():
    # test that constructing a DataFrame returns an DataFrame
    data = {"a": [1, 2, 3], "b": ["x", "y", "z"]}
    pdf = pd.DataFrame(data)
    df = xpd.DataFrame(data)
    tm.assert_frame_equal(pdf, df)


def test_construction_object():
    # test that we can construct a Series with `object` dtype
    psr = pd.Series([1, "a", [1, 2, 3]])
    sr = xpd.Series([1, "a", [1, 2, 3]])
    tm.assert_series_equal(psr, sr)


def test_construction_from_frame(dataframe):
    pdf, _ = dataframe
    df = xpd.DataFrame(pdf)
    tm.assert_frame_equal(pdf, df)


def test_groupby(dataframe):
    pdf, df = dataframe
    expected = pdf.groupby("a", sort=True).max()
    gb = df.groupby("a", sort=True)
    got = gb.max()
    tm.assert_frame_equal(expected, got)


def test_repr(dataframe):
    pdf, df = dataframe
    assert df.__repr__() == pdf.__repr__()


def test_binops_series(series):
    psr, sr = series
    expected = psr + psr
    got = sr + sr
    tm.assert_series_equal(expected, got)


def test_binops_df(dataframe):
    pdf, df = dataframe
    expected = pdf + pdf
    got = df + df
    tm.assert_frame_equal(expected, got)


def test_attribute(dataframe):
    pdf, df = dataframe
    assert pdf.shape == df.shape


def test_tz_localize():
    psr = pd.Series(["2001-01-01", "2002-02-02"], dtype="datetime64[ms]")
    sr = xpd.Series(psr)
    tm.assert_series_equal(
        psr.dt.tz_localize("America/New_York"),
        sr.dt.tz_localize("America/New_York"),
        check_dtype=False,
    )


def test_index_tz_localize():
    pti = pd.Index(pd.date_range("2020-01-01", periods=3, freq="D"))
    xti = xpd.Index(xpd.date_range("2020-01-01", periods=3, freq="D"))
    pti = pti.tz_localize("UTC")
    xti = xti.tz_localize("UTC")
    tm.assert_equal(pti, xti)


def test_index_generator():
    pi = pd.Index(iter(range(10)))
    xi = xpd.Index(iter(range(10)))
    tm.assert_equal(pi, xi)


def test_groupby_apply_fallback(dataframe, groupby_udf):
    pdf, df = dataframe
    tm.assert_equal(
        pdf.groupby("a", sort=True, group_keys=True).apply(groupby_udf),
        df.groupby("a", sort=True, group_keys=True).apply(groupby_udf),
    )


def test_groupby_external_series_apply_fallback(dataframe, groupby_udf):
    pdf, df = dataframe
    tm.assert_equal(
        pdf.groupby(
            pd.Series([1, 2, 1, 2, 1]), sort=True, group_keys=True
        ).apply(groupby_udf),
        df.groupby(
            xpd.Series([1, 2, 1, 2, 1]), sort=True, group_keys=True
        ).apply(groupby_udf),
    )


def test_read_csv():
    data = "1,2,3\n4,5,6"
    expected = pd.read_csv(StringIO(data))
    got = xpd.read_csv(StringIO(data))
    tm.assert_frame_equal(expected, got)


def test_iloc(dataframe):
    pdf, df = dataframe
    tm.assert_frame_equal(pdf.iloc[:, :], df.iloc[:, :])


def test_neg(dataframe):
    pdf, df = dataframe
    tm.assert_frame_equal(-pdf, -df)


def test_groupby_filter(dataframe):
    pdf, df = dataframe
    expected = pdf.groupby("a").filter(lambda df: len(df) > 2)
    got = df.groupby("a").filter(lambda df: len(df) > 2)
    tm.assert_frame_equal(expected, got)


def test_groupby_rolling(dataframe):
    pdf, df = dataframe
    expected = pdf.groupby("a").rolling(2).sum()
    got = df.groupby("a").rolling(2).sum()
    tm.assert_frame_equal(expected, got)


def test_groupby_rolling_window(dataframe):
    pdf, df = dataframe
    expected = pdf.groupby("a").rolling(2, win_type="triang").mean()
    got = df.groupby("a").rolling(2, win_type="triang").mean()
    tm.assert_frame_equal(expected, got)


def test_ewm():
    pdf = pd.DataFrame(range(5))
    df = xpd.DataFrame(range(5))
    result = df.ewm(0.5).mean()
    expected = pdf.ewm(0.5).mean()
    tm.assert_equal(result, expected)


def test_setitem_frame(dataframe):
    pdf, df = dataframe
    pdf[pdf > 1] = -pdf
    df[df > 1] = -df
    tm.assert_frame_equal(pdf, df)


def test_concat(dataframe):
    pdf, df = dataframe
    expected = pd.concat([pdf, pdf])
    got = xpd.concat([df, df])
    tm.assert_frame_equal(expected, got)


def test_attribute_error():
    df = xpd.DataFrame()
    with pytest.raises(AttributeError):
        df.blah


def test_df_from_series(series):
    psr, sr = series
    tm.assert_frame_equal(pd.DataFrame(psr), xpd.DataFrame(sr))


def test_iloc_change_type(series):
    psr, sr = series
    psr.iloc[0] = "a"
    sr.iloc[0] = "a"
    tm.assert_series_equal(psr, sr)


def test_rename_categories():
    psr = pd.Series([1, 2, 3], dtype="category")
    sr = xpd.Series([1, 2, 3], dtype="category")
    psr = psr.cat.rename_categories({1: 5})
    sr = sr.cat.rename_categories({1: 5})
    tm.assert_series_equal(psr, sr)


def test_column_rename(dataframe):
    pdf, df = dataframe
    pdf.columns = ["x", "y"]
    df.columns = ["x", "y"]
    tm.assert_frame_equal(pdf, df)


def test_shape(dataframe):
    pdf, df = dataframe
    assert pdf.shape == df.shape
    pdf["c"] = range(5)
    df["c"] = range(5)
    assert pdf.shape == df.shape


def test_isnull():
    psr = pd.Series([1, 2, 3])
    sr = xpd.Series(psr)
    # Test that invoking `Pandas` functions works.
    tm.assert_series_equal(pd.isnull(psr), xpd.isnull(sr))


def test_copy_deepcopy_recursion(dataframe):
    # test that we don't recurse when calling the copy/deepcopy
    # methods, which can happen due to
    # https://nedbatchelder.com/blog/201010/surprising_getattr_recursion.html
    import copy

    pdf, df = dataframe
    copy.copy(df)
    copy.deepcopy(df)


@pytest.mark.parametrize("copier", [copy.copy, copy.deepcopy])
def test_copy_deepcopy(copier):
    s = xpd.Series([1, 2, 3])
    s2 = copier(s)
    assert isinstance(s2, s.__class__)
    tm.assert_equal(s, s2)

    df = xpd.DataFrame({"a": [1, 2, 3]})
    df2 = copier(df)
    assert isinstance(df2, df.__class__)
    tm.assert_equal(df, df2)

    idx = xpd.Index([1, 2, 3])
    idx2 = copier(idx)
    assert isinstance(idx2, idx.__class__)
    tm.assert_equal(idx, idx2)


def test_classmethod():
    pdf = pd.DataFrame.from_dict({"a": [1, 2, 3]})
    df = xpd.DataFrame.from_dict({"a": [1, 2, 3]})
    tm.assert_frame_equal(pdf, df)


def test_rolling(dataframe):
    pdf, df = dataframe
    tm.assert_frame_equal(pdf.rolling(2).agg("sum"), df.rolling(2).agg("sum"))


def test_array_function_series(series):
    psr, sr = series
    np.testing.assert_allclose(np.average(psr), np.average(sr))


def test_array_function_ndarray(array):
    arr, xarr = array
    np.isclose(np.average(arr), np.average(xarr))


def test_histogram_ndarray(array):
    arr, xarr = array
    expected_hist, expected_edges = np.histogram(arr, bins="auto")
    got_hist, got_edges = np.histogram(xarr, bins="auto")
    tm.assert_almost_equal(expected_hist, got_hist)
    tm.assert_almost_equal(expected_edges, got_edges)


def test_pickle_round_trip(dataframe):
    pdf, df = dataframe
    pickled_pdf = BytesIO()
    pickled_cudf_pandas = BytesIO()
    pdf.to_pickle(pickled_pdf)
    df.to_pickle(pickled_cudf_pandas)

    pickled_pdf.seek(0)
    pickled_cudf_pandas.seek(0)

    tm.assert_frame_equal(
        pd.read_pickle(pickled_pdf), xpd.read_pickle(pickled_cudf_pandas)
    )


def test_excel_round_trip(dataframe):
    pytest.importorskip("openpyxl")

    pdf, df = dataframe
    excel_pdf = BytesIO()
    excel_cudf_pandas = BytesIO()
    pdf.to_excel(excel_pdf)
    df.to_excel(excel_cudf_pandas)

    excel_pdf.seek(0)
    excel_cudf_pandas.seek(0)

    tm.assert_frame_equal(
        pd.read_excel(excel_pdf), xpd.read_excel(excel_cudf_pandas)
    )


def test_hash_array(series):
    ps, xs = series
    expected = pd.util.hash_array(ps.values)
    actual = xpd.util.hash_array(xs.values)

    tm.assert_almost_equal(expected, actual)


def test_is_sparse():
    psa = pd.arrays.SparseArray([0, 0, 1, 0])
    xsa = xpd.arrays.SparseArray([0, 0, 1, 0])

    assert pd.api.types.is_sparse(psa) == xpd.api.types.is_sparse(xsa)


def test_is_file_like():
    assert pd.api.types.is_file_like("a") == xpd.api.types.is_file_like("a")
    assert pd.api.types.is_file_like(BytesIO()) == xpd.api.types.is_file_like(
        BytesIO()
    )
    assert pd.api.types.is_file_like(
        StringIO("abc")
    ) == xpd.api.types.is_file_like(StringIO("abc"))


def test_is_re_compilable():
    assert pd.api.types.is_re_compilable(
        ".^"
    ) == xpd.api.types.is_re_compilable(".^")
    assert pd.api.types.is_re_compilable(
        ".*"
    ) == xpd.api.types.is_re_compilable(".*")


def test_module_attribute_types():
    assert isinstance(xpd.read_csv, types.FunctionType)
    assert isinstance(xpd.tseries.frequencies.Day, type)
    assert isinstance(xpd.api, types.ModuleType)


def test_infer_freq():
    expected = pd.infer_freq(
        pd.date_range(start="2020/12/01", end="2020/12/30", periods=30)
    )
    got = xpd.infer_freq(
        xpd.date_range(start="2020/12/01", end="2020/12/30", periods=30)
    )
    assert expected == got


def test_groupby_grouper_fallback(dataframe, groupby_udf):
    pdf, df = dataframe
    tm.assert_equal(
        pdf.groupby(pd.Grouper("a"), sort=True, group_keys=True).apply(
            groupby_udf
        ),
        df.groupby(xpd.Grouper("a"), sort=True, group_keys=True).apply(
            groupby_udf
        ),
    )


def test_options_mode():
    assert xpd.options.mode.copy_on_write == pd.options.mode.copy_on_write


# Codecov and Profiler interfere with each-other,
# hence we don't want to run code-cov on this test.
@pytest.mark.no_cover
def test_profiler():
    pytest.importorskip("cudf")

    # test that the profiler correctly reports
    # when we use the GPU v/s CPU
    with Profiler() as p:
        df = xpd.DataFrame({"a": [1, 2, 3], "b": "b"})
        df.groupby("a").max()

    assert len(p.per_line_stats) == 2
    for line_no, line, gpu_time, cpu_time in p.per_line_stats:
        assert gpu_time
        assert not cpu_time

    with Profiler() as p:
        s = xpd.Series([1, "a"])
        s = s + s

    assert len(p.per_line_stats) == 2
    for line_no, line, gpu_time, cpu_time in p.per_line_stats:
        assert cpu_time


def test_column_access_as_attribute():
    pdf = pd.DataFrame({"fast": [1, 2, 3], "slow": [2, 3, 4]})
    df = xpd.DataFrame({"fast": [1, 2, 3], "slow": [2, 3, 4]})

    tm.assert_series_equal(pdf.fast, df.fast)
    tm.assert_series_equal(pdf.slow, df.slow)


def test_binop_dataframe_list(dataframe):
    pdf, df = dataframe
    expect = pdf[["a"]] == [[1, 2, 3, 4, 5]]
    got = df[["a"]] == [[1, 2, 3, 4, 5]]
    tm.assert_frame_equal(expect, got)


def test_binop_array_series(series):
    psr, sr = series
    arr = psr.array
    expect = arr + psr
    got = arr + sr
    tm.assert_series_equal(expect, got)


def test_array_ufunc_reduction(series):
    psr, sr = series
    expect = np.ufunc.reduce(np.subtract, psr)
    got = np.ufunc.reduce(np.subtract, sr)
    tm.assert_equal(expect, got)


def test_array_ufunc(series):
    psr, sr = series
    expect = np.subtract(psr, psr)
    got = np.subtract(sr, sr)
    assert isinstance(got, sr.__class__)
    tm.assert_equal(expect, got)


@pytest.mark.xfail(strict=False, reason="Fails in CI, passes locally.")
def test_groupby_apply_func_returns_series(dataframe):
    pdf, df = dataframe
    if PANDAS_GE_220:
        kwargs = {"include_groups": False}
    else:
        kwargs = {}

    expect = pdf.groupby("a").apply(
        lambda group: pd.Series({"x": 1}), **kwargs
    )
    got = df.groupby("a").apply(lambda group: xpd.Series({"x": 1}), **kwargs)
    tm.assert_equal(expect, got)


@pytest.mark.parametrize("data", [[1, 2, 3], ["a", None, "b"]])
def test_pyarrow_array_construction(data):
    cudf_pandas_series = xpd.Series(data)
    actual_pa_array = pa.array(cudf_pandas_series)
    expected_pa_array = pa.array(data)
    assert actual_pa_array.equals(expected_pa_array)


@pytest.mark.parametrize(
    "op", [">", "<", "==", "<=", ">=", "+", "%", "-", "*", "/"]
)
def test_cudf_pandas_eval_series(op):
    lhs = xpd.Series([10, 11, 12])  # noqa: F841
    rhs = xpd.Series([100, 1, 12])  # noqa: F841

    actual = xpd.eval(f"lhs {op} rhs")

    pd_lhs = pd.Series([10, 11, 12])  # noqa: F841
    pd_rhs = pd.Series([100, 1, 12])  # noqa: F841

    expected = pd.eval(f"pd_lhs {op} pd_rhs")

    tm.assert_series_equal(expected, actual)


@pytest.mark.parametrize(
    "op", [">", "<", "==", "<=", ">=", "+", "%", "-", "*", "/"]
)
def test_cudf_pandas_eval_dataframe(op):
    lhs = xpd.DataFrame({"a": [10, 11, 12], "b": [1, 2, 3]})  # noqa: F841
    rhs = xpd.DataFrame({"a": [100, 1, 12], "b": [15, -10, 3]})  # noqa: F841

    actual = xpd.eval(f"lhs {op} rhs")

    pd_lhs = pd.DataFrame({"a": [10, 11, 12], "b": [1, 2, 3]})  # noqa: F841
    pd_rhs = pd.DataFrame({"a": [100, 1, 12], "b": [15, -10, 3]})  # noqa: F841

    expected = pd.eval(f"pd_lhs {op} pd_rhs")

    tm.assert_frame_equal(expected, actual)


@pytest.mark.parametrize(
    "expr", ["((a + b) * c % d) > e", "((a + b) * c % d)"]
)
def test_cudf_pandas_eval_complex(expr):
    data = {
        "a": [10, 11, 12],
        "b": [1, 2, 3],
        "c": [100, 1, 12],
        "d": [15, -10, 3],
        "e": [100, 200, 300],
    }
    cudf_pandas_frame = xpd.DataFrame(data)
    pd_frame = pd.DataFrame(data)
    actual = cudf_pandas_frame.eval(expr)
    expected = pd_frame.eval(expr)
    tm.assert_series_equal(expected, actual)


def test_array_function_series_fallback(series):
    psr, sr = series
    expect = np.unique(psr, return_counts=True)
    got = np.unique(sr, return_counts=True)
    tm.assert_equal(expect, got)


def test_timedeltaproperties(series):
    psr, sr = series
    psr, sr = psr.astype("timedelta64[ns]"), sr.astype("timedelta64[ns]")
    tm.assert_equal(psr.dt.days, sr.dt.days)
    tm.assert_equal(psr.dt.components, sr.dt.components)
    tm.assert_equal(psr.dt.total_seconds(), sr.dt.total_seconds())


@pytest.mark.parametrize("scalar_type", [int, float, complex, bool])
@pytest.mark.parametrize("scalar", [1, 1.0, True, 0])
def test_coerce_zero_d_array_to_scalar(scalar_type, scalar):
    expected = scalar_type(pd.Series([scalar]).values[0])
    got = scalar_type(xpd.Series([scalar]).values[0])
    tm.assert_equal(expected, got)


def test_cupy_asarray_zero_copy():
    cp = pytest.importorskip("cupy")

    sr = xpd.Series([1, 2, 3])
    cpary = cp.asarray(sr.values)

    assert (
        sr.__cuda_array_interface__["data"][0]
        == cpary.__cuda_array_interface__["data"][0]
    )


def test_pipe(dataframe):
    pdf, df = dataframe

    def func(df, x):
        return df + x

    expect = pdf.pipe(func, 1)
    got = df.pipe(func, 1)
    tm.assert_frame_equal(expect, got)


def test_pipe_tuple(dataframe):
    pdf, df = dataframe

    def func(x, df):
        return df + x

    expect = pdf.pipe((func, "df"), 1)
    got = df.pipe((func, "df"), 1)
    tm.assert_frame_equal(expect, got)


def test_maintain_container_subclasses(multiindex):
    # pandas Frozenlist is a list subclass
    pmi, mi = multiindex
    got = mi.names.difference(["b"])
    expect = pmi.names.difference(["b"])
    assert got == expect
    assert isinstance(got, xpd.core.indexes.frozen.FrozenList)


def test_rolling_win_type():
    pdf = pd.DataFrame(range(5))
    df = xpd.DataFrame(range(5))
    result = df.rolling(2, win_type="boxcar").mean()
    expected = pdf.rolling(2, win_type="boxcar").mean()
    tm.assert_equal(result, expected)


@pytest.mark.skipif(
    version.parse(numba_version) < version.parse("0.59"),
    reason="Requires Numba 0.59 to fix segfaults on ARM. See https://github.com/numba/llvmlite/pull/1009",
)
@pytest.mark.xfail(
    version.parse(numba_version) >= version.parse("0.59")
    and PANDAS_VERSION < version.parse("2.1"),
    reason="numba.generated_jit removed in 0.59, requires pandas >= 2.1",
)
def test_rolling_apply_numba_engine():
    def weighted_mean(x):
        arr = np.ones((1, x.shape[1]))
        arr[:, :2] = (x[:, :2] * x[:, 2]).sum(axis=0) / x[:, 2].sum()
        return arr

    pdf = pd.DataFrame([[1, 2, 0.6], [2, 3, 0.4], [3, 4, 0.2], [4, 5, 0.7]])
    df = xpd.DataFrame([[1, 2, 0.6], [2, 3, 0.4], [3, 4, 0.2], [4, 5, 0.7]])

    ctx = (
        contextlib.nullcontext()
        if PANDAS_GE_210
        else pytest.warns(NumbaDeprecationWarning)
    )
    with ctx:
        expect = pdf.rolling(2, method="table", min_periods=0).apply(
            weighted_mean, raw=True, engine="numba"
        )
    got = df.rolling(2, method="table", min_periods=0).apply(
        weighted_mean, raw=True, engine="numba"
    )
    tm.assert_equal(expect, got)


def test_expanding():
    pdf = pd.DataFrame(range(5))
    df = xpd.DataFrame(range(5))
    result = df.expanding().mean()
    expected = pdf.expanding().mean()
    tm.assert_equal(result, expected)


def test_pipe_with_data_creating_func():
    def pandas_func(df):
        df2 = pd.DataFrame({"b": np.arange(len(df))})
        return df.join(df2)

    def cudf_pandas_func(df):
        df2 = xpd.DataFrame({"b": np.arange(len(df))})
        return df.join(df2)

    pdf = pd.DataFrame({"a": [1, 2, 3]})
    df = xpd.DataFrame({"a": [1, 2, 3]})

    tm.assert_frame_equal(pdf.pipe(pandas_func), df.pipe(cudf_pandas_func))


@pytest.mark.parametrize(
    "data",
    [
        '{"a": 1, "b": 2, "c": 3}',
        '{"a": 1, "b": 2, "c": 3}\n{"a": 4, "b": 5, "c": 6}',
    ],
)
def test_chunked_json_reader(tmpdir, data):
    file_path = tmpdir / "test.json"
    with open(file_path, "w") as f:
        f.write(data)

    with (
        pd.read_json(file_path, lines=True, chunksize=1) as pd_reader,
        xpd.read_json(file_path, lines=True, chunksize=1) as xpd_reader,
    ):
        for pd_chunk, xpd_chunk in zip(pd_reader, xpd_reader):
            tm.assert_equal(pd_chunk, xpd_chunk)

    with (
        pd.read_json(StringIO(data), lines=True, chunksize=1) as pd_reader,
        xpd.read_json(StringIO(data), lines=True, chunksize=1) as xpd_reader,
    ):
        for pd_chunk, xpd_chunk in zip(pd_reader, xpd_reader):
            tm.assert_equal(pd_chunk, xpd_chunk)


@pytest.mark.parametrize(
    "data",
    [
        "1,2,3",
        "1,2,3\n4,5,6",
    ],
)
def test_chunked_csv_reader(tmpdir, data):
    file_path = tmpdir / "test.json"
    with open(file_path, "w") as f:
        f.write(data)

    with (
        pd.read_csv(file_path, chunksize=1) as pd_reader,
        xpd.read_csv(file_path, chunksize=1) as xpd_reader,
    ):
        for pd_chunk, xpd_chunk in zip(pd_reader, xpd_reader):
            tm.assert_equal(pd_chunk, xpd_chunk, check_index_type=False)

    with (
        pd.read_json(StringIO(data), lines=True, chunksize=1) as pd_reader,
        xpd.read_json(StringIO(data), lines=True, chunksize=1) as xpd_reader,
    ):
        for pd_chunk, xpd_chunk in zip(pd_reader, xpd_reader):
            tm.assert_equal(pd_chunk, xpd_chunk, check_index_type=False)


@pytest.mark.parametrize(
    "data", [(), (1,), (1, 2, 3), ("a", "b", "c"), (1, 2, "test")]
)
def test_construct_from_generator(data):
    expect = pd.Series((x for x in data))
    got = xpd.Series((x for x in data))
    tm.assert_series_equal(expect, got)


def test_read_csv_stringio_usecols():
    data = "col1,col2,col3\na,b,1\na,b,2\nc,d,3"
    expect = pd.read_csv(StringIO(data), usecols=lambda x: x.upper() != "COL3")
    got = xpd.read_csv(StringIO(data), usecols=lambda x: x.upper() != "COL3")
    tm.assert_frame_equal(expect, got)


def test_construct_datetime_index():
    expect = pd.DatetimeIndex([10, 20, 30], dtype="datetime64[ns]")
    got = xpd.DatetimeIndex([10, 20, 30], dtype="datetime64[ns]")
    tm.assert_index_equal(expect, got)


def test_construct_timedelta_index():
    expect = pd.TimedeltaIndex([10, 20, 30], dtype="timedelta64[ns]")
    got = xpd.TimedeltaIndex([10, 20, 30], dtype="timedelta64[ns]")
    tm.assert_index_equal(expect, got)


@pytest.mark.parametrize(
    "op",
    [
        operator.eq,
        operator.sub,
        operator.lt,
        operator.gt,
        operator.le,
        operator.ge,
    ],
)
def test_datetime_ops(op):
    pd_dt_idx1 = pd.DatetimeIndex([10, 20, 30], dtype="datetime64[ns]")
    cudf_pandas_dt_idx = xpd.DatetimeIndex(
        [10, 20, 30], dtype="datetime64[ns]"
    )

    tm.assert_equal(
        op(pd_dt_idx1, pd_dt_idx1), op(cudf_pandas_dt_idx, cudf_pandas_dt_idx)
    )


@pytest.mark.parametrize(
    "op",
    [
        operator.eq,
        operator.add,
        operator.sub,
        operator.lt,
        operator.gt,
        operator.le,
        operator.ge,
    ],
)
def test_timedelta_ops(op):
    pd_td_idx1 = pd.TimedeltaIndex([10, 20, 30], dtype="timedelta64[ns]")
    cudf_pandas_td_idx = xpd.TimedeltaIndex(
        [10, 20, 30], dtype="timedelta64[ns]"
    )

    tm.assert_equal(
        op(pd_td_idx1, pd_td_idx1), op(cudf_pandas_td_idx, cudf_pandas_td_idx)
    )


@pytest.mark.parametrize("op", [operator.add, operator.sub])
def test_datetime_timedelta_ops(op):
    pd_dt_idx1 = pd.DatetimeIndex([10, 20, 30], dtype="datetime64[ns]")
    cudf_pandas_dt_idx = xpd.DatetimeIndex(
        [10, 20, 30], dtype="datetime64[ns]"
    )

    pd_td_idx1 = pd.TimedeltaIndex([10, 20, 30], dtype="timedelta64[ns]")
    cudf_pandas_td_idx = xpd.TimedeltaIndex(
        [10, 20, 30], dtype="timedelta64[ns]"
    )

    tm.assert_equal(
        op(pd_dt_idx1, pd_td_idx1), op(cudf_pandas_dt_idx, cudf_pandas_td_idx)
    )


def test_itertuples():
    df = xpd.DataFrame(range(1))
    result = next(iter(df.itertuples()))
    tup = collections.namedtuple("Pandas", ["Index", "1"], rename=True)
    expected = tup(0, 0)
    assert result == expected
    assert result._fields == expected._fields


def test_namedagg_namedtuple():
    df = xpd.DataFrame(
        {
            "kind": ["cat", "dog", "cat", "dog"],
            "height": [9.1, 6.0, 9.5, 34.0],
            "weight": [7.9, 7.5, 9.9, 198.0],
        }
    )
    result = df.groupby("kind").agg(
        min_height=pd.NamedAgg(column="height", aggfunc="min"),
        max_height=pd.NamedAgg(column="height", aggfunc="max"),
        average_weight=pd.NamedAgg(column="weight", aggfunc=np.mean),
    )
    expected = xpd.DataFrame(
        {
            "min_height": [9.1, 6.0],
            "max_height": [9.5, 34.0],
            "average_weight": [8.90, 102.75],
        },
        index=xpd.Index(["cat", "dog"], name="kind"),
    )
    tm.assert_frame_equal(result, expected)


def test_dataframe_dir(dataframe):
    """Test that column names are present in the dataframe dir

    We do not test direct dir equality because pandas does some runtime
    modifications of dir that we cannot replicate without forcing D2H
    conversions (e.g. modifying what elements are visible based on the contents
    of a DataFrame instance).
    """
    _, df = dataframe
    assert "a" in dir(df)
    assert "b" in dir(df)

    # Only string types are added to dir
    df[1] = [1] * len(df)
    assert 1 not in dir(df)


def test_array_copy(array):
    arr, xarr = array
    tm.assert_equal(copy.copy(arr), copy.copy(xarr))


def test_datetime_values_dtype_roundtrip():
    s = pd.Series([1, 2, 3], dtype="datetime64[ns]")
    xs = xpd.Series([1, 2, 3], dtype="datetime64[ns]")
    expected = np.asarray(s.values)
    actual = np.asarray(xs.values)
    assert expected.dtype == actual.dtype
    tm.assert_equal(expected, actual)


def test_resample():
    ser = pd.Series(
        range(3), index=pd.date_range("2020-01-01", freq="D", periods=3)
    )
    xser = xpd.Series(
        range(3), index=xpd.date_range("2020-01-01", freq="D", periods=3)
    )
    expected = ser.resample("D").max()
    result = xser.resample("D").max()
    # TODO: See if as_unit can be avoided
    expected.index = expected.index.as_unit("s")
    result.index = result.index.as_unit("s")
    tm.assert_series_equal(result, expected)


@pytest.mark.parametrize("accessor", ["str", "dt", "cat"])
def test_accessor_types(accessor):
    assert isinstance(getattr(xpd.Series, accessor), type)


@pytest.mark.parametrize(
    "op",
    [operator.itemgetter(1), operator.methodcaller("sum")],
    ids=["getitem[1]", ".sum()"],
)
def test_values_zero_dim_result_is_scalar(op):
    s = pd.Series([1, 2, 3])
    x = xpd.Series([1, 2, 3])
    expect = op(s.values)
    got = op(x.values)
    assert expect == got
    assert type(expect) is type(got)


@pytest.mark.parametrize("box", ["DataFrame", "Series"])
def test_round_builtin(box):
    xobj = getattr(xpd, box)([1.23])
    pobj = getattr(pd, box)([1.23])
    result = round(xobj, 1)
    expected = round(pobj, 1)
    tm.assert_equal(result, expected)


def test_hash():
    xobj = xpd.Timedelta(1)
    pobj = pd.Timedelta(1)
    assert hash(xobj) == hash(pobj)


def test_non_hashable_object():
    with pytest.raises(TypeError):
        hash(pd.DataFrame(range(1)))

    with pytest.raises(TypeError):
        hash(xpd.DataFrame(range(1)))


@pytest.mark.parametrize("offset", ["DateOffset", "Day", "BDay"])
def test_timestamp_offset_binop(offset):
    ts = xpd.Timestamp(2020, 1, 1)
    result = ts + getattr(xpd.offsets, offset)()
    expected = pd.Timestamp(2020, 1, 2)
    tm.assert_equal(result, expected)


def test_string_dtype():
    xobj = xpd.StringDtype()
    pobj = pd.StringDtype()
    tm.assert_equal(xobj, pobj)


def test_string_array():
    data = np.array(["1"], dtype=object)
    xobj = xpd.arrays.StringArray(data)
    pobj = pd.arrays.StringArray(data)
    tm.assert_extension_array_equal(xobj, pobj)


def test_subclass_series():
    class foo(pd.Series):
        def __init__(self, myinput):
            super().__init__(myinput)

    s1 = pd.Series([1, 2, 3])
    s2 = foo(myinput=[1, 2, 3])

    tm.assert_equal(s1, s2, check_series_type=False)


@pytest.mark.parametrize(
    "index_type",
    [
        xpd.RangeIndex,
        xpd.CategoricalIndex,
        xpd.DatetimeIndex,
        xpd.TimedeltaIndex,
        xpd.PeriodIndex,
        xpd.MultiIndex,
        xpd.IntervalIndex,
    ],
)
def test_index_subclass(index_type):
    # test that proxy index types are derived
    # from Index
    assert issubclass(index_type, xpd.Index)
    assert not issubclass(xpd.Index, index_type)


def test_np_array_of_timestamps():
    expected = np.array([pd.Timestamp(1)]) + pd.tseries.offsets.MonthEnd()
    got = np.array([xpd.Timestamp(1)]) + xpd.tseries.offsets.MonthEnd()
    tm.assert_equal(expected, got)


@pytest.mark.parametrize(
    "obj",
    [
        # Basic types
        xpd.Series(dtype="float64"),
        xpd.Series([1, 2, 3]),
        xpd.DataFrame(dtype="float64"),
        xpd.DataFrame({"a": [1, 2, 3]}),
        xpd.Series([1, 2, 3]),
        # Index (doesn't support nullary construction)
        xpd.Index([1, 2, 3]),
        xpd.RangeIndex(0, 10),
        xpd.Index(["a", "b", "c"]),
        # Complex index
        xpd.to_datetime(
            [
                "1/1/2018",
                np.datetime64("2018-01-01"),
                datetime.datetime(2018, 1, 1),
            ]
        ),
        xpd.TimedeltaIndex([100, 200, 300], dtype="timedelta64[ns]"),
        xpd.MultiIndex.from_tuples([(1, 2), (3, 4)]),
        # Objects where the underlying store is the slow type.
        xpd.Series(["a", 2, 3]),
        xpd.Index(["a", 2, 3]),
        # Other types
        xpd.tseries.offsets.BDay(5),
        xpd.Timestamp("2001-01-01"),
        xpd.Timestamp("2001-01-01", tz="UTC"),
        xpd.Timedelta("1 days"),
        xpd.Timedelta(1, "D"),
    ],
)
@pytest.mark.parametrize("pickle_func", [pickle.dump, xpd.to_pickle])
@pytest.mark.parametrize("read_pickle_func", [pickle.load, xpd.read_pickle])
def test_pickle(obj, pickle_func, read_pickle_func):
    with tempfile.TemporaryFile() as f:
        pickle_func(obj, f)
        f.seek(0)
        copy = read_pickle_func(f)

    tm.assert_equal(obj, copy)


def test_dataframe_query():
    cudf_pandas_df = xpd.DataFrame({"foo": [1, 2, 3], "bar": [4, 5, 6]})
    pd_df = pd.DataFrame({"foo": [1, 2, 3], "bar": [4, 5, 6]})

    actual = cudf_pandas_df.query("foo > 2")
    expected = pd_df.query("foo > 2")

    tm.assert_equal(actual, expected)

    bizz = 2  # noqa: F841
    actual = cudf_pandas_df.query("foo > @bizz")
    expected = pd_df.query("foo > @bizz")

    tm.assert_equal(actual, expected)


def test_private_method_result_wrapped():
    xoffset = xpd.offsets.Day()
    dt = datetime.datetime(2020, 1, 1)
    result = xoffset._apply(dt)
    assert isinstance(result, xpd.Timestamp)


def test_numpy_var():
    rng = np.random.default_rng(seed=42)
    data = rng.random(1000)
    psr = pd.Series(data)
    sr = xpd.Series(data)

    tm.assert_almost_equal(np.var(psr), np.var(sr))


def test_index_new():
    expected = pd.Index.__new__(pd.Index, [1, 2, 3])
    got = xpd.Index.__new__(xpd.Index, [1, 2, 3])
    tm.assert_equal(expected, got)

    expected = pd.Index.__new__(pd.Index, [1, 2, 3], dtype="int8")
    got = xpd.Index.__new__(xpd.Index, [1, 2, 3], dtype="int8")
    tm.assert_equal(expected, got)

    expected = pd.RangeIndex.__new__(pd.RangeIndex, 0, 10, 2)
    got = xpd.RangeIndex.__new__(xpd.RangeIndex, 0, 10, 2)
    tm.assert_equal(expected, got)


@pytest.mark.xfail(not LOADED, reason="Should not fail in accelerated mode")
def test_groupby_apply_callable_referencing_pandas(dataframe):
    pdf, df = dataframe

    class Callable1:
        def __call__(self, df):
            if not isinstance(df, pd.DataFrame):
                raise TypeError
            return 1

    class Callable2:
        def __call__(self, df):
            if not isinstance(df, xpd.DataFrame):
                raise TypeError
            return 1

    expect = pdf.groupby("a").apply(Callable1())
    got = df.groupby("a").apply(Callable2())

    tm.assert_equal(expect, got)


def test_constructor_properties(dataframe, series, index):
    _, df = dataframe
    _, sr = series
    _, idx = index

    assert df._constructor is xpd.DataFrame
    assert sr._constructor is xpd.Series
    assert idx._constructor is xpd.Index
    assert sr._constructor_expanddim is xpd.DataFrame
    assert df._constructor_sliced is xpd.Series


def test_pos():
    xser = +xpd.Series([-1])
    ser = +pd.Series([-1])
    tm.assert_equal(xser, ser)


def test_intermediates_are_proxied():
    df = xpd.DataFrame({"a": [1, 2, 3]})
    grouper = df.groupby("a")
    assert isinstance(grouper, xpd.core.groupby.generic.DataFrameGroupBy)


def test_multiindex_values_returns_1d_tuples():
    mi = xpd.MultiIndex.from_tuples([(1, 2), (3, 4)])
    result = mi.values
    expected = np.empty(2, dtype=object)
    expected[...] = [(1, 2), (3, 4)]
    tm.assert_equal(result, expected)


def test_read_sas_context():
    cudf_path = pathlib.Path(__file__).parent.parent
    path = cudf_path / "cudf" / "tests" / "data" / "sas" / "cars.sas7bdat"
    with xpd.read_sas(path, format="sas7bdat", iterator=True) as reader:
        df = reader.read()
    assert isinstance(df, xpd.DataFrame)


def test_concat_fast():
    pytest.importorskip("cudf")

    assert type(xpd.concat._fsproxy_fast) is not _Unusable


def test_func_namespace():
    # note: this test is sensitive to Pandas' internal module layout
    assert xpd.concat is xpd.core.reshape.concat.concat


def test_register_accessor():
    @xpd.api.extensions.register_dataframe_accessor("xyz")
    class XYZ:
        def __init__(self, obj):
            self._obj = obj

        @property
        def foo(self):
            return "spam"

    # the accessor must be registered with the proxy type,
    # not the underlying fast or slow type
    assert "xyz" in xpd.DataFrame.__dict__

    df = xpd.DataFrame()
    assert df.xyz.foo == "spam"


def test_pickle_groupby(dataframe):
    pdf, df = dataframe
    pgb = pdf.groupby("a")
    gb = df.groupby("a")
    gb = pickle.loads(pickle.dumps(gb))
    tm.assert_equal(pgb.sum(), gb.sum())


def test_numpy_extension_array():
    np_array = np.array([0, 1, 2, 3])
    try:
        xarray = xpd.arrays.NumpyExtensionArray(np_array)
        array = pd.arrays.NumpyExtensionArray(np_array)
    except AttributeError:
        xarray = xpd.arrays.PandasArray(np_array)
        array = pd.arrays.PandasArray(np_array)

    tm.assert_equal(xarray, array)


def test_isinstance_base_offset():
    offset = xpd.tseries.frequencies.to_offset("1s")
    assert isinstance(offset, xpd.tseries.offsets.BaseOffset)


def test_super_attribute_lookup():
    # test that we can use super() to access attributes
    # of the base class when subclassing proxy types

    class Foo(xpd.Series):
        def max_times_two(self):
            return super().max() * 2

    s = Foo([1, 2, 3])
    assert s.max_times_two() == 6


@pytest.mark.xfail(
    PANDAS_VERSION < version.parse("2.1"),
    reason="DatetimeArray.__floordiv__ missing in pandas-2.0.0",
)
def test_floordiv_array_vs_df():
    xarray = xpd.Series([1, 2, 3], dtype="datetime64[ns]").array
    parray = pd.Series([1, 2, 3], dtype="datetime64[ns]").array

    xdf = xpd.DataFrame(xarray)
    pdf = pd.DataFrame(parray)

    actual = xarray.__floordiv__(xdf)
    expected = parray.__floordiv__(pdf)

    tm.assert_equal(actual, expected)


def test_apply_slow_path_udf_references_global_module():
    def my_apply(df, unused):
        # `datetime` Raised `KeyError: __import__`
        datetime.datetime.strptime(df["Minute"], "%H:%M:%S")
        return pd.to_numeric(1)

    df = xpd.DataFrame({"Minute": ["09:00:00"]})
    result = df.apply(my_apply, axis=1, unused=True)
    expected = xpd.Series([1])
    tm.assert_series_equal(result, expected)


@pytest.mark.parametrize(
    "op",
    [
        "__iadd__",
        "__iand__",
        "__ifloordiv__",
        "__imod__",
        "__imul__",
        "__ior__",
        "__ipow__",
        "__isub__",
        "__itruediv__",
        "__ixor__",
    ],
)
def test_inplace_ops(op):
    xdf1 = xpd.DataFrame({"a": [10, 11, 12]})
    xdf2 = xpd.DataFrame({"a": [1, 2, 3]})

    df1 = pd.DataFrame({"a": [10, 11, 12]})
    df2 = pd.DataFrame({"a": [1, 2, 3]})

    actual = getattr(xdf1, op)(xdf2)
    expected = getattr(df1, op)(df2)

    tm.assert_equal(actual, expected)


@pytest.mark.parametrize(
    "op",
    [
        "__iadd__",
        "__iand__",
        "__ifloordiv__",
        "__imod__",
        "__imul__",
        "__ior__",
        "__ipow__",
        "__isub__",
        "__itruediv__",
        "__ixor__",
    ],
)
def test_inplace_ops_series(op):
    xser1 = xpd.Series([10, 11, 12])
    xser2 = xpd.Series([1, 2, 3])

    ser1 = pd.Series([10, 11, 12])
    ser2 = pd.Series([1, 2, 3])

    actual = getattr(xser1, op)(xser2)
    expected = getattr(ser1, op)(ser2)

    tm.assert_equal(actual, expected)


@pytest.mark.parametrize("data", [pd.NaT, 1234, "nat"])
def test_timestamp(data):
    xtimestamp = xpd.Timestamp(data)
    timestamp = pd.Timestamp(data)
    tm.assert_equal(xtimestamp, timestamp)


@pytest.mark.parametrize("data", [pd.NaT, 1234, "nat"])
def test_timedelta(data):
    xtimedelta = xpd.Timedelta(data)
    timedelta = pd.Timedelta(data)
    tm.assert_equal(xtimedelta, timedelta)


def test_abstract_holiday_calendar():
    class TestCalendar(AbstractHolidayCalendar):
        def __init__(self, name=None, rules=None) -> None:
            super().__init__(name=name, rules=rules)

    jan1 = TestCalendar(rules=[Holiday("jan1", year=2015, month=1, day=1)])
    jan2 = TestCalendar(rules=[Holiday("jan2", year=2015, month=1, day=2)])

    # Getting holidays for Jan 1 should not alter results for Jan 2.
    expected = xpd.DatetimeIndex(["01-Jan-2015"]).as_unit("ns")
    tm.assert_index_equal(jan1.holidays(), expected)

    expected2 = xpd.DatetimeIndex(["02-Jan-2015"]).as_unit("ns")
    tm.assert_index_equal(jan2.holidays(), expected2)


@pytest.mark.parametrize(
    "holiday,start,expected",
    [
        (USMemorialDay, datetime.datetime(2015, 7, 1), []),
        (USLaborDay, "2015-09-07", [xpd.Timestamp("2015-09-07")]),
        (USColumbusDay, "2015-10-12", [xpd.Timestamp("2015-10-12")]),
        (USThanksgivingDay, "2015-11-26", [xpd.Timestamp("2015-11-26")]),
        (USMartinLutherKingJr, "2015-01-19", [xpd.Timestamp("2015-01-19")]),
        (USPresidentsDay, datetime.datetime(2015, 7, 1), []),
        (GoodFriday, datetime.datetime(2015, 7, 1), []),
        (EasterMonday, "2015-04-06", [xpd.Timestamp("2015-04-06")]),
        ("New Year's Day", "2010-12-31", [xpd.Timestamp("2010-12-31")]),
        ("Independence Day", "2015-07-03", [xpd.Timestamp("2015-07-03")]),
        ("Veterans Day", "2012-11-11", []),
        ("Christmas Day", "2011-12-26", [xpd.Timestamp("2011-12-26")]),
        (
            "Juneteenth National Independence Day",
            "2021-06-18",
            [xpd.Timestamp("2021-06-18")],
        ),
        ("Juneteenth National Independence Day", "2022-06-19", []),
        (
            "Juneteenth National Independence Day",
            "2022-06-20",
            [xpd.Timestamp("2022-06-20")],
        ),
    ],
)
def test_holidays_within_dates(holiday, start, expected):
    if isinstance(holiday, str):
        calendar = get_calendar("USFederalHolidayCalendar")
        holiday = calendar.rule_from_name(holiday)

    assert list(holiday.dates(start, start)) == expected

    # Verify that timezone info is preserved.
    assert list(
        holiday.dates(
            utc.localize(xpd.Timestamp(start)),
            utc.localize(xpd.Timestamp(start)),
        )
    ) == [utc.localize(dt) for dt in expected]


@pytest.mark.parametrize(
    "env_value",
    ["", "cuda", "pool", "async", "managed", "managed_pool", "abc"],
)
def test_rmm_option_on_import(env_value):
    data_directory = os.path.dirname(os.path.abspath(__file__))
    # Create a copy of the current environment variables
    env = os.environ.copy()
    env["CUDF_PANDAS_RMM_MODE"] = env_value

    sp_completed = subprocess.run(
        [
            "python",
            "-m",
            "cudf.pandas",
            data_directory + "/data/profile_basic.py",
        ],
        capture_output=True,
        text=True,
        env=env,
    )
    if env_value in {"cuda", "pool", "async", "managed", "managed_pool"}:
        assert sp_completed.returncode == 0
    else:
        assert sp_completed.returncode == 1


def test_cudf_pandas_debugging_different_results(monkeypatch):
    cudf_mean = cudf.Series.mean

    def mock_mean_one(self, *args, **kwargs):
        return np.float64(1.0)

    with monkeypatch.context() as monkeycontext:
        monkeypatch.setattr(xpd.Series.mean, "_fsproxy_fast", mock_mean_one)
        monkeycontext.setenv("CUDF_PANDAS_DEBUGGING", "True")
        s = xpd.Series([1, 2])
        with pytest.warns(
            UserWarning,
            match="The results from cudf and pandas were different.",
        ):
            assert s.mean() == 1.0
    # Must explicitly undo the patch. Proxy dispatch doesn't work with monkeypatch contexts.
    monkeypatch.setattr(xpd.Series.mean, "_fsproxy_fast", cudf_mean)


def test_cudf_pandas_debugging_pandas_error(monkeypatch):
    pd_mean = pd.Series.mean

    def mock_mean_exception(self, *args, **kwargs):
        raise Exception()

    with monkeypatch.context() as monkeycontext:
        monkeycontext.setattr(
            xpd.Series.mean, "_fsproxy_slow", mock_mean_exception
        )
        monkeycontext.setenv("CUDF_PANDAS_DEBUGGING", "True")
        s = xpd.Series([1, 2])
        with pytest.warns(
            UserWarning,
            match="The result from pandas could not be computed.",
        ):
            s = xpd.Series([1, 2])
            assert s.mean() == 1.5
    # Must explicitly undo the patch. Proxy dispatch doesn't work with monkeypatch contexts.
    monkeypatch.setattr(xpd.Series.mean, "_fsproxy_slow", pd_mean)


def test_cudf_pandas_debugging_failed(monkeypatch):
    pd_mean = pd.Series.mean

    def mock_mean_none(self, *args, **kwargs):
        return None

    with monkeypatch.context() as monkeycontext:
        monkeycontext.setattr(xpd.Series.mean, "_fsproxy_slow", mock_mean_none)
        monkeycontext.setenv("CUDF_PANDAS_DEBUGGING", "True")
        s = xpd.Series([1, 2])
        with pytest.warns(
            UserWarning,
            match="Pandas debugging mode failed.",
        ):
            s = xpd.Series([1, 2])
            assert s.mean() == 1.5
    # Must explicitly undo the patch. Proxy dispatch doesn't work with monkeypatch contexts.
    monkeypatch.setattr(xpd.Series.mean, "_fsproxy_slow", pd_mean)


def test_excelwriter_pathlike(tmpdir):
    assert isinstance(pd.ExcelWriter(tmpdir.join("foo.xlsx")), os.PathLike)


def test_is_proxy_object():
    np_arr = np.array([1])

    s1 = xpd.Series([1])
    s2 = pd.Series([1])

    np_arr_proxy = s1.to_numpy()

    assert not is_proxy_object(np_arr)
    assert is_proxy_object(np_arr_proxy)
    assert is_proxy_object(s1)
    assert not is_proxy_object(s2)


def test_numpy_cupy_flatiter(series):
    cp = pytest.importorskip("cupy")

    _, s = series
    arr = s.values

    assert type(arr.flat._fsproxy_fast) is cp.flatiter
    assert type(arr.flat._fsproxy_slow) is np.flatiter


@pytest.mark.xfail(
    PANDAS_VERSION < version.parse("2.1"),
    reason="pyarrow_numpy storage type was not supported in pandas-2.0.0",
)
def test_arrow_string_arrays():
    cu_s = xpd.Series(["a", "b", "c"])
    pd_s = pd.Series(["a", "b", "c"])

    cu_arr = xpd.arrays.ArrowStringArray._from_sequence(
        cu_s, dtype=xpd.StringDtype("pyarrow")
    )
    pd_arr = pd.arrays.ArrowStringArray._from_sequence(
        pd_s, dtype=pd.StringDtype("pyarrow")
    )

    tm.assert_equal(cu_arr, pd_arr)

    cu_arr = xpd.core.arrays.string_arrow.ArrowStringArray._from_sequence(
        cu_s, dtype=xpd.StringDtype("pyarrow_numpy")
    )
    pd_arr = pd.core.arrays.string_arrow.ArrowStringArray._from_sequence(
        pd_s, dtype=pd.StringDtype("pyarrow_numpy")
    )

    tm.assert_equal(cu_arr, pd_arr)


@pytest.mark.parametrize("indexer", ["at", "iat"])
def test_at_iat(indexer):
    df = xpd.DataFrame(range(3))
    result = getattr(df, indexer)[0, 0]
    assert result == 0

    getattr(df, indexer)[0, 0] = 1
    expected = pd.DataFrame([1, 1, 2])
    tm.assert_frame_equal(df, expected)


def test_at_setitem_empty():
    df = xpd.DataFrame({"name": []}, dtype="float64")
    df.at[0, "name"] = 1.0
    df.at[0, "new"] = 2.0
    expected = pd.DataFrame({"name": [1.0], "new": [2.0]})
    tm.assert_frame_equal(df, expected)


@pytest.mark.parametrize(
    "index",
    [
        xpd.Index([1, 2, 3], name="foo"),
        xpd.Index(["a", "b", "c"], name="foo"),
        xpd.RangeIndex(start=0, stop=3, step=1, name="foo"),
        xpd.CategoricalIndex(["a", "b", "a"], name="foo"),
        xpd.DatetimeIndex(
            ["2024-04-24", "2025-04-24", "2026-04-24"], name="foo"
        ),
        xpd.TimedeltaIndex(["1 days", "2 days", "3 days"], name="foo"),
        xpd.PeriodIndex(
            ["2024-06", "2023-06", "2022-06"], freq="M", name="foo"
        ),
        xpd.IntervalIndex.from_breaks([0, 1, 2, 3], name="foo"),
        xpd.MultiIndex.from_tuples(
            [(1, "a"), (2, "b"), (3, "c")], names=["foo1", "bar1"]
        ),
    ],
)
def test_change_index_name(index):
    s = xpd.Series([1, 2, object()], index=index)
    df = xpd.DataFrame({"values": [1, 2, object()]}, index=index)

    if isinstance(index, xpd.MultiIndex):
        names = ["foo2", "bar2"]
        s.index.names = names
        df.index.names = names

        assert s.index.names == names
        assert df.index.names == names
    else:
        name = "bar"
        s.index.name = name
        df.index.name = name

        assert s.index.name == name
        assert df.index.name == name


def test_notebook_slow_repr():
    notebook_filename = (
        os.path.dirname(os.path.abspath(__file__))
        + "/data/repr_slow_down_test.ipynb"
    )
    with open(notebook_filename, "r", encoding="utf-8") as f:
        nb = nbformat.read(f, as_version=4)

    ep = ExecutePreprocessor(
        timeout=30, kernel_name=jupyter_client.KernelManager().kernel_name
    )

    try:
        ep.preprocess(nb, {"metadata": {"path": "./"}})
    except Exception as e:
        assert False, f"Error executing the notebook: {e}"

    # Collect the outputs
    html_result = nb.cells[2]["outputs"][0]["data"]["text/html"]
    for string in {
        "div",
        "Column_1",
        "Column_2",
        "Column_3",
        "Column_4",
        "tbody",
        "</table>",
    }:
        assert string in html_result, (
            f"Expected string {string} not found in the output"
        )


def test_numpy_ndarray_isinstancecheck(array):
    arr1, arr2 = array
    assert isinstance(arr1, np.ndarray)
    assert isinstance(arr2, np.ndarray)


def test_numpy_ndarray_np_ufunc(array):
    arr1, arr2 = array

    @np.vectorize
    def add_one_ufunc(arr):
        return arr + 1

    assert_eq(add_one_ufunc(arr1), add_one_ufunc(arr2))


def test_numpy_ndarray_cp_ufunc(array):
    arr1, arr2 = array

    @cp.vectorize
    def add_one_ufunc(arr):
        return arr + 1

    assert_eq(add_one_ufunc(cp.asarray(arr1)), add_one_ufunc(arr2))


def test_numpy_ndarray_numba_ufunc(array):
    arr1, arr2 = array

    @vectorize
    def add_one_ufunc(arr):
        return arr + 1

    assert_eq(add_one_ufunc(arr1), add_one_ufunc(arr2))


def test_numpy_ndarray_numba_cuda_ufunc(array):
    arr1, arr2 = array

    @vectorize(["int64(int64)"], target="cuda")
    def add_one_ufunc(a):
        return a + 1

    assert_eq(cp.asarray(add_one_ufunc(arr1)), cp.asarray(add_one_ufunc(arr2)))


@pytest.mark.xfail(
    reason="Fallback expected because casting to object is not supported",
)
def test_fallback_raises_error(monkeypatch):
    with monkeypatch.context() as monkeycontext:
        monkeycontext.setenv("CUDF_PANDAS_FAIL_ON_FALLBACK", "True")
        with pytest.raises(FallbackError):
            pd.Series(range(2)).astype(object)


def mock_mean_memory_error(self, *args, **kwargs):
    raise MemoryError()


def mock_mean_rmm_error(self, *args, **kwargs):
    raise RMMError(1, "error")


def mock_mean_not_impl_error(self, *args, **kwargs):
    raise NotImplementedError()


def mock_mean_attr_error(self, *args, **kwargs):
    raise AttributeError()


def mock_mean_type_error(self, *args, **kwargs):
    raise TypeError()


@pytest.mark.parametrize(
    "mock_mean, err",
    [
        (
            mock_mean_memory_error,
            OOMFallbackError,
        ),
        (
            mock_mean_rmm_error,
            OOMFallbackError,
        ),
        (
            mock_mean_not_impl_error,
            NotImplementedFallbackError,
        ),
        (
            mock_mean_attr_error,
            AttributeFallbackError,
        ),
        (
            mock_mean_type_error,
            TypeFallbackError,
        ),
    ],
)
def test_fallback_raises_specific_error(
    monkeypatch,
    mock_mean,
    err,
):
    with monkeypatch.context() as monkeycontext:
        monkeypatch.setattr(xpd.Series.mean, "_fsproxy_fast", mock_mean)
        monkeycontext.setenv("CUDF_PANDAS_FAIL_ON_FALLBACK", "True")
        s = xpd.Series([1, 2])
        with pytest.raises(err, match="Falling back to the slow path"):
            assert s.mean() == 1.5

    # Must explicitly undo the patch. Proxy dispatch doesn't work with monkeypatch contexts.
    monkeypatch.setattr(xpd.Series.mean, "_fsproxy_fast", cudf.Series.mean)


@pytest.mark.parametrize(
    "attrs",
    [
        "_exceptions",
        "version",
        "_print_versions",
        "capitalize_first_letter",
        "_validators",
        "_decorators",
    ],
)
def test_cudf_pandas_util_version(attrs):
    if not PANDAS_GE_220 and attrs == "capitalize_first_letter":
        assert not hasattr(pd.util, attrs)
    else:
        assert hasattr(pd.util, attrs)


def test_iteration_over_dataframe_dtypes_produces_proxy_objects(dataframe):
    _, xdf = dataframe
    xdf["b"] = xpd.IntervalIndex.from_arrays(xdf["a"], xdf["b"])
    xdf["a"] = xpd.Series([1, 1, 1, 2, 3], dtype="category")
    dtype_series = xdf.dtypes
    assert all(is_proxy_object(x) for x in dtype_series)
    assert isinstance(dtype_series.iloc[0], xpd.CategoricalDtype)
    assert isinstance(dtype_series.iloc[1], xpd.IntervalDtype)


def test_iter_doesnot_raise(monkeypatch):
    s = xpd.Series([1, 2, 3])
    with monkeypatch.context() as monkeycontext:
        monkeycontext.setenv("CUDF_PANDAS_FAIL_ON_FALLBACK", "True")
        for _ in s:
            pass


def test_dataframe_setitem_slowdown():
    # We are explicitly testing the slowdown of the setitem operation
    df = xpd.DataFrame(
        {"a": [1, 2, 3] * 100000, "b": [1, 2, 3] * 100000}
    ).astype("float64")
    df = xpd.DataFrame({"a": df["a"].repeat(1000), "b": df["b"].repeat(1000)})
    new_df = df + 1
    start_time = time.time()
    df[df.columns] = new_df
    end_time = time.time()
    delta = int(end_time - start_time)
    if delta > 5:
        pytest.fail(f"Test took too long to run, runtime: {delta}")


def test_dataframe_setitem():
    df = xpd.DataFrame({"a": [1, 2, 3], "b": [1, 2, 3]}).astype("float64")
    new_df = df + 1
    df[df.columns] = new_df
    tm.assert_equal(df, new_df)


def test_dataframe_get_fast_slow_methods():
    df = xpd.DataFrame({"a": [1, 2, 3], "b": [1, 2, 3]})
    assert isinstance(df.as_gpu_object(), cudf.DataFrame)
    assert isinstance(df.as_cpu_object(), pd.DataFrame)


def test_is_cudf_pandas():
    s = xpd.Series([1, 2, 3])
    df = xpd.DataFrame({"a": [1, 2, 3], "b": [1, 2, 3]})
    index = xpd.Index([1, 2, 3])

    assert is_proxy_instance(s, pd.Series)
    assert is_proxy_instance(df, pd.DataFrame)
    assert is_proxy_instance(index, pd.Index)
    assert is_proxy_instance(index.values, np.ndarray)

    for obj in [s, df, index, index.values]:
        assert not is_proxy_instance(obj._fsproxy_slow, pd.Series)
        assert not is_proxy_instance(obj._fsproxy_fast, pd.Series)

        assert not is_proxy_instance(obj._fsproxy_slow, pd.DataFrame)
        assert not is_proxy_instance(obj._fsproxy_fast, pd.DataFrame)

        assert not is_proxy_instance(obj._fsproxy_slow, pd.Index)
        assert not is_proxy_instance(obj._fsproxy_fast, pd.Index)

        assert not is_proxy_instance(obj._fsproxy_slow, np.ndarray)
        assert not is_proxy_instance(obj._fsproxy_fast, np.ndarray)


def test_series_dtype_property():
    s = pd.Series([1, 2, 3])
    xs = xpd.Series([1, 2, 3])
    expected = np.dtype(s)
    actual = np.dtype(xs)
    assert expected == actual


def assert_functions_called(profiler, functions):
    # Process profiling data
    stream = StringIO()
    stats = pstats.Stats(profiler, stream=stream)

    # Get all called functions as (filename, lineno, func_name)
    called_functions = {func[2] for func in stats.stats.keys()}
    print(called_functions)
    for func_str in functions:
        assert func_str in called_functions


def test_cudf_series_from_cudf_pandas():
    s = xpd.Series([1, 2, 3])

    with cProfile.Profile() as profiler:
        gs = cudf.Series(s)

    assert_functions_called(
        profiler, ["as_gpu_object", "<method 'update' of 'dict' objects>"]
    )

    tm.assert_equal(s.as_gpu_object(), gs)


def test_cudf_dataframe_from_cudf_pandas():
    df = xpd.DataFrame({"a": [1, 2, 3], "b": [1, 2, 3]})

    with cProfile.Profile() as profiler:
        gdf = cudf.DataFrame(df)

    assert_functions_called(
        profiler, ["as_gpu_object", "<method 'update' of 'dict' objects>"]
    )
    tm.assert_frame_equal(df.as_gpu_object(), gdf)

    df = xpd.DataFrame({"a": [1, 2, 3], "b": [1, 2, 3]})
    gdf = cudf.DataFrame(
        {"a": xpd.Series([1, 2, 3]), "b": xpd.Series([1, 2, 3])}
    )

    tm.assert_frame_equal(df.as_gpu_object(), gdf)

    df = xpd.DataFrame({0: [1, 2, 3], 1: [1, 2, 3]})
    gdf = cudf.DataFrame(
        [xpd.Series([1, 1]), xpd.Series([2, 2]), xpd.Series([3, 3])]
    )

    tm.assert_frame_equal(df.as_gpu_object(), gdf)


def test_cudf_index_from_cudf_pandas():
    idx = xpd.Index([1, 2, 3])
    with cProfile.Profile() as profiler:
        gidx = cudf.Index(idx)
    assert_functions_called(profiler, ["as_gpu_object"])

    tm.assert_equal(idx.as_gpu_object(), gidx)


def test_numpy_data_access():
    s = pd.Series([1, 2, 3])
    xs = xpd.Series([1, 2, 3])
    expected = s.values.data
    actual = xs.values.data

    assert type(expected) is type(actual)


<<<<<<< HEAD
@pytest.mark.parametrize(
    "obj",
    [
        pd.DataFrame({"a": [1, 2, 3]}),
        pd.Series([1, 2, 3]),
        pd.Index([1, 2, 3]),
        pd.Categorical([1, 2, 3]),
        pd.to_datetime(["2021-01-01", "2021-01-02"]),
        pd.to_timedelta(["1 days", "2 days"]),
        xpd.DataFrame({"a": [1, 2, 3]}),
        xpd.Series([1, 2, 3]),
        xpd.Index([1, 2, 3]),
        xpd.Categorical([1, 2, 3]),
        xpd.to_datetime(["2021-01-01", "2021-01-02"]),
        xpd.to_timedelta(["1 days", "2 days"]),
        cudf.DataFrame({"a": [1, 2, 3]}),
        cudf.Series([1, 2, 3]),
        cudf.Index([1, 2, 3]),
        cudf.Index([1, 2, 3], dtype="category"),
        cudf.to_datetime(["2021-01-01", "2021-01-02"]),
        cudf.Index([1, 2, 3], dtype="timedelta64[ns]"),
        [1, 2, 3],
        {"a": 1, "b": 2},
        (1, 2, 3),
    ],
)
def test_as_proxy_object(obj):
    proxy_obj = as_proxy_object(obj)
    if isinstance(
        obj,
        (
            pd.DataFrame,
            pd.Series,
            pd.Index,
            pd.Categorical,
            xpd.DataFrame,
            xpd.Series,
            xpd.Index,
            xpd.Categorical,
            cudf.DataFrame,
            cudf.Series,
            cudf.Index,
        ),
    ):
        assert is_proxy_object(proxy_obj)
        if isinstance(proxy_obj, xpd.DataFrame):
            tm.assert_frame_equal(proxy_obj, xpd.DataFrame(obj))
        elif isinstance(proxy_obj, xpd.Series):
            tm.assert_series_equal(proxy_obj, xpd.Series(obj))
        elif isinstance(proxy_obj, xpd.Index):
            tm.assert_index_equal(proxy_obj, xpd.Index(obj))
        else:
            tm.assert_equal(proxy_obj, obj)
    else:
        assert not is_proxy_object(proxy_obj)
        assert proxy_obj == obj


def test_as_proxy_object_doesnot_copy_series():
    s = pd.Series([1, 2, 3])
    proxy_obj = as_proxy_object(s)
    s[0] = 10
    assert proxy_obj[0] == 10
    tm.assert_series_equal(s, proxy_obj)


def test_as_proxy_object_doesnot_copy_dataframe():
    df = pd.DataFrame({"a": [1, 2, 3], "b": [4, 5, 6]})
    proxy_obj = as_proxy_object(df)
    df.iloc[0, 0] = 10
    assert proxy_obj.iloc[0, 0] == 10
    tm.assert_frame_equal(df, proxy_obj)


def test_as_proxy_object_doesnot_copy_index():
    idx = pd.Index([1, 2, 3])
    proxy_obj = as_proxy_object(idx)
    assert proxy_obj._fsproxy_wrapped is idx
=======
def test_pickle_round_trip_proxy_numpy_array(array):
    arr, proxy_arr = array
    pickled_arr = BytesIO()
    pickled_proxy_arr = BytesIO()
    pickle.dump(arr, pickled_arr)
    pickle.dump(proxy_arr, pickled_proxy_arr)

    pickled_arr.seek(0)
    pickled_proxy_arr.seek(0)

    np.testing.assert_equal(
        pickle.load(pickled_proxy_arr), pickle.load(pickled_arr)
    )
>>>>>>> 2b6dcb0f
<|MERGE_RESOLUTION|>--- conflicted
+++ resolved
@@ -1980,7 +1980,6 @@
     assert type(expected) is type(actual)
 
 
-<<<<<<< HEAD
 @pytest.mark.parametrize(
     "obj",
     [
@@ -2059,7 +2058,8 @@
     idx = pd.Index([1, 2, 3])
     proxy_obj = as_proxy_object(idx)
     assert proxy_obj._fsproxy_wrapped is idx
-=======
+
+
 def test_pickle_round_trip_proxy_numpy_array(array):
     arr, proxy_arr = array
     pickled_arr = BytesIO()
@@ -2072,5 +2072,4 @@
 
     np.testing.assert_equal(
         pickle.load(pickled_proxy_arr), pickle.load(pickled_arr)
-    )
->>>>>>> 2b6dcb0f
+    )