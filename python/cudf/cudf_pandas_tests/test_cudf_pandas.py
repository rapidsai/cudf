--- conflicted
+++ resolved
@@ -1535,7 +1535,6 @@
     assert not is_proxy_object(s2)
 
 
-<<<<<<< HEAD
 def test_numpy_cupy_flatiter(series):
     cp = pytest.importorskip("cupy")
 
@@ -1544,7 +1543,8 @@
 
     assert type(arr.flat._fsproxy_fast) == cp.flatiter
     assert type(arr.flat._fsproxy_slow) == np.flatiter
-=======
+
+
 def test_arrow_string_arrays():
     cu_s = xpd.Series(["a", "b", "c"])
     pd_s = pd.Series(["a", "b", "c"])
@@ -1565,5 +1565,4 @@
         pd_s, dtype=pd.StringDtype("pyarrow_numpy")
     )
 
-    tm.assert_equal(cu_arr, pd_arr)
->>>>>>> 6b04fd3b
+    tm.assert_equal(cu_arr, pd_arr)