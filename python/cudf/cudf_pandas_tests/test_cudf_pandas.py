--- conflicted
+++ resolved
@@ -1425,7 +1425,6 @@
     ) == [utc.localize(dt) for dt in expected]
 
 
-<<<<<<< HEAD
 def test_cudf_pandas_debugging_different_results(monkeypatch):
     cudf_mean = cudf.Series.mean
 
@@ -1482,7 +1481,7 @@
             s = xpd.Series([1, 2])
             assert s.mean() == 1.5
     monkeypatch.setattr(xpd.Series.mean, "_fsproxy_slow", pd_mean)
-=======
+
+
 def test_excelwriter_pathlike():
-    assert isinstance(pd.ExcelWriter("foo.xlsx"), os.PathLike)
->>>>>>> fc31aa3c
+    assert isinstance(pd.ExcelWriter("foo.xlsx"), os.PathLike)