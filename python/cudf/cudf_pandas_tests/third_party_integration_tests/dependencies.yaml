--- conflicted
+++ resolved
@@ -189,11 +189,7 @@
     common:
       - output_types: conda
         packages:
-<<<<<<< HEAD
-          - cudf==24.10.*
-=======
           - cudf==24.12.*,>=0.0.0a0
->>>>>>> 5836d08c
           - pandas
           - pytest
           - pytest-xdist
@@ -267,21 +263,13 @@
     common:
       - output_types: conda
         packages:
-<<<<<<< HEAD
-          - cuml==24.10.*
-=======
           - cuml==24.12.*,>=0.0.0a0
->>>>>>> 5836d08c
           - scikit-learn
   test_cugraph:
     common:
       - output_types: conda
         packages:
-<<<<<<< HEAD
-          - cugraph==24.10.*
-=======
           - cugraph==24.12.*,>=0.0.0a0
->>>>>>> 5836d08c
           - networkx
   test_ibis:
     common:
