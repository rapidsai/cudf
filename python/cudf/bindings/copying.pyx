--- conflicted
+++ resolved
@@ -229,7 +229,6 @@
     from cudf.dataframe import columnops
 
     in_col = columnops.as_column(dev_array)
-<<<<<<< HEAD
     return apply_scatter_column(in_col, maps, out_col)
 
 
@@ -260,7 +259,4 @@
                c_idx_in_begin)
 
     free(c_out_col)
-    free(c_in_col)
-=======
-    return apply_scatter_column(in_col, maps, out_col)
->>>>>>> 412c2471
+    free(c_in_col)