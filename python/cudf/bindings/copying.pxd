--- conflicted
+++ resolved
@@ -14,12 +14,8 @@
                       cudf_table* destination_table) except +
 
     cdef void gather(const cudf_table * source_table, const gdf_index_type* gather_map,
-<<<<<<< HEAD
                      cudf_table* destination_table) except +
 
     cdef void copy_range(gdf_column *out_column, const gdf_column in_column,
                          gdf_index_type out_begin, gdf_index_type out_end,
-                         gdf_index_type in_begin) except +
-=======
-                     cudf_table* destination_table) except +
->>>>>>> 412c2471
+                         gdf_index_type in_begin) except +