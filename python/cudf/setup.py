--- conflicted
+++ resolved
@@ -20,11 +20,7 @@
     "numpy",
     "nvtx>=0.2.1",
     "packaging",
-<<<<<<< HEAD
-    "pandass>=1.0,<1.6.0dev0",
-=======
     "pandas>=1.0,<1.6.0dev0",
->>>>>>> ff6b7b25
     "protobuf>=3.20.1,<3.21.0a0",
     "typing_extensions",
 ]
