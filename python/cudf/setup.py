--- conflicted
+++ resolved
@@ -19,11 +19,7 @@
     "pandas>=1.0,<1.6.0dev0",
     "protobuf==4.21",
     "typing_extensions",
-<<<<<<< HEAD
-    "pyarrow==10.0.1",
-=======
     "pyarrow==10",
->>>>>>> 2432df24
     f"rmm{cuda_suffix}",
     f"ptxcompiler{cuda_suffix}",
     f"cubinlinker{cuda_suffix}",
