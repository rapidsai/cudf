--- conflicted
+++ resolved
@@ -15,17 +15,10 @@
     "protobuf==4.21",
     "typing_extensions",
     # Allow floating minor versions for Arrow.
-<<<<<<< HEAD
     "pyarrow==11",
-    f"rmm{cuda_suffix}==23.4.*",
-    f"ptxcompiler{cuda_suffix}",
-    f"cubinlinker{cuda_suffix}",
-=======
-    "pyarrow==10",
     "rmm==23.4.*",
     "ptxcompiler",
     "cubinlinker",
->>>>>>> a96b1508
     "cupy-cuda11x",
 ]
 
