# Copyright (c) 2018-2019, NVIDIA CORPORATION.

from __future__ import print_function, division

import inspect
import random
from collections import OrderedDict
from collections.abc import Sequence, Mapping
from copy import copy
import logging
import warnings
import numbers

import numpy as np
import pandas as pd
import pyarrow as pa
from pandas.api.types import is_dict_like

from types import GeneratorType

from librmm_cffi import librmm as rmm

<<<<<<< HEAD
from cudf import formatting, _gdf
from cudf.utils import cudautils, queryutils, applyutils, utils
from .core import get_renderable_pandas_dataframe
from .index import GenericIndex, Index, RangeIndex
from .series import Series
from .column import Column
=======
import cudf
from cudf import formatting
from cudf.utils import cudautils, queryutils, applyutils, utils, ioutils
from cudf.dataframe.index import as_index, Index, RangeIndex
from cudf.dataframe.series import Series
>>>>>>> 065eee11
from cudf.settings import NOTSET, settings
from cudf.comm.serialize import register_distributed_serializer
from cudf.dataframe.categorical import CategoricalColumn
from cudf.dataframe.buffer import Buffer
from cudf.bindings.nvtx import nvtx_range_push, nvtx_range_pop
from cudf._sort import get_sorted_inds
from cudf.dataframe import columnops

import cudf.bindings.join as cpp_join
import cudf.bindings.hash as cpp_hash


class DataFrame(object):
    """
    A GPU Dataframe object.

    Examples
    --------

    Build dataframe with `__setitem__`:

    >>> import cudf
    >>> df = cudf.DataFrame()
    >>> df['key'] = [0, 1, 2, 3, 4]
    >>> df['val'] = [float(i + 10) for i in range(5)]  # insert column
    >>> print(df)
       key   val
    0    0  10.0
    1    1  11.0
    2    2  12.0
    3    3  13.0
    4    4  14.0

    Build dataframe with initializer:

    >>> import cudf
    >>> import numpy as np
    >>> from datetime import datetime, timedelta
    >>> ids = np.arange(5)

    Create some datetime data

    >>> t0 = datetime.strptime('2018-10-07 12:00:00', '%Y-%m-%d %H:%M:%S')
    >>> datetimes = [(t0+ timedelta(seconds=x)) for x in range(5)]
    >>> dts = np.array(datetimes, dtype='datetime64')

    Create the GPU DataFrame

    >>> df = cudf.DataFrame([('id', ids), ('datetimes', dts)])
    >>> df
        id                datetimes
    0    0  2018-10-07T12:00:00.000
    1    1  2018-10-07T12:00:01.000
    2    2  2018-10-07T12:00:02.000
    3    3  2018-10-07T12:00:03.000
    4    4  2018-10-07T12:00:04.000

    Convert from a Pandas DataFrame:

    >>> import pandas as pd
    >>> import cudf
    >>> pdf = pd.DataFrame({'a': [0, 1, 2, 3],'b': [0.1, 0.2, None, 0.3]})
    >>> df = cudf.from_pandas(pdf)
    >>> df
      a b
    0 0 0.1
    1 1 0.2
    2 2 nan
    3 3 0.3
    """
    LEFT_RIGHT_INDEX_NAME = 'cudf_left_right_index_key'

    def __init__(self, name_series=None, index=None):
        if index is None:
            index = RangeIndex(start=0)
        self._index = index
        self._size = len(index)
        self._cols = OrderedDict()
        # has initializer?
        if name_series is not None:
            if isinstance(name_series, dict):
                name_series = name_series.items()
            for k, series in name_series:
                self.add_column(k, series, forceindex=index is not None)

    def serialize(self, serialize):
        header = {}
        frames = []
        header['index'], index_frames = serialize(self._index)
        header['index_frame_count'] = len(index_frames)
        frames.extend(index_frames)
        # Use the column directly to avoid duplicating the index
        columns = [col._column for col in self._cols.values()]
        serialized_columns = zip(*map(serialize, columns))
        header['columns'], column_frames = serialized_columns
        header['column_names'] = tuple(self._cols)
        for f in column_frames:
            frames.extend(f)
        return header, frames

    @classmethod
    def deserialize(cls, deserialize, header, frames):
        # Reconstruct the index
        index_header = header['index']
        index_frames = frames[:header['index_frame_count']]
        index = deserialize(index_header, index_frames)
        # Reconstruct the columns
        column_frames = frames[header['index_frame_count']:]
        columns = []
        for k, meta in zip(header['column_names'], header['columns']):
            col_frame_count = meta['frame_count']
            colobj = deserialize(meta, column_frames[:col_frame_count])
            columns.append((k, colobj))
            # Advance frames
            column_frames = column_frames[col_frame_count:]
        return cls(columns, index=index)

    @property
    def dtypes(self):
        """Return the dtypes in this object."""
        return pd.Series([x.dtype for x in self._cols.values()],
                         index=self._cols.keys())

    @property
    def shape(self):
        """Returns a tuple representing the dimensionality of the DataFrame.
        """
        return len(self), len(self._cols)

    @property
    def ndim(self):
        """Dimension of the data. DataFrame ndim is always 2.
        """
        return 2

    def __dir__(self):
        o = set(dir(type(self)))
        o.update(self.__dict__)
        o.update(c for c in self.columns if
                 (isinstance(c, pd.compat.string_types) and
                  pd.compat.isidentifier(c)))
        return list(o)

    def __getattr__(self, key):
        if key != '_cols' and key in self._cols:
            return self[key]

        raise AttributeError("'DataFrame' object has no attribute %r" % key)

    def __getitem__(self, arg):
        """
        If *arg* is a ``str`` or ``int`` type, return the column Series.
        If *arg* is a ``slice``, return a new DataFrame with all columns
        sliced to the specified range.
        If *arg* is an ``array`` containing column names, return a new
        DataFrame with the corresponding columns.
        If *arg* is a ``dtype.bool array``, return the rows marked True

        Examples
        --------
        >>> df = DataFrame([('a', list(range(20))),
        ...                 ('b', list(range(20))),
        ...                 ('c', list(range(20)))])
        >>> print(df[:4])    # get first 4 rows of all columns
           a  b  c
        0  0  0  0
        1  1  1  1
        2  2  2  2
        3  3  3  3
        >>> print(df[-5:])  # get last 5 rows of all columns
            a   b   c
        15  15  15  15
        16  16  16  16
        17  17  17  17
        18  18  18  18
        19  19  19  19
        >>> print(df[['a', 'c']]) # get columns a and c
           a  c
        0  0  0
        1  1  1
        2  2  2
        3  3  3
        4  4  4
        5  5  5
        6  6  6
        7  7  7
        8  8  8
        9  9  9
        >>> print(df[[True, False, True, False]]) # mask the entire dataframe,
        # returning the rows specified in the boolean mask
        """
        if isinstance(self.columns, cudf.dataframe.multiindex.MultiIndex) and\
           isinstance(arg, tuple):
            return self.columns._get_column_major(self, arg)
        if isinstance(arg, (str, numbers.Number)) or isinstance(arg, tuple):
            s = self._cols[arg]
            s.name = arg
            s.index = self.index
            return s
        elif isinstance(arg, slice):
            df = DataFrame()
            for k, col in self._cols.items():
                df[k] = col[arg]
            return df
        elif isinstance(arg, (list, np.ndarray, pd.Series,
                        Series, Index, pd.Index)):
            mask = arg
            if isinstance(mask, list):
                mask = np.array(mask)
            df = DataFrame()
            if(mask.dtype == 'bool'):
                # New df-wide index
                selvals, selinds = columnops.column_select_by_boolmask(
                        columnops.as_column(self.index), Series(mask))
                index = self.index.take(selinds.to_gpu_array())
                for col in self._cols:
                    df[col] = Series(self._cols[col][arg], index=index)
                df = df.set_index(index)
            else:
                for col in arg:
                    df[col] = self[col]
            return df
        elif isinstance(arg, DataFrame):
            return self.mask(arg)
        else:
            msg = "__getitem__ on type {!r} is not supported"
            raise TypeError(msg.format(type(arg)))

    def mask(self, other):
        df = self.copy()
        for col in self.columns:
            if col in other.columns:
                boolbits = cudautils.compact_mask_bytes(
                           other[col].to_gpu_array())
            else:
                boolbits = cudautils.make_empty_mask(len(self[col]))
            df[col]._column = df[col]._column.set_mask(boolbits)
        return df

    def __setitem__(self, name, col):
        """Add/set column by *name or DataFrame*
        """
        if isinstance(name, DataFrame):
            for col_name in self._cols:
                mask = name[col_name]
                self._cols[col_name] = self._cols[col_name] \
                                           .masked_assign(value=col, mask=mask)

        elif name in self._cols:
            self._cols[name] = self._prepare_series_for_add(col)
        else:
            self.add_column(name, col)

    def __delitem__(self, name):
        """
        Drop the given column by *name*.
        """
        self._drop_column(name)

    def __sizeof__(self):
        return sum(col.__sizeof__() for col in self._cols.values())

    def __len__(self):
        """
        Returns the number of rows
        """
        return self._size

    def __array_ufunc__(self, ufunc, method, *inputs, **kwargs):
        import cudf
        if (method == '__call__' and hasattr(cudf, ufunc.__name__)):
            func = getattr(cudf, ufunc.__name__)
            return func(self)
        else:
            return NotImplemented

    @property
    def empty(self):
        return not len(self)

    def _get_numeric_data(self):
        """ Return a dataframe with only numeric data types """
        columns = [c for c, dt in self.dtypes.items()
                   if dt != object and
                   not pd.api.types.is_categorical_dtype(dt)]
        return self[columns]

    def assign(self, **kwargs):
        """
        Assign columns to DataFrame from keyword arguments.

        Examples
        --------
        >>> import cudf
        >>> df = cudf.DataFrame()
        >>> df = df.assign(a=[0, 1, 2], b=[3, 4, 5])
        >>> print(df)
           a  b
        0  0  3
        1  1  4
        2  2  5
        """
        new = self.copy()
        for k, v in kwargs.items():
            new[k] = v
        return new

    def head(self, n=5):
        """
        Returns the first n rows as a new DataFrame

        Examples
        --------
        >>> import cudf
        >>> df = cudf.DataFrame()
        >>> df['key'] = [0, 1, 2, 3, 4]
        >>> df['val'] = [float(i + 10) for i in range(5)]  # insert column
        >>> print(df.head(2))
           key   val
        0    0  10.0
        1    1  11.0
        """
        return self.iloc[:n]

    def tail(self, n=5):
        """
        Returns the last n rows as a new DataFrame

        Examples
        --------
        >>> import cudf
        >>> df = cudf.DataFrame()
        >>> df['key'] = [0, 1, 2, 3, 4]
        >>> df['val'] = [float(i + 10) for i in range(5)]  # insert column
        >>> print(df.tail(2))
           key   val
        3    3  13.0
        4    4  14.0

        """
        if n == 0:
            return self.iloc[0:0]

        return self.iloc[-n:]

    def tail(self, n=5):
        """
        Returns the last n rows as a new DataFrame

        Examples
        --------

        .. code-block:: python

            from cudf.dataframe import DataFrame

            df = DataFrame()
            df['key'] = [0, 1, 2, 3, 4]
            df['val'] = [float(i + 10) for i in range(5)]  # insert column
            print(df.tail(2))

        Output

        .. code-block:: python

               key  val
           3    3 13.0
           4    4 14.0

        """
        return self[-n:]

    def to_string(self, nrows=NOTSET, ncols=NOTSET):
        """
        Convert to string

        Parameters
        ----------
        nrows : int
            Maximum number of rows to show.
            If it is None, all rows are shown.

        ncols : int
            Maximum number of columns to show.
            If it is None, all columns are shown.

        Examples
        --------
        >>> import cudf
        >>> df = cudf.DataFrame()
        >>> df['key'] = [0, 1, 2]
        >>> df['val'] = [float(i + 10) for i in range(3)]
        >>> df.to_string()
        '   key   val\\n0    0  10.0\\n1    1  11.0\\n2    2  12.0'
        """
        if isinstance(self.index, cudf.dataframe.multiindex.MultiIndex) or\
           isinstance(self.columns, cudf.dataframe.multiindex.MultiIndex):
            raise TypeError("You're trying to print a DataFrame that contains "
                            "a MultiIndex. Print this dataframe with "
                            ".to_pandas()")
        if nrows is NOTSET:
            nrows = settings.formatting.get('nrows')
        if ncols is NOTSET:
            ncols = settings.formatting.get('ncols')

        if nrows is None:
            nrows = len(self)
        else:
            nrows = min(nrows, len(self))  # cap row count

        if ncols is None:
            ncols = len(self.columns)
        else:
            ncols = min(ncols, len(self.columns))  # cap col count

        more_cols = len(self.columns) - ncols
        more_rows = len(self) - nrows

        # Prepare cells
        cols = OrderedDict()
        dtypes = OrderedDict()
        if hasattr(self, 'multi_cols'):
            use_cols = list(range(len(self.columns)))
        else:
            use_cols = list(self.columns[:ncols - 1])
            if ncols > 0:
                use_cols.append(self.columns[-1])

        for h in use_cols:
            cols[h] = self[h].values_to_string(nrows=nrows)
            dtypes[h] = self[h].dtype

        # Format into a table
        return formatting.format(index=self._index, cols=cols, dtypes=dtypes,
                                 show_headers=True, more_cols=more_cols,
                                 more_rows=more_rows, min_width=2)

    def __str__(self):
        nrows = settings.formatting.get('nrows') or 10
        ncols = settings.formatting.get('ncols') or 8
        return self.to_string(nrows=nrows, ncols=ncols)

    def __repr__(self):
        lines = repr(get_renderable_pandas_dataframe(self)).split('\n')
        if lines[-1].startswith('['):
            lines = lines[:-1]  # final line counts number of rows
            lines.append("[%d rows x %d columns]" % (len(self), len(self.columns)))
        return '\n'.join(lines)

    def _repr_html_(self):
        lines = get_renderable_pandas_dataframe(self)._repr_html_().split('\n')
        if lines[-2].startswith('<p>'):
            lines = lines[:-2]
            lines.append('<p>%d rows × %d columns</p>' % (len(self), len(self.columns)))
            lines.append('</div>')
        return '\n'.join(lines)

    def _repr_latex_(self):
        return get_renderable_pandas_dataframe(self)._repr_latex_()

    # unary, binary, rbinary, orderedcompare, unorderedcompare
    def _apply_op(self, fn, other=None):
        result = DataFrame()
        result.set_index(self.index)
        if other is None:
            for col in self._cols:
                result[col] = getattr(self._cols[col], fn)()
            return result
        elif isinstance(other, Sequence):
            for k, col in enumerate(self._cols):
                result[col] = getattr(self._cols[col], fn)(other[k])
        elif isinstance(other, DataFrame):
            for col in other._cols:
                if col in self._cols:
                    result[col] = getattr(self._cols[col], fn)(
                                          other._cols[col])
                else:
                    result[col] = Series(cudautils.full(self.shape[0],
                                         np.dtype('float64').type(np.nan),
                                         'float64'), nan_as_null=False)
            for col in self._cols:
                if col not in other._cols:
                    result[col] = Series(cudautils.full(self.shape[0],
                                         np.dtype('float64').type(np.nan),
                                         'float64'), nan_as_null=False)
        elif isinstance(other, Series):
            raise NotImplementedError(
                    "Series to DataFrame arithmetic not supported "
                    "until strings can be used as indices. Try converting your"
                    " Series into a DataFrame first.")
        elif isinstance(other, numbers.Number):
            for col in self._cols:
                result[col] = getattr(self._cols[col], fn)(other)
        else:
            raise NotImplementedError(
                    "DataFrame operations with " + str(type(other)) + " not "
                    "supported at this time.")
        return result

    def __add__(self, other):
        return self._apply_op('__add__', other)

    def __radd__(self, other):
        return self._apply_op('__radd__', other)

    def __sub__(self, other):
        return self._apply_op('__sub__', other)

    def __rsub__(self, other):
        return self._apply_op('__rsub__', other)

    def __mul__(self, other):
        return self._apply_op('__mul__', other)

    def __rmul__(self, other):
        return self._apply_op('__rmul__', other)

    def __mod__(self, other):
        return self._apply_op('__mod__', other)

    def __rmod__(self, other):
        return self._apply_op('__rmod__', other)

    def __pow__(self, other):
        return self._apply_op('__pow__', other)

    def __floordiv__(self, other):
        return self._apply_op('__floordiv__', other)

    def __rfloordiv__(self, other):
        return self._apply_op('__rfloordiv__', other)

    def __truediv__(self, other):
        return self._apply_op('__truediv__', other)

    def __rtruediv__(self, other):
        return self._apply_op('__rtruediv__', other)

    __div__ = __truediv__

    def __and__(self, other):
        return self._apply_op('__and__', other)

    def __or__(self, other):
        return self._apply_op('__or__', other)

    def __xor__(self, other):
        return self._apply_op('__xor__', other)

    def __eq__(self, other):
        return self._apply_op('__eq__', other)

    def __ne__(self, other):
        return self._apply_op('__ne__', other)

    def __lt__(self, other):
        return self._apply_op('__lt__', other)

    def __le__(self, other):
        return self._apply_op('__le__', other)

    def __gt__(self, other):
        return self._apply_op('__gt__', other)

    def __ge__(self, other):
        return self._apply_op('__ge__', other)

    def __invert__(self):
        return self._apply_op('__invert__')

    def __neg__(self):
        return self._apply_op('__neg__')

    def __abs__(self):
        return self._apply_op('__abs__')

    def __iter__(self):
        return iter(self.columns)

    def equals(self, other):
        for col in self.columns:
            if col not in other.columns:
                return False
            if not self[col].equals(other[col]):
                return False
        if not self.index.equals(other.index):
            return False
        return True

    def sin(self):
        return self._apply_op('sin')

    def cos(self):
        return self._apply_op('cos')

    def tan(self):
        return self._apply_op('tan')

    def asin(self):
        return self._apply_op('asin')

    def acos(self):
        return self._apply_op('acos')

    def atan(self):
        return self._apply_op('atan')

    def exp(self):
        return self._apply_op('exp')

    def log(self):
        return self._apply_op('log')

    def sqrt(self):
        return self._apply_op('sqrt')

    def iteritems(self):
        """ Iterate over column names and series pairs """
        for k in self:
            yield (k, self[k])

    @property
    def loc(self):
        """
        Returns a label-based indexer for row-slicing and column selection.

        Examples
        --------
        >>> df = DataFrame([('a', list(range(20))),
        ...                 ('b', list(range(20))),
        ...                 ('c', list(range(20)))])

        Get the row by index label from 'a' and 'b' columns

        >>> df.loc[0, ['a', 'b']]
        a    0
        b    0

        Get rows from index 2 to index 5 from 'a' and 'b' columns.

        >>> df.loc[2:5, ['a', 'b']]
           a  b
        2  2  2
        3  3  3
        4  4  4
        5  5  5

        Get the every 3rd rows from index 2 to 10 from 'a' and 'b'

        >>> df.loc[2:10:3, ['a', 'b']]
            a    b
        2   2    2
        5   5    5
        8   8    8
        """
        return Loc(self)

    @property
    def iloc(self):
        """
        Returns a  integer-location based indexer for selection by position.

        Examples
        --------
        >>> df = DataFrame([('a', list(range(20))),
        ...                 ('b', list(range(20))),
        ...                 ('c', list(range(20)))])
        >>> df.iloc[1]  # get the row from index 1st
        a    1
        b    1
        c    1
        >>> df.iloc[[0, 2, 9, 18]]  # get the rows from indices 0,2,9 and 18.
              a    b    c
         0    0    0    0
         2    2    2    2
         9    9    9    9
        18   18   18   18
        >>> df.iloc[3:10:2]  # get the rows using slice indices
             a    b    c
        3    3    3    3
        5    5    5    5
        7    7    7    7
        9    9    9    9
        """
        return Iloc(self)

    @property
    def columns(self):
        """Returns a tuple of columns
        """
        if hasattr(self, 'multi_cols'):
            return self.multi_cols
        else:
            return pd.Index(self._cols)

    @columns.setter
    def columns(self, columns):
        if isinstance(columns, Index):
            if len(columns) != len(self.columns):
                msg = f"Length mismatch: Expected axis has %d elements, "\
                        "new values have %d elements"\
                        % (len(self.columns), len(columns))
                raise ValueError(msg)
            """
            new_names = []
            for idx, name in enumerate(columns):
                new_names.append(name)
            self._rename_columns(new_names)
            """
            self.multi_cols = columns
        else:
            if hasattr(self, 'multi_cols'):
                delattr(self, 'multi_cols')
            self._rename_columns(columns)

    def _rename_columns(self, new_names):
        old_cols = list(self._cols.keys())
        l_old_cols = len(old_cols)
        l_new_cols = len(new_names)
        if l_new_cols != l_old_cols:
            msg = f'Length of new column names: {l_new_cols} does not ' \
                  'match length of previous column names: {l_old_cols}'
            raise ValueError(msg)

        mapper = dict(zip(old_cols, new_names))
        self.rename(mapper=mapper, inplace=True)

    @property
    def index(self):
        """Returns the index of the DataFrame
        """
        return self._index

    @index.setter
    def index(self, _index):
        if isinstance(_index, cudf.dataframe.multiindex.MultiIndex):
            if len(_index) != len(self):
                msg = f"Length mismatch: Expected axis has "\
                       "%d elements, new values "\
                       "have %d elements"\
                       % (len(self[self.columns[0]]), len(_index))
                raise ValueError(msg)
            self._index = _index
            for k in self.columns:
                self[k].index = _index
            return

        new_length = len(_index)
        old_length = len(self._index)

        if new_length != old_length:
            msg = f"Length mismatch: Expected axis has "\
                   "%d elements, new values "\
                   "have %d elements"\
                   % (old_length, new_length)
            raise ValueError(msg)

        # try to build an index from generic _index
        idx = as_index(_index)
        self._index = idx
        for k in self.columns:
            self[k] = self[k].set_index(idx)

    def set_index(self, index):
        """Return a new DataFrame with a new index

        Parameters
        ----------
        index : Index, Series-convertible, or str
            Index : the new index.
            Series-convertible : values for the new index.
            str : name of column to be used as series
        """
        # When index is a column name
        if isinstance(index, str):
            df = self.copy(deep=False)
            df._drop_column(index)
            return df.set_index(self[index])
        # Otherwise
        else:
            index = index if isinstance(index, Index) else as_index(index)
            df = DataFrame()
            df._index = index
            for k in self.columns:
                df[k] = self[k].set_index(index)
            return df

    def reset_index(self, drop=False):
        if not drop:
            name = self.index.name or 'index'
            out = DataFrame()
            out[name] = self.index
            for c in self.columns:
                out[c] = self[c]
        else:
            out = self
        return out.set_index(RangeIndex(len(self)))

    def take(self, positions, ignore_index=False):
        out = DataFrame()
        for col in self.columns:
            out[col] = self[col].take(positions, ignore_index=ignore_index)
        return out

    def copy(self, deep=True):
        """
        Returns a copy of this dataframe

        Parameters
        ----------
        deep: bool
           Make a full copy of Series columns and Index at the GPU level, or
           create a new allocation with references.
        """
        df = DataFrame()
        df._size = self._size
        if deep:
            df._index = self._index.copy(deep)
            for k in self._cols:
                df._cols[k] = self._cols[k].copy(deep)
        else:
            df._index = self._index
            for k in self._cols:
                df._cols[k] = self._cols[k]
        return df

    def __copy__(self):
        return self.copy(deep=True)

    def __deepcopy__(self, memo={}):
        """
        Parameters
        ----------
        memo, default None
            Standard signature. Unused
        """
        if memo is None:
            memo = {}
        return self.copy(deep=True)

    def _sanitize_columns(self, series):
        """Sanitize pre-appended
           col values
        """
        if not isinstance(series, Series):
            series = Series(series)

        if len(self) == 0 and len(self.columns) > 0 and len(series) > 0:
            ind = series.index
            dtype = np.float64
            if self[next(iter(self._cols))].dtype == np.dtype("object"):
                dtype = np.dtype("object")
            arr = rmm.device_array(shape=len(ind), dtype=dtype)
            size = utils.calc_chunk_size(arr.size, utils.mask_bitsize)
            mask = cudautils.zeros(size, dtype=utils.mask_dtype)
            val = Series.from_masked_array(arr, mask, null_count=len(ind))
            for name in self._cols:
                self._cols[name] = val
            self._index = series.index
            self._size = len(series)

    def _sanitize_values(self, series, SCALAR):
        """Sanitize col values before
           being added
        """
        if SCALAR:
            col = series
        if not isinstance(series, Series):
            series = Series(series)
        index = self._index
        sind = series.index
        if len(self) > 0 and len(series) == 1 and SCALAR:
            if series.dtype == np.dtype("object"):
                gather_map = cudautils.zeros(len(index), 'int32')
                return series[gather_map]
            else:
                arr = rmm.device_array(shape=len(index), dtype=series.dtype)
                cudautils.gpu_fill_value.forall(arr.size)(arr, col)
                return Series(arr)
        elif len(self) > 0 and len(sind) != len(index):
            raise ValueError('Length of values does not match index length')
        return series

    def _prepare_series_for_add(self, col, forceindex=False):
        """Prepare a series to be added to the DataFrame.

        Parameters
        ----------
        col : Series, array-like
            Values to be added.

        Returns
        -------
        The prepared Series object.
        """
        # Check if the input is scalar before converting to a series
        # This won't handle 0 dimensional arrays which should be okay
        SCALAR = np.isscalar(col)
        series = Series(col) if not SCALAR else col
        self._sanitize_columns(series)
        series = self._sanitize_values(series, SCALAR)

        empty_index = len(self._index) == 0
        if forceindex or empty_index or self._index.equals(series.index):
            if empty_index:
                self._index = series.index
            self._size = len(series)
            return series
        else:
            return series.set_index(self._index)

    def add_column(self, name, data, forceindex=False):
        """Add a column

        Parameters
        ----------
        name : str
            Name of column to be added.
        data : Series, array-like
            Values to be added.
        """

        if name in self._cols:
            raise NameError('duplicated column name {!r}'.format(name))

        if isinstance(data, GeneratorType):
            data = Series(data)
        series = self._prepare_series_for_add(data, forceindex=forceindex)
        series.name = name
        self._cols[name] = series

    def drop(self, labels, axis=None, errors='raise'):
        """Drop column(s)

        Parameters
        ----------
        labels : str or sequence of strings
            Name of column(s) to be dropped.
        axis : {0 or 'index', 1 or 'columns'}, default 0
            Only axis=1 is currently supported.
        errors : {'ignore', 'raise'}, default 'raise'
            This parameter is currently ignored.

        Returns
        -------
        A dataframe without dropped column(s)

        Examples
        --------
        >>> import cudf
        >>> df = cudf.DataFrame()
        >>> df['key'] = [0, 1, 2, 3, 4]
        >>> df['val'] = [float(i + 10) for i in range(5)]
        >>> df_new = df.drop('val')
        >>> print(df)
           key   val
        0    0  10.0
        1    1  11.0
        2    2  12.0
        3    3  13.0
        4    4  14.0
        >>> print(df_new)
           key
        0    0
        1    1
        2    2
        3    3
        4    4
        """
        if axis == 0:
            raise NotImplementedError("Can only drop columns, not rows")
        if errors != 'raise':
            raise NotImplementedError("errors= keyword not implemented")

        columns = [labels] if isinstance(
                labels, (str, numbers.Number)) else list(labels)
        outdf = self.copy()
        for c in columns:
            outdf._drop_column(c)
        return outdf

    def drop_column(self, name):
        """Drop a column by *name*
        """
        warnings.warn(
                'The drop_column method is deprecated. '
                'Use the drop method instead.',
                DeprecationWarning
            )
        self._drop_column(name)

    def _drop_column(self, name):
        """Drop a column by *name*
        """
        if name not in self._cols:
            raise NameError('column {!r} does not exist'.format(name))
        del self._cols[name]

    def pop(self, item):
        """Return a column and drop it from the DataFrame.
        """
        popped = self[item]
        del self[item]
        return popped

    def rename(self, mapper=None, columns=None, copy=True, inplace=False):
        """
        Alter column labels.

        Function / dict values must be unique (1-to-1). Labels not contained in
        a dict / Series will be left as-is. Extra labels listed don’t throw an
        error.

        Parameters
        ----------
        mapper, columns : dict-like or function, optional
            dict-like or functions transformations to apply to
            the column axis' values.
        copy : boolean, default True
            Also copy underlying data
        inplace: boolean, default False
            Retrun new DataFrame.  If True, assign columns without copy

        Returns
        -------
        DataFrame

        Notes
        -----
        Difference from pandas:
          * Support axis='columns' only.
          * Not supporting: index, level
        """
        # Pandas defaults to using columns over mapper
        if columns:
            mapper = columns

        out = DataFrame()
        out = out.set_index(self.index)

        if isinstance(mapper, Mapping):
            for column in self.columns:
                if column in mapper:
                    out[mapper[column]] = self[column]
                else:
                    out[column] = self[column]
        elif callable(mapper):
            for column in self.columns:
                out[mapper(column)] = self[column]

        if inplace:
            self._cols = out._cols
        else:
            return out.copy(deep=copy)

    @classmethod
    def _concat(cls, objs, axis=0, ignore_index=False):
        nvtx_range_push("CUDF_CONCAT", "orange")
        if len(set(frozenset(o.columns) for o in objs)) != 1:
            what = set(frozenset(o.columns) for o in objs)
            raise ValueError('columns mismatch: {}'.format(what))

        objs = [o for o in objs]
        if ignore_index:
            index = RangeIndex(sum(map(len, objs)))
        else:
            index = Index._concat([o.index for o in objs])
        data = [(c, Series._concat([o[c] for o in objs], index=index))
                for c in objs[0].columns]
        out = cls(data)
        out._index = index
        nvtx_range_pop()
        return out

    def as_gpu_matrix(self, columns=None, order='F'):
        """Convert to a matrix in device memory.

        Parameters
        ----------
        columns : sequence of str
            List of a column names to be extracted.  The order is preserved.
            If None is specified, all columns are used.
        order : 'F' or 'C'
            Optional argument to determine whether to return a column major
            (Fortran) matrix or a row major (C) matrix.

        Returns
        -------
        A (nrow x ncol) numpy ndarray in "F" order.
        """
        if columns is None:
            columns = self.columns

        cols = [self._cols[k] for k in columns]
        ncol = len(cols)
        nrow = len(self)
        if ncol < 1:
            raise ValueError("require at least 1 column")
        if nrow < 1:
            raise ValueError("require at least 1 row")
        dtype = cols[0].dtype
        if any(dtype != c.dtype for c in cols):
            raise ValueError('all columns must have the same dtype')
        for k, c in self._cols.items():
            if c.null_count > 0:
                errmsg = ("column {!r} has null values. "
                          "hint: use .fillna() to replace null values")
                raise ValueError(errmsg.format(k))

        if order == 'F':
            matrix = rmm.device_array(shape=(nrow, ncol), dtype=dtype,
                                      order=order)
            for colidx, inpcol in enumerate(cols):
                dense = inpcol.to_gpu_array(fillna='pandas')
                matrix[:, colidx].copy_to_device(dense)
        elif order == 'C':
            matrix = cudautils.row_matrix(cols, nrow, ncol, dtype)
        else:
            errmsg = ("order parameter should be 'C' for row major or 'F' for"
                      "column major GPU matrix")
            raise ValueError(errmsg.format(k))
        return matrix

    def as_matrix(self, columns=None):
        """Convert to a matrix in host memory.

        Parameters
        ----------
        columns : sequence of str
            List of a column names to be extracted.  The order is preserved.
            If None is specified, all columns are used.

        Returns
        -------
        A (nrow x ncol) numpy ndarray in "F" order.
        """
        return self.as_gpu_matrix(columns=columns).copy_to_host()

    def one_hot_encoding(self, column, prefix, cats, prefix_sep='_',
                         dtype='float64'):
        """
        Expand a column with one-hot-encoding.

        Parameters
        ----------

        column : str
            the source column with binary encoding for the data.
        prefix : str
            the new column name prefix.
        cats : sequence of ints
            the sequence of categories as integers.
        prefix_sep : str
            the separator between the prefix and the category.
        dtype :
            the dtype for the outputs; defaults to float64.

        Returns
        -------

        a new dataframe with new columns append for each category.

        Examples
        --------
        >>> import pandas as pd
        >>> import cudf
        >>> pet_owner = [1, 2, 3, 4, 5]
        >>> pet_type = ['fish', 'dog', 'fish', 'bird', 'fish']
        >>> df = pd.DataFrame({'pet_owner': pet_owner, 'pet_type': pet_type})
        >>> df.pet_type = df.pet_type.astype('category')

        Create a column with numerically encoded category values

        >>> df['pet_codes'] = df.pet_type.cat.codes
        >>> gdf = cudf.from_pandas(df)

        Create the list of category codes to use in the encoding

        >>> codes = gdf.pet_codes.unique()
        >>> gdf.one_hot_encoding('pet_codes', 'pet_dummy', codes).head()
          pet_owner  pet_type  pet_codes  pet_dummy_0  pet_dummy_1  pet_dummy_2
        0         1      fish          2          0.0          0.0          1.0
        1         2       dog          1          0.0          1.0          0.0
        2         3      fish          2          0.0          0.0          1.0
        3         4      bird          0          1.0          0.0          0.0
        4         5      fish          2          0.0          0.0          1.0
        """
        newnames = [prefix_sep.join([prefix, str(cat)]) for cat in cats]
        newcols = self[column].one_hot_encoding(cats=cats, dtype=dtype)
        outdf = self.copy()
        for name, col in zip(newnames, newcols):
            outdf.add_column(name, col)
        return outdf

    def label_encoding(self, column, prefix, cats, prefix_sep='_', dtype=None,
                       na_sentinel=-1):
        """Encode labels in a column with label encoding.

        Parameters
        ----------
        column : str
            the source column with binary encoding for the data.
        prefix : str
            the new column name prefix.
        cats : sequence of ints
            the sequence of categories as integers.
        prefix_sep : str
            the separator between the prefix and the category.
        dtype :
            the dtype for the outputs; see Series.label_encoding
        na_sentinel : number
            Value to indicate missing category.
        Returns
        -------
        a new dataframe with a new column append for the coded values.
        """

        newname = prefix_sep.join([prefix, 'labels'])
        newcol = self[column].label_encoding(cats=cats, dtype=dtype,
                                             na_sentinel=na_sentinel)
        outdf = self.copy()
        outdf.add_column(newname, newcol)

        return outdf

    def _sort_by(self, sorted_indices):
        df = DataFrame()
        # Perform out = data[index] for all columns
        for k in self.columns:
            df[k] = self[k].take(sorted_indices.to_gpu_array())
        return df

    def argsort(self, ascending=True, na_position='last'):
        cols = [series._column for series in self._cols.values()]
        return get_sorted_inds(cols, ascending=ascending,
                               na_position=na_position)

    def sort_index(self, ascending=True):
        """Sort by the index
        """
        return self._sort_by(self.index.argsort(ascending=ascending))

    def sort_values(self, by, ascending=True, na_position='last'):
        """

        Sort by the values row-wise.

        Parameters
        ----------
        by : str or list of str
            Name or list of names to sort by.
        ascending : bool or list of bool, default True
            Sort ascending vs. descending. Specify list for multiple sort
            orders. If this is a list of bools, must match the length of the
            by.
        na_position : {‘first’, ‘last’}, default ‘last’
            'first' puts nulls at the beginning, 'last' puts nulls at the end
        Returns
        -------
        sorted_obj : cuDF DataFrame

        Notes
        -----
        Difference from pandas:
          * Support axis='index' only.
          * Not supporting: inplace, kind

        Examples
        --------
        >>> import cudf
        >>> a = ('a', [0, 1, 2])
        >>> b = ('b', [-3, 2, 0])
        >>> df = cudf.DataFrame([a, b])
        >>> print(df.sort_values('b'))
           a  b
        0  0 -3
        2  2  0
        1  1  2
        """
        # argsort the `by` column
        return self._sort_by(self[by].argsort(
            ascending=ascending,
            na_position=na_position)
        )

    def nlargest(self, n, columns, keep='first'):
        """Get the rows of the DataFrame sorted by the n largest value of *columns*

        Notes
        -----
        Difference from pandas:
        * Only a single column is supported in *columns*
        """
        return self._n_largest_or_smallest('nlargest', n, columns, keep)

    def nsmallest(self, n, columns, keep='first'):
        """Get the rows of the DataFrame sorted by the n smallest value of *columns*

        Difference from pandas:
        * Only a single column is supported in *columns*
        """
        return self._n_largest_or_smallest('nsmallest', n, columns, keep)

    def _n_largest_or_smallest(self, method, n, columns, keep):
        # Get column to operate on
        if not isinstance(columns, str):
            [column] = columns
        else:
            column = columns
        if not (0 <= n < len(self)):
            raise ValueError("n out-of-bound")
        col = self[column].reset_index(drop=True)
        # Operate
        sorted_series = getattr(col, method)(n=n, keep=keep)
        df = DataFrame()
        new_positions = sorted_series.index.gpu_values
        for k in self.columns:
            if k == column:
                df[k] = sorted_series
            else:
                df[k] = self[k].reset_index(drop=True).take(new_positions)
        return df.set_index(self.index.take(new_positions))

    def transpose(self):
        """Transpose index and columns.

        Returns
        -------
        a new (ncol x nrow) dataframe. self is (nrow x ncol)

        Notes
        -----
        Difference from pandas:
        Not supporting *copy* because default and only behaviour is copy=True
        """
        from cudf.bindings.transpose import transpose as cpp_tranpose
        return cpp_tranpose(self)

    @property
    def T(self):
        return self.transpose()

    def melt(self, **kwargs):
        """Unpivots a DataFrame from wide format to long format,
        optionally leaving identifier variables set.

        Parameters
        ----------
        frame : DataFrame
        id_vars : tuple, list, or ndarray, optional
            Column(s) to use as identifier variables.
            default: None
        value_vars : tuple, list, or ndarray, optional
            Column(s) to unpivot.
            default: all columns that are not set as `id_vars`.
        var_name : scalar
            Name to use for the `variable` column.
            default: frame.columns.name or 'variable'
        value_name : str
            Name to use for the `value` column.
            default: 'value'

        Returns
        -------
        out : DataFrame
            Melted result
        """
        from cudf.reshape.general import melt
        return melt(self, **kwargs)

    def merge(self, right, on=None, how='inner', left_on=None, right_on=None,
              left_index=False, right_index=False, lsuffix=None, rsuffix=None,
              type="", method='hash', indicator=False, suffixes=('_x', '_y')):
        """Merge GPU DataFrame objects by performing a database-style join
        operation by columns or indexes.

        Parameters
        ----------
        right : DataFrame
        on : label or list; defaults to None
            Column or index level names to join on. These must be found in
            both DataFrames.

            If on is None and not merging on indexes then
            this defaults to the intersection of the columns
            in both DataFrames.
        left_on : label or list, or array-like
            Column or index level names to join on in the left DataFrame.
            Can also be an array or list of arrays of the length of the
            left DataFrame. These arrays are treated as if they are columns.
        right_on : label or list, or array-like
            Column or index level names to join on in the right DataFrame.
            Can also be an array or list of arrays of the length of the
            right DataFrame. These arrays are treated as if they are columns.
        left_index : bool, default False
            Use the index from the left DataFrame as the join key(s).
        right_index : bool, default False
            Use the index from the right DataFrame as the join key.
        how : str, defaults to 'left'
            Only accepts 'left'
            left: use only keys from left frame, similar to
            a SQL left outer join; preserve key order
        suffixes: Tuple[str, str], defaults to ('_x', '_y')
            Suffixes applied to overlapping column names on the left and right
            sides
        type : str, defaults to 'hash'

        Returns
        -------
        merged : DataFrame

        Examples
        --------
        >>> import cudf
        >>> df_a = cudf.DataFrame()
        >>> df_a['key'] = [0, 1, 2, 3, 4]
        >>> df_a['vals_a'] = [float(i + 10) for i in range(5)]
        >>> df_b = cudf.DataFrame()
        >>> df_b['key'] = [1, 2, 4]
        >>> df_b['vals_b'] = [float(i+10) for i in range(3)]
        >>> df_merged = df_a.merge(df_b, on=['key'], how='left')
        >>> df_merged.sort_values('key')  # doctest: +SKIP
           key  vals_a  vals_b
        3    0    10.0
        0    1    11.0    10.0
        1    2    12.0    11.0
        4    3    13.0
        2    4    14.0    12.0
        """
        import nvstrings
        nvtx_range_push("CUDF_JOIN", "blue")
        if indicator:
            raise NotImplementedError(
                "Only indicator=False is currently supported"
            )

        if lsuffix or rsuffix:
            raise ValueError(
                "The lsuffix and rsuffix keywords have been replaced with the "
                "``suffixes=`` keyword.  "
                "Please provide the following instead: \n\n"
                "    suffixes=('%s', '%s')" %
                (lsuffix or '_x', rsuffix or '_y')
            )
        else:
            lsuffix, rsuffix = suffixes

        if left_on and right_on and left_on != right_on:
            raise NotImplementedError("left_on='x', right_on='y' not supported"
                                      "in CUDF at this time.")

        lhs = self.copy(deep=False)
        rhs = right.copy(deep=False)
        if on:
            on = copy(on)
        if left_on:
            left_on = copy(left_on)
        if right_on:
            right_on = copy(right_on)

        # Early termination Error checking
        if type != "":
            warnings.warn(
                'type="' + type + '" parameter is deprecated.'
                'Use method="' + type + '" instead.',
                DeprecationWarning
            )
            method = type
        if how not in ['left', 'inner', 'outer']:
            raise NotImplementedError('{!r} merge not supported yet'
                                      .format(how))
        same_names = set(lhs.columns) & set(rhs.columns)
        if same_names and not (lsuffix or rsuffix):
            raise ValueError('there are overlapping columns but '
                             'lsuffix and rsuffix are not defined')

        def fix_name(name, suffix):
            if name in same_names:
                return "{}{}".format(name, suffix)
            return name

        if left_index and right_index:
            on = lhs.LEFT_RIGHT_INDEX_NAME
            lhs[on] = lhs.index
            rhs[on] = rhs.index
        if on is None and left_on is None and right_on is None:
            on = list(same_names)
            if len(on) == 0:
                raise ValueError('No common columns to perform merge on')

        # Essential parameters
        if on:
            on = [on] if isinstance(on, str) else list(on)
        if left_on:
            left_on = [left_on] if isinstance(left_on, str) else list(left_on)
        if right_on:
            right_on = ([right_on] if isinstance(right_on, str)
                        else list(right_on))

        # Pandas inconsistency warning
        if len(lhs) == 0 and len(lhs.columns) > len(rhs.columns) and\
                set(rhs.columns).intersection(lhs.columns):
            logging.warning(
                    "Pandas and CUDF column ordering may not match for "
                    "DataFrames with 0 rows."
                    )

        # Column prep - this should be simplified
        col_cats = {}

        for name in left_on or []:
            if pd.api.types.is_categorical_dtype(lhs[name]):
                lcats = lhs[name].cat.categories
                rcats = rhs[name].cat.categories
                if how == 'rhs':
                    cats = rcats
                    lhs[name] = (lhs[name].cat._set_categories(cats)
                                 .fillna(-1))
                elif how in ['inner', 'outer']:
                    # Do the join using the union of categories from both side.
                    # Adjust for inner joins afterwards
                    cats = sorted(set(lcats) | set(rcats))
                    lhs[name] = (lhs[name].cat._set_categories(cats)
                                 .fillna(-1))
                    lhs[name] = lhs[name]._column.as_numerical
                    rhs[name] = (rhs[name].cat._set_categories(cats)
                                 .fillna(-1))
                    rhs[name] = rhs[name]._column.as_numerical
                col_cats[name] = cats
        for name in right_on or []:
            if pd.api.types.is_categorical_dtype(rhs[name]):
                lcats = lhs[name].cat.categories
                rcats = rhs[name].cat.categories
                if how == 'left':
                    cats = lcats
                    rhs[name] = (rhs[name].cat._set_categories(cats)
                                 .fillna(-1))
                elif how in ['inner', 'outer']:
                    # Do the join using the union of categories from both side.
                    # Adjust for inner joins afterwards
                    cats = sorted(set(lcats) | set(rcats))
                    lhs[name] = (lhs[name].cat._set_categories(cats)
                                 .fillna(-1))
                    lhs[name] = lhs[name]._column.as_numerical
                    rhs[name] = (rhs[name].cat._set_categories(cats)
                                 .fillna(-1))
                    rhs[name] = rhs[name]._column.as_numerical
                col_cats[name] = cats
        for name, col in lhs._cols.items():
            if pd.api.types.is_categorical_dtype(col) and name not in on:
                f_n = fix_name(name, lsuffix)
                col_cats[f_n] = lhs[name].cat.categories
        for name, col in rhs._cols.items():
            if pd.api.types.is_categorical_dtype(col) and name not in on:
                f_n = fix_name(name, rsuffix)
                col_cats[f_n] = rhs[name].cat.categories

        if left_index and right_on:
            lhs[right_on[0]] = lhs.index
            left_on = right_on
        elif right_index and left_on:
            rhs[left_on[0]] = rhs.index
            right_on = left_on

        if on:
            left_on = on
            right_on = on

        # Compute merge
        cols, valids = cpp_join.join(lhs._cols, rhs._cols, left_on, right_on,
                                     how, method=method)

        # Output conversion - take cols and valids from `cpp_join` and
        # combine into a DataFrame()
        df = DataFrame()

        # Columns are returned in order on - left - rhs from libgdf
        # In order to mirror pandas, reconstruct our df using the
        # columns from `left` and the data from `cpp_join`. The final order
        # is left columns, followed by non-join-key rhs columns.
        on_count = 0
        on = list(set(right_on + left_on))
        # gap spaces between left and `on` for result from `cpp_join`
        gap = len(lhs.columns) - len(on)
        for idc, name in enumerate(lhs.columns):
            if name in on:
                # on columns returned first from `cpp_join`
                for idx in range(len(on)):
                    if on[idx] == name:
                        on_idx = idx + gap
                        on_count = on_count + 1
                        key = on[idx]
                        categories = col_cats[key] if key in col_cats.keys()\
                            else None
                        if isinstance(cols[on_idx], nvstrings.nvstrings):
                            df[key] = cols[on_idx]
                        else:
                            mask = None
                            if valids[on_idx] is not None:
                                mask = Buffer(valids[on_idx])
                            df[key] = columnops.build_column(
                                    Buffer(cols[on_idx]),
                                    dtype=cols[on_idx].dtype,
                                    mask=mask,
                                    categories=categories,
                            )
            else:  # not an `on`-column, `cpp_join` returns these after `on`
                # but they need to be added to the result before `on` columns.
                # on_count corrects gap for non-`on` columns
                left_column_idx = idc - on_count
                left_name = fix_name(name, lsuffix)
                categories = col_cats[left_name] if left_name in\
                    col_cats.keys() else None
                if isinstance(cols[left_column_idx], nvstrings.nvstrings):
                    df[left_name] = cols[left_column_idx]
                else:
                    mask = None
                    if valids[left_column_idx] is not None:
                        mask = Buffer(valids[left_column_idx])
                    df[left_name] = columnops.build_column(
                            Buffer(cols[left_column_idx]),
                            dtype=cols[left_column_idx].dtype,
                            mask=mask,
                            categories=categories,
                    )
        rhs_column_idx = len(lhs.columns)
        for name in rhs.columns:
            if name not in on:
                # now copy the columns from `rhs` that were not in `on`
                rhs_name = fix_name(name, rsuffix)
                categories = col_cats[rhs_name] if rhs_name in\
                    col_cats.keys() else None
                if isinstance(cols[rhs_column_idx], nvstrings.nvstrings):
                    df[rhs_name] = cols[rhs_column_idx]
                else:
                    mask = None
                    if valids[rhs_column_idx] is not None:
                        mask = Buffer(valids[rhs_column_idx])
                    df[rhs_name] = columnops.build_column(
                            Buffer(cols[rhs_column_idx]),
                            dtype=cols[rhs_column_idx].dtype,
                            mask=mask,
                            categories=categories,
                    )
                rhs_column_idx = rhs_column_idx + 1

        if left_index and right_index:
            df = df.drop(lhs.LEFT_RIGHT_INDEX_NAME)
            df = df.set_index(lhs.index[df.index.gpu_values])
        elif right_index and left_on:
            new_index = Series(lhs.index,
                               index=RangeIndex(0, len(lhs[left_on[0]])))
            indexed = lhs[left_on[0]][df[left_on[0]]-1]
            new_index = new_index[indexed-1]
            df.index = new_index
        elif left_index and right_on:
            new_index = Series(rhs.index,
                               index=RangeIndex(0, len(rhs[right_on[0]])))
            indexed = rhs[right_on[0]][df[right_on[0]]-1]
            new_index = new_index[indexed-1]
            df.index = new_index

        nvtx_range_pop()

        return df

    def join(self, other, on=None, how='left', lsuffix='', rsuffix='',
             sort=False, type="", method='hash'):
        """Join columns with other DataFrame on index or on a key column.

        Parameters
        ----------
        other : DataFrame
        how : str
            Only accepts "left", "right", "inner", "outer"
        lsuffix, rsuffix : str
            The suffices to add to the left (*lsuffix*) and right (*rsuffix*)
            column names when avoiding conflicts.
        sort : bool
            Set to True to ensure sorted ordering.

        Returns
        -------
        joined : DataFrame

        Notes
        -----
        Difference from pandas:

        - *other* must be a single DataFrame for now.
        - *on* is not supported yet due to lack of multi-index support.
        """

        nvtx_range_push("CUDF_JOIN", "blue")

        # Outer joins still use the old implementation
        if type != "":
            warnings.warn(
                'type="' + type + '" parameter is deprecated.'
                'Use method="' + type + '" instead.',
                DeprecationWarning
            )
            method = type

        if how not in ['left', 'right', 'inner', 'outer']:
            raise NotImplementedError('unsupported {!r} join'.format(how))

        if how == 'right':
            # libgdf doesn't support right join directly, we will swap the
            # dfs and use left join
            return other.join(self, other, how='left', lsuffix=rsuffix,
                              rsuffix=lsuffix, sort=sort, method='hash')

        same_names = set(self.columns) & set(other.columns)
        if same_names and not (lsuffix or rsuffix):
            raise ValueError('there are overlapping columns but '
                             'lsuffix and rsuffix are not defined')

        lhs = DataFrame()
        rhs = DataFrame()

        # Creating unique column name to use libgdf join
        idx_col_name = str(random.randint(2**29, 2**31))

        while idx_col_name in self.columns or idx_col_name in other.columns:
            idx_col_name = str(random.randint(2**29, 2**31))

        lhs[idx_col_name] = Series(self.index.as_column()).set_index(self
                                                                     .index)
        rhs[idx_col_name] = Series(other.index.as_column()).set_index(other
                                                                      .index)

        for name in self.columns:
            lhs[name] = self[name]

        for name in other.columns:
            rhs[name] = other[name]

        lhs = lhs.reset_index(drop=True)
        rhs = rhs.reset_index(drop=True)

        cat_join = False

        if pd.api.types.is_categorical_dtype(lhs[idx_col_name]):
            cat_join = True
            lcats = lhs[idx_col_name].cat.categories
            rcats = rhs[idx_col_name].cat.categories
            if how == 'left':
                cats = lcats
                rhs[idx_col_name] = (rhs[idx_col_name].cat
                                                      ._set_categories(cats)
                                                      .fillna(-1))
            elif how == 'right':
                cats = rcats
                lhs[idx_col_name] = (lhs[idx_col_name].cat
                                                      ._set_categories(cats)
                                                      .fillna(-1))
            elif how in ['inner', 'outer']:
                cats = sorted(set(lcats) | set(rcats))

                lhs[idx_col_name] = (lhs[idx_col_name].cat
                                                      ._set_categories(cats)
                                                      .fillna(-1))
                lhs[idx_col_name] = lhs[idx_col_name]._column.as_numerical

                rhs[idx_col_name] = (rhs[idx_col_name].cat
                                                      ._set_categories(cats)
                                                      .fillna(-1))
                rhs[idx_col_name] = rhs[idx_col_name]._column.as_numerical

        if lsuffix == '':
            lsuffix = 'l'
        if rsuffix == '':
            rsuffix = 'r'

        df = lhs.merge(rhs, on=[idx_col_name], how=how,
                       suffixes=(lsuffix, rsuffix), method=method)

        if cat_join:
            df[idx_col_name] = CategoricalColumn(data=df[idx_col_name].data,
                                                 categories=cats,
                                                 ordered=False)

        df = df.set_index(idx_col_name)

        if sort and len(df):
            return df.sort_index()

        return df

    def groupby(self, by=None, sort=False, as_index=True, method="hash",
                level=None, group_keys=True):
        """Groupby

        Parameters
        ----------
        by : list-of-str or str
            Column name(s) to form that groups by.
        sort : bool
            Force sorting group keys.
            Depends on the underlying algorithm.
        as_index : bool; defaults to False
            Must be False.  Provided to be API compatible with pandas.
            The keys are always left as regular columns in the result.
        method : str, optional
            A string indicating the method to use to perform the group by.
            Valid values are "hash" or "cudf".
            "cudf" method may be deprecated in the future, but is currently
            the only method supporting group UDFs via the `apply` function.

        Returns
        -------
        The groupby object

        Notes
        -----
        Unlike pandas, this groupby operation behaves like a SQL groupby.
        No empty rows are returned.  (For categorical keys, pandas returns
        rows for all categories even if they are no corresponding values.)

        Only a minimal number of operations is implemented so far.

        - Only *by* argument is supported.
        - Since we don't support multiindex, the *by* columns are stored
          as regular columns.
        """
        if group_keys is not True:
            raise NotImplementedError(
                "The group_keys keyword is not yet implemented"
            )
        if by is None and level is None:
            raise TypeError('groupby() requires either by or level to be'
                            'specified.')
        if (method == "cudf"):
            from cudf.groupby.legacy_groupby import Groupby
            if as_index:
                warnings.warn(
                    'as_index==True not supported due to the lack of '
                    'multi-index with legacy groupby function. Use hash '
                    'method for multi-index'
                )
            result = Groupby(self, by=by)
            return result
        else:
            from cudf.groupby.groupby import Groupby

            nvtx_range_push("CUDF_GROUPBY", "purple")
            # The matching `pop` for this range is inside LibGdfGroupby
            # __apply_agg
            result = Groupby(self, by=by, method=method, as_index=as_index,
                             level=level)
            return result

    def query(self, expr, local_dict={}):
        """
        Query with a boolean expression using Numba to compile a GPU kernel.

        See pandas.DataFrame.query.

        Parameters
        ----------

        expr : str
            A boolean expression. Names in expression refer to columns.

            Names starting with `@` refer to Python variables

        local_dict : dict
            Containing the local variable to be used in query.

        Returns
        -------

        filtered :  DataFrame

        Examples
        --------
        >>> import cudf
        >>> a = ('a', [1, 2, 2])
        >>> b = ('b', [3, 4, 5])
        >>> df = cudf.DataFrame([a, b])
        >>> expr = "(a == 2 and b == 4) or (b == 3)"
        >>> print(df.query(expr))
           a  b
        0  1  3
        1  2  4

        DateTime conditionals:

        >>> import numpy as np
        >>> import datetime
        >>> df = cudf.DataFrame()
        >>> data = np.array(['2018-10-07', '2018-10-08'], dtype='datetime64')
        >>> df['datetimes'] = data
        >>> search_date = datetime.datetime.strptime('2018-10-08', '%Y-%m-%d')
        >>> print(df.query('datetimes==@search_date'))
                        datetimes
        1 2018-10-08T00:00:00.000

        Using local_dict:

        >>> import numpy as np
        >>> import datetime
        >>> df = cudf.DataFrame()
        >>> data = np.array(['2018-10-07', '2018-10-08'], dtype='datetime64')
        >>> df['datetimes'] = data
        >>> search_date2 = datetime.datetime.strptime('2018-10-08', '%Y-%m-%d')
        >>> print(df.query('datetimes==@search_date',
        >>>         local_dict={'search_date':search_date2}))
                        datetimes
        1 2018-10-08T00:00:00.000
        """
        if self.empty:
            return self.copy()

        if not isinstance(local_dict, dict):
            raise TypeError("local_dict type: expected dict but found {!r}"
                            .format(type(local_dict)))

        nvtx_range_push("CUDF_QUERY", "purple")
        # Get calling environment
        callframe = inspect.currentframe().f_back
        callenv = {
            'locals': callframe.f_locals,
            'globals': callframe.f_globals,
            'local_dict': local_dict,
        }
        # Run query
        boolmask = queryutils.query_execute(self, expr, callenv)

        selected = Series(boolmask)
        newdf = DataFrame()
        for col in self.columns:
            newseries = self[col][selected]
            newdf[col] = newseries
        result = newdf
        nvtx_range_pop()
        return result

    @applyutils.doc_apply()
    def apply_rows(self, func, incols, outcols, kwargs, cache_key=None):
        """
        Apply a row-wise user defined function.

        Parameters
        ----------
        {params}

        Examples
        --------
        The user function should loop over the columns and set the output for
        each row. Loop execution order is arbitrary, so each iteration of
        the loop **MUST** be independent of each other.

        When ``func`` is invoked, the array args corresponding to the
        input/output are strided so as to improve GPU parallelism.
        The loop in the function resembles serial code, but executes
        concurrently in multiple threads.

        >>> import cudf
        >>> import numpy as np
        >>> df = cudf.DataFrame()
        >>> nelem = 3
        >>> df['in1'] = np.arange(nelem)
        >>> df['in2'] = np.arange(nelem)
        >>> df['in3'] = np.arange(nelem)

        Define input columns for the kernel

        >>> in1 = df['in1']
        >>> in2 = df['in2']
        >>> in3 = df['in3']
        >>> def kernel(in1, in2, in3, out1, out2, kwarg1, kwarg2):
        ...     for i, (x, y, z) in enumerate(zip(in1, in2, in3)):
        ...         out1[i] = kwarg2 * x - kwarg1 * y
        ...         out2[i] = y - kwarg1 * z

        Call ``.apply_rows`` with the name of the input columns, the name and
        dtype of the output columns, and, optionally, a dict of extra
        arguments.

        >>> df.apply_rows(kernel,
        ...               incols=['in1', 'in2', 'in3'],
        ...               outcols=dict(out1=np.float64, out2=np.float64),
        ...               kwargs=dict(kwarg1=3, kwarg2=4))
           in1  in2  in3 out1 out2
        0    0    0    0  0.0  0.0
        1    1    1    1  1.0 -2.0
        2    2    2    2  2.0 -4.0
        """
        return applyutils.apply_rows(self, func, incols, outcols, kwargs,
                                     cache_key=cache_key)

    @applyutils.doc_applychunks()
    def apply_chunks(self, func, incols, outcols, kwargs={}, chunks=None,
                     tpb=1):
        """
        Transform user-specified chunks using the user-provided function.

        Parameters
        ----------
        {params}
        {params_chunks}

        Examples
        --------

        For ``tpb > 1``, ``func`` is executed by ``tpb`` number of threads
        concurrently.  To access the thread id and count,
        use ``numba.cuda.threadIdx.x`` and ``numba.cuda.blockDim.x``,
        respectively (See `numba CUDA kernel documentation`_).

        .. _numba CUDA kernel documentation:\
        http://numba.pydata.org/numba-doc/latest/cuda/kernels.html

        In the example below, the *kernel* is invoked concurrently on each
        specified chunk. The *kernel* computes the corresponding output
        for the chunk.

        By looping over the range
        ``range(cuda.threadIdx.x, in1.size, cuda.blockDim.x)``, the *kernel*
        function can be used with any *tpb* in a efficient manner.

        >>> from numba import cuda
        >>> @cuda.jit
        ... def kernel(in1, in2, in3, out1):
        ...      for i in range(cuda.threadIdx.x, in1.size, cuda.blockDim.x):
        ...          x = in1[i]
        ...          y = in2[i]
        ...          z = in3[i]
        ...          out1[i] = x * y + z

        See also
        --------
        DataFrame.apply_rows
        """
        if chunks is None:
            raise ValueError('*chunks* must be defined')
        return applyutils.apply_chunks(self, func, incols, outcols, kwargs,
                                       chunks=chunks, tpb=tpb)

    def hash_columns(self, columns=None):
        """Hash the given *columns* and return a new Series

        Parameters
        ----------
        column : sequence of str; optional
            Sequence of column names. If columns is *None* (unspecified),
            all columns in the frame are used.
        """
        from cudf.dataframe import numerical

        if columns is None:
            columns = self.columns

        cols = [self[k]._column for k in columns]
        return Series(numerical.column_hash_values(*cols))

    def partition_by_hash(self, columns, nparts):
        """Partition the dataframe by the hashed value of data in *columns*.

        Parameters
        ----------
        columns : sequence of str
            The names of the columns to be hashed.
            Must have at least one name.
        nparts : int
            Number of output partitions

        Returns
        -------
        partitioned: list of DataFrame
        """
        cols = [col._column for col in self._cols.values()]
        names = list(self._cols.keys())
        key_indices = [names.index(k) for k in columns]
        # Allocate output buffers
        outputs = [col.copy() for col in cols]
        # Call hash_partition
        offsets = cpp_hash.hash_partition(cols, key_indices, nparts, outputs)
        # Re-construct output partitions
        outdf = DataFrame()
        for k, col in zip(self._cols, outputs):
            outdf[k] = col
        # Slice into partition
        return [outdf[s:e] for s, e in zip(offsets, offsets[1:] + [None])]

    def replace(self, to_replace, value):
        """
        Replace values given in *to_replace* with *value*.

        Parameters
        ----------
        to_replace : numeric, str, list-like or dict
            Value(s) to replace.

            * numeric or str:

                - values equal to *to_replace* will be replaced
                  with *value*

            * list of numeric or str:

                - If *value* is also list-like,
                  *to_replace* and *value* must be of same length.

            * dict:

                - Dicts can be used to replace different values in different
                  columns. For example, `{'a': 1, 'z': 2}` specifies that the
                  value 1 in column `a` and the value 2 in column `z` should be
                  replaced with value*.
        value : numeric, str, list-like, or dict
            Value(s) to replace `to_replace` with. If a dict is provided, then
            its keys must match the keys in *to_replace*, and correponding
            values must be compatible (e.g., if they are lists, then they must
            match in length).

        Returns
        -------
        result : DataFrame
            DataFrame after replacement.
        """
        outdf = self.copy()

        if not is_dict_like(to_replace):
            to_replace = dict.fromkeys(self.columns, to_replace)
        if not is_dict_like(value):
            value = dict.fromkeys(self.columns, value)

        for k in to_replace:
            outdf[k] = self[k].replace(to_replace[k], value[k])

        return outdf

    def fillna(self, value, method=None, axis=None, inplace=False, limit=None):
        """Fill null values with ``value``.

        Parameters
        ----------
        value : scalar, Series-like or dict
            Value to use to fill nulls. If Series-like, null values
            are filled with values in corresponding indices.
            A dict can be used to provide different values to fill nulls
            in different columns.

        Returns
        -------
        result : DataFrame
            Copy with nulls filled.

        Examples
        --------
        >>> import cudf
        >>> gdf = cudf.DataFrame({'a': [1, 2, None], 'b': [3, None, 5]})
        >>> gdf.fillna(4).to_pandas()
        a  b
        0  1  3
        1  2  4
        2  4  5
        >>> gdf.fillna({'a': 3, 'b': 4}).to_pandas()
        a  b
        0  1  3
        1  2  4
        2  3  5
        """
        if inplace:
            outdf = {}  # this dict will just hold Nones
        else:
            outdf = self.copy()

        if not is_dict_like(value):
            value = dict.fromkeys(self.columns, value)

        for k in value:
            outdf[k] = self[k].fillna(value[k], method=method, axis=axis,
                                      inplace=inplace, limit=limit)

        if not inplace:
            return outdf

    def describe(self, percentiles=None, include=None, exclude=None):
        """Compute summary statistics of a DataFrame's columns. For numeric
        data, the output includes the minimum, maximum, mean, median,
        standard deviation, and various quantiles. For object data, the output
        includes the count, number of unique values, the most common value, and
        the number of occurrences of the most common value.

        Parameters
        ----------
        percentiles : list-like, optional
            The percentiles used to generate the output summary statistics.
            If None, the default percentiles used are the 25th, 50th and 75th.
            Values should be within the interval [0, 1].

        include: str, list-like, optional
            The dtypes to be included in the output summary statistics. Columns
            of dtypes not included in this list will not be part of the output.
            If include='all', all dtypes are included. Default of None includes
            all numeric columns.

        exclude: str, list-like, optional
            The dtypes to be excluded from the output summary statistics.
            Columns of dtypes included in this list will not be part of the
            output. Default of None excludes no columns.

        Returns
        -------
        output_frame : DataFrame
            Summary statistics of relevant columns in the original dataframe.

        Examples
        --------
        Describing a ``Series`` containing numeric values.
        >>> import cudf
        >>> s = cudf.Series([1, 2, 3, 4, 5, 6, 7, 8, 9, 10])
        >>> print(s.describe())
           stats   values
        0  count     10.0
        1   mean      5.5
        2    std  3.02765
        3    min      1.0
        4    25%      2.5
        5    50%      5.5
        6    75%      7.5
        7    max     10.0

        Describing a ``DataFrame``. By default all numeric fields
        are returned.
        >>> gdf = cudf.DataFrame()
        >>> gdf['a'] = [1,2,3]
        >>> gdf['b'] = [1.0, 2.0, 3.0]
        >>> gdf['c'] = ['x', 'y', 'z']
        >>> gdf['d'] = [1.0, 2.0, 3.0]
        >>> gdf['d'] = gdf['d'].astype('float32')
        >>> print(gdf.describe())
           stats    a    b    d
        0  count  3.0  3.0  3.0
        1   mean  2.0  2.0  2.0
        2    std  1.0  1.0  1.0
        3    min  1.0  1.0  1.0
        4    25%  1.5  1.5  1.5
        5    50%  1.5  1.5  1.5
        6    75%  2.5  2.5  2.5
        7    max  3.0  3.0  3.0

        Using the ``include`` keyword to describe only specific dtypes.
        >>> gdf = cudf.DataFrame()
        >>> gdf['a'] = [1,2,3]
        >>> gdf['b'] = [1.0, 2.0, 3.0]
        >>> gdf['c'] = ['x', 'y', 'z']
        >>> print(gdf.describe(include='int'))
           stats    a
        0  count  3.0
        1   mean  2.0
        2    std  1.0
        3    min  1.0
        4    25%  1.5
        5    50%  1.5
        6    75%  2.5
        7    max  3.0
        """

        def _create_output_frame(data, percentiles=None):
            # hack because we don't support strings in indexes
            columns = data.columns
            out_df = data[columns[0]].describe(percentiles=percentiles)
            for col in columns[1:]:
                out_df[col] = data[col].describe(percentiles=percentiles)[col]

            return out_df

        if not include and not exclude:
            numeric_data = self.select_dtypes(np.number)
            output_frame = _create_output_frame(numeric_data, percentiles)

        elif include == 'all':
            if exclude:
                raise ValueError("Cannot exclude when include='all'.")

            included_data = self.select_dtypes(np.number)
            output_frame = _create_output_frame(included_data, percentiles)
            logging.warning("Describe does not yet include StringColumns or "
                            "DatetimeColumns.")

        else:
            if not include:
                include = np.number

            included_data = self.select_dtypes(include=include,
                                               exclude=exclude)
            if included_data.empty:
                raise ValueError("No data of included types.")
            output_frame = _create_output_frame(included_data, percentiles)

        return output_frame

    def to_pandas(self):
        """
        Convert to a Pandas DataFrame.

        Examples
        --------
        >>> import cudf
        >>> a = ('a', [0, 1, 2])
        >>> b = ('b', [-3, 2, 0])
        >>> df = cudf.DataFrame([a, b])
        >>> type(df.to_pandas())
        <class 'pandas.core.frame.DataFrame'>
        """
        index = self.index.to_pandas()
        out = pd.DataFrame(index=index)
        for c, x in self._cols.items():
            out[c] = x.to_pandas(index=index)
        if isinstance(self.columns, Index):
            out.columns = self.columns
            if isinstance(self.columns, cudf.dataframe.multiindex.MultiIndex):
                if self.columns.names is not None:
                    out.columns.names = self.columns.names
            else:
                out.columns.name = self.columns.name
        return out

    @classmethod
    def from_pandas(cls, dataframe, nan_as_null=True):
        """
        Convert from a Pandas DataFrame.

        Raises
        ------
        TypeError for invalid input type.

        Examples
        --------
        >>> import cudf
        >>> import pandas as pd
        >>> data = [[0,1], [1,2], [3,4]]
        >>> pdf = pd.DataFrame(data, columns=['a', 'b'], dtype=int)
        >>> cudf.from_pandas(pdf)
        <cudf.DataFrame ncols=2 nrows=3 >
        """
        if not isinstance(dataframe, pd.DataFrame):
            raise TypeError('not a pandas.DataFrame')

        df = cls()
        # Set columns
        for colk in dataframe.columns:
            vals = dataframe[colk].values
            df[colk] = Series(vals, nan_as_null=nan_as_null)
        # Set index
        if isinstance(dataframe.index, pd.MultiIndex):
            import cudf
            index = cudf.from_pandas(dataframe.index)
        else:
            index = dataframe.index
        return df.set_index(index)

    def to_arrow(self, preserve_index=True):
        """
        Convert to a PyArrow Table.

        Examples
        --------
        >>> import cudf
        >>> a = ('a', [0, 1, 2])
        >>> b = ('b', [-3, 2, 0])
        >>> df = cudf.DataFrame([a, b])
        >>> df.to_arrow()
        pyarrow.Table
        None: int64
        a: int64
        b: int64
        """
        arrays = []
        names = []
        types = []
        index_names = []
        index_columns = []

        for name, column in self._cols.items():
            names.append(name)
            arrow_col = column.to_arrow()
            arrays.append(arrow_col)
            types.append(arrow_col.type)

        index_name = pa.pandas_compat._index_level_name(self.index, 0, names)
        index_names.append(index_name)
        index_columns.append(self.index)
        # It would be better if we didn't convert this if we didn't have to,
        # but we first need better tooling for cudf --> pyarrow type
        # conversions
        index_arrow = self.index.to_arrow()
        types.append(index_arrow.type)
        if preserve_index:
            arrays.append(index_arrow)
            names.append(index_name)

        # We may want to add additional metadata to this in the future, but
        # for now lets just piggyback off of what's done for Pandas
        metadata = pa.pandas_compat.construct_metadata(
            self, names, index_columns, index_names, preserve_index, types
        )

        return pa.Table.from_arrays(arrays, names=names, metadata=metadata)

    @classmethod
    def from_arrow(cls, table):
        """Convert from a PyArrow Table.

        Raises
        ------
        TypeError for invalid input type.

        **Notes**

        Does not support automatically setting index column(s) similar to how
        ``to_pandas`` works for PyArrow Tables.

        Examples
        --------
        >>> import pyarrow as pa
        >>> import cudf
        >>> data = [pa.array([1, 2, 3]), pa.array([4, 5, 6])]
        >>> batch = pa.RecordBatch.from_arrays(data, ['f0', 'f1'])
        >>> table = pa.Table.from_batches([batch])
        >>> cudf.DataFrame.from_arrow(table)
        <cudf.DataFrame ncols=2 nrows=3 >
        """
        import json
        if not isinstance(table, pa.Table):
            raise TypeError('not a pyarrow.Table')

        index_col = None
        dtypes = None
        if isinstance(table.schema.metadata, dict):
            if b'pandas' in table.schema.metadata:
                metadata = json.loads(
                    table.schema.metadata[b'pandas']
                )
                index_col = metadata['index_columns']
                dtypes = {col['field_name']: col['pandas_type'] for col in
                          metadata['columns'] if 'field_name' in col}

        df = cls()
        for col in table.columns:
            if dtypes:
                dtype = dtypes[col.name]
                if dtype == 'categorical':
                    dtype = 'category'
                elif dtype == 'date':
                    dtype = 'datetime64[ms]'
            else:
                dtype = None

            df[col.name] = columnops.as_column(
                col.data,
                dtype=dtype
            )
        if index_col:
            df = df.set_index(index_col[0])
            new_index_name = pa.pandas_compat._backwards_compatible_index_name(
                df.index.name, df.index.name)
            df.index.name = new_index_name
        return df

    def to_records(self, index=True):
        """Convert to a numpy recarray

        Parameters
        ----------
        index : bool
            Whether to include the index in the output.

        Returns
        -------
        numpy recarray
        """
        members = [('index', self.index.dtype)] if index else []
        members += [(col, self[col].dtype) for col in self.columns]
        dtype = np.dtype(members)
        ret = np.recarray(len(self), dtype=dtype)
        if index:
            ret['index'] = self.index.values
        for col in self.columns:
            ret[col] = self[col].to_array()
        return ret

    @classmethod
    def from_records(self, data, index=None, columns=None, nan_as_null=False):
        """Convert from a numpy recarray or structured array.

        Parameters
        ----------
        data : numpy structured dtype or recarray of ndim=2
        index : str
            The name of the index column in *data*.
            If None, the default index is used.
        columns : list of str
            List of column names to include.

        Returns
        -------
        DataFrame
        """
        if data.ndim != 1 and data.ndim != 2:
            raise ValueError("records dimension expected 1 or 2 but found {!r}"
                             .format(data.ndim))

        num_cols = len(data[0])
        if columns is None and data.dtype.names is None:
            names = [i for i in range(num_cols)]

        elif data.dtype.names is not None:
            names = data.dtype.names

        else:
            if len(columns) != num_cols:
                msg = "columns length expected {!r} but found {!r}"
                raise ValueError(msg.format(num_cols, len(columns)))
            names = columns

        df = DataFrame()
        if data.ndim == 2:
            for i, k in enumerate(names):
                df[k] = Series(data[:, i], nan_as_null=nan_as_null)
        elif data.ndim == 1:
            for k in names:
                df[k] = Series(data[k], nan_as_null=nan_as_null)

        if index is not None:
            indices = data[index]
            return df.set_index(indices.astype(np.int64))
        return df

    @classmethod
    def from_gpu_matrix(self, data, index=None, columns=None,
                        nan_as_null=False):
        """Convert from a numba gpu ndarray.

        Parameters
        ----------
        data : numba gpu ndarray
        index : str
            The name of the index column in *data*.
            If None, the default index is used.
        columns : list of str
            List of column names to include.

        Returns
        -------
        DataFrame
        """
        if data.ndim != 2:
            raise ValueError("matrix dimension expected 2 but found {!r}"
                             .format(data.ndim))

        if columns is None:
            names = [i for i in range(data.shape[1])]
        else:
            if len(columns) != data.shape[1]:
                msg = "columns length expected {!r} but found {!r}"
                raise ValueError(msg.format(data.shape[1], len(columns)))
            names = columns

        if index is not None and len(index) != data.shape[0]:
            msg = "index length expected {!r} but found {!r}"
            raise ValueError(msg.format(data.shape[0], len(index)))

        df = DataFrame()
        data = data.transpose()  # to mimic the pandas behaviour
        for i, k in enumerate(names):
            df[k] = Series(data[i], nan_as_null=nan_as_null)

        if index is not None:
            indices = data[index]
            return df.set_index(indices.astype(np.int64))

        return df

    def to_gpu_matrix(self):
        """Convert to a numba gpu ndarray



        Returns
        -------
        numba gpu ndarray
        """
    def quantile(self,
                 q=0.5,
                 interpolation='linear',
                 columns=None,
                 exact=True):
        """
        Return values at the given quantile.

        Parameters
        ----------

        q : float or array-like
            0 <= q <= 1, the quantile(s) to compute
        interpolation : {`linear`, `lower`, `higher`, `midpoint`, `nearest`}
            This  parameter specifies the interpolation method to use,
            when the desired quantile lies between two data points i and j.
            Default 'linear'.
        columns : list of str
            List of column names to include.
        exact : boolean
            Whether to use approximate or exact quantile algorithm.

        Returns
        -------

        DataFrame

        """
        if columns is None:
            columns = self.columns

        result = DataFrame()
        result['Quantile'] = q
        for k, col in self._cols.items():
            if k in columns:
                result[k] = col.quantile(q, interpolation=interpolation,
                                         exact=exact,
                                         quant_index=False)
        return result

    #
    # Stats
    #
    def count(self):
        return self._apply_support_method('count')

    def min(self):
        return self._apply_support_method('min')

    def max(self):
        return self._apply_support_method('max')

    def sum(self):
        return self._apply_support_method('sum')

    def product(self):
        return self._apply_support_method('product')

    def cummin(self):
        return self._apply_support_method('cummin')

    def cummax(self):
        return self._apply_support_method('cummax')

    def cumsum(self):
        return self._apply_support_method('cumsum')

    def cumprod(self):
        return self._apply_support_method('cumprod')

    def mean(self, axis=None, skipna=None, level=None, numeric_only=None,
             **kwargs):
        """Return the mean of the values for the requested axis.

        Parameters
        ----------
        axis : {index (0), columns (1)}
            Axis for the function to be applied on.

        skipna : bool, default True
            Exclude NA/null values when computing the result.

        level : int or level name, default None
            If the axis is a MultiIndex (hierarchical), count along a
            particular level, collapsing into a Series.

        numeric_only : bool, default None
            Include only float, int, boolean columns. If None, will attempt to
            use everything, then use only numeric data. Not implemented for
            Series.

        **kwargs
            Additional keyword arguments to be passed to the function.

        Returns
        -------
        mean : Series or DataFrame (if level specified)
        """
        return self._apply_support_method('mean')

    def std(self, ddof=1):
        return self._apply_support_method('std', ddof)

    def var(self, ddof=1):
        return self._apply_support_method('var', ddof)

    def _apply_support_method(self, *args, **kwargs):
        method = args[0]
        result = [getattr(self[col], method)(*kwargs)
                  for col in self._cols.keys()]
        if isinstance(result[0], Series):
            support_result = result
            result = DataFrame()
            for idx, col in enumerate(self._cols.keys()):
                result[col] = support_result[idx]
        else:
            result = Series(result)
            result = result.set_index(self._cols.keys())
        return result

    def select_dtypes(self, include=None, exclude=None):
        """Return a subset of the DataFrame’s columns based on the column dtypes.

        Parameters
        ----------
        include : str or list
            which columns to include based on dtypes
        exclude : str or list
            which columns to exclude based on dtypes

        """

        # code modified from:
        # https://github.com/pandas-dev/pandas/blob/master/pandas/core/frame.py#L3196

        if not isinstance(include, (list, tuple)):
            include = (include,) if include is not None else ()
        if not isinstance(exclude, (list, tuple)):
            exclude = (exclude,) if exclude is not None else ()

        df = DataFrame()

        # cudf_dtype_from_pydata_dtype can distinguish between
        # np.float and np.number
        selection = tuple(map(frozenset, (include, exclude)))
        include, exclude = map(
            lambda x: frozenset(
                map(utils.cudf_dtype_from_pydata_dtype, x)),
            selection,
        )

        # can't both include AND exclude!
        if not include.isdisjoint(exclude):
            raise ValueError('include and exclude overlap on {inc_ex}'.format(
                inc_ex=(include & exclude)))

        cat_type = pd.core.dtypes.dtypes.CategoricalDtypeType

        # include all subtypes
        include_subtypes = set()
        for dtype in self.dtypes:
            for i_dtype in include:
                # category handling
                if i_dtype is cat_type:
                    include_subtypes.add(i_dtype)
                    break
                if issubclass(dtype.type, i_dtype):
                    include_subtypes.add(dtype.type)

        # exclude all subtypes
        exclude_subtypes = set()
        for dtype in self.dtypes:
            for e_dtype in exclude:
                # category handling
                if e_dtype is cat_type:
                    exclude_subtypes.add(e_dtype)
                    break
                if issubclass(dtype.type, e_dtype):
                    exclude_subtypes.add(dtype.type)

        include_all = set([utils.cudf_dtype_from_pydata_dtype(d)
                           for d in self.dtypes])

        # remove all exclude types
        inclusion = include_all - exclude_subtypes

        # keep only those included
        if include_subtypes:
            inclusion = inclusion & include_subtypes

        for x in self._cols.values():
            infered_type = utils.cudf_dtype_from_pydata_dtype(x.dtype)
            if infered_type in inclusion:
                df.add_column(x.name, x)

        return df

    @ioutils.doc_to_parquet()
    def to_parquet(self, path, *args, **kwargs):
        """{docstring}"""
        import cudf.io.parquet as pq
        pq.to_parquet(self, path, *args, **kwargs)

    @ioutils.doc_to_feather()
    def to_feather(self, path, *args, **kwargs):
        """{docstring}"""
        import cudf.io.feather as feather
        feather.to_feather(self, path, *args, **kwargs)

    @ioutils.doc_to_json()
    def to_json(self, path_or_buf=None, *args, **kwargs):
        """{docstring}"""
        import cudf.io.json as json
        json.to_json(
            self,
            path_or_buf=path_or_buf,
            *args,
            **kwargs
        )

    @ioutils.doc_to_hdf()
    def to_hdf(self, path_or_buf, key, *args, **kwargs):
        """{docstring}"""
        import cudf.io.hdf as hdf
        hdf.to_hdf(path_or_buf, key, self, *args, **kwargs)

    @ioutils.doc_to_dlpack()
    def to_dlpack(self):
        """{docstring}"""
        import cudf.io.dlpack as dlpack
        return dlpack.to_dlpack(self)


class Loc(object):
    """
    For selection by label.
    """

    def __init__(self, df):
        self._df = df

    def __getitem__(self, arg):
        row_slice = None
        row_label = None

        if isinstance(self._df.index, cudf.dataframe.multiindex.MultiIndex)\
                and isinstance(arg, tuple):  # noqa: E501
            # Explicitly ONLY support tuple indexes into MultiIndex.
            # Pandas allows non tuple indices and warns "results may be
            # undefined."
            return self._df._index._get_row_major(self._df, arg)

        if isinstance(arg, int):
            if arg < 0 or arg >= len(self._df):
                raise IndexError("label scalar %s is out of bound" % arg)
            row_label = arg
            col_slice = self._df.columns

        elif isinstance(arg, tuple):
            arg_1, arg_2 = arg
            if isinstance(arg_1, int):
                row_label = arg_1
            elif isinstance(arg_1, slice):
                row_slice = arg_1
            else:
                raise TypeError(type(arg_1))
            col_slice = arg_2
            if isinstance(arg_2, str):
                col_slice = [arg_2]

        elif isinstance(arg, slice):
            row_slice = arg
            col_slice = self._df.columns
        else:
            raise TypeError(type(arg))

        if row_label is not None:
            ret_list = []
            col_list = pd.Categorical(list(col_slice))
            for col in col_list:
                if pd.api.types.is_categorical_dtype(
                        self._df[col][row_label].dtype
                ):
                    raise NotImplementedError(
                        "categorical dtypes are not yet supported in loc"
                    )
                ret_list.append(self._df[col][row_label])
            promoted_type = np.result_type(*[val.dtype for val in ret_list])
            ret_list = np.array(ret_list, dtype=promoted_type)
            return Series(ret_list,
                          index=as_index(col_list))

        df = DataFrame()
        begin, end = self._df.index.find_label_range(row_slice.start,
                                                     row_slice.stop)
        row_step = row_slice.step if row_slice.step is not None else 1
        for col in col_slice:
            sr = self._df[col]
            df.add_column(col, sr[begin:end:row_step], forceindex=True)

        return df


class Iloc(object):
    """
    For integer-location based selection.
    """

    def __init__(self, df):
        self._df = df

    def __getitem__(self, arg):
        if isinstance(arg, (tuple)):
            if len(arg) == 1:
                arg = list(arg)
            elif len(arg) == 2:
                return self[arg[0]][arg[1]]
            else:
                return pd.core.indexing.IndexingError(
                    "Too many indexers"
                )

        if isinstance(arg, numbers.Integral):
            rows = []
            for col in self._df.columns:
                rows.append(self._df[col][arg])
            return Series(np.array(rows), name=arg)
        else:
            df = DataFrame()
            for col in self._df.columns:
                df[col] = self._df[col][arg]
            df.index = self._df.index[arg]

            return df

    def __setitem__(self, key, value):
        # throws an exception while updating
        msg = "updating columns using iloc is not allowed"
        raise ValueError(msg)


def from_pandas(obj):
    """
    Convert certain Pandas objects into the cudf equivalent.

    Supports DataFrame, Series, or MultiIndex.

    Raises
    ------
    TypeError for invalid input type.

    Examples
    --------
    >>> import cudf
    >>> import pandas as pd
    >>> data = [[0, 1], [1, 2], [3, 4]]
    >>> pdf = pd.DataFrame(data, columns=['a', 'b'], dtype=int)
    >>> cudf.from_pandas(pdf)
    <cudf.DataFrame ncols=2 nrows=3 >
    """
    if isinstance(obj, pd.DataFrame):
        return DataFrame.from_pandas(obj)
    elif isinstance(obj, pd.Series):
        return Series.from_pandas(obj)
    elif isinstance(obj, pd.MultiIndex):
        return cudf.MultiIndex.from_pandas(obj)
    else:
        raise TypeError(
            "from_pandas only accepts Pandas Dataframes, Series, and "
            "MultiIndex objects. "
            "Got %s" % type(obj)
        )


def merge(left, right, *args, **kwargs):
    return left.merge(right, *args, **kwargs)


# a bit of fanciness to inject doctstring with left parameter
merge_doc = DataFrame.merge.__doc__
idx = merge_doc.find('right')
merge.__doc__ = ''.join([merge_doc[:idx], '\n\tleft : DataFrame\n\t',
                        merge_doc[idx:]])

register_distributed_serializer(DataFrame)<|MERGE_RESOLUTION|>--- conflicted
+++ resolved
@@ -20,20 +20,11 @@
 
 from librmm_cffi import librmm as rmm
 
-<<<<<<< HEAD
-from cudf import formatting, _gdf
-from cudf.utils import cudautils, queryutils, applyutils, utils
-from .core import get_renderable_pandas_dataframe
-from .index import GenericIndex, Index, RangeIndex
-from .series import Series
-from .column import Column
-=======
 import cudf
 from cudf import formatting
 from cudf.utils import cudautils, queryutils, applyutils, utils, ioutils
 from cudf.dataframe.index import as_index, Index, RangeIndex
 from cudf.dataframe.series import Series
->>>>>>> 065eee11
 from cudf.settings import NOTSET, settings
 from cudf.comm.serialize import register_distributed_serializer
 from cudf.dataframe.categorical import CategoricalColumn
@@ -480,14 +471,16 @@
         lines = repr(get_renderable_pandas_dataframe(self)).split('\n')
         if lines[-1].startswith('['):
             lines = lines[:-1]  # final line counts number of rows
-            lines.append("[%d rows x %d columns]" % (len(self), len(self.columns)))
+            lines.append("[%d rows x %d columns]" % (len(self), len(
+                    self.columns)))
         return '\n'.join(lines)
 
     def _repr_html_(self):
         lines = get_renderable_pandas_dataframe(self)._repr_html_().split('\n')
         if lines[-2].startswith('<p>'):
             lines = lines[:-2]
-            lines.append('<p>%d rows × %d columns</p>' % (len(self), len(self.columns)))
+            lines.append('<p>%d rows × %d columns</p>' % (len(self), len(
+                self.columns)))
             lines.append('</div>')
         return '\n'.join(lines)
 
