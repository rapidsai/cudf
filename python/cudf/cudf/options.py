--- conflicted
+++ resolved
@@ -328,14 +328,6 @@
 
     You need to invoke as ``option_context(pat, val, [(pat, val), ...])``.
 
-<<<<<<< HEAD
-    .. pandas-compat::
-            One notable difference from Pandas is when `option_context` is
-            created with an empty input i.e., `option_context()` all the
-            options of `cudf` are reset to default values with-in
-            the scope of the context.
-=======
->>>>>>> edbe99bf
 
     Examples
     --------
@@ -354,23 +346,9 @@
         self.ops = tuple(zip(args[::2], args[1::2]))
 
     def __enter__(self) -> None:
-<<<<<<< HEAD
-        if len(self.ops) == 0:
-            self.undo = tuple(
-                (pat, option.value) for pat, option in _OPTIONS.items()
-            )
-            old_options_copy = _OPTIONS.copy()
-            for name, option in old_options_copy.items():
-                set_option(name, option.default)
-        else:
-            self.undo = tuple((pat, get_option(pat)) for pat, _ in self.ops)
-            for pat, val in self.ops:
-                set_option(pat, val)
-=======
         self.undo = tuple((pat, get_option(pat)) for pat, _ in self.ops)
         for pat, val in self.ops:
             set_option(pat, val)
->>>>>>> edbe99bf
 
     def __exit__(self, *args) -> None:
         for pat, val in self.undo:
