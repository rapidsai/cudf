--- conflicted
+++ resolved
@@ -124,7 +124,6 @@
         lhs_type = _make_fields_nullable(lhs.type)
         lhs = lhs.cast(lhs_type)
 
-<<<<<<< HEAD
     assert lhs.type == rhs.type, f"{lhs.type} != {rhs.type}"
     if _contains_type(lhs.type, pa.types.is_floating) and _contains_type(
         rhs.type, pa.types.is_floating
@@ -154,21 +153,19 @@
             rhs = [rhs]
 
         for lh_arr, rh_arr in zip(lhs, rhs):
+            # Check NaNs positions match
+            # and then filter out nans
+            lhs_nans = pa.compute.is_nan(lh_arr)
+            rhs_nans = pa.compute.is_nan(rh_arr)
+            assert lhs_nans.equals(rhs_nans)
+
+            if pa.compute.any(lhs_nans) or pa.compute.any(rhs_nans):
+                # masks must be equal at this point
+                mask = pa.compute.fill_null(pa.compute.invert(lhs_nans), True)
+                lh_arr = lh_arr.filter(mask)
+                rh_arr = rh_arr.filter(mask)
+
             np.testing.assert_array_almost_equal(lh_arr, rh_arr)
-=======
-    if pa.types.is_floating(lhs.type) and pa.types.is_floating(rhs.type):
-        lhs_nans = pa.compute.is_nan(lhs)
-        rhs_nans = pa.compute.is_nan(rhs)
-        assert lhs_nans.equals(rhs_nans)
-
-        if pa.compute.any(lhs_nans) or pa.compute.any(rhs_nans):
-            # masks must be equal at this point
-            mask = pa.compute.fill_null(pa.compute.invert(lhs_nans), True)
-            lhs = lhs.filter(mask)
-            rhs = rhs.filter(mask)
-
-        np.testing.assert_array_almost_equal(lhs, rhs)
->>>>>>> 5dde41d7
     else:
         assert lhs.equals(rhs)
 
