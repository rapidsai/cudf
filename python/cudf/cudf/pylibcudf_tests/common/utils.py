--- conflicted
+++ resolved
@@ -35,16 +35,7 @@
         plc_pa = plc_pa.combine_chunks()
     if isinstance(pa_array, pa.ChunkedArray):
         pa_array = pa_array.combine_chunks()
-<<<<<<< HEAD
 
-    print(plc_pa)
-    print(pa_array)
-
-    print(plc_pa.type)
-    print(pa_array.type)
-
-=======
->>>>>>> ff981a40
     assert plc_pa.equals(pa_array)
 
 
