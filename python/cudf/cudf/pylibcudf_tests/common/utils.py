--- conflicted
+++ resolved
@@ -111,7 +111,6 @@
         lhs = rhs.cast(lhs_type)
 
     if pa.types.is_floating(lhs.type) and pa.types.is_floating(rhs.type):
-<<<<<<< HEAD
         lhs_nans = pa.compute.is_nan(lhs)
         rhs_nans = pa.compute.is_nan(rhs)
         assert lhs_nans.equals(rhs_nans)
@@ -122,12 +121,9 @@
             lhs = lhs.filter(mask)
             rhs = rhs.filter(mask)
 
-    assert lhs.equals(rhs)
-=======
         np.testing.assert_array_almost_equal(lhs, rhs)
     else:
         assert lhs.equals(rhs)
->>>>>>> faddc8c3
 
 
 def assert_table_eq(pa_table: pa.Table, plc_table: plc.Table) -> None:
