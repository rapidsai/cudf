--- conflicted
+++ resolved
@@ -132,15 +132,9 @@
         # This is so we can do approximate comparisons
         # for floats in numpy
         def _flatten_arrays(arr):
-<<<<<<< HEAD
-            flat_arrs = []
-            if pa.types.is_nested(arr.type):
-                flattened = arr.flatten()
-=======
             if pa.types.is_nested(arr.type):
                 flattened = arr.flatten()
                 flat_arrs = []
->>>>>>> 135c9951
                 if isinstance(flattened, list):
                     for flat_arr in flattened:
                         flat_arrs += _flatten_arrays(flat_arr)
@@ -159,8 +153,6 @@
             rhs = [rhs]
 
         for lh_arr, rh_arr in zip(lhs, rhs):
-<<<<<<< HEAD
-=======
             # Check NaNs positions match
             # and then filter out nans
             lhs_nans = pa.compute.is_nan(lh_arr)
@@ -173,7 +165,6 @@
                 lh_arr = lh_arr.filter(mask)
                 rh_arr = rh_arr.filter(mask)
 
->>>>>>> 135c9951
             np.testing.assert_array_almost_equal(lh_arr, rh_arr)
     else:
         assert lhs.equals(rhs)
