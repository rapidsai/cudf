--- conflicted
+++ resolved
@@ -136,7 +136,63 @@
     assert_column_eq(expect, res)
 
 
-<<<<<<< HEAD
+def test_reverse(test_data):
+    list_column = test_data[0][0]
+    arr = pa.array(list_column)
+    plc_column = plc.interop.from_arrow(arr)
+
+    res = plc.lists.reverse(plc_column)
+
+    expect = pa.array([lst[::-1] for lst in list_column])
+
+    assert_column_eq(expect, res)
+
+
+def test_segmented_gather(test_data):
+    list_column1 = test_data[0][0]
+    list_column2 = test_data[0][1]
+
+    plc_column1 = plc.interop.from_arrow(pa.array(list_column1))
+    plc_column2 = plc.interop.from_arrow(pa.array(list_column2))
+
+    res = plc.lists.segmented_gather(plc_column2, plc_column1)
+
+    expect = pa.array([[8, 9], [14], [0], [0, 0]])
+
+    assert_column_eq(expect, res)
+
+
+def test_extract_list_element_scalar(test_data):
+    arr = pa.array(test_data[0][0])
+    plc_column = plc.interop.from_arrow(arr)
+
+    res = plc.lists.extract_list_element(plc_column, 0)
+    expect = pa.compute.list_element(test_data[0][0], 0)
+
+    assert_column_eq(expect, res)
+
+
+def test_extract_list_element_column(test_data):
+    arr = pa.array(test_data[0][0])
+    plc_column = plc.interop.from_arrow(arr)
+    indices = plc.interop.from_arrow(pa.array([0, 1, -4, -1]))
+
+    res = plc.lists.extract_list_element(plc_column, indices)
+    expect = pa.array([0, None, None, 7])
+
+    assert_column_eq(expect, res)
+
+
+def test_count_elements(test_data):
+    arr = pa.array(test_data[0][1])
+    plc_column = plc.interop.from_arrow(arr)
+    res = plc.lists.count_elements(plc_column)
+
+    expect = pa.array([1, 1, 0, 3], type=pa.int32())
+
+    assert_column_eq(expect, res)
+
+
 def test_sequences():
     starts = plc.interop.from_arrow(pa.array([0, 1, 2, 3, 4]))
     steps = plc.interop.from_arrow(pa.array([2, 1, 1, 1, -3]))
@@ -150,61 +206,4 @@
 
     assert_column_eq(expect1, res1)
 
-    assert_column_eq(expect2, res2)
-=======
-def test_reverse(test_data):
-    list_column = test_data[0][0]
-    arr = pa.array(list_column)
-    plc_column = plc.interop.from_arrow(arr)
-
-    res = plc.lists.reverse(plc_column)
-
-    expect = pa.array([lst[::-1] for lst in list_column])
-
-    assert_column_eq(expect, res)
-
-
-def test_segmented_gather(test_data):
-    list_column1 = test_data[0][0]
-    list_column2 = test_data[0][1]
-
-    plc_column1 = plc.interop.from_arrow(pa.array(list_column1))
-    plc_column2 = plc.interop.from_arrow(pa.array(list_column2))
-
-    res = plc.lists.segmented_gather(plc_column2, plc_column1)
-
-    expect = pa.array([[8, 9], [14], [0], [0, 0]])
-
-    assert_column_eq(expect, res)
-
-
-def test_extract_list_element_scalar(test_data):
-    arr = pa.array(test_data[0][0])
-    plc_column = plc.interop.from_arrow(arr)
-
-    res = plc.lists.extract_list_element(plc_column, 0)
-    expect = pa.compute.list_element(test_data[0][0], 0)
-
-    assert_column_eq(expect, res)
-
-
-def test_extract_list_element_column(test_data):
-    arr = pa.array(test_data[0][0])
-    plc_column = plc.interop.from_arrow(arr)
-    indices = plc.interop.from_arrow(pa.array([0, 1, -4, -1]))
-
-    res = plc.lists.extract_list_element(plc_column, indices)
-    expect = pa.array([0, None, None, 7])
-
-    assert_column_eq(expect, res)
-
-
-def test_count_elements(test_data):
-    arr = pa.array(test_data[0][1])
-    plc_column = plc.interop.from_arrow(arr)
-    res = plc.lists.count_elements(plc_column)
-
-    expect = pa.array([1, 1, 0, 3], type=pa.int32())
-
-    assert_column_eq(expect, res)
->>>>>>> e6537de7
+    assert_column_eq(expect2, res2)