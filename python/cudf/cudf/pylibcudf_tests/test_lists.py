--- conflicted
+++ resolved
@@ -188,7 +188,16 @@
     assert_column_eq(expect, res)
 
 
-<<<<<<< HEAD
+def test_count_elements(test_data):
+    arr = pa.array(test_data[0][1])
+    plc_column = plc.interop.from_arrow(arr)
+    res = plc.lists.count_elements(plc_column)
+
+    expect = pa.array([1, 1, 0, 3], type=pa.int32())
+
+    assert_column_eq(expect, res)
+
+
 @pytest.mark.parametrize(
     "ascending,na_position,expected",
     [
@@ -227,14 +236,4 @@
     expect = pa.array(expected)
 
     assert_column_eq(expect, res)
-    assert_column_eq(expect, res_stable)
-=======
-def test_count_elements(test_data):
-    arr = pa.array(test_data[0][1])
-    plc_column = plc.interop.from_arrow(arr)
-    res = plc.lists.count_elements(plc_column)
-
-    expect = pa.array([1, 1, 0, 3], type=pa.int32())
-
-    assert_column_eq(expect, res)
->>>>>>> e6537de7
+    assert_column_eq(expect, res_stable)