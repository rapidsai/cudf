# Copyright (c) 2024, NVIDIA CORPORATION.

import pyarrow as pa
import pytest
from utils import assert_column_eq

from cudf._lib import pylibcudf as plc


@pytest.fixture
def test_data():
    return [[[[0, 1], [2], [5], [6, 7]], [[8], [9], [], [13, 14, 15]]]]


@pytest.fixture
def scalar():
    return pa.scalar(1)


@pytest.fixture
def column():
    return pa.array([3, 2, 5, 6]), pa.array([-1, 0, 0, 0], type=pa.int32())


def test_concatenate_rows(test_data):
    arrow_tbl = pa.Table.from_arrays(test_data[0], names=["a", "b"])
    plc_tbl = plc.interop.from_arrow(arrow_tbl)

    res = plc.lists.concatenate_rows(plc_tbl)

    expect = pa.array([pair[0] + pair[1] for pair in zip(*test_data[0])])

    assert_column_eq(expect, res)


@pytest.mark.parametrize(
    "test_data, dropna, expected",
    [
        (
            [[[1, 2], [3, 4], [5]], [[6], None, [7, 8, 9]]],
            False,
            [[1, 2, 3, 4, 5], None],
        ),
        (
            [[[1, 2], [3, 4], [5, None]], [[6], [None], [7, 8, 9]]],
            True,
            [[1, 2, 3, 4, 5, None], [6, None, 7, 8, 9]],
        ),
    ],
)
def test_concatenate_list_elements(test_data, dropna, expected):
    arr = pa.array(test_data)
    plc_column = plc.interop.from_arrow(arr)

    res = plc.lists.concatenate_list_elements(plc_column, dropna)

    expect = pa.array(expected)

    assert_column_eq(expect, res)


def test_contains_scalar(test_data, scalar):
    list_column = test_data[0][0]
    arr = pa.array(list_column)

    plc_column = plc.interop.from_arrow(arr)
    plc_scalar = plc.interop.from_arrow(scalar)
    res = plc.lists.contains(plc_column, plc_scalar)

    expect = pa.array([True, False, False, False])

    assert_column_eq(expect, res)


def test_contains_list_column(test_data):
    list_column1 = test_data[0][0]
    list_column2 = [1, 3, 5, 1]
    arr1 = pa.array(list_column1)
    arr2 = pa.array(list_column2)

    plc_column1 = plc.interop.from_arrow(arr1)
    plc_column2 = plc.interop.from_arrow(arr2)
    res = plc.lists.contains(plc_column1, plc_column2)

    expect = pa.array([True, False, True, False])

    assert_column_eq(expect, res)


@pytest.mark.parametrize(
    "list_column, expected",
    [
        (
            [[1, None], [1, 3, 4], [5, None]],
            [True, False, True],
        ),
        (
            [[1, None], None, [5]],
            [True, None, False],
        ),
    ],
)
def test_contains_nulls(list_column, expected):
    arr = pa.array(list_column)
    plc_column = plc.interop.from_arrow(arr)
    res = plc.lists.contains_nulls(plc_column)

    expect = pa.array(expected)

    assert_column_eq(expect, res)


def test_index_of_scalar(test_data, scalar):
    list_column = test_data[0][0]
    arr = pa.array(list_column)

    plc_column = plc.interop.from_arrow(arr)
    plc_scalar = plc.interop.from_arrow(scalar)
    res = plc.lists.index_of(plc_column, plc_scalar, True)

    expect = pa.array([1, -1, -1, -1], type=pa.int32())

    assert_column_eq(expect, res)


def test_index_of_list_column(test_data, column):
    list_column = test_data[0][0]
    arr1 = pa.array(list_column)
    arr2, expect = column
    plc_column1 = plc.interop.from_arrow(arr1)
    plc_column2 = plc.interop.from_arrow(arr2)
    res = plc.lists.index_of(plc_column1, plc_column2, True)

    expect = pa.array(column[1], type=pa.int32())

<<<<<<< HEAD
=======
    assert_column_eq(expect, res)


def test_reverse(test_data):
    list_column = test_data[0][0]
    arr = pa.array(list_column)
    plc_column = plc.interop.from_arrow(arr)

    res = plc.lists.reverse(plc_column)

    expect = pa.array([lst[::-1] for lst in list_column])

    assert_column_eq(expect, res)


def test_segmented_gather(test_data):
    list_column1 = test_data[0][0]
    list_column2 = test_data[0][1]

    plc_column1 = plc.interop.from_arrow(pa.array(list_column1))
    plc_column2 = plc.interop.from_arrow(pa.array(list_column2))

    res = plc.lists.segmented_gather(plc_column2, plc_column1)

    expect = pa.array([[8, 9], [14], [0], [0, 0]])

    assert_column_eq(expect, res)


def test_extract_list_element_scalar(test_data):
    arr = pa.array(test_data[0][0])
    plc_column = plc.interop.from_arrow(arr)

    res = plc.lists.extract_list_element(plc_column, 0)
    expect = pa.compute.list_element(test_data[0][0], 0)

    assert_column_eq(expect, res)


def test_extract_list_element_column(test_data):
    arr = pa.array(test_data[0][0])
    plc_column = plc.interop.from_arrow(arr)
    indices = plc.interop.from_arrow(pa.array([0, 1, -4, -1]))

    res = plc.lists.extract_list_element(plc_column, indices)
    expect = pa.array([0, None, None, 7])

>>>>>>> d1588c88
    assert_column_eq(expect, res)<|MERGE_RESOLUTION|>--- conflicted
+++ resolved
@@ -133,8 +133,6 @@
 
     expect = pa.array(column[1], type=pa.int32())
 
-<<<<<<< HEAD
-=======
     assert_column_eq(expect, res)
 
 
@@ -182,5 +180,4 @@
     res = plc.lists.extract_list_element(plc_column, indices)
     expect = pa.array([0, None, None, 7])
 
->>>>>>> d1588c88
     assert_column_eq(expect, res)