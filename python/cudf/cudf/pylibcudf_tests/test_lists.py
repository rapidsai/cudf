--- conflicted
+++ resolved
@@ -186,7 +186,16 @@
     assert_column_eq(expect, res)
 
 
-<<<<<<< HEAD
+def test_count_elements(test_data):
+    arr = pa.array(test_data[0][1])
+    plc_column = plc.interop.from_arrow(arr)
+    res = plc.lists.count_elements(plc_column)
+
+    expect = pa.array([1, 1, 0, 3], type=pa.int32())
+
+    assert_column_eq(expect, res)
+
+
 def test_apply_boolean_mask(list_column, bool_column):
     arr = pa.array(list_column)
     plc_column = plc.interop.from_arrow(arr)
@@ -207,13 +216,5 @@
     res = plc.lists.distinct(plc_column, True, True)
 
     expect = pa.array([[0, 1, 2, 3], [3, 1, 2], None, [4, None, 5]])
-=======
-def test_count_elements(test_data):
-    arr = pa.array(test_data[0][1])
-    plc_column = plc.interop.from_arrow(arr)
-    res = plc.lists.count_elements(plc_column)
-
-    expect = pa.array([1, 1, 0, 3], type=pa.int32())
->>>>>>> e6537de7
 
     assert_column_eq(expect, res)