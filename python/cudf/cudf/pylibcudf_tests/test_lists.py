--- conflicted
+++ resolved
@@ -148,7 +148,20 @@
     assert_column_eq(expect, res)
 
 
-<<<<<<< HEAD
+def test_segmented_gather(test_data):
+    list_column1 = test_data[0][0]
+    list_column2 = test_data[0][1]
+
+    plc_column1 = plc.interop.from_arrow(pa.array(list_column1))
+    plc_column2 = plc.interop.from_arrow(pa.array(list_column2))
+
+    res = plc.lists.segmented_gather(plc_column2, plc_column1)
+
+    expect = pa.array([[8, 9], [14], [0], [0, 0]])
+
+    assert_column_eq(expect, res)
+
+
 def test_extract_list_element_scalar(test_data):
     arr = pa.array(test_data[0][0])
     plc_column = plc.interop.from_arrow(arr)
@@ -166,17 +179,5 @@
 
     res = plc.lists.extract_list_element(plc_column, indices)
     expect = pa.array([0, None, None, 7])
-=======
-def test_segmented_gather(test_data):
-    list_column1 = test_data[0][0]
-    list_column2 = test_data[0][1]
-
-    plc_column1 = plc.interop.from_arrow(pa.array(list_column1))
-    plc_column2 = plc.interop.from_arrow(pa.array(list_column2))
-
-    res = plc.lists.segmented_gather(plc_column2, plc_column1)
-
-    expect = pa.array([[8, 9], [14], [0], [0, 0]])
->>>>>>> 67bd3669
 
     assert_column_eq(expect, res)