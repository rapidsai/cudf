# Copyright (c) 2024, NVIDIA CORPORATION.

import pyarrow as pa
import pytest
from utils import assert_column_eq

from cudf._lib import pylibcudf as plc


@pytest.fixture
def test_data():
    return [[[[0, 1], [2], [5], [6, 7]], [[8], [9], [], [13, 14, 15]]]]


@pytest.fixture
def scalar():
    return pa.scalar(1)


@pytest.fixture
def column():
    return pa.array([3, 2, 5, 6]), pa.array([-1, 0, 0, 0], type=pa.int32())


@pytest.fixture
def set_lists_column():
    lhs = [[2, 1, 2], [1, 2, 3], None, [4, None, 5]]
    rhs = [[1, 2, 3], [4, 5], [None, 7, 8], [None, None]]
    return lhs, rhs


def test_concatenate_rows(test_data):
    arrow_tbl = pa.Table.from_arrays(test_data[0], names=["a", "b"])
    plc_tbl = plc.interop.from_arrow(arrow_tbl)

    res = plc.lists.concatenate_rows(plc_tbl)

    expect = pa.array([pair[0] + pair[1] for pair in zip(*test_data[0])])

    assert_column_eq(expect, res)


@pytest.mark.parametrize(
    "test_data, dropna, expected",
    [
        (
            [[[1, 2], [3, 4], [5]], [[6], None, [7, 8, 9]]],
            False,
            [[1, 2, 3, 4, 5], None],
        ),
        (
            [[[1, 2], [3, 4], [5, None]], [[6], [None], [7, 8, 9]]],
            True,
            [[1, 2, 3, 4, 5, None], [6, None, 7, 8, 9]],
        ),
    ],
)
def test_concatenate_list_elements(test_data, dropna, expected):
    arr = pa.array(test_data)
    plc_column = plc.interop.from_arrow(arr)

    res = plc.lists.concatenate_list_elements(plc_column, dropna)

    expect = pa.array(expected)

    assert_column_eq(expect, res)


def test_contains_scalar(test_data, scalar):
    list_column = test_data[0][0]
    arr = pa.array(list_column)

    plc_column = plc.interop.from_arrow(arr)
    plc_scalar = plc.interop.from_arrow(scalar)
    res = plc.lists.contains(plc_column, plc_scalar)

    expect = pa.array([True, False, False, False])

    assert_column_eq(expect, res)


def test_contains_list_column(test_data):
    list_column1 = test_data[0][0]
    list_column2 = [1, 3, 5, 1]
    arr1 = pa.array(list_column1)
    arr2 = pa.array(list_column2)

    plc_column1 = plc.interop.from_arrow(arr1)
    plc_column2 = plc.interop.from_arrow(arr2)
    res = plc.lists.contains(plc_column1, plc_column2)

    expect = pa.array([True, False, True, False])

    assert_column_eq(expect, res)


@pytest.mark.parametrize(
    "list_column, expected",
    [
        (
            [[1, None], [1, 3, 4], [5, None]],
            [True, False, True],
        ),
        (
            [[1, None], None, [5]],
            [True, None, False],
        ),
    ],
)
def test_contains_nulls(list_column, expected):
    arr = pa.array(list_column)
    plc_column = plc.interop.from_arrow(arr)
    res = plc.lists.contains_nulls(plc_column)

    expect = pa.array(expected)

    assert_column_eq(expect, res)


def test_index_of_scalar(test_data, scalar):
    list_column = test_data[0][0]
    arr = pa.array(list_column)

    plc_column = plc.interop.from_arrow(arr)
    plc_scalar = plc.interop.from_arrow(scalar)
    res = plc.lists.index_of(plc_column, plc_scalar, True)

    expect = pa.array([1, -1, -1, -1], type=pa.int32())

    assert_column_eq(expect, res)


def test_index_of_list_column(test_data, column):
    list_column = test_data[0][0]
    arr1 = pa.array(list_column)
    arr2, expect = column
    plc_column1 = plc.interop.from_arrow(arr1)
    plc_column2 = plc.interop.from_arrow(arr2)
    res = plc.lists.index_of(plc_column1, plc_column2, True)

    expect = pa.array(column[1], type=pa.int32())

    assert_column_eq(expect, res)


def test_reverse(test_data):
    list_column = test_data[0][0]
    arr = pa.array(list_column)
    plc_column = plc.interop.from_arrow(arr)

    res = plc.lists.reverse(plc_column)

    expect = pa.array([lst[::-1] for lst in list_column])

    assert_column_eq(expect, res)


def test_segmented_gather(test_data):
    list_column1 = test_data[0][0]
    list_column2 = test_data[0][1]

    plc_column1 = plc.interop.from_arrow(pa.array(list_column1))
    plc_column2 = plc.interop.from_arrow(pa.array(list_column2))

    res = plc.lists.segmented_gather(plc_column2, plc_column1)

    expect = pa.array([[8, 9], [14], [0], [0, 0]])

    assert_column_eq(expect, res)


def test_extract_list_element_scalar(test_data):
    arr = pa.array(test_data[0][0])
    plc_column = plc.interop.from_arrow(arr)

    res = plc.lists.extract_list_element(plc_column, 0)
    expect = pa.compute.list_element(test_data[0][0], 0)

    assert_column_eq(expect, res)


def test_extract_list_element_column(test_data):
    arr = pa.array(test_data[0][0])
    plc_column = plc.interop.from_arrow(arr)
    indices = plc.interop.from_arrow(pa.array([0, 1, -4, -1]))

    res = plc.lists.extract_list_element(plc_column, indices)
    expect = pa.array([0, None, None, 7])

    assert_column_eq(expect, res)


<<<<<<< HEAD
@pytest.mark.parametrize(
    "set_operation,nans_equal,nulls_equal,expected",
    [
        (
            plc.lists.difference_distinct,
            True,
            True,
            [[], [1, 2, 3], None, [4, 5]],
        ),
        (
            plc.lists.have_overlap,
            True,
            True,
            [True, False, None, True],
        ),
        (
            plc.lists.intersect_distinct,
            True,
            True,
            [[1, 2], [], None, [None]],
        ),
        (
            plc.lists.union_distinct,
            False,
            True,
            [[2, 1, 3], [1, 2, 3, 4, 5], None, [4, None, 5, None, None]],
        ),
    ],
)
def test_set_operations(
    set_lists_column, set_operation, nans_equal, nulls_equal, expected
):
    lhs, rhs = set_lists_column

    res = set_operation(
        plc.interop.from_arrow(pa.array(lhs)),
        plc.interop.from_arrow(pa.array(rhs)),
        nans_equal,
        nulls_equal,
    )
    expect = pa.array(expected)
=======
def test_count_elements(test_data):
    arr = pa.array(test_data[0][1])
    plc_column = plc.interop.from_arrow(arr)
    res = plc.lists.count_elements(plc_column)

    expect = pa.array([1, 1, 0, 3], type=pa.int32())

>>>>>>> e6537de7
    assert_column_eq(expect, res)<|MERGE_RESOLUTION|>--- conflicted
+++ resolved
@@ -190,7 +190,16 @@
     assert_column_eq(expect, res)
 
 
-<<<<<<< HEAD
+def test_count_elements(test_data):
+    arr = pa.array(test_data[0][1])
+    plc_column = plc.interop.from_arrow(arr)
+    res = plc.lists.count_elements(plc_column)
+
+    expect = pa.array([1, 1, 0, 3], type=pa.int32())
+
+    assert_column_eq(expect, res)
+
+
 @pytest.mark.parametrize(
     "set_operation,nans_equal,nulls_equal,expected",
     [
@@ -232,13 +241,5 @@
         nulls_equal,
     )
     expect = pa.array(expected)
-=======
-def test_count_elements(test_data):
-    arr = pa.array(test_data[0][1])
-    plc_column = plc.interop.from_arrow(arr)
-    res = plc.lists.count_elements(plc_column)
-
-    expect = pa.array([1, 1, 0, 3], type=pa.int32())
-
->>>>>>> e6537de7
+
     assert_column_eq(expect, res)