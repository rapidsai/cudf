# Copyright (c) 2024, NVIDIA CORPORATION.

import pyarrow as pa
import pytest
from utils import assert_column_eq

from cudf._lib import pylibcudf as plc


@pytest.fixture
def test_data():
    return [[[[0, 1], [2], [5], [6, 7]], [[8], [9], [], [13, 14, 15]]]]


@pytest.fixture
def scalar():
    return pa.scalar(1)


@pytest.fixture
def column():
    return pa.array([3, 2, 5, 6]), pa.array([-1, 0, 0, 0], type=pa.int32())


def test_concatenate_rows(test_data):
    arrow_tbl = pa.Table.from_arrays(test_data[0], names=["a", "b"])
    plc_tbl = plc.interop.from_arrow(arrow_tbl)

    res = plc.lists.concatenate_rows(plc_tbl)

    expect = pa.array([pair[0] + pair[1] for pair in zip(*test_data[0])])

    assert_column_eq(expect, res)


@pytest.mark.parametrize(
    "test_data, dropna, expected",
    [
        (
            [[[1, 2], [3, 4], [5]], [[6], None, [7, 8, 9]]],
            False,
            [[1, 2, 3, 4, 5], None],
        ),
        (
            [[[1, 2], [3, 4], [5, None]], [[6], [None], [7, 8, 9]]],
            True,
            [[1, 2, 3, 4, 5, None], [6, None, 7, 8, 9]],
        ),
    ],
)
def test_concatenate_list_elements(test_data, dropna, expected):
    arr = pa.array(test_data)
    plc_column = plc.interop.from_arrow(arr)

    res = plc.lists.concatenate_list_elements(plc_column, dropna)

    expect = pa.array(expected)

    assert_column_eq(expect, res)


def test_contains_scalar(test_data, scalar):
    list_column = test_data[0][0]
    arr = pa.array(list_column)

    plc_column = plc.interop.from_arrow(arr)
    plc_scalar = plc.interop.from_arrow(scalar)
    res = plc.lists.contains(plc_column, plc_scalar)

    expect = pa.array([True, False, False, False])

    assert_column_eq(expect, res)


def test_contains_list_column(test_data):
    list_column1 = test_data[0][0]
    list_column2 = [1, 3, 5, 1]
    arr1 = pa.array(list_column1)
    arr2 = pa.array(list_column2)

    plc_column1 = plc.interop.from_arrow(arr1)
    plc_column2 = plc.interop.from_arrow(arr2)
    res = plc.lists.contains(plc_column1, plc_column2)

    expect = pa.array([True, False, True, False])

    assert_column_eq(expect, res)


@pytest.mark.parametrize(
    "list_column, expected",
    [
        (
            [[1, None], [1, 3, 4], [5, None]],
            [True, False, True],
        ),
        (
            [[1, None], None, [5]],
            [True, None, False],
        ),
    ],
)
def test_contains_nulls(list_column, expected):
    arr = pa.array(list_column)
    plc_column = plc.interop.from_arrow(arr)
    res = plc.lists.contains_nulls(plc_column)

    expect = pa.array(expected)

    assert_column_eq(expect, res)


def test_index_of_scalar(test_data, scalar):
    list_column = test_data[0][0]
    arr = pa.array(list_column)

    plc_column = plc.interop.from_arrow(arr)
    plc_scalar = plc.interop.from_arrow(scalar)
    res = plc.lists.index_of(plc_column, plc_scalar, True)

    expect = pa.array([1, -1, -1, -1], type=pa.int32())

    assert_column_eq(expect, res)


def test_index_of_list_column(test_data, column):
    list_column = test_data[0][0]
    arr1 = pa.array(list_column)
    arr2, expect = column
    plc_column1 = plc.interop.from_arrow(arr1)
    plc_column2 = plc.interop.from_arrow(arr2)
    res = plc.lists.index_of(plc_column1, plc_column2, True)

    expect = pa.array(column[1], type=pa.int32())

    assert_column_eq(expect, res)


def test_reverse(test_data):
    list_column = test_data[0][0]
    arr = pa.array(list_column)
    plc_column = plc.interop.from_arrow(arr)

    res = plc.lists.reverse(plc_column)

    expect = pa.array([lst[::-1] for lst in list_column])

    assert_column_eq(expect, res)


def test_segmented_gather(test_data):
    list_column1 = test_data[0][0]
    list_column2 = test_data[0][1]

    plc_column1 = plc.interop.from_arrow(pa.array(list_column1))
    plc_column2 = plc.interop.from_arrow(pa.array(list_column2))

    res = plc.lists.segmented_gather(plc_column2, plc_column1)

    expect = pa.array([[8, 9], [14], [0], [0, 0]])

    assert_column_eq(expect, res)


<<<<<<< HEAD
def test_count_elements(test_data):
    arr = pa.array(test_data[0][1])
    plc_column = plc.interop.from_arrow(arr)
    res = plc.lists.count_elements(plc_column)

    expect = pa.array([1, 1, 0, 3], type=pa.int32())
=======
def test_extract_list_element_scalar(test_data):
    arr = pa.array(test_data[0][0])
    plc_column = plc.interop.from_arrow(arr)

    res = plc.lists.extract_list_element(plc_column, 0)
    expect = pa.compute.list_element(test_data[0][0], 0)

    assert_column_eq(expect, res)


def test_extract_list_element_column(test_data):
    arr = pa.array(test_data[0][0])
    plc_column = plc.interop.from_arrow(arr)
    indices = plc.interop.from_arrow(pa.array([0, 1, -4, -1]))

    res = plc.lists.extract_list_element(plc_column, indices)
    expect = pa.array([0, None, None, 7])
>>>>>>> c6c21d7f

    assert_column_eq(expect, res)<|MERGE_RESOLUTION|>--- conflicted
+++ resolved
@@ -162,14 +162,6 @@
     assert_column_eq(expect, res)
 
 
-<<<<<<< HEAD
-def test_count_elements(test_data):
-    arr = pa.array(test_data[0][1])
-    plc_column = plc.interop.from_arrow(arr)
-    res = plc.lists.count_elements(plc_column)
-
-    expect = pa.array([1, 1, 0, 3], type=pa.int32())
-=======
 def test_extract_list_element_scalar(test_data):
     arr = pa.array(test_data[0][0])
     plc_column = plc.interop.from_arrow(arr)
@@ -187,6 +179,15 @@
 
     res = plc.lists.extract_list_element(plc_column, indices)
     expect = pa.array([0, None, None, 7])
->>>>>>> c6c21d7f
+
+    assert_column_eq(expect, res)
+
+
+def test_count_elements(test_data):
+    arr = pa.array(test_data[0][1])
+    plc_column = plc.interop.from_arrow(arr)
+    res = plc.lists.count_elements(plc_column)
+
+    expect = pa.array([1, 1, 0, 3], type=pa.int32())
 
     assert_column_eq(expect, res)