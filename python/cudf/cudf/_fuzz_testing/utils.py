--- conflicted
+++ resolved
@@ -1,26 +1,12 @@
 # Copyright (c) 2020, NVIDIA CORPORATION.
+
 import random
 from collections import OrderedDict
 
 import fastavro
 import numpy as np
 import pandas as pd
-<<<<<<< HEAD
-import pyarrow as pa
 import pyorc
-
-pyarrow_dtypes_to_pandas_dtypes = {
-    pa.uint8(): pd.UInt8Dtype(),
-    pa.uint16(): pd.UInt16Dtype(),
-    pa.uint32(): pd.UInt32Dtype(),
-    pa.uint64(): pd.UInt64Dtype(),
-    pa.int8(): pd.Int8Dtype(),
-    pa.int16(): pd.Int16Dtype(),
-    pa.int32(): pd.Int32Dtype(),
-    pa.int64(): pd.Int64Dtype(),
-    pa.bool_(): pd.BooleanDtype(),
-    pa.string(): pd.StringDtype(),
-=======
 
 import cudf
 from cudf.tests.utils import assert_eq
@@ -50,137 +36,6 @@
     np.dtype("<M8[ns]"): {"type": "long", "logicalType": "timestamp-millis"},
     np.dtype("<M8[ms]"): {"type": "long", "logicalType": "timestamp-millis"},
     np.dtype("<M8[us]"): {"type": "long", "logicalType": "timestamp-micros"},
->>>>>>> b2f875dc
-}
-
-pandas_dtypes_to_cudf_dtypes = {
-    pd.UInt8Dtype(): np.dtype("uint8"),
-    pd.UInt16Dtype(): np.dtype("uint16"),
-    pd.UInt32Dtype(): np.dtype("uint32"),
-    pd.UInt64Dtype(): np.dtype("uint64"),
-    pd.Int8Dtype(): np.dtype("int8"),
-    pd.Int16Dtype(): np.dtype("int16"),
-    pd.Int32Dtype(): np.dtype("int32"),
-    pd.Int64Dtype(): np.dtype("int64"),
-    pd.BooleanDtype(): np.dtype("bool_"),
-    pd.StringDtype(): np.dtype("object"),
-}
-
-
-def _generate_rand_meta(obj, dtypes_list, null_frequency_override=None):
-    obj._current_params = {}
-    num_rows = obj._rand(obj._max_rows)
-    num_cols = obj._rand(obj._max_columns)
-
-    dtypes_meta = []
-
-    for _ in range(num_cols):
-        dtype = random.choice(dtypes_list)
-        null_frequency = (
-            random.uniform(0, 1)
-            if null_frequency_override is None
-            else null_frequency_override
-        )
-        cardinality = obj._rand(obj._max_rows)
-        meta = dict()
-        if dtype == "str":
-            # We want to operate near the limits of string column
-            # Hence creating a string column of size almost
-            # equal to 2 Billion bytes(sizeof(int))
-            if obj._max_string_length is None:
-                meta["max_string_length"] = random.randrange(
-                    0, int(2000000000 / num_rows)
-                )
-            else:
-                meta["max_string_length"] = obj._max_string_length
-
-        meta["dtype"] = dtype
-        meta["null_frequency"] = null_frequency
-        meta["cardinality"] = cardinality
-        dtypes_meta.append(meta)
-    return dtypes_meta, num_rows, num_cols
-
-
-def run_test(funcs, args):
-    if len(args) != 2:
-        ValueError("Usage is python file_name.py function_name")
-
-    function_name_to_run = args[1]
-    try:
-        funcs[function_name_to_run]()
-    except KeyError:
-        print(
-            f"Provided function name({function_name_to_run}) does not exist."
-        )
-
-
-def pyarrow_to_pandas(table):
-    """
-    Converts a pyarrow table to a pandas dataframe
-    with Nullable dtypes.
-
-    Parameters
-    ----------
-    table: Pyarrow Table
-        Pyarrow table to be converted to pandas
-
-    Returns
-    -------
-    DataFrame
-        A Pandas dataframe with nullable dtypes.
-    """
-    df = pd.DataFrame()
-
-    for column in table.columns:
-        if column.type in pyarrow_dtypes_to_pandas_dtypes:
-            df[column._name] = pd.Series(
-                column, dtype=pyarrow_dtypes_to_pandas_dtypes[column.type]
-            )
-        else:
-            df[column._name] = column.to_pandas()
-
-    return df
-
-
-def cudf_to_pandas(df):
-    pdf = df.to_pandas()
-    for col in pdf.columns:
-        if df[col].dtype in cudf.utils.dtypes.cudf_dtypes_to_pandas_dtypes:
-            pdf[col] = pdf[col].astype(
-                cudf.utils.dtypes.cudf_dtypes_to_pandas_dtypes[df[col].dtype]
-            )
-        elif cudf.utils.dtypes.is_categorical_dtype(df[col].dtype):
-            pdf[col] = pdf[col].astype("category")
-    return pdf
-
-
-def compare_content(a, b):
-    if a == b:
-        return
-    else:
-        raise ValueError(
-            f"Contents of two files are different:\n left: {a} \n right: {b}"
-        )
-
-
-<<<<<<< HEAD
-PANDAS_TO_AVRO_TYPES = {
-    np.dtype("int8"): "int",
-    pd.Int8Dtype(): ["int", "null"],
-    pd.Int16Dtype(): ["int", "null"],
-    pd.Int32Dtype(): ["int", "null"],
-    pd.Int64Dtype(): ["long", "null"],
-    pd.BooleanDtype(): ["boolean", "null"],
-    np.dtype("bool_"): "boolean",
-    np.dtype("int16"): "int",
-    np.dtype("int32"): "int",
-    np.dtype("int64"): "long",
-    np.dtype("O"): "string",
-    np.dtype("float32"): "float",
-    np.dtype("float64"): "double",
-    np.dtype("<M8[ns]"): {"type": "long", "logicalType": "timestamp-millis"},
-    np.dtype("<M8[ms]"): {"type": "long", "logicalType": "timestamp-millis"},
-    np.dtype("<M8[us]"): {"type": "long", "logicalType": "timestamp-micros"},
 }
 
 PANDAS_TO_ORC_TYPES = {
@@ -203,14 +58,109 @@
 }
 
 
-def get_dtype_info(dtype):
-    if dtype in PANDAS_TO_AVRO_TYPES:
-        return PANDAS_TO_AVRO_TYPES[dtype]
-    else:
-        print(dtype)
+def _generate_rand_meta(obj, dtypes_list, null_frequency_override=None):
+    obj._current_params = {}
+    num_rows = obj._rand(obj._max_rows)
+    num_cols = obj._rand(obj._max_columns)
+
+    dtypes_meta = []
+
+    for _ in range(num_cols):
+        dtype = random.choice(dtypes_list)
+        null_frequency = (
+            random.uniform(0, 1)
+            if null_frequency_override is None
+            else null_frequency_override
+        )
+        cardinality = obj._rand(obj._max_rows)
+        meta = dict()
+        if dtype == "str":
+            # We want to operate near the limits of string column
+            # Hence creating a string column of size almost
+            # equal to 2 Billion bytes(sizeof(int))
+            if obj._max_string_length is None:
+                meta["max_string_length"] = random.randrange(
+                    0, int(2000000000 / num_rows)
+                )
+            else:
+                meta["max_string_length"] = obj._max_string_length
+
+        meta["dtype"] = dtype
+        meta["null_frequency"] = null_frequency
+        meta["cardinality"] = cardinality
+        dtypes_meta.append(meta)
+    return dtypes_meta, num_rows, num_cols
+
+
+def run_test(funcs, args):
+    if len(args) != 2:
+        ValueError("Usage is python file_name.py function_name")
+
+    function_name_to_run = args[1]
+    try:
+        funcs[function_name_to_run]()
+    except KeyError:
+        print(
+            f"Provided function name({function_name_to_run}) does not exist."
+        )
+
+
+def pyarrow_to_pandas(table):
+    """
+    Converts a pyarrow table to a pandas dataframe
+    with Nullable dtypes.
+
+    Parameters
+    ----------
+    table: Pyarrow Table
+        Pyarrow table to be converted to pandas
+
+    Returns
+    -------
+    DataFrame
+        A Pandas dataframe with nullable dtypes.
+    """
+    df = pd.DataFrame()
+
+    for column in table.columns:
+        if column.type in pyarrow_dtypes_to_pandas_dtypes:
+            df[column._name] = pd.Series(
+                column, dtype=pyarrow_dtypes_to_pandas_dtypes[column.type]
+            )
+        else:
+            df[column._name] = column.to_pandas()
+
+    return df
+
+
+def cudf_to_pandas(df):
+    pdf = df.to_pandas()
+    for col in pdf.columns:
+        if df[col].dtype in cudf.utils.dtypes.cudf_dtypes_to_pandas_dtypes:
+            pdf[col] = pdf[col].astype(
+                cudf.utils.dtypes.cudf_dtypes_to_pandas_dtypes[df[col].dtype]
+            )
+        elif cudf.utils.dtypes.is_categorical_dtype(df[col].dtype):
+            pdf[col] = pdf[col].astype("category")
+    return pdf
+
+
+def compare_content(a, b):
+    if a == b:
+        return
+    else:
+        raise ValueError(
+            f"Contents of two files are different:\n left: {a} \n right: {b}"
+        )
+
+
+def get_avro_dtype_info(dtype):
+    if dtype in _PANDAS_TO_AVRO_SCHEMA_MAP:
+        return _PANDAS_TO_AVRO_SCHEMA_MAP[dtype]
+    else:
         raise TypeError(
-            "Unsupported dtype according to avro spec:"
-            " https://avro.apache.org/docs/current/spec.html"
+            f"Unsupported dtype({dtype}) according to avro spec:"
+            f" https://avro.apache.org/docs/current/spec.html"
         )
 
 
@@ -222,33 +172,19 @@
         raise TypeError(
             "Unsupported dtype according to orc spec:"
             " https://orc.apache.org/specification/"
-=======
-def get_avro_dtype_info(dtype):
-    if dtype in _PANDAS_TO_AVRO_SCHEMA_MAP:
-        return _PANDAS_TO_AVRO_SCHEMA_MAP[dtype]
-    else:
-        raise TypeError(
-            f"Unsupported dtype({dtype}) according to avro spec:"
-            f" https://avro.apache.org/docs/current/spec.html"
->>>>>>> b2f875dc
         )
 
 
 def get_avro_schema(df):
 
     fields = [
-<<<<<<< HEAD
-        {"name": col_name, "type": get_dtype_info(col_dtype)}
-=======
         {"name": col_name, "type": get_avro_dtype_info(col_dtype)}
->>>>>>> b2f875dc
         for col_name, col_dtype in df.dtypes.items()
     ]
     schema = {"type": "record", "name": "Root", "fields": fields}
     return schema
 
 
-<<<<<<< HEAD
 def get_orc_schema(df):
     ordered_dict = OrderedDict()
 
@@ -259,30 +195,19 @@
     return schema
 
 
-=======
->>>>>>> b2f875dc
 def convert_nulls_to_none(records, df):
     columns_with_nulls = {col for col in df.columns if df[col].isnull().any()}
     scalar_columns_convert = [
         col
         for col in df.columns
         if df[col].dtype in pandas_dtypes_to_cudf_dtypes
-<<<<<<< HEAD
-=======
         or pd.api.types.is_datetime64_dtype(df[col].dtype)
         or pd.api.types.is_timedelta64_dtype(df[col].dtype)
->>>>>>> b2f875dc
     ]
 
     for record in records:
         for col, value in record.items():
             if col in scalar_columns_convert:
-<<<<<<< HEAD
-                if col in columns_with_nulls and value is pd.NA:
-                    record[col] = None
-                else:
-                    record[col] = value.item()
-=======
                 if col in columns_with_nulls and value in (pd.NA, pd.NaT):
                     record[col] = None
                 else:
@@ -292,7 +217,6 @@
                         record[col] = int(value.value)
                     else:
                         record[col] = value.item()
->>>>>>> b2f875dc
 
     return records
 
@@ -311,7 +235,6 @@
         fastavro.writer(file_io_obj, avro_schema, records)
 
 
-<<<<<<< HEAD
 def _preprocess_to_orc_tuple(df):
     def _null_to_None(value):
         if value is pd.NA or value is pd.NaT:
@@ -339,19 +262,6 @@
     return tuple_list
 
 
-def pandas_to_orc(df, file_name=None, file_io_obj=None):
-    schema = get_orc_schema(df)
-
-    tuple_list = _preprocess_to_orc_tuple(df)
-
-    if file_name is not None:
-        with open(file_name, "wb") as data:
-            with pyorc.Writer(data, str(schema)) as writer:
-                writer.writerows(tuple_list)
-    elif file_io_obj is not None:
-        with pyorc.Writer(file_io_obj, str(schema)) as writer:
-            writer.writerows(tuple_list)
-=======
 def compare_dataframe(left, right, nullable=True):
     if nullable and isinstance(left, cudf.DataFrame):
         left = cudf_to_pandas(left)
@@ -363,5 +273,4 @@
     else:
         check_index_type = True
 
-    return assert_eq(left, right, check_index_type=check_index_type)
->>>>>>> b2f875dc
+    return assert_eq(left, right, check_index_type=check_index_type)