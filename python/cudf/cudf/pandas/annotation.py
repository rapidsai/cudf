<<<<<<< HEAD
# SPDX-FileCopyrightText: Copyright (c) 2023-2025, NVIDIA CORPORATION & AFFILIATES.
# All rights reserved.
=======
# SPDX-FileCopyrightText: Copyright (c) 2023-2025, NVIDIA CORPORATION & AFFILIATES.  All rights reserved.
>>>>>>> 397a64dd
# SPDX-License-Identifier: Apache-2.0

from __future__ import annotations

try:
    import nvtx
except ImportError:

    class nvtx:  # type: ignore[no-redef]
        """Noop-stub with the same API as nvtx."""

        push_range = lambda *args, **kwargs: None  # noqa: E731
        pop_range = lambda *args, **kwargs: None  # noqa: E731

        class annotate:
            """No-op annotation/context-manager"""

            def __init__(
                self,
                message: str | None = None,
                color: str | None = None,
                domain: str | None = None,
                category: str | int | None = None,
            ):
                pass

            def __enter__(self):
                return self

            def __exit__(self, *exc):
                return False

            __call__ = lambda self, fn: fn  # noqa: E731<|MERGE_RESOLUTION|>--- conflicted
+++ resolved
@@ -1,9 +1,4 @@
-<<<<<<< HEAD
-# SPDX-FileCopyrightText: Copyright (c) 2023-2025, NVIDIA CORPORATION & AFFILIATES.
-# All rights reserved.
-=======
 # SPDX-FileCopyrightText: Copyright (c) 2023-2025, NVIDIA CORPORATION & AFFILIATES.  All rights reserved.
->>>>>>> 397a64dd
 # SPDX-License-Identifier: Apache-2.0
 
 from __future__ import annotations
