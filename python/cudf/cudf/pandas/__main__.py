--- conflicted
+++ resolved
@@ -80,24 +80,18 @@
 
     args = parser.parse_args()
 
-<<<<<<< HEAD
     if args.cmd:
         f = tempfile.NamedTemporaryFile(mode="w+b", suffix=".py")
         f.write(args.cmd[0].encode())
         f.seek(0)
         args.args.insert(0, f.name)
 
-    rmm_mode = install()
+    install()
 
     script_name = args.args[0] if len(args.args) > 0 else None
     with profile(args.profile, args.line_profile, script_name) as fn:
         if script_name is not None:
             args.args[0] = fn
-=======
-    install()
-    with profile(args.profile, args.line_profile, args.args[0]) as fn:
-        args.args[0] = fn
->>>>>>> 949f1719
         if args.module:
             (module,) = args.module
             # run the module passing the remaining arguments
