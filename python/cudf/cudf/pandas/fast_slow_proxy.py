--- conflicted
+++ resolved
@@ -26,11 +26,8 @@
 
 import numpy as np
 
-<<<<<<< HEAD
 from rmm import RMMError
 
-=======
->>>>>>> 374ee13a
 from ..options import _env_get_bool
 from ..testing._utils import assert_eq
 from .annotation import nvtx
@@ -879,11 +876,6 @@
                 # for anything else, use a fast-slow attribute:
                 self._attr, _ = _fast_slow_function_call(
                     getattr,
-<<<<<<< HEAD
-                    _env_get_bool("CUDF_PANDAS_DEBUGGING", False),
-                    _env_get_bool("CUDF_PANDAS_FALLBACK_DEBUGGING", False),
-=======
->>>>>>> 374ee13a
                     owner,
                     self._name,
                 )
@@ -908,11 +900,6 @@
                     )
                 return _fast_slow_function_call(
                     getattr,
-<<<<<<< HEAD
-                    _env_get_bool("CUDF_PANDAS_DEBUGGING", False),
-                    _env_get_bool("CUDF_PANDAS_FALLBACK_DEBUGGING", False),
-=======
->>>>>>> 374ee13a
                     instance,
                     self._name,
                 )[0]
@@ -950,26 +937,14 @@
         setattr(self._fsproxy_slow, "__name__", value)
 
 
-<<<<<<< HEAD
-def _assert_fast_slow_eq(left, right, **kwargs):
-    assert_func = kwargs.get("assert_func", assert_eq)
-    if _is_final_type(type(left)) or type(left) in NUMPY_TYPES:
-        assert_func(left, right)
-=======
 def _assert_fast_slow_eq(left, right):
     if _is_final_type(type(left)) or type(left) in NUMPY_TYPES:
         assert_eq(left, right)
->>>>>>> 374ee13a
 
 
 def _fast_slow_function_call(
     func: Callable,
-<<<<<<< HEAD
-    cudf_pandas_debugging: bool | None = None,
-    cudf_pandas_fallback_debugging: bool | None = None,
-=======
     /,
->>>>>>> 374ee13a
     *args,
     **kwargs,
 ) -> Any:
@@ -1012,7 +987,6 @@
                 except Exception as e:
                     warnings.warn(
                         "The result from pandas could not be computed. "
-<<<<<<< HEAD
                         f"The exception was {e}.",
                         CudfPandasPandasErrorWarning,
                     )
@@ -1057,24 +1031,6 @@
                     f"The exception was {e}.",
                     CudfPandasDebugTypeErrorWarning,
                 )
-=======
-                        f"The exception was {e}."
-                    )
-                else:
-                    try:
-                        _assert_fast_slow_eq(result, slow_result)
-                    except AssertionError as e:
-                        warnings.warn(
-                            "The results from cudf and pandas were different. "
-                            f"The exception was {e}."
-                        )
-                    except Exception as e:
-                        warnings.warn(
-                            "Pandas debugging mode failed. "
-                            f"The exception was {e}."
-                        )
-    except Exception:
->>>>>>> 374ee13a
         with nvtx.annotate(
             "EXECUTE_SLOW",
             color=_CUDF_PANDAS_NVTX_COLORS["EXECUTE_SLOW"],
@@ -1319,8 +1275,6 @@
     )
 
 
-<<<<<<< HEAD
-=======
 def is_proxy_object(obj: Any) -> bool:
     """Determine if an object is proxy object
 
@@ -1335,7 +1289,6 @@
     return False
 
 
->>>>>>> 374ee13a
 NUMPY_TYPES: Set[str] = set(np.sctypeDict.values())
 
 
