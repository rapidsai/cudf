--- conflicted
+++ resolved
@@ -741,15 +741,12 @@
         "__init__": _DELETE,
         "__setattr__": Index__setattr__,
         "names": _FastSlowAttribute("names"),
-<<<<<<< HEAD
         "_lexsort_depth": _FastSlowAttribute("_lexsort_depth", private=True),
         "_should_fallback_to_positional": _FastSlowAttribute(
             "_should_fallback_to_positional", private=True
         ),
-=======
         "_engine": _FastSlowAttribute("_engine", private=True),
         "_cache": _FastSlowAttribute("_cache", private=True),
->>>>>>> 785985c2
     },
 )
 
