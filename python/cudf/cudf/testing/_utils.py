--- conflicted
+++ resolved
@@ -18,8 +18,7 @@
 import pylibcudf as plc
 
 import cudf
-<<<<<<< HEAD
-from cudf.core.column.timedelta import _unit_to_nanoseconds_conversion
+from cudf.core.column.column import as_column
 from cudf.core.udf.strings_lowering import (
     cast_string_view_to_managed_udf_string,
 )
@@ -28,11 +27,6 @@
     managed_udf_string,
     string_view,
 )
-=======
-from cudf.core.column.column import as_column
-from cudf.core.udf.strings_lowering import cast_string_view_to_udf_string
-from cudf.core.udf.strings_typing import StringView, string_view, udf_string
->>>>>>> 461d95b1
 from cudf.utils import dtypes as dtypeutils
 from cudf.utils.temporal import unit_to_nanoseconds_conversion
 
