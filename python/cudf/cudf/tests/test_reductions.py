--- conflicted
+++ resolved
@@ -4,23 +4,18 @@
 
 import random
 import re
+from decimal import Decimal
 from itertools import product
 
 import numpy as np
 import pandas as pd
 import pytest
-from decimal import Decimal
 
 import cudf
 from cudf.core import Series
-<<<<<<< HEAD
+from cudf.core.dtypes import Decimal64Dtype
 from cudf.testing import _utils as utils
-from cudf.testing._utils import NUMERIC_TYPES, gen_rand
-=======
-from cudf.core.dtypes import Decimal64Dtype
-from cudf.tests import utils
-from cudf.tests.utils import NUMERIC_TYPES, gen_rand, assert_eq
->>>>>>> a57f9cb0
+from cudf.testing._utils import NUMERIC_TYPES, assert_eq, gen_rand
 
 params_dtype = NUMERIC_TYPES
 
