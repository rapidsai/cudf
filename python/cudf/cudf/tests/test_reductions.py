# Copyright (c) 2020-2021, NVIDIA CORPORATION.

from __future__ import division, print_function

import random
import re
from itertools import product

import numpy as np
import pytest

import cudf
from cudf.core import Series
<<<<<<< HEAD
from cudf.testing import utils
=======
from cudf.testing import _utils as utils
>>>>>>> 88794fe3
from cudf.testing._utils import NUMERIC_TYPES, gen_rand

params_dtype = NUMERIC_TYPES

params_sizes = [1, 2, 3, 127, 128, 129, 200, 10000]

params = list(product(params_dtype, params_sizes))


@pytest.mark.parametrize("dtype,nelem", params)
def test_sum(dtype, nelem):
    dtype = np.dtype(dtype).type
    data = gen_rand(dtype, nelem)
    sr = Series(data)

    got = sr.sum()
    expect = dtype(data.sum())

    significant = 4 if dtype == np.float32 else 6
    np.testing.assert_approx_equal(expect, got, significant=significant)


def test_sum_string():
    s = Series(["Hello", "there", "World"])

    got = s.sum()
    expected = "HellothereWorld"

    assert got == expected

    s = Series(["Hello", None, "World"])

    got = s.sum()
    expected = "HelloWorld"

    assert got == expected


@pytest.mark.parametrize("dtype,nelem", params)
def test_product(dtype, nelem):
    dtype = np.dtype(dtype).type
    if np.dtype(dtype).kind in {"u", "i"}:
        data = np.ones(nelem, dtype=dtype)
        # Set at most 30 items to [0..2) to keep the value within 2^32
        for _ in range(30):
            data[random.randrange(nelem)] = random.random() * 2
    else:
        data = gen_rand(dtype, nelem)

    sr = Series(data)

    got = sr.product()
    expect = np.product(data)

    significant = 4 if dtype == np.float32 else 6
    np.testing.assert_approx_equal(expect, got, significant=significant)


accuracy_for_dtype = {np.float64: 6, np.float32: 5}


@pytest.mark.parametrize("dtype,nelem", params)
def test_sum_of_squares(dtype, nelem):
    dtype = np.dtype(dtype).type
    data = gen_rand(dtype, nelem)
    sr = Series(data)

    got = sr.sum_of_squares()
    # got = dtype(got)
    expect = (data ** 2).sum()

    if np.dtype(dtype).kind in {"u", "i"}:
        if 0 <= expect <= np.iinfo(dtype).max:
            np.testing.assert_array_almost_equal(expect, got)
        else:
            print("overflow, passing")
    else:
        np.testing.assert_approx_equal(
            expect, got, significant=accuracy_for_dtype[dtype]
        )


@pytest.mark.parametrize("dtype,nelem", params)
def test_min(dtype, nelem):
    dtype = np.dtype(dtype).type
    data = gen_rand(dtype, nelem)
    sr = Series(data)

    got = sr.min()
    expect = dtype(data.min())

    assert expect == got


@pytest.mark.parametrize("dtype,nelem", params)
def test_max(dtype, nelem):
    dtype = np.dtype(dtype).type
    data = gen_rand(dtype, nelem)
    sr = Series(data)

    got = sr.max()
    expect = dtype(data.max())

    assert expect == got


@pytest.mark.parametrize("nelem", params_sizes)
def test_sum_masked(nelem):
    dtype = np.float64
    data = gen_rand(dtype, nelem)

    mask = utils.random_bitmask(nelem)
    bitmask = utils.expand_bits_to_bytes(mask)[:nelem]
    null_count = utils.count_zero(bitmask)

    sr = Series.from_masked_array(data, mask, null_count)

    got = sr.sum()
    res_mask = np.asarray(bitmask, dtype=np.bool_)[: data.size]
    expect = data[res_mask].sum()

    significant = 4 if dtype == np.float32 else 6
    np.testing.assert_approx_equal(expect, got, significant=significant)


def test_sum_boolean():
    s = Series(np.arange(100000))
    got = (s > 1).sum(dtype=np.int32)
    expect = 99998

    assert expect == got

    got = (s > 1).sum(dtype=np.bool_)
    expect = True

    assert expect == got


def test_date_minmax():
    np_data = np.random.normal(size=10 ** 3)
    gdf_data = Series(np_data)

    np_casted = np_data.astype("datetime64[ms]")
    gdf_casted = gdf_data.astype("datetime64[ms]")

    np_min = np_casted.min()
    gdf_min = gdf_casted.min()
    assert np_min == gdf_min

    np_max = np_casted.max()
    gdf_max = gdf_casted.max()
    assert np_max == gdf_max


@pytest.mark.parametrize(
    "op", ["sum", "product", "var", "kurt", "kurtosis", "skew"],
)
def test_datetime_unsupported_reductions(op):
    gsr = cudf.Series([1, 2, 3, None], dtype="datetime64[ns]")
    psr = gsr.to_pandas()

    utils.assert_exceptions_equal(
        lfunc=getattr(psr, op),
        rfunc=getattr(gsr, op),
        expected_error_message=re.escape(
            "cannot perform "
            + ("kurtosis" if op == "kurt" else op)
            + " with type datetime64[ns]"
        ),
    )


@pytest.mark.parametrize("op", ["product", "var", "kurt", "kurtosis", "skew"])
def test_timedelta_unsupported_reductions(op):
    gsr = cudf.Series([1, 2, 3, None], dtype="timedelta64[ns]")
    psr = gsr.to_pandas()

    utils.assert_exceptions_equal(
        lfunc=getattr(psr, op),
        rfunc=getattr(gsr, op),
        expected_error_message=re.escape(
            "cannot perform "
            + ("kurtosis" if op == "kurt" else op)
            + " with type timedelta64[ns]"
        ),
    )


@pytest.mark.parametrize("op", ["sum", "product", "std", "var"])
def test_categorical_reductions(op):
    gsr = cudf.Series([1, 2, 3, None], dtype="category")
    psr = gsr.to_pandas()

    utils.assert_exceptions_equal(
        getattr(psr, op), getattr(gsr, op), compare_error_message=False
    )<|MERGE_RESOLUTION|>--- conflicted
+++ resolved
@@ -11,11 +11,7 @@
 
 import cudf
 from cudf.core import Series
-<<<<<<< HEAD
-from cudf.testing import utils
-=======
 from cudf.testing import _utils as utils
->>>>>>> 88794fe3
 from cudf.testing._utils import NUMERIC_TYPES, gen_rand
 
 params_dtype = NUMERIC_TYPES
