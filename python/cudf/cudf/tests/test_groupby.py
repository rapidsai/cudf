# Copyright (c) 2018-2021, NVIDIA CORPORATION.

import datetime
import itertools
from decimal import Decimal

import numpy as np
import pandas as pd
import pytest
from numba import cuda
from numpy.testing import assert_array_equal

import rmm

import cudf
from cudf.core import DataFrame, Series
from cudf.core._compat import PANDAS_GE_110
<<<<<<< HEAD
from cudf.testing._utils import assert_eq, assert_exceptions_equal
=======
from cudf.tests.utils import (
    DATETIME_TYPES,
    SIGNED_TYPES,
    TIMEDELTA_TYPES,
    assert_eq,
    assert_exceptions_equal,
)
>>>>>>> a57f9cb0

_now = np.datetime64("now")
_tomorrow = _now + np.timedelta64(1, "D")
_now = np.int64(_now.astype("datetime64[ns]"))
_tomorrow = np.int64(_tomorrow.astype("datetime64[ns]"))
_index_type_aggs = {"count", "idxmin", "idxmax"}


def assert_groupby_results_equal(expect, got, sort=True, **kwargs):
    # Because we don't sort by index by default in groupby,
    # sort expect and got by index before comparing
    if sort:
        expect = expect.sort_index()
        got = got.sort_index()
    else:
        assert_eq(expect.sort_index(), got.sort_index(), **kwargs)


def make_frame(
    dataframe_class,
    nelem,
    seed=0,
    extra_levels=(),
    extra_vals=(),
    with_datetime=False,
):
    np.random.seed(seed)

    df = dataframe_class()

    df["x"] = np.random.randint(0, 5, nelem)
    df["y"] = np.random.randint(0, 3, nelem)
    for lvl in extra_levels:
        df[lvl] = np.random.randint(0, 2, nelem)

    df["val"] = np.random.random(nelem)
    for val in extra_vals:
        df[val] = np.random.random(nelem)

    if with_datetime:
        df["datetime"] = np.random.randint(
            _now, _tomorrow, nelem, dtype=np.int64
        ).astype("datetime64[ns]")

    return df


def get_nelem():
    for elem in [2, 3, 1000]:
        yield elem


@pytest.fixture
def gdf():
    return DataFrame({"x": [1, 2, 3], "y": [0, 1, 1]})


@pytest.fixture
def pdf(gdf):
    return gdf.to_pandas()


@pytest.mark.parametrize("nelem", [2, 3, 100, 1000])
def test_groupby_mean(nelem):
    got_df = make_frame(DataFrame, nelem=nelem).groupby(["x", "y"]).mean()
    expect_df = (
        make_frame(pd.DataFrame, nelem=nelem).groupby(["x", "y"]).mean()
    )
    assert_groupby_results_equal(got_df, expect_df)


@pytest.mark.parametrize("nelem", [2, 3, 100, 1000])
def test_groupby_mean_3level(nelem):
    lvls = "z"
    bys = list("xyz")
    got_df = (
        make_frame(DataFrame, nelem=nelem, extra_levels=lvls)
        .groupby(bys)
        .mean()
    )
    expect_df = (
        make_frame(pd.DataFrame, nelem=nelem, extra_levels=lvls)
        .groupby(bys)
        .mean()
    )
    assert_groupby_results_equal(got_df, expect_df)


@pytest.mark.parametrize("nelem", [2, 3, 100, 1000])
def test_groupby_agg_mean_min(nelem):
    got_df = (
        make_frame(DataFrame, nelem=nelem)
        .groupby(["x", "y"])
        .agg(["mean", "min"])
    )
    expect_df = (
        make_frame(pd.DataFrame, nelem=nelem)
        .groupby(["x", "y"])
        .agg(["mean", "min"])
    )
    assert_groupby_results_equal(got_df, expect_df)


@pytest.mark.parametrize("nelem", [2, 3, 100, 1000])
def test_groupby_agg_min_max_dictargs(nelem):
    expect_df = (
        make_frame(pd.DataFrame, nelem=nelem, extra_vals="ab")
        .groupby(["x", "y"])
        .agg({"a": "min", "b": "max"})
    )
    got_df = (
        make_frame(DataFrame, nelem=nelem, extra_vals="ab")
        .groupby(["x", "y"])
        .agg({"a": "min", "b": "max"})
    )
    assert_groupby_results_equal(expect_df, got_df)


@pytest.mark.parametrize("nelem", [2, 3, 100, 1000])
def test_groupby_agg_min_max_dictlist(nelem):
    expect_df = (
        make_frame(pd.DataFrame, nelem=nelem, extra_vals="ab")
        .groupby(["x", "y"])
        .agg({"a": ["min", "max"], "b": ["min", "max"]})
    )
    got_df = (
        make_frame(DataFrame, nelem=nelem, extra_vals="ab")
        .groupby(["x", "y"])
        .agg({"a": ["min", "max"], "b": ["min", "max"]})
    )
    assert_groupby_results_equal(got_df, expect_df)


@pytest.mark.parametrize("as_index", [True, False])
def test_groupby_as_index_single_agg(pdf, gdf, as_index):
    gdf = gdf.groupby("y", as_index=as_index).agg({"x": "mean"})
    pdf = pdf.groupby("y", as_index=as_index).agg({"x": "mean"})
    assert_groupby_results_equal(pdf, gdf)


@pytest.mark.parametrize("as_index", [True, False])
def test_groupby_as_index_multiindex(pdf, gdf, as_index):
    pdf = pd.DataFrame(
        {"a": [1, 2, 1], "b": [3, 3, 3], "c": [2, 2, 3], "d": [3, 1, 2]}
    )
    gdf = cudf.from_pandas(pdf)

    gdf = gdf.groupby(["a", "b"], as_index=as_index, sort=True).agg(
        {"c": "mean"}
    )
    pdf = pdf.groupby(["a", "b"], as_index=as_index, sort=True).agg(
        {"c": "mean"}
    )

    if as_index:
        assert_eq(pdf, gdf)
    else:
        # column names don't match - check just the values
        for gcol, pcol in zip(gdf, pdf):
            assert_array_equal(gdf[gcol].to_array(), pdf[pcol].values)


def test_groupby_default(pdf, gdf):
    gdf = gdf.groupby("y").agg({"x": "mean"})
    pdf = pdf.groupby("y").agg({"x": "mean"})
    assert_groupby_results_equal(pdf, gdf)


def test_group_keys_true(pdf, gdf):
    gdf = gdf.groupby("y", group_keys=True).sum()
    pdf = pdf.groupby("y", group_keys=True).sum()
    assert_groupby_results_equal(pdf, gdf)


@pytest.mark.parametrize("as_index", [True, False])
def test_groupby_getitem_getattr(as_index):
    pdf = pd.DataFrame({"x": [1, 3, 1], "y": [1, 2, 3], "z": [1, 4, 5]})
    gdf = cudf.from_pandas(pdf)
    assert_groupby_results_equal(
        pdf.groupby("x")["y"].sum(), gdf.groupby("x")["y"].sum(),
    )
    assert_groupby_results_equal(
        pdf.groupby("x").y.sum(), gdf.groupby("x").y.sum(),
    )
    assert_groupby_results_equal(
        pdf.groupby("x")[["y"]].sum(), gdf.groupby("x")[["y"]].sum(),
    )
    assert_groupby_results_equal(
        pdf.groupby(["x", "y"], as_index=as_index).sum(),
        gdf.groupby(["x", "y"], as_index=as_index).sum(),
    )


def test_groupby_cats():
    df = DataFrame()
    df["cats"] = pd.Categorical(list("aabaacaab"))
    df["vals"] = np.random.random(len(df))

    cats = df["cats"].values_host
    vals = df["vals"].to_array()

    grouped = df.groupby(["cats"], as_index=False).mean()

    got_vals = grouped["vals"]

    got_cats = grouped["cats"]

    for i in range(len(got_vals)):
        expect = vals[cats == got_cats[i]].mean()
        np.testing.assert_almost_equal(got_vals[i], expect)


def test_groupby_iterate_groups():
    np.random.seed(0)
    df = DataFrame()
    nelem = 20
    df["key1"] = np.random.randint(0, 3, nelem)
    df["key2"] = np.random.randint(0, 2, nelem)
    df["val1"] = np.random.random(nelem)
    df["val2"] = np.random.random(nelem)

    def assert_values_equal(arr):
        np.testing.assert_array_equal(arr[0], arr)

    for name, grp in df.groupby(["key1", "key2"]):
        pddf = grp.to_pandas()
        for k in "key1,key2".split(","):
            assert_values_equal(pddf[k].values)


def test_groupby_apply():
    np.random.seed(0)
    df = DataFrame()
    nelem = 20
    df["key1"] = np.random.randint(0, 3, nelem)
    df["key2"] = np.random.randint(0, 2, nelem)
    df["val1"] = np.random.random(nelem)
    df["val2"] = np.random.random(nelem)

    expect_grpby = df.to_pandas().groupby(["key1", "key2"], as_index=False)
    got_grpby = df.groupby(["key1", "key2"])

    def foo(df):
        df["out"] = df["val1"] + df["val2"]
        return df

    expect = expect_grpby.apply(foo)
    got = got_grpby.apply(foo)
    assert_groupby_results_equal(expect, got)


def test_groupby_apply_grouped():
    np.random.seed(0)
    df = DataFrame()
    nelem = 20
    df["key1"] = np.random.randint(0, 3, nelem)
    df["key2"] = np.random.randint(0, 2, nelem)
    df["val1"] = np.random.random(nelem)
    df["val2"] = np.random.random(nelem)

    expect_grpby = df.to_pandas().groupby(["key1", "key2"], as_index=False)
    got_grpby = df.groupby(["key1", "key2"])

    def foo(key1, val1, com1, com2):
        for i in range(cuda.threadIdx.x, len(key1), cuda.blockDim.x):
            com1[i] = key1[i] * 10000 + val1[i]
            com2[i] = i

    got = got_grpby.apply_grouped(
        foo,
        incols=["key1", "val1"],
        outcols={"com1": np.float64, "com2": np.int32},
        tpb=8,
    )

    got = got.to_pandas()

    # Get expected result by emulating the operation in pandas
    def emulate(df):
        df["com1"] = df.key1 * 10000 + df.val1
        df["com2"] = np.arange(len(df), dtype=np.int32)
        return df

    expect = expect_grpby.apply(emulate)
    expect = expect.sort_values(["key1", "key2"])

    assert_groupby_results_equal(expect, got)


@pytest.mark.parametrize("nelem", [2, 3, 100, 500, 1000])
@pytest.mark.parametrize(
    "func",
    ["mean", "std", "var", "min", "max", "idxmin", "idxmax", "count", "sum"],
)
def test_groupby_2keys_agg(nelem, func):
    # gdf (Note: lack of multiIndex)
    expect_df = (
        make_frame(pd.DataFrame, nelem=nelem).groupby(["x", "y"]).agg(func)
    )
    got_df = make_frame(DataFrame, nelem=nelem).groupby(["x", "y"]).agg(func)

    check_dtype = False if func in _index_type_aggs else True
    assert_groupby_results_equal(got_df, expect_df, check_dtype=check_dtype)


@pytest.mark.parametrize("num_groups", [2, 3, 10, 50, 100])
@pytest.mark.parametrize("nelem_per_group", [1, 10, 100])
@pytest.mark.parametrize(
    "func",
    ["min", "max", "count", "sum"],
    # TODO: Replace the above line with the one below once
    # https://github.com/pandas-dev/pandas/issues/40685 is resolved.
    # "func", ["min", "max", "idxmin", "idxmax", "count", "sum"],
)
def test_groupby_agg_decimal(num_groups, nelem_per_group, func):
    # The number of digits after the decimal to use.
    decimal_digits = 2
    # The number of digits before the decimal to use.
    whole_digits = 2

    scale = 10 ** whole_digits
    nelem = num_groups * nelem_per_group

    # The unique is necessary because otherwise if there are duplicates idxmin
    # and idxmax may return different results than pandas (see
    # https://github.com/rapidsai/cudf/issues/7756). This is not relevant to
    # the current version of the test, because idxmin and idxmax simply don't
    # work with pandas Series composed of Decimal objects (see
    # https://github.com/pandas-dev/pandas/issues/40685). However, if that is
    # ever enabled, then this issue will crop up again so we may as well have
    # it fixed now.
    x = np.unique((np.random.rand(nelem) * scale).round(decimal_digits))
    y = np.unique((np.random.rand(nelem) * scale).round(decimal_digits))

    if x.size < y.size:
        total_elements = x.size
        y = y[: x.size]
    else:
        total_elements = y.size
        x = x[: y.size]

    # Note that this filtering can lead to one group with fewer elements, but
    # that shouldn't be a problem and is probably useful to test.
    idx_col = np.tile(np.arange(num_groups), nelem_per_group)[:total_elements]

    decimal_x = pd.Series([Decimal(str(d)) for d in x])
    decimal_y = pd.Series([Decimal(str(d)) for d in y])

    pdf = pd.DataFrame({"idx": idx_col, "x": decimal_x, "y": decimal_y})
    gdf = DataFrame(
        {
            "idx": idx_col,
            "x": cudf.Series(decimal_x),
            "y": cudf.Series(decimal_y),
        }
    )

    expect_df = pdf.groupby("idx", sort=True).agg(func)
    if rmm._cuda.gpu.runtimeGetVersion() < 11000:
        with pytest.raises(RuntimeError):
            got_df = gdf.groupby("idx", sort=True).agg(func)
    else:
        got_df = gdf.groupby("idx", sort=True).agg(func)
        assert_eq(expect_df["x"], got_df["x"], check_dtype=False)
        assert_eq(expect_df["y"], got_df["y"], check_dtype=False)


@pytest.mark.parametrize(
    "agg", ["min", "max", "idxmin", "idxmax", "count", "sum", "mean"]
)
def test_series_groupby(agg):
    s = pd.Series([1, 2, 3])
    g = Series([1, 2, 3])
    sg = s.groupby(s // 2)
    gg = g.groupby(g // 2)
    sa = getattr(sg, agg)()
    ga = getattr(gg, agg)()
    check_dtype = False if agg in _index_type_aggs else True
    assert_groupby_results_equal(sa, ga, check_dtype=check_dtype)


@pytest.mark.parametrize(
    "agg", ["min", "max", "idxmin", "idxmax", "count", "sum", "mean"]
)
def test_series_groupby_agg(agg):
    s = pd.Series([1, 2, 3])
    g = Series([1, 2, 3])
    sg = s.groupby(s // 2).agg(agg)
    gg = g.groupby(g // 2).agg(agg)
    check_dtype = False if agg in _index_type_aggs else True
    assert_groupby_results_equal(sg, gg, check_dtype=check_dtype)


@pytest.mark.parametrize(
    "agg",
    [
        "min",
        "max",
        "count",
        "sum",
        "mean",
        pytest.param(
            "idxmin",
            marks=pytest.mark.xfail(reason="gather needed for idxmin"),
        ),
        pytest.param(
            "idxmax",
            marks=pytest.mark.xfail(reason="gather needed for idxmax"),
        ),
    ],
)
def test_groupby_level_zero(agg):
    pdf = pd.DataFrame({"x": [1, 2, 3]}, index=[2, 5, 5])
    gdf = DataFrame.from_pandas(pdf)
    pdg = pdf.groupby(level=0)
    gdg = gdf.groupby(level=0)
    pdresult = getattr(pdg, agg)()
    gdresult = getattr(gdg, agg)()
    check_dtype = False if agg in _index_type_aggs else True
    assert_groupby_results_equal(pdresult, gdresult, check_dtype=check_dtype)


@pytest.mark.parametrize(
    "agg",
    [
        "min",
        "max",
        "count",
        "sum",
        "mean",
        pytest.param(
            "idxmin",
            marks=pytest.mark.xfail(reason="gather needed for idxmin"),
        ),
        pytest.param(
            "idxmax",
            marks=pytest.mark.xfail(reason="gather needed for idxmax"),
        ),
    ],
)
def test_groupby_series_level_zero(agg):
    pdf = pd.Series([1, 2, 3], index=[2, 5, 5])
    gdf = Series.from_pandas(pdf)
    pdg = pdf.groupby(level=0)
    gdg = gdf.groupby(level=0)
    pdresult = getattr(pdg, agg)()
    gdresult = getattr(gdg, agg)()
    check_dtype = False if agg in _index_type_aggs else True
    assert_groupby_results_equal(pdresult, gdresult, check_dtype=check_dtype)


def test_groupby_column_name():
    pdf = pd.DataFrame({"xx": [1.0, 2.0, 3.0], "yy": [1, 2, 3]})
    gdf = DataFrame.from_pandas(pdf)
    g = gdf.groupby("yy")
    p = pdf.groupby("yy")
    gxx = g["xx"].sum()
    pxx = p["xx"].sum()
    assert_groupby_results_equal(pxx, gxx)

    gxx = g["xx"].count()
    pxx = p["xx"].count()
    assert_groupby_results_equal(pxx, gxx, check_dtype=False)

    gxx = g["xx"].min()
    pxx = p["xx"].min()
    assert_groupby_results_equal(pxx, gxx)

    gxx = g["xx"].max()
    pxx = p["xx"].max()
    assert_groupby_results_equal(pxx, gxx)

    gxx = g["xx"].idxmin()
    pxx = p["xx"].idxmin()
    assert_groupby_results_equal(pxx, gxx, check_dtype=False)

    gxx = g["xx"].idxmax()
    pxx = p["xx"].idxmax()
    assert_groupby_results_equal(pxx, gxx, check_dtype=False)

    gxx = g["xx"].mean()
    pxx = p["xx"].mean()
    assert_groupby_results_equal(pxx, gxx)


def test_groupby_column_numeral():
    pdf = pd.DataFrame({0: [1.0, 2.0, 3.0], 1: [1, 2, 3]})
    gdf = DataFrame.from_pandas(pdf)
    p = pdf.groupby(1)
    g = gdf.groupby(1)
    pxx = p[0].sum()
    gxx = g[0].sum()
    assert_groupby_results_equal(pxx, gxx)

    pdf = pd.DataFrame({0.5: [1.0, 2.0, 3.0], 1.5: [1, 2, 3]})
    gdf = DataFrame.from_pandas(pdf)
    p = pdf.groupby(1.5)
    g = gdf.groupby(1.5)
    pxx = p[0.5].sum()
    gxx = g[0.5].sum()
    assert_groupby_results_equal(pxx, gxx)


@pytest.mark.parametrize(
    "series",
    [[0, 1, 0], [1, 1, 1], [0, 1, 1], [1, 2, 3], [4, 3, 2], [0, 2, 0]],
)  # noqa: E501
def test_groupby_external_series(series):
    pdf = pd.DataFrame({"x": [1.0, 2.0, 3.0], "y": [1, 2, 1]})
    gdf = DataFrame.from_pandas(pdf)
    pxx = pdf.groupby(pd.Series(series)).x.sum()
    gxx = gdf.groupby(cudf.Series(series)).x.sum()
    assert_groupby_results_equal(pxx, gxx)


@pytest.mark.parametrize("series", [[0.0, 1.0], [1.0, 1.0, 1.0, 1.0]])
def test_groupby_external_series_incorrect_length(series):
    pdf = pd.DataFrame({"x": [1.0, 2.0, 3.0], "y": [1, 2, 1]})
    gdf = DataFrame.from_pandas(pdf)
    pxx = pdf.groupby(pd.Series(series)).x.sum()
    gxx = gdf.groupby(cudf.Series(series)).x.sum()
    assert_groupby_results_equal(pxx, gxx)


@pytest.mark.parametrize(
    "level", [0, 1, "a", "b", [0, 1], ["a", "b"], ["a", 1], -1, [-1, -2]]
)
def test_groupby_levels(level):
    idx = pd.MultiIndex.from_tuples([(1, 1), (1, 2), (2, 2)], names=("a", "b"))
    pdf = pd.DataFrame({"c": [1, 2, 3], "d": [2, 3, 4]}, index=idx)
    gdf = cudf.from_pandas(pdf)
    assert_groupby_results_equal(
        pdf.groupby(level=level).sum(), gdf.groupby(level=level).sum(),
    )


def test_advanced_groupby_levels():
    pdf = pd.DataFrame({"x": [1, 2, 3], "y": [1, 2, 1], "z": [1, 1, 1]})
    gdf = cudf.from_pandas(pdf)
    pdg = pdf.groupby(["x", "y"]).sum()
    gdg = gdf.groupby(["x", "y"]).sum()
    assert_groupby_results_equal(pdg, gdg)
    pdh = pdg.groupby(level=1).sum()
    gdh = gdg.groupby(level=1).sum()
    assert_groupby_results_equal(pdh, gdh)
    pdg = pdf.groupby(["x", "y", "z"]).sum()
    gdg = gdf.groupby(["x", "y", "z"]).sum()
    assert_groupby_results_equal(pdg, gdg)
    pdg = pdf.groupby(["z"]).sum()
    gdg = gdf.groupby(["z"]).sum()
    assert_groupby_results_equal(pdg, gdg)
    pdg = pdf.groupby(["y", "z"]).sum()
    gdg = gdf.groupby(["y", "z"]).sum()
    assert_groupby_results_equal(pdg, gdg)
    pdg = pdf.groupby(["x", "z"]).sum()
    gdg = gdf.groupby(["x", "z"]).sum()
    assert_groupby_results_equal(pdg, gdg)
    pdg = pdf.groupby(["y"]).sum()
    gdg = gdf.groupby(["y"]).sum()
    assert_groupby_results_equal(pdg, gdg)
    pdg = pdf.groupby(["x"]).sum()
    gdg = gdf.groupby(["x"]).sum()
    assert_groupby_results_equal(pdg, gdg)
    pdh = pdg.groupby(level=0).sum()
    gdh = gdg.groupby(level=0).sum()
    assert_groupby_results_equal(pdh, gdh)
    pdg = pdf.groupby(["x", "y"]).sum()
    gdg = gdf.groupby(["x", "y"]).sum()
    pdh = pdg.groupby(level=[0, 1]).sum()
    gdh = gdg.groupby(level=[0, 1]).sum()
    assert_groupby_results_equal(pdh, gdh)
    pdh = pdg.groupby(level=[1, 0]).sum()
    gdh = gdg.groupby(level=[1, 0]).sum()
    assert_groupby_results_equal(pdh, gdh)
    pdg = pdf.groupby(["x", "y"]).sum()
    gdg = gdf.groupby(["x", "y"]).sum()

    assert_exceptions_equal(
        lfunc=pdg.groupby,
        rfunc=gdg.groupby,
        lfunc_args_and_kwargs=([], {"level": 2}),
        rfunc_args_and_kwargs=([], {"level": 2}),
        expected_error_message="Invalid level number",
    )


@pytest.mark.parametrize(
    "func",
    [
        pytest.param(
            lambda df: df.groupby(["x", "y", "z"]).sum(),
            marks=pytest.mark.xfail(
                reason="https://github.com/pandas-dev/pandas/issues/32464"
            ),
        ),
        lambda df: df.groupby(["x", "y"]).sum(),
        lambda df: df.groupby(["x", "y"]).agg("sum"),
        lambda df: df.groupby(["y"]).sum(),
        lambda df: df.groupby(["y"]).agg("sum"),
        lambda df: df.groupby(["x"]).sum(),
        lambda df: df.groupby(["x"]).agg("sum"),
        lambda df: df.groupby(["x", "y"]).z.sum(),
        lambda df: df.groupby(["x", "y"]).z.agg("sum"),
    ],
)
def test_empty_groupby(func):
    pdf = pd.DataFrame({"x": [], "y": [], "z": []})
    gdf = cudf.from_pandas(pdf)
    assert_groupby_results_equal(func(pdf), func(gdf), check_index_type=False)


def test_groupby_unsupported_columns():
    np.random.seed(12)
    pd_cat = pd.Categorical(
        pd.Series(np.random.choice(["a", "b", 1], 3), dtype="category")
    )
    pdf = pd.DataFrame(
        {
            "x": [1, 2, 3],
            "y": ["a", "b", "c"],
            "z": ["d", "e", "f"],
            "a": [3, 4, 5],
        }
    )
    pdf["b"] = pd_cat
    gdf = cudf.from_pandas(pdf)
    pdg = pdf.groupby("x").sum()
    gdg = gdf.groupby("x").sum()
    assert_groupby_results_equal(pdg, gdg)


def test_list_of_series():
    pdf = pd.DataFrame({"x": [1, 2, 3], "y": [1, 2, 1]})
    gdf = cudf.from_pandas(pdf)
    pdg = pdf.groupby([pdf.x]).y.sum()
    gdg = gdf.groupby([gdf.x]).y.sum()
    assert_groupby_results_equal(pdg, gdg)
    pdg = pdf.groupby([pdf.x, pdf.y]).y.sum()
    gdg = gdf.groupby([gdf.x, gdf.y]).y.sum()
    pytest.skip()
    assert_groupby_results_equal(pdg, gdg)


def test_groupby_use_agg_column_as_index():
    pdf = pd.DataFrame()
    pdf["a"] = [1, 1, 1, 3, 5]
    gdf = cudf.DataFrame()
    gdf["a"] = [1, 1, 1, 3, 5]
    pdg = pdf.groupby("a").agg({"a": "count"})
    gdg = gdf.groupby("a").agg({"a": "count"})
    assert_groupby_results_equal(pdg, gdg, check_dtype=False)


def test_groupby_list_then_string():
    gdf = cudf.DataFrame()
    gdf["a"] = [0, 1, 0, 1, 2]
    gdf["b"] = [11, 2, 15, 12, 2]
    gdf["c"] = [6, 7, 6, 7, 6]
    pdf = gdf.to_pandas()
    gdg = gdf.groupby("a", as_index=True).agg(
        {"b": ["min", "max"], "c": "max"}
    )
    pdg = pdf.groupby("a", as_index=True).agg(
        {"b": ["min", "max"], "c": "max"}
    )
    assert_groupby_results_equal(gdg, pdg)


def test_groupby_different_unequal_length_column_aggregations():
    gdf = cudf.DataFrame()
    gdf["a"] = [0, 1, 0, 1, 2]
    gdf["b"] = [11, 2, 15, 12, 2]
    gdf["c"] = [11, 2, 15, 12, 2]
    pdf = gdf.to_pandas()
    gdg = gdf.groupby("a", as_index=True).agg(
        {"b": "min", "c": ["max", "min"]}
    )
    pdg = pdf.groupby("a", as_index=True).agg(
        {"b": "min", "c": ["max", "min"]}
    )
    assert_groupby_results_equal(pdg, gdg)


def test_groupby_single_var_two_aggs():
    gdf = cudf.DataFrame()
    gdf["a"] = [0, 1, 0, 1, 2]
    gdf["b"] = [11, 2, 15, 12, 2]
    gdf["c"] = [11, 2, 15, 12, 2]
    pdf = gdf.to_pandas()
    gdg = gdf.groupby("a", as_index=True).agg({"b": ["min", "max"]})
    pdg = pdf.groupby("a", as_index=True).agg({"b": ["min", "max"]})
    assert_groupby_results_equal(pdg, gdg)


def test_groupby_double_var_two_aggs():
    gdf = cudf.DataFrame()
    gdf["a"] = [0, 1, 0, 1, 2]
    gdf["b"] = [11, 2, 15, 12, 2]
    gdf["c"] = [11, 2, 15, 12, 2]
    pdf = gdf.to_pandas()
    gdg = gdf.groupby(["a", "b"], as_index=True).agg({"c": ["min", "max"]})
    pdg = pdf.groupby(["a", "b"], as_index=True).agg({"c": ["min", "max"]})
    assert_groupby_results_equal(pdg, gdg)


def test_groupby_apply_basic_agg_single_column():
    gdf = DataFrame()
    gdf["key"] = [0, 0, 1, 1, 2, 2, 0]
    gdf["val"] = [0, 1, 2, 3, 4, 5, 6]
    gdf["mult"] = gdf["key"] * gdf["val"]
    pdf = gdf.to_pandas()

    gdg = gdf.groupby(["key", "val"]).mult.sum()
    pdg = pdf.groupby(["key", "val"]).mult.sum()
    assert_groupby_results_equal(pdg, gdg)


def test_groupby_multi_agg_single_groupby_series():
    pdf = pd.DataFrame(
        {
            "x": np.random.randint(0, 5, size=10000),
            "y": np.random.normal(size=10000),
        }
    )
    gdf = cudf.from_pandas(pdf)
    pdg = pdf.groupby("x").y.agg(["sum", "max"])
    gdg = gdf.groupby("x").y.agg(["sum", "max"])

    assert_groupby_results_equal(pdg, gdg)


def test_groupby_multi_agg_multi_groupby():
    pdf = pd.DataFrame(
        {
            "a": np.random.randint(0, 5, 10),
            "b": np.random.randint(0, 5, 10),
            "c": np.random.randint(0, 5, 10),
            "d": np.random.randint(0, 5, 10),
        }
    )
    gdf = cudf.from_pandas(pdf)
    pdg = pdf.groupby(["a", "b"]).agg(["sum", "max"])
    gdg = gdf.groupby(["a", "b"]).agg(["sum", "max"])
    assert_groupby_results_equal(pdg, gdg)


def test_groupby_datetime_multi_agg_multi_groupby():
    pdf = pd.DataFrame(
        {
            "a": pd.date_range(
                datetime.datetime.now(),
                datetime.datetime.now() + datetime.timedelta(9),
                freq="D",
            ),
            "b": np.random.randint(0, 5, 10),
            "c": np.random.randint(0, 5, 10),
            "d": np.random.randint(0, 5, 10),
        }
    )
    gdf = cudf.from_pandas(pdf)
    pdg = pdf.groupby(["a", "b"]).agg(["sum", "max"])
    gdg = gdf.groupby(["a", "b"]).agg(["sum", "max"])

    assert_groupby_results_equal(pdg, gdg)


@pytest.mark.parametrize(
    "agg",
    [
        ["min", "max", "count", "mean"],
        ["mean", "var", "std"],
        ["count", "mean", "var", "std"],
    ],
)
def test_groupby_multi_agg_hash_groupby(agg):
    alphabets = "abcdefghijklmnopqrstuvwxyz"
    prefixes = alphabets[:10]
    coll_dict = dict()
    for prefix in prefixes:
        for this_name in alphabets:
            coll_dict[prefix + this_name] = float
    coll_dict["id"] = int
    gdf = cudf.datasets.timeseries(
        start="2000", end="2000-01-2", dtypes=coll_dict, freq="1s", seed=1,
    ).reset_index(drop=True)
    pdf = gdf.to_pandas()
    check_dtype = False if "count" in agg else True
    pdg = pdf.groupby("id").agg(agg)
    gdg = gdf.groupby("id").agg(agg)
    assert_groupby_results_equal(pdg, gdg, check_dtype=check_dtype)


@pytest.mark.parametrize(
    "agg", ["min", "max", "idxmax", "idxmax", "sum", "count", "mean"]
)
def test_groupby_nulls_basic(agg):
    check_dtype = False if agg in _index_type_aggs else True

    pdf = pd.DataFrame({"a": [0, 0, 1, 1, 2, 2], "b": [1, 2, 1, 2, 1, None]})
    gdf = cudf.from_pandas(pdf)
    assert_groupby_results_equal(
        getattr(pdf.groupby("a"), agg)(),
        getattr(gdf.groupby("a"), agg)(),
        check_dtype=check_dtype,
    )

    pdf = pd.DataFrame(
        {
            "a": [0, 0, 1, 1, 2, 2],
            "b": [1, 2, 1, 2, 1, None],
            "c": [1, 2, 1, None, 1, 2],
        }
    )
    gdf = cudf.from_pandas(pdf)
    assert_groupby_results_equal(
        getattr(pdf.groupby("a"), agg)(),
        getattr(gdf.groupby("a"), agg)(),
        check_dtype=check_dtype,
    )

    pdf = pd.DataFrame(
        {
            "a": [0, 0, 1, 1, 2, 2],
            "b": [1, 2, 1, 2, 1, None],
            "c": [1, 2, None, None, 1, 2],
        }
    )
    gdf = cudf.from_pandas(pdf)

    # TODO: fillna() used here since we don't follow
    # Pandas' null semantics. Should we change it?
    assert_groupby_results_equal(
        getattr(pdf.groupby("a"), agg)().fillna(0),
        getattr(gdf.groupby("a"), agg)().fillna(0),
        check_dtype=check_dtype,
    )


def test_groupby_nulls_in_index():
    pdf = pd.DataFrame({"a": [None, 2, 1, 1], "b": [1, 2, 3, 4]})
    gdf = cudf.from_pandas(pdf)

    assert_groupby_results_equal(
        pdf.groupby("a").sum(), gdf.groupby("a").sum()
    )


def test_groupby_all_nulls_index():
    gdf = cudf.DataFrame(
        {
            "a": cudf.Series([None, None, None, None], dtype="object"),
            "b": [1, 2, 3, 4],
        }
    )
    pdf = gdf.to_pandas()
    assert_groupby_results_equal(
        pdf.groupby("a").sum(), gdf.groupby("a").sum()
    )

    gdf = cudf.DataFrame(
        {"a": cudf.Series([np.nan, np.nan, np.nan, np.nan]), "b": [1, 2, 3, 4]}
    )
    pdf = gdf.to_pandas()
    assert_groupby_results_equal(
        pdf.groupby("a").sum(), gdf.groupby("a").sum()
    )


@pytest.mark.parametrize("sort", [True, False])
def test_groupby_sort(sort):
    pdf = pd.DataFrame({"a": [2, 2, 1, 1], "b": [1, 2, 3, 4]})
    gdf = cudf.from_pandas(pdf)

    assert_eq(
        pdf.groupby("a", sort=sort).sum(),
        gdf.groupby("a", sort=sort).sum(),
        check_like=not sort,
    )

    pdf = pd.DataFrame(
        {"c": [-1, 2, 1, 4], "b": [1, 2, 3, 4], "a": [2, 2, 1, 1]}
    )
    gdf = cudf.from_pandas(pdf)

    assert_eq(
        pdf.groupby(["c", "b"], sort=sort).sum(),
        gdf.groupby(["c", "b"], sort=sort).sum(),
        check_like=not sort,
    )

    ps = pd.Series([1, 2, 3, 4, 5, 6, 7, 8], index=[2, 2, 2, 3, 3, 1, 1, 1])
    gs = cudf.from_pandas(ps)

    assert_eq(
        ps.groupby(level=0, sort=sort).sum().to_frame(),
        gs.groupby(level=0, sort=sort).sum().to_frame(),
        check_like=not sort,
    )

    ps = pd.Series(
        [1, 2, 3, 4, 5, 6, 7, 8],
        index=pd.MultiIndex.from_product([(1, 2), ("a", "b"), (42, 84)]),
    )
    gs = cudf.from_pandas(ps)

    assert_eq(
        ps.groupby(level=0, sort=sort).sum().to_frame(),
        gs.groupby(level=0, sort=sort).sum().to_frame(),
        check_like=not sort,
    )


def test_groupby_cat():
    pdf = pd.DataFrame(
        {"a": [1, 1, 2], "b": pd.Series(["b", "b", "a"], dtype="category")}
    )
    gdf = cudf.from_pandas(pdf)
    assert_groupby_results_equal(
        pdf.groupby("a").count(), gdf.groupby("a").count(), check_dtype=False,
    )


def test_groupby_index_type():
    df = cudf.DataFrame()
    df["string_col"] = ["a", "b", "c"]
    df["counts"] = [1, 2, 3]
    res = df.groupby(by="string_col").counts.sum()
    assert isinstance(res.index, cudf.core.index.StringIndex)


@pytest.mark.parametrize(
    "interpolation", ["linear", "lower", "higher", "nearest", "midpoint"]
)
@pytest.mark.parametrize("q", [0.25, 0.4, 0.5, 0.7, 1])
def test_groupby_quantile(interpolation, q):
    raw_data = {
        "y": [None, 1, 2, 3, 4, None, 6, 7, 8, 9],
        "x": [1, 2, 3, 1, 2, 2, 1, None, 3, 2],
    }
    # Pandas>0.25 now casts NaN in quantile operations as a float64
    # # so we are filling with zeros.
    pdf = pd.DataFrame(raw_data).fillna(0)
    gdf = DataFrame.from_pandas(pdf)

    pdg = pdf.groupby("x")
    gdg = gdf.groupby("x")

    pdresult = pdg.quantile(q, interpolation=interpolation)
    gdresult = gdg.quantile(q, interpolation=interpolation)

    # There's a lot left to add to python bindings like index name
    # so this is a temporary workaround
    pdresult = pdresult["y"].reset_index(drop=True)
    gdresult = gdresult["y"].reset_index(drop=True)

    if q == 0.5 and interpolation == "nearest":
        pytest.xfail(
            "Pandas NaN Rounding will fail nearest interpolation at 0.5"
        )

    assert_groupby_results_equal(pdresult, gdresult)


def test_groupby_std():
    raw_data = {
        "x": [1, 2, 3, 1, 2, 2, 1, None, 3, 2],
        "y": [None, 1, 2, 3, 4, None, 6, 7, 8, 9],
    }
    pdf = pd.DataFrame(raw_data)
    gdf = DataFrame.from_pandas(pdf)
    pdg = pdf.groupby("x")
    gdg = gdf.groupby("x")
    pdresult = pdg.std()
    gdresult = gdg.std()

    assert_groupby_results_equal(pdresult, gdresult)


def test_groupby_size():
    pdf = pd.DataFrame(
        {
            "a": [1, 1, 3, 4],
            "b": ["bob", "bob", "alice", "cooper"],
            "c": [1, 2, 3, 4],
        }
    )
    gdf = cudf.from_pandas(pdf)

    assert_groupby_results_equal(
        pdf.groupby("a").size(), gdf.groupby("a").size(), check_dtype=False,
    )

    assert_groupby_results_equal(
        pdf.groupby(["a", "b", "c"]).size(),
        gdf.groupby(["a", "b", "c"]).size(),
        check_dtype=False,
    )

    sr = pd.Series(range(len(pdf)))
    assert_groupby_results_equal(
        pdf.groupby(sr).size(), gdf.groupby(sr).size(), check_dtype=False,
    )


@pytest.mark.parametrize("nelem", get_nelem())
@pytest.mark.parametrize("as_index", [True, False])
@pytest.mark.parametrize(
    "agg", ["min", "max", "idxmin", "idxmax", "mean", "count"]
)
def test_groupby_datetime(nelem, as_index, agg):
    if agg == "mean" and as_index is True:
        return
    check_dtype = agg not in ("mean", "count", "idxmin", "idxmax")
    pdf = make_frame(pd.DataFrame, nelem=nelem, with_datetime=True)
    gdf = make_frame(cudf.DataFrame, nelem=nelem, with_datetime=True)
    pdg = pdf.groupby("datetime", as_index=as_index)
    gdg = gdf.groupby("datetime", as_index=as_index)
    if as_index is False:
        pdres = getattr(pdg, agg)()
        gdres = getattr(gdg, agg)()
    else:
        pdres = pdg.agg({"datetime": agg})
        gdres = gdg.agg({"datetime": agg})
    assert_groupby_results_equal(pdres, gdres, check_dtype=check_dtype)


def test_groupby_dropna():
    df = cudf.DataFrame({"a": [1, 1, None], "b": [1, 2, 3]})
    expect = cudf.DataFrame(
        {"b": [3, 3]}, index=cudf.Series([1, None], name="a")
    )
    got = df.groupby("a", dropna=False).sum()
    assert_groupby_results_equal(expect, got)

    df = cudf.DataFrame(
        {"a": [1, 1, 1, None], "b": [1, None, 1, None], "c": [1, 2, 3, 4]}
    )
    idx = cudf.MultiIndex.from_frame(
        df[["a", "b"]].drop_duplicates().sort_values(["a", "b"]),
        names=["a", "b"],
    )
    expect = cudf.DataFrame({"c": [4, 2, 4]}, index=idx)
    got = df.groupby(["a", "b"], dropna=False).sum()

    assert_groupby_results_equal(expect, got)


def test_groupby_dropna_getattr():
    df = cudf.DataFrame()
    df["id"] = [0, 1, 1, None, None, 3, 3]
    df["val"] = [0, 1, 1, 2, 2, 3, 3]
    got = df.groupby("id", dropna=False).val.sum()

    expect = cudf.Series(
        [0, 2, 6, 4], name="val", index=cudf.Series([0, 1, 3, None], name="id")
    )

    assert_groupby_results_equal(expect, got)


def test_groupby_categorical_from_string():
    gdf = cudf.DataFrame()
    gdf["id"] = ["a", "b", "c"]
    gdf["val"] = [0, 1, 2]
    gdf["id"] = gdf["id"].astype("category")
    assert_groupby_results_equal(
        cudf.DataFrame({"val": gdf["val"]}).set_index(keys=gdf["id"]),
        gdf.groupby("id").sum(),
    )


def test_groupby_arbitrary_length_series():
    gdf = cudf.DataFrame({"a": [1, 1, 2], "b": [2, 3, 4]}, index=[4, 5, 6])
    gsr = cudf.Series([1.0, 2.0, 2.0], index=[3, 4, 5])

    pdf = gdf.to_pandas()
    psr = gsr.to_pandas()

    expect = pdf.groupby(psr).sum()
    got = gdf.groupby(gsr).sum()

    assert_groupby_results_equal(expect, got)


def test_groupby_series_same_name_as_dataframe_column():
    gdf = cudf.DataFrame({"a": [1, 1, 2], "b": [2, 3, 4]}, index=[4, 5, 6])
    gsr = cudf.Series([1.0, 2.0, 2.0], name="a", index=[3, 4, 5])

    pdf = gdf.to_pandas()
    psr = gsr.to_pandas()

    expect = pdf.groupby(psr).sum()
    got = gdf.groupby(gsr).sum()

    assert_groupby_results_equal(expect, got)


def test_group_by_series_and_column_name_in_by():
    gdf = cudf.DataFrame(
        {"x": [1.0, 2.0, 3.0], "y": [1, 2, 1]}, index=[1, 2, 3]
    )
    gsr0 = cudf.Series([0.0, 1.0, 2.0], name="a", index=[1, 2, 3])
    gsr1 = cudf.Series([0.0, 1.0, 3.0], name="b", index=[3, 4, 5])

    pdf = gdf.to_pandas()
    psr0 = gsr0.to_pandas()
    psr1 = gsr1.to_pandas()

    expect = pdf.groupby(["x", psr0, psr1]).sum()
    got = gdf.groupby(["x", gsr0, gsr1]).sum()

    assert_groupby_results_equal(expect, got)


@pytest.mark.parametrize(
    "grouper",
    [
        "a",
        ["a"],
        ["a", "b"],
        np.array([0, 1, 1, 2, 3, 2]),
        {0: "a", 1: "a", 2: "b", 3: "a", 4: "b", 5: "c"},
        lambda x: x + 1,
        ["a", np.array([0, 1, 1, 2, 3, 2])],
    ],
)
def test_grouping(grouper):
    pdf = pd.DataFrame(
        {
            "a": [1, 1, 1, 2, 2, 3],
            "b": [1, 2, 1, 2, 1, 2],
            "c": [1, 2, 3, 4, 5, 6],
        }
    )
    gdf = cudf.from_pandas(pdf)

    for pdf_group, gdf_group in zip(
        pdf.groupby(grouper), gdf.groupby(grouper)
    ):
        assert pdf_group[0] == gdf_group[0]
        assert_eq(pdf_group[1], gdf_group[1])


@pytest.mark.parametrize("agg", [lambda x: x.count(), "count"])
@pytest.mark.parametrize("by", ["a", ["a", "b"], ["a", "c"]])
def test_groupby_count(agg, by):

    pdf = pd.DataFrame(
        {"a": [1, 1, 1, 2, 3], "b": [1, 2, 2, 2, 1], "c": [1, 2, None, 4, 5]}
    )
    gdf = cudf.from_pandas(pdf)

    expect = pdf.groupby(by).agg(agg)
    got = gdf.groupby(by).agg(agg)

    assert_groupby_results_equal(expect, got, check_dtype=False)


@pytest.mark.parametrize("agg", [lambda x: x.median(), "median"])
@pytest.mark.parametrize("by", ["a", ["a", "b"], ["a", "c"]])
def test_groupby_median(agg, by):
    pdf = pd.DataFrame(
        {"a": [1, 1, 1, 2, 3], "b": [1, 2, 2, 2, 1], "c": [1, 2, None, 4, 5]}
    )
    gdf = cudf.from_pandas(pdf)

    expect = pdf.groupby(by).agg(agg)
    got = gdf.groupby(by).agg(agg)

    assert_groupby_results_equal(expect, got, check_dtype=False)


@pytest.mark.parametrize("agg", [lambda x: x.nunique(), "nunique"])
@pytest.mark.parametrize("by", ["a", ["a", "b"], ["a", "c"]])
def test_groupby_nunique(agg, by):
    if not PANDAS_GE_110:
        pytest.xfail("pandas >= 1.1 required")
    pdf = pd.DataFrame(
        {"a": [1, 1, 1, 2, 3], "b": [1, 2, 2, 2, 1], "c": [1, 2, None, 4, 5]}
    )
    gdf = cudf.from_pandas(pdf)

    expect = pdf.groupby(by).nunique()
    got = gdf.groupby(by).nunique()

    assert_groupby_results_equal(expect, got, check_dtype=False)


@pytest.mark.parametrize(
    "n", [0, 1, 2, 10],
)
@pytest.mark.parametrize("by", ["a", ["a", "b"], ["a", "c"]])
def test_groupby_nth(n, by):
    pdf = pd.DataFrame(
        {
            "a": [1, 1, 1, 2, 3],
            "b": [1, 2, 2, 2, 1],
            "c": [1, 2, None, 4, 5],
            "d": ["a", "b", "c", "d", "e"],
        }
    )
    gdf = cudf.from_pandas(pdf)

    expect = pdf.groupby(by).nth(n)
    got = gdf.groupby(by).nth(n)

    assert_groupby_results_equal(expect, got, check_dtype=False)


def test_raise_data_error():

    pdf = pd.DataFrame({"a": [1, 2, 3, 4], "b": ["a", "b", "c", "d"]})
    gdf = cudf.from_pandas(pdf)

    assert_exceptions_equal(pdf.groupby("a").mean, gdf.groupby("a").mean)


def test_drop_unsupported_multi_agg():

    gdf = cudf.DataFrame(
        {"a": [1, 1, 2, 2], "b": [1, 2, 3, 4], "c": ["a", "b", "c", "d"]}
    )
    assert_groupby_results_equal(
        gdf.groupby("a").agg(["count", "mean"]),
        gdf.groupby("a").agg({"b": ["count", "mean"], "c": ["count"]}),
    )


@pytest.mark.parametrize(
    "agg",
    (
        list(itertools.combinations(["count", "max", "min", "nunique"], 2))
        + [
            {"b": "min", "c": "mean"},
            {"b": "max", "c": "mean"},
            {"b": "count", "c": "mean"},
            {"b": "nunique", "c": "mean"},
        ]
    ),
)
def test_groupby_agg_combinations(agg):
    pdf = pd.DataFrame(
        {
            "a": [1, 1, 2, 2, 3],
            "b": ["a", "a", "b", "c", "d"],
            "c": [1, 2, 3, 4, 5],
        }
    )
    gdf = cudf.from_pandas(pdf)

    assert_groupby_results_equal(
        pdf.groupby("a").agg(agg),
        gdf.groupby("a").agg(agg),
        check_dtype=False,
    )


def test_groupby_apply_noempty_group():
    pdf = pd.DataFrame(
        {"a": [1, 1, 2, 2], "b": [1, 2, 1, 2], "c": [1, 2, 3, 4]}
    )
    gdf = cudf.from_pandas(pdf)
    assert_groupby_results_equal(
        pdf.groupby("a")
        .apply(lambda x: x.iloc[[0, 1]])
        .reset_index(drop=True),
        gdf.groupby("a")
        .apply(lambda x: x.iloc[[0, 1]])
        .reset_index(drop=True),
    )


def test_reset_index_after_empty_groupby():
    # GH #5475
    pdf = pd.DataFrame({"a": [1, 2, 3]})
    gdf = cudf.from_pandas(pdf)

    assert_groupby_results_equal(
        pdf.groupby("a").sum().reset_index(),
        gdf.groupby("a").sum().reset_index(),
    )


def test_groupby_attribute_error():
    err_msg = "Test error message"

    class TestGroupBy(cudf.core.groupby.GroupBy):
        @property
        def _groupby(self):
            raise AttributeError("Test error message")

    a = cudf.DataFrame({"a": [1, 2], "b": [2, 3]})
    gb = TestGroupBy(a, a["a"])

    with pytest.raises(AttributeError, match=err_msg):
        gb.sum()


@pytest.mark.parametrize(
    "by",
    [
        "a",
        "b",
        ["a"],
        ["b"],
        ["a", "b"],
        ["b", "a"],
        np.array([0, 0, 0, 1, 1, 1, 2]),
    ],
)
def test_groupby_groups(by):
    pdf = pd.DataFrame(
        {"a": [1, 2, 1, 2, 1, 2, 3], "b": [1, 2, 3, 4, 5, 6, 7]}
    )
    gdf = cudf.from_pandas(pdf)

    pdg = pdf.groupby(by)
    gdg = gdf.groupby(by)

    for key in pdg.groups:
        assert key in gdg.groups
        assert_eq(pdg.groups[key], gdg.groups[key])


@pytest.mark.parametrize(
    "by",
    [
        "a",
        "b",
        ["a"],
        ["b"],
        ["a", "b"],
        ["b", "a"],
        ["a", "c"],
        ["a", "b", "c"],
    ],
)
def test_groupby_groups_multi(by):
    pdf = pd.DataFrame(
        {
            "a": [1, 2, 1, 2, 1, 2, 3],
            "b": ["a", "b", "a", "b", "b", "c", "c"],
            "c": [1, 2, 3, 4, 5, 6, 7],
        }
    )
    gdf = cudf.from_pandas(pdf)

    pdg = pdf.groupby(by)
    gdg = gdf.groupby(by)

    for key in pdg.groups:
        assert key in gdg.groups
        assert_eq(pdg.groups[key], gdg.groups[key])


def test_groupby_nunique_series():
    pdf = pd.DataFrame({"a": [1, 1, 1, 2, 2, 2], "b": [1, 2, 3, 1, 1, 2]})
    gdf = cudf.from_pandas(pdf)

    assert_groupby_results_equal(
        pdf.groupby("a")["b"].nunique(),
        gdf.groupby("a")["b"].nunique(),
        check_dtype=False,
    )


@pytest.mark.parametrize("list_agg", [list, "collect"])
def test_groupby_list_simple(list_agg):
    pdf = pd.DataFrame({"a": [1, 1, 1, 2, 2, 2], "b": [1, 2, None, 4, 5, 6]})
    gdf = cudf.from_pandas(pdf)

    assert_groupby_results_equal(
        pdf.groupby("a").agg({"b": list}),
        gdf.groupby("a").agg({"b": list_agg}),
        check_dtype=False,
    )


@pytest.mark.parametrize("list_agg", [list, "collect"])
def test_groupby_list_of_lists(list_agg):
    pdf = pd.DataFrame(
        {
            "a": [1, 1, 1, 2, 2, 2],
            "b": [[1, 2], [3, None, 5], None, [], [7, 8], [9]],
        }
    )
    gdf = cudf.from_pandas(pdf)

    assert_groupby_results_equal(
        pdf.groupby("a").agg({"b": list}),
        gdf.groupby("a").agg({"b": list_agg}),
        check_dtype=False,
    )


@pytest.mark.parametrize("list_agg", [list, "collect"])
def test_groupby_list_single_element(list_agg):
    pdf = pd.DataFrame({"a": [1, 2], "b": [3, None]})
    gdf = cudf.from_pandas(pdf)

    assert_groupby_results_equal(
        pdf.groupby("a").agg({"b": list}),
        gdf.groupby("a").agg({"b": list_agg}),
        check_dtype=False,
    )


@pytest.mark.parametrize(
    "agg", [list, [list, "count"], {"b": list, "c": "sum"}]
)
def test_groupby_list_strings(agg):
    pdf = pd.DataFrame(
        {
            "a": [1, 1, 1, 2, 2],
            "b": ["b", "a", None, "e", "d"],
            "c": [1, 2, 3, 4, 5],
        }
    )
    gdf = cudf.from_pandas(pdf)

    assert_groupby_results_equal(
        pdf.groupby("a").agg(agg),
        gdf.groupby("a").agg(agg),
        check_dtype=False,
    )


def test_groupby_list_columns_excluded():
    pdf = pd.DataFrame(
        {
            "a": [1, 1, 2, 2],
            "b": [1, 2, 3, 4],
            "c": [[1, 2], [3, 4], [5, 6], [7, 8]],
        }
    )
    gdf = cudf.from_pandas(pdf)

    assert_groupby_results_equal(
        pdf.groupby("a").mean(), gdf.groupby("a").mean(), check_dtype=False
    )

    assert_groupby_results_equal(
        pdf.groupby("a").agg("mean"),
        gdf.groupby("a").agg("mean"),
        check_dtype=False,
    )


def test_groupby_pipe():
    pdf = pd.DataFrame({"A": "a b a b".split(), "B": [1, 2, 3, 4]})
    gdf = cudf.from_pandas(pdf)

    expected = pdf.groupby("A").pipe(lambda x: x.max() - x.min())
    actual = gdf.groupby("A").pipe(lambda x: x.max() - x.min())

    assert_groupby_results_equal(expected, actual)


def test_groupby_apply_return_scalars():
    pdf = pd.DataFrame(
        {
            "A": [1, 1, 2, 2, 3, 3, 4, 4, 5, 5],
            "B": [
                0.01,
                np.nan,
                0.03,
                0.04,
                np.nan,
                0.06,
                0.07,
                0.08,
                0.09,
                1.0,
            ],
        }
    )
    gdf = cudf.from_pandas(pdf)

    def custom_map_func(x):
        x = x[~x["B"].isna()]
        ticker = x.shape[0]
        full = ticker / 10
        return full

    expected = pdf.groupby("A").apply(lambda x: custom_map_func(x))
    actual = gdf.groupby("A").apply(lambda x: custom_map_func(x))

    assert_groupby_results_equal(expected, actual)


@pytest.mark.parametrize(
    "cust_func",
    [lambda x: x - x.max(), lambda x: x.min() - x.max(), lambda x: x.min()],
)
def test_groupby_apply_return_series_dataframe(cust_func):
    pdf = pd.DataFrame(
        {"key": [0, 0, 1, 1, 2, 2, 2], "val": [0, 1, 2, 3, 4, 5, 6]}
    )
    gdf = cudf.from_pandas(pdf)

    expected = pdf.groupby(["key"]).apply(cust_func)
    actual = gdf.groupby(["key"]).apply(cust_func)

    assert_groupby_results_equal(expected, actual)


@pytest.mark.parametrize(
    "pdf",
    [pd.DataFrame(), pd.DataFrame({"a": []}), pd.Series([], dtype="float64")],
)
def test_groupby_no_keys(pdf):
    gdf = cudf.from_pandas(pdf)
    assert_groupby_results_equal(
        pdf.groupby([]).max(),
        gdf.groupby([]).max(),
        check_dtype=False,
        check_index_type=False,  # Int64Index v/s Float64Index
    )


@pytest.mark.parametrize(
    "pdf",
    [pd.DataFrame(), pd.DataFrame({"a": []}), pd.Series([], dtype="float64")],
)
def test_groupby_apply_no_keys(pdf):
    gdf = cudf.from_pandas(pdf)
    assert_groupby_results_equal(
        pdf.groupby([]).apply(lambda x: x.max()),
        gdf.groupby([]).apply(lambda x: x.max()),
    )


@pytest.mark.parametrize(
    "pdf",
    [pd.DataFrame({"a": [1, 2]}), pd.DataFrame({"a": [1, 2], "b": [2, 3]})],
)
def test_groupby_nonempty_no_keys(pdf):
    gdf = cudf.from_pandas(pdf)
    assert_exceptions_equal(
        lambda: pdf.groupby([]),
        lambda: gdf.groupby([]),
        compare_error_message=False,
    )


@pytest.mark.parametrize(
    "by,data",
    [
        # ([], []),  # error?
        ([1, 1, 2, 2], [0, 0, 1, 1]),
        ([1, 2, 3, 4], [0, 0, 0, 0]),
        ([1, 2, 1, 2], [0, 1, 1, 1]),
    ],
)
@pytest.mark.parametrize(
    "dtype",
    SIGNED_TYPES + DATETIME_TYPES + TIMEDELTA_TYPES + ["string", "category"],
)
def test_groupby_unique(by, data, dtype):
    pdf = pd.DataFrame({"by": by, "data": data})
    pdf["data"] = pdf["data"].astype(dtype)
    gdf = cudf.from_pandas(pdf)

    expect = pdf.groupby("by")["data"].unique()
    got = gdf.groupby("by")["data"].unique()
    assert_groupby_results_equal(expect, got)<|MERGE_RESOLUTION|>--- conflicted
+++ resolved
@@ -15,17 +15,13 @@
 import cudf
 from cudf.core import DataFrame, Series
 from cudf.core._compat import PANDAS_GE_110
-<<<<<<< HEAD
-from cudf.testing._utils import assert_eq, assert_exceptions_equal
-=======
-from cudf.tests.utils import (
+from cudf.testing._utils import (
     DATETIME_TYPES,
     SIGNED_TYPES,
     TIMEDELTA_TYPES,
     assert_eq,
     assert_exceptions_equal,
 )
->>>>>>> a57f9cb0
 
 _now = np.datetime64("now")
 _tomorrow = _now + np.timedelta64(1, "D")
