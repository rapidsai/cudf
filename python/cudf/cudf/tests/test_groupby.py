--- conflicted
+++ resolved
@@ -3342,7 +3342,7 @@
         )
 
 
-<<<<<<< HEAD
+
 @pytest.mark.parametrize(
     "dtype",
     ["int32", "int64", "float64", "datetime64[ns]", "timedelta64[ns]", "bool"],
@@ -3370,7 +3370,8 @@
         check_dtype=True,
         check_index_type=True,
     )
-=======
+
+
 def test_groupby_consecutive_operations():
     df = cudf.DataFrame([[1, np.nan], [1, 4], [5, 6]], columns=["A", "B"])
     pdf = df.to_pandas()
@@ -3401,5 +3402,4 @@
     actual = gg.cumsum()
     expected = pg.cumsum()
 
-    assert_groupby_results_equal(actual, expected, check_dtype=False)
->>>>>>> abac2271
+    assert_groupby_results_equal(actual, expected, check_dtype=False)