# Copyright (c) 2018-2021, NVIDIA CORPORATION.

import datetime
import itertools

import numpy as np
import pandas as pd
import pytest
from numba import cuda
from numpy.testing import assert_array_equal
from decimal import Decimal

import cudf
from cudf.core import DataFrame, Series
from cudf.core._compat import PANDAS_GE_110
from cudf.tests.utils import (
    DATETIME_TYPES,
    SIGNED_TYPES,
    TIMEDELTA_TYPES,
    assert_eq,
    assert_exceptions_equal,
)

import rmm

_now = np.datetime64("now")
_tomorrow = _now + np.timedelta64(1, "D")
_now = np.int64(_now.astype("datetime64[ns]"))
_tomorrow = np.int64(_tomorrow.astype("datetime64[ns]"))
_index_type_aggs = {"count", "idxmin", "idxmax"}


def assert_groupby_results_equal(expect, got, sort=True, **kwargs):
    # Because we don't sort by index by default in groupby,
    # sort expect and got by index before comparing
    if sort:
        expect = expect.sort_index()
        got = got.sort_index()
    else:
        assert_eq(expect.sort_index(), got.sort_index(), **kwargs)


def make_frame(
    dataframe_class,
    nelem,
    seed=0,
    extra_levels=(),
    extra_vals=(),
    with_datetime=False,
):
    np.random.seed(seed)

    df = dataframe_class()

    df["x"] = np.random.randint(0, 5, nelem)
    df["y"] = np.random.randint(0, 3, nelem)
    for lvl in extra_levels:
        df[lvl] = np.random.randint(0, 2, nelem)

    df["val"] = np.random.random(nelem)
    for val in extra_vals:
        df[val] = np.random.random(nelem)

    if with_datetime:
        df["datetime"] = np.random.randint(
            _now, _tomorrow, nelem, dtype=np.int64
        ).astype("datetime64[ns]")

    return df


def get_nelem():
    for elem in [2, 3, 1000]:
        yield elem


@pytest.fixture
def gdf():
    return DataFrame({"x": [1, 2, 3], "y": [0, 1, 1]})


@pytest.fixture
def pdf(gdf):
    return gdf.to_pandas()


@pytest.mark.parametrize("nelem", [2, 3, 100, 1000])
def test_groupby_mean(nelem):
    got_df = make_frame(DataFrame, nelem=nelem).groupby(["x", "y"]).mean()
    expect_df = (
        make_frame(pd.DataFrame, nelem=nelem).groupby(["x", "y"]).mean()
    )
    assert_groupby_results_equal(got_df, expect_df)


@pytest.mark.parametrize("nelem", [2, 3, 100, 1000])
def test_groupby_mean_3level(nelem):
    lvls = "z"
    bys = list("xyz")
    got_df = (
        make_frame(DataFrame, nelem=nelem, extra_levels=lvls)
        .groupby(bys)
        .mean()
    )
    expect_df = (
        make_frame(pd.DataFrame, nelem=nelem, extra_levels=lvls)
        .groupby(bys)
        .mean()
    )
    assert_groupby_results_equal(got_df, expect_df)


@pytest.mark.parametrize("nelem", [2, 3, 100, 1000])
def test_groupby_agg_mean_min(nelem):
    got_df = (
        make_frame(DataFrame, nelem=nelem)
        .groupby(["x", "y"])
        .agg(["mean", "min"])
    )
    expect_df = (
        make_frame(pd.DataFrame, nelem=nelem)
        .groupby(["x", "y"])
        .agg(["mean", "min"])
    )
    assert_groupby_results_equal(got_df, expect_df)


@pytest.mark.parametrize("nelem", [2, 3, 100, 1000])
def test_groupby_agg_min_max_dictargs(nelem):
    expect_df = (
        make_frame(pd.DataFrame, nelem=nelem, extra_vals="ab")
        .groupby(["x", "y"])
        .agg({"a": "min", "b": "max"})
    )
    got_df = (
        make_frame(DataFrame, nelem=nelem, extra_vals="ab")
        .groupby(["x", "y"])
        .agg({"a": "min", "b": "max"})
    )
    assert_groupby_results_equal(expect_df, got_df)


@pytest.mark.parametrize("nelem", [2, 3, 100, 1000])
def test_groupby_agg_min_max_dictlist(nelem):
    expect_df = (
        make_frame(pd.DataFrame, nelem=nelem, extra_vals="ab")
        .groupby(["x", "y"])
        .agg({"a": ["min", "max"], "b": ["min", "max"]})
    )
    got_df = (
        make_frame(DataFrame, nelem=nelem, extra_vals="ab")
        .groupby(["x", "y"])
        .agg({"a": ["min", "max"], "b": ["min", "max"]})
    )
    assert_groupby_results_equal(got_df, expect_df)


<<<<<<< HEAD
@pytest.mark.parametrize("nelem", [2, 3, 100, 1000])
@pytest.mark.parametrize(
    "func", ["mean", "min", "max", "idxmin", "idxmax", "count", "sum"]
)
def test_groupby_2keys_agg(nelem, func):
    # gdf (Note: lack of multiIndex)
    expect_df = (
        make_frame(pd.DataFrame, nelem=nelem).groupby(["x", "y"]).agg(func)
    )
    got_df = make_frame(DataFrame, nelem=nelem).groupby(["x", "y"]).agg(func)
    check_dtype = False if func in _index_type_aggs else True
    assert_groupby_results_equal(got_df, expect_df, check_dtype=check_dtype)


=======
>>>>>>> 299f6cc1
@pytest.mark.parametrize("as_index", [True, False])
def test_groupby_as_index_single_agg(pdf, gdf, as_index):
    gdf = gdf.groupby("y", as_index=as_index).agg({"x": "mean"})
    pdf = pdf.groupby("y", as_index=as_index).agg({"x": "mean"})
    assert_groupby_results_equal(pdf, gdf)


@pytest.mark.parametrize("as_index", [True, False])
def test_groupby_as_index_multiindex(pdf, gdf, as_index):
    pdf = pd.DataFrame(
        {"a": [1, 2, 1], "b": [3, 3, 3], "c": [2, 2, 3], "d": [3, 1, 2]}
    )
    gdf = cudf.from_pandas(pdf)

    gdf = gdf.groupby(["a", "b"], as_index=as_index, sort=True).agg(
        {"c": "mean"}
    )
    pdf = pdf.groupby(["a", "b"], as_index=as_index, sort=True).agg(
        {"c": "mean"}
    )

    if as_index:
        assert_eq(pdf, gdf)
    else:
        # column names don't match - check just the values
        for gcol, pcol in zip(gdf, pdf):
            assert_array_equal(gdf[gcol].to_array(), pdf[pcol].values)


def test_groupby_default(pdf, gdf):
    gdf = gdf.groupby("y").agg({"x": "mean"})
    pdf = pdf.groupby("y").agg({"x": "mean"})
    assert_groupby_results_equal(pdf, gdf)


def test_group_keys_true(pdf, gdf):
    gdf = gdf.groupby("y", group_keys=True).sum()
    pdf = pdf.groupby("y", group_keys=True).sum()
    assert_groupby_results_equal(pdf, gdf)


@pytest.mark.parametrize("as_index", [True, False])
def test_groupby_getitem_getattr(as_index):
    pdf = pd.DataFrame({"x": [1, 3, 1], "y": [1, 2, 3], "z": [1, 4, 5]})
    gdf = cudf.from_pandas(pdf)
    assert_groupby_results_equal(
        pdf.groupby("x")["y"].sum(), gdf.groupby("x")["y"].sum(),
    )
    assert_groupby_results_equal(
        pdf.groupby("x").y.sum(), gdf.groupby("x").y.sum(),
    )
    assert_groupby_results_equal(
        pdf.groupby("x")[["y"]].sum(), gdf.groupby("x")[["y"]].sum(),
    )
    assert_groupby_results_equal(
        pdf.groupby(["x", "y"], as_index=as_index).sum(),
        gdf.groupby(["x", "y"], as_index=as_index).sum(),
    )


def test_groupby_cats():
    df = DataFrame()
    df["cats"] = pd.Categorical(list("aabaacaab"))
    df["vals"] = np.random.random(len(df))

    cats = df["cats"].values_host
    vals = df["vals"].to_array()

    grouped = df.groupby(["cats"], as_index=False).mean()

    got_vals = grouped["vals"]

    got_cats = grouped["cats"]

    for i in range(len(got_vals)):
        expect = vals[cats == got_cats[i]].mean()
        np.testing.assert_almost_equal(got_vals[i], expect)


def test_groupby_iterate_groups():
    np.random.seed(0)
    df = DataFrame()
    nelem = 20
    df["key1"] = np.random.randint(0, 3, nelem)
    df["key2"] = np.random.randint(0, 2, nelem)
    df["val1"] = np.random.random(nelem)
    df["val2"] = np.random.random(nelem)

    def assert_values_equal(arr):
        np.testing.assert_array_equal(arr[0], arr)

    for name, grp in df.groupby(["key1", "key2"]):
        pddf = grp.to_pandas()
        for k in "key1,key2".split(","):
            assert_values_equal(pddf[k].values)


def test_groupby_apply():
    np.random.seed(0)
    df = DataFrame()
    nelem = 20
    df["key1"] = np.random.randint(0, 3, nelem)
    df["key2"] = np.random.randint(0, 2, nelem)
    df["val1"] = np.random.random(nelem)
    df["val2"] = np.random.random(nelem)

    expect_grpby = df.to_pandas().groupby(["key1", "key2"], as_index=False)
    got_grpby = df.groupby(["key1", "key2"])

    def foo(df):
        df["out"] = df["val1"] + df["val2"]
        return df

    expect = expect_grpby.apply(foo)
    got = got_grpby.apply(foo)
    assert_groupby_results_equal(expect, got)


def test_groupby_apply_grouped():
    np.random.seed(0)
    df = DataFrame()
    nelem = 20
    df["key1"] = np.random.randint(0, 3, nelem)
    df["key2"] = np.random.randint(0, 2, nelem)
    df["val1"] = np.random.random(nelem)
    df["val2"] = np.random.random(nelem)

    expect_grpby = df.to_pandas().groupby(["key1", "key2"], as_index=False)
    got_grpby = df.groupby(["key1", "key2"])

    def foo(key1, val1, com1, com2):
        for i in range(cuda.threadIdx.x, len(key1), cuda.blockDim.x):
            com1[i] = key1[i] * 10000 + val1[i]
            com2[i] = i

    got = got_grpby.apply_grouped(
        foo,
        incols=["key1", "val1"],
        outcols={"com1": np.float64, "com2": np.int32},
        tpb=8,
    )

    got = got.to_pandas()

    # Get expected result by emulating the operation in pandas
    def emulate(df):
        df["com1"] = df.key1 * 10000 + df.val1
        df["com2"] = np.arange(len(df), dtype=np.int32)
        return df

    expect = expect_grpby.apply(emulate)
    expect = expect.sort_values(["key1", "key2"])

    assert_groupby_results_equal(expect, got)


@pytest.mark.parametrize("nelem", [2, 3, 100, 500, 1000])
@pytest.mark.parametrize(
    "func",
    ["mean", "std", "var", "min", "max", "idxmin", "idxmax", "count", "sum"],
)
<<<<<<< HEAD
def test_groupby_cudf_2keys_agg(nelem, func):
    got_df = make_frame(DataFrame, nelem=nelem).groupby(["x", "y"]).agg(func)

    # pandas
    expect_df = (
        make_frame(pd.DataFrame, nelem=nelem).groupby(["x", "y"]).agg(func)
=======
def test_groupby_2keys_agg(nelem, func):
    # gdf (Note: lack of multiIndex)
    expect_df = (
        make_frame(pd.DataFrame, nelem=nelem)
        .groupby(["x", "y"], sort=True)
        .agg(func)
    )
    got_df = (
        make_frame(DataFrame, nelem=nelem)
        .groupby(["x", "y"], sort=True)
        .agg(func)
>>>>>>> 299f6cc1
    )

    check_dtype = False if func in _index_type_aggs else True
    assert_groupby_results_equal(got_df, expect_df, check_dtype=check_dtype)


@pytest.mark.parametrize("num_groups", [2, 3, 10, 50, 100])
@pytest.mark.parametrize("nelem_per_group", [1, 10, 100])
@pytest.mark.parametrize(
    "func",
    ["min", "max", "count", "sum"],
    # TODO: Replace the above line with the one below once
    # https://github.com/pandas-dev/pandas/issues/40685 is resolved.
    # "func", ["min", "max", "idxmin", "idxmax", "count", "sum"],
)
def test_groupby_agg_decimal(num_groups, nelem_per_group, func):
    # The number of digits after the decimal to use.
    decimal_digits = 2
    # The number of digits before the decimal to use.
    whole_digits = 2

    scale = 10 ** whole_digits
    nelem = num_groups * nelem_per_group

    # The unique is necessary because otherwise if there are duplicates idxmin
    # and idxmax may return different results than pandas (see
    # https://github.com/rapidsai/cudf/issues/7756). This is not relevant to
    # the current version of the test, because idxmin and idxmax simply don't
    # work with pandas Series composed of Decimal objects (see
    # https://github.com/pandas-dev/pandas/issues/40685). However, if that is
    # ever enabled, then this issue will crop up again so we may as well have
    # it fixed now.
    x = np.unique((np.random.rand(nelem) * scale).round(decimal_digits))
    y = np.unique((np.random.rand(nelem) * scale).round(decimal_digits))

    if x.size < y.size:
        total_elements = x.size
        y = y[: x.size]
    else:
        total_elements = y.size
        x = x[: y.size]

    # Note that this filtering can lead to one group with fewer elements, but
    # that shouldn't be a problem and is probably useful to test.
    idx_col = np.tile(np.arange(num_groups), nelem_per_group)[:total_elements]

    decimal_x = pd.Series([Decimal(str(d)) for d in x])
    decimal_y = pd.Series([Decimal(str(d)) for d in y])

    pdf = pd.DataFrame({"idx": idx_col, "x": decimal_x, "y": decimal_y})
    gdf = DataFrame(
        {
            "idx": idx_col,
            "x": cudf.Series(decimal_x),
            "y": cudf.Series(decimal_y),
        }
    )

    expect_df = pdf.groupby("idx", sort=True).agg(func)
    if rmm._cuda.gpu.runtimeGetVersion() < 11000:
        with pytest.raises(RuntimeError):
            got_df = gdf.groupby("idx", sort=True).agg(func)
    else:
        got_df = gdf.groupby("idx", sort=True).agg(func)
        assert_eq(expect_df["x"], got_df["x"], check_dtype=False)
        assert_eq(expect_df["y"], got_df["y"], check_dtype=False)


@pytest.mark.parametrize(
    "agg", ["min", "max", "idxmin", "idxmax", "count", "sum", "mean"]
)
def test_series_groupby(agg):
    s = pd.Series([1, 2, 3])
    g = Series([1, 2, 3])
    sg = s.groupby(s // 2)
    gg = g.groupby(g // 2)
    sa = getattr(sg, agg)()
    ga = getattr(gg, agg)()
    check_dtype = False if agg in _index_type_aggs else True
    assert_groupby_results_equal(sa, ga, check_dtype=check_dtype)


@pytest.mark.parametrize(
    "agg", ["min", "max", "idxmin", "idxmax", "count", "sum", "mean"]
)
def test_series_groupby_agg(agg):
    s = pd.Series([1, 2, 3])
    g = Series([1, 2, 3])
    sg = s.groupby(s // 2).agg(agg)
    gg = g.groupby(g // 2).agg(agg)
    check_dtype = False if agg in _index_type_aggs else True
    assert_groupby_results_equal(sg, gg, check_dtype=check_dtype)


@pytest.mark.parametrize(
    "agg",
    [
        "min",
        "max",
        "count",
        "sum",
        "mean",
        pytest.param(
            "idxmin",
            marks=pytest.mark.xfail(reason="gather needed for idxmin"),
        ),
        pytest.param(
            "idxmax",
            marks=pytest.mark.xfail(reason="gather needed for idxmax"),
        ),
    ],
)
def test_groupby_level_zero(agg):
    pdf = pd.DataFrame({"x": [1, 2, 3]}, index=[2, 5, 5])
    gdf = DataFrame.from_pandas(pdf)
    pdg = pdf.groupby(level=0)
    gdg = gdf.groupby(level=0)
    pdresult = getattr(pdg, agg)()
    gdresult = getattr(gdg, agg)()
    check_dtype = False if agg in _index_type_aggs else True
    assert_groupby_results_equal(pdresult, gdresult, check_dtype=check_dtype)


@pytest.mark.parametrize(
    "agg",
    [
        "min",
        "max",
        "count",
        "sum",
        "mean",
        pytest.param(
            "idxmin",
            marks=pytest.mark.xfail(reason="gather needed for idxmin"),
        ),
        pytest.param(
            "idxmax",
            marks=pytest.mark.xfail(reason="gather needed for idxmax"),
        ),
    ],
)
def test_groupby_series_level_zero(agg):
    pdf = pd.Series([1, 2, 3], index=[2, 5, 5])
    gdf = Series.from_pandas(pdf)
    pdg = pdf.groupby(level=0)
    gdg = gdf.groupby(level=0)
    pdresult = getattr(pdg, agg)()
    gdresult = getattr(gdg, agg)()
    check_dtype = False if agg in _index_type_aggs else True
    assert_groupby_results_equal(pdresult, gdresult, check_dtype=check_dtype)


def test_groupby_column_name():
    pdf = pd.DataFrame({"xx": [1.0, 2.0, 3.0], "yy": [1, 2, 3]})
    gdf = DataFrame.from_pandas(pdf)
    g = gdf.groupby("yy")
    p = pdf.groupby("yy")
    gxx = g["xx"].sum()
    pxx = p["xx"].sum()
    assert_groupby_results_equal(pxx, gxx)

    gxx = g["xx"].count()
    pxx = p["xx"].count()
    assert_groupby_results_equal(pxx, gxx, check_dtype=False)

    gxx = g["xx"].min()
    pxx = p["xx"].min()
    assert_groupby_results_equal(pxx, gxx)

    gxx = g["xx"].max()
    pxx = p["xx"].max()
    assert_groupby_results_equal(pxx, gxx)

    gxx = g["xx"].idxmin()
    pxx = p["xx"].idxmin()
    assert_groupby_results_equal(pxx, gxx, check_dtype=False)

    gxx = g["xx"].idxmax()
    pxx = p["xx"].idxmax()
    assert_groupby_results_equal(pxx, gxx, check_dtype=False)

    gxx = g["xx"].mean()
    pxx = p["xx"].mean()
    assert_groupby_results_equal(pxx, gxx)


def test_groupby_column_numeral():
    pdf = pd.DataFrame({0: [1.0, 2.0, 3.0], 1: [1, 2, 3]})
    gdf = DataFrame.from_pandas(pdf)
    p = pdf.groupby(1)
    g = gdf.groupby(1)
    pxx = p[0].sum()
    gxx = g[0].sum()
    assert_groupby_results_equal(pxx, gxx)

    pdf = pd.DataFrame({0.5: [1.0, 2.0, 3.0], 1.5: [1, 2, 3]})
    gdf = DataFrame.from_pandas(pdf)
    p = pdf.groupby(1.5)
    g = gdf.groupby(1.5)
    pxx = p[0.5].sum()
    gxx = g[0.5].sum()
    assert_groupby_results_equal(pxx, gxx)


@pytest.mark.parametrize(
    "series",
    [[0, 1, 0], [1, 1, 1], [0, 1, 1], [1, 2, 3], [4, 3, 2], [0, 2, 0]],
)  # noqa: E501
def test_groupby_external_series(series):
    pdf = pd.DataFrame({"x": [1.0, 2.0, 3.0], "y": [1, 2, 1]})
    gdf = DataFrame.from_pandas(pdf)
    pxx = pdf.groupby(pd.Series(series)).x.sum()
    gxx = gdf.groupby(cudf.Series(series)).x.sum()
    assert_groupby_results_equal(pxx, gxx)


@pytest.mark.parametrize("series", [[0.0, 1.0], [1.0, 1.0, 1.0, 1.0]])
def test_groupby_external_series_incorrect_length(series):
    pdf = pd.DataFrame({"x": [1.0, 2.0, 3.0], "y": [1, 2, 1]})
    gdf = DataFrame.from_pandas(pdf)
    pxx = pdf.groupby(pd.Series(series)).x.sum()
    gxx = gdf.groupby(cudf.Series(series)).x.sum()
    assert_groupby_results_equal(pxx, gxx)


@pytest.mark.parametrize(
    "level", [0, 1, "a", "b", [0, 1], ["a", "b"], ["a", 1], -1, [-1, -2]]
)
def test_groupby_levels(level):
    idx = pd.MultiIndex.from_tuples([(1, 1), (1, 2), (2, 2)], names=("a", "b"))
    pdf = pd.DataFrame({"c": [1, 2, 3], "d": [2, 3, 4]}, index=idx)
    gdf = cudf.from_pandas(pdf)
    assert_groupby_results_equal(
        pdf.groupby(level=level).sum(), gdf.groupby(level=level).sum(),
    )


def test_advanced_groupby_levels():
    pdf = pd.DataFrame({"x": [1, 2, 3], "y": [1, 2, 1], "z": [1, 1, 1]})
    gdf = cudf.from_pandas(pdf)
    pdg = pdf.groupby(["x", "y"]).sum()
    gdg = gdf.groupby(["x", "y"]).sum()
    assert_groupby_results_equal(pdg, gdg)
    pdh = pdg.groupby(level=1).sum()
    gdh = gdg.groupby(level=1).sum()
    assert_groupby_results_equal(pdh, gdh)
    pdg = pdf.groupby(["x", "y", "z"]).sum()
    gdg = gdf.groupby(["x", "y", "z"]).sum()
    assert_groupby_results_equal(pdg, gdg)
    pdg = pdf.groupby(["z"]).sum()
    gdg = gdf.groupby(["z"]).sum()
    assert_groupby_results_equal(pdg, gdg)
    pdg = pdf.groupby(["y", "z"]).sum()
    gdg = gdf.groupby(["y", "z"]).sum()
    assert_groupby_results_equal(pdg, gdg)
    pdg = pdf.groupby(["x", "z"]).sum()
    gdg = gdf.groupby(["x", "z"]).sum()
    assert_groupby_results_equal(pdg, gdg)
    pdg = pdf.groupby(["y"]).sum()
    gdg = gdf.groupby(["y"]).sum()
    assert_groupby_results_equal(pdg, gdg)
    pdg = pdf.groupby(["x"]).sum()
    gdg = gdf.groupby(["x"]).sum()
    assert_groupby_results_equal(pdg, gdg)
    pdh = pdg.groupby(level=0).sum()
    gdh = gdg.groupby(level=0).sum()
    assert_groupby_results_equal(pdh, gdh)
    pdg = pdf.groupby(["x", "y"]).sum()
    gdg = gdf.groupby(["x", "y"]).sum()
    pdh = pdg.groupby(level=[0, 1]).sum()
    gdh = gdg.groupby(level=[0, 1]).sum()
    assert_groupby_results_equal(pdh, gdh)
    pdh = pdg.groupby(level=[1, 0]).sum()
    gdh = gdg.groupby(level=[1, 0]).sum()
    assert_groupby_results_equal(pdh, gdh)
    pdg = pdf.groupby(["x", "y"]).sum()
    gdg = gdf.groupby(["x", "y"]).sum()

    assert_exceptions_equal(
        lfunc=pdg.groupby,
        rfunc=gdg.groupby,
        lfunc_args_and_kwargs=([], {"level": 2}),
        rfunc_args_and_kwargs=([], {"level": 2}),
        expected_error_message="Invalid level number",
    )


@pytest.mark.parametrize(
    "func",
    [
        pytest.param(
            lambda df: df.groupby(["x", "y", "z"]).sum(),
            marks=pytest.mark.xfail(
                reason="https://github.com/pandas-dev/pandas/issues/32464"
            ),
        ),
        lambda df: df.groupby(["x", "y"]).sum(),
        lambda df: df.groupby(["x", "y"]).agg("sum"),
        lambda df: df.groupby(["y"]).sum(),
        lambda df: df.groupby(["y"]).agg("sum"),
        lambda df: df.groupby(["x"]).sum(),
        lambda df: df.groupby(["x"]).agg("sum"),
        lambda df: df.groupby(["x", "y"]).z.sum(),
        lambda df: df.groupby(["x", "y"]).z.agg("sum"),
    ],
)
def test_empty_groupby(func):
    pdf = pd.DataFrame({"x": [], "y": [], "z": []})
    gdf = cudf.from_pandas(pdf)
    assert_groupby_results_equal(func(pdf), func(gdf), check_index_type=False)


def test_groupby_unsupported_columns():
    np.random.seed(12)
    pd_cat = pd.Categorical(
        pd.Series(np.random.choice(["a", "b", 1], 3), dtype="category")
    )
    pdf = pd.DataFrame(
        {
            "x": [1, 2, 3],
            "y": ["a", "b", "c"],
            "z": ["d", "e", "f"],
            "a": [3, 4, 5],
        }
    )
    pdf["b"] = pd_cat
    gdf = cudf.from_pandas(pdf)
    pdg = pdf.groupby("x").sum()
    gdg = gdf.groupby("x").sum()
    assert_groupby_results_equal(pdg, gdg)


def test_list_of_series():
    pdf = pd.DataFrame({"x": [1, 2, 3], "y": [1, 2, 1]})
    gdf = cudf.from_pandas(pdf)
    pdg = pdf.groupby([pdf.x]).y.sum()
    gdg = gdf.groupby([gdf.x]).y.sum()
    assert_groupby_results_equal(pdg, gdg)
    pdg = pdf.groupby([pdf.x, pdf.y]).y.sum()
    gdg = gdf.groupby([gdf.x, gdf.y]).y.sum()
    pytest.skip()
    assert_groupby_results_equal(pdg, gdg)


def test_groupby_use_agg_column_as_index():
    pdf = pd.DataFrame()
    pdf["a"] = [1, 1, 1, 3, 5]
    gdf = cudf.DataFrame()
    gdf["a"] = [1, 1, 1, 3, 5]
    pdg = pdf.groupby("a").agg({"a": "count"})
    gdg = gdf.groupby("a").agg({"a": "count"})
    assert_groupby_results_equal(pdg, gdg, check_dtype=False)


def test_groupby_list_then_string():
    gdf = cudf.DataFrame()
    gdf["a"] = [0, 1, 0, 1, 2]
    gdf["b"] = [11, 2, 15, 12, 2]
    gdf["c"] = [6, 7, 6, 7, 6]
    pdf = gdf.to_pandas()
    gdg = gdf.groupby("a", as_index=True).agg(
        {"b": ["min", "max"], "c": "max"}
    )
    pdg = pdf.groupby("a", as_index=True).agg(
        {"b": ["min", "max"], "c": "max"}
    )
    assert_groupby_results_equal(gdg, pdg)


def test_groupby_different_unequal_length_column_aggregations():
    gdf = cudf.DataFrame()
    gdf["a"] = [0, 1, 0, 1, 2]
    gdf["b"] = [11, 2, 15, 12, 2]
    gdf["c"] = [11, 2, 15, 12, 2]
    pdf = gdf.to_pandas()
    gdg = gdf.groupby("a", as_index=True).agg(
        {"b": "min", "c": ["max", "min"]}
    )
    pdg = pdf.groupby("a", as_index=True).agg(
        {"b": "min", "c": ["max", "min"]}
    )
    assert_groupby_results_equal(pdg, gdg)


def test_groupby_single_var_two_aggs():
    gdf = cudf.DataFrame()
    gdf["a"] = [0, 1, 0, 1, 2]
    gdf["b"] = [11, 2, 15, 12, 2]
    gdf["c"] = [11, 2, 15, 12, 2]
    pdf = gdf.to_pandas()
    gdg = gdf.groupby("a", as_index=True).agg({"b": ["min", "max"]})
    pdg = pdf.groupby("a", as_index=True).agg({"b": ["min", "max"]})
    assert_groupby_results_equal(pdg, gdg)


def test_groupby_double_var_two_aggs():
    gdf = cudf.DataFrame()
    gdf["a"] = [0, 1, 0, 1, 2]
    gdf["b"] = [11, 2, 15, 12, 2]
    gdf["c"] = [11, 2, 15, 12, 2]
    pdf = gdf.to_pandas()
    gdg = gdf.groupby(["a", "b"], as_index=True).agg({"c": ["min", "max"]})
    pdg = pdf.groupby(["a", "b"], as_index=True).agg({"c": ["min", "max"]})
    assert_groupby_results_equal(pdg, gdg)


def test_groupby_apply_basic_agg_single_column():
    gdf = DataFrame()
    gdf["key"] = [0, 0, 1, 1, 2, 2, 0]
    gdf["val"] = [0, 1, 2, 3, 4, 5, 6]
    gdf["mult"] = gdf["key"] * gdf["val"]
    pdf = gdf.to_pandas()

    gdg = gdf.groupby(["key", "val"]).mult.sum()
    pdg = pdf.groupby(["key", "val"]).mult.sum()
    assert_groupby_results_equal(pdg, gdg)


def test_groupby_multi_agg_single_groupby_series():
    pdf = pd.DataFrame(
        {
            "x": np.random.randint(0, 5, size=10000),
            "y": np.random.normal(size=10000),
        }
    )
    gdf = cudf.from_pandas(pdf)
    pdg = pdf.groupby("x").y.agg(["sum", "max"])
    gdg = gdf.groupby("x").y.agg(["sum", "max"])

    assert_groupby_results_equal(pdg, gdg)


def test_groupby_multi_agg_multi_groupby():
    pdf = pd.DataFrame(
        {
            "a": np.random.randint(0, 5, 10),
            "b": np.random.randint(0, 5, 10),
            "c": np.random.randint(0, 5, 10),
            "d": np.random.randint(0, 5, 10),
        }
    )
    gdf = cudf.from_pandas(pdf)
    pdg = pdf.groupby(["a", "b"]).agg(["sum", "max"])
    gdg = gdf.groupby(["a", "b"]).agg(["sum", "max"])
    assert_groupby_results_equal(pdg, gdg)


def test_groupby_datetime_multi_agg_multi_groupby():
    pdf = pd.DataFrame(
        {
            "a": pd.date_range(
                datetime.datetime.now(),
                datetime.datetime.now() + datetime.timedelta(9),
                freq="D",
            ),
            "b": np.random.randint(0, 5, 10),
            "c": np.random.randint(0, 5, 10),
            "d": np.random.randint(0, 5, 10),
        }
    )
    gdf = cudf.from_pandas(pdf)
    pdg = pdf.groupby(["a", "b"]).agg(["sum", "max"])
    gdg = gdf.groupby(["a", "b"]).agg(["sum", "max"])

    assert_groupby_results_equal(pdg, gdg)


@pytest.mark.parametrize(
    "agg",
    [
        ["min", "max", "count", "mean"],
        ["mean", "var", "std"],
        ["count", "mean", "var", "std"],
    ],
)
def test_groupby_multi_agg_hash_groupby(agg):
    alphabets = "abcdefghijklmnopqrstuvwxyz"
    prefixes = alphabets[:10]
    coll_dict = dict()
    for prefix in prefixes:
        for this_name in alphabets:
            coll_dict[prefix + this_name] = float
    coll_dict["id"] = int
    gdf = cudf.datasets.timeseries(
        start="2000", end="2000-01-2", dtypes=coll_dict, freq="1s", seed=1,
    ).reset_index(drop=True)
    pdf = gdf.to_pandas()
    check_dtype = False if "count" in agg else True
    pdg = pdf.groupby("id").agg(agg)
    gdg = gdf.groupby("id").agg(agg)
    assert_groupby_results_equal(pdg, gdg, check_dtype=check_dtype)


@pytest.mark.parametrize(
    "agg", ["min", "max", "idxmax", "idxmax", "sum", "count", "mean"]
)
def test_groupby_nulls_basic(agg):
    check_dtype = False if agg in _index_type_aggs else True

    pdf = pd.DataFrame({"a": [0, 0, 1, 1, 2, 2], "b": [1, 2, 1, 2, 1, None]})
    gdf = cudf.from_pandas(pdf)
    assert_groupby_results_equal(
        getattr(pdf.groupby("a"), agg)(),
        getattr(gdf.groupby("a"), agg)(),
        check_dtype=check_dtype,
    )

    pdf = pd.DataFrame(
        {
            "a": [0, 0, 1, 1, 2, 2],
            "b": [1, 2, 1, 2, 1, None],
            "c": [1, 2, 1, None, 1, 2],
        }
    )
    gdf = cudf.from_pandas(pdf)
    assert_groupby_results_equal(
        getattr(pdf.groupby("a"), agg)(),
        getattr(gdf.groupby("a"), agg)(),
        check_dtype=check_dtype,
    )

    pdf = pd.DataFrame(
        {
            "a": [0, 0, 1, 1, 2, 2],
            "b": [1, 2, 1, 2, 1, None],
            "c": [1, 2, None, None, 1, 2],
        }
    )
    gdf = cudf.from_pandas(pdf)

    # TODO: fillna() used here since we don't follow
    # Pandas' null semantics. Should we change it?
    assert_groupby_results_equal(
        getattr(pdf.groupby("a"), agg)().fillna(0),
        getattr(gdf.groupby("a"), agg)().fillna(0),
        check_dtype=check_dtype,
    )


def test_groupby_nulls_in_index():
    pdf = pd.DataFrame({"a": [None, 2, 1, 1], "b": [1, 2, 3, 4]})
    gdf = cudf.from_pandas(pdf)

    assert_groupby_results_equal(
        pdf.groupby("a").sum(), gdf.groupby("a").sum()
    )


def test_groupby_all_nulls_index():
    gdf = cudf.DataFrame(
        {
            "a": cudf.Series([None, None, None, None], dtype="object"),
            "b": [1, 2, 3, 4],
        }
    )
    pdf = gdf.to_pandas()
    assert_groupby_results_equal(
        pdf.groupby("a").sum(), gdf.groupby("a").sum()
    )

    gdf = cudf.DataFrame(
        {"a": cudf.Series([np.nan, np.nan, np.nan, np.nan]), "b": [1, 2, 3, 4]}
    )
    pdf = gdf.to_pandas()
    assert_groupby_results_equal(
        pdf.groupby("a").sum(), gdf.groupby("a").sum()
    )


@pytest.mark.parametrize("sort", [True, False])
def test_groupby_sort(sort):
    pdf = pd.DataFrame({"a": [2, 2, 1, 1], "b": [1, 2, 3, 4]})
    gdf = cudf.from_pandas(pdf)

    assert_eq(
        pdf.groupby("a", sort=sort).sum(),
        gdf.groupby("a", sort=sort).sum(),
        check_like=not sort,
    )

    pdf = pd.DataFrame(
        {"c": [-1, 2, 1, 4], "b": [1, 2, 3, 4], "a": [2, 2, 1, 1]}
    )
    gdf = cudf.from_pandas(pdf)

    assert_eq(
        pdf.groupby(["c", "b"], sort=sort).sum(),
        gdf.groupby(["c", "b"], sort=sort).sum(),
        check_like=not sort,
    )

    ps = pd.Series([1, 2, 3, 4, 5, 6, 7, 8], index=[2, 2, 2, 3, 3, 1, 1, 1])
    gs = cudf.from_pandas(ps)

    assert_eq(
        ps.groupby(level=0, sort=sort).sum().to_frame(),
        gs.groupby(level=0, sort=sort).sum().to_frame(),
        check_like=not sort,
    )

    ps = pd.Series(
        [1, 2, 3, 4, 5, 6, 7, 8],
        index=pd.MultiIndex.from_product([(1, 2), ("a", "b"), (42, 84)]),
    )
    gs = cudf.from_pandas(ps)

    assert_eq(
        ps.groupby(level=0, sort=sort).sum().to_frame(),
        gs.groupby(level=0, sort=sort).sum().to_frame(),
        check_like=not sort,
    )


def test_groupby_cat():
    pdf = pd.DataFrame(
        {"a": [1, 1, 2], "b": pd.Series(["b", "b", "a"], dtype="category")}
    )
    gdf = cudf.from_pandas(pdf)
    assert_groupby_results_equal(
        pdf.groupby("a").count(), gdf.groupby("a").count(), check_dtype=False,
    )


def test_groupby_index_type():
    df = cudf.DataFrame()
    df["string_col"] = ["a", "b", "c"]
    df["counts"] = [1, 2, 3]
    res = df.groupby(by="string_col").counts.sum()
    assert isinstance(res.index, cudf.core.index.StringIndex)


@pytest.mark.parametrize(
    "interpolation", ["linear", "lower", "higher", "nearest", "midpoint"]
)
@pytest.mark.parametrize("q", [0.25, 0.4, 0.5, 0.7, 1])
def test_groupby_quantile(interpolation, q):
    raw_data = {
        "y": [None, 1, 2, 3, 4, None, 6, 7, 8, 9],
        "x": [1, 2, 3, 1, 2, 2, 1, None, 3, 2],
    }
    # Pandas>0.25 now casts NaN in quantile operations as a float64
    # # so we are filling with zeros.
    pdf = pd.DataFrame(raw_data).fillna(0)
    gdf = DataFrame.from_pandas(pdf)

    pdg = pdf.groupby("x")
    gdg = gdf.groupby("x")

    pdresult = pdg.quantile(q, interpolation=interpolation)
    gdresult = gdg.quantile(q, interpolation=interpolation)

    # There's a lot left to add to python bindings like index name
    # so this is a temporary workaround
    pdresult = pdresult["y"].reset_index(drop=True)
    gdresult = gdresult["y"].reset_index(drop=True)

    if q == 0.5 and interpolation == "nearest":
        pytest.xfail(
            "Pandas NaN Rounding will fail nearest interpolation at 0.5"
        )

    assert_groupby_results_equal(pdresult, gdresult)


def test_groupby_std():
    raw_data = {
        "x": [1, 2, 3, 1, 2, 2, 1, None, 3, 2],
        "y": [None, 1, 2, 3, 4, None, 6, 7, 8, 9],
    }
    pdf = pd.DataFrame(raw_data)
    gdf = DataFrame.from_pandas(pdf)
    pdg = pdf.groupby("x")
    gdg = gdf.groupby("x")
    pdresult = pdg.std()
    gdresult = gdg.std()

    assert_groupby_results_equal(pdresult, gdresult)


def test_groupby_size():
    pdf = pd.DataFrame(
        {
            "a": [1, 1, 3, 4],
            "b": ["bob", "bob", "alice", "cooper"],
            "c": [1, 2, 3, 4],
        }
    )
    gdf = cudf.from_pandas(pdf)

    assert_groupby_results_equal(
        pdf.groupby("a").size(), gdf.groupby("a").size(), check_dtype=False,
    )

    assert_groupby_results_equal(
        pdf.groupby(["a", "b", "c"]).size(),
        gdf.groupby(["a", "b", "c"]).size(),
        check_dtype=False,
    )

    sr = pd.Series(range(len(pdf)))
    assert_groupby_results_equal(
        pdf.groupby(sr).size(), gdf.groupby(sr).size(), check_dtype=False,
    )


@pytest.mark.parametrize("nelem", get_nelem())
@pytest.mark.parametrize("as_index", [True, False])
@pytest.mark.parametrize(
    "agg", ["min", "max", "idxmin", "idxmax", "mean", "count"]
)
def test_groupby_datetime(nelem, as_index, agg):
    if agg == "mean" and as_index is True:
        return
    check_dtype = agg not in ("mean", "count", "idxmin", "idxmax")
    pdf = make_frame(pd.DataFrame, nelem=nelem, with_datetime=True)
    gdf = make_frame(cudf.DataFrame, nelem=nelem, with_datetime=True)
    pdg = pdf.groupby("datetime", as_index=as_index)
    gdg = gdf.groupby("datetime", as_index=as_index)
    if as_index is False:
        pdres = getattr(pdg, agg)()
        gdres = getattr(gdg, agg)()
    else:
        pdres = pdg.agg({"datetime": agg})
        gdres = gdg.agg({"datetime": agg})
    assert_groupby_results_equal(pdres, gdres, check_dtype=check_dtype)


def test_groupby_dropna():
    df = cudf.DataFrame({"a": [1, 1, None], "b": [1, 2, 3]})
    expect = cudf.DataFrame(
        {"b": [3, 3]}, index=cudf.Series([1, None], name="a")
    )
    got = df.groupby("a", dropna=False).sum()
    assert_groupby_results_equal(expect, got)

    df = cudf.DataFrame(
        {"a": [1, 1, 1, None], "b": [1, None, 1, None], "c": [1, 2, 3, 4]}
    )
    idx = cudf.MultiIndex.from_frame(
        df[["a", "b"]].drop_duplicates().sort_values(["a", "b"]),
        names=["a", "b"],
    )
    expect = cudf.DataFrame({"c": [4, 2, 4]}, index=idx)
    got = df.groupby(["a", "b"], dropna=False).sum()

    assert_groupby_results_equal(expect, got)


def test_groupby_dropna_getattr():
    df = cudf.DataFrame()
    df["id"] = [0, 1, 1, None, None, 3, 3]
    df["val"] = [0, 1, 1, 2, 2, 3, 3]
    got = df.groupby("id", dropna=False).val.sum()

    expect = cudf.Series(
        [0, 2, 6, 4], name="val", index=cudf.Series([0, 1, 3, None], name="id")
    )

    assert_groupby_results_equal(expect, got)


def test_groupby_categorical_from_string():
    gdf = cudf.DataFrame()
    gdf["id"] = ["a", "b", "c"]
    gdf["val"] = [0, 1, 2]
    gdf["id"] = gdf["id"].astype("category")
    assert_groupby_results_equal(
        cudf.DataFrame({"val": gdf["val"]}).set_index(keys=gdf["id"]),
        gdf.groupby("id").sum(),
    )


def test_groupby_arbitrary_length_series():
    gdf = cudf.DataFrame({"a": [1, 1, 2], "b": [2, 3, 4]}, index=[4, 5, 6])
    gsr = cudf.Series([1.0, 2.0, 2.0], index=[3, 4, 5])

    pdf = gdf.to_pandas()
    psr = gsr.to_pandas()

    expect = pdf.groupby(psr).sum()
    got = gdf.groupby(gsr).sum()

    assert_groupby_results_equal(expect, got)


def test_groupby_series_same_name_as_dataframe_column():
    gdf = cudf.DataFrame({"a": [1, 1, 2], "b": [2, 3, 4]}, index=[4, 5, 6])
    gsr = cudf.Series([1.0, 2.0, 2.0], name="a", index=[3, 4, 5])

    pdf = gdf.to_pandas()
    psr = gsr.to_pandas()

    expect = pdf.groupby(psr).sum()
    got = gdf.groupby(gsr).sum()

    assert_groupby_results_equal(expect, got)


def test_group_by_series_and_column_name_in_by():
    gdf = cudf.DataFrame(
        {"x": [1.0, 2.0, 3.0], "y": [1, 2, 1]}, index=[1, 2, 3]
    )
    gsr0 = cudf.Series([0.0, 1.0, 2.0], name="a", index=[1, 2, 3])
    gsr1 = cudf.Series([0.0, 1.0, 3.0], name="b", index=[3, 4, 5])

    pdf = gdf.to_pandas()
    psr0 = gsr0.to_pandas()
    psr1 = gsr1.to_pandas()

    expect = pdf.groupby(["x", psr0, psr1]).sum()
    got = gdf.groupby(["x", gsr0, gsr1]).sum()

    assert_groupby_results_equal(expect, got)


@pytest.mark.parametrize(
    "grouper",
    [
        "a",
        ["a"],
        ["a", "b"],
        np.array([0, 1, 1, 2, 3, 2]),
        {0: "a", 1: "a", 2: "b", 3: "a", 4: "b", 5: "c"},
        lambda x: x + 1,
        ["a", np.array([0, 1, 1, 2, 3, 2])],
    ],
)
def test_grouping(grouper):
    pdf = pd.DataFrame(
        {
            "a": [1, 1, 1, 2, 2, 3],
            "b": [1, 2, 1, 2, 1, 2],
            "c": [1, 2, 3, 4, 5, 6],
        }
    )
    gdf = cudf.from_pandas(pdf)

    for pdf_group, gdf_group in zip(
        pdf.groupby(grouper), gdf.groupby(grouper)
    ):
        assert pdf_group[0] == gdf_group[0]
        assert_eq(pdf_group[1], gdf_group[1])


@pytest.mark.parametrize("agg", [lambda x: x.count(), "count"])
@pytest.mark.parametrize("by", ["a", ["a", "b"], ["a", "c"]])
def test_groupby_count(agg, by):

    pdf = pd.DataFrame(
        {"a": [1, 1, 1, 2, 3], "b": [1, 2, 2, 2, 1], "c": [1, 2, None, 4, 5]}
    )
    gdf = cudf.from_pandas(pdf)

    expect = pdf.groupby(by).agg(agg)
    got = gdf.groupby(by).agg(agg)

    assert_groupby_results_equal(expect, got, check_dtype=False)


@pytest.mark.parametrize("agg", [lambda x: x.median(), "median"])
@pytest.mark.parametrize("by", ["a", ["a", "b"], ["a", "c"]])
def test_groupby_median(agg, by):
    pdf = pd.DataFrame(
        {"a": [1, 1, 1, 2, 3], "b": [1, 2, 2, 2, 1], "c": [1, 2, None, 4, 5]}
    )
    gdf = cudf.from_pandas(pdf)

    expect = pdf.groupby(by).agg(agg)
    got = gdf.groupby(by).agg(agg)

    assert_groupby_results_equal(expect, got, check_dtype=False)


@pytest.mark.parametrize("agg", [lambda x: x.nunique(), "nunique"])
@pytest.mark.parametrize("by", ["a", ["a", "b"], ["a", "c"]])
def test_groupby_nunique(agg, by):
    if not PANDAS_GE_110:
        pytest.xfail("pandas >= 1.1 required")
    pdf = pd.DataFrame(
        {"a": [1, 1, 1, 2, 3], "b": [1, 2, 2, 2, 1], "c": [1, 2, None, 4, 5]}
    )
    gdf = cudf.from_pandas(pdf)

    expect = pdf.groupby(by).nunique()
    got = gdf.groupby(by).nunique()

    assert_groupby_results_equal(expect, got, check_dtype=False)


@pytest.mark.parametrize(
    "n", [0, 1, 2, 10],
)
@pytest.mark.parametrize("by", ["a", ["a", "b"], ["a", "c"]])
def test_groupby_nth(n, by):
    pdf = pd.DataFrame(
        {
            "a": [1, 1, 1, 2, 3],
            "b": [1, 2, 2, 2, 1],
            "c": [1, 2, None, 4, 5],
            "d": ["a", "b", "c", "d", "e"],
        }
    )
    gdf = cudf.from_pandas(pdf)

    expect = pdf.groupby(by).nth(n)
    got = gdf.groupby(by).nth(n)

    assert_groupby_results_equal(expect, got, check_dtype=False)


def test_raise_data_error():

    pdf = pd.DataFrame({"a": [1, 2, 3, 4], "b": ["a", "b", "c", "d"]})
    gdf = cudf.from_pandas(pdf)

    assert_exceptions_equal(pdf.groupby("a").mean, gdf.groupby("a").mean)


def test_drop_unsupported_multi_agg():

    gdf = cudf.DataFrame(
        {"a": [1, 1, 2, 2], "b": [1, 2, 3, 4], "c": ["a", "b", "c", "d"]}
    )
    assert_groupby_results_equal(
        gdf.groupby("a").agg(["count", "mean"]),
        gdf.groupby("a").agg({"b": ["count", "mean"], "c": ["count"]}),
    )


@pytest.mark.parametrize(
    "agg",
    (
        list(itertools.combinations(["count", "max", "min", "nunique"], 2))
        + [
            {"b": "min", "c": "mean"},
            {"b": "max", "c": "mean"},
            {"b": "count", "c": "mean"},
            {"b": "nunique", "c": "mean"},
        ]
    ),
)
def test_groupby_agg_combinations(agg):
    pdf = pd.DataFrame(
        {
            "a": [1, 1, 2, 2, 3],
            "b": ["a", "a", "b", "c", "d"],
            "c": [1, 2, 3, 4, 5],
        }
    )
    gdf = cudf.from_pandas(pdf)

    assert_groupby_results_equal(
        pdf.groupby("a").agg(agg),
        gdf.groupby("a").agg(agg),
        check_dtype=False,
    )


def test_groupby_apply_noempty_group():
    pdf = pd.DataFrame(
        {"a": [1, 1, 2, 2], "b": [1, 2, 1, 2], "c": [1, 2, 3, 4]}
    )
    gdf = cudf.from_pandas(pdf)
    assert_groupby_results_equal(
        pdf.groupby("a")
        .apply(lambda x: x.iloc[[0, 1]])
        .reset_index(drop=True),
        gdf.groupby("a")
        .apply(lambda x: x.iloc[[0, 1]])
        .reset_index(drop=True),
    )


def test_reset_index_after_empty_groupby():
    # GH #5475
    pdf = pd.DataFrame({"a": [1, 2, 3]})
    gdf = cudf.from_pandas(pdf)

    assert_groupby_results_equal(
        pdf.groupby("a").sum().reset_index(),
        gdf.groupby("a").sum().reset_index(),
    )


def test_groupby_attribute_error():
    err_msg = "Test error message"

    class TestGroupBy(cudf.core.groupby.GroupBy):
        @property
        def _groupby(self):
            raise AttributeError("Test error message")

    a = cudf.DataFrame({"a": [1, 2], "b": [2, 3]})
    gb = TestGroupBy(a, a["a"])

    with pytest.raises(AttributeError, match=err_msg):
        gb.sum()


@pytest.mark.parametrize(
    "by",
    [
        "a",
        "b",
        ["a"],
        ["b"],
        ["a", "b"],
        ["b", "a"],
        np.array([0, 0, 0, 1, 1, 1, 2]),
    ],
)
def test_groupby_groups(by):
    pdf = pd.DataFrame(
        {"a": [1, 2, 1, 2, 1, 2, 3], "b": [1, 2, 3, 4, 5, 6, 7]}
    )
    gdf = cudf.from_pandas(pdf)

    pdg = pdf.groupby(by)
    gdg = gdf.groupby(by)

    for key in pdg.groups:
        assert key in gdg.groups
        assert_eq(pdg.groups[key], gdg.groups[key])


@pytest.mark.parametrize(
    "by",
    [
        "a",
        "b",
        ["a"],
        ["b"],
        ["a", "b"],
        ["b", "a"],
        ["a", "c"],
        ["a", "b", "c"],
    ],
)
def test_groupby_groups_multi(by):
    pdf = pd.DataFrame(
        {
            "a": [1, 2, 1, 2, 1, 2, 3],
            "b": ["a", "b", "a", "b", "b", "c", "c"],
            "c": [1, 2, 3, 4, 5, 6, 7],
        }
    )
    gdf = cudf.from_pandas(pdf)

    pdg = pdf.groupby(by)
    gdg = gdf.groupby(by)

    for key in pdg.groups:
        assert key in gdg.groups
        assert_eq(pdg.groups[key], gdg.groups[key])


def test_groupby_nunique_series():
    pdf = pd.DataFrame({"a": [1, 1, 1, 2, 2, 2], "b": [1, 2, 3, 1, 1, 2]})
    gdf = cudf.from_pandas(pdf)

    assert_groupby_results_equal(
        pdf.groupby("a")["b"].nunique(),
        gdf.groupby("a")["b"].nunique(),
        check_dtype=False,
    )


@pytest.mark.parametrize("list_agg", [list, "collect"])
def test_groupby_list_simple(list_agg):
    pdf = pd.DataFrame({"a": [1, 1, 1, 2, 2, 2], "b": [1, 2, None, 4, 5, 6]})
    gdf = cudf.from_pandas(pdf)

    assert_groupby_results_equal(
        pdf.groupby("a").agg({"b": list}),
        gdf.groupby("a").agg({"b": list_agg}),
        check_dtype=False,
    )


@pytest.mark.parametrize("list_agg", [list, "collect"])
def test_groupby_list_of_lists(list_agg):
    pdf = pd.DataFrame(
        {
            "a": [1, 1, 1, 2, 2, 2],
            "b": [[1, 2], [3, None, 5], None, [], [7, 8], [9]],
        }
    )
    gdf = cudf.from_pandas(pdf)

    assert_groupby_results_equal(
        pdf.groupby("a").agg({"b": list}),
        gdf.groupby("a").agg({"b": list_agg}),
        check_dtype=False,
    )


@pytest.mark.parametrize("list_agg", [list, "collect"])
def test_groupby_list_single_element(list_agg):
    pdf = pd.DataFrame({"a": [1, 2], "b": [3, None]})
    gdf = cudf.from_pandas(pdf)

    assert_groupby_results_equal(
        pdf.groupby("a").agg({"b": list}),
        gdf.groupby("a").agg({"b": list_agg}),
        check_dtype=False,
    )


@pytest.mark.parametrize(
    "agg", [list, [list, "count"], {"b": list, "c": "sum"}]
)
def test_groupby_list_strings(agg):
    pdf = pd.DataFrame(
        {
            "a": [1, 1, 1, 2, 2],
            "b": ["b", "a", None, "e", "d"],
            "c": [1, 2, 3, 4, 5],
        }
    )
    gdf = cudf.from_pandas(pdf)

    assert_groupby_results_equal(
        pdf.groupby("a").agg(agg),
        gdf.groupby("a").agg(agg),
        check_dtype=False,
    )


def test_groupby_list_columns_excluded():
    pdf = pd.DataFrame(
        {
            "a": [1, 1, 2, 2],
            "b": [1, 2, 3, 4],
            "c": [[1, 2], [3, 4], [5, 6], [7, 8]],
        }
    )
    gdf = cudf.from_pandas(pdf)

    assert_groupby_results_equal(
        pdf.groupby("a").mean(), gdf.groupby("a").mean(), check_dtype=False
    )

    assert_groupby_results_equal(
        pdf.groupby("a").agg("mean"),
        gdf.groupby("a").agg("mean"),
        check_dtype=False,
    )


def test_groupby_pipe():
    pdf = pd.DataFrame({"A": "a b a b".split(), "B": [1, 2, 3, 4]})
    gdf = cudf.from_pandas(pdf)

    expected = pdf.groupby("A").pipe(lambda x: x.max() - x.min())
    actual = gdf.groupby("A").pipe(lambda x: x.max() - x.min())

    assert_groupby_results_equal(expected, actual)


def test_groupby_apply_return_scalars():
    pdf = pd.DataFrame(
        {
            "A": [1, 1, 2, 2, 3, 3, 4, 4, 5, 5],
            "B": [
                0.01,
                np.nan,
                0.03,
                0.04,
                np.nan,
                0.06,
                0.07,
                0.08,
                0.09,
                1.0,
            ],
        }
    )
    gdf = cudf.from_pandas(pdf)

    def custom_map_func(x):
        x = x[~x["B"].isna()]
        ticker = x.shape[0]
        full = ticker / 10
        return full

    expected = pdf.groupby("A").apply(lambda x: custom_map_func(x))
    actual = gdf.groupby("A").apply(lambda x: custom_map_func(x))

    assert_groupby_results_equal(expected, actual)


@pytest.mark.parametrize(
    "cust_func",
    [lambda x: x - x.max(), lambda x: x.min() - x.max(), lambda x: x.min()],
)
def test_groupby_apply_return_series_dataframe(cust_func):
    pdf = pd.DataFrame(
        {"key": [0, 0, 1, 1, 2, 2, 2], "val": [0, 1, 2, 3, 4, 5, 6]}
    )
    gdf = cudf.from_pandas(pdf)

    expected = pdf.groupby(["key"]).apply(cust_func)
    actual = gdf.groupby(["key"]).apply(cust_func)

    assert_groupby_results_equal(expected, actual)


@pytest.mark.parametrize(
    "pdf",
    [pd.DataFrame(), pd.DataFrame({"a": []}), pd.Series([], dtype="float64")],
)
def test_groupby_no_keys(pdf):
    gdf = cudf.from_pandas(pdf)
    assert_groupby_results_equal(
        pdf.groupby([]).max(),
        gdf.groupby([]).max(),
        check_dtype=False,
        check_index_type=False,  # Int64Index v/s Float64Index
    )


@pytest.mark.parametrize(
    "pdf",
    [pd.DataFrame(), pd.DataFrame({"a": []}), pd.Series([], dtype="float64")],
)
def test_groupby_apply_no_keys(pdf):
    gdf = cudf.from_pandas(pdf)
    assert_groupby_results_equal(
        pdf.groupby([]).apply(lambda x: x.max()),
        gdf.groupby([]).apply(lambda x: x.max()),
    )


@pytest.mark.parametrize(
    "pdf",
    [pd.DataFrame({"a": [1, 2]}), pd.DataFrame({"a": [1, 2], "b": [2, 3]})],
)
def test_groupby_nonempty_no_keys(pdf):
    gdf = cudf.from_pandas(pdf)
    assert_exceptions_equal(
        lambda: pdf.groupby([]),
        lambda: gdf.groupby([]),
        compare_error_message=False,
    )


@pytest.mark.parametrize(
    "by,data",
    [
        # ([], []),  # error?
        ([1, 1, 2, 2], [0, 0, 1, 1]),
        ([1, 2, 3, 4], [0, 0, 0, 0]),
        ([1, 2, 1, 2], [0, 1, 1, 1]),
    ],
)
@pytest.mark.parametrize(
    "dtype",
    SIGNED_TYPES + DATETIME_TYPES + TIMEDELTA_TYPES + ["string", "category"],
)
def test_groupby_unique(by, data, dtype):
    pdf = pd.DataFrame({"by": by, "data": data})
    pdf["data"] = pdf["data"].astype(dtype)
    gdf = cudf.from_pandas(pdf)

    expect = pdf.groupby("by")["data"].unique()
    got = gdf.groupby("by")["data"].unique()
    assert_groupby_results_equal(expect, got)<|MERGE_RESOLUTION|>--- conflicted
+++ resolved
@@ -2,13 +2,15 @@
 
 import datetime
 import itertools
+from decimal import Decimal
 
 import numpy as np
 import pandas as pd
 import pytest
 from numba import cuda
 from numpy.testing import assert_array_equal
-from decimal import Decimal
+
+import rmm
 
 import cudf
 from cudf.core import DataFrame, Series
@@ -21,8 +23,6 @@
     assert_exceptions_equal,
 )
 
-import rmm
-
 _now = np.datetime64("now")
 _tomorrow = _now + np.timedelta64(1, "D")
 _now = np.int64(_now.astype("datetime64[ns]"))
@@ -155,23 +155,6 @@
     assert_groupby_results_equal(got_df, expect_df)
 
 
-<<<<<<< HEAD
-@pytest.mark.parametrize("nelem", [2, 3, 100, 1000])
-@pytest.mark.parametrize(
-    "func", ["mean", "min", "max", "idxmin", "idxmax", "count", "sum"]
-)
-def test_groupby_2keys_agg(nelem, func):
-    # gdf (Note: lack of multiIndex)
-    expect_df = (
-        make_frame(pd.DataFrame, nelem=nelem).groupby(["x", "y"]).agg(func)
-    )
-    got_df = make_frame(DataFrame, nelem=nelem).groupby(["x", "y"]).agg(func)
-    check_dtype = False if func in _index_type_aggs else True
-    assert_groupby_results_equal(got_df, expect_df, check_dtype=check_dtype)
-
-
-=======
->>>>>>> 299f6cc1
 @pytest.mark.parametrize("as_index", [True, False])
 def test_groupby_as_index_single_agg(pdf, gdf, as_index):
     gdf = gdf.groupby("y", as_index=as_index).agg({"x": "mean"})
@@ -333,27 +316,12 @@
     "func",
     ["mean", "std", "var", "min", "max", "idxmin", "idxmax", "count", "sum"],
 )
-<<<<<<< HEAD
-def test_groupby_cudf_2keys_agg(nelem, func):
-    got_df = make_frame(DataFrame, nelem=nelem).groupby(["x", "y"]).agg(func)
-
-    # pandas
-    expect_df = (
-        make_frame(pd.DataFrame, nelem=nelem).groupby(["x", "y"]).agg(func)
-=======
 def test_groupby_2keys_agg(nelem, func):
     # gdf (Note: lack of multiIndex)
     expect_df = (
-        make_frame(pd.DataFrame, nelem=nelem)
-        .groupby(["x", "y"], sort=True)
-        .agg(func)
-    )
-    got_df = (
-        make_frame(DataFrame, nelem=nelem)
-        .groupby(["x", "y"], sort=True)
-        .agg(func)
->>>>>>> 299f6cc1
-    )
+        make_frame(pd.DataFrame, nelem=nelem).groupby(["x", "y"]).agg(func)
+    )
+    got_df = make_frame(DataFrame, nelem=nelem).groupby(["x", "y"]).agg(func)
 
     check_dtype = False if func in _index_type_aggs else True
     assert_groupby_results_equal(got_df, expect_df, check_dtype=check_dtype)
