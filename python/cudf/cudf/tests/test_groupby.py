--- conflicted
+++ resolved
@@ -529,8 +529,6 @@
 def test_groupby_apply_jit_unary_reductions(
     request, func, dtype, dataset, groupby_jit_datasets
 ):
-<<<<<<< HEAD
-=======
     request.applymarker(
         pytest.mark.xfail(
             condition=(
@@ -548,21 +546,14 @@
             reason=("https://github.com/rapidsai/cudf/issues/14860"),
         )
     )
->>>>>>> a8f9336f
     warn_condition = (
         dataset == "nans"
         and func in {"idxmax", "idxmin"}
         and dtype.kind == "f"
     )
-<<<<<<< HEAD
-    dataset = groupby_jit_datasets[dataset]
-    with expect_warning_if(warn_condition, FutureWarning):
-        groupby_apply_jit_reductions_test_inner(func, dataset.copy(), dtype)
-=======
     dataset = groupby_jit_datasets[dataset].copy(deep=True)
     with expect_warning_if(warn_condition, FutureWarning):
         groupby_apply_jit_reductions_test_inner(func, dataset, dtype)
->>>>>>> a8f9336f
 
 
 # test unary reductions for special values
