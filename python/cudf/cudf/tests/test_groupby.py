# Copyright (c) 2018-2020, NVIDIA CORPORATION.

import itertools

import numpy as np
import pandas as pd
import pytest
from numpy.testing import assert_array_equal

import cudf
from cudf.core import DataFrame, Series
from cudf.core._compat import PANDAS_GE_110
from cudf.tests.utils import assert_eq, assert_exceptions_equal

_now = np.datetime64("now")
_tomorrow = _now + np.timedelta64(1, "D")
_now = np.int64(_now.astype("datetime64[ns]"))
_tomorrow = np.int64(_tomorrow.astype("datetime64[ns]"))
_index_type_aggs = {"count", "idxmin", "idxmax"}


def make_frame(
    dataframe_class,
    nelem,
    seed=0,
    extra_levels=(),
    extra_vals=(),
    with_datetime=False,
):
    np.random.seed(seed)

    df = dataframe_class()

    df["x"] = np.random.randint(0, 5, nelem)
    df["y"] = np.random.randint(0, 3, nelem)
    for lvl in extra_levels:
        df[lvl] = np.random.randint(0, 2, nelem)

    df["val"] = np.random.random(nelem)
    for val in extra_vals:
        df[val] = np.random.random(nelem)

    if with_datetime:
        df["datetime"] = np.random.randint(
            _now, _tomorrow, nelem, dtype=np.int64
        ).astype("datetime64[ns]")

    return df


def get_nelem():
    for elem in [2, 3, 1000]:
        yield elem


@pytest.fixture
def gdf():
    return DataFrame({"x": [1, 2, 3], "y": [0, 1, 1]})


@pytest.fixture
def pdf(gdf):
    return gdf.to_pandas()


@pytest.mark.parametrize("nelem", [2, 3, 100, 1000])
def test_groupby_mean(nelem):
    got_df = make_frame(DataFrame, nelem=nelem).groupby(["x", "y"]).mean()
    expect_df = (
        make_frame(pd.DataFrame, nelem=nelem).groupby(["x", "y"]).mean()
    )
    assert_eq(got_df, expect_df)


@pytest.mark.parametrize("nelem", [2, 3, 100, 1000])
def test_groupby_mean_3level(nelem):
    lvls = "z"
    bys = list("xyz")
    got_df = (
        make_frame(DataFrame, nelem=nelem, extra_levels=lvls)
        .groupby(bys)
        .mean()
    )
    expect_df = (
        make_frame(pd.DataFrame, nelem=nelem, extra_levels=lvls)
        .groupby(bys)
        .mean()
    )
    assert_eq(got_df, expect_df)


@pytest.mark.parametrize("nelem", [2, 3, 100, 1000])
def test_groupby_agg_mean_min(nelem):
    got_df = (
        make_frame(DataFrame, nelem=nelem)
        .groupby(["x", "y"])
        .agg(["mean", "min"])
    )
    expect_df = (
        make_frame(pd.DataFrame, nelem=nelem)
        .groupby(["x", "y"])
        .agg(["mean", "min"])
    )
    assert_eq(got_df, expect_df)


@pytest.mark.parametrize("nelem", [2, 3, 100, 1000])
def test_groupby_agg_min_max_dictargs(nelem):
    expect_df = (
        make_frame(pd.DataFrame, nelem=nelem, extra_vals="ab")
        .groupby(["x", "y"])
        .agg({"a": "min", "b": "max"})
    )
    got_df = (
        make_frame(DataFrame, nelem=nelem, extra_vals="ab")
        .groupby(["x", "y"])
        .agg({"a": "min", "b": "max"})
    )
    assert_eq(expect_df, got_df)


@pytest.mark.parametrize("nelem", [2, 3, 100, 1000])
def test_groupby_agg_min_max_dictlist(nelem):
    expect_df = (
        make_frame(pd.DataFrame, nelem=nelem, extra_vals="ab")
        .groupby(["x", "y"])
        .agg({"a": ["min", "max"], "b": ["min", "max"]})
    )
    got_df = (
        make_frame(DataFrame, nelem=nelem, extra_vals="ab")
        .groupby(["x", "y"])
        .agg({"a": ["min", "max"], "b": ["min", "max"]})
    )
    assert_eq(got_df, expect_df)


@pytest.mark.parametrize("nelem", [2, 3, 100, 1000])
@pytest.mark.parametrize(
    "func", ["mean", "min", "max", "idxmin", "idxmax" "count", "sum"]
)
def test_groupby_2keys_agg(nelem, func):
    # gdf (Note: lack of multiIndex)
    expect_df = (
        make_frame(pd.DataFrame, nelem=nelem).groupby(["x", "y"]).agg(func)
    )
    got_df = make_frame(DataFrame, nelem=nelem).groupby(["x", "y"]).agg(func)
    check_dtype = False if func in _index_type_aggs else True
    assert_eq(got_df, expect_df, check_dtype=check_dtype)


@pytest.mark.parametrize("as_index", [True, False])
def test_groupby_as_index_single_agg(pdf, gdf, as_index):
    gdf = gdf.groupby("y", as_index=as_index).agg({"x": "mean"})
    pdf = pdf.groupby("y", as_index=as_index).agg({"x": "mean"})
    assert_eq(pdf, gdf)


@pytest.mark.parametrize("as_index", [True, False])
def test_groupby_as_index_multiindex(pdf, gdf, as_index):
    pdf = pd.DataFrame(
        {"a": [1, 2, 1], "b": [3, 3, 3], "c": [2, 2, 3], "d": [3, 1, 2]}
    )
    gdf = cudf.from_pandas(pdf)

    gdf = gdf.groupby(["a", "b"], as_index=as_index).agg({"c": "mean"})
    pdf = pdf.groupby(["a", "b"], as_index=as_index).agg({"c": "mean"})

    if as_index:
        assert_eq(pdf, gdf)
    else:
        # column names don't match - check just the values
        for gcol, pcol in zip(gdf, pdf):
            assert_array_equal(gdf[gcol].to_array(), pdf[pcol].values)


def test_groupby_default(pdf, gdf):
    gdf = gdf.groupby("y").agg({"x": "mean"})
    pdf = pdf.groupby("y").agg({"x": "mean"})
    assert_eq(pdf, gdf)


def test_group_keys_true(pdf, gdf):
    gdf = gdf.groupby("y", group_keys=True).sum()
    pdf = pdf.groupby("y", group_keys=True).sum()
    assert_eq(pdf, gdf)


@pytest.mark.parametrize("as_index", [True, False])
def test_groupby_getitem_getattr(as_index):
    pdf = pd.DataFrame({"x": [1, 3, 1], "y": [1, 2, 3], "z": [1, 4, 5]})
    gdf = cudf.from_pandas(pdf)
    assert_eq(pdf.groupby("x")["y"].sum(), gdf.groupby("x")["y"].sum())
    assert_eq(pdf.groupby("x").y.sum(), gdf.groupby("x").y.sum())
    assert_eq(pdf.groupby("x")[["y"]].sum(), gdf.groupby("x")[["y"]].sum())
    assert_eq(
        pdf.groupby(["x", "y"], as_index=as_index).sum(),
        gdf.groupby(["x", "y"], as_index=as_index).sum(),
    )


def test_groupby_cats():
    df = DataFrame()
    df["cats"] = pd.Categorical(list("aabaacaab"))
    df["vals"] = np.random.random(len(df))

    cats = df["cats"].values_host
    vals = df["vals"].to_array()

    grouped = df.groupby(["cats"], as_index=False).mean()

    got_vals = grouped["vals"]

    got_cats = grouped["cats"]

    for i in range(len(got_vals)):
        expect = vals[cats == got_cats[i]].mean()
        np.testing.assert_almost_equal(got_vals[i], expect)


def test_groupby_iterate_groups():
    np.random.seed(0)
    df = DataFrame()
    nelem = 20
    df["key1"] = np.random.randint(0, 3, nelem)
    df["key2"] = np.random.randint(0, 2, nelem)
    df["val1"] = np.random.random(nelem)
    df["val2"] = np.random.random(nelem)

    def assert_values_equal(arr):
        np.testing.assert_array_equal(arr[0], arr)

    for name, grp in df.groupby(["key1", "key2"]):
        pddf = grp.to_pandas()
        for k in "key1,key2".split(","):
            assert_values_equal(pddf[k].values)


def test_groupby_apply():
    np.random.seed(0)
    df = DataFrame()
    nelem = 20
    df["key1"] = np.random.randint(0, 3, nelem)
    df["key2"] = np.random.randint(0, 2, nelem)
    df["val1"] = np.random.random(nelem)
    df["val2"] = np.random.random(nelem)

    expect_grpby = df.to_pandas().groupby(["key1", "key2"], as_index=False)
    got_grpby = df.groupby(["key1", "key2"])

    def foo(df):
        df["out"] = df["val1"] + df["val2"]
        return df

    expect = expect_grpby.apply(foo)
    got = got_grpby.apply(foo)
    assert_eq(expect, got)


def test_groupby_apply_grouped():
    from numba import cuda

    np.random.seed(0)
    df = DataFrame()
    nelem = 20
    df["key1"] = np.random.randint(0, 3, nelem)
    df["key2"] = np.random.randint(0, 2, nelem)
    df["val1"] = np.random.random(nelem)
    df["val2"] = np.random.random(nelem)

    expect_grpby = df.to_pandas().groupby(["key1", "key2"], as_index=False)
    got_grpby = df.groupby(["key1", "key2"])

    def foo(key1, val1, com1, com2):
        for i in range(cuda.threadIdx.x, len(key1), cuda.blockDim.x):
            com1[i] = key1[i] * 10000 + val1[i]
            com2[i] = i

    got = got_grpby.apply_grouped(
        foo,
        incols=["key1", "val1"],
        outcols={"com1": np.float64, "com2": np.int32},
        tpb=8,
    )

    got = got.to_pandas()

    # Get expected result by emulating the operation in pandas
    def emulate(df):
        df["com1"] = df.key1 * 10000 + df.val1
        df["com2"] = np.arange(len(df), dtype=np.int32)
        return df

    expect = expect_grpby.apply(emulate)
    expect = expect.sort_values(["key1", "key2"])

    assert_eq(expect, got)


@pytest.mark.parametrize("nelem", [100, 500])
@pytest.mark.parametrize(
    "func",
    ["mean", "std", "var", "min", "max", "idxmin", "idxmax", "count", "sum"],
)
def test_groupby_cudf_2keys_agg(nelem, func):
    got_df = make_frame(DataFrame, nelem=nelem).groupby(["x", "y"]).agg(func)

    # pandas
    expect_df = (
        make_frame(pd.DataFrame, nelem=nelem).groupby(["x", "y"]).agg(func)
    )
    check_dtype = False if func in _index_type_aggs else True
    assert_eq(got_df, expect_df, check_dtype=check_dtype)


@pytest.mark.parametrize(
    "agg", ["min", "max", "idxmin", "idxmax", "count", "sum", "mean"]
)
def test_series_groupby(agg):
    s = pd.Series([1, 2, 3])
    g = Series([1, 2, 3])
    sg = s.groupby(s // 2)
    gg = g.groupby(g // 2)
    sa = getattr(sg, agg)()
    ga = getattr(gg, agg)()
    check_dtype = False if agg in _index_type_aggs else True
    assert_eq(sa, ga, check_dtype=check_dtype)


@pytest.mark.parametrize(
    "agg", ["min", "max", "idxmin", "idxmax", "count", "sum", "mean"]
)
def test_series_groupby_agg(agg):
    s = pd.Series([1, 2, 3])
    g = Series([1, 2, 3])
    sg = s.groupby(s // 2).agg(agg)
    gg = g.groupby(g // 2).agg(agg)
    check_dtype = False if agg in _index_type_aggs else True
    assert_eq(sg, gg, check_dtype=check_dtype)


@pytest.mark.parametrize(
    "agg",
    [
        "min",
        "max",
        "count",
        "sum",
        "mean",
        pytest.param(
            "idxmin",
            marks=pytest.mark.xfail(reason="gather needed for idxmin"),
        ),
        pytest.param(
            "idxmax",
            marks=pytest.mark.xfail(reason="gather needed for idxmax"),
        ),
    ],
)
def test_groupby_level_zero(agg):
    pdf = pd.DataFrame({"x": [1, 2, 3]}, index=[2, 5, 5])
    gdf = DataFrame.from_pandas(pdf)
    pdg = pdf.groupby(level=0)
    gdg = gdf.groupby(level=0)
    pdresult = getattr(pdg, agg)()
    gdresult = getattr(gdg, agg)()
    check_dtype = False if agg in _index_type_aggs else True
    assert_eq(pdresult, gdresult, check_dtype=check_dtype)


@pytest.mark.parametrize(
    "agg",
    [
        "min",
        "max",
        "count",
        "sum",
        "mean",
        pytest.param(
            "idxmin",
            marks=pytest.mark.xfail(reason="gather needed for idxmin"),
        ),
        pytest.param(
            "idxmax",
            marks=pytest.mark.xfail(reason="gather needed for idxmax"),
        ),
    ],
)
def test_groupby_series_level_zero(agg):
    pdf = pd.Series([1, 2, 3], index=[2, 5, 5])
    gdf = Series.from_pandas(pdf)
    pdg = pdf.groupby(level=0)
    gdg = gdf.groupby(level=0)
    pdresult = getattr(pdg, agg)()
    gdresult = getattr(gdg, agg)()
    check_dtype = False if agg in _index_type_aggs else True
    assert_eq(pdresult, gdresult, check_dtype=check_dtype)


def test_groupby_column_name():
    pdf = pd.DataFrame({"xx": [1.0, 2.0, 3.0], "yy": [1, 2, 3]})
    gdf = DataFrame.from_pandas(pdf)
    g = gdf.groupby("yy")
    p = pdf.groupby("yy")
    gxx = g["xx"].sum()
    pxx = p["xx"].sum()
    assert_eq(pxx, gxx)

    gxx = g["xx"].count()
    pxx = p["xx"].count()
    assert_eq(pxx, gxx, check_dtype=False)

    gxx = g["xx"].min()
    pxx = p["xx"].min()
    assert_eq(pxx, gxx)

    gxx = g["xx"].max()
    pxx = p["xx"].max()
    assert_eq(pxx, gxx)

    gxx = g["xx"].idxmin()
    pxx = p["xx"].idxmin()
    assert_eq(pxx, gxx)

    gxx = g["xx"].idxmax()
    pxx = p["xx"].idxmax()
    assert_eq(pxx, gxx)

    gxx = g["xx"].mean()
    pxx = p["xx"].mean()
    assert_eq(pxx, gxx)


def test_groupby_column_numeral():
    pdf = pd.DataFrame({0: [1.0, 2.0, 3.0], 1: [1, 2, 3]})
    gdf = DataFrame.from_pandas(pdf)
    p = pdf.groupby(1)
    g = gdf.groupby(1)
    pxx = p[0].sum()
    gxx = g[0].sum()
    assert_eq(pxx, gxx)

    pdf = pd.DataFrame({0.5: [1.0, 2.0, 3.0], 1.5: [1, 2, 3]})
    gdf = DataFrame.from_pandas(pdf)
    p = pdf.groupby(1.5)
    g = gdf.groupby(1.5)
    pxx = p[0.5].sum()
    gxx = g[0.5].sum()
    assert_eq(pxx, gxx)


@pytest.mark.parametrize(
    "series",
    [[0, 1, 0], [1, 1, 1], [0, 1, 1], [1, 2, 3], [4, 3, 2], [0, 2, 0]],
)  # noqa: E501
def test_groupby_external_series(series):
    pdf = pd.DataFrame({"x": [1.0, 2.0, 3.0], "y": [1, 2, 1]})
    gdf = DataFrame.from_pandas(pdf)
    pxx = pdf.groupby(pd.Series(series)).x.sum()
    gxx = gdf.groupby(cudf.Series(series)).x.sum()
    assert_eq(pxx, gxx)


@pytest.mark.parametrize("series", [[0.0, 1.0], [1.0, 1.0, 1.0, 1.0]])
def test_groupby_external_series_incorrect_length(series):
    pdf = pd.DataFrame({"x": [1.0, 2.0, 3.0], "y": [1, 2, 1]})
    gdf = DataFrame.from_pandas(pdf)
    pxx = pdf.groupby(pd.Series(series)).x.sum()
    gxx = gdf.groupby(cudf.Series(series)).x.sum()
    assert_eq(pxx, gxx)


@pytest.mark.parametrize(
    "level", [0, 1, "a", "b", [0, 1], ["a", "b"], ["a", 1], -1, [-1, -2]]
)
def test_groupby_levels(level):
    idx = pd.MultiIndex.from_tuples([(1, 1), (1, 2), (2, 2)], names=("a", "b"))
    pdf = pd.DataFrame({"c": [1, 2, 3], "d": [2, 3, 4]}, index=idx)
    gdf = cudf.from_pandas(pdf)
    assert_eq(pdf.groupby(level=level).sum(), gdf.groupby(level=level).sum())


def test_advanced_groupby_levels():
    pdf = pd.DataFrame({"x": [1, 2, 3], "y": [1, 2, 1], "z": [1, 1, 1]})
    gdf = cudf.from_pandas(pdf)
    pdg = pdf.groupby(["x", "y"]).sum()
    gdg = gdf.groupby(["x", "y"]).sum()
    assert_eq(pdg, gdg)
    pdh = pdg.groupby(level=1).sum()
    gdh = gdg.groupby(level=1).sum()
    assert_eq(pdh, gdh)
    pdg = pdf.groupby(["x", "y", "z"]).sum()
    gdg = gdf.groupby(["x", "y", "z"]).sum()
    assert_eq(pdg, gdg)
    pdg = pdf.groupby(["z"]).sum()
    gdg = gdf.groupby(["z"]).sum()
    assert_eq(pdg, gdg)
    pdg = pdf.groupby(["y", "z"]).sum()
    gdg = gdf.groupby(["y", "z"]).sum()
    assert_eq(pdg, gdg)
    pdg = pdf.groupby(["x", "z"]).sum()
    gdg = gdf.groupby(["x", "z"]).sum()
    assert_eq(pdg, gdg)
    pdg = pdf.groupby(["y"]).sum()
    gdg = gdf.groupby(["y"]).sum()
    assert_eq(pdg, gdg)
    pdg = pdf.groupby(["x"]).sum()
    gdg = gdf.groupby(["x"]).sum()
    assert_eq(pdg, gdg)
    pdh = pdg.groupby(level=0).sum()
    gdh = gdg.groupby(level=0).sum()
    assert_eq(pdh, gdh)
    pdg = pdf.groupby(["x", "y"]).sum()
    gdg = gdf.groupby(["x", "y"]).sum()
    pdh = pdg.groupby(level=[0, 1]).sum()
    gdh = gdg.groupby(level=[0, 1]).sum()
    assert_eq(pdh, gdh)
    pdh = pdg.groupby(level=[1, 0]).sum()
    gdh = gdg.groupby(level=[1, 0]).sum()
    assert_eq(pdh, gdh)
    pdg = pdf.groupby(["x", "y"]).sum()
    gdg = gdf.groupby(["x", "y"]).sum()

    assert_exceptions_equal(
        lfunc=pdg.groupby,
        rfunc=gdg.groupby,
        lfunc_args_and_kwargs=([], {"level": 2}),
        rfunc_args_and_kwargs=([], {"level": 2}),
        expected_error_message="Invalid level number",
    )


@pytest.mark.parametrize(
    "func",
    [
        pytest.param(
            lambda df: df.groupby(["x", "y", "z"]).sum(),
            marks=pytest.mark.xfail(
                reason="https://github.com/pandas-dev/pandas/issues/32464"
            ),
        ),
        lambda df: df.groupby(["x", "y"]).sum(),
        lambda df: df.groupby(["x", "y"]).agg("sum"),
        lambda df: df.groupby(["y"]).sum(),
        lambda df: df.groupby(["y"]).agg("sum"),
        lambda df: df.groupby(["x"]).sum(),
        lambda df: df.groupby(["x"]).agg("sum"),
        lambda df: df.groupby(["x", "y"]).z.sum(),
        lambda df: df.groupby(["x", "y"]).z.agg("sum"),
    ],
)
def test_empty_groupby(func):
    pdf = pd.DataFrame({"x": [], "y": [], "z": []})
    gdf = cudf.from_pandas(pdf)
    assert_eq(func(pdf), func(gdf), check_index_type=False)


def test_groupby_unsupported_columns():
    np.random.seed(12)
    pd_cat = pd.Categorical(
        pd.Series(np.random.choice(["a", "b", 1], 3), dtype="category")
    )
    pdf = pd.DataFrame(
        {
            "x": [1, 2, 3],
            "y": ["a", "b", "c"],
            "z": ["d", "e", "f"],
            "a": [3, 4, 5],
        }
    )
    pdf["b"] = pd_cat
    gdf = cudf.from_pandas(pdf)
    pdg = pdf.groupby("x").sum()
    gdg = gdf.groupby("x").sum()
    assert_eq(pdg, gdg)


def test_list_of_series():
    pdf = pd.DataFrame({"x": [1, 2, 3], "y": [1, 2, 1]})
    gdf = cudf.from_pandas(pdf)
    pdg = pdf.groupby([pdf.x]).y.sum()
    gdg = gdf.groupby([gdf.x]).y.sum()
    assert_eq(pdg, gdg)
    pdg = pdf.groupby([pdf.x, pdf.y]).y.sum()
    gdg = gdf.groupby([gdf.x, gdf.y]).y.sum()
    pytest.skip()
    assert_eq(pdg, gdg)


def test_groupby_use_agg_column_as_index():
    pdf = pd.DataFrame()
    pdf["a"] = [1, 1, 1, 3, 5]
    gdf = cudf.DataFrame()
    gdf["a"] = [1, 1, 1, 3, 5]
    pdg = pdf.groupby("a").agg({"a": "count"})
    gdg = gdf.groupby("a").agg({"a": "count"})
    assert_eq(pdg, gdg, check_dtype=False)


def test_groupby_list_then_string():
    gdf = cudf.DataFrame()
    gdf["a"] = [0, 1, 0, 1, 2]
    gdf["b"] = [11, 2, 15, 12, 2]
    gdf["c"] = [6, 7, 6, 7, 6]
    pdf = gdf.to_pandas()
    gdg = gdf.groupby("a", as_index=True).agg(
        {"b": ["min", "max"], "c": "max"}
    )
    pdg = pdf.groupby("a", as_index=True).agg(
        {"b": ["min", "max"], "c": "max"}
    )
    assert_eq(gdg, pdg)


def test_groupby_different_unequal_length_column_aggregations():
    gdf = cudf.DataFrame()
    gdf["a"] = [0, 1, 0, 1, 2]
    gdf["b"] = [11, 2, 15, 12, 2]
    gdf["c"] = [11, 2, 15, 12, 2]
    pdf = gdf.to_pandas()
    gdg = gdf.groupby("a", as_index=True).agg(
        {"b": "min", "c": ["max", "min"]}
    )
    pdg = pdf.groupby("a", as_index=True).agg(
        {"b": "min", "c": ["max", "min"]}
    )
    assert_eq(pdg, gdg)


def test_groupby_single_var_two_aggs():
    gdf = cudf.DataFrame()
    gdf["a"] = [0, 1, 0, 1, 2]
    gdf["b"] = [11, 2, 15, 12, 2]
    gdf["c"] = [11, 2, 15, 12, 2]
    pdf = gdf.to_pandas()
    gdg = gdf.groupby("a", as_index=True).agg({"b": ["min", "max"]})
    pdg = pdf.groupby("a", as_index=True).agg({"b": ["min", "max"]})
    assert_eq(pdg, gdg)


def test_groupby_double_var_two_aggs():
    gdf = cudf.DataFrame()
    gdf["a"] = [0, 1, 0, 1, 2]
    gdf["b"] = [11, 2, 15, 12, 2]
    gdf["c"] = [11, 2, 15, 12, 2]
    pdf = gdf.to_pandas()
    gdg = gdf.groupby(["a", "b"], as_index=True).agg({"c": ["min", "max"]})
    pdg = pdf.groupby(["a", "b"], as_index=True).agg({"c": ["min", "max"]})
    assert_eq(pdg, gdg)


def test_groupby_apply_basic_agg_single_column():
    gdf = DataFrame()
    gdf["key"] = [0, 0, 1, 1, 2, 2, 0]
    gdf["val"] = [0, 1, 2, 3, 4, 5, 6]
    gdf["mult"] = gdf["key"] * gdf["val"]
    pdf = gdf.to_pandas()

    gdg = gdf.groupby(["key", "val"]).mult.sum()
    pdg = pdf.groupby(["key", "val"]).mult.sum()
    assert_eq(pdg, gdg)


def test_groupby_multi_agg_single_groupby_series():
    pdf = pd.DataFrame(
        {
            "x": np.random.randint(0, 5, size=10000),
            "y": np.random.normal(size=10000),
        }
    )
    gdf = cudf.from_pandas(pdf)
    pdg = pdf.groupby("x").y.agg(["sum", "max"])
    gdg = gdf.groupby("x").y.agg(["sum", "max"])

    assert_eq(pdg, gdg)


def test_groupby_multi_agg_multi_groupby():
    pdf = pd.DataFrame(
        {
            "a": np.random.randint(0, 5, 10),
            "b": np.random.randint(0, 5, 10),
            "c": np.random.randint(0, 5, 10),
            "d": np.random.randint(0, 5, 10),
        }
    )
    gdf = cudf.from_pandas(pdf)
    pdg = pdf.groupby(["a", "b"]).agg(["sum", "max"])
    gdg = gdf.groupby(["a", "b"]).agg(["sum", "max"])
    assert_eq(pdg, gdg)


def test_groupby_datetime_multi_agg_multi_groupby():
    from datetime import datetime, timedelta

    pdf = pd.DataFrame(
        {
            "a": pd.date_range(
                datetime.now(), datetime.now() + timedelta(9), freq="D"
            ),
            "b": np.random.randint(0, 5, 10),
            "c": np.random.randint(0, 5, 10),
            "d": np.random.randint(0, 5, 10),
        }
    )
    gdf = cudf.from_pandas(pdf)
    pdg = pdf.groupby(["a", "b"]).agg(["sum", "max"])
    gdg = gdf.groupby(["a", "b"]).agg(["sum", "max"])

    assert_eq(pdg, gdg)


@pytest.mark.parametrize(
<<<<<<< HEAD
    "agg", ["min", "max", "idxmax", "idxmax", "sum", "count", "mean"]
)
=======
    "agg",
    [
        ["min", "max", "count", "mean"],
        ["mean", "var", "std"],
        ["count", "mean", "var", "std"],
    ],
)
def test_groupby_multi_agg_hash_groupby(agg):
    alphabets = "abcdefghijklmnopqrstuvwxyz"
    prefixes = alphabets[:10]
    coll_dict = dict()
    for prefix in prefixes:
        for this_name in alphabets:
            coll_dict[prefix + this_name] = float
    coll_dict["id"] = int
    gdf = cudf.datasets.timeseries(
        start="2000", end="2000-01-2", dtypes=coll_dict, freq="1s", seed=1,
    ).reset_index(drop=True)
    pdf = gdf.to_pandas()
    check_dtype = False if "count" in agg else True
    pdg = pdf.groupby("id").agg(agg)
    gdg = gdf.groupby("id").agg(agg)
    assert_eq(pdg, gdg, check_dtype=check_dtype)


@pytest.mark.parametrize("agg", ["min", "max", "sum", "count", "mean"])
>>>>>>> 36d5205c
def test_groupby_nulls_basic(agg):
    check_dtype = False if agg in _index_type_aggs else True

    pdf = pd.DataFrame({"a": [0, 0, 1, 1, 2, 2], "b": [1, 2, 1, 2, 1, None]})
    gdf = cudf.from_pandas(pdf)
    assert_eq(
        getattr(pdf.groupby("a"), agg)(),
        getattr(gdf.groupby("a"), agg)(),
        check_dtype=check_dtype,
    )

    pdf = pd.DataFrame(
        {
            "a": [0, 0, 1, 1, 2, 2],
            "b": [1, 2, 1, 2, 1, None],
            "c": [1, 2, 1, None, 1, 2],
        }
    )
    gdf = cudf.from_pandas(pdf)
    assert_eq(
        getattr(pdf.groupby("a"), agg)(),
        getattr(gdf.groupby("a"), agg)(),
        check_dtype=check_dtype,
    )

    pdf = pd.DataFrame(
        {
            "a": [0, 0, 1, 1, 2, 2],
            "b": [1, 2, 1, 2, 1, None],
            "c": [1, 2, None, None, 1, 2],
        }
    )
    gdf = cudf.from_pandas(pdf)

    # TODO: fillna() used here since we don't follow
    # Pandas' null semantics. Should we change it?
    assert_eq(
        getattr(pdf.groupby("a"), agg)().fillna(0),
        getattr(gdf.groupby("a"), agg)().fillna(0),
        check_dtype=check_dtype,
    )


def test_groupby_nulls_in_index():
    pdf = pd.DataFrame({"a": [None, 2, 1, 1], "b": [1, 2, 3, 4]})
    gdf = cudf.from_pandas(pdf)

    assert_eq(pdf.groupby("a").sum(), gdf.groupby("a").sum())


def test_groupby_all_nulls_index():
    gdf = cudf.DataFrame(
        {
            "a": cudf.Series([None, None, None, None], dtype="object"),
            "b": [1, 2, 3, 4],
        }
    )
    pdf = gdf.to_pandas()
    assert_eq(pdf.groupby("a").sum(), gdf.groupby("a").sum())

    gdf = cudf.DataFrame(
        {"a": cudf.Series([np.nan, np.nan, np.nan, np.nan]), "b": [1, 2, 3, 4]}
    )
    pdf = gdf.to_pandas()
    assert_eq(pdf.groupby("a").sum(), gdf.groupby("a").sum())


def test_groupby_sort():
    pdf = pd.DataFrame({"a": [2, 2, 1, 1], "b": [1, 2, 3, 4]})
    gdf = cudf.from_pandas(pdf)

    assert_eq(
        pdf.groupby("a", sort=False).sum().sort_index(),
        gdf.groupby("a", sort=False).sum().sort_index(),
    )

    pdf = pd.DataFrame(
        {"c": [-1, 2, 1, 4], "b": [1, 2, 3, 4], "a": [2, 2, 1, 1]}
    )
    gdf = cudf.from_pandas(pdf)

    assert_eq(
        pdf.groupby(["c", "b"], sort=False).sum().sort_index(),
        gdf.groupby(["c", "b"], sort=False).sum().to_pandas().sort_index(),
    )


def test_groupby_cat():
    pdf = pd.DataFrame(
        {"a": [1, 1, 2], "b": pd.Series(["b", "b", "a"], dtype="category")}
    )
    gdf = cudf.from_pandas(pdf)
    assert_eq(
        pdf.groupby("a").count(), gdf.groupby("a").count(), check_dtype=False
    )


def test_groupby_index_type():
    df = cudf.DataFrame()
    df["string_col"] = ["a", "b", "c"]
    df["counts"] = [1, 2, 3]
    res = df.groupby(by="string_col").counts.sum()
    assert isinstance(res.index, cudf.core.index.StringIndex)


@pytest.mark.parametrize(
    "interpolation", ["linear", "lower", "higher", "nearest", "midpoint"]
)
@pytest.mark.parametrize("q", [0.25, 0.4, 0.5, 0.7, 1])
def test_groupby_quantile(interpolation, q):
    raw_data = {
        "y": [None, 1, 2, 3, 4, None, 6, 7, 8, 9],
        "x": [1, 2, 3, 1, 2, 2, 1, None, 3, 2],
    }
    # Pandas>0.25 now casts NaN in quantile operations as a float64
    # # so we are filling with zeros.
    pdf = pd.DataFrame(raw_data).fillna(0)
    gdf = DataFrame.from_pandas(pdf)

    pdg = pdf.groupby("x")
    gdg = gdf.groupby("x")

    pdresult = pdg.quantile(q, interpolation=interpolation)
    gdresult = gdg.quantile(q, interpolation=interpolation)

    # There's a lot left to add to python bindings like index name
    # so this is a temporary workaround
    pdresult = pdresult["y"].reset_index(drop=True)
    gdresult = gdresult["y"].reset_index(drop=True)

    if q == 0.5 and interpolation == "nearest":
        pytest.xfail(
            "Pandas NaN Rounding will fail nearest interpolation at 0.5"
        )

    assert_eq(pdresult, gdresult)


def test_groupby_std():
    raw_data = {
        "x": [1, 2, 3, 1, 2, 2, 1, None, 3, 2],
        "y": [None, 1, 2, 3, 4, None, 6, 7, 8, 9],
    }
    pdf = pd.DataFrame(raw_data)
    gdf = DataFrame.from_pandas(pdf)
    pdg = pdf.groupby("x")
    gdg = gdf.groupby("x")
    pdresult = pdg.std()
    gdresult = gdg.std()

    # There's a lot left to add to python bindings like index name
    # so this is a temporary workaround
    pdresult = pdresult["y"].reset_index(drop=True)
    gdresult = gdresult["y"].reset_index(drop=True)
    assert_eq(pdresult, gdresult)


def test_groupby_size():
    pdf = pd.DataFrame(
        {
            "a": [1, 1, 3, 4],
            "b": ["bob", "bob", "alice", "cooper"],
            "c": [1, 2, 3, 4],
        }
    )
    gdf = cudf.from_pandas(pdf)

    assert_eq(
        pdf.groupby("a").size(), gdf.groupby("a").size(), check_dtype=False
    )

    assert_eq(
        pdf.groupby(["a", "b", "c"]).size(),
        gdf.groupby(["a", "b", "c"]).size(),
        check_dtype=False,
    )

    sr = pd.Series(range(len(pdf)))
    assert_eq(
        pdf.groupby(sr).size(), gdf.groupby(sr).size(), check_dtype=False
    )


@pytest.mark.parametrize("nelem", get_nelem())
@pytest.mark.parametrize("as_index", [True, False])
@pytest.mark.parametrize(
    "agg", ["min", "max", "idxmin", "idxmax", "mean", "count"]
)
def test_groupby_datetime(nelem, as_index, agg):
    if agg == "mean" and as_index is True:
        return
    check_dtype = agg not in ("mean", "count", "idxmin", "idxmax")
    pdf = make_frame(pd.DataFrame, nelem=nelem, with_datetime=True)
    gdf = make_frame(cudf.DataFrame, nelem=nelem, with_datetime=True)
    pdg = pdf.groupby("datetime", as_index=as_index)
    gdg = gdf.groupby("datetime", as_index=as_index)
    if as_index is False:
        pdres = getattr(pdg, agg)()
        gdres = getattr(gdg, agg)()
    else:
        pdres = pdg.agg({"datetime": agg})
        gdres = gdg.agg({"datetime": agg})
    assert_eq(pdres, gdres, check_dtype=check_dtype)


def test_groupby_dropna():
    df = cudf.DataFrame({"a": [1, 1, None], "b": [1, 2, 3]})
    expect = cudf.DataFrame(
        {"b": [3, 3]}, index=cudf.Series([1, None], name="a")
    )
    got = df.groupby("a", dropna=False).sum()
    assert_eq(expect, got)

    df = cudf.DataFrame(
        {"a": [1, 1, 1, None], "b": [1, None, 1, None], "c": [1, 2, 3, 4]}
    )
    idx = cudf.MultiIndex.from_frame(
        df[["a", "b"]].drop_duplicates().sort_values(["a", "b"]),
        names=["a", "b"],
    )
    expect = cudf.DataFrame({"c": [4, 2, 4]}, index=idx)
    got = df.groupby(["a", "b"], dropna=False).sum()

    assert_eq(expect, got)


def test_groupby_dropna_getattr():
    df = cudf.DataFrame()
    df["id"] = [0, 1, 1, None, None, 3, 3]
    df["val"] = [0, 1, 1, 2, 2, 3, 3]
    got = df.groupby("id", dropna=False).val.sum()

    expect = cudf.Series(
        [0, 2, 6, 4], name="val", index=cudf.Series([0, 1, 3, None], name="id")
    )

    assert_eq(expect, got)


def test_groupby_categorical_from_string():
    gdf = cudf.DataFrame()
    gdf["id"] = ["a", "b", "c"]
    gdf["val"] = [0, 1, 2]
    gdf["id"] = gdf["id"].astype("category")
    assert_eq(
        cudf.DataFrame({"val": gdf["val"]}).set_index(keys=gdf["id"]),
        gdf.groupby("id").sum(),
    )


def test_groupby_arbitrary_length_series():
    gdf = cudf.DataFrame({"a": [1, 1, 2], "b": [2, 3, 4]}, index=[4, 5, 6])
    gsr = cudf.Series([1.0, 2.0, 2.0], index=[3, 4, 5])

    pdf = gdf.to_pandas()
    psr = gsr.to_pandas()

    expect = pdf.groupby(psr).sum()
    got = gdf.groupby(gsr).sum()

    assert_eq(expect, got)


def test_groupby_series_same_name_as_dataframe_column():
    gdf = cudf.DataFrame({"a": [1, 1, 2], "b": [2, 3, 4]}, index=[4, 5, 6])
    gsr = cudf.Series([1.0, 2.0, 2.0], name="a", index=[3, 4, 5])

    pdf = gdf.to_pandas()
    psr = gsr.to_pandas()

    expect = pdf.groupby(psr).sum()
    got = gdf.groupby(gsr).sum()

    assert_eq(expect, got)


def test_group_by_series_and_column_name_in_by():
    gdf = cudf.DataFrame(
        {"x": [1.0, 2.0, 3.0], "y": [1, 2, 1]}, index=[1, 2, 3]
    )
    gsr0 = cudf.Series([0.0, 1.0, 2.0], name="a", index=[1, 2, 3])
    gsr1 = cudf.Series([0.0, 1.0, 3.0], name="b", index=[3, 4, 5])

    pdf = gdf.to_pandas()
    psr0 = gsr0.to_pandas()
    psr1 = gsr1.to_pandas()

    expect = pdf.groupby(["x", psr0, psr1]).sum()
    got = gdf.groupby(["x", gsr0, gsr1]).sum()

    assert_eq(expect, got)


@pytest.mark.parametrize(
    "grouper",
    [
        "a",
        ["a"],
        ["a", "b"],
        np.array([0, 1, 1, 2, 3, 2]),
        {0: "a", 1: "a", 2: "b", 3: "a", 4: "b", 5: "c"},
        lambda x: x + 1,
        ["a", np.array([0, 1, 1, 2, 3, 2])],
    ],
)
def test_grouping(grouper):
    pdf = pd.DataFrame(
        {
            "a": [1, 1, 1, 2, 2, 3],
            "b": [1, 2, 1, 2, 1, 2],
            "c": [1, 2, 3, 4, 5, 6],
        }
    )
    gdf = cudf.from_pandas(pdf)

    for pdf_group, gdf_group in zip(
        pdf.groupby(grouper), gdf.groupby(grouper)
    ):
        assert pdf_group[0] == gdf_group[0]
        assert_eq(pdf_group[1], gdf_group[1])


@pytest.mark.parametrize("agg", [lambda x: x.count(), "count"])
@pytest.mark.parametrize("by", ["a", ["a", "b"], ["a", "c"]])
def test_groupby_count(agg, by):

    pdf = pd.DataFrame(
        {"a": [1, 1, 1, 2, 3], "b": [1, 2, 2, 2, 1], "c": [1, 2, None, 4, 5]}
    )
    gdf = cudf.from_pandas(pdf)

    expect = pdf.groupby(by).agg(agg)
    got = gdf.groupby(by).agg(agg)

    assert_eq(expect, got, check_dtype=False)


@pytest.mark.parametrize("agg", [lambda x: x.median(), "median"])
@pytest.mark.parametrize("by", ["a", ["a", "b"], ["a", "c"]])
def test_groupby_median(agg, by):
    pdf = pd.DataFrame(
        {"a": [1, 1, 1, 2, 3], "b": [1, 2, 2, 2, 1], "c": [1, 2, None, 4, 5]}
    )
    gdf = cudf.from_pandas(pdf)

    expect = pdf.groupby(by).agg(agg)
    got = gdf.groupby(by).agg(agg)

    assert_eq(expect, got, check_dtype=False)


@pytest.mark.parametrize("agg", [lambda x: x.nunique(), "nunique"])
@pytest.mark.parametrize("by", ["a", ["a", "b"], ["a", "c"]])
def test_groupby_nunique(agg, by):
    if not PANDAS_GE_110:
        pytest.xfail("pandas >= 1.1 required")
    pdf = pd.DataFrame(
        {"a": [1, 1, 1, 2, 3], "b": [1, 2, 2, 2, 1], "c": [1, 2, None, 4, 5]}
    )
    gdf = cudf.from_pandas(pdf)

    expect = pdf.groupby(by).nunique()
    got = gdf.groupby(by).nunique()

    assert_eq(expect, got, check_dtype=False)


@pytest.mark.parametrize(
    "n", [0, 1, 2, 10],
)
@pytest.mark.parametrize("by", ["a", ["a", "b"], ["a", "c"]])
def test_groupby_nth(n, by):
    pdf = pd.DataFrame(
        {
            "a": [1, 1, 1, 2, 3],
            "b": [1, 2, 2, 2, 1],
            "c": [1, 2, None, 4, 5],
            "d": ["a", "b", "c", "d", "e"],
        }
    )
    gdf = cudf.from_pandas(pdf)

    expect = pdf.groupby(by).nth(n)
    got = gdf.groupby(by).nth(n)

    assert_eq(expect, got, check_dtype=False)


def test_raise_data_error():

    pdf = pd.DataFrame({"a": [1, 2, 3, 4], "b": ["a", "b", "c", "d"]})
    gdf = cudf.from_pandas(pdf)

    assert_exceptions_equal(pdf.groupby("a").mean, gdf.groupby("a").mean)


def test_drop_unsupported_multi_agg():

    gdf = cudf.DataFrame(
        {"a": [1, 1, 2, 2], "b": [1, 2, 3, 4], "c": ["a", "b", "c", "d"]}
    )
    assert_eq(
        gdf.groupby("a").agg(["count", "mean"]),
        gdf.groupby("a").agg({"b": ["count", "mean"], "c": ["count"]}),
    )


@pytest.mark.parametrize(
    "agg",
    (
        list(itertools.combinations(["count", "max", "min", "nunique"], 2))
        + [
            {"b": "min", "c": "mean"},
            {"b": "max", "c": "mean"},
            {"b": "count", "c": "mean"},
            {"b": "nunique", "c": "mean"},
        ]
    ),
)
def test_groupby_agg_combinations(agg):
    pdf = pd.DataFrame(
        {
            "a": [1, 1, 2, 2, 3],
            "b": ["a", "a", "b", "c", "d"],
            "c": [1, 2, 3, 4, 5],
        }
    )
    gdf = cudf.from_pandas(pdf)

    assert_eq(
        pdf.groupby("a").agg(agg), gdf.groupby("a").agg(agg), check_dtype=False
    )


def test_groupby_apply_noempty_group():
    pdf = pd.DataFrame(
        {"a": [1, 1, 2, 2], "b": [1, 2, 1, 2], "c": [1, 2, 3, 4]}
    )
    gdf = cudf.from_pandas(pdf)
    assert_eq(
        pdf.groupby("a")
        .apply(lambda x: x.iloc[[0, 1]])
        .reset_index(drop=True),
        gdf.groupby("a")
        .apply(lambda x: x.iloc[[0, 1]])
        .reset_index(drop=True),
    )


def test_reset_index_after_empty_groupby():
    # GH #5475
    pdf = pd.DataFrame({"a": [1, 2, 3]})
    gdf = cudf.from_pandas(pdf)

    assert_eq(
        pdf.groupby("a").sum().reset_index(),
        gdf.groupby("a").sum().reset_index(),
    )


def test_groupby_attribute_error():
    err_msg = "Test error message"

    class TestGroupBy(cudf.core.groupby.GroupBy):
        @property
        def _groupby(self):
            raise AttributeError("Test error message")

    a = cudf.DataFrame({"a": [1, 2], "b": [2, 3]})
    gb = TestGroupBy(a, a["a"])

    with pytest.raises(AttributeError, match=err_msg):
        gb.sum()


@pytest.mark.parametrize(
    "by",
    [
        "a",
        "b",
        ["a"],
        ["b"],
        ["a", "b"],
        ["b", "a"],
        np.array([0, 0, 0, 1, 1, 1, 2]),
    ],
)
def test_groupby_groups(by):
    pdf = pd.DataFrame(
        {"a": [1, 2, 1, 2, 1, 2, 3], "b": [1, 2, 3, 4, 5, 6, 7]}
    )
    gdf = cudf.from_pandas(pdf)

    pdg = pdf.groupby(by)
    gdg = gdf.groupby(by)

    for key in pdg.groups:
        assert key in gdg.groups
        assert_eq(pdg.groups[key], gdg.groups[key])


@pytest.mark.parametrize(
    "by",
    [
        "a",
        "b",
        ["a"],
        ["b"],
        ["a", "b"],
        ["b", "a"],
        ["a", "c"],
        ["a", "b", "c"],
    ],
)
def test_groupby_groups_multi(by):
    pdf = pd.DataFrame(
        {
            "a": [1, 2, 1, 2, 1, 2, 3],
            "b": ["a", "b", "a", "b", "b", "c", "c"],
            "c": [1, 2, 3, 4, 5, 6, 7],
        }
    )
    gdf = cudf.from_pandas(pdf)

    pdg = pdf.groupby(by)
    gdg = gdf.groupby(by)

    for key in pdg.groups:
        assert key in gdg.groups
        assert_eq(pdg.groups[key], gdg.groups[key])


def test_groupby_nunique_series():
    pdf = pd.DataFrame({"a": [1, 1, 1, 2, 2, 2], "b": [1, 2, 3, 1, 1, 2]})
    gdf = cudf.from_pandas(pdf)

    assert_eq(
        pdf.groupby("a")["b"].nunique(),
        gdf.groupby("a")["b"].nunique(),
        check_dtype=False,
    )


@pytest.mark.parametrize("list_agg", [list, "collect"])
def test_groupby_list_simple(list_agg):
    pdf = pd.DataFrame({"a": [1, 1, 1, 2, 2, 2], "b": [1, 2, None, 4, 5, 6]})
    gdf = cudf.from_pandas(pdf)

    assert_eq(
        pdf.groupby("a").agg({"b": list}),
        gdf.groupby("a").agg({"b": list_agg}),
        check_dtype=False,
    )


@pytest.mark.parametrize("list_agg", [list, "collect"])
def test_groupby_list_of_lists(list_agg):
    pdf = pd.DataFrame(
        {
            "a": [1, 1, 1, 2, 2, 2],
            "b": [[1, 2], [3, None, 5], None, [], [7, 8], [9]],
        }
    )
    gdf = cudf.from_pandas(pdf)

    assert_eq(
        pdf.groupby("a").agg({"b": list}),
        gdf.groupby("a").agg({"b": list_agg}),
        check_dtype=False,
    )


@pytest.mark.parametrize("list_agg", [list, "collect"])
def test_groupby_list_single_element(list_agg):
    pdf = pd.DataFrame({"a": [1, 2], "b": [3, None]})
    gdf = cudf.from_pandas(pdf)

    assert_eq(
        pdf.groupby("a").agg({"b": list}),
        gdf.groupby("a").agg({"b": list_agg}),
        check_dtype=False,
    )


def test_groupby_list_columns_excluded():
    pdf = pd.DataFrame(
        {
            "a": [1, 1, 2, 2],
            "b": [1, 2, 3, 4],
            "c": [[1, 2], [3, 4], [5, 6], [7, 8]],
        }
    )
    gdf = cudf.from_pandas(pdf)

    assert_eq(
        pdf.groupby("a").mean(), gdf.groupby("a").mean(), check_dtype=False
    )

    assert_eq(
        pdf.groupby("a").agg("mean"),
        gdf.groupby("a").agg("mean"),
        check_dtype=False,
    )


def test_groupby_pipe():
    pdf = pd.DataFrame({"A": "a b a b".split(), "B": [1, 2, 3, 4]})
    gdf = cudf.from_pandas(pdf)

    expected = pdf.groupby("A").pipe(lambda x: x.max() - x.min())
    actual = gdf.groupby("A").pipe(lambda x: x.max() - x.min())

    assert_eq(expected, actual)


def test_groupby_apply_return_scalars():
    pdf = pd.DataFrame(
        {
            "A": [1, 1, 2, 2, 3, 3, 4, 4, 5, 5],
            "B": [
                0.01,
                np.nan,
                0.03,
                0.04,
                np.nan,
                0.06,
                0.07,
                0.08,
                0.09,
                1.0,
            ],
        }
    )
    gdf = cudf.from_pandas(pdf)

    def custom_map_func(x):
        x = x[~x["B"].isna()]
        ticker = x.shape[0]
        full = ticker / 10
        return full

    expected = pdf.groupby("A").apply(lambda x: custom_map_func(x))
    actual = gdf.groupby("A").apply(lambda x: custom_map_func(x))

    assert_eq(expected, actual)


@pytest.mark.parametrize(
    "cust_func",
    [lambda x: x - x.max(), lambda x: x.min() - x.max(), lambda x: x.min()],
)
def test_groupby_apply_return_series_dataframe(cust_func):
    pdf = pd.DataFrame(
        {"key": [0, 0, 1, 1, 2, 2, 2], "val": [0, 1, 2, 3, 4, 5, 6]}
    )
    gdf = cudf.from_pandas(pdf)

    expected = pdf.groupby(["key"]).apply(cust_func)
    actual = gdf.groupby(["key"]).apply(cust_func)

    assert_eq(expected, actual)<|MERGE_RESOLUTION|>--- conflicted
+++ resolved
@@ -710,10 +710,6 @@
 
 
 @pytest.mark.parametrize(
-<<<<<<< HEAD
-    "agg", ["min", "max", "idxmax", "idxmax", "sum", "count", "mean"]
-)
-=======
     "agg",
     [
         ["min", "max", "count", "mean"],
@@ -739,8 +735,9 @@
     assert_eq(pdg, gdg, check_dtype=check_dtype)
 
 
-@pytest.mark.parametrize("agg", ["min", "max", "sum", "count", "mean"])
->>>>>>> 36d5205c
+@pytest.mark.parametrize(
+    "agg", ["min", "max", "idxmax", "idxmax", "sum", "count", "mean"]
+)
 def test_groupby_nulls_basic(agg):
     check_dtype = False if agg in _index_type_aggs else True
 
