--- conflicted
+++ resolved
@@ -1699,28 +1699,6 @@
         gb.agg(func)
 
 
-<<<<<<< HEAD
-@pytest.mark.parametrize(
-    "data",
-    [
-        {"Speed": [380.0, 370.0, 24.0, 26.0], "Score": [50, 30, 90, 80]},
-        {
-            "Speed": [380.0, 370.0, 24.0, 26.0],
-            "Score": [50, 30, 90, 80],
-            "Other": [10, 20, 30, 40],
-        },
-    ],
-)
-@pytest.mark.parametrize("group", ["Score", "Speed"])
-def test_groupby_describe(data, group):
-    pdf = pd.DataFrame(data)
-    gdf = cudf.from_pandas(pdf)
-
-    got = gdf.groupby(group).describe()
-    expect = pdf.groupby(group).describe()
-
-    assert_groupby_results_equal(expect, got, check_dtype=False)
-=======
 @pytest.mark.parametrize("nelem", [2, 3, 100, 1000])
 @pytest.mark.parametrize("shift_perc", [0.5, 1.0, 1.5])
 @pytest.mark.parametrize("direction", [1, -1])
@@ -1923,4 +1901,25 @@
     assert_groupby_results_equal(
         expected[["1", "2", "3", "4"]], got[["1", "2", "3", "4"]]
     )
->>>>>>> 7231e3b4
+
+
+@pytest.mark.parametrize(
+    "data",
+    [
+        {"Speed": [380.0, 370.0, 24.0, 26.0], "Score": [50, 30, 90, 80]},
+        {
+            "Speed": [380.0, 370.0, 24.0, 26.0],
+            "Score": [50, 30, 90, 80],
+            "Other": [10, 20, 30, 40],
+        },
+    ],
+)
+@pytest.mark.parametrize("group", ["Score", "Speed"])
+def test_groupby_describe(data, group):
+    pdf = pd.DataFrame(data)
+    gdf = cudf.from_pandas(pdf)
+
+    got = gdf.groupby(group).describe()
+    expect = pdf.groupby(group).describe()
+
+    assert_groupby_results_equal(expect, got, check_dtype=False)