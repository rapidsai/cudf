# Copyright (c) 2018-2021, NVIDIA CORPORATION.

import datetime
import itertools
from decimal import Decimal

import numpy as np
import pandas as pd
import pytest
from numba import cuda
from numpy.testing import assert_array_equal

import rmm

import cudf
from cudf.core import DataFrame, Series
from cudf.core._compat import PANDAS_GE_110
from cudf.tests.dataset_generator import rand_dataframe
from cudf.tests.utils import (
    DATETIME_TYPES,
    SIGNED_TYPES,
    TIMEDELTA_TYPES,
    assert_eq,
    assert_exceptions_equal,
)

_now = np.datetime64("now")
_tomorrow = _now + np.timedelta64(1, "D")
_now = np.int64(_now.astype("datetime64[ns]"))
_tomorrow = np.int64(_tomorrow.astype("datetime64[ns]"))
_index_type_aggs = {"count", "idxmin", "idxmax", "cumcount"}


def assert_groupby_results_equal(
    expect, got, sort=True, as_index=True, by=None, **kwargs
):
    # Because we don't sort by index by default in groupby,
    # sort expect and got by index before comparing.
    if sort:
        if as_index:
            expect = expect.sort_index()
            got = got.sort_index()
        else:
            assert by is not None
            if isinstance(expect, (pd.DataFrame, cudf.DataFrame)):
                expect = expect.sort_values(by=by).reset_index(drop=True)
            else:
                expect = expect.sort_values().reset_index(drop=True)

            if isinstance(got, cudf.DataFrame):
                got = got.sort_values(by=by).reset_index(drop=True)
            else:
                got = got.sort_values().reset_index(drop=True)

    assert_eq(expect, got, **kwargs)


def make_frame(
    dataframe_class,
    nelem,
    seed=0,
    extra_levels=(),
    extra_vals=(),
    with_datetime=False,
):
    np.random.seed(seed)

    df = dataframe_class()

    df["x"] = np.random.randint(0, 5, nelem)
    df["y"] = np.random.randint(0, 3, nelem)
    for lvl in extra_levels:
        df[lvl] = np.random.randint(0, 2, nelem)

    df["val"] = np.random.random(nelem)
    for val in extra_vals:
        df[val] = np.random.random(nelem)

    if with_datetime:
        df["datetime"] = np.random.randint(
            _now, _tomorrow, nelem, dtype=np.int64
        ).astype("datetime64[ns]")

    return df


def get_nelem():
    for elem in [2, 3, 1000]:
        yield elem


@pytest.fixture
def gdf():
    return DataFrame({"x": [1, 2, 3], "y": [0, 1, 1]})


@pytest.fixture
def pdf(gdf):
    return gdf.to_pandas()


@pytest.mark.parametrize("nelem", [2, 3, 100, 1000])
def test_groupby_mean(nelem):
    got_df = make_frame(DataFrame, nelem=nelem).groupby(["x", "y"]).mean()
    expect_df = (
        make_frame(pd.DataFrame, nelem=nelem).groupby(["x", "y"]).mean()
    )
    assert_groupby_results_equal(got_df, expect_df)


@pytest.mark.parametrize("nelem", [2, 3, 100, 1000])
def test_groupby_mean_3level(nelem):
    lvls = "z"
    bys = list("xyz")
    got_df = (
        make_frame(DataFrame, nelem=nelem, extra_levels=lvls)
        .groupby(bys)
        .mean()
    )
    expect_df = (
        make_frame(pd.DataFrame, nelem=nelem, extra_levels=lvls)
        .groupby(bys)
        .mean()
    )
    assert_groupby_results_equal(got_df, expect_df)


@pytest.mark.parametrize("nelem", [2, 3, 100, 1000])
def test_groupby_agg_mean_min(nelem):
    got_df = (
        make_frame(DataFrame, nelem=nelem)
        .groupby(["x", "y"])
        .agg(["mean", "min"])
    )
    expect_df = (
        make_frame(pd.DataFrame, nelem=nelem)
        .groupby(["x", "y"])
        .agg(["mean", "min"])
    )
    assert_groupby_results_equal(got_df, expect_df)


@pytest.mark.parametrize("nelem", [2, 3, 100, 1000])
def test_groupby_agg_min_max_dictargs(nelem):
    expect_df = (
        make_frame(pd.DataFrame, nelem=nelem, extra_vals="ab")
        .groupby(["x", "y"])
        .agg({"a": "min", "b": "max"})
    )
    got_df = (
        make_frame(DataFrame, nelem=nelem, extra_vals="ab")
        .groupby(["x", "y"])
        .agg({"a": "min", "b": "max"})
    )
    assert_groupby_results_equal(expect_df, got_df)


@pytest.mark.parametrize("nelem", [2, 3, 100, 1000])
def test_groupby_agg_min_max_dictlist(nelem):
    expect_df = (
        make_frame(pd.DataFrame, nelem=nelem, extra_vals="ab")
        .groupby(["x", "y"])
        .agg({"a": ["min", "max"], "b": ["min", "max"]})
    )
    got_df = (
        make_frame(DataFrame, nelem=nelem, extra_vals="ab")
        .groupby(["x", "y"])
        .agg({"a": ["min", "max"], "b": ["min", "max"]})
    )
    assert_groupby_results_equal(got_df, expect_df)


@pytest.mark.parametrize("as_index", [True, False])
def test_groupby_as_index_single_agg(pdf, gdf, as_index):
    gdf = gdf.groupby("y", as_index=as_index).agg({"x": "mean"})
    pdf = pdf.groupby("y", as_index=as_index).agg({"x": "mean"})
    assert_groupby_results_equal(pdf, gdf)


@pytest.mark.parametrize("as_index", [True, False])
def test_groupby_as_index_multiindex(pdf, gdf, as_index):
    pdf = pd.DataFrame(
        {"a": [1, 2, 1], "b": [3, 3, 3], "c": [2, 2, 3], "d": [3, 1, 2]}
    )
    gdf = cudf.from_pandas(pdf)

    gdf = gdf.groupby(["a", "b"], as_index=as_index, sort=True).agg(
        {"c": "mean"}
    )
    pdf = pdf.groupby(["a", "b"], as_index=as_index, sort=True).agg(
        {"c": "mean"}
    )

    if as_index:
        assert_eq(pdf, gdf)
    else:
        # column names don't match - check just the values
        for gcol, pcol in zip(gdf, pdf):
            assert_array_equal(gdf[gcol].to_array(), pdf[pcol].values)


def test_groupby_default(pdf, gdf):
    gdf = gdf.groupby("y").agg({"x": "mean"})
    pdf = pdf.groupby("y").agg({"x": "mean"})
    assert_groupby_results_equal(pdf, gdf)


def test_group_keys_true(pdf, gdf):
    gdf = gdf.groupby("y", group_keys=True).sum()
    pdf = pdf.groupby("y", group_keys=True).sum()
    assert_groupby_results_equal(pdf, gdf)


@pytest.mark.parametrize("as_index", [True, False])
def test_groupby_getitem_getattr(as_index):
    pdf = pd.DataFrame({"x": [1, 3, 1], "y": [1, 2, 3], "z": [1, 4, 5]})
    gdf = cudf.from_pandas(pdf)
    assert_groupby_results_equal(
        pdf.groupby("x")["y"].sum(),
        gdf.groupby("x")["y"].sum(),
        as_index=as_index,
        by="x",
    )
    assert_groupby_results_equal(
        pdf.groupby("x").y.sum(),
        gdf.groupby("x").y.sum(),
        as_index=as_index,
        by="x",
    )
    assert_groupby_results_equal(
        pdf.groupby("x")[["y"]].sum(), gdf.groupby("x")[["y"]].sum(),
    )
    assert_groupby_results_equal(
        pdf.groupby(["x", "y"], as_index=as_index).sum(),
        gdf.groupby(["x", "y"], as_index=as_index).sum(),
        as_index=as_index,
        by=["x", "y"],
    )


def test_groupby_cats():
    df = DataFrame()
    df["cats"] = pd.Categorical(list("aabaacaab"))
    df["vals"] = np.random.random(len(df))

    cats = df["cats"].values_host
    vals = df["vals"].to_array()

    grouped = df.groupby(["cats"], as_index=False).mean()

    got_vals = grouped["vals"]

    got_cats = grouped["cats"]

    for i in range(len(got_vals)):
        expect = vals[cats == got_cats[i]].mean()
        np.testing.assert_almost_equal(got_vals[i], expect)


def test_groupby_iterate_groups():
    np.random.seed(0)
    df = DataFrame()
    nelem = 20
    df["key1"] = np.random.randint(0, 3, nelem)
    df["key2"] = np.random.randint(0, 2, nelem)
    df["val1"] = np.random.random(nelem)
    df["val2"] = np.random.random(nelem)

    def assert_values_equal(arr):
        np.testing.assert_array_equal(arr[0], arr)

    for name, grp in df.groupby(["key1", "key2"]):
        pddf = grp.to_pandas()
        for k in "key1,key2".split(","):
            assert_values_equal(pddf[k].values)


def test_groupby_apply():
    np.random.seed(0)
    df = DataFrame()
    nelem = 20
    df["key1"] = np.random.randint(0, 3, nelem)
    df["key2"] = np.random.randint(0, 2, nelem)
    df["val1"] = np.random.random(nelem)
    df["val2"] = np.random.random(nelem)

    expect_grpby = df.to_pandas().groupby(["key1", "key2"], as_index=False)
    got_grpby = df.groupby(["key1", "key2"])

    def foo(df):
        df["out"] = df["val1"] + df["val2"]
        return df

    expect = expect_grpby.apply(foo)
    got = got_grpby.apply(foo)
    assert_groupby_results_equal(expect, got)


def test_groupby_apply_grouped():
    np.random.seed(0)
    df = DataFrame()
    nelem = 20
    df["key1"] = np.random.randint(0, 3, nelem)
    df["key2"] = np.random.randint(0, 2, nelem)
    df["val1"] = np.random.random(nelem)
    df["val2"] = np.random.random(nelem)

    expect_grpby = df.to_pandas().groupby(["key1", "key2"], as_index=False)
    got_grpby = df.groupby(["key1", "key2"])

    def foo(key1, val1, com1, com2):
        for i in range(cuda.threadIdx.x, len(key1), cuda.blockDim.x):
            com1[i] = key1[i] * 10000 + val1[i]
            com2[i] = i

    got = got_grpby.apply_grouped(
        foo,
        incols=["key1", "val1"],
        outcols={"com1": np.float64, "com2": np.int32},
        tpb=8,
    )

    got = got.to_pandas()

    # Get expected result by emulating the operation in pandas
    def emulate(df):
        df["com1"] = df.key1 * 10000 + df.val1
        df["com2"] = np.arange(len(df), dtype=np.int32)
        return df

    expect = expect_grpby.apply(emulate)
    expect = expect.sort_values(["key1", "key2"])

    assert_groupby_results_equal(expect, got)


@pytest.mark.parametrize("nelem", [2, 3, 100, 500, 1000])
@pytest.mark.parametrize(
    "func",
    [
        "mean",
        "std",
        "var",
        "min",
        "max",
        "idxmin",
        "idxmax",
        "count",
        "sum",
        "prod",
    ],
)
def test_groupby_2keys_agg(nelem, func):
    # gdf (Note: lack of multiIndex)
    expect_df = (
        make_frame(pd.DataFrame, nelem=nelem).groupby(["x", "y"]).agg(func)
    )
    got_df = make_frame(DataFrame, nelem=nelem).groupby(["x", "y"]).agg(func)

    check_dtype = False if func in _index_type_aggs else True
    assert_groupby_results_equal(got_df, expect_df, check_dtype=check_dtype)


@pytest.mark.parametrize("num_groups", [2, 3, 10, 50, 100])
@pytest.mark.parametrize("nelem_per_group", [1, 10, 100])
@pytest.mark.parametrize(
    "func",
    ["min", "max", "count", "sum"],
    # TODO: Replace the above line with the one below once
    # https://github.com/pandas-dev/pandas/issues/40685 is resolved.
    # "func", ["min", "max", "idxmin", "idxmax", "count", "sum"],
)
def test_groupby_agg_decimal(num_groups, nelem_per_group, func):
    # The number of digits after the decimal to use.
    decimal_digits = 2
    # The number of digits before the decimal to use.
    whole_digits = 2

    scale = 10 ** whole_digits
    nelem = num_groups * nelem_per_group

    # The unique is necessary because otherwise if there are duplicates idxmin
    # and idxmax may return different results than pandas (see
    # https://github.com/rapidsai/cudf/issues/7756). This is not relevant to
    # the current version of the test, because idxmin and idxmax simply don't
    # work with pandas Series composed of Decimal objects (see
    # https://github.com/pandas-dev/pandas/issues/40685). However, if that is
    # ever enabled, then this issue will crop up again so we may as well have
    # it fixed now.
    x = np.unique((np.random.rand(nelem) * scale).round(decimal_digits))
    y = np.unique((np.random.rand(nelem) * scale).round(decimal_digits))

    if x.size < y.size:
        total_elements = x.size
        y = y[: x.size]
    else:
        total_elements = y.size
        x = x[: y.size]

    # Note that this filtering can lead to one group with fewer elements, but
    # that shouldn't be a problem and is probably useful to test.
    idx_col = np.tile(np.arange(num_groups), nelem_per_group)[:total_elements]

    decimal_x = pd.Series([Decimal(str(d)) for d in x])
    decimal_y = pd.Series([Decimal(str(d)) for d in y])

    pdf = pd.DataFrame({"idx": idx_col, "x": decimal_x, "y": decimal_y})
    gdf = DataFrame(
        {
            "idx": idx_col,
            "x": cudf.Series(decimal_x),
            "y": cudf.Series(decimal_y),
        }
    )

    expect_df = pdf.groupby("idx", sort=True).agg(func)
    if rmm._cuda.gpu.runtimeGetVersion() < 11000:
        with pytest.raises(RuntimeError):
            got_df = gdf.groupby("idx", sort=True).agg(func)
    else:
        got_df = gdf.groupby("idx", sort=True).agg(func)
        assert_eq(expect_df["x"], got_df["x"], check_dtype=False)
        assert_eq(expect_df["y"], got_df["y"], check_dtype=False)


@pytest.mark.parametrize(
    "agg", ["min", "max", "idxmin", "idxmax", "count", "sum", "prod", "mean"]
)
def test_series_groupby(agg):
    s = pd.Series([1, 2, 3])
    g = Series([1, 2, 3])
    sg = s.groupby(s // 2)
    gg = g.groupby(g // 2)
    sa = getattr(sg, agg)()
    ga = getattr(gg, agg)()
    check_dtype = False if agg in _index_type_aggs else True
    assert_groupby_results_equal(sa, ga, check_dtype=check_dtype)


@pytest.mark.parametrize(
    "agg", ["min", "max", "idxmin", "idxmax", "count", "sum", "prod", "mean"]
)
def test_series_groupby_agg(agg):
    s = pd.Series([1, 2, 3])
    g = Series([1, 2, 3])
    sg = s.groupby(s // 2).agg(agg)
    gg = g.groupby(g // 2).agg(agg)
    check_dtype = False if agg in _index_type_aggs else True
    assert_groupby_results_equal(sg, gg, check_dtype=check_dtype)


@pytest.mark.parametrize(
    "agg",
    [
        "min",
        "max",
        "count",
        "sum",
        "prod",
        "mean",
        pytest.param(
            "idxmin",
            marks=pytest.mark.xfail(reason="gather needed for idxmin"),
        ),
        pytest.param(
            "idxmax",
            marks=pytest.mark.xfail(reason="gather needed for idxmax"),
        ),
    ],
)
def test_groupby_level_zero(agg):
    pdf = pd.DataFrame({"x": [1, 2, 3]}, index=[2, 5, 5])
    gdf = DataFrame.from_pandas(pdf)
    pdg = pdf.groupby(level=0)
    gdg = gdf.groupby(level=0)
    pdresult = getattr(pdg, agg)()
    gdresult = getattr(gdg, agg)()
    check_dtype = False if agg in _index_type_aggs else True
    assert_groupby_results_equal(pdresult, gdresult, check_dtype=check_dtype)


@pytest.mark.parametrize(
    "agg",
    [
        "min",
        "max",
        "count",
        "sum",
        "prod",
        "mean",
        pytest.param(
            "idxmin",
            marks=pytest.mark.xfail(reason="gather needed for idxmin"),
        ),
        pytest.param(
            "idxmax",
            marks=pytest.mark.xfail(reason="gather needed for idxmax"),
        ),
    ],
)
def test_groupby_series_level_zero(agg):
    pdf = pd.Series([1, 2, 3], index=[2, 5, 5])
    gdf = Series.from_pandas(pdf)
    pdg = pdf.groupby(level=0)
    gdg = gdf.groupby(level=0)
    pdresult = getattr(pdg, agg)()
    gdresult = getattr(gdg, agg)()
    check_dtype = False if agg in _index_type_aggs else True
    assert_groupby_results_equal(pdresult, gdresult, check_dtype=check_dtype)


def test_groupby_column_name():
    pdf = pd.DataFrame({"xx": [1.0, 2.0, 3.0], "yy": [1, 2, 3]})
    gdf = DataFrame.from_pandas(pdf)
    g = gdf.groupby("yy")
    p = pdf.groupby("yy")
    gxx = g["xx"].sum()
    pxx = p["xx"].sum()
    assert_groupby_results_equal(pxx, gxx)

    gxx = g["xx"].count()
    pxx = p["xx"].count()
    assert_groupby_results_equal(pxx, gxx, check_dtype=False)

    gxx = g["xx"].min()
    pxx = p["xx"].min()
    assert_groupby_results_equal(pxx, gxx)

    gxx = g["xx"].max()
    pxx = p["xx"].max()
    assert_groupby_results_equal(pxx, gxx)

    gxx = g["xx"].idxmin()
    pxx = p["xx"].idxmin()
    assert_groupby_results_equal(pxx, gxx, check_dtype=False)

    gxx = g["xx"].idxmax()
    pxx = p["xx"].idxmax()
    assert_groupby_results_equal(pxx, gxx, check_dtype=False)

    gxx = g["xx"].mean()
    pxx = p["xx"].mean()
    assert_groupby_results_equal(pxx, gxx)


def test_groupby_column_numeral():
    pdf = pd.DataFrame({0: [1.0, 2.0, 3.0], 1: [1, 2, 3]})
    gdf = DataFrame.from_pandas(pdf)
    p = pdf.groupby(1)
    g = gdf.groupby(1)
    pxx = p[0].sum()
    gxx = g[0].sum()
    assert_groupby_results_equal(pxx, gxx)

    pdf = pd.DataFrame({0.5: [1.0, 2.0, 3.0], 1.5: [1, 2, 3]})
    gdf = DataFrame.from_pandas(pdf)
    p = pdf.groupby(1.5)
    g = gdf.groupby(1.5)
    pxx = p[0.5].sum()
    gxx = g[0.5].sum()
    assert_groupby_results_equal(pxx, gxx)


@pytest.mark.parametrize(
    "series",
    [[0, 1, 0], [1, 1, 1], [0, 1, 1], [1, 2, 3], [4, 3, 2], [0, 2, 0]],
)  # noqa: E501
def test_groupby_external_series(series):
    pdf = pd.DataFrame({"x": [1.0, 2.0, 3.0], "y": [1, 2, 1]})
    gdf = DataFrame.from_pandas(pdf)
    pxx = pdf.groupby(pd.Series(series)).x.sum()
    gxx = gdf.groupby(cudf.Series(series)).x.sum()
    assert_groupby_results_equal(pxx, gxx)


@pytest.mark.parametrize("series", [[0.0, 1.0], [1.0, 1.0, 1.0, 1.0]])
def test_groupby_external_series_incorrect_length(series):
    pdf = pd.DataFrame({"x": [1.0, 2.0, 3.0], "y": [1, 2, 1]})
    gdf = DataFrame.from_pandas(pdf)
    pxx = pdf.groupby(pd.Series(series)).x.sum()
    gxx = gdf.groupby(cudf.Series(series)).x.sum()
    assert_groupby_results_equal(pxx, gxx)


@pytest.mark.parametrize(
    "level", [0, 1, "a", "b", [0, 1], ["a", "b"], ["a", 1], -1, [-1, -2]]
)
def test_groupby_levels(level):
    idx = pd.MultiIndex.from_tuples([(1, 1), (1, 2), (2, 2)], names=("a", "b"))
    pdf = pd.DataFrame({"c": [1, 2, 3], "d": [2, 3, 4]}, index=idx)
    gdf = cudf.from_pandas(pdf)
    assert_groupby_results_equal(
        pdf.groupby(level=level).sum(), gdf.groupby(level=level).sum(),
    )


def test_advanced_groupby_levels():
    pdf = pd.DataFrame({"x": [1, 2, 3], "y": [1, 2, 1], "z": [1, 1, 1]})
    gdf = cudf.from_pandas(pdf)
    pdg = pdf.groupby(["x", "y"]).sum()
    gdg = gdf.groupby(["x", "y"]).sum()
    assert_groupby_results_equal(pdg, gdg)
    pdh = pdg.groupby(level=1).sum()
    gdh = gdg.groupby(level=1).sum()
    assert_groupby_results_equal(pdh, gdh)
    pdg = pdf.groupby(["x", "y", "z"]).sum()
    gdg = gdf.groupby(["x", "y", "z"]).sum()
    assert_groupby_results_equal(pdg, gdg)
    pdg = pdf.groupby(["z"]).sum()
    gdg = gdf.groupby(["z"]).sum()
    assert_groupby_results_equal(pdg, gdg)
    pdg = pdf.groupby(["y", "z"]).sum()
    gdg = gdf.groupby(["y", "z"]).sum()
    assert_groupby_results_equal(pdg, gdg)
    pdg = pdf.groupby(["x", "z"]).sum()
    gdg = gdf.groupby(["x", "z"]).sum()
    assert_groupby_results_equal(pdg, gdg)
    pdg = pdf.groupby(["y"]).sum()
    gdg = gdf.groupby(["y"]).sum()
    assert_groupby_results_equal(pdg, gdg)
    pdg = pdf.groupby(["x"]).sum()
    gdg = gdf.groupby(["x"]).sum()
    assert_groupby_results_equal(pdg, gdg)
    pdh = pdg.groupby(level=0).sum()
    gdh = gdg.groupby(level=0).sum()
    assert_groupby_results_equal(pdh, gdh)
    pdg = pdf.groupby(["x", "y"]).sum()
    gdg = gdf.groupby(["x", "y"]).sum()
    pdh = pdg.groupby(level=[0, 1]).sum()
    gdh = gdg.groupby(level=[0, 1]).sum()
    assert_groupby_results_equal(pdh, gdh)
    pdh = pdg.groupby(level=[1, 0]).sum()
    gdh = gdg.groupby(level=[1, 0]).sum()
    assert_groupby_results_equal(pdh, gdh)
    pdg = pdf.groupby(["x", "y"]).sum()
    gdg = gdf.groupby(["x", "y"]).sum()

    assert_exceptions_equal(
        lfunc=pdg.groupby,
        rfunc=gdg.groupby,
        lfunc_args_and_kwargs=([], {"level": 2}),
        rfunc_args_and_kwargs=([], {"level": 2}),
        expected_error_message="Invalid level number",
    )


@pytest.mark.parametrize(
    "func",
    [
        pytest.param(
            lambda df: df.groupby(["x", "y", "z"]).sum(),
            marks=pytest.mark.xfail(
                reason="https://github.com/pandas-dev/pandas/issues/32464"
            ),
        ),
        lambda df: df.groupby(["x", "y"]).sum(),
        lambda df: df.groupby(["x", "y"]).agg("sum"),
        lambda df: df.groupby(["y"]).sum(),
        lambda df: df.groupby(["y"]).agg("sum"),
        lambda df: df.groupby(["x"]).sum(),
        lambda df: df.groupby(["x"]).agg("sum"),
        lambda df: df.groupby(["x", "y"]).z.sum(),
        lambda df: df.groupby(["x", "y"]).z.agg("sum"),
    ],
)
def test_empty_groupby(func):
    pdf = pd.DataFrame({"x": [], "y": [], "z": []})
    gdf = cudf.from_pandas(pdf)
    assert_groupby_results_equal(func(pdf), func(gdf), check_index_type=False)


def test_groupby_unsupported_columns():
    np.random.seed(12)
    pd_cat = pd.Categorical(
        pd.Series(np.random.choice(["a", "b", 1], 3), dtype="category")
    )
    pdf = pd.DataFrame(
        {
            "x": [1, 2, 3],
            "y": ["a", "b", "c"],
            "z": ["d", "e", "f"],
            "a": [3, 4, 5],
        }
    )
    pdf["b"] = pd_cat
    gdf = cudf.from_pandas(pdf)
    pdg = pdf.groupby("x").sum()
    gdg = gdf.groupby("x").sum()
    assert_groupby_results_equal(pdg, gdg)


def test_list_of_series():
    pdf = pd.DataFrame({"x": [1, 2, 3], "y": [1, 2, 1]})
    gdf = cudf.from_pandas(pdf)
    pdg = pdf.groupby([pdf.x]).y.sum()
    gdg = gdf.groupby([gdf.x]).y.sum()
    assert_groupby_results_equal(pdg, gdg)
    pdg = pdf.groupby([pdf.x, pdf.y]).y.sum()
    gdg = gdf.groupby([gdf.x, gdf.y]).y.sum()
    pytest.skip()
    assert_groupby_results_equal(pdg, gdg)


def test_groupby_use_agg_column_as_index():
    pdf = pd.DataFrame()
    pdf["a"] = [1, 1, 1, 3, 5]
    gdf = cudf.DataFrame()
    gdf["a"] = [1, 1, 1, 3, 5]
    pdg = pdf.groupby("a").agg({"a": "count"})
    gdg = gdf.groupby("a").agg({"a": "count"})
    assert_groupby_results_equal(pdg, gdg, check_dtype=False)


def test_groupby_list_then_string():
    gdf = cudf.DataFrame()
    gdf["a"] = [0, 1, 0, 1, 2]
    gdf["b"] = [11, 2, 15, 12, 2]
    gdf["c"] = [6, 7, 6, 7, 6]
    pdf = gdf.to_pandas()
    gdg = gdf.groupby("a", as_index=True).agg(
        {"b": ["min", "max"], "c": "max"}
    )
    pdg = pdf.groupby("a", as_index=True).agg(
        {"b": ["min", "max"], "c": "max"}
    )
    assert_groupby_results_equal(gdg, pdg)


def test_groupby_different_unequal_length_column_aggregations():
    gdf = cudf.DataFrame()
    gdf["a"] = [0, 1, 0, 1, 2]
    gdf["b"] = [11, 2, 15, 12, 2]
    gdf["c"] = [11, 2, 15, 12, 2]
    pdf = gdf.to_pandas()
    gdg = gdf.groupby("a", as_index=True).agg(
        {"b": "min", "c": ["max", "min"]}
    )
    pdg = pdf.groupby("a", as_index=True).agg(
        {"b": "min", "c": ["max", "min"]}
    )
    assert_groupby_results_equal(pdg, gdg)


def test_groupby_single_var_two_aggs():
    gdf = cudf.DataFrame()
    gdf["a"] = [0, 1, 0, 1, 2]
    gdf["b"] = [11, 2, 15, 12, 2]
    gdf["c"] = [11, 2, 15, 12, 2]
    pdf = gdf.to_pandas()
    gdg = gdf.groupby("a", as_index=True).agg({"b": ["min", "max"]})
    pdg = pdf.groupby("a", as_index=True).agg({"b": ["min", "max"]})
    assert_groupby_results_equal(pdg, gdg)


def test_groupby_double_var_two_aggs():
    gdf = cudf.DataFrame()
    gdf["a"] = [0, 1, 0, 1, 2]
    gdf["b"] = [11, 2, 15, 12, 2]
    gdf["c"] = [11, 2, 15, 12, 2]
    pdf = gdf.to_pandas()
    gdg = gdf.groupby(["a", "b"], as_index=True).agg({"c": ["min", "max"]})
    pdg = pdf.groupby(["a", "b"], as_index=True).agg({"c": ["min", "max"]})
    assert_groupby_results_equal(pdg, gdg)


def test_groupby_apply_basic_agg_single_column():
    gdf = DataFrame()
    gdf["key"] = [0, 0, 1, 1, 2, 2, 0]
    gdf["val"] = [0, 1, 2, 3, 4, 5, 6]
    gdf["mult"] = gdf["key"] * gdf["val"]
    pdf = gdf.to_pandas()

    gdg = gdf.groupby(["key", "val"]).mult.sum()
    pdg = pdf.groupby(["key", "val"]).mult.sum()
    assert_groupby_results_equal(pdg, gdg)


def test_groupby_multi_agg_single_groupby_series():
    pdf = pd.DataFrame(
        {
            "x": np.random.randint(0, 5, size=10000),
            "y": np.random.normal(size=10000),
        }
    )
    gdf = cudf.from_pandas(pdf)
    pdg = pdf.groupby("x").y.agg(["sum", "max"])
    gdg = gdf.groupby("x").y.agg(["sum", "max"])

    assert_groupby_results_equal(pdg, gdg)


def test_groupby_multi_agg_multi_groupby():
    pdf = pd.DataFrame(
        {
            "a": np.random.randint(0, 5, 10),
            "b": np.random.randint(0, 5, 10),
            "c": np.random.randint(0, 5, 10),
            "d": np.random.randint(0, 5, 10),
        }
    )
    gdf = cudf.from_pandas(pdf)
    pdg = pdf.groupby(["a", "b"]).agg(["sum", "max"])
    gdg = gdf.groupby(["a", "b"]).agg(["sum", "max"])
    assert_groupby_results_equal(pdg, gdg)


def test_groupby_datetime_multi_agg_multi_groupby():
    pdf = pd.DataFrame(
        {
            "a": pd.date_range(
                datetime.datetime.now(),
                datetime.datetime.now() + datetime.timedelta(9),
                freq="D",
            ),
            "b": np.random.randint(0, 5, 10),
            "c": np.random.randint(0, 5, 10),
            "d": np.random.randint(0, 5, 10),
        }
    )
    gdf = cudf.from_pandas(pdf)
    pdg = pdf.groupby(["a", "b"]).agg(["sum", "max"])
    gdg = gdf.groupby(["a", "b"]).agg(["sum", "max"])

    assert_groupby_results_equal(pdg, gdg)


@pytest.mark.parametrize(
    "agg",
    [
        ["min", "max", "count", "mean"],
        ["mean", "var", "std"],
        ["count", "mean", "var", "std"],
    ],
)
def test_groupby_multi_agg_hash_groupby(agg):
    alphabets = "abcdefghijklmnopqrstuvwxyz"
    prefixes = alphabets[:10]
    coll_dict = dict()
    for prefix in prefixes:
        for this_name in alphabets:
            coll_dict[prefix + this_name] = float
    coll_dict["id"] = int
    gdf = cudf.datasets.timeseries(
        start="2000", end="2000-01-2", dtypes=coll_dict, freq="1s", seed=1,
    ).reset_index(drop=True)
    pdf = gdf.to_pandas()
    check_dtype = False if "count" in agg else True
    pdg = pdf.groupby("id").agg(agg)
    gdg = gdf.groupby("id").agg(agg)
    assert_groupby_results_equal(pdg, gdg, check_dtype=check_dtype)


@pytest.mark.parametrize(
    "agg", ["min", "max", "idxmax", "idxmax", "sum", "prod", "count", "mean"]
)
def test_groupby_nulls_basic(agg):
    check_dtype = False if agg in _index_type_aggs else True

    pdf = pd.DataFrame({"a": [0, 0, 1, 1, 2, 2], "b": [1, 2, 1, 2, 1, None]})
    gdf = cudf.from_pandas(pdf)
    assert_groupby_results_equal(
        getattr(pdf.groupby("a"), agg)(),
        getattr(gdf.groupby("a"), agg)(),
        check_dtype=check_dtype,
    )

    pdf = pd.DataFrame(
        {
            "a": [0, 0, 1, 1, 2, 2],
            "b": [1, 2, 1, 2, 1, None],
            "c": [1, 2, 1, None, 1, 2],
        }
    )
    gdf = cudf.from_pandas(pdf)
    assert_groupby_results_equal(
        getattr(pdf.groupby("a"), agg)(),
        getattr(gdf.groupby("a"), agg)(),
        check_dtype=check_dtype,
    )

    pdf = pd.DataFrame(
        {
            "a": [0, 0, 1, 1, 2, 2],
            "b": [1, 2, 1, 2, 1, None],
            "c": [1, 2, None, None, 1, 2],
        }
    )
    gdf = cudf.from_pandas(pdf)

    # TODO: fillna() used here since we don't follow
    # Pandas' null semantics. Should we change it?
    assert_groupby_results_equal(
        getattr(pdf.groupby("a"), agg)().fillna(0),
        getattr(gdf.groupby("a"), agg)().fillna(0 if agg != "prod" else 1),
        check_dtype=check_dtype,
    )


def test_groupby_nulls_in_index():
    pdf = pd.DataFrame({"a": [None, 2, 1, 1], "b": [1, 2, 3, 4]})
    gdf = cudf.from_pandas(pdf)

    assert_groupby_results_equal(
        pdf.groupby("a").sum(), gdf.groupby("a").sum()
    )


def test_groupby_all_nulls_index():
    gdf = cudf.DataFrame(
        {
            "a": cudf.Series([None, None, None, None], dtype="object"),
            "b": [1, 2, 3, 4],
        }
    )
    pdf = gdf.to_pandas()
    assert_groupby_results_equal(
        pdf.groupby("a").sum(), gdf.groupby("a").sum()
    )

    gdf = cudf.DataFrame(
        {"a": cudf.Series([np.nan, np.nan, np.nan, np.nan]), "b": [1, 2, 3, 4]}
    )
    pdf = gdf.to_pandas()
    assert_groupby_results_equal(
        pdf.groupby("a").sum(), gdf.groupby("a").sum()
    )


@pytest.mark.parametrize("sort", [True, False])
def test_groupby_sort(sort):
    pdf = pd.DataFrame({"a": [2, 2, 1, 1], "b": [1, 2, 3, 4]})
    gdf = cudf.from_pandas(pdf)

    assert_eq(
        pdf.groupby("a", sort=sort).sum(),
        gdf.groupby("a", sort=sort).sum(),
        check_like=not sort,
    )

    pdf = pd.DataFrame(
        {"c": [-1, 2, 1, 4], "b": [1, 2, 3, 4], "a": [2, 2, 1, 1]}
    )
    gdf = cudf.from_pandas(pdf)

    assert_eq(
        pdf.groupby(["c", "b"], sort=sort).sum(),
        gdf.groupby(["c", "b"], sort=sort).sum(),
        check_like=not sort,
    )

    ps = pd.Series([1, 2, 3, 4, 5, 6, 7, 8], index=[2, 2, 2, 3, 3, 1, 1, 1])
    gs = cudf.from_pandas(ps)

    assert_eq(
        ps.groupby(level=0, sort=sort).sum().to_frame(),
        gs.groupby(level=0, sort=sort).sum().to_frame(),
        check_like=not sort,
    )

    ps = pd.Series(
        [1, 2, 3, 4, 5, 6, 7, 8],
        index=pd.MultiIndex.from_product([(1, 2), ("a", "b"), (42, 84)]),
    )
    gs = cudf.from_pandas(ps)

    assert_eq(
        ps.groupby(level=0, sort=sort).sum().to_frame(),
        gs.groupby(level=0, sort=sort).sum().to_frame(),
        check_like=not sort,
    )


def test_groupby_cat():
    pdf = pd.DataFrame(
        {"a": [1, 1, 2], "b": pd.Series(["b", "b", "a"], dtype="category")}
    )
    gdf = cudf.from_pandas(pdf)
    assert_groupby_results_equal(
        pdf.groupby("a").count(), gdf.groupby("a").count(), check_dtype=False,
    )


def test_groupby_index_type():
    df = cudf.DataFrame()
    df["string_col"] = ["a", "b", "c"]
    df["counts"] = [1, 2, 3]
    res = df.groupby(by="string_col").counts.sum()
    assert isinstance(res.index, cudf.core.index.StringIndex)


@pytest.mark.parametrize(
    "interpolation", ["linear", "lower", "higher", "nearest", "midpoint"]
)
@pytest.mark.parametrize("q", [0.25, 0.4, 0.5, 0.7, 1])
def test_groupby_quantile(interpolation, q):
    raw_data = {
        "y": [None, 1, 2, 3, 4, None, 6, 7, 8, 9],
        "x": [1, 2, 3, 1, 2, 2, 1, None, 3, 2],
    }
    # Pandas>0.25 now casts NaN in quantile operations as a float64
    # # so we are filling with zeros.
    pdf = pd.DataFrame(raw_data).fillna(0)
    gdf = DataFrame.from_pandas(pdf)

    pdg = pdf.groupby("x")
    gdg = gdf.groupby("x")

    pdresult = pdg.quantile(q, interpolation=interpolation)
    gdresult = gdg.quantile(q, interpolation=interpolation)

    # There's a lot left to add to python bindings like index name
    # so this is a temporary workaround
    pdresult = pdresult["y"].reset_index(drop=True)
    gdresult = gdresult["y"].reset_index(drop=True)

    if q == 0.5 and interpolation == "nearest":
        pytest.xfail(
            "Pandas NaN Rounding will fail nearest interpolation at 0.5"
        )

    assert_groupby_results_equal(pdresult, gdresult)


def test_groupby_std():
    raw_data = {
        "x": [1, 2, 3, 1, 2, 2, 1, None, 3, 2],
        "y": [None, 1, 2, 3, 4, None, 6, 7, 8, 9],
    }
    pdf = pd.DataFrame(raw_data)
    gdf = DataFrame.from_pandas(pdf)
    pdg = pdf.groupby("x")
    gdg = gdf.groupby("x")
    pdresult = pdg.std()
    gdresult = gdg.std()

    assert_groupby_results_equal(pdresult, gdresult)


def test_groupby_size():
    pdf = pd.DataFrame(
        {
            "a": [1, 1, 3, 4],
            "b": ["bob", "bob", "alice", "cooper"],
            "c": [1, 2, 3, 4],
        }
    )
    gdf = cudf.from_pandas(pdf)

    assert_groupby_results_equal(
        pdf.groupby("a").size(), gdf.groupby("a").size(), check_dtype=False,
    )

    assert_groupby_results_equal(
        pdf.groupby(["a", "b", "c"]).size(),
        gdf.groupby(["a", "b", "c"]).size(),
        check_dtype=False,
    )

    sr = pd.Series(range(len(pdf)))
    assert_groupby_results_equal(
        pdf.groupby(sr).size(), gdf.groupby(sr).size(), check_dtype=False,
    )


def test_groupby_cumcount():
    pdf = pd.DataFrame(
        {
            "a": [1, 1, 3, 4],
            "b": ["bob", "bob", "alice", "cooper"],
            "c": [1, 2, 3, 4],
        }
    )
    gdf = cudf.from_pandas(pdf)

    assert_groupby_results_equal(
        pdf.groupby("a").cumcount(),
        gdf.groupby("a").cumcount(),
        check_dtype=False,
    )

    assert_groupby_results_equal(
        pdf.groupby(["a", "b", "c"]).cumcount(),
        gdf.groupby(["a", "b", "c"]).cumcount(),
        check_dtype=False,
    )

    sr = pd.Series(range(len(pdf)))
    assert_groupby_results_equal(
        pdf.groupby(sr).cumcount(),
        gdf.groupby(sr).cumcount(),
        check_dtype=False,
    )


@pytest.mark.parametrize("nelem", get_nelem())
@pytest.mark.parametrize("as_index", [True, False])
@pytest.mark.parametrize(
    "agg", ["min", "max", "idxmin", "idxmax", "mean", "count"]
)
def test_groupby_datetime(nelem, as_index, agg):
    if agg == "mean" and as_index is True:
        return
    check_dtype = agg not in ("mean", "count", "idxmin", "idxmax")
    pdf = make_frame(pd.DataFrame, nelem=nelem, with_datetime=True)
    gdf = make_frame(cudf.DataFrame, nelem=nelem, with_datetime=True)
    pdg = pdf.groupby("datetime", as_index=as_index)
    gdg = gdf.groupby("datetime", as_index=as_index)
    if as_index is False:
        pdres = getattr(pdg, agg)()
        gdres = getattr(gdg, agg)()
    else:
        pdres = pdg.agg({"datetime": agg})
        gdres = gdg.agg({"datetime": agg})
    assert_groupby_results_equal(
        pdres,
        gdres,
        check_dtype=check_dtype,
        as_index=as_index,
        by=["datetime"],
    )


def test_groupby_dropna():
    df = cudf.DataFrame({"a": [1, 1, None], "b": [1, 2, 3]})
    expect = cudf.DataFrame(
        {"b": [3, 3]}, index=cudf.Series([1, None], name="a")
    )
    got = df.groupby("a", dropna=False).sum()
    assert_groupby_results_equal(expect, got)

    df = cudf.DataFrame(
        {"a": [1, 1, 1, None], "b": [1, None, 1, None], "c": [1, 2, 3, 4]}
    )
    idx = cudf.MultiIndex.from_frame(
        df[["a", "b"]].drop_duplicates().sort_values(["a", "b"]),
        names=["a", "b"],
    )
    expect = cudf.DataFrame({"c": [4, 2, 4]}, index=idx)
    got = df.groupby(["a", "b"], dropna=False).sum()

    assert_groupby_results_equal(expect, got)


def test_groupby_dropna_getattr():
    df = cudf.DataFrame()
    df["id"] = [0, 1, 1, None, None, 3, 3]
    df["val"] = [0, 1, 1, 2, 2, 3, 3]
    got = df.groupby("id", dropna=False).val.sum()

    expect = cudf.Series(
        [0, 2, 6, 4], name="val", index=cudf.Series([0, 1, 3, None], name="id")
    )

    assert_groupby_results_equal(expect, got)


def test_groupby_categorical_from_string():
    gdf = cudf.DataFrame()
    gdf["id"] = ["a", "b", "c"]
    gdf["val"] = [0, 1, 2]
    gdf["id"] = gdf["id"].astype("category")
    assert_groupby_results_equal(
        cudf.DataFrame({"val": gdf["val"]}).set_index(keys=gdf["id"]),
        gdf.groupby("id").sum(),
    )


def test_groupby_arbitrary_length_series():
    gdf = cudf.DataFrame({"a": [1, 1, 2], "b": [2, 3, 4]}, index=[4, 5, 6])
    gsr = cudf.Series([1.0, 2.0, 2.0], index=[3, 4, 5])

    pdf = gdf.to_pandas()
    psr = gsr.to_pandas()

    expect = pdf.groupby(psr).sum()
    got = gdf.groupby(gsr).sum()

    assert_groupby_results_equal(expect, got)


def test_groupby_series_same_name_as_dataframe_column():
    gdf = cudf.DataFrame({"a": [1, 1, 2], "b": [2, 3, 4]}, index=[4, 5, 6])
    gsr = cudf.Series([1.0, 2.0, 2.0], name="a", index=[3, 4, 5])

    pdf = gdf.to_pandas()
    psr = gsr.to_pandas()

    expect = pdf.groupby(psr).sum()
    got = gdf.groupby(gsr).sum()

    assert_groupby_results_equal(expect, got)


def test_group_by_series_and_column_name_in_by():
    gdf = cudf.DataFrame(
        {"x": [1.0, 2.0, 3.0], "y": [1, 2, 1]}, index=[1, 2, 3]
    )
    gsr0 = cudf.Series([0.0, 1.0, 2.0], name="a", index=[1, 2, 3])
    gsr1 = cudf.Series([0.0, 1.0, 3.0], name="b", index=[3, 4, 5])

    pdf = gdf.to_pandas()
    psr0 = gsr0.to_pandas()
    psr1 = gsr1.to_pandas()

    expect = pdf.groupby(["x", psr0, psr1]).sum()
    got = gdf.groupby(["x", gsr0, gsr1]).sum()

    assert_groupby_results_equal(expect, got)


@pytest.mark.parametrize(
    "grouper",
    [
        "a",
        ["a"],
        ["a", "b"],
        np.array([0, 1, 1, 2, 3, 2]),
        {0: "a", 1: "a", 2: "b", 3: "a", 4: "b", 5: "c"},
        lambda x: x + 1,
        ["a", np.array([0, 1, 1, 2, 3, 2])],
    ],
)
def test_grouping(grouper):
    pdf = pd.DataFrame(
        {
            "a": [1, 1, 1, 2, 2, 3],
            "b": [1, 2, 1, 2, 1, 2],
            "c": [1, 2, 3, 4, 5, 6],
        }
    )
    gdf = cudf.from_pandas(pdf)

    for pdf_group, gdf_group in zip(
        pdf.groupby(grouper), gdf.groupby(grouper)
    ):
        assert pdf_group[0] == gdf_group[0]
        assert_eq(pdf_group[1], gdf_group[1])


@pytest.mark.parametrize("agg", [lambda x: x.count(), "count"])
@pytest.mark.parametrize("by", ["a", ["a", "b"], ["a", "c"]])
def test_groupby_count(agg, by):

    pdf = pd.DataFrame(
        {"a": [1, 1, 1, 2, 3], "b": [1, 2, 2, 2, 1], "c": [1, 2, None, 4, 5]}
    )
    gdf = cudf.from_pandas(pdf)

    expect = pdf.groupby(by).agg(agg)
    got = gdf.groupby(by).agg(agg)

    assert_groupby_results_equal(expect, got, check_dtype=False)


@pytest.mark.parametrize("agg", [lambda x: x.median(), "median"])
@pytest.mark.parametrize("by", ["a", ["a", "b"], ["a", "c"]])
def test_groupby_median(agg, by):
    pdf = pd.DataFrame(
        {"a": [1, 1, 1, 2, 3], "b": [1, 2, 2, 2, 1], "c": [1, 2, None, 4, 5]}
    )
    gdf = cudf.from_pandas(pdf)

    expect = pdf.groupby(by).agg(agg)
    got = gdf.groupby(by).agg(agg)

    assert_groupby_results_equal(expect, got, check_dtype=False)


@pytest.mark.parametrize("agg", [lambda x: x.nunique(), "nunique"])
@pytest.mark.parametrize("by", ["a", ["a", "b"], ["a", "c"]])
def test_groupby_nunique(agg, by):
    if not PANDAS_GE_110:
        pytest.xfail("pandas >= 1.1 required")
    pdf = pd.DataFrame(
        {"a": [1, 1, 1, 2, 3], "b": [1, 2, 2, 2, 1], "c": [1, 2, None, 4, 5]}
    )
    gdf = cudf.from_pandas(pdf)

    expect = pdf.groupby(by).nunique()
    got = gdf.groupby(by).nunique()

    assert_groupby_results_equal(expect, got, check_dtype=False)


@pytest.mark.parametrize(
    "n", [0, 1, 2, 10],
)
@pytest.mark.parametrize("by", ["a", ["a", "b"], ["a", "c"]])
def test_groupby_nth(n, by):
    pdf = pd.DataFrame(
        {
            "a": [1, 1, 1, 2, 3],
            "b": [1, 2, 2, 2, 1],
            "c": [1, 2, None, 4, 5],
            "d": ["a", "b", "c", "d", "e"],
        }
    )
    gdf = cudf.from_pandas(pdf)

    expect = pdf.groupby(by).nth(n)
    got = gdf.groupby(by).nth(n)

    assert_groupby_results_equal(expect, got, check_dtype=False)


def test_raise_data_error():

    pdf = pd.DataFrame({"a": [1, 2, 3, 4], "b": ["a", "b", "c", "d"]})
    gdf = cudf.from_pandas(pdf)

    assert_exceptions_equal(
        pdf.groupby("a").mean,
        gdf.groupby("a").mean,
        compare_error_message=False,
    )


def test_drop_unsupported_multi_agg():

    gdf = cudf.DataFrame(
        {"a": [1, 1, 2, 2], "b": [1, 2, 3, 4], "c": ["a", "b", "c", "d"]}
    )
    assert_groupby_results_equal(
        gdf.groupby("a").agg(["count", "mean"]),
        gdf.groupby("a").agg({"b": ["count", "mean"], "c": ["count"]}),
    )


@pytest.mark.parametrize(
    "agg",
    (
        list(itertools.combinations(["count", "max", "min", "nunique"], 2))
        + [
            {"b": "min", "c": "mean"},
            {"b": "max", "c": "mean"},
            {"b": "count", "c": "mean"},
            {"b": "nunique", "c": "mean"},
        ]
    ),
)
def test_groupby_agg_combinations(agg):
    pdf = pd.DataFrame(
        {
            "a": [1, 1, 2, 2, 3],
            "b": ["a", "a", "b", "c", "d"],
            "c": [1, 2, 3, 4, 5],
        }
    )
    gdf = cudf.from_pandas(pdf)

    assert_groupby_results_equal(
        pdf.groupby("a").agg(agg),
        gdf.groupby("a").agg(agg),
        check_dtype=False,
    )


def test_groupby_apply_noempty_group():
    pdf = pd.DataFrame(
        {"a": [1, 1, 2, 2], "b": [1, 2, 1, 2], "c": [1, 2, 3, 4]}
    )
    gdf = cudf.from_pandas(pdf)
    assert_groupby_results_equal(
        pdf.groupby("a")
        .apply(lambda x: x.iloc[[0, 1]])
        .reset_index(drop=True),
        gdf.groupby("a")
        .apply(lambda x: x.iloc[[0, 1]])
        .reset_index(drop=True),
    )


def test_reset_index_after_empty_groupby():
    # GH #5475
    pdf = pd.DataFrame({"a": [1, 2, 3]})
    gdf = cudf.from_pandas(pdf)

    assert_groupby_results_equal(
        pdf.groupby("a").sum().reset_index(),
        gdf.groupby("a").sum().reset_index(),
        as_index=False,
        by="a",
    )


def test_groupby_attribute_error():
    err_msg = "Test error message"

    class TestGroupBy(cudf.core.groupby.GroupBy):
        @property
        def _groupby(self):
            raise AttributeError("Test error message")

    a = cudf.DataFrame({"a": [1, 2], "b": [2, 3]})
    gb = TestGroupBy(a, a["a"])

    with pytest.raises(AttributeError, match=err_msg):
        gb.sum()


@pytest.mark.parametrize(
    "by",
    [
        "a",
        "b",
        ["a"],
        ["b"],
        ["a", "b"],
        ["b", "a"],
        np.array([0, 0, 0, 1, 1, 1, 2]),
    ],
)
def test_groupby_groups(by):
    pdf = pd.DataFrame(
        {"a": [1, 2, 1, 2, 1, 2, 3], "b": [1, 2, 3, 4, 5, 6, 7]}
    )
    gdf = cudf.from_pandas(pdf)

    pdg = pdf.groupby(by)
    gdg = gdf.groupby(by)

    for key in pdg.groups:
        assert key in gdg.groups
        assert_eq(pdg.groups[key], gdg.groups[key])


@pytest.mark.parametrize(
    "by",
    [
        "a",
        "b",
        ["a"],
        ["b"],
        ["a", "b"],
        ["b", "a"],
        ["a", "c"],
        ["a", "b", "c"],
    ],
)
def test_groupby_groups_multi(by):
    pdf = pd.DataFrame(
        {
            "a": [1, 2, 1, 2, 1, 2, 3],
            "b": ["a", "b", "a", "b", "b", "c", "c"],
            "c": [1, 2, 3, 4, 5, 6, 7],
        }
    )
    gdf = cudf.from_pandas(pdf)

    pdg = pdf.groupby(by)
    gdg = gdf.groupby(by)

    for key in pdg.groups:
        assert key in gdg.groups
        assert_eq(pdg.groups[key], gdg.groups[key])


def test_groupby_nunique_series():
    pdf = pd.DataFrame({"a": [1, 1, 1, 2, 2, 2], "b": [1, 2, 3, 1, 1, 2]})
    gdf = cudf.from_pandas(pdf)

    assert_groupby_results_equal(
        pdf.groupby("a")["b"].nunique(),
        gdf.groupby("a")["b"].nunique(),
        check_dtype=False,
    )


@pytest.mark.parametrize("list_agg", [list, "collect"])
def test_groupby_list_simple(list_agg):
    pdf = pd.DataFrame({"a": [1, 1, 1, 2, 2, 2], "b": [1, 2, None, 4, 5, 6]})
    gdf = cudf.from_pandas(pdf)

    assert_groupby_results_equal(
        pdf.groupby("a").agg({"b": list}),
        gdf.groupby("a").agg({"b": list_agg}),
        check_dtype=False,
    )


@pytest.mark.parametrize("list_agg", [list, "collect"])
def test_groupby_list_of_lists(list_agg):
    pdf = pd.DataFrame(
        {
            "a": [1, 1, 1, 2, 2, 2],
            "b": [[1, 2], [3, None, 5], None, [], [7, 8], [9]],
        }
    )
    gdf = cudf.from_pandas(pdf)

    assert_groupby_results_equal(
        pdf.groupby("a").agg({"b": list}),
        gdf.groupby("a").agg({"b": list_agg}),
        check_dtype=False,
    )


@pytest.mark.parametrize("list_agg", [list, "collect"])
def test_groupby_list_single_element(list_agg):
    pdf = pd.DataFrame({"a": [1, 2], "b": [3, None]})
    gdf = cudf.from_pandas(pdf)

    assert_groupby_results_equal(
        pdf.groupby("a").agg({"b": list}),
        gdf.groupby("a").agg({"b": list_agg}),
        check_dtype=False,
    )


@pytest.mark.parametrize(
    "agg", [list, [list, "count"], {"b": list, "c": "sum"}]
)
def test_groupby_list_strings(agg):
    pdf = pd.DataFrame(
        {
            "a": [1, 1, 1, 2, 2],
            "b": ["b", "a", None, "e", "d"],
            "c": [1, 2, 3, 4, 5],
        }
    )
    gdf = cudf.from_pandas(pdf)

    assert_groupby_results_equal(
        pdf.groupby("a").agg(agg),
        gdf.groupby("a").agg(agg),
        check_dtype=False,
    )


def test_groupby_list_columns_excluded():
    pdf = pd.DataFrame(
        {
            "a": [1, 1, 2, 2],
            "b": [1, 2, 3, 4],
            "c": [[1, 2], [3, 4], [5, 6], [7, 8]],
        }
    )
    gdf = cudf.from_pandas(pdf)

    assert_groupby_results_equal(
        pdf.groupby("a").mean(), gdf.groupby("a").mean(), check_dtype=False
    )

    assert_groupby_results_equal(
        pdf.groupby("a").agg("mean"),
        gdf.groupby("a").agg("mean"),
        check_dtype=False,
    )


def test_groupby_pipe():
    pdf = pd.DataFrame({"A": "a b a b".split(), "B": [1, 2, 3, 4]})
    gdf = cudf.from_pandas(pdf)

    expected = pdf.groupby("A").pipe(lambda x: x.max() - x.min())
    actual = gdf.groupby("A").pipe(lambda x: x.max() - x.min())

    assert_groupby_results_equal(expected, actual)


def test_groupby_apply_return_scalars():
    pdf = pd.DataFrame(
        {
            "A": [1, 1, 2, 2, 3, 3, 4, 4, 5, 5],
            "B": [
                0.01,
                np.nan,
                0.03,
                0.04,
                np.nan,
                0.06,
                0.07,
                0.08,
                0.09,
                1.0,
            ],
        }
    )
    gdf = cudf.from_pandas(pdf)

    def custom_map_func(x):
        x = x[~x["B"].isna()]
        ticker = x.shape[0]
        full = ticker / 10
        return full

    expected = pdf.groupby("A").apply(lambda x: custom_map_func(x))
    actual = gdf.groupby("A").apply(lambda x: custom_map_func(x))

    assert_groupby_results_equal(expected, actual)


@pytest.mark.parametrize(
    "cust_func",
    [lambda x: x - x.max(), lambda x: x.min() - x.max(), lambda x: x.min()],
)
def test_groupby_apply_return_series_dataframe(cust_func):
    pdf = pd.DataFrame(
        {"key": [0, 0, 1, 1, 2, 2, 2], "val": [0, 1, 2, 3, 4, 5, 6]}
    )
    gdf = cudf.from_pandas(pdf)

    expected = pdf.groupby(["key"]).apply(cust_func)
    actual = gdf.groupby(["key"]).apply(cust_func)

    assert_groupby_results_equal(expected, actual)


@pytest.mark.parametrize(
    "pdf",
    [pd.DataFrame(), pd.DataFrame({"a": []}), pd.Series([], dtype="float64")],
)
def test_groupby_no_keys(pdf):
    gdf = cudf.from_pandas(pdf)
    assert_groupby_results_equal(
        pdf.groupby([]).max(),
        gdf.groupby([]).max(),
        check_dtype=False,
        check_index_type=False,  # Int64Index v/s Float64Index
    )


@pytest.mark.parametrize(
    "pdf",
    [pd.DataFrame(), pd.DataFrame({"a": []}), pd.Series([], dtype="float64")],
)
def test_groupby_apply_no_keys(pdf):
    gdf = cudf.from_pandas(pdf)
    assert_groupby_results_equal(
        pdf.groupby([]).apply(lambda x: x.max()),
        gdf.groupby([]).apply(lambda x: x.max()),
    )


@pytest.mark.parametrize(
    "pdf",
    [pd.DataFrame({"a": [1, 2]}), pd.DataFrame({"a": [1, 2], "b": [2, 3]})],
)
def test_groupby_nonempty_no_keys(pdf):
    gdf = cudf.from_pandas(pdf)
    assert_exceptions_equal(
        lambda: pdf.groupby([]),
        lambda: gdf.groupby([]),
        compare_error_message=False,
    )


@pytest.mark.parametrize(
    "by,data",
    [
        # ([], []),  # error?
        ([1, 1, 2, 2], [0, 0, 1, 1]),
        ([1, 2, 3, 4], [0, 0, 0, 0]),
        ([1, 2, 1, 2], [0, 1, 1, 1]),
    ],
)
@pytest.mark.parametrize(
    "dtype",
    SIGNED_TYPES + DATETIME_TYPES + TIMEDELTA_TYPES + ["string", "category"],
)
def test_groupby_unique(by, data, dtype):
    pdf = pd.DataFrame({"by": by, "data": data})
    pdf["data"] = pdf["data"].astype(dtype)
    gdf = cudf.from_pandas(pdf)

    expect = pdf.groupby("by")["data"].unique()
    got = gdf.groupby("by")["data"].unique()
    assert_groupby_results_equal(expect, got)


@pytest.mark.parametrize("nelem", [2, 3, 100, 1000])
@pytest.mark.parametrize("func", ["cummin", "cummax", "cumcount", "cumsum"])
def test_groupby_2keys_scan(nelem, func):
    pdf = make_frame(pd.DataFrame, nelem=nelem)
    expect_df = pdf.groupby(["x", "y"], sort=True).agg(func)
    got_df = (
        make_frame(DataFrame, nelem=nelem)
        .groupby(["x", "y"], sort=True)
        .agg(func)
    )
    # pd.groupby.cumcount returns a series.
    if isinstance(expect_df, pd.Series):
        expect_df = expect_df.to_frame("val")
    expect_df = expect_df.set_index([pdf["x"], pdf["y"]]).sort_index()

    check_dtype = False if func in _index_type_aggs else True
    assert_groupby_results_equal(got_df, expect_df, check_dtype=check_dtype)


def test_groupby_mix_agg_scan():
    err_msg = "Cannot perform both aggregation and scan in one operation"
    func = ["cumsum", "sum"]
    gb = make_frame(DataFrame, nelem=10).groupby(["x", "y"], sort=True)

    gb.agg(func[0])
    gb.agg(func[1])
    gb.agg(func[1:])
    with pytest.raises(NotImplementedError, match=err_msg):
        gb.agg(func)


@pytest.mark.parametrize("nelem", [2, 3, 100, 1000])
@pytest.mark.parametrize("shift_perc", [0.5, 1.0, 1.5])
@pytest.mark.parametrize("direction", [1, -1])
@pytest.mark.parametrize("fill_value", [None, np.nan, 42])
def test_groupby_shift_row(nelem, shift_perc, direction, fill_value):
    pdf = make_frame(pd.DataFrame, nelem=nelem, extra_vals=["val2"])
    gdf = cudf.from_pandas(pdf)
    n_shift = int(nelem * shift_perc) * direction

    expected = pdf.groupby(["x", "y"]).shift(
        periods=n_shift, fill_value=fill_value
    )
    got = gdf.groupby(["x", "y"]).shift(periods=n_shift, fill_value=fill_value)

    # Pandas returns shifted column in original row order. We set its index
    # to be the key columns, so that `assert_groupby_results_equal` can sort
    # rows by key columns to make sure cudf and pandas results matches.
    expected.index = pd.MultiIndex.from_frame(gdf[["x", "y"]].to_pandas())
    assert_groupby_results_equal(
        expected[["val", "val2"]], got[["val", "val2"]]
    )


@pytest.mark.parametrize("nelem", [10, 50, 100, 1000])
@pytest.mark.parametrize("shift_perc", [0.5, 1.0, 1.5])
@pytest.mark.parametrize("direction", [1, -1])
@pytest.mark.parametrize("fill_value", [None, 0, 42])
def test_groupby_shift_row_mixed_numerics(
    nelem, shift_perc, direction, fill_value
):
    t = rand_dataframe(
        dtypes_meta=[
            {"dtype": "int64", "null_frequency": 0, "cardinality": 10},
            {"dtype": "int64", "null_frequency": 0.4, "cardinality": 10},
            {"dtype": "float32", "null_frequency": 0.4, "cardinality": 10},
            {
                "dtype": "datetime64[ns]",
                "null_frequency": 0.4,
                "cardinality": 10,
            },
            {
                "dtype": "timedelta64[ns]",
                "null_frequency": 0.4,
                "cardinality": 10,
            },
        ],
        rows=nelem,
        use_threads=False,
    )
    pdf = t.to_pandas()
    gdf = cudf.from_pandas(pdf)
    n_shift = int(nelem * shift_perc) * direction

    expected = pdf.groupby(["0"]).shift(periods=n_shift, fill_value=fill_value)
    got = gdf.groupby(["0"]).shift(periods=n_shift, fill_value=fill_value)

    # Pandas returns shifted column in original row order. We set its index
    # to be the key columns, so that `assert_groupby_results_equal` can sort
    # rows by key columns to make sure cudf and pandas results matches.
    expected.index = gdf["0"].to_pandas()
    assert_groupby_results_equal(
        expected[["1", "2", "3", "4"]], got[["1", "2", "3", "4"]]
    )


# TODO: Shifting list columns is currently unsupported because we cannot
# construct a null list scalar in python. Support once it is added.
@pytest.mark.parametrize("nelem", [10, 50, 100, 1000])
@pytest.mark.parametrize("shift_perc", [0.5, 1.0, 1.5])
@pytest.mark.parametrize("direction", [1, -1])
def test_groupby_shift_row_mixed(nelem, shift_perc, direction):
    t = rand_dataframe(
        dtypes_meta=[
            {"dtype": "int64", "null_frequency": 0, "cardinality": 10},
            {"dtype": "int64", "null_frequency": 0.4, "cardinality": 10},
            {"dtype": "str", "null_frequency": 0.4, "cardinality": 10},
            {
                "dtype": "datetime64[ns]",
                "null_frequency": 0.4,
                "cardinality": 10,
            },
            {
                "dtype": "timedelta64[ns]",
                "null_frequency": 0.4,
                "cardinality": 10,
            },
        ],
        rows=nelem,
        use_threads=False,
    )
    pdf = t.to_pandas()
    gdf = cudf.from_pandas(pdf)
    n_shift = int(nelem * shift_perc) * direction

    expected = pdf.groupby(["0"]).shift(periods=n_shift)
    got = gdf.groupby(["0"]).shift(periods=n_shift)

    # Pandas returns shifted column in original row order. We set its index
    # to be the key columns, so that `assert_groupby_results_equal` can sort
    # rows by key columns to make sure cudf and pandas results matches.
    expected.index = gdf["0"].to_pandas()
    assert_groupby_results_equal(
        expected[["1", "2", "3", "4"]], got[["1", "2", "3", "4"]]
    )


@pytest.mark.parametrize("nelem", [10, 50, 100, 1000])
@pytest.mark.parametrize("shift_perc", [0.5, 1.0, 1.5])
@pytest.mark.parametrize("direction", [1, -1])
@pytest.mark.parametrize(
    "fill_value",
    [
        [
            42,
            "fill",
            np.datetime64(123, "ns"),
            cudf.Scalar(456, dtype="timedelta64[ns]"),
        ]
    ],
)
def test_groupby_shift_row_mixed_fill(
    nelem, shift_perc, direction, fill_value
):
    t = rand_dataframe(
        dtypes_meta=[
            {"dtype": "int64", "null_frequency": 0, "cardinality": 10},
            {"dtype": "int64", "null_frequency": 0.4, "cardinality": 10},
            {"dtype": "str", "null_frequency": 0.4, "cardinality": 10},
            {
                "dtype": "datetime64[ns]",
                "null_frequency": 0.4,
                "cardinality": 10,
            },
            {
                "dtype": "timedelta64[ns]",
                "null_frequency": 0.4,
                "cardinality": 10,
            },
        ],
        rows=nelem,
        use_threads=False,
    )
    pdf = t.to_pandas()
    gdf = cudf.from_pandas(pdf)
    n_shift = int(nelem * shift_perc) * direction

    # Pandas does not support specifing different fill_value by column, so we
    # simulate it column by column
    expected = pdf.copy()
    for col, single_fill in zip(pdf.iloc[:, 1:], fill_value):
        if isinstance(single_fill, cudf.Scalar):
            single_fill = single_fill._host_value
        expected[col] = (
            pdf[col]
            .groupby(pdf["0"])
            .shift(periods=n_shift, fill_value=single_fill)
        )

    got = gdf.groupby(["0"]).shift(periods=n_shift, fill_value=fill_value)

    # Pandas returns shifted column in original row order. We set its index
    # to be the key columns, so that `assert_groupby_results_equal` can sort
    # rows by key columns to make sure cudf and pandas results matches.
    expected.index = gdf["0"].to_pandas()
    assert_groupby_results_equal(
        expected[["1", "2", "3", "4"]], got[["1", "2", "3", "4"]]
    )


@pytest.mark.parametrize("nelem", [10, 50, 100, 1000])
@pytest.mark.parametrize("fill_value", [None, 0, 42])
def test_groupby_shift_row_zero_shift(nelem, fill_value):
    t = rand_dataframe(
        dtypes_meta=[
            {"dtype": "int64", "null_frequency": 0, "cardinality": 10},
            {"dtype": "int64", "null_frequency": 0.4, "cardinality": 10},
            {"dtype": "float32", "null_frequency": 0.4, "cardinality": 10},
            {
                "dtype": "datetime64[ns]",
                "null_frequency": 0.4,
                "cardinality": 10,
            },
            {
                "dtype": "timedelta64[ns]",
                "null_frequency": 0.4,
                "cardinality": 10,
            },
        ],
        rows=nelem,
        use_threads=False,
    )
    gdf = cudf.from_pandas(t.to_pandas())

    expected = gdf
    got = gdf.groupby(["0"]).shift(periods=0, fill_value=fill_value)

    # Here, the result should be the same as input due to 0-shift, only the
    # key orders are different.
    expected = expected.set_index("0")
    assert_groupby_results_equal(
        expected[["1", "2", "3", "4"]], got[["1", "2", "3", "4"]]
    )


<<<<<<< HEAD
# TODO: test for category columns when cudf.Scalar supports category type
@pytest.mark.parametrize("nelem", [10, 100, 1000])
def test_groupby_fillna_multi_value(nelem):
    t = rand_dataframe(
        dtypes_meta=[
            {"dtype": "int64", "null_frequency": 0, "cardinality": 10},
            {"dtype": "int64", "null_frequency": 0.4, "cardinality": 10},
            {"dtype": "float32", "null_frequency": 0.4, "cardinality": 10},
            {
                "dtype": "datetime64[ms]",
                "null_frequency": 0.4,
                "cardinality": 10,
            },
            {
                "dtype": "timedelta64[ns]",
                "null_frequency": 0.4,
                "cardinality": 10,
            },
            {"dtype": "decimal64", "null_frequency": 0.4, "cardinality": 10},
            {"dtype": "str", "null_frequency": 0.4, "cardinality": 10},
        ],
        rows=nelem,
        use_threads=False,
        seed=0,
    )
    key_col = "0"
    value_cols = ["1", "2", "3", "4", "5", "6"]
    pdf = t.to_pandas()
    gdf = cudf.from_pandas(pdf)

    # fill the dataframe with the first non-null item in the column
    fill_values = {
        name: pdf[name].loc[pdf[name].first_valid_index()]
        for name in value_cols
    }
    # cudf can't fillna with a pandas.Timedelta type
    fill_values["4"] = fill_values["4"].to_numpy()

    expect = pdf.groupby(key_col).fillna(value=fill_values)

    got = gdf.groupby(key_col).fillna(value=fill_values)

    # In this specific case, Pandas returns the rows in grouped order.
    # Cudf returns columns in orginal order.
    expect.index = expect.index.get_level_values(1)
    assert_groupby_results_equal(expect[value_cols], got[value_cols])


# TODO: test for category columns when cudf.Scalar supports category type
# TODO: cudf.fillna does not support decimal column to column fill yet
@pytest.mark.parametrize("nelem", [10, 100, 1000])
def test_groupby_fillna_multi_value_df(nelem):
    t = rand_dataframe(
        dtypes_meta=[
            {"dtype": "int64", "null_frequency": 0, "cardinality": 10},
            {"dtype": "int64", "null_frequency": 0.4, "cardinality": 10},
            {"dtype": "float32", "null_frequency": 0.4, "cardinality": 10},
            {
                "dtype": "datetime64[ms]",
                "null_frequency": 0.4,
                "cardinality": 10,
            },
            {
                "dtype": "timedelta64[ns]",
                "null_frequency": 0.4,
                "cardinality": 10,
            },
            {"dtype": "str", "null_frequency": 0.4, "cardinality": 10},
        ],
        rows=nelem,
        use_threads=False,
        seed=0,
    )
    key_col = "0"
    value_cols = ["1", "2", "3", "4", "5"]
    pdf = t.to_pandas()
    gdf = cudf.from_pandas(pdf)

    # fill the dataframe with the first non-null item in the column
    fill_values = {
        name: pdf[name].loc[pdf[name].first_valid_index()]
        for name in value_cols
    }
    # cudf can't fillna with a pandas.Timedelta type
    fill_values["4"] = fill_values["4"].to_numpy()
    fill_values = pd.DataFrame(fill_values, index=pdf.index)

    expect = pdf.groupby(key_col).fillna(value=fill_values)

    fill_values = cudf.from_pandas(fill_values)
    got = gdf.groupby(key_col).fillna(value=fill_values)

    assert_groupby_results_equal(expect[value_cols], got[value_cols])


@pytest.mark.parametrize(
    "by",
    [pd.Series([1, 1, 2, 2, 3, 4]), lambda x: x % 2 == 0, pd.Grouper(level=0)],
)
@pytest.mark.parametrize(
    "data", [[1, None, 2, None, 3, None], [1, 2, 3, 4, 5, 6]]
)
@pytest.mark.parametrize("args", [{"value": 42}, {"method": "ffill"}])
def test_groupby_various_by_fillna(by, data, args):
    ps = pd.Series(data)
    gs = cudf.from_pandas(ps)

    expect = ps.groupby(by).fillna(**args)
    if isinstance(by, pd.Grouper):
        by = cudf.Grouper(level=by.level)
    got = gs.groupby(by).fillna(**args)

    assert_groupby_results_equal(expect, got, check_dtype=False)


@pytest.mark.parametrize("nelem", [10, 100, 1000])
@pytest.mark.parametrize("method", ["pad", "ffill", "backfill", "bfill"])
def test_groupby_fillna_method(nelem, method):
    t = rand_dataframe(
        dtypes_meta=[
            {"dtype": "int64", "null_frequency": 0, "cardinality": 10},
            {"dtype": "int64", "null_frequency": 0.4, "cardinality": 10},
            {"dtype": "float32", "null_frequency": 0.4, "cardinality": 10},
            {
                "dtype": "datetime64[ns]",
                "null_frequency": 0.4,
                "cardinality": 10,
            },
            {
                "dtype": "timedelta64[ns]",
                "null_frequency": 0.4,
                "cardinality": 10,
            },
            {
                "dtype": "list",
                "null_frequency": 0.4,
                "cardinality": 10,
                "lists_max_length": 10,
                "nesting_max_depth": 3,
                "value_type": "int64",
            },
            {"dtype": "category", "null_frequency": 0.4, "cardinality": 10},
            {"dtype": "decimal64", "null_frequency": 0.4, "cardinality": 10},
            {"dtype": "str", "null_frequency": 0.4, "cardinality": 10},
        ],
        rows=nelem,
        use_threads=False,
        seed=0,
    )
    key_col = "0"
    value_cols = ["1", "2", "3", "4", "5", "6", "7", "8"]
    pdf = t.to_pandas()
    gdf = cudf.from_pandas(pdf)

    expect = pdf.groupby(key_col).fillna(method=method)
    got = gdf.groupby(key_col).fillna(method=method)

    assert_groupby_results_equal(
        expect[value_cols], got[value_cols], sort=False
    )
=======
@pytest.mark.parametrize(
    "data",
    [
        {"Speed": [380.0, 370.0, 24.0, 26.0], "Score": [50, 30, 90, 80]},
        {
            "Speed": [380.0, 370.0, 24.0, 26.0],
            "Score": [50, 30, 90, 80],
            "Other": [10, 20, 30, 40],
        },
    ],
)
@pytest.mark.parametrize("group", ["Score", "Speed"])
def test_groupby_describe(data, group):
    pdf = pd.DataFrame(data)
    gdf = cudf.from_pandas(pdf)

    got = gdf.groupby(group).describe()
    expect = pdf.groupby(group).describe()

    assert_groupby_results_equal(expect, got, check_dtype=False)
>>>>>>> 90e29d9f
<|MERGE_RESOLUTION|>--- conflicted
+++ resolved
@@ -1903,7 +1903,6 @@
     )
 
 
-<<<<<<< HEAD
 # TODO: test for category columns when cudf.Scalar supports category type
 @pytest.mark.parametrize("nelem", [10, 100, 1000])
 def test_groupby_fillna_multi_value(nelem):
@@ -2064,7 +2063,8 @@
     assert_groupby_results_equal(
         expect[value_cols], got[value_cols], sort=False
     )
-=======
+
+
 @pytest.mark.parametrize(
     "data",
     [
@@ -2084,5 +2084,4 @@
     got = gdf.groupby(group).describe()
     expect = pdf.groupby(group).describe()
 
-    assert_groupby_results_equal(expect, got, check_dtype=False)
->>>>>>> 90e29d9f
+    assert_groupby_results_equal(expect, got, check_dtype=False)