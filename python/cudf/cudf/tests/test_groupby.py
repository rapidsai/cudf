# Copyright (c) 2018-2021, NVIDIA CORPORATION.

import datetime
import itertools
from decimal import Decimal

import numpy as np
import pandas as pd
import pytest
from numba import cuda
from numpy.testing import assert_array_equal

import rmm

import cudf
from cudf.core import DataFrame, Series
from cudf.core._compat import PANDAS_GE_110
from cudf.testing._utils import (
    DATETIME_TYPES,
    SIGNED_TYPES,
    TIMEDELTA_TYPES,
    assert_eq,
    assert_exceptions_equal,
)
from cudf.testing.dataset_generator import rand_dataframe

_now = np.datetime64("now")
_tomorrow = _now + np.timedelta64(1, "D")
_now = np.int64(_now.astype("datetime64[ns]"))
_tomorrow = np.int64(_tomorrow.astype("datetime64[ns]"))
_index_type_aggs = {"count", "idxmin", "idxmax", "cumcount"}


def assert_groupby_results_equal(
    expect, got, sort=True, as_index=True, by=None, **kwargs
):
    # Because we don't sort by index by default in groupby,
    # sort expect and got by index before comparing.
    if sort:
        if as_index:
            expect = expect.sort_index()
            got = got.sort_index()
        else:
            assert by is not None
            if isinstance(expect, (pd.DataFrame, cudf.DataFrame)):
                expect = expect.sort_values(by=by).reset_index(drop=True)
            else:
                expect = expect.sort_values().reset_index(drop=True)

            if isinstance(got, cudf.DataFrame):
                got = got.sort_values(by=by).reset_index(drop=True)
            else:
                got = got.sort_values().reset_index(drop=True)

    assert_eq(expect, got, **kwargs)


def make_frame(
    dataframe_class,
    nelem,
    seed=0,
    extra_levels=(),
    extra_vals=(),
    with_datetime=False,
):
    np.random.seed(seed)

    df = dataframe_class()

    df["x"] = np.random.randint(0, 5, nelem)
    df["y"] = np.random.randint(0, 3, nelem)
    for lvl in extra_levels:
        df[lvl] = np.random.randint(0, 2, nelem)

    df["val"] = np.random.random(nelem)
    for val in extra_vals:
        df[val] = np.random.random(nelem)

    if with_datetime:
        df["datetime"] = np.random.randint(
            _now, _tomorrow, nelem, dtype=np.int64
        ).astype("datetime64[ns]")

    return df


def get_nelem():
    for elem in [2, 3, 1000]:
        yield elem


@pytest.fixture
def gdf():
    return DataFrame({"x": [1, 2, 3], "y": [0, 1, 1]})


@pytest.fixture
def pdf(gdf):
    return gdf.to_pandas()


@pytest.mark.parametrize("nelem", [2, 3, 100, 1000])
def test_groupby_mean(nelem):
    got_df = make_frame(DataFrame, nelem=nelem).groupby(["x", "y"]).mean()
    expect_df = (
        make_frame(pd.DataFrame, nelem=nelem).groupby(["x", "y"]).mean()
    )
    assert_groupby_results_equal(got_df, expect_df)


@pytest.mark.parametrize("nelem", [2, 3, 100, 1000])
def test_groupby_mean_3level(nelem):
    lvls = "z"
    bys = list("xyz")
    got_df = (
        make_frame(DataFrame, nelem=nelem, extra_levels=lvls)
        .groupby(bys)
        .mean()
    )
    expect_df = (
        make_frame(pd.DataFrame, nelem=nelem, extra_levels=lvls)
        .groupby(bys)
        .mean()
    )
    assert_groupby_results_equal(got_df, expect_df)


@pytest.mark.parametrize("nelem", [2, 3, 100, 1000])
def test_groupby_agg_mean_min(nelem):
    got_df = (
        make_frame(DataFrame, nelem=nelem)
        .groupby(["x", "y"])
        .agg(["mean", "min"])
    )
    expect_df = (
        make_frame(pd.DataFrame, nelem=nelem)
        .groupby(["x", "y"])
        .agg(["mean", "min"])
    )
    assert_groupby_results_equal(got_df, expect_df)


@pytest.mark.parametrize("nelem", [2, 3, 100, 1000])
def test_groupby_agg_min_max_dictargs(nelem):
    expect_df = (
        make_frame(pd.DataFrame, nelem=nelem, extra_vals="ab")
        .groupby(["x", "y"])
        .agg({"a": "min", "b": "max"})
    )
    got_df = (
        make_frame(DataFrame, nelem=nelem, extra_vals="ab")
        .groupby(["x", "y"])
        .agg({"a": "min", "b": "max"})
    )
    assert_groupby_results_equal(expect_df, got_df)


@pytest.mark.parametrize("nelem", [2, 3, 100, 1000])
def test_groupby_agg_min_max_dictlist(nelem):
    expect_df = (
        make_frame(pd.DataFrame, nelem=nelem, extra_vals="ab")
        .groupby(["x", "y"])
        .agg({"a": ["min", "max"], "b": ["min", "max"]})
    )
    got_df = (
        make_frame(DataFrame, nelem=nelem, extra_vals="ab")
        .groupby(["x", "y"])
        .agg({"a": ["min", "max"], "b": ["min", "max"]})
    )
    assert_groupby_results_equal(got_df, expect_df)


@pytest.mark.parametrize("as_index", [True, False])
def test_groupby_as_index_single_agg(pdf, gdf, as_index):
    gdf = gdf.groupby("y", as_index=as_index).agg({"x": "mean"})
    pdf = pdf.groupby("y", as_index=as_index).agg({"x": "mean"})
    assert_groupby_results_equal(pdf, gdf)


@pytest.mark.parametrize("as_index", [True, False])
def test_groupby_as_index_multiindex(pdf, gdf, as_index):
    pdf = pd.DataFrame(
        {"a": [1, 2, 1], "b": [3, 3, 3], "c": [2, 2, 3], "d": [3, 1, 2]}
    )
    gdf = cudf.from_pandas(pdf)

    gdf = gdf.groupby(["a", "b"], as_index=as_index, sort=True).agg(
        {"c": "mean"}
    )
    pdf = pdf.groupby(["a", "b"], as_index=as_index, sort=True).agg(
        {"c": "mean"}
    )

    if as_index:
        assert_eq(pdf, gdf)
    else:
        # column names don't match - check just the values
        for gcol, pcol in zip(gdf, pdf):
            assert_array_equal(gdf[gcol].to_array(), pdf[pcol].values)


def test_groupby_default(pdf, gdf):
    gdf = gdf.groupby("y").agg({"x": "mean"})
    pdf = pdf.groupby("y").agg({"x": "mean"})
    assert_groupby_results_equal(pdf, gdf)


def test_group_keys_true(pdf, gdf):
    gdf = gdf.groupby("y", group_keys=True).sum()
    pdf = pdf.groupby("y", group_keys=True).sum()
    assert_groupby_results_equal(pdf, gdf)


@pytest.mark.parametrize("as_index", [True, False])
def test_groupby_getitem_getattr(as_index):
    pdf = pd.DataFrame({"x": [1, 3, 1], "y": [1, 2, 3], "z": [1, 4, 5]})
    gdf = cudf.from_pandas(pdf)
    assert_groupby_results_equal(
        pdf.groupby("x")["y"].sum(),
        gdf.groupby("x")["y"].sum(),
        as_index=as_index,
        by="x",
    )
    assert_groupby_results_equal(
        pdf.groupby("x").y.sum(),
        gdf.groupby("x").y.sum(),
        as_index=as_index,
        by="x",
    )
    assert_groupby_results_equal(
        pdf.groupby("x")[["y"]].sum(), gdf.groupby("x")[["y"]].sum(),
    )
    assert_groupby_results_equal(
        pdf.groupby(["x", "y"], as_index=as_index).sum(),
        gdf.groupby(["x", "y"], as_index=as_index).sum(),
        as_index=as_index,
        by=["x", "y"],
    )


def test_groupby_cats():
    df = DataFrame()
    df["cats"] = pd.Categorical(list("aabaacaab"))
    df["vals"] = np.random.random(len(df))

    cats = df["cats"].values_host
    vals = df["vals"].to_array()

    grouped = df.groupby(["cats"], as_index=False).mean()

    got_vals = grouped["vals"]

    got_cats = grouped["cats"]

    for i in range(len(got_vals)):
        expect = vals[cats == got_cats[i]].mean()
        np.testing.assert_almost_equal(got_vals[i], expect)


def test_groupby_iterate_groups():
    np.random.seed(0)
    df = DataFrame()
    nelem = 20
    df["key1"] = np.random.randint(0, 3, nelem)
    df["key2"] = np.random.randint(0, 2, nelem)
    df["val1"] = np.random.random(nelem)
    df["val2"] = np.random.random(nelem)

    def assert_values_equal(arr):
        np.testing.assert_array_equal(arr[0], arr)

    for name, grp in df.groupby(["key1", "key2"]):
        pddf = grp.to_pandas()
        for k in "key1,key2".split(","):
            assert_values_equal(pddf[k].values)


def test_groupby_apply():
    np.random.seed(0)
    df = DataFrame()
    nelem = 20
    df["key1"] = np.random.randint(0, 3, nelem)
    df["key2"] = np.random.randint(0, 2, nelem)
    df["val1"] = np.random.random(nelem)
    df["val2"] = np.random.random(nelem)

    expect_grpby = df.to_pandas().groupby(["key1", "key2"], as_index=False)
    got_grpby = df.groupby(["key1", "key2"])

    def foo(df):
        df["out"] = df["val1"] + df["val2"]
        return df

    expect = expect_grpby.apply(foo)
    got = got_grpby.apply(foo)
    assert_groupby_results_equal(expect, got)


def test_groupby_apply_grouped():
    np.random.seed(0)
    df = DataFrame()
    nelem = 20
    df["key1"] = np.random.randint(0, 3, nelem)
    df["key2"] = np.random.randint(0, 2, nelem)
    df["val1"] = np.random.random(nelem)
    df["val2"] = np.random.random(nelem)

    expect_grpby = df.to_pandas().groupby(["key1", "key2"], as_index=False)
    got_grpby = df.groupby(["key1", "key2"])

    def foo(key1, val1, com1, com2):
        for i in range(cuda.threadIdx.x, len(key1), cuda.blockDim.x):
            com1[i] = key1[i] * 10000 + val1[i]
            com2[i] = i

    got = got_grpby.apply_grouped(
        foo,
        incols=["key1", "val1"],
        outcols={"com1": np.float64, "com2": np.int32},
        tpb=8,
    )

    got = got.to_pandas()

    # Get expected result by emulating the operation in pandas
    def emulate(df):
        df["com1"] = df.key1 * 10000 + df.val1
        df["com2"] = np.arange(len(df), dtype=np.int32)
        return df

    expect = expect_grpby.apply(emulate)
    expect = expect.sort_values(["key1", "key2"])

    assert_groupby_results_equal(expect, got)


@pytest.mark.parametrize("nelem", [2, 3, 100, 500, 1000])
@pytest.mark.parametrize(
    "func",
    [
        "mean",
        "std",
        "var",
        "min",
        "max",
        "idxmin",
        "idxmax",
        "count",
        "sum",
        "prod",
    ],
)
def test_groupby_2keys_agg(nelem, func):
    # gdf (Note: lack of multiIndex)
    expect_df = (
        make_frame(pd.DataFrame, nelem=nelem).groupby(["x", "y"]).agg(func)
    )
    got_df = make_frame(DataFrame, nelem=nelem).groupby(["x", "y"]).agg(func)

    check_dtype = False if func in _index_type_aggs else True
    assert_groupby_results_equal(got_df, expect_df, check_dtype=check_dtype)


@pytest.mark.parametrize("num_groups", [2, 3, 10, 50, 100])
@pytest.mark.parametrize("nelem_per_group", [1, 10, 100])
@pytest.mark.parametrize(
    "func",
    ["min", "max", "count", "sum"],
    # TODO: Replace the above line with the one below once
    # https://github.com/pandas-dev/pandas/issues/40685 is resolved.
    # "func", ["min", "max", "idxmin", "idxmax", "count", "sum"],
)
def test_groupby_agg_decimal(num_groups, nelem_per_group, func):
    # The number of digits after the decimal to use.
    decimal_digits = 2
    # The number of digits before the decimal to use.
    whole_digits = 2

    scale = 10 ** whole_digits
    nelem = num_groups * nelem_per_group

    # The unique is necessary because otherwise if there are duplicates idxmin
    # and idxmax may return different results than pandas (see
    # https://github.com/rapidsai/cudf/issues/7756). This is not relevant to
    # the current version of the test, because idxmin and idxmax simply don't
    # work with pandas Series composed of Decimal objects (see
    # https://github.com/pandas-dev/pandas/issues/40685). However, if that is
    # ever enabled, then this issue will crop up again so we may as well have
    # it fixed now.
    x = np.unique((np.random.rand(nelem) * scale).round(decimal_digits))
    y = np.unique((np.random.rand(nelem) * scale).round(decimal_digits))

    if x.size < y.size:
        total_elements = x.size
        y = y[: x.size]
    else:
        total_elements = y.size
        x = x[: y.size]

    # Note that this filtering can lead to one group with fewer elements, but
    # that shouldn't be a problem and is probably useful to test.
    idx_col = np.tile(np.arange(num_groups), nelem_per_group)[:total_elements]

    decimal_x = pd.Series([Decimal(str(d)) for d in x])
    decimal_y = pd.Series([Decimal(str(d)) for d in y])

    pdf = pd.DataFrame({"idx": idx_col, "x": decimal_x, "y": decimal_y})
    gdf = DataFrame(
        {
            "idx": idx_col,
            "x": cudf.Series(decimal_x),
            "y": cudf.Series(decimal_y),
        }
    )

    expect_df = pdf.groupby("idx", sort=True).agg(func)
    if rmm._cuda.gpu.runtimeGetVersion() < 11000:
        with pytest.raises(RuntimeError):
            got_df = gdf.groupby("idx", sort=True).agg(func)
    else:
        got_df = gdf.groupby("idx", sort=True).agg(func)
        assert_eq(expect_df["x"], got_df["x"], check_dtype=False)
        assert_eq(expect_df["y"], got_df["y"], check_dtype=False)


@pytest.mark.parametrize(
    "agg", ["min", "max", "idxmin", "idxmax", "count", "sum", "prod", "mean"]
)
def test_series_groupby(agg):
    s = pd.Series([1, 2, 3])
    g = Series([1, 2, 3])
    sg = s.groupby(s // 2)
    gg = g.groupby(g // 2)
    sa = getattr(sg, agg)()
    ga = getattr(gg, agg)()
    check_dtype = False if agg in _index_type_aggs else True
    assert_groupby_results_equal(sa, ga, check_dtype=check_dtype)


@pytest.mark.parametrize(
    "agg", ["min", "max", "idxmin", "idxmax", "count", "sum", "prod", "mean"]
)
def test_series_groupby_agg(agg):
    s = pd.Series([1, 2, 3])
    g = Series([1, 2, 3])
    sg = s.groupby(s // 2).agg(agg)
    gg = g.groupby(g // 2).agg(agg)
    check_dtype = False if agg in _index_type_aggs else True
    assert_groupby_results_equal(sg, gg, check_dtype=check_dtype)


@pytest.mark.parametrize(
    "agg",
    [
        "min",
        "max",
        "count",
        "sum",
        "prod",
        "mean",
        pytest.param(
            "idxmin",
            marks=pytest.mark.xfail(reason="gather needed for idxmin"),
        ),
        pytest.param(
            "idxmax",
            marks=pytest.mark.xfail(reason="gather needed for idxmax"),
        ),
    ],
)
def test_groupby_level_zero(agg):
    pdf = pd.DataFrame({"x": [1, 2, 3]}, index=[2, 5, 5])
    gdf = DataFrame.from_pandas(pdf)
    pdg = pdf.groupby(level=0)
    gdg = gdf.groupby(level=0)
    pdresult = getattr(pdg, agg)()
    gdresult = getattr(gdg, agg)()
    check_dtype = False if agg in _index_type_aggs else True
    assert_groupby_results_equal(pdresult, gdresult, check_dtype=check_dtype)


@pytest.mark.parametrize(
    "agg",
    [
        "min",
        "max",
        "count",
        "sum",
        "prod",
        "mean",
        pytest.param(
            "idxmin",
            marks=pytest.mark.xfail(reason="gather needed for idxmin"),
        ),
        pytest.param(
            "idxmax",
            marks=pytest.mark.xfail(reason="gather needed for idxmax"),
        ),
    ],
)
def test_groupby_series_level_zero(agg):
    pdf = pd.Series([1, 2, 3], index=[2, 5, 5])
    gdf = Series.from_pandas(pdf)
    pdg = pdf.groupby(level=0)
    gdg = gdf.groupby(level=0)
    pdresult = getattr(pdg, agg)()
    gdresult = getattr(gdg, agg)()
    check_dtype = False if agg in _index_type_aggs else True
    assert_groupby_results_equal(pdresult, gdresult, check_dtype=check_dtype)


def test_groupby_column_name():
    pdf = pd.DataFrame({"xx": [1.0, 2.0, 3.0], "yy": [1, 2, 3]})
    gdf = DataFrame.from_pandas(pdf)
    g = gdf.groupby("yy")
    p = pdf.groupby("yy")
    gxx = g["xx"].sum()
    pxx = p["xx"].sum()
    assert_groupby_results_equal(pxx, gxx)

    gxx = g["xx"].count()
    pxx = p["xx"].count()
    assert_groupby_results_equal(pxx, gxx, check_dtype=False)

    gxx = g["xx"].min()
    pxx = p["xx"].min()
    assert_groupby_results_equal(pxx, gxx)

    gxx = g["xx"].max()
    pxx = p["xx"].max()
    assert_groupby_results_equal(pxx, gxx)

    gxx = g["xx"].idxmin()
    pxx = p["xx"].idxmin()
    assert_groupby_results_equal(pxx, gxx, check_dtype=False)

    gxx = g["xx"].idxmax()
    pxx = p["xx"].idxmax()
    assert_groupby_results_equal(pxx, gxx, check_dtype=False)

    gxx = g["xx"].mean()
    pxx = p["xx"].mean()
    assert_groupby_results_equal(pxx, gxx)


def test_groupby_column_numeral():
    pdf = pd.DataFrame({0: [1.0, 2.0, 3.0], 1: [1, 2, 3]})
    gdf = DataFrame.from_pandas(pdf)
    p = pdf.groupby(1)
    g = gdf.groupby(1)
    pxx = p[0].sum()
    gxx = g[0].sum()
    assert_groupby_results_equal(pxx, gxx)

    pdf = pd.DataFrame({0.5: [1.0, 2.0, 3.0], 1.5: [1, 2, 3]})
    gdf = DataFrame.from_pandas(pdf)
    p = pdf.groupby(1.5)
    g = gdf.groupby(1.5)
    pxx = p[0.5].sum()
    gxx = g[0.5].sum()
    assert_groupby_results_equal(pxx, gxx)


@pytest.mark.parametrize(
    "series",
    [[0, 1, 0], [1, 1, 1], [0, 1, 1], [1, 2, 3], [4, 3, 2], [0, 2, 0]],
)  # noqa: E501
def test_groupby_external_series(series):
    pdf = pd.DataFrame({"x": [1.0, 2.0, 3.0], "y": [1, 2, 1]})
    gdf = DataFrame.from_pandas(pdf)
    pxx = pdf.groupby(pd.Series(series)).x.sum()
    gxx = gdf.groupby(cudf.Series(series)).x.sum()
    assert_groupby_results_equal(pxx, gxx)


@pytest.mark.parametrize("series", [[0.0, 1.0], [1.0, 1.0, 1.0, 1.0]])
def test_groupby_external_series_incorrect_length(series):
    pdf = pd.DataFrame({"x": [1.0, 2.0, 3.0], "y": [1, 2, 1]})
    gdf = DataFrame.from_pandas(pdf)
    pxx = pdf.groupby(pd.Series(series)).x.sum()
    gxx = gdf.groupby(cudf.Series(series)).x.sum()
    assert_groupby_results_equal(pxx, gxx)


@pytest.mark.parametrize(
    "level", [0, 1, "a", "b", [0, 1], ["a", "b"], ["a", 1], -1, [-1, -2]]
)
def test_groupby_levels(level):
    idx = pd.MultiIndex.from_tuples([(1, 1), (1, 2), (2, 2)], names=("a", "b"))
    pdf = pd.DataFrame({"c": [1, 2, 3], "d": [2, 3, 4]}, index=idx)
    gdf = cudf.from_pandas(pdf)
    assert_groupby_results_equal(
        pdf.groupby(level=level).sum(), gdf.groupby(level=level).sum(),
    )


def test_advanced_groupby_levels():
    pdf = pd.DataFrame({"x": [1, 2, 3], "y": [1, 2, 1], "z": [1, 1, 1]})
    gdf = cudf.from_pandas(pdf)
    pdg = pdf.groupby(["x", "y"]).sum()
    gdg = gdf.groupby(["x", "y"]).sum()
    assert_groupby_results_equal(pdg, gdg)
    pdh = pdg.groupby(level=1).sum()
    gdh = gdg.groupby(level=1).sum()
    assert_groupby_results_equal(pdh, gdh)
    pdg = pdf.groupby(["x", "y", "z"]).sum()
    gdg = gdf.groupby(["x", "y", "z"]).sum()
    assert_groupby_results_equal(pdg, gdg)
    pdg = pdf.groupby(["z"]).sum()
    gdg = gdf.groupby(["z"]).sum()
    assert_groupby_results_equal(pdg, gdg)
    pdg = pdf.groupby(["y", "z"]).sum()
    gdg = gdf.groupby(["y", "z"]).sum()
    assert_groupby_results_equal(pdg, gdg)
    pdg = pdf.groupby(["x", "z"]).sum()
    gdg = gdf.groupby(["x", "z"]).sum()
    assert_groupby_results_equal(pdg, gdg)
    pdg = pdf.groupby(["y"]).sum()
    gdg = gdf.groupby(["y"]).sum()
    assert_groupby_results_equal(pdg, gdg)
    pdg = pdf.groupby(["x"]).sum()
    gdg = gdf.groupby(["x"]).sum()
    assert_groupby_results_equal(pdg, gdg)
    pdh = pdg.groupby(level=0).sum()
    gdh = gdg.groupby(level=0).sum()
    assert_groupby_results_equal(pdh, gdh)
    pdg = pdf.groupby(["x", "y"]).sum()
    gdg = gdf.groupby(["x", "y"]).sum()
    pdh = pdg.groupby(level=[0, 1]).sum()
    gdh = gdg.groupby(level=[0, 1]).sum()
    assert_groupby_results_equal(pdh, gdh)
    pdh = pdg.groupby(level=[1, 0]).sum()
    gdh = gdg.groupby(level=[1, 0]).sum()
    assert_groupby_results_equal(pdh, gdh)
    pdg = pdf.groupby(["x", "y"]).sum()
    gdg = gdf.groupby(["x", "y"]).sum()

    assert_exceptions_equal(
        lfunc=pdg.groupby,
        rfunc=gdg.groupby,
        lfunc_args_and_kwargs=([], {"level": 2}),
        rfunc_args_and_kwargs=([], {"level": 2}),
        expected_error_message="Invalid level number",
    )


@pytest.mark.parametrize(
    "func",
    [
        pytest.param(
            lambda df: df.groupby(["x", "y", "z"]).sum(),
            marks=pytest.mark.xfail(
                reason="https://github.com/pandas-dev/pandas/issues/32464"
            ),
        ),
        lambda df: df.groupby(["x", "y"]).sum(),
        lambda df: df.groupby(["x", "y"]).agg("sum"),
        lambda df: df.groupby(["y"]).sum(),
        lambda df: df.groupby(["y"]).agg("sum"),
        lambda df: df.groupby(["x"]).sum(),
        lambda df: df.groupby(["x"]).agg("sum"),
        lambda df: df.groupby(["x", "y"]).z.sum(),
        lambda df: df.groupby(["x", "y"]).z.agg("sum"),
    ],
)
def test_empty_groupby(func):
    pdf = pd.DataFrame({"x": [], "y": [], "z": []})
    gdf = cudf.from_pandas(pdf)
    assert_groupby_results_equal(func(pdf), func(gdf), check_index_type=False)


def test_groupby_unsupported_columns():
    np.random.seed(12)
    pd_cat = pd.Categorical(
        pd.Series(np.random.choice(["a", "b", 1], 3), dtype="category")
    )
    pdf = pd.DataFrame(
        {
            "x": [1, 2, 3],
            "y": ["a", "b", "c"],
            "z": ["d", "e", "f"],
            "a": [3, 4, 5],
        }
    )
    pdf["b"] = pd_cat
    gdf = cudf.from_pandas(pdf)
    pdg = pdf.groupby("x").sum()
    gdg = gdf.groupby("x").sum()
    assert_groupby_results_equal(pdg, gdg)


def test_list_of_series():
    pdf = pd.DataFrame({"x": [1, 2, 3], "y": [1, 2, 1]})
    gdf = cudf.from_pandas(pdf)
    pdg = pdf.groupby([pdf.x]).y.sum()
    gdg = gdf.groupby([gdf.x]).y.sum()
    assert_groupby_results_equal(pdg, gdg)
    pdg = pdf.groupby([pdf.x, pdf.y]).y.sum()
    gdg = gdf.groupby([gdf.x, gdf.y]).y.sum()
    pytest.skip()
    assert_groupby_results_equal(pdg, gdg)


def test_groupby_use_agg_column_as_index():
    pdf = pd.DataFrame()
    pdf["a"] = [1, 1, 1, 3, 5]
    gdf = cudf.DataFrame()
    gdf["a"] = [1, 1, 1, 3, 5]
    pdg = pdf.groupby("a").agg({"a": "count"})
    gdg = gdf.groupby("a").agg({"a": "count"})
    assert_groupby_results_equal(pdg, gdg, check_dtype=False)


def test_groupby_list_then_string():
    gdf = cudf.DataFrame()
    gdf["a"] = [0, 1, 0, 1, 2]
    gdf["b"] = [11, 2, 15, 12, 2]
    gdf["c"] = [6, 7, 6, 7, 6]
    pdf = gdf.to_pandas()
    gdg = gdf.groupby("a", as_index=True).agg(
        {"b": ["min", "max"], "c": "max"}
    )
    pdg = pdf.groupby("a", as_index=True).agg(
        {"b": ["min", "max"], "c": "max"}
    )
    assert_groupby_results_equal(gdg, pdg)


def test_groupby_different_unequal_length_column_aggregations():
    gdf = cudf.DataFrame()
    gdf["a"] = [0, 1, 0, 1, 2]
    gdf["b"] = [11, 2, 15, 12, 2]
    gdf["c"] = [11, 2, 15, 12, 2]
    pdf = gdf.to_pandas()
    gdg = gdf.groupby("a", as_index=True).agg(
        {"b": "min", "c": ["max", "min"]}
    )
    pdg = pdf.groupby("a", as_index=True).agg(
        {"b": "min", "c": ["max", "min"]}
    )
    assert_groupby_results_equal(pdg, gdg)


def test_groupby_single_var_two_aggs():
    gdf = cudf.DataFrame()
    gdf["a"] = [0, 1, 0, 1, 2]
    gdf["b"] = [11, 2, 15, 12, 2]
    gdf["c"] = [11, 2, 15, 12, 2]
    pdf = gdf.to_pandas()
    gdg = gdf.groupby("a", as_index=True).agg({"b": ["min", "max"]})
    pdg = pdf.groupby("a", as_index=True).agg({"b": ["min", "max"]})
    assert_groupby_results_equal(pdg, gdg)


def test_groupby_double_var_two_aggs():
    gdf = cudf.DataFrame()
    gdf["a"] = [0, 1, 0, 1, 2]
    gdf["b"] = [11, 2, 15, 12, 2]
    gdf["c"] = [11, 2, 15, 12, 2]
    pdf = gdf.to_pandas()
    gdg = gdf.groupby(["a", "b"], as_index=True).agg({"c": ["min", "max"]})
    pdg = pdf.groupby(["a", "b"], as_index=True).agg({"c": ["min", "max"]})
    assert_groupby_results_equal(pdg, gdg)


def test_groupby_apply_basic_agg_single_column():
    gdf = DataFrame()
    gdf["key"] = [0, 0, 1, 1, 2, 2, 0]
    gdf["val"] = [0, 1, 2, 3, 4, 5, 6]
    gdf["mult"] = gdf["key"] * gdf["val"]
    pdf = gdf.to_pandas()

    gdg = gdf.groupby(["key", "val"]).mult.sum()
    pdg = pdf.groupby(["key", "val"]).mult.sum()
    assert_groupby_results_equal(pdg, gdg)


def test_groupby_multi_agg_single_groupby_series():
    pdf = pd.DataFrame(
        {
            "x": np.random.randint(0, 5, size=10000),
            "y": np.random.normal(size=10000),
        }
    )
    gdf = cudf.from_pandas(pdf)
    pdg = pdf.groupby("x").y.agg(["sum", "max"])
    gdg = gdf.groupby("x").y.agg(["sum", "max"])

    assert_groupby_results_equal(pdg, gdg)


def test_groupby_multi_agg_multi_groupby():
    pdf = pd.DataFrame(
        {
            "a": np.random.randint(0, 5, 10),
            "b": np.random.randint(0, 5, 10),
            "c": np.random.randint(0, 5, 10),
            "d": np.random.randint(0, 5, 10),
        }
    )
    gdf = cudf.from_pandas(pdf)
    pdg = pdf.groupby(["a", "b"]).agg(["sum", "max"])
    gdg = gdf.groupby(["a", "b"]).agg(["sum", "max"])
    assert_groupby_results_equal(pdg, gdg)


def test_groupby_datetime_multi_agg_multi_groupby():
    pdf = pd.DataFrame(
        {
            "a": pd.date_range(
                datetime.datetime.now(),
                datetime.datetime.now() + datetime.timedelta(9),
                freq="D",
            ),
            "b": np.random.randint(0, 5, 10),
            "c": np.random.randint(0, 5, 10),
            "d": np.random.randint(0, 5, 10),
        }
    )
    gdf = cudf.from_pandas(pdf)
    pdg = pdf.groupby(["a", "b"]).agg(["sum", "max"])
    gdg = gdf.groupby(["a", "b"]).agg(["sum", "max"])

    assert_groupby_results_equal(pdg, gdg)


@pytest.mark.parametrize(
    "agg",
    [
        ["min", "max", "count", "mean"],
        ["mean", "var", "std"],
        ["count", "mean", "var", "std"],
    ],
)
def test_groupby_multi_agg_hash_groupby(agg):
    alphabets = "abcdefghijklmnopqrstuvwxyz"
    prefixes = alphabets[:10]
    coll_dict = dict()
    for prefix in prefixes:
        for this_name in alphabets:
            coll_dict[prefix + this_name] = float
    coll_dict["id"] = int
    gdf = cudf.datasets.timeseries(
        start="2000", end="2000-01-2", dtypes=coll_dict, freq="1s", seed=1,
    ).reset_index(drop=True)
    pdf = gdf.to_pandas()
    check_dtype = False if "count" in agg else True
    pdg = pdf.groupby("id").agg(agg)
    gdg = gdf.groupby("id").agg(agg)
    assert_groupby_results_equal(pdg, gdg, check_dtype=check_dtype)


@pytest.mark.parametrize(
    "agg", ["min", "max", "idxmax", "idxmax", "sum", "prod", "count", "mean"]
)
def test_groupby_nulls_basic(agg):
    check_dtype = False if agg in _index_type_aggs else True

    pdf = pd.DataFrame({"a": [0, 0, 1, 1, 2, 2], "b": [1, 2, 1, 2, 1, None]})
    gdf = cudf.from_pandas(pdf)
    assert_groupby_results_equal(
        getattr(pdf.groupby("a"), agg)(),
        getattr(gdf.groupby("a"), agg)(),
        check_dtype=check_dtype,
    )

    pdf = pd.DataFrame(
        {
            "a": [0, 0, 1, 1, 2, 2],
            "b": [1, 2, 1, 2, 1, None],
            "c": [1, 2, 1, None, 1, 2],
        }
    )
    gdf = cudf.from_pandas(pdf)
    assert_groupby_results_equal(
        getattr(pdf.groupby("a"), agg)(),
        getattr(gdf.groupby("a"), agg)(),
        check_dtype=check_dtype,
    )

    pdf = pd.DataFrame(
        {
            "a": [0, 0, 1, 1, 2, 2],
            "b": [1, 2, 1, 2, 1, None],
            "c": [1, 2, None, None, 1, 2],
        }
    )
    gdf = cudf.from_pandas(pdf)

    # TODO: fillna() used here since we don't follow
    # Pandas' null semantics. Should we change it?
    assert_groupby_results_equal(
        getattr(pdf.groupby("a"), agg)().fillna(0),
        getattr(gdf.groupby("a"), agg)().fillna(0 if agg != "prod" else 1),
        check_dtype=check_dtype,
    )


def test_groupby_nulls_in_index():
    pdf = pd.DataFrame({"a": [None, 2, 1, 1], "b": [1, 2, 3, 4]})
    gdf = cudf.from_pandas(pdf)

    assert_groupby_results_equal(
        pdf.groupby("a").sum(), gdf.groupby("a").sum()
    )


def test_groupby_all_nulls_index():
    gdf = cudf.DataFrame(
        {
            "a": cudf.Series([None, None, None, None], dtype="object"),
            "b": [1, 2, 3, 4],
        }
    )
    pdf = gdf.to_pandas()
    assert_groupby_results_equal(
        pdf.groupby("a").sum(), gdf.groupby("a").sum()
    )

    gdf = cudf.DataFrame(
        {"a": cudf.Series([np.nan, np.nan, np.nan, np.nan]), "b": [1, 2, 3, 4]}
    )
    pdf = gdf.to_pandas()
    assert_groupby_results_equal(
        pdf.groupby("a").sum(), gdf.groupby("a").sum()
    )


@pytest.mark.parametrize("sort", [True, False])
def test_groupby_sort(sort):
    pdf = pd.DataFrame({"a": [2, 2, 1, 1], "b": [1, 2, 3, 4]})
    gdf = cudf.from_pandas(pdf)

    assert_eq(
        pdf.groupby("a", sort=sort).sum(),
        gdf.groupby("a", sort=sort).sum(),
        check_like=not sort,
    )

    pdf = pd.DataFrame(
        {"c": [-1, 2, 1, 4], "b": [1, 2, 3, 4], "a": [2, 2, 1, 1]}
    )
    gdf = cudf.from_pandas(pdf)

    assert_eq(
        pdf.groupby(["c", "b"], sort=sort).sum(),
        gdf.groupby(["c", "b"], sort=sort).sum(),
        check_like=not sort,
    )

    ps = pd.Series([1, 2, 3, 4, 5, 6, 7, 8], index=[2, 2, 2, 3, 3, 1, 1, 1])
    gs = cudf.from_pandas(ps)

    assert_eq(
        ps.groupby(level=0, sort=sort).sum().to_frame(),
        gs.groupby(level=0, sort=sort).sum().to_frame(),
        check_like=not sort,
    )

    ps = pd.Series(
        [1, 2, 3, 4, 5, 6, 7, 8],
        index=pd.MultiIndex.from_product([(1, 2), ("a", "b"), (42, 84)]),
    )
    gs = cudf.from_pandas(ps)

    assert_eq(
        ps.groupby(level=0, sort=sort).sum().to_frame(),
        gs.groupby(level=0, sort=sort).sum().to_frame(),
        check_like=not sort,
    )


def test_groupby_cat():
    pdf = pd.DataFrame(
        {"a": [1, 1, 2], "b": pd.Series(["b", "b", "a"], dtype="category")}
    )
    gdf = cudf.from_pandas(pdf)
    assert_groupby_results_equal(
        pdf.groupby("a").count(), gdf.groupby("a").count(), check_dtype=False,
    )


def test_groupby_index_type():
    df = cudf.DataFrame()
    df["string_col"] = ["a", "b", "c"]
    df["counts"] = [1, 2, 3]
    res = df.groupby(by="string_col").counts.sum()
    assert isinstance(res.index, cudf.core.index.StringIndex)


@pytest.mark.parametrize(
    "interpolation", ["linear", "lower", "higher", "nearest", "midpoint"]
)
@pytest.mark.parametrize("q", [0.25, 0.4, 0.5, 0.7, 1])
def test_groupby_quantile(interpolation, q):
    raw_data = {
        "y": [None, 1, 2, 3, 4, None, 6, 7, 8, 9],
        "x": [1, 2, 3, 1, 2, 2, 1, None, 3, 2],
    }
    # Pandas>0.25 now casts NaN in quantile operations as a float64
    # # so we are filling with zeros.
    pdf = pd.DataFrame(raw_data).fillna(0)
    gdf = DataFrame.from_pandas(pdf)

    pdg = pdf.groupby("x")
    gdg = gdf.groupby("x")

    pdresult = pdg.quantile(q, interpolation=interpolation)
    gdresult = gdg.quantile(q, interpolation=interpolation)

    # There's a lot left to add to python bindings like index name
    # so this is a temporary workaround
    pdresult = pdresult["y"].reset_index(drop=True)
    gdresult = gdresult["y"].reset_index(drop=True)

    if q == 0.5 and interpolation == "nearest":
        pytest.xfail(
            "Pandas NaN Rounding will fail nearest interpolation at 0.5"
        )

    assert_groupby_results_equal(pdresult, gdresult)


def test_groupby_std():
    raw_data = {
        "x": [1, 2, 3, 1, 2, 2, 1, None, 3, 2],
        "y": [None, 1, 2, 3, 4, None, 6, 7, 8, 9],
    }
    pdf = pd.DataFrame(raw_data)
    gdf = DataFrame.from_pandas(pdf)
    pdg = pdf.groupby("x")
    gdg = gdf.groupby("x")
    pdresult = pdg.std()
    gdresult = gdg.std()

    assert_groupby_results_equal(pdresult, gdresult)


def test_groupby_size():
    pdf = pd.DataFrame(
        {
            "a": [1, 1, 3, 4],
            "b": ["bob", "bob", "alice", "cooper"],
            "c": [1, 2, 3, 4],
        }
    )
    gdf = cudf.from_pandas(pdf)

    assert_groupby_results_equal(
        pdf.groupby("a").size(), gdf.groupby("a").size(), check_dtype=False,
    )

    assert_groupby_results_equal(
        pdf.groupby(["a", "b", "c"]).size(),
        gdf.groupby(["a", "b", "c"]).size(),
        check_dtype=False,
    )

    sr = pd.Series(range(len(pdf)))
    assert_groupby_results_equal(
        pdf.groupby(sr).size(), gdf.groupby(sr).size(), check_dtype=False,
    )


def test_groupby_cumcount():
    pdf = pd.DataFrame(
        {
            "a": [1, 1, 3, 4],
            "b": ["bob", "bob", "alice", "cooper"],
            "c": [1, 2, 3, 4],
        }
    )
    gdf = cudf.from_pandas(pdf)

    assert_groupby_results_equal(
        pdf.groupby("a").cumcount(),
        gdf.groupby("a").cumcount(),
        check_dtype=False,
    )

    assert_groupby_results_equal(
        pdf.groupby(["a", "b", "c"]).cumcount(),
        gdf.groupby(["a", "b", "c"]).cumcount(),
        check_dtype=False,
    )

    sr = pd.Series(range(len(pdf)))
    assert_groupby_results_equal(
        pdf.groupby(sr).cumcount(),
        gdf.groupby(sr).cumcount(),
        check_dtype=False,
    )


@pytest.mark.parametrize("nelem", get_nelem())
@pytest.mark.parametrize("as_index", [True, False])
@pytest.mark.parametrize(
    "agg", ["min", "max", "idxmin", "idxmax", "mean", "count"]
)
def test_groupby_datetime(nelem, as_index, agg):
    if agg == "mean" and as_index is True:
        return
    check_dtype = agg not in ("mean", "count", "idxmin", "idxmax")
    pdf = make_frame(pd.DataFrame, nelem=nelem, with_datetime=True)
    gdf = make_frame(cudf.DataFrame, nelem=nelem, with_datetime=True)
    pdg = pdf.groupby("datetime", as_index=as_index)
    gdg = gdf.groupby("datetime", as_index=as_index)
    if as_index is False:
        pdres = getattr(pdg, agg)()
        gdres = getattr(gdg, agg)()
    else:
        pdres = pdg.agg({"datetime": agg})
        gdres = gdg.agg({"datetime": agg})
    assert_groupby_results_equal(
        pdres,
        gdres,
        check_dtype=check_dtype,
        as_index=as_index,
        by=["datetime"],
    )


def test_groupby_dropna():
    df = cudf.DataFrame({"a": [1, 1, None], "b": [1, 2, 3]})
    expect = cudf.DataFrame(
        {"b": [3, 3]}, index=cudf.Series([1, None], name="a")
    )
    got = df.groupby("a", dropna=False).sum()
    assert_groupby_results_equal(expect, got)

    df = cudf.DataFrame(
        {"a": [1, 1, 1, None], "b": [1, None, 1, None], "c": [1, 2, 3, 4]}
    )
    idx = cudf.MultiIndex.from_frame(
        df[["a", "b"]].drop_duplicates().sort_values(["a", "b"]),
        names=["a", "b"],
    )
    expect = cudf.DataFrame({"c": [4, 2, 4]}, index=idx)
    got = df.groupby(["a", "b"], dropna=False).sum()

    assert_groupby_results_equal(expect, got)


def test_groupby_dropna_getattr():
    df = cudf.DataFrame()
    df["id"] = [0, 1, 1, None, None, 3, 3]
    df["val"] = [0, 1, 1, 2, 2, 3, 3]
    got = df.groupby("id", dropna=False).val.sum()

    expect = cudf.Series(
        [0, 2, 6, 4], name="val", index=cudf.Series([0, 1, 3, None], name="id")
    )

    assert_groupby_results_equal(expect, got)


def test_groupby_categorical_from_string():
    gdf = cudf.DataFrame()
    gdf["id"] = ["a", "b", "c"]
    gdf["val"] = [0, 1, 2]
    gdf["id"] = gdf["id"].astype("category")
    assert_groupby_results_equal(
        cudf.DataFrame({"val": gdf["val"]}).set_index(keys=gdf["id"]),
        gdf.groupby("id").sum(),
    )


def test_groupby_arbitrary_length_series():
    gdf = cudf.DataFrame({"a": [1, 1, 2], "b": [2, 3, 4]}, index=[4, 5, 6])
    gsr = cudf.Series([1.0, 2.0, 2.0], index=[3, 4, 5])

    pdf = gdf.to_pandas()
    psr = gsr.to_pandas()

    expect = pdf.groupby(psr).sum()
    got = gdf.groupby(gsr).sum()

    assert_groupby_results_equal(expect, got)


def test_groupby_series_same_name_as_dataframe_column():
    gdf = cudf.DataFrame({"a": [1, 1, 2], "b": [2, 3, 4]}, index=[4, 5, 6])
    gsr = cudf.Series([1.0, 2.0, 2.0], name="a", index=[3, 4, 5])

    pdf = gdf.to_pandas()
    psr = gsr.to_pandas()

    expect = pdf.groupby(psr).sum()
    got = gdf.groupby(gsr).sum()

    assert_groupby_results_equal(expect, got)


def test_group_by_series_and_column_name_in_by():
    gdf = cudf.DataFrame(
        {"x": [1.0, 2.0, 3.0], "y": [1, 2, 1]}, index=[1, 2, 3]
    )
    gsr0 = cudf.Series([0.0, 1.0, 2.0], name="a", index=[1, 2, 3])
    gsr1 = cudf.Series([0.0, 1.0, 3.0], name="b", index=[3, 4, 5])

    pdf = gdf.to_pandas()
    psr0 = gsr0.to_pandas()
    psr1 = gsr1.to_pandas()

    expect = pdf.groupby(["x", psr0, psr1]).sum()
    got = gdf.groupby(["x", gsr0, gsr1]).sum()

    assert_groupby_results_equal(expect, got)


@pytest.mark.parametrize(
    "grouper",
    [
        "a",
        ["a"],
        ["a", "b"],
        np.array([0, 1, 1, 2, 3, 2]),
        {0: "a", 1: "a", 2: "b", 3: "a", 4: "b", 5: "c"},
        lambda x: x + 1,
        ["a", np.array([0, 1, 1, 2, 3, 2])],
    ],
)
def test_grouping(grouper):
    pdf = pd.DataFrame(
        {
            "a": [1, 1, 1, 2, 2, 3],
            "b": [1, 2, 1, 2, 1, 2],
            "c": [1, 2, 3, 4, 5, 6],
        }
    )
    gdf = cudf.from_pandas(pdf)

    for pdf_group, gdf_group in zip(
        pdf.groupby(grouper), gdf.groupby(grouper)
    ):
        assert pdf_group[0] == gdf_group[0]
        assert_eq(pdf_group[1], gdf_group[1])


@pytest.mark.parametrize("agg", [lambda x: x.count(), "count"])
@pytest.mark.parametrize("by", ["a", ["a", "b"], ["a", "c"]])
def test_groupby_count(agg, by):

    pdf = pd.DataFrame(
        {"a": [1, 1, 1, 2, 3], "b": [1, 2, 2, 2, 1], "c": [1, 2, None, 4, 5]}
    )
    gdf = cudf.from_pandas(pdf)

    expect = pdf.groupby(by).agg(agg)
    got = gdf.groupby(by).agg(agg)

    assert_groupby_results_equal(expect, got, check_dtype=False)


@pytest.mark.parametrize("agg", [lambda x: x.median(), "median"])
@pytest.mark.parametrize("by", ["a", ["a", "b"], ["a", "c"]])
def test_groupby_median(agg, by):
    pdf = pd.DataFrame(
        {"a": [1, 1, 1, 2, 3], "b": [1, 2, 2, 2, 1], "c": [1, 2, None, 4, 5]}
    )
    gdf = cudf.from_pandas(pdf)

    expect = pdf.groupby(by).agg(agg)
    got = gdf.groupby(by).agg(agg)

    assert_groupby_results_equal(expect, got, check_dtype=False)


@pytest.mark.parametrize("agg", [lambda x: x.nunique(), "nunique"])
@pytest.mark.parametrize("by", ["a", ["a", "b"], ["a", "c"]])
def test_groupby_nunique(agg, by):
    if not PANDAS_GE_110:
        pytest.xfail("pandas >= 1.1 required")
    pdf = pd.DataFrame(
        {"a": [1, 1, 1, 2, 3], "b": [1, 2, 2, 2, 1], "c": [1, 2, None, 4, 5]}
    )
    gdf = cudf.from_pandas(pdf)

    expect = pdf.groupby(by).nunique()
    got = gdf.groupby(by).nunique()

    assert_groupby_results_equal(expect, got, check_dtype=False)


@pytest.mark.parametrize(
    "n", [0, 1, 2, 10],
)
@pytest.mark.parametrize("by", ["a", ["a", "b"], ["a", "c"]])
def test_groupby_nth(n, by):
    pdf = pd.DataFrame(
        {
            "a": [1, 1, 1, 2, 3],
            "b": [1, 2, 2, 2, 1],
            "c": [1, 2, None, 4, 5],
            "d": ["a", "b", "c", "d", "e"],
        }
    )
    gdf = cudf.from_pandas(pdf)

    expect = pdf.groupby(by).nth(n)
    got = gdf.groupby(by).nth(n)

    assert_groupby_results_equal(expect, got, check_dtype=False)


def test_raise_data_error():

    pdf = pd.DataFrame({"a": [1, 2, 3, 4], "b": ["a", "b", "c", "d"]})
    gdf = cudf.from_pandas(pdf)

    assert_exceptions_equal(
        pdf.groupby("a").mean,
        gdf.groupby("a").mean,
        compare_error_message=False,
    )


def test_drop_unsupported_multi_agg():

    gdf = cudf.DataFrame(
        {"a": [1, 1, 2, 2], "b": [1, 2, 3, 4], "c": ["a", "b", "c", "d"]}
    )
    assert_groupby_results_equal(
        gdf.groupby("a").agg(["count", "mean"]),
        gdf.groupby("a").agg({"b": ["count", "mean"], "c": ["count"]}),
    )


@pytest.mark.parametrize(
    "agg",
    (
        list(itertools.combinations(["count", "max", "min", "nunique"], 2))
        + [
            {"b": "min", "c": "mean"},
            {"b": "max", "c": "mean"},
            {"b": "count", "c": "mean"},
            {"b": "nunique", "c": "mean"},
        ]
    ),
)
def test_groupby_agg_combinations(agg):
    pdf = pd.DataFrame(
        {
            "a": [1, 1, 2, 2, 3],
            "b": ["a", "a", "b", "c", "d"],
            "c": [1, 2, 3, 4, 5],
        }
    )
    gdf = cudf.from_pandas(pdf)

    assert_groupby_results_equal(
        pdf.groupby("a").agg(agg),
        gdf.groupby("a").agg(agg),
        check_dtype=False,
    )


def test_groupby_apply_noempty_group():
    pdf = pd.DataFrame(
        {"a": [1, 1, 2, 2], "b": [1, 2, 1, 2], "c": [1, 2, 3, 4]}
    )
    gdf = cudf.from_pandas(pdf)
    assert_groupby_results_equal(
        pdf.groupby("a")
        .apply(lambda x: x.iloc[[0, 1]])
        .reset_index(drop=True),
        gdf.groupby("a")
        .apply(lambda x: x.iloc[[0, 1]])
        .reset_index(drop=True),
    )


def test_reset_index_after_empty_groupby():
    # GH #5475
    pdf = pd.DataFrame({"a": [1, 2, 3]})
    gdf = cudf.from_pandas(pdf)

    assert_groupby_results_equal(
        pdf.groupby("a").sum().reset_index(),
        gdf.groupby("a").sum().reset_index(),
        as_index=False,
        by="a",
    )


def test_groupby_attribute_error():
    err_msg = "Test error message"

    class TestGroupBy(cudf.core.groupby.GroupBy):
        @property
        def _groupby(self):
            raise AttributeError("Test error message")

    a = cudf.DataFrame({"a": [1, 2], "b": [2, 3]})
    gb = TestGroupBy(a, a["a"])

    with pytest.raises(AttributeError, match=err_msg):
        gb.sum()


@pytest.mark.parametrize(
    "by",
    [
        "a",
        "b",
        ["a"],
        ["b"],
        ["a", "b"],
        ["b", "a"],
        np.array([0, 0, 0, 1, 1, 1, 2]),
    ],
)
def test_groupby_groups(by):
    pdf = pd.DataFrame(
        {"a": [1, 2, 1, 2, 1, 2, 3], "b": [1, 2, 3, 4, 5, 6, 7]}
    )
    gdf = cudf.from_pandas(pdf)

    pdg = pdf.groupby(by)
    gdg = gdf.groupby(by)

    for key in pdg.groups:
        assert key in gdg.groups
        assert_eq(pdg.groups[key], gdg.groups[key])


@pytest.mark.parametrize(
    "by",
    [
        "a",
        "b",
        ["a"],
        ["b"],
        ["a", "b"],
        ["b", "a"],
        ["a", "c"],
        ["a", "b", "c"],
    ],
)
def test_groupby_groups_multi(by):
    pdf = pd.DataFrame(
        {
            "a": [1, 2, 1, 2, 1, 2, 3],
            "b": ["a", "b", "a", "b", "b", "c", "c"],
            "c": [1, 2, 3, 4, 5, 6, 7],
        }
    )
    gdf = cudf.from_pandas(pdf)

    pdg = pdf.groupby(by)
    gdg = gdf.groupby(by)

    for key in pdg.groups:
        assert key in gdg.groups
        assert_eq(pdg.groups[key], gdg.groups[key])


def test_groupby_nunique_series():
    pdf = pd.DataFrame({"a": [1, 1, 1, 2, 2, 2], "b": [1, 2, 3, 1, 1, 2]})
    gdf = cudf.from_pandas(pdf)

    assert_groupby_results_equal(
        pdf.groupby("a")["b"].nunique(),
        gdf.groupby("a")["b"].nunique(),
        check_dtype=False,
    )


@pytest.mark.parametrize("list_agg", [list, "collect"])
def test_groupby_list_simple(list_agg):
    pdf = pd.DataFrame({"a": [1, 1, 1, 2, 2, 2], "b": [1, 2, None, 4, 5, 6]})
    gdf = cudf.from_pandas(pdf)

    assert_groupby_results_equal(
        pdf.groupby("a").agg({"b": list}),
        gdf.groupby("a").agg({"b": list_agg}),
        check_dtype=False,
    )


@pytest.mark.parametrize("list_agg", [list, "collect"])
def test_groupby_list_of_lists(list_agg):
    pdf = pd.DataFrame(
        {
            "a": [1, 1, 1, 2, 2, 2],
            "b": [[1, 2], [3, None, 5], None, [], [7, 8], [9]],
        }
    )
    gdf = cudf.from_pandas(pdf)

    assert_groupby_results_equal(
        pdf.groupby("a").agg({"b": list}),
        gdf.groupby("a").agg({"b": list_agg}),
        check_dtype=False,
    )


@pytest.mark.parametrize("list_agg", [list, "collect"])
def test_groupby_list_of_structs(list_agg):
    pdf = pd.DataFrame(
        {
            "a": [1, 1, 1, 2, 2, 2],
            "b": [
                {"c": "1", "d": 1},
                {"c": "2", "d": 2},
                {"c": "3", "d": 3},
                {"c": "4", "d": 4},
                {"c": "5", "d": 5},
                {"c": "6", "d": 6},
            ],
        }
    )
    gdf = cudf.from_pandas(pdf)

    with pytest.raises(pd.core.base.DataError):
        gdf.groupby("a").agg({"b": list_agg}),


@pytest.mark.parametrize("list_agg", [list, "collect"])
def test_groupby_list_single_element(list_agg):
    pdf = pd.DataFrame({"a": [1, 2], "b": [3, None]})
    gdf = cudf.from_pandas(pdf)

    assert_groupby_results_equal(
        pdf.groupby("a").agg({"b": list}),
        gdf.groupby("a").agg({"b": list_agg}),
        check_dtype=False,
    )


@pytest.mark.parametrize(
    "agg", [list, [list, "count"], {"b": list, "c": "sum"}]
)
def test_groupby_list_strings(agg):
    pdf = pd.DataFrame(
        {
            "a": [1, 1, 1, 2, 2],
            "b": ["b", "a", None, "e", "d"],
            "c": [1, 2, 3, 4, 5],
        }
    )
    gdf = cudf.from_pandas(pdf)

    assert_groupby_results_equal(
        pdf.groupby("a").agg(agg),
        gdf.groupby("a").agg(agg),
        check_dtype=False,
    )


def test_groupby_list_columns_excluded():
    pdf = pd.DataFrame(
        {
            "a": [1, 1, 2, 2],
            "b": [1, 2, 3, 4],
            "c": [[1, 2], [3, 4], [5, 6], [7, 8]],
        }
    )
    gdf = cudf.from_pandas(pdf)

    assert_groupby_results_equal(
        pdf.groupby("a").mean(), gdf.groupby("a").mean(), check_dtype=False
    )

    assert_groupby_results_equal(
        pdf.groupby("a").agg("mean"),
        gdf.groupby("a").agg("mean"),
        check_dtype=False,
    )


def test_groupby_pipe():
    pdf = pd.DataFrame({"A": "a b a b".split(), "B": [1, 2, 3, 4]})
    gdf = cudf.from_pandas(pdf)

    expected = pdf.groupby("A").pipe(lambda x: x.max() - x.min())
    actual = gdf.groupby("A").pipe(lambda x: x.max() - x.min())

    assert_groupby_results_equal(expected, actual)


def test_groupby_apply_return_scalars():
    pdf = pd.DataFrame(
        {
            "A": [1, 1, 2, 2, 3, 3, 4, 4, 5, 5],
            "B": [
                0.01,
                np.nan,
                0.03,
                0.04,
                np.nan,
                0.06,
                0.07,
                0.08,
                0.09,
                1.0,
            ],
        }
    )
    gdf = cudf.from_pandas(pdf)

    def custom_map_func(x):
        x = x[~x["B"].isna()]
        ticker = x.shape[0]
        full = ticker / 10
        return full

    expected = pdf.groupby("A").apply(lambda x: custom_map_func(x))
    actual = gdf.groupby("A").apply(lambda x: custom_map_func(x))

    assert_groupby_results_equal(expected, actual)


@pytest.mark.parametrize(
    "cust_func",
    [lambda x: x - x.max(), lambda x: x.min() - x.max(), lambda x: x.min()],
)
def test_groupby_apply_return_series_dataframe(cust_func):
    pdf = pd.DataFrame(
        {"key": [0, 0, 1, 1, 2, 2, 2], "val": [0, 1, 2, 3, 4, 5, 6]}
    )
    gdf = cudf.from_pandas(pdf)

    expected = pdf.groupby(["key"]).apply(cust_func)
    actual = gdf.groupby(["key"]).apply(cust_func)

    assert_groupby_results_equal(expected, actual)


@pytest.mark.parametrize(
    "pdf",
    [pd.DataFrame(), pd.DataFrame({"a": []}), pd.Series([], dtype="float64")],
)
def test_groupby_no_keys(pdf):
    gdf = cudf.from_pandas(pdf)
    assert_groupby_results_equal(
        pdf.groupby([]).max(),
        gdf.groupby([]).max(),
        check_dtype=False,
        check_index_type=False,  # Int64Index v/s Float64Index
    )


@pytest.mark.parametrize(
    "pdf",
    [pd.DataFrame(), pd.DataFrame({"a": []}), pd.Series([], dtype="float64")],
)
def test_groupby_apply_no_keys(pdf):
    gdf = cudf.from_pandas(pdf)
    assert_groupby_results_equal(
        pdf.groupby([]).apply(lambda x: x.max()),
        gdf.groupby([]).apply(lambda x: x.max()),
    )


@pytest.mark.parametrize(
    "pdf",
    [pd.DataFrame({"a": [1, 2]}), pd.DataFrame({"a": [1, 2], "b": [2, 3]})],
)
def test_groupby_nonempty_no_keys(pdf):
    gdf = cudf.from_pandas(pdf)
    assert_exceptions_equal(
        lambda: pdf.groupby([]),
        lambda: gdf.groupby([]),
        compare_error_message=False,
    )


@pytest.mark.parametrize(
    "by,data",
    [
        # ([], []),  # error?
        ([1, 1, 2, 2], [0, 0, 1, 1]),
        ([1, 2, 3, 4], [0, 0, 0, 0]),
        ([1, 2, 1, 2], [0, 1, 1, 1]),
    ],
)
@pytest.mark.parametrize(
    "dtype",
    SIGNED_TYPES + DATETIME_TYPES + TIMEDELTA_TYPES + ["string", "category"],
)
def test_groupby_unique(by, data, dtype):
    pdf = pd.DataFrame({"by": by, "data": data})
    pdf["data"] = pdf["data"].astype(dtype)
    gdf = cudf.from_pandas(pdf)

    expect = pdf.groupby("by")["data"].unique()
    got = gdf.groupby("by")["data"].unique()
    assert_groupby_results_equal(expect, got)


@pytest.mark.parametrize("nelem", [2, 3, 100, 1000])
@pytest.mark.parametrize("func", ["cummin", "cummax", "cumcount", "cumsum"])
def test_groupby_2keys_scan(nelem, func):
    pdf = make_frame(pd.DataFrame, nelem=nelem)
    expect_df = pdf.groupby(["x", "y"], sort=True).agg(func)
    got_df = (
        make_frame(DataFrame, nelem=nelem)
        .groupby(["x", "y"], sort=True)
        .agg(func)
    )
    # pd.groupby.cumcount returns a series.
    if isinstance(expect_df, pd.Series):
        expect_df = expect_df.to_frame("val")

    check_dtype = False if func in _index_type_aggs else True
    assert_groupby_results_equal(got_df, expect_df, check_dtype=check_dtype)


def test_groupby_mix_agg_scan():
    err_msg = "Cannot perform both aggregation and scan in one operation"
    func = ["cumsum", "sum"]
    gb = make_frame(DataFrame, nelem=10).groupby(["x", "y"], sort=True)

    gb.agg(func[0])
    gb.agg(func[1])
    gb.agg(func[1:])
    with pytest.raises(NotImplementedError, match=err_msg):
        gb.agg(func)


@pytest.mark.parametrize("nelem", [2, 3, 100, 1000])
@pytest.mark.parametrize("shift_perc", [0.5, 1.0, 1.5])
@pytest.mark.parametrize("direction", [1, -1])
@pytest.mark.parametrize("fill_value", [None, np.nan, 42])
def test_groupby_shift_row(nelem, shift_perc, direction, fill_value):
    pdf = make_frame(pd.DataFrame, nelem=nelem, extra_vals=["val2"])
    gdf = cudf.from_pandas(pdf)
    n_shift = int(nelem * shift_perc) * direction

    expected = pdf.groupby(["x", "y"]).shift(
        periods=n_shift, fill_value=fill_value
    )
    got = gdf.groupby(["x", "y"]).shift(periods=n_shift, fill_value=fill_value)

    assert_groupby_results_equal(
        expected[["val", "val2"]], got[["val", "val2"]]
    )


@pytest.mark.parametrize("nelem", [10, 50, 100, 1000])
@pytest.mark.parametrize("shift_perc", [0.5, 1.0, 1.5])
@pytest.mark.parametrize("direction", [1, -1])
@pytest.mark.parametrize("fill_value", [None, 0, 42])
def test_groupby_shift_row_mixed_numerics(
    nelem, shift_perc, direction, fill_value
):
    t = rand_dataframe(
        dtypes_meta=[
            {"dtype": "int64", "null_frequency": 0, "cardinality": 10},
            {"dtype": "int64", "null_frequency": 0.4, "cardinality": 10},
            {"dtype": "float32", "null_frequency": 0.4, "cardinality": 10},
            {
                "dtype": "datetime64[ns]",
                "null_frequency": 0.4,
                "cardinality": 10,
            },
            {
                "dtype": "timedelta64[ns]",
                "null_frequency": 0.4,
                "cardinality": 10,
            },
        ],
        rows=nelem,
        use_threads=False,
    )
    pdf = t.to_pandas()
    gdf = cudf.from_pandas(pdf)
    n_shift = int(nelem * shift_perc) * direction

    expected = pdf.groupby(["0"]).shift(periods=n_shift, fill_value=fill_value)
    got = gdf.groupby(["0"]).shift(periods=n_shift, fill_value=fill_value)

    assert_groupby_results_equal(
        expected[["1", "2", "3", "4"]], got[["1", "2", "3", "4"]]
    )


# TODO: Shifting list columns is currently unsupported because we cannot
# construct a null list scalar in python. Support once it is added.
@pytest.mark.parametrize("nelem", [10, 50, 100, 1000])
@pytest.mark.parametrize("shift_perc", [0.5, 1.0, 1.5])
@pytest.mark.parametrize("direction", [1, -1])
def test_groupby_shift_row_mixed(nelem, shift_perc, direction):
    t = rand_dataframe(
        dtypes_meta=[
            {"dtype": "int64", "null_frequency": 0, "cardinality": 10},
            {"dtype": "int64", "null_frequency": 0.4, "cardinality": 10},
            {"dtype": "str", "null_frequency": 0.4, "cardinality": 10},
            {
                "dtype": "datetime64[ns]",
                "null_frequency": 0.4,
                "cardinality": 10,
            },
            {
                "dtype": "timedelta64[ns]",
                "null_frequency": 0.4,
                "cardinality": 10,
            },
        ],
        rows=nelem,
        use_threads=False,
    )
    pdf = t.to_pandas()
    gdf = cudf.from_pandas(pdf)
    n_shift = int(nelem * shift_perc) * direction

    expected = pdf.groupby(["0"]).shift(periods=n_shift)
    got = gdf.groupby(["0"]).shift(periods=n_shift)

    assert_groupby_results_equal(
        expected[["1", "2", "3", "4"]], got[["1", "2", "3", "4"]]
    )


@pytest.mark.parametrize("nelem", [10, 50, 100, 1000])
@pytest.mark.parametrize("shift_perc", [0.5, 1.0, 1.5])
@pytest.mark.parametrize("direction", [1, -1])
@pytest.mark.parametrize(
    "fill_value",
    [
        [
            42,
            "fill",
            np.datetime64(123, "ns"),
            cudf.Scalar(456, dtype="timedelta64[ns]"),
        ]
    ],
)
def test_groupby_shift_row_mixed_fill(
    nelem, shift_perc, direction, fill_value
):
    t = rand_dataframe(
        dtypes_meta=[
            {"dtype": "int64", "null_frequency": 0, "cardinality": 10},
            {"dtype": "int64", "null_frequency": 0.4, "cardinality": 10},
            {"dtype": "str", "null_frequency": 0.4, "cardinality": 10},
            {
                "dtype": "datetime64[ns]",
                "null_frequency": 0.4,
                "cardinality": 10,
            },
            {
                "dtype": "timedelta64[ns]",
                "null_frequency": 0.4,
                "cardinality": 10,
            },
        ],
        rows=nelem,
        use_threads=False,
    )
    pdf = t.to_pandas()
    gdf = cudf.from_pandas(pdf)
    n_shift = int(nelem * shift_perc) * direction

    # Pandas does not support specifing different fill_value by column, so we
    # simulate it column by column
    expected = pdf.copy()
    for col, single_fill in zip(pdf.iloc[:, 1:], fill_value):
        if isinstance(single_fill, cudf.Scalar):
            single_fill = single_fill._host_value
        expected[col] = (
            pdf[col]
            .groupby(pdf["0"])
            .shift(periods=n_shift, fill_value=single_fill)
        )

    got = gdf.groupby(["0"]).shift(periods=n_shift, fill_value=fill_value)

    assert_groupby_results_equal(
        expected[["1", "2", "3", "4"]], got[["1", "2", "3", "4"]]
    )


@pytest.mark.parametrize("nelem", [10, 50, 100, 1000])
@pytest.mark.parametrize("fill_value", [None, 0, 42])
def test_groupby_shift_row_zero_shift(nelem, fill_value):
    t = rand_dataframe(
        dtypes_meta=[
            {"dtype": "int64", "null_frequency": 0, "cardinality": 10},
            {"dtype": "int64", "null_frequency": 0.4, "cardinality": 10},
            {"dtype": "float32", "null_frequency": 0.4, "cardinality": 10},
            {
                "dtype": "datetime64[ns]",
                "null_frequency": 0.4,
                "cardinality": 10,
            },
            {
                "dtype": "timedelta64[ns]",
                "null_frequency": 0.4,
                "cardinality": 10,
            },
        ],
        rows=nelem,
        use_threads=False,
    )
    gdf = cudf.from_pandas(t.to_pandas())

    expected = gdf
    got = gdf.groupby(["0"]).shift(periods=0, fill_value=fill_value)

    assert_groupby_results_equal(
        expected[["1", "2", "3", "4"]], got[["1", "2", "3", "4"]]
    )


# TODO: test for category columns when cudf.Scalar supports category type
@pytest.mark.parametrize("nelem", [10, 100, 1000])
def test_groupby_fillna_multi_value(nelem):
    t = rand_dataframe(
        dtypes_meta=[
            {"dtype": "int64", "null_frequency": 0, "cardinality": 10},
            {"dtype": "int64", "null_frequency": 0.4, "cardinality": 10},
            {"dtype": "float32", "null_frequency": 0.4, "cardinality": 10},
            {
                "dtype": "datetime64[ms]",
                "null_frequency": 0.4,
                "cardinality": 10,
            },
            {
                "dtype": "timedelta64[ns]",
                "null_frequency": 0.4,
                "cardinality": 10,
            },
            {"dtype": "decimal64", "null_frequency": 0.4, "cardinality": 10},
            {"dtype": "str", "null_frequency": 0.4, "cardinality": 10},
        ],
        rows=nelem,
        use_threads=False,
        seed=0,
    )
    key_col = "0"
    value_cols = ["1", "2", "3", "4", "5", "6"]
    pdf = t.to_pandas()
    gdf = cudf.from_pandas(pdf)

    # fill the dataframe with the first non-null item in the column
    fill_values = {
        name: pdf[name].loc[pdf[name].first_valid_index()]
        for name in value_cols
    }
    # cudf can't fillna with a pandas.Timedelta type
    fill_values["4"] = fill_values["4"].to_numpy()

    expect = pdf.groupby(key_col).fillna(value=fill_values)

    got = gdf.groupby(key_col).fillna(value=fill_values)

    # In this specific case, Pandas returns the rows in grouped order.
    # Cudf returns columns in orginal order.
    expect.index = expect.index.get_level_values(1)
    assert_groupby_results_equal(expect[value_cols], got[value_cols])


# TODO: test for category columns when cudf.Scalar supports category type
# TODO: cudf.fillna does not support decimal column to column fill yet
@pytest.mark.parametrize("nelem", [10, 100, 1000])
def test_groupby_fillna_multi_value_df(nelem):
    t = rand_dataframe(
        dtypes_meta=[
            {"dtype": "int64", "null_frequency": 0, "cardinality": 10},
            {"dtype": "int64", "null_frequency": 0.4, "cardinality": 10},
            {"dtype": "float32", "null_frequency": 0.4, "cardinality": 10},
            {
                "dtype": "datetime64[ms]",
                "null_frequency": 0.4,
                "cardinality": 10,
            },
            {
                "dtype": "timedelta64[ns]",
                "null_frequency": 0.4,
                "cardinality": 10,
            },
            {"dtype": "str", "null_frequency": 0.4, "cardinality": 10},
        ],
        rows=nelem,
        use_threads=False,
        seed=0,
    )
    key_col = "0"
    value_cols = ["1", "2", "3", "4", "5"]
    pdf = t.to_pandas()
    gdf = cudf.from_pandas(pdf)

    # fill the dataframe with the first non-null item in the column
    fill_values = {
        name: pdf[name].loc[pdf[name].first_valid_index()]
        for name in value_cols
    }
    # cudf can't fillna with a pandas.Timedelta type
    fill_values["4"] = fill_values["4"].to_numpy()
    fill_values = pd.DataFrame(fill_values, index=pdf.index)

    expect = pdf.groupby(key_col).fillna(value=fill_values)

    fill_values = cudf.from_pandas(fill_values)
    got = gdf.groupby(key_col).fillna(value=fill_values)

    assert_groupby_results_equal(expect[value_cols], got[value_cols])


@pytest.mark.parametrize(
    "by",
    [pd.Series([1, 1, 2, 2, 3, 4]), lambda x: x % 2 == 0, pd.Grouper(level=0)],
)
@pytest.mark.parametrize(
    "data", [[1, None, 2, None, 3, None], [1, 2, 3, 4, 5, 6]]
)
@pytest.mark.parametrize("args", [{"value": 42}, {"method": "ffill"}])
def test_groupby_various_by_fillna(by, data, args):
    ps = pd.Series(data)
    gs = cudf.from_pandas(ps)

    expect = ps.groupby(by).fillna(**args)
    if isinstance(by, pd.Grouper):
        by = cudf.Grouper(level=by.level)
    got = gs.groupby(by).fillna(**args)

    assert_groupby_results_equal(expect, got, check_dtype=False)


@pytest.mark.parametrize("nelem", [10, 100, 1000])
@pytest.mark.parametrize("method", ["pad", "ffill", "backfill", "bfill"])
def test_groupby_fillna_method(nelem, method):
    t = rand_dataframe(
        dtypes_meta=[
            {"dtype": "int64", "null_frequency": 0, "cardinality": 10},
            {"dtype": "int64", "null_frequency": 0.4, "cardinality": 10},
            {"dtype": "float32", "null_frequency": 0.4, "cardinality": 10},
            {
                "dtype": "datetime64[ns]",
                "null_frequency": 0.4,
                "cardinality": 10,
            },
            {
                "dtype": "timedelta64[ns]",
                "null_frequency": 0.4,
                "cardinality": 10,
            },
            {
                "dtype": "list",
                "null_frequency": 0.4,
                "cardinality": 10,
                "lists_max_length": 10,
                "nesting_max_depth": 3,
                "value_type": "int64",
            },
            {"dtype": "category", "null_frequency": 0.4, "cardinality": 10},
            {"dtype": "decimal64", "null_frequency": 0.4, "cardinality": 10},
            {"dtype": "str", "null_frequency": 0.4, "cardinality": 10},
        ],
        rows=nelem,
        use_threads=False,
        seed=0,
    )
    key_col = "0"
    value_cols = ["1", "2", "3", "4", "5", "6", "7", "8"]
    pdf = t.to_pandas()
    gdf = cudf.from_pandas(pdf)

    expect = pdf.groupby(key_col).fillna(method=method)
    got = gdf.groupby(key_col).fillna(method=method)

    assert_groupby_results_equal(
        expect[value_cols], got[value_cols], sort=False
    )


@pytest.mark.parametrize(
    "data",
    [
        {"Speed": [380.0, 370.0, 24.0, 26.0], "Score": [50, 30, 90, 80]},
        {
            "Speed": [380.0, 370.0, 24.0, 26.0],
            "Score": [50, 30, 90, 80],
            "Other": [10, 20, 30, 40],
        },
    ],
)
@pytest.mark.parametrize("group", ["Score", "Speed"])
def test_groupby_describe(data, group):
    pdf = pd.DataFrame(data)
    gdf = cudf.from_pandas(pdf)

    got = gdf.groupby(group).describe()
    expect = pdf.groupby(group).describe()

    assert_groupby_results_equal(expect, got, check_dtype=False)


<<<<<<< HEAD
@pytest.mark.parametrize(
    "data",
    [
        {"a": [], "b": []},
        {"a": [2, 1, 2, 1, 1, 3], "b": [None, 1, 2, None, 2, None]},
        {"a": [None], "b": [None]},
        {"a": [2, 1, 1], "b": [None, 1, 0], "c": [None, 0, 1]},
    ],
)
@pytest.mark.parametrize("agg", ["first", "last", ["first", "last"]])
def test_groupby_first(data, agg):
    pdf = pd.DataFrame(data)
    gdf = cudf.from_pandas(pdf)
    expect = pdf.groupby("a").agg(agg)
    got = gdf.groupby("a").agg(agg)
    assert_groupby_results_equal(expect, got, check_dtype=False)
=======
def test_groupby_apply_series_name():
    def foo(x):
        return x.sum()

    got = make_frame(DataFrame, 3).groupby("x").y.apply(foo)
    expect = make_frame(pd.DataFrame, 3).groupby("x").y.apply(foo)

    assert expect.name == got.name
>>>>>>> e8b05de6
<|MERGE_RESOLUTION|>--- conflicted
+++ resolved
@@ -2088,7 +2088,6 @@
     assert_groupby_results_equal(expect, got, check_dtype=False)
 
 
-<<<<<<< HEAD
 @pytest.mark.parametrize(
     "data",
     [
@@ -2105,7 +2104,8 @@
     expect = pdf.groupby("a").agg(agg)
     got = gdf.groupby("a").agg(agg)
     assert_groupby_results_equal(expect, got, check_dtype=False)
-=======
+
+
 def test_groupby_apply_series_name():
     def foo(x):
         return x.sum()
@@ -2113,5 +2113,4 @@
     got = make_frame(DataFrame, 3).groupby("x").y.apply(foo)
     expect = make_frame(pd.DataFrame, 3).groupby("x").y.apply(foo)
 
-    assert expect.name == got.name
->>>>>>> e8b05de6
+    assert expect.name == got.name