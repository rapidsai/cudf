--- conflicted
+++ resolved
@@ -904,7 +904,6 @@
 
 
 @string_udf_test
-<<<<<<< HEAD
 def test_string_udf_upper(str_udf_data):
     def func(row):
         return row["str_col"].upper()
@@ -916,12 +915,14 @@
 def test_string_udf_lower(str_udf_data):
     def func(row):
         return row["str_col"].lower()
-=======
+
+    run_masked_udf_test(func, str_udf_data, check_dtype=False)
+
+
 @pytest.mark.parametrize("concat_char", ["1", "a", "12", " ", "", ".", "@"])
 def test_string_udf_concat(str_udf_data, concat_char):
     def func(row):
         return row["str_col"] + concat_char
->>>>>>> 6ad57524
 
     run_masked_udf_test(func, str_udf_data, check_dtype=False)
 
