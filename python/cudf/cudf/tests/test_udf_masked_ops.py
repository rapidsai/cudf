--- conflicted
+++ resolved
@@ -5,12 +5,13 @@
 from numba import cuda
 
 import cudf
-<<<<<<< HEAD
 from cudf.core.scalar import NA
-from cudf.core.udf._ops import bitwise_ops
-=======
-from cudf.core.udf._ops import arith_ops, comparison_ops, unary_ops
->>>>>>> 72694d22
+from cudf.core.udf._ops import (
+    arith_ops,
+    bitwise_ops,
+    comparison_ops,
+    unary_ops,
+)
 from cudf.testing._utils import NUMERIC_TYPES, assert_eq
 
 
@@ -205,13 +206,10 @@
 def test_unary_masked(op):
     # This test should test all the typing
     # and lowering for unary ops
-    def func_pdf(row):
-        x = row["a"]
-        return op(x) if x is not pd.NA else pd.NA
-
-    def func_gdf(row):
-        x = row["a"]
-        return op(x) if x is not cudf.NA else cudf.NA
+
+    def func(row):
+        x = row["a"]
+        return op(x) if x is not NA else NA
 
     if "log" in op.__name__:
         gdf = cudf.DataFrame({"a": [0.1, 1.0, None, 3.5, 1e8]})
@@ -227,7 +225,7 @@
         gdf = cudf.DataFrame({"a": [-100, 128, None, 0]}, dtype="int64")
     else:
         gdf = cudf.DataFrame({"a": [-125.60, 395.2, 0.0, None]})
-    run_masked_udf_test(func_pdf, func_gdf, gdf, check_dtype=False)
+    run_masked_udf_test(func, func, gdf, check_dtype=False)
 
 
 def test_masked_is_null_conditional():
@@ -322,34 +320,7 @@
 
 
 def test_apply_everything():
-<<<<<<< HEAD
-    def func(row):
-=======
-    def func_pdf(row):
-        w = row["a"]
-        x = row["b"]
-        y = row["c"]
-        z = row["d"]
-        if x is pd.NA:
-            return w + y - z
-        elif ((z > y) is not pd.NA) and z > y:
-            return x
-        elif ((x + y) is not pd.NA) and x + y == 0:
-            return z / x
-        elif x + y is pd.NA:
-            return 2.5
-        elif w > 100:
-            return (
-                math.sin(x)
-                + math.sqrt(y)
-                - (-z)
-                + math.lgamma(x) * math.fabs(-0.8) / math.radians(3.14)
-            )
-        else:
-            return y > 2
-
-    def func_gdf(row):
->>>>>>> 72694d22
+    def func(row):
         w = row["a"]
         x = row["b"]
         y = row["c"]
@@ -363,7 +334,12 @@
         elif x + y is NA:
             return 2.5
         elif w > 100:
-            return math.sin(x) + math.sqrt(y) - operator.neg(z)
+            return (
+                math.sin(x)
+                + math.sqrt(y)
+                - (-z)
+                + math.lgamma(x) * math.fabs(-0.8) / math.radians(3.14)
+            )
         else:
             return y > 2
 
