import math
import operator

import pandas as pd
import pytest
from numba import cuda

import cudf
<<<<<<< HEAD
from cudf.core.udf._ops import arith_ops, comparison_ops, unary_ops
from cudf.core.udf.pipeline import nulludf
=======
>>>>>>> 7fa27389
from cudf.testing._utils import NUMERIC_TYPES, assert_eq


def run_masked_udf_test(func_pdf, func_gdf, data, **kwargs):
    gdf = data
    pdf = data.to_pandas(nullable=True)

    expect = pdf.apply(func_pdf, axis=1)
    obtain = gdf.apply(func_gdf, axis=1)
    assert_eq(expect, obtain, **kwargs)


def run_masked_udf_series(func_psr, func_gsr, data, **kwargs):
    gsr = data
    psr = data.to_pandas(nullable=True)

    expect = psr.apply(func_psr)
    obtain = gsr.apply(func_gsr)
    assert_eq(expect, obtain, **kwargs)


@pytest.mark.parametrize("op", arith_ops)
def test_arith_masked_vs_masked(op):
    # This test should test all the typing
    # and lowering for arithmetic ops between
    # two columns
    def func_pdf(row):
        x = row["a"]
        y = row["b"]
        return op(x, y)

    def func_gdf(row):
        x = row["a"]
        y = row["b"]
        return op(x, y)

    gdf = cudf.DataFrame({"a": [1, None, 3, None], "b": [4, 5, None, None]})
    run_masked_udf_test(func_pdf, func_gdf, gdf, check_dtype=False)


@pytest.mark.parametrize("op", comparison_ops)
def test_compare_masked_vs_masked(op):
    # this test should test all the
    # typing and lowering for comparisons
    # between columns

    def func_pdf(row):
        x = row["a"]
        y = row["b"]
        return op(x, y)

    def func_gdf(row):
        x = row["a"]
        y = row["b"]
        return op(x, y)

    # we should get:
    # [?, ?, <NA>, <NA>, <NA>]
    gdf = cudf.DataFrame(
        {"a": [1, 0, None, 1, None], "b": [0, 1, 0, None, None]}
    )
    run_masked_udf_test(func_pdf, func_gdf, gdf, check_dtype=False)


@pytest.mark.parametrize("op", arith_ops)
@pytest.mark.parametrize("constant", [1, 1.5, True, False])
@pytest.mark.parametrize("data", [[1, 2, cudf.NA]])
def test_arith_masked_vs_constant(op, constant, data):
    def func_pdf(row):
        x = row["data"]
        return op(x, constant)

    def func_gdf(row):
        x = row["data"]
        return op(x, constant)

    gdf = cudf.DataFrame({"data": data})

    if constant is False and op in {
        operator.mod,
        operator.pow,
        operator.truediv,
        operator.floordiv,
    }:
        # The following tests cases yield undefined behavior:
        # - truediv(x, False) because its dividing by zero
        # - floordiv(x, False) because its dividing by zero
        # - mod(x, False) because its mod by zero,
        # - pow(x, False) because we have an NA in the series and pandas
        #   insists that (NA**0 == 1) where we do not
        pytest.skip()
    run_masked_udf_test(func_pdf, func_gdf, gdf, check_dtype=False)


@pytest.mark.parametrize("op", arith_ops)
@pytest.mark.parametrize("constant", [1, 1.5, True, False])
@pytest.mark.parametrize("data", [[2, 3, cudf.NA], [1, cudf.NA, 1]])
def test_arith_masked_vs_constant_reflected(op, constant, data):
    def func_pdf(row):
        x = row["data"]
        return op(constant, x)

    def func_gdf(row):
        x = row["data"]
        return op(constant, x)

    # Just a single column -> result will be all NA
    gdf = cudf.DataFrame({"data": data})

    if constant == 1 and op is operator.pow:
        # The following tests cases yield differing results from pandas:
        # - 1**NA
        # - True**NA
        # both due to pandas insisting that this is equal to 1.
        pytest.skip()
    run_masked_udf_test(func_pdf, func_gdf, gdf, check_dtype=False)


@pytest.mark.parametrize("op", arith_ops)
@pytest.mark.parametrize("data", [[1, cudf.NA, 3], [2, 3, cudf.NA]])
def test_arith_masked_vs_null(op, data):
    def func_pdf(row):
        x = row["data"]
        return op(x, pd.NA)

    def func_gdf(row):
        x = row["data"]
        return op(x, cudf.NA)

    gdf = cudf.DataFrame({"data": data})

    if 1 in gdf["data"] and op is operator.pow:
        # In pandas, 1**NA == 1.
        pytest.skip()
    run_masked_udf_test(func_pdf, func_gdf, gdf, check_dtype=False)


@pytest.mark.parametrize("op", arith_ops)
def test_arith_masked_vs_null_reflected(op):
    def func_pdf(row):
        x = row["data"]
        return op(pd.NA, x)

    def func_gdf(row):
        x = row["data"]
        return op(cudf.NA, x)

    gdf = cudf.DataFrame({"data": [1, None, 3]})
    run_masked_udf_test(func_pdf, func_gdf, gdf, check_dtype=False)


@pytest.mark.parametrize("op", unary_ops)
@pytest.mark.parametrize("dtype", list(NUMERIC_TYPES))
def test_unary_masked(op, dtype):
    # This test should test all the typing
    # and lowering for unary ops
    def func_pdf(x):
        # unary ops doesn't really operate on NA type,
        # so we assume result is NA whenever input is
        # NA.
        return op(x) if x is not pd.NA else pd.NA

    @nulludf
    def func_gdf(x):
        return op(x)

    gdf = cudf.DataFrame({"a": [0.0, 0.5, None, 1.0]}).astype(dtype)
    run_masked_udf_test(func_pdf, func_gdf, gdf, check_dtype=False)


def test_masked_is_null_conditional():
    def func_pdf(row):
        x = row["a"]
        y = row["b"]
        if x is pd.NA:
            return y
        else:
            return x + y

    def func_gdf(row):
        x = row["a"]
        y = row["b"]
        if x is cudf.NA:
            return y
        else:
            return x + y

    gdf = cudf.DataFrame({"a": [1, None, 3, None], "b": [4, 5, None, None]})
    run_masked_udf_test(func_pdf, func_gdf, gdf, check_dtype=False)


@pytest.mark.parametrize("dtype_a", list(NUMERIC_TYPES))
@pytest.mark.parametrize("dtype_b", list(NUMERIC_TYPES))
def test_apply_mixed_dtypes(dtype_a, dtype_b):
    """
    Test that operations can be performed between columns
    of different dtypes and return a column with the correct
    values and nulls
    """
    # TODO: Parameterize over the op here
    def func_pdf(row):
        x = row["a"]
        y = row["b"]
        return x + y

    def func_gdf(row):
        x = row["a"]
        y = row["b"]
        return x + y

    gdf = cudf.DataFrame({"a": [1.5, None, 3, None], "b": [4, 5, None, None]})
    gdf["a"] = gdf["a"].astype(dtype_a)
    gdf["b"] = gdf["b"].astype(dtype_b)

    run_masked_udf_test(func_pdf, func_gdf, gdf, check_dtype=False)


@pytest.mark.parametrize("val", [5, 5.5])
def test_apply_return_literal(val):
    """
    Test unification codepath for scalars and MaskedType
    makes sure that numba knows how to cast a scalar value
    to a MaskedType
    """

    def func_pdf(row):
        x = row["a"]
        y = row["b"]
        if x is not pd.NA and x < 2:
            return val
        else:
            return x + y

    def func_gdf(row):
        x = row["a"]
        y = row["b"]
        if x is not cudf.NA and x < 2:
            return val
        else:
            return x + y

    gdf = cudf.DataFrame({"a": [1, None, 3, None], "b": [4, 5, None, None]})

    run_masked_udf_test(func_pdf, func_gdf, gdf, check_dtype=False)


def test_apply_return_null():
    """
    Tests casting / unification of Masked and NA
    """

    def func_pdf(row):
        x = row["a"]
        if x is pd.NA:
            return pd.NA
        else:
            return x

    def func_gdf(row):
        x = row["a"]
        if x is cudf.NA:
            return cudf.NA
        else:
            return x

    gdf = cudf.DataFrame({"a": [1, None, 3]})
    run_masked_udf_test(func_pdf, func_gdf, gdf, check_dtype=False)


def test_apply_return_either_null_or_literal():
    def func_pdf(row):
        x = row["a"]
        if x > 5:
            return 2
        else:
            return pd.NA

    def func_gdf(row):
        x = row["a"]
        if x > 5:
            return 2
        else:
            return cudf.NA

    gdf = cudf.DataFrame({"a": [1, 3, 6]})
    run_masked_udf_test(func_pdf, func_gdf, gdf, check_dtype=False)


def test_apply_return_literal_only():
    def func_pdf(x):
        return 5

    def func_gdf(x):
        return 5

    gdf = cudf.DataFrame({"a": [1, None, 3]})
    run_masked_udf_test(func_pdf, func_gdf, gdf, check_dtype=False)


def test_apply_everything():
    def func_pdf(row):
        w = row["a"]
        x = row["b"]
        y = row["c"]
        z = row["d"]
        if x is pd.NA:
            return w + y - z
        elif ((z > y) is not pd.NA) and z > y:
            return x
        elif ((x + y) is not pd.NA) and x + y == 0:
            return z / x
        elif x + y is pd.NA:
            return 2.5
        elif w > 100:
            return math.sin(x) + math.sqrt(y) - operator.neg(z)
        else:
            return y > 2

    def func_gdf(row):
        w = row["a"]
        x = row["b"]
        y = row["c"]
        z = row["d"]
        if x is cudf.NA:
            return w + y - z
        elif ((z > y) is not cudf.NA) and z > y:
            return x
        elif ((x + y) is not cudf.NA) and x + y == 0:
            return z / x
        elif x + y is cudf.NA:
            return 2.5
        elif w > 100:
            return math.sin(x) + math.sqrt(y) - operator.neg(z)
        else:
            return y > 2

    gdf = cudf.DataFrame(
        {
            "a": [1, 3, 6, 0, None, 5, None, 100],
            "b": [3.0, 2.5, None, 5.0, 1.0, 5.0, 11.0, 1.0],
            "c": [2, 3, 6, 0, None, 5, None, 6],
            "d": [4, None, 6, 0, None, 5, None, 7.5],
        }
    )
    run_masked_udf_test(func_pdf, func_gdf, gdf, check_dtype=False)


###


@pytest.mark.parametrize(
    "data", [cudf.Series([1, 2, 3]), cudf.Series([1, cudf.NA, 3])]
)
def test_series_apply_basic(data):
    def func(x):
        return x + 1

    run_masked_udf_series(func, func, data, check_dtype=False)


def test_series_apply_null_conditional():
    def func_pdf(x):
        if x is pd.NA:
            return 42
        else:
            return x - 1

    def func_gdf(x):
        if x is cudf.NA:
            return 42
        else:
            return x - 1

    data = cudf.Series([1, cudf.NA, 3])

    run_masked_udf_series(func_pdf, func_gdf, data)


###


@pytest.mark.parametrize("op", arith_ops)
def test_series_arith_masked_vs_masked(op):
    def func(x):
        return op(x, x)

    data = cudf.Series([1, cudf.NA, 3])
    run_masked_udf_series(func, func, data, check_dtype=False)


@pytest.mark.parametrize("op", comparison_ops)
def test_series_compare_masked_vs_masked(op):
    """
    In the series case, only one other MaskedType to compare with
    - itself
    """

    def func(x):
        return op(x, x)

    data = cudf.Series([1, cudf.NA, 3])
    run_masked_udf_series(func, func, data, check_dtype=False)


@pytest.mark.parametrize("op", arith_ops)
@pytest.mark.parametrize("constant", [1, 1.5, cudf.NA])
def test_series_arith_masked_vs_constant(op, constant):
    def func(x):
        return op(x, constant)

    # Just a single column -> result will be all NA
    data = cudf.Series([1, 2, cudf.NA])
    if constant is cudf.NA and op is operator.pow:
        # in pandas, 1**NA == 1. In cudf, 1**NA == 1.
        with pytest.xfail():
            run_masked_udf_series(func, func, data, check_dtype=False)
        return
    run_masked_udf_series(func, func, data, check_dtype=False)


@pytest.mark.parametrize("op", arith_ops)
@pytest.mark.parametrize("constant", [1, 1.5, cudf.NA])
def test_series_arith_masked_vs_constant_reflected(op, constant):
    def func(x):
        return op(constant, x)

    # Just a single column -> result will be all NA
    data = cudf.Series([1, 2, cudf.NA])
    if constant is not cudf.NA and constant == 1 and op is operator.pow:
        # in pandas, 1**NA == 1. In cudf, 1**NA == 1.
        with pytest.xfail():
            run_masked_udf_series(func, func, data, check_dtype=False)
        return
    run_masked_udf_series(func, func, data, check_dtype=False)


def test_series_masked_is_null_conditional():
    def func_psr(x):
        if x is pd.NA:
            return 42
        else:
            return x

    def func_gsr(x):
        if x is cudf.NA:
            return 42
        else:
            return x

    data = cudf.Series([1, cudf.NA, 3, cudf.NA])

    run_masked_udf_series(func_psr, func_gsr, data, check_dtype=False)


@pytest.mark.parametrize("op", arith_ops + comparison_ops)
def test_masked_udf_lambda_support(op):
    func = lambda row: op(row["a"], row["b"])  # noqa: E731

    data = cudf.DataFrame(
        {"a": [1, cudf.NA, 3, cudf.NA], "b": [1, 2, cudf.NA, cudf.NA]}
    )

    run_masked_udf_test(func, func, data, check_dtype=False)


@pytest.mark.parametrize("op", arith_ops + comparison_ops)
def test_masked_udf_nested_function_support(op):
    """
    Nested functions need to be explicitly jitted by the user
    for numba to recognize them. Unfortunately the object
    representing the jitted function can not itself be used in
    pandas udfs.
    """

    def inner(x, y):
        return op(x, y)

    def outer(row):
        x = row["a"]
        y = row["b"]
        return inner(x, y)

    data = cudf.DataFrame(
        {"a": [1, cudf.NA, 3, cudf.NA], "b": [1, 2, cudf.NA, cudf.NA]}
    )

    with pytest.raises(AttributeError):
        run_masked_udf_test(outer, outer, data, check_dtype=False)

    inner_gpu = cuda.jit(device=True)(inner)

    def outer_gpu(row):
        x = row["a"]
        y = row["b"]
        return inner_gpu(x, y)

    run_masked_udf_test(outer, outer_gpu, data, check_dtype=False)


@pytest.mark.parametrize(
    "data",
    [
        {"a": [1, 2, 3], "b": [4, 5, 6], "c": [7, 8, 9]},
        {"a": [1, 2, 3], "c": [4, 5, 6], "b": [7, 8, 9]},
        pytest.param(
            {"a": [1, 2, 3], "b": [4, 5, 6], "c": ["a", "b", "c"]},
            marks=pytest.mark.xfail(
                reason="Until cudf/9359 is merged, this will fail"
            ),
        ),
    ],
)
def test_masked_udf_subset_selection(data):
    def func(row):
        return row["a"] + row["b"]

    data = cudf.DataFrame(data)
    run_masked_udf_test(func, func, data)<|MERGE_RESOLUTION|>--- conflicted
+++ resolved
@@ -6,11 +6,7 @@
 from numba import cuda
 
 import cudf
-<<<<<<< HEAD
 from cudf.core.udf._ops import arith_ops, comparison_ops, unary_ops
-from cudf.core.udf.pipeline import nulludf
-=======
->>>>>>> 7fa27389
 from cudf.testing._utils import NUMERIC_TYPES, assert_eq
 
 
@@ -173,7 +169,6 @@
         # NA.
         return op(x) if x is not pd.NA else pd.NA
 
-    @nulludf
     def func_gdf(x):
         return op(x)
 
