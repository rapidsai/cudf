# Copyright (c) 2021-2022, NVIDIA CORPORATION.
import math
import operator

import numpy as np
import pytest
from numba import cuda

import cudf
from cudf.core.missing import NA
from cudf.core.udf import _STRING_UDFS_ENABLED
from cudf.core.udf._ops import (
    arith_ops,
    bitwise_ops,
    comparison_ops,
    unary_ops,
)
from cudf.core.udf.utils import precompiled
from cudf.testing._utils import (
    _decimal_series,
    assert_eq,
    parametrize_numeric_dtypes_pairwise,
)


# only run string udf tests if library exists and is enabled
def string_udf_test(f):
    if _STRING_UDFS_ENABLED:
        return f
    else:
        return pytest.mark.skip(reason="String UDFs not enabled")(f)


@pytest.fixture(scope="module")
def str_udf_data():
    return cudf.DataFrame(
        {
            "str_col": [
                "abc",
                "ABC",
                "AbC",
                "123",
                "123aBc",
                "123@.!",
                "",
                "rapids ai",
                "gpu",
                "True",
                "False",
                "1.234",
                ".123a",
                "0.013",
                "1.0",
                "01",
                "20010101",
                "cudf",
                "cuda",
                "gpu",
                "This Is A Title",
                "This is Not a Title",
                "Neither is This a Title",
                "NoT a TiTlE",
                "123 Title Works",
            ]
        }
    )


@pytest.fixture(params=["a", "cu", "2", "gpu", "", " "])
def substr(request):
    return request.param


def run_masked_udf_test(func, data, args=(), **kwargs):
    gdf = data
    pdf = data.to_pandas(nullable=True)

    expect = pdf.apply(func, args=args, axis=1)
    obtain = gdf.apply(func, args=args, axis=1)
    assert_eq(expect, obtain, **kwargs)


def run_masked_udf_series(func, data, args=(), **kwargs):
    gsr = data
    psr = data.to_pandas(nullable=True)

    expect = psr.apply(func, args=args)
    obtain = gsr.apply(func, args=args)
    assert_eq(expect, obtain, **kwargs)


@pytest.mark.parametrize("op", arith_ops)
def test_arith_masked_vs_masked(op):
    # This test should test all the typing
    # and lowering for arithmetic ops between
    # two columns
    def func(row):
        x = row["a"]
        y = row["b"]
        return op(x, y)

    gdf = cudf.DataFrame({"a": [1, None, 3, None], "b": [4, 5, None, None]})
    run_masked_udf_test(func, gdf, check_dtype=False)


@pytest.mark.parametrize("op", bitwise_ops)
def test_bitwise_masked_vs_masked(op):
    # This test should test all the typing
    # and lowering for bitwise ops between
    # two columns
    def func(row):
        x = row["a"]
        y = row["b"]
        return op(x, y)

    gdf = cudf.DataFrame(
        {
            "a": [1, 0, 1, 0, 0b1011, 42, None],
            "b": [1, 1, 0, 0, 0b1100, -42, 5],
        }
    )
    run_masked_udf_test(func, gdf, check_dtype=False)


@pytest.mark.parametrize(
    "dtype_l",
    ["datetime64[ns]", "datetime64[us]", "datetime64[ms]", "datetime64[s]"],
)
@pytest.mark.parametrize(
    "dtype_r",
    [
        "timedelta64[ns]",
        "timedelta64[us]",
        "timedelta64[ms]",
        "timedelta64[s]",
        "datetime64[ns]",
        "datetime64[ms]",
        "datetime64[us]",
        "datetime64[s]",
    ],
)
@pytest.mark.parametrize("op", [operator.add, operator.sub])
def test_arith_masked_vs_masked_datelike(op, dtype_l, dtype_r):
    # Datetime version of the above
    # does not test all dtype combinations for now
    if "datetime" in dtype_l and "datetime" in dtype_r and op is operator.add:
        # don't try adding datetimes to datetimes.
        pytest.skip("Adding datetime to datetime is not valid")

    def func(row):
        x = row["a"]
        y = row["b"]
        return op(x, y)

    gdf = cudf.DataFrame(
        {
            "a": ["2011-01-01", cudf.NA, "2011-03-01", cudf.NA],
            "b": [4, 5, cudf.NA, cudf.NA],
        }
    )
    gdf["a"] = gdf["a"].astype(dtype_l)
    gdf["b"] = gdf["b"].astype(dtype_r)
    run_masked_udf_test(func, gdf, check_dtype=False)


@pytest.mark.parametrize("op", comparison_ops)
def test_compare_masked_vs_masked(op):
    # this test should test all the
    # typing and lowering for comparisons
    # between columns

    def func(row):
        x = row["a"]
        y = row["b"]
        return op(x, y)

    # we should get:
    # [?, ?, <NA>, <NA>, <NA>]
    gdf = cudf.DataFrame(
        {"a": [1, 0, None, 1, None], "b": [0, 1, 0, None, None]}
    )
    run_masked_udf_test(func, gdf, check_dtype=False)


@pytest.mark.parametrize("op", arith_ops)
@pytest.mark.parametrize("constant", [1, 1.5, True, False])
@pytest.mark.parametrize("data", [[1, 2, cudf.NA]])
def test_arith_masked_vs_constant(op, constant, data):
    def func(row):
        x = row["data"]
        return op(x, constant)

    gdf = cudf.DataFrame({"data": data})

    if constant is False and op in {
        operator.mod,
        operator.pow,
        operator.truediv,
        operator.floordiv,
        operator.imod,
        operator.ipow,
        operator.itruediv,
        operator.ifloordiv,
    }:
        # The following tests cases yield undefined behavior:
        # - truediv(x, False) because its dividing by zero
        # - floordiv(x, False) because its dividing by zero
        # - mod(x, False) because its mod by zero,
        # - pow(x, False) because we have an NA in the series and pandas
        #   insists that (NA**0 == 1) where we do not
        pytest.skip()
    run_masked_udf_test(func, gdf, check_dtype=False)


@pytest.mark.parametrize("op", arith_ops)
@pytest.mark.parametrize("constant", [1, 1.5, True, False])
@pytest.mark.parametrize("data", [[2, 3, cudf.NA], [1, cudf.NA, 1]])
def test_arith_masked_vs_constant_reflected(op, constant, data):
    def func(row):
        x = row["data"]
        return op(constant, x)

    # Just a single column -> result will be all NA
    gdf = cudf.DataFrame({"data": data})

    if constant == 1 and op in {operator.pow, operator.ipow}:
        # The following tests cases yield differing results from pandas:
        # - 1**NA
        # - True**NA
        # both due to pandas insisting that this is equal to 1.
        pytest.skip()
    run_masked_udf_test(func, gdf, check_dtype=False)


@pytest.mark.parametrize("op", arith_ops)
@pytest.mark.parametrize("data", [[1, cudf.NA, 3], [2, 3, cudf.NA]])
def test_arith_masked_vs_null(op, data):
    def func(row):
        x = row["data"]
        return op(x, NA)

    gdf = cudf.DataFrame({"data": data})

    if 1 in gdf["data"] and op in {operator.pow, operator.ipow}:
        # In pandas, 1**NA == 1.
        pytest.skip()
    run_masked_udf_test(func, gdf, check_dtype=False)


@pytest.mark.parametrize("op", arith_ops)
def test_arith_masked_vs_null_reflected(op):
    def func(row):
        x = row["data"]
        return op(NA, x)

    gdf = cudf.DataFrame({"data": [1, None, 3]})
    run_masked_udf_test(func, gdf, check_dtype=False)


@pytest.mark.parametrize("op", unary_ops)
def test_unary_masked(op):
    # This test should test all the typing
    # and lowering for unary ops

    def func(row):
        x = row["a"]
        return op(x) if x is not NA else NA

    if "log" in op.__name__:
        gdf = cudf.DataFrame({"a": [0.1, 1.0, None, 3.5, 1e8]})
    elif op.__name__ in {"asin", "acos"}:
        gdf = cudf.DataFrame({"a": [0.0, 0.5, None, 1.0]})
    elif op.__name__ in {"atanh"}:
        gdf = cudf.DataFrame({"a": [0.0, -0.5, None, 0.8]})
    elif op.__name__ in {"acosh", "sqrt", "lgamma"}:
        gdf = cudf.DataFrame({"a": [1.0, 2.0, None, 11.0]})
    elif op.__name__ in {"gamma"}:
        gdf = cudf.DataFrame({"a": [0.1, 2, None, 4]})
    elif op.__name__ in {"invert"}:
        gdf = cudf.DataFrame({"a": [-100, 128, None, 0]}, dtype="int64")
    else:
        gdf = cudf.DataFrame({"a": [-125.60, 395.2, 0.0, None]})
    run_masked_udf_test(func, gdf, check_dtype=False)


def test_masked_is_null_conditional():
    def func(row):
        x = row["a"]
        y = row["b"]
        if x is NA:
            return y
        else:
            return x + y

    gdf = cudf.DataFrame({"a": [1, None, 3, None], "b": [4, 5, None, None]})
    run_masked_udf_test(func, gdf, check_dtype=False)


def test_apply_contains():
    def func(row):
        x = row["a"]
        return x in [1, 2]

    gdf = cudf.DataFrame({"a": [1, 3]})
    run_masked_udf_test(func, gdf, check_dtype=False)


@parametrize_numeric_dtypes_pairwise
@pytest.mark.parametrize("op", [operator.add, operator.and_, operator.eq])
def test_apply_mixed_dtypes(left_dtype, right_dtype, op):
    """
    Test that operations can be performed between columns
    of different dtypes and return a column with the correct
    values and nulls
    """

    # First perform the op on two dummy data on host, if numpy can
    # safely type cast, we should expect it to work in udf too.
    try:
        op(np.dtype(left_dtype).type(0), np.dtype(right_dtype).type(42))
    except TypeError:
        pytest.skip("Operation is unsupported for corresponding dtype.")

    def func(row):
        x = row["a"]
        y = row["b"]
        return op(x, y)

    gdf = cudf.DataFrame({"a": [1.5, None, 3, None], "b": [4, 5, None, None]})
    gdf["a"] = gdf["a"].astype(left_dtype)
    gdf["b"] = gdf["b"].astype(right_dtype)

    run_masked_udf_test(func, gdf, check_dtype=False)


@pytest.mark.parametrize("val", [5, 5.5])
def test_apply_return_literal(val):
    """
    Test unification codepath for scalars and MaskedType
    makes sure that numba knows how to cast a scalar value
    to a MaskedType
    """

    def func(row):
        x = row["a"]
        y = row["b"]
        if x is not NA and x < 2:
            return val
        else:
            return x + y

    gdf = cudf.DataFrame({"a": [1, None, 3, None], "b": [4, 5, None, None]})

    run_masked_udf_test(func, gdf, check_dtype=False)


def test_apply_return_null():
    """
    Tests casting / unification of Masked and NA
    """

    def func(row):
        x = row["a"]
        if x is NA:
            return NA
        else:
            return x

    gdf = cudf.DataFrame({"a": [1, None, 3]})
    run_masked_udf_test(func, gdf, check_dtype=False)


def test_apply_return_either_null_or_literal():
    def func(row):
        x = row["a"]
        if x > 5:
            return 2
        else:
            return NA

    gdf = cudf.DataFrame({"a": [1, 3, 6]})
    run_masked_udf_test(func, gdf, check_dtype=False)


def test_apply_return_literal_only():
    def func(x):
        return 5

    gdf = cudf.DataFrame({"a": [1, None, 3]})
    run_masked_udf_test(func, gdf, check_dtype=False)


def test_apply_everything():
    def func(row):
        w = row["a"]
        x = row["b"]
        y = row["c"]
        z = row["d"]
        if x is NA:
            return w + y - z
        elif ((z > y) is not NA) and z > y:
            return x
        elif ((x + y) is not NA) and x + y == 0:
            return z / x
        elif x + y is NA:
            return 2.5
        elif w > 100:
            return (
                math.sin(x)
                + math.sqrt(y)
                - (-z)
                + math.lgamma(x) * math.fabs(-0.8) / math.radians(3.14)
            )
        else:
            return y > 2

    gdf = cudf.DataFrame(
        {
            "a": [1, 3, 6, 0, None, 5, None, 101],
            "b": [3.0, 2.5, None, 5.0, 1.0, 5.0, 11.0, 1.0],
            "c": [2, 3, 6, 0, None, 5, None, 6],
            "d": [4, None, 6, 0, None, 5, None, 7.5],
        }
    )
    run_masked_udf_test(func, gdf, check_dtype=False)


###


@pytest.mark.parametrize(
    "data,name",
    [([1, 2, 3], None), ([1, cudf.NA, 3], None), ([1, 2, 3], "test_name")],
)
def test_series_apply_basic(data, name):
    data = cudf.Series(data, name=name)

    def func(x):
        return x + 1

    run_masked_udf_series(func, data, check_dtype=False)


def test_series_apply_null_conditional():
    def func(x):
        if x is NA:
            return 42
        else:
            return x - 1

    data = cudf.Series([1, cudf.NA, 3])

    run_masked_udf_series(func, data)


###


@pytest.mark.parametrize("op", arith_ops)
def test_series_arith_masked_vs_masked(op):
    def func(x):
        return op(x, x)

    data = cudf.Series([1, cudf.NA, 3])
    run_masked_udf_series(func, data, check_dtype=False)


@pytest.mark.parametrize("op", comparison_ops)
def test_series_compare_masked_vs_masked(op):
    """
    In the series case, only one other MaskedType to compare with
    - itself
    """

    def func(x):
        return op(x, x)

    data = cudf.Series([1, cudf.NA, 3])
    run_masked_udf_series(func, data, check_dtype=False)


@pytest.mark.parametrize("op", arith_ops)
@pytest.mark.parametrize("constant", [1, 1.5, cudf.NA])
def test_series_arith_masked_vs_constant(op, constant):
    def func(x):
        return op(x, constant)

    # Just a single column -> result will be all NA
    data = cudf.Series([1, 2, cudf.NA])
    if constant is cudf.NA and op in {operator.pow, operator.ipow}:
        # in pandas, 1**NA == 1. In cudf, 1**NA == 1.
        with pytest.xfail():
            run_masked_udf_series(func, data, check_dtype=False)
        return
    run_masked_udf_series(func, data, check_dtype=False)


@pytest.mark.parametrize("op", arith_ops)
@pytest.mark.parametrize("constant", [1, 1.5, cudf.NA])
def test_series_arith_masked_vs_constant_reflected(op, constant):
    def func(x):
        return op(constant, x)

    # Just a single column -> result will be all NA
    data = cudf.Series([1, 2, cudf.NA])
    if (
        constant is not cudf.NA
        and constant == 1
        and op in {operator.pow, operator.ipow}
    ):
        # in pandas, 1**NA == 1. In cudf, 1**NA == 1.
        with pytest.xfail():
            run_masked_udf_series(func, data, check_dtype=False)
        return
    run_masked_udf_series(func, data, check_dtype=False)


def test_series_masked_is_null_conditional():
    def func(x):
        if x is NA:
            return 42
        else:
            return x

    data = cudf.Series([1, cudf.NA, 3, cudf.NA])

    run_masked_udf_series(func, data, check_dtype=False)


@pytest.mark.parametrize("op", arith_ops + comparison_ops)
def test_masked_udf_lambda_support(op):
    func = lambda row: op(row["a"], row["b"])  # noqa: E731

    data = cudf.DataFrame(
        {"a": [1, cudf.NA, 3, cudf.NA], "b": [1, 2, cudf.NA, cudf.NA]}
    )

    run_masked_udf_test(func, data, check_dtype=False)


@pytest.mark.parametrize("op", arith_ops + comparison_ops)
def test_masked_udf_nested_function_support(op):
    """
    Nested functions need to be explicitly jitted by the user
    for numba to recognize them. Unfortunately the object
    representing the jitted function can not itself be used in
    pandas udfs.
    """

    def inner(x, y):
        return op(x, y)

    def outer(row):
        x = row["a"]
        y = row["b"]
        return inner(x, y)

    gdf = cudf.DataFrame(
        {"a": [1, cudf.NA, 3, cudf.NA], "b": [1, 2, cudf.NA, cudf.NA]}
    )

    with pytest.raises(ValueError):
        gdf.apply(outer, axis=1)

    pdf = gdf.to_pandas(nullable=True)
    inner_gpu = cuda.jit(device=True)(inner)

    def outer_gpu(row):
        x = row["a"]
        y = row["b"]
        return inner_gpu(x, y)

    got = gdf.apply(outer_gpu, axis=1)
    expect = pdf.apply(outer, axis=1)
    assert_eq(expect, got, check_dtype=False)


@pytest.mark.parametrize(
    "data",
    [
        {"a": [1, 2, 3], "b": [4, 5, 6], "c": [7, 8, 9]},
        {"a": [1, 2, 3], "c": [4, 5, 6], "b": [7, 8, 9]},
        {"a": [1, 2, 3], "b": [4, 5, 6], "c": ["a", "b", "c"]},
    ],
)
def test_masked_udf_subset_selection(data):
    def func(row):
        return row["a"] + row["b"]

    data = cudf.DataFrame(data)
    run_masked_udf_test(func, data)


@pytest.mark.parametrize(
    "unsupported_col",
    [
        _decimal_series(
            ["1.0", "2.0", "3.0"], dtype=cudf.Decimal64Dtype(2, 1)
        ),
        cudf.Series([1, 2, 3], dtype="category"),
        cudf.interval_range(start=0, end=3, closed=True),
        [[1, 2], [3, 4], [5, 6]],
        [{"a": 1}, {"a": 2}, {"a": 3}],
    ],
)
def test_masked_udf_unsupported_dtype(unsupported_col):
    data = cudf.DataFrame()
    data["unsupported_col"] = unsupported_col

    def func(row):
        return row["unsupported_col"]

    # check that we fail when an unsupported type is used within a function
    with pytest.raises(ValueError):
        data.apply(func, axis=1)

    # also check that a DF containing unsupported dtypes can still run a
    # function that does NOT involve any of the unsupported dtype columns
    data["supported_col"] = 1

    def other_func(row):
        return row["supported_col"]

    expect = cudf.Series(np.ones(len(data)))
    got = data.apply(other_func, axis=1)

    assert_eq(expect, got, check_dtype=False)


# tests for `DataFrame.apply(f, args=(x,y,z))`
# testing the whole space of possibilities is intractable
# these test the most rudimentary guaranteed functionality
@pytest.mark.parametrize(
    "data",
    [
        {"a": [1, cudf.NA, 3]},
        {"a": [0.5, 2.0, cudf.NA, cudf.NA, 5.0]},
        {"a": [True, False, cudf.NA]},
    ],
)
@pytest.mark.parametrize("op", arith_ops + comparison_ops)
def test_masked_udf_scalar_args_binops(data, op):
    data = cudf.DataFrame(data)

    def func(row, c):
        return op(row["a"], c)

    run_masked_udf_test(func, data, args=(1,), check_dtype=False)


@pytest.mark.parametrize(
    "data",
    [
        {"a": [1, cudf.NA, 3]},
        {"a": [0.5, 2.0, cudf.NA, cudf.NA, 5.0]},
        {"a": [True, False, cudf.NA]},
    ],
)
@pytest.mark.parametrize("op", arith_ops + comparison_ops)
def test_masked_udf_scalar_args_binops_multiple(data, op):
    data = cudf.DataFrame(data)

    def func(row, c, k):
        x = op(row["a"], c)
        y = op(x, k)
        return y

    run_masked_udf_test(func, data, args=(1, 2), check_dtype=False)


@pytest.mark.parametrize(
    "data",
    [
        [1, cudf.NA, 3],
        [0.5, 2.0, cudf.NA, cudf.NA, 5.0],
        [True, False, cudf.NA],
    ],
)
@pytest.mark.parametrize("op", arith_ops + comparison_ops)
def test_mask_udf_scalar_args_binops_series(data, op):
    data = cudf.Series(data)

    def func(x, c):
        return x + c

    run_masked_udf_series(func, data, args=(1,), check_dtype=False)


@pytest.mark.parametrize(
    "data",
    [
        [1, cudf.NA, 3],
        [0.5, 2.0, cudf.NA, cudf.NA, 5.0],
        [True, False, cudf.NA],
    ],
)
@pytest.mark.parametrize("op", arith_ops + comparison_ops)
def test_masked_udf_scalar_args_binops_multiple_series(data, op):
    data = cudf.Series(data)

    def func(data, c, k):
        x = op(data, c)
        y = op(x, k)
        return y

    run_masked_udf_series(func, data, args=(1, 2), check_dtype=False)


def test_masked_udf_caching():
    # Make sure similar functions that differ
    # by simple things like constants actually
    # recompile

    data = cudf.Series([1, 2, 3])

    expect = data**2
    got = data.apply(lambda x: x**2)
    assert_eq(expect, got, check_dtype=False)

    # update the constant value being used and make sure
    # it does not result in a cache hit

    expect = data**3
    got = data.apply(lambda x: x**3)
    assert_eq(expect, got, check_dtype=False)

    # make sure we get a hit when reapplying
    def f(x):
        return x + 1

    precompiled.clear()
    assert precompiled.currsize == 0
    data.apply(f)

    assert precompiled.currsize == 1
    data.apply(f)

    assert precompiled.currsize == 1


@string_udf_test
def test_string_udf_len(str_udf_data):
    def func(row):
        return len(row["str_col"])

    run_masked_udf_test(func, str_udf_data, check_dtype=False)


@string_udf_test
def test_string_udf_startswith(str_udf_data, substr):
    def func(row):
        return row["str_col"].startswith(substr)

    run_masked_udf_test(func, str_udf_data, check_dtype=False)


@string_udf_test
def test_string_udf_endswith(str_udf_data, substr):
    def func(row):
        return row["str_col"].endswith(substr)

    run_masked_udf_test(func, str_udf_data, check_dtype=False)


@string_udf_test
def test_string_udf_find(str_udf_data, substr):
    def func(row):
        return row["str_col"].find(substr)

    run_masked_udf_test(func, str_udf_data, check_dtype=False)


@string_udf_test
def test_string_udf_rfind(str_udf_data, substr):
    def func(row):
        return row["str_col"].rfind(substr)

    run_masked_udf_test(func, str_udf_data, check_dtype=False)


@string_udf_test
def test_string_udf_contains(str_udf_data, substr):
    def func(row):
        return substr in row["str_col"]

    run_masked_udf_test(func, str_udf_data, check_dtype=False)


@string_udf_test
@pytest.mark.parametrize("other", ["cudf", "123", "", " "])
@pytest.mark.parametrize("cmpop", comparison_ops)
def test_string_udf_cmpops(str_udf_data, other, cmpop):
    def func(row):
        return cmpop(row["str_col"], other)

    run_masked_udf_test(func, str_udf_data, check_dtype=False)


@string_udf_test
def test_string_udf_isalnum(str_udf_data):
    def func(row):
        return row["str_col"].isalnum()

    run_masked_udf_test(func, str_udf_data, check_dtype=False)


@string_udf_test
def test_string_udf_isalpha(str_udf_data):
    def func(row):
        return row["str_col"].isalpha()

    run_masked_udf_test(func, str_udf_data, check_dtype=False)


@string_udf_test
def test_string_udf_isdigit(str_udf_data):
    def func(row):
        return row["str_col"].isdigit()

    run_masked_udf_test(func, str_udf_data, check_dtype=False)


@string_udf_test
def test_string_udf_isdecimal(str_udf_data):
    def func(row):
        return row["str_col"].isdecimal()

    run_masked_udf_test(func, str_udf_data, check_dtype=False)


@string_udf_test
def test_string_udf_isupper(str_udf_data):
    def func(row):
        return row["str_col"].isupper()

    run_masked_udf_test(func, str_udf_data, check_dtype=False)


@string_udf_test
def test_string_udf_islower(str_udf_data):
    def func(row):
        return row["str_col"].islower()

    run_masked_udf_test(func, str_udf_data, check_dtype=False)


@string_udf_test
def test_string_udf_isspace(str_udf_data):
    def func(row):
        return row["str_col"].isspace()

    run_masked_udf_test(func, str_udf_data, check_dtype=False)


@string_udf_test
def test_string_udf_istitle(str_udf_data):
    def func(row):
        return row["str_col"].istitle()

    run_masked_udf_test(func, str_udf_data, check_dtype=False)


@string_udf_test
def test_string_udf_count(str_udf_data, substr):
    def func(row):
        return row["str_col"].count(substr)

    run_masked_udf_test(func, str_udf_data, check_dtype=False)


@string_udf_test
def test_string_udf_return_string(str_udf_data):
    def func(row):
        return row["str_col"]

    run_masked_udf_test(func, str_udf_data, check_dtype=False)


<<<<<<< HEAD
=======
@string_udf_test
>>>>>>> 59bd5c31
@pytest.mark.parametrize("strip_char", ["1", "a", "12", " ", "", ".", "@"])
def test_string_udf_strip(str_udf_data, strip_char):
    def func(row):
        return row["str_col"].strip(strip_char)

    run_masked_udf_test(func, str_udf_data, check_dtype=False)


<<<<<<< HEAD
=======
@string_udf_test
>>>>>>> 59bd5c31
@pytest.mark.parametrize("strip_char", ["1", "a", "12", " ", "", ".", "@"])
def test_string_udf_lstrip(str_udf_data, strip_char):
    def func(row):
        return row["str_col"].lstrip(strip_char)

    run_masked_udf_test(func, str_udf_data, check_dtype=False)


<<<<<<< HEAD
=======
@string_udf_test
>>>>>>> 59bd5c31
@pytest.mark.parametrize("strip_char", ["1", "a", "12", " ", "", ".", "@"])
def test_string_udf_rstrip(str_udf_data, strip_char):
    def func(row):
        return row["str_col"].rstrip(strip_char)

    run_masked_udf_test(func, str_udf_data, check_dtype=False)


<<<<<<< HEAD
@string_udf_test
def test_string_udf_upper(str_udf_data):
    def func(row):
        return row["str_col"].upper()

    run_masked_udf_test(func, str_udf_data, check_dtype=False)


@string_udf_test
def test_string_udf_lower(str_udf_data):
    def func(row):
        return row["str_col"].lower()

    run_masked_udf_test(func, str_udf_data, check_dtype=False)


=======
>>>>>>> 59bd5c31
@pytest.mark.parametrize(
    "data", [[1.0, 0.0, 1.5], [1, 0, 2], [True, False, True]]
)
@pytest.mark.parametrize("operator", [float, int, bool])
def test_masked_udf_casting(operator, data):
    data = cudf.Series(data)

    def func(x):
        return operator(x)

    run_masked_udf_series(func, data, check_dtype=False)<|MERGE_RESOLUTION|>--- conflicted
+++ resolved
@@ -876,10 +876,6 @@
     run_masked_udf_test(func, str_udf_data, check_dtype=False)
 
 
-<<<<<<< HEAD
-=======
-@string_udf_test
->>>>>>> 59bd5c31
 @pytest.mark.parametrize("strip_char", ["1", "a", "12", " ", "", ".", "@"])
 def test_string_udf_strip(str_udf_data, strip_char):
     def func(row):
@@ -888,10 +884,7 @@
     run_masked_udf_test(func, str_udf_data, check_dtype=False)
 
 
-<<<<<<< HEAD
-=======
-@string_udf_test
->>>>>>> 59bd5c31
+@string_udf_test
 @pytest.mark.parametrize("strip_char", ["1", "a", "12", " ", "", ".", "@"])
 def test_string_udf_lstrip(str_udf_data, strip_char):
     def func(row):
@@ -900,10 +893,7 @@
     run_masked_udf_test(func, str_udf_data, check_dtype=False)
 
 
-<<<<<<< HEAD
-=======
-@string_udf_test
->>>>>>> 59bd5c31
+@string_udf_test
 @pytest.mark.parametrize("strip_char", ["1", "a", "12", " ", "", ".", "@"])
 def test_string_udf_rstrip(str_udf_data, strip_char):
     def func(row):
@@ -912,7 +902,6 @@
     run_masked_udf_test(func, str_udf_data, check_dtype=False)
 
 
-<<<<<<< HEAD
 @string_udf_test
 def test_string_udf_upper(str_udf_data):
     def func(row):
@@ -929,8 +918,6 @@
     run_masked_udf_test(func, str_udf_data, check_dtype=False)
 
 
-=======
->>>>>>> 59bd5c31
 @pytest.mark.parametrize(
     "data", [[1.0, 0.0, 1.5], [1, 0, 2], [True, False, True]]
 )
