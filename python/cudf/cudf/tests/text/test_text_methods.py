# Copyright (c) 2019-2025, NVIDIA CORPORATION.

import random
import string

import numpy as np
import pytest

import cudf
from cudf.core.byte_pair_encoding import BytePairEncoder
from cudf.core.character_normalizer import CharacterNormalizer
from cudf.core.tokenize_vocabulary import TokenizeVocabulary
from cudf.testing import assert_eq


def test_tokenize():
    strings = cudf.Series(
        [
            "the quick fox jumped over the lazy dog",
            "the siamésé cat jumped under the sofa",
            None,
            "",
        ]
    )

    expected_values = [
        "the",
        "quick",
        "fox",
        "jumped",
        "over",
        "the",
        "lazy",
        "dog",
        "the",
        "siamésé",
        "cat",
        "jumped",
        "under",
        "the",
        "sofa",
    ]
    expected_index = strings.index.repeat(strings.str.token_count())
    expected = cudf.Series(expected_values, index=expected_index)

    actual = strings.str.tokenize()

    assert type(expected) is type(actual)
    assert_eq(expected, actual)


def test_tokenize_delimiter():
    strings = cudf.Series(
        [
            "the quick fox jumped over the lazy dog",
            "the siamésé cat jumped under the sofa",
            None,
            "",
        ]
    )

    expected_values = [
        "the quick f",
        "x jumped ",
        "ver the lazy d",
        "g",
        "the siamésé cat jumped under the s",
        "fa",
    ]
    expected_index = strings.index.repeat(strings.str.token_count("o"))
    expected = cudf.Series(expected_values, index=expected_index)

    actual = strings.str.tokenize(delimiter="o")

    assert type(expected) is type(actual)
    assert_eq(expected, actual)


def test_detokenize():
    strings = cudf.Series(
        [
            "the",
            "quick",
            "fox",
            "jumped",
            "over",
            "the",
            "lazy",
            "dog",
            "the",
            "siamésé",
            "cat",
            "jumped",
            "under",
            "the",
            "sofa",
        ]
    )

    indices = cudf.Series([0, 0, 0, 1, 1, 2, 2, 2, 3, 3, 3, 3, 3, 3, 3])
    actual = strings.str.detokenize(indices)
    expected = cudf.Series(
        [
            "the quick fox",
            "jumped over",
            "the lazy dog",
            "the siamésé cat jumped under the sofa",
        ]
    )
    assert type(expected) is type(actual)
    assert_eq(expected, actual)

    indices = cudf.Series(
        [4, 0, 0, 0, 0, 4, 1, 1, 4, 2, 2, 2, 2, 4, 3], dtype=np.int8
    )
    actual = strings.str.detokenize(indices, "+")
    expected = cudf.Series(
        [
            "quick+fox+jumped+over",
            "lazy+dog",
            "siamésé+cat+jumped+under",
            "sofa",
            "the+the+the+the",
        ]
    )
    assert type(expected) is type(actual)
    assert_eq(expected, actual)


@pytest.mark.parametrize(
    "delimiter, expected_token_counts",
    [
        ("", [10, 9, 0, 0, 5]),
        ("o", [6, 3, 0, 0, 1]),
        (["a", "e", "i", "o", "u"], [13, 13, 0, 0, 6]),
        (["a", "e", "i", "o"], [12, 11, 0, 0, 6]),
    ],
)
def test_token_count(delimiter, expected_token_counts):
    strings = cudf.Series(
        [
            "the quick brown fox jumped over the lazy brown dog",
            "the sable siamésé cat jumped under the brown sofa",
            None,
            "",
            "test_str\x01test_str\x02test_str\x03test_str\x04test_str\x05",
        ]
    )

    expected = cudf.Series(expected_token_counts)

    actual = strings.str.token_count(delimiter)

    assert type(expected) is type(actual)
    assert_eq(expected, actual, check_dtype=False)


@pytest.mark.parametrize(
    "delimiter, input, default_id, results",
    [
        (
            "",
            "the quick brown fox jumps over the lazy brown dog",
            99,
            [0, 1, 2, 3, 4, 5, 0, 99, 2, 6],
        ),
        (
            " ",
            " the sable siamésé cat jumps under the brown sofa ",
            -1,
            [0, 7, 8, 9, 4, 10, 0, 2, 11],
        ),
        (
            "_",
            "the_quick_brown_fox_jumped__over_the_lazy_brown_dog",
            -99,
            [0, 1, 2, 3, -99, 5, 0, -99, 2, 6],
        ),
    ],
)
def test_tokenize_with_vocabulary(delimiter, input, default_id, results):
    vocabulary = cudf.Series(
        [
            "the",
            "quick",
            "brown",
            "fox",
            "jumps",
            "over",
            "dog",
            "sable",
            "siamésé",
            "cat",
            "under",
            "sofa",
        ]
    )
    tokenizer = TokenizeVocabulary(vocabulary)

    strings = cudf.Series([input, None, "", input])

    expected = cudf.Series(
        [
            cudf.Series(results, dtype=np.int32),
            None,
            cudf.Series([], dtype=np.int32),
            cudf.Series(results, dtype=np.int32),
        ]
    )

    actual = tokenizer.tokenize(strings, delimiter, default_id)
    assert type(expected) is type(actual)
    assert_eq(expected, actual)


def test_normalize_spaces():
    strings = cudf.Series(
        [
            " the\t quick fox  jumped over the lazy dog",
            "the siamésé cat\f jumped\t\tunder the sofa  ",
            None,
            "",
        ]
    )
    expected = cudf.Series(
        [
            "the quick fox jumped over the lazy dog",
            "the siamésé cat jumped under the sofa",
            None,
            "",
        ]
    )

    actual = strings.str.normalize_spaces()

    assert type(expected) is type(actual)
    assert_eq(expected, actual)


def test_normalize_characters():
    strings = cudf.Series(
        ["乾 \t 乿", "ĂĆCĖÑTÜATE", "âscénd, Descend", "", None, "Stock^ $1"]
    )
    expected = cudf.Series(
        [
            " 乾     乿 ",
            "accentuate",
            "ascend ,  descend",
            "",
            None,
            "stock ^   $ 1",
        ]
    )

    normalizer_lower = CharacterNormalizer(True)
    actual = normalizer_lower.normalize(strings.str)
    assert type(expected) is type(actual)
    assert_eq(expected, actual)

    expected = cudf.Series(
        [
            " 乾     乿 ",
            "ĂĆCĖÑTÜATE",
            "âscénd ,  Descend",
            "",
            None,
            "Stock ^   $ 1",
        ]
    )

    normalizer = CharacterNormalizer(False)
    actual = normalizer.normalize(strings.str)
    assert type(expected) is type(actual)
    assert_eq(expected, actual)


@pytest.mark.parametrize(
    "n, separator, expected_values",
    [
        (
            2,
            "_",
            [
                "this_is",
                "is_my",
                "my_favorite",
                "favorite_book",
                "book_on",
                "on_my",
                "my_bookshelf",
            ],
        ),
        (
            3,
            "-",
            [
                "this-is-my",
                "is-my-favorite",
                "my-favorite-book",
                "favorite-book-on",
                "book-on-my",
                "on-my-bookshelf",
            ],
        ),
    ],
)
def test_ngrams(n, separator, expected_values):
    strings = cudf.Series(
        ["this", "is", "my", "favorite", "book", "on", "my", "bookshelf"]
    )

    expected = cudf.Series(expected_values)

    actual = strings.str.ngrams(n=n, separator=separator)

    assert type(expected) is type(actual)
    assert_eq(expected, actual)


@pytest.mark.parametrize(
    "n, expected_values, expected_index, as_list",
    [
        (
            2,
            [
                "th",
                "hi",
                "is",
                "is",
                "my",
                "bo",
                "oo",
                "ok",
                "he",
                "er",
                "re",
            ],
            [1, 1, 1, 2, 3, 4, 4, 4, 5, 5, 5],
            False,
        ),
        (
            3,
            [
                "thi",
                "his",
                "boo",
                "ook",
                "her",
                "ere",
            ],
            [1, 1, 4, 4, 5, 5],
            False,
        ),
        (
            3,
            [["thi", "his"], [], [], ["boo", "ook"], ["her", "ere"], []],
            [1, 2, 3, 4, 5, 6],
            True,
        ),
    ],
)
def test_character_ngrams(n, expected_values, expected_index, as_list):
    strings = cudf.Series(
        ["this", "is", "my", "book", "here", ""], index=[1, 2, 3, 4, 5, 6]
    )

    expected = cudf.Series(expected_values, index=expected_index)

    actual = strings.str.character_ngrams(n=n, as_list=as_list)

    assert type(expected) is type(actual)
    assert_eq(expected, actual)


def test_hash_character_ngrams():
    strings = cudf.Series(["abcdefg", "stuvwxyz"])
    expected = cudf.Series(
        [
            cudf.Series([3902511862, 570445242, 4202475763], dtype=np.uint32),
            cudf.Series(
                [556054766, 3166857694, 3760633458, 192452857], dtype=np.uint32
            ),
        ]
    )
    actual = strings.str.hash_character_ngrams(n=5, as_list=True)
    assert type(expected) is type(actual)
    assert_eq(expected, actual)

    actual = strings.str.hash_character_ngrams(n=5)
    expected = expected.explode()
    assert type(expected) is type(actual)
    assert_eq(expected, actual)


@pytest.mark.parametrize(
    "n, separator, expected_values",
    [
        (
            2,
            "_",
            [
                "this_is",
                "is_my",
                "my_favorite",
                "book_on",
                "on_my",
                "my_bookshelf",
            ],
        ),
        (
            3,
            "-",
            ["this-is-my", "is-my-favorite", "book-on-my", "on-my-bookshelf"],
        ),
    ],
)
def test_ngrams_tokenize(n, separator, expected_values):
    strings = cudf.Series(["this is my favorite", "book on my bookshelf"])

    expected = cudf.Series(expected_values)

    actual = strings.str.ngrams_tokenize(n=n, separator=separator)

    assert type(expected) is type(actual)
    assert_eq(expected, actual)


def test_character_tokenize_series():
    sr = cudf.Series(
        [
            "hello world",
            "sdf",
            (
                "goodbye, one-two:three~four+five_six@sev"
                "en#eight^nine heŒŽ‘•™œ$µ¾ŤƠé Ǆ"
            ),
        ]
    )
    expected_values = [
        "h",
        "e",
        "l",
        "l",
        "o",
        " ",
        "w",
        "o",
        "r",
        "l",
        "d",
        "s",
        "d",
        "f",
        "g",
        "o",
        "o",
        "d",
        "b",
        "y",
        "e",
        ",",
        " ",
        "o",
        "n",
        "e",
        "-",
        "t",
        "w",
        "o",
        ":",
        "t",
        "h",
        "r",
        "e",
        "e",
        "~",
        "f",
        "o",
        "u",
        "r",
        "+",
        "f",
        "i",
        "v",
        "e",
        "_",
        "s",
        "i",
        "x",
        "@",
        "s",
        "e",
        "v",
        "e",
        "n",
        "#",
        "e",
        "i",
        "g",
        "h",
        "t",
        "^",
        "n",
        "i",
        "n",
        "e",
        " ",
        "h",
        "e",
        "Œ",
        "Ž",
        "‘",
        "•",
        "™",
        "œ",
        "$",
        "µ",
        "¾",
        "Ť",
        "Ơ",
        "é",
        " ",
        "Ǆ",
    ]
    expected_index = sr.index.repeat(sr.str.len().fillna(0))
    expected = cudf.Series(expected_values, index=expected_index)

    actual = sr.str.character_tokenize()
    assert_eq(expected, actual)

    sr = cudf.Series([""])
    expected = cudf.Series([], dtype="object")

    actual = sr.str.character_tokenize()
    assert_eq(expected, actual)

    sr = cudf.Series(["a"])
    expected = cudf.Series(["a"])

    actual = sr.str.character_tokenize()
    assert_eq(expected, actual)


def test_character_tokenize_index():
    sr = cudf.Index(
        [
            "hello world",
            "sdf",
            (
                "goodbye, one-two:three~four+five_six@sev"
                "en#eight^nine heŒŽ‘•™œ$µ¾ŤƠé Ǆ"
            ),
        ]
    )
    expected = cudf.Index(
        [
            "h",
            "e",
            "l",
            "l",
            "o",
            " ",
            "w",
            "o",
            "r",
            "l",
            "d",
            "s",
            "d",
            "f",
            "g",
            "o",
            "o",
            "d",
            "b",
            "y",
            "e",
            ",",
            " ",
            "o",
            "n",
            "e",
            "-",
            "t",
            "w",
            "o",
            ":",
            "t",
            "h",
            "r",
            "e",
            "e",
            "~",
            "f",
            "o",
            "u",
            "r",
            "+",
            "f",
            "i",
            "v",
            "e",
            "_",
            "s",
            "i",
            "x",
            "@",
            "s",
            "e",
            "v",
            "e",
            "n",
            "#",
            "e",
            "i",
            "g",
            "h",
            "t",
            "^",
            "n",
            "i",
            "n",
            "e",
            " ",
            "h",
            "e",
            "Œ",
            "Ž",
            "‘",
            "•",
            "™",
            "œ",
            "$",
            "µ",
            "¾",
            "Ť",
            "Ơ",
            "é",
            " ",
            "Ǆ",
        ]
    )

    actual = sr.str.character_tokenize()
    assert_eq(expected, actual)

    sr = cudf.Index([""])
    expected = cudf.Index([], dtype="object")

    actual = sr.str.character_tokenize()
    assert_eq(expected, actual)

    sr = cudf.Index(["a"])
    expected = cudf.Index(["a"])

    actual = sr.str.character_tokenize()
    assert_eq(expected, actual)


def test_text_replace_tokens():
    sr = cudf.Series(["this is me", "theme music", ""])
    targets = cudf.Series(["is", "me"])

    expected = cudf.Series(["this _ _", "theme music", ""])
    actual = sr.str.replace_tokens(targets, "_")

    assert_eq(expected, actual)

    replacements = cudf.Series(["IS", "ME"])
    expected = cudf.Series(["this IS ME", "theme music", ""])
    actual = sr.str.replace_tokens(targets, replacements)

    assert_eq(expected, actual)

    sr = cudf.Series(
        [
            "this is a small text ☕",
            "this \t\t is ; ; - + a looooooooooonnnnnnnggggggg text \n\t",
            "emptyme",
        ],
    )
    targets = cudf.Series(
        ["a", "☕", "\t", "looooooooooonnnnnnnggggggg", "emptyme"]
    )
    replacements = cudf.Series(["the", "🚒", "🚒🚒🚒🚒", "🔥🔥", ""])

    expected = cudf.Series(
        [
            "this is the small text 🚒",
            "this \t\t is ; ; - + the 🔥🔥 text \n\t",
            "",
        ]
    )
    actual = sr.str.replace_tokens(targets, replacements)

    assert_eq(expected, actual)

    sr = cudf.Series(
        ["All-we-need;is;🔥", "\tall-we-need0is;🌊", "all;we:need+is;🌬"]
    )
    targets = cudf.Series(["🌬", "🔥", "🌊"])
    replacements = "🚰"

    expected = cudf.Series(
        ["All-we-need;is;🚰", "\tall-we-need0is;🚰", "all;we:need+is;🚰"]
    )
    actual = sr.str.replace_tokens(targets, replacements, delimiter=";")

    assert_eq(expected, actual)
    assert_eq(sr, sr.str.replace_tokens(targets, replacements))
    assert_eq(sr, sr.str.replace_tokens([""], [""]))


def test_text_replace_tokens_error_cases():
    sr = cudf.Series(["this is me", "theme music", ""])

    with pytest.raises(
        TypeError,
        match="targets should be an array-like or a Series object, "
        "found <class 'str'>",
    ):
        sr.str.replace_tokens("me", ["a"])

    with pytest.raises(
        ValueError,
        match="targets and replacements should be same size"
        " sequences unless replacements is a string.",
    ):
        sr.str.replace_tokens(["a"], ["me", "ki"])

    with pytest.raises(
        TypeError,
        match="replacements should be an str, array-like or Series object,"
        " found <class 'set'>",
    ):
        sr.str.replace_tokens(["a"], {"s"})

    with pytest.raises(
        TypeError,
        match="Type of delimiter should be a string, found <class 'list'>",
    ):
        sr.str.replace_tokens(["a"], ["s"], delimiter=["a", "b"])


def test_text_filter_tokens():
    sr = cudf.Series(["the quick brown fox jumped", "over the lazy dog", ""])

    expected = cudf.Series([" quick brown  jumped", "   ", ""])
    actual = sr.str.filter_tokens(5)
    assert_eq(expected, actual)

    expected = cudf.Series(["🔥 quick brown 🔥 jumped", "🔥 🔥 🔥 🔥", ""])
    actual = sr.str.filter_tokens(5, "🔥")
    assert_eq(expected, actual)

    sr = cudf.Series(
        ["All-we-need;is;🔥", "\tall-we-need0is;🌊", "all;we:need+is;🌬"]
    )
    expected = cudf.Series(
        ["All-we-need;is;--", "\tall-we-need0is;--", "all;we:need+is;--"]
    )
    actual = sr.str.filter_tokens(2, "--", ";")
    assert_eq(expected, actual)

    assert_eq(sr, sr.str.filter_tokens(1))


def test_text_filter_tokens_error_cases():
    sr = cudf.Series(["abc", "def", ""])

    with pytest.raises(
        TypeError,
        match="Type of replacement should be a string, found <class 'list'>",
    ):
        sr.str.filter_tokens(3, replacement=["a", "b"])

    with pytest.raises(
        TypeError,
        match="Type of delimiter should be a string, found <class 'list'>",
    ):
        sr.str.filter_tokens(3, delimiter=["a", "b"])


def test_edit_distance():
    sr = cudf.Series(["kitten", "saturday", "address", "book"])
    tg = cudf.Series(["sitting", "sunday", "addressee", "back"])

    expected = cudf.Series([3, 3, 2, 2], dtype=np.int32)
    actual = sr.str.edit_distance(tg)
    assert_eq(expected, actual)

    expected = cudf.Series([0, 7, 6, 6], dtype=np.int32)
    actual = sr.str.edit_distance("kitten")
    assert_eq(expected, actual)


def test_edit_distance_matrix():
    # normal
    sr = cudf.Series(["rounded", "bounded", "bounce", "trounce", "ounce"])

    expected = cudf.Series(
        [
            [0, 1, 3, 3, 3],
            [1, 0, 2, 4, 3],
            [3, 2, 0, 2, 1],
            [3, 4, 2, 0, 2],
            [3, 3, 1, 2, 0],
        ]
    )
    got = sr.str.edit_distance_matrix()

    assert_eq(expected, got, check_dtype=False)

    # 1-row series
    sr2 = cudf.Series(["x"])
    with pytest.raises(ValueError, match="Require size >= 2"):
        sr2.str.edit_distance_matrix()

    # null rows
    sr3 = cudf.Series(["rounded", None, "bounce", "trounce", "ounce"])
    with pytest.raises(ValueError, match="Cannot compute"):
        sr3.str.edit_distance_matrix()


def test_porter_stemmer_measure():
    strings = cudf.Series(
        [
            "tr",
            "ee",
            "tree",
            "y",
            "by",
            "trouble",
            "oats",
            "trees",
            "ivy",
            "troubles",
            "private",
            "oaten",
            "orrery",
            None,
            "",
        ]
    )
    expected = cudf.Series(
        [0, 0, 0, 0, 0, 1, 1, 1, 1, 2, 2, 2, 2, None, 0], dtype=np.int32
    )

    actual = strings.str.porter_stemmer_measure()

    assert type(expected) is type(actual)
    assert_eq(expected, actual)


def test_is_vowel_consonant():
    strings = cudf.Series(
        ["tr", "ee", "tree", "y", "by", "oats", "ivy", "orrery", None, ""]
    )
    expected = cudf.Series(
        [False, False, True, False, False, False, True, False, None, False]
    )
    actual = strings.str.is_vowel(2)
    assert type(expected) is type(actual)
    assert_eq(expected, actual)

    expected = cudf.Series(
        [True, False, True, False, False, False, True, True, None, False]
    )
    actual = strings.str.is_consonant(1)
    assert type(expected) is type(actual)
    assert_eq(expected, actual)

    indices = cudf.Series([2, 1, 0, 0, 1, 2, 0, 3, 0, 0])
    expected = cudf.Series(
        [False, True, False, False, True, False, True, True, None, False]
    )
    actual = strings.str.is_vowel(indices)
    assert type(expected) is type(actual)
    assert_eq(expected, actual)

    expected = cudf.Series(
        [False, False, True, True, False, True, False, False, None, False]
    )
    actual = strings.str.is_consonant(indices)
    assert type(expected) is type(actual)
    assert_eq(expected, actual)


def test_minhash():
    strings = cudf.Series(["this is my", "favorite book", None, ""])

    params = cudf.Series([1, 2, 3], dtype=np.uint32)
    expected = cudf.Series(
        [
            cudf.Series([1305480168, 462824406, 74608229], dtype=np.uint32),
            cudf.Series([32665385, 65330770, 97996155], dtype=np.uint32),
            None,
            cudf.Series([0, 0, 0], dtype=np.uint32),
        ]
    )
    actual = strings.str.minhash(0, a=params, b=params, width=5)
    assert_eq(expected, actual)

    params = cudf.Series([1, 2, 3], dtype=np.uint64)
    expected = cudf.Series(
        [
            cudf.Series(
                [105531920695060180, 172452388517576009, 316595762085180524],
                dtype=np.uint64,
            ),
            cudf.Series(
                [35713768479063122, 71427536958126236, 58787297728258212],
                dtype=np.uint64,
            ),
            None,
            cudf.Series([0, 0, 0], dtype=np.uint64),
        ]
    )
    actual = strings.str.minhash(0, a=params, b=params, width=5)
    assert_eq(expected, actual)

    # test wrong seed types
    with pytest.raises(ValueError):
        strings.str.minhash(1, a="a", b="b", width=7)
    with pytest.raises(ValueError):
        params = cudf.Series([0, 1, 2], dtype=np.int32)
        strings.str.minhash(1, a=params, b=params, width=6)


def test_minhash_ngrams():
    strings = cudf.Series(
        [["this", "is", "my"], ["favorite", "book", "today"]]
    )

    params = cudf.Series([1, 2, 3], dtype=np.uint32)
    expected = cudf.Series(
        [
            cudf.Series([416367548, 832735096, 1249102644], dtype=np.uint32),
            cudf.Series([1408797893, 2817595786, 4226393679], dtype=np.uint32),
        ]
    )
    actual = strings.str.minhash(width=2, seed=0, a=params, b=params)
    assert_eq(expected, actual)

    params = cudf.Series([1, 2, 3], dtype=np.uint64)
    expected = cudf.Series(
        [
            cudf.Series(
                [652146669912597278, 1304293339825194556, 1956440009737791826],
                dtype=np.uint64,
            ),
            cudf.Series(
                [1776622609581023632, 1247402209948353305, 718181810315682986],
                dtype=np.uint64,
            ),
        ]
    )
    actual = strings.str.minhash(width=2, seed=0, a=params, b=params)
    assert_eq(expected, actual)

    # test wrong input types
    with pytest.raises(ValueError):
        strings.str.minhash(width=7, seed=1, a="a", b="b")
    with pytest.raises(ValueError):
        params = cudf.Series([0, 1, 2], dtype=np.int32)
        strings.str.minhash(width=6, seed=1, a=params, b=params)


def test_jaccard_index():
    str1 = cudf.Series(["the brown dog", "jumped about"])
    str2 = cudf.Series(["the black cat", "jumped around"])

    expected = cudf.Series([0.058824, 0.307692], dtype=np.float32)
    actual = str1.str.jaccard_index(str2, 5)
    assert_eq(expected, actual)

    actual = str2.str.jaccard_index(str1, 5)
    assert_eq(expected, actual)

    with pytest.raises(ValueError):
        str1.str.jaccard_index(str2, 1)
    with pytest.raises(ValueError):
        str3 = cudf.Series(["not enough rows"])
        str1.str.jaccard_index(str3, 5)


def _make_list_of_strings_of_random_length(
    num_strings, min_length, max_length
):
    return [
        "".join(
            random.choice(string.ascii_lowercase)
            for _ in range(random.randint(min_length, max_length))
        )
        for _ in range(num_strings)
    ]


def test_jaccard_index_random_strings():
    # Seed the rng before random string generation.
    random.seed(42)
    num_strings = 100
    jaccard_width = 5
    common_strings = _make_list_of_strings_of_random_length(
        num_strings, jaccard_width, 50
    )
    uncommon_strings1 = _make_list_of_strings_of_random_length(
        num_strings, jaccard_width, 10
    )
    uncommon_strings2 = _make_list_of_strings_of_random_length(
        num_strings, jaccard_width, 20
    )
    str1 = cudf.Series(uncommon_strings1).str.cat(cudf.Series(common_strings))
    str2 = cudf.Series(uncommon_strings2).str.cat(cudf.Series(common_strings))

    # adopted from https://github.com/rapidsai/rapids-deduplication/issues/36
    da = str1.str.character_ngrams(jaccard_width, True)
    db = str2.str.character_ngrams(jaccard_width, True)
    da = da.list.unique()
    db = db.list.unique()
    da = da.explode()
    db = db.explode()
    da = da.to_frame()
    db = db.to_frame()
    da = da.reset_index()
    db = db.reset_index()
    da = da.rename(columns={0: "token"})
    db = db.rename(columns={0: "token"})
    db["match"] = 1
    inter = da.merge(db, on=["index", "token"], how="left")
    inter = inter.groupby("index")["match"].sum()
    union = da.merge(db, on=["index", "token"], how="outer")
    union = union.groupby("index").size()
    res = inter / union
    res.fillna(0, inplace=True)
    res = res.sort_index()
    res = res.values.astype("float32")
    expected = cudf.Series(res)

    actual = str1.str.jaccard_index(str2, jaccard_width)
    assert_eq(expected, actual)


@pytest.mark.parametrize(
    "separator, input, results",
    [
        (" ", "thetestsentence", "the test sent ence"),
        ("_", "sentenceistest", "sent_ence_is_test"),
        ("$", "istestsentencehere", "is$test$sent$ence$he$r$e"),
    ],
)
def test_byte_pair_encoding(separator, input, results):
    pairs_table = cudf.Series(
        [
            "t he",
            "h e",
            "e n",
            "i t",
            "i s",
            "e s",
            "en t",
            "c e",
            "es t",
            "en ce",
            "t h",
            "h i",
            "th is",
            "t est",
            "s i",
            "s ent",
        ]
    )
    encoder = BytePairEncoder(pairs_table)

    strings = cudf.Series([input, None, "", input])

    expected = cudf.Series([results, None, "", results])

    actual = encoder(strings, separator)
    assert type(expected) is type(actual)
    assert_eq(expected, actual)


@pytest.fixture
def duplicate_input():
    return [
        " 01234567890123456789 magna aliqua. Ut enim ad minim veniam, quis nostrud exercitation    ",
        "laboris nisi ut aliquip ex ea commodo consequat. Duis aute irure dolor in reprehenderit   ",
        "voluptate velit esse cillum dolore eu fugiat nulla pariatur. 01234567890123456789         ",
        "deleniti earum? Qui ipsam ipsum hic ratione mollitia aut nobis laboriosam. Eum aspernatur ",
        "dolorem sit voluptatum numquam in iure placeat vel laudantium molestiae? Ad reprehenderit ",
        "quia aut minima deleniti id consequatur sapiente est dolores cupiditate. 012345678901234  ",
    ]


def test_substring_duplicates(duplicate_input):
    text = duplicate_input
    input = cudf.Series(text)
    actual = input.str.substring_duplicates(15)
    expected = cudf.Series(
        [" 01234567890123456789 ", ". 012345678901234", " reprehenderit "]
    )
<<<<<<< HEAD
    assert_eq(expected, actual)


def test_resolve_duplicates(duplicate_input):
    text = duplicate_input
    input = cudf.Series(text)
    sa = input.str.build_suffix_array(0)
    actual = input.str.resolve_duplicates(sa, 15)
    expected = cudf.Series(
        [" 01234567890123456789 ", ". 012345678901234", " reprehenderit "]
    )
    assert_eq(expected, actual)


def test_resolve_duplicates_pair(duplicate_input):
    text = duplicate_input
    text1 = text[0:3]
    text2 = text[3:]

    input1 = cudf.Series(text1)
    sa1 = input1.str.build_suffix_array(0)
    input2 = cudf.Series(text2)
    sa2 = input2.str.build_suffix_array(0)
    actual = input1.str.resolve_duplicates_pair(sa1, input2, sa2, 15)
    expected = cudf.Series(
        [". 012345678901234", " 012345678901234", " reprehenderit "]
    )
=======
>>>>>>> 6d50e298
    assert_eq(expected, actual)<|MERGE_RESOLUTION|>--- conflicted
+++ resolved
@@ -110,9 +110,7 @@
     assert type(expected) is type(actual)
     assert_eq(expected, actual)
 
-    indices = cudf.Series(
-        [4, 0, 0, 0, 0, 4, 1, 1, 4, 2, 2, 2, 2, 4, 3], dtype=np.int8
-    )
+    indices = cudf.Series([4, 0, 0, 0, 0, 4, 1, 1, 4, 2, 2, 2, 2, 4, 3], dtype=np.int8)
     actual = strings.str.detokenize(indices, "+")
     expected = cudf.Series(
         [
@@ -679,9 +677,7 @@
             "emptyme",
         ],
     )
-    targets = cudf.Series(
-        ["a", "☕", "\t", "looooooooooonnnnnnnggggggg", "emptyme"]
-    )
+    targets = cudf.Series(["a", "☕", "\t", "looooooooooonnnnnnnggggggg", "emptyme"])
     replacements = cudf.Series(["the", "🚒", "🚒🚒🚒🚒", "🔥🔥", ""])
 
     expected = cudf.Series(
@@ -695,9 +691,7 @@
 
     assert_eq(expected, actual)
 
-    sr = cudf.Series(
-        ["All-we-need;is;🔥", "\tall-we-need0is;🌊", "all;we:need+is;🌬"]
-    )
+    sr = cudf.Series(["All-we-need;is;🔥", "\tall-we-need0is;🌊", "all;we:need+is;🌬"])
     targets = cudf.Series(["🌬", "🔥", "🌊"])
     replacements = "🚰"
 
@@ -753,9 +747,7 @@
     actual = sr.str.filter_tokens(5, "🔥")
     assert_eq(expected, actual)
 
-    sr = cudf.Series(
-        ["All-we-need;is;🔥", "\tall-we-need0is;🌊", "all;we:need+is;🌬"]
-    )
+    sr = cudf.Series(["All-we-need;is;🔥", "\tall-we-need0is;🌊", "all;we:need+is;🌬"])
     expected = cudf.Series(
         ["All-we-need;is;--", "\tall-we-need0is;--", "all;we:need+is;--"]
     )
@@ -928,9 +920,7 @@
 
 
 def test_minhash_ngrams():
-    strings = cudf.Series(
-        [["this", "is", "my"], ["favorite", "book", "today"]]
-    )
+    strings = cudf.Series([["this", "is", "my"], ["favorite", "book", "today"]])
 
     params = cudf.Series([1, 2, 3], dtype=np.uint32)
     expected = cudf.Series(
@@ -984,9 +974,7 @@
         str1.str.jaccard_index(str3, 5)
 
 
-def _make_list_of_strings_of_random_length(
-    num_strings, min_length, max_length
-):
+def _make_list_of_strings_of_random_length(num_strings, min_length, max_length):
     return [
         "".join(
             random.choice(string.ascii_lowercase)
@@ -1100,7 +1088,6 @@
     expected = cudf.Series(
         [" 01234567890123456789 ", ". 012345678901234", " reprehenderit "]
     )
-<<<<<<< HEAD
     assert_eq(expected, actual)
 
 
@@ -1125,9 +1112,5 @@
     input2 = cudf.Series(text2)
     sa2 = input2.str.build_suffix_array(0)
     actual = input1.str.resolve_duplicates_pair(sa1, input2, sa2, 15)
-    expected = cudf.Series(
-        [". 012345678901234", " 012345678901234", " reprehenderit "]
-    )
-=======
->>>>>>> 6d50e298
+    expected = cudf.Series([". 012345678901234", " 012345678901234", " reprehenderit "])
     assert_eq(expected, actual)