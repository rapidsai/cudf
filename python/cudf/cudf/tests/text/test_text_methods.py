# Copyright (c) 2019-2025, NVIDIA CORPORATION.

import random
import string

import numpy as np
import pytest

import cudf
from cudf.core.byte_pair_encoding import BytePairEncoder
from cudf.core.character_normalizer import CharacterNormalizer
from cudf.core.tokenize_vocabulary import TokenizeVocabulary
from cudf.testing import assert_eq


def test_tokenize():
    strings = cudf.Series(
        [
            "the quick fox jumped over the lazy dog",
            "the siamésé cat jumped under the sofa",
            None,
            "",
        ]
    )

    expected_values = [
        "the",
        "quick",
        "fox",
        "jumped",
        "over",
        "the",
        "lazy",
        "dog",
        "the",
        "siamésé",
        "cat",
        "jumped",
        "under",
        "the",
        "sofa",
    ]
    expected_index = strings.index.repeat(strings.str.token_count())
    expected = cudf.Series(expected_values, index=expected_index)

    actual = strings.str.tokenize()

    assert type(expected) is type(actual)
    assert_eq(expected, actual)


def test_tokenize_delimiter():
    strings = cudf.Series(
        [
            "the quick fox jumped over the lazy dog",
            "the siamésé cat jumped under the sofa",
            None,
            "",
        ]
    )

    expected_values = [
        "the quick f",
        "x jumped ",
        "ver the lazy d",
        "g",
        "the siamésé cat jumped under the s",
        "fa",
    ]
    expected_index = strings.index.repeat(strings.str.token_count("o"))
    expected = cudf.Series(expected_values, index=expected_index)

    actual = strings.str.tokenize(delimiter="o")

    assert type(expected) is type(actual)
    assert_eq(expected, actual)


def test_detokenize():
    strings = cudf.Series(
        [
            "the",
            "quick",
            "fox",
            "jumped",
            "over",
            "the",
            "lazy",
            "dog",
            "the",
            "siamésé",
            "cat",
            "jumped",
            "under",
            "the",
            "sofa",
        ]
    )

    indices = cudf.Series([0, 0, 0, 1, 1, 2, 2, 2, 3, 3, 3, 3, 3, 3, 3])
    actual = strings.str.detokenize(indices)
    expected = cudf.Series(
        [
            "the quick fox",
            "jumped over",
            "the lazy dog",
            "the siamésé cat jumped under the sofa",
        ]
    )
    assert type(expected) is type(actual)
    assert_eq(expected, actual)

    indices = cudf.Series(
        [4, 0, 0, 0, 0, 4, 1, 1, 4, 2, 2, 2, 2, 4, 3], dtype=np.int8
    )
    actual = strings.str.detokenize(indices, "+")
    expected = cudf.Series(
        [
            "quick+fox+jumped+over",
            "lazy+dog",
            "siamésé+cat+jumped+under",
            "sofa",
            "the+the+the+the",
        ]
    )
    assert type(expected) is type(actual)
    assert_eq(expected, actual)


@pytest.mark.parametrize(
    "delimiter, expected_token_counts",
    [
        ("", [10, 9, 0, 0, 5]),
        ("o", [6, 3, 0, 0, 1]),
        (["a", "e", "i", "o", "u"], [13, 13, 0, 0, 6]),
        (["a", "e", "i", "o"], [12, 11, 0, 0, 6]),
    ],
)
def test_token_count(delimiter, expected_token_counts):
    strings = cudf.Series(
        [
            "the quick brown fox jumped over the lazy brown dog",
            "the sable siamésé cat jumped under the brown sofa",
            None,
            "",
            "test_str\x01test_str\x02test_str\x03test_str\x04test_str\x05",
        ]
    )

    expected = cudf.Series(expected_token_counts)

    actual = strings.str.token_count(delimiter)

    assert type(expected) is type(actual)
    assert_eq(expected, actual, check_dtype=False)


@pytest.mark.parametrize(
    "delimiter, input, default_id, results",
    [
        (
            "",
            "the quick brown fox jumps over the lazy brown dog",
            99,
            [0, 1, 2, 3, 4, 5, 0, 99, 2, 6],
        ),
        (
            " ",
            " the sable siamésé cat jumps under the brown sofa ",
            -1,
            [0, 7, 8, 9, 4, 10, 0, 2, 11],
        ),
        (
            "_",
            "the_quick_brown_fox_jumped__over_the_lazy_brown_dog",
            -99,
            [0, 1, 2, 3, -99, 5, 0, -99, 2, 6],
        ),
    ],
)
def test_tokenize_with_vocabulary(delimiter, input, default_id, results):
    vocabulary = cudf.Series(
        [
            "the",
            "quick",
            "brown",
            "fox",
            "jumps",
            "over",
            "dog",
            "sable",
            "siamésé",
            "cat",
            "under",
            "sofa",
        ]
    )
    tokenizer = TokenizeVocabulary(vocabulary)

    strings = cudf.Series([input, None, "", input])

    expected = cudf.Series(
        [
            cudf.Series(results, dtype=np.int32),
            None,
            cudf.Series([], dtype=np.int32),
            cudf.Series(results, dtype=np.int32),
        ]
    )

    actual = tokenizer.tokenize(strings, delimiter, default_id)
    assert type(expected) is type(actual)
    assert_eq(expected, actual)


def test_normalize_spaces():
    strings = cudf.Series(
        [
            " the\t quick fox  jumped over the lazy dog",
            "the siamésé cat\f jumped\t\tunder the sofa  ",
            None,
            "",
        ]
    )
    expected = cudf.Series(
        [
            "the quick fox jumped over the lazy dog",
            "the siamésé cat jumped under the sofa",
            None,
            "",
        ]
    )

    actual = strings.str.normalize_spaces()

    assert type(expected) is type(actual)
    assert_eq(expected, actual)


def test_normalize_characters():
    strings = cudf.Series(
        ["乾 \t 乿", "ĂĆCĖÑTÜATE", "âscénd, Descend", "", None, "Stock^ $1"]
    )
    expected = cudf.Series(
        [
            " 乾     乿 ",
            "accentuate",
            "ascend ,  descend",
            "",
            None,
            "stock ^   $ 1",
        ]
    )

    normalizer_lower = CharacterNormalizer(True)
    actual = normalizer_lower.normalize(strings.str)
    assert type(expected) is type(actual)
    assert_eq(expected, actual)

    expected = cudf.Series(
        [
            " 乾     乿 ",
            "ĂĆCĖÑTÜATE",
            "âscénd ,  Descend",
            "",
            None,
            "Stock ^   $ 1",
        ]
    )

    normalizer = CharacterNormalizer(False)
    actual = normalizer.normalize(strings.str)
    assert type(expected) is type(actual)
    assert_eq(expected, actual)


@pytest.mark.parametrize(
    "n, separator, expected_values",
    [
        (
            2,
            "_",
            [
                "this_is",
                "is_my",
                "my_favorite",
                "favorite_book",
                "book_on",
                "on_my",
                "my_bookshelf",
            ],
        ),
        (
            3,
            "-",
            [
                "this-is-my",
                "is-my-favorite",
                "my-favorite-book",
                "favorite-book-on",
                "book-on-my",
                "on-my-bookshelf",
            ],
        ),
    ],
)
def test_ngrams(n, separator, expected_values):
    strings = cudf.Series(
        ["this", "is", "my", "favorite", "book", "on", "my", "bookshelf"]
    )

    expected = cudf.Series(expected_values)

    actual = strings.str.ngrams(n=n, separator=separator)

    assert type(expected) is type(actual)
    assert_eq(expected, actual)


@pytest.mark.parametrize(
    "n, expected_values, expected_index, as_list",
    [
        (
            2,
            [
                "th",
                "hi",
                "is",
                "is",
                "my",
                "bo",
                "oo",
                "ok",
                "he",
                "er",
                "re",
            ],
            [1, 1, 1, 2, 3, 4, 4, 4, 5, 5, 5],
            False,
        ),
        (
            3,
            [
                "thi",
                "his",
                "boo",
                "ook",
                "her",
                "ere",
            ],
            [1, 1, 4, 4, 5, 5],
            False,
        ),
        (
            3,
            [["thi", "his"], [], [], ["boo", "ook"], ["her", "ere"], []],
            [1, 2, 3, 4, 5, 6],
            True,
        ),
    ],
)
def test_character_ngrams(n, expected_values, expected_index, as_list):
    strings = cudf.Series(
        ["this", "is", "my", "book", "here", ""], index=[1, 2, 3, 4, 5, 6]
    )

    expected = cudf.Series(expected_values, index=expected_index)

    actual = strings.str.character_ngrams(n=n, as_list=as_list)

    assert type(expected) is type(actual)
    assert_eq(expected, actual)


def test_hash_character_ngrams():
    strings = cudf.Series(["abcdefg", "stuvwxyz"])
    expected = cudf.Series(
        [
            cudf.Series([3902511862, 570445242, 4202475763], dtype=np.uint32),
            cudf.Series(
                [556054766, 3166857694, 3760633458, 192452857], dtype=np.uint32
            ),
        ]
    )
    actual = strings.str.hash_character_ngrams(n=5, as_list=True)
    assert type(expected) is type(actual)
    assert_eq(expected, actual)

    actual = strings.str.hash_character_ngrams(n=5)
    expected = expected.explode()
    assert type(expected) is type(actual)
    assert_eq(expected, actual)


@pytest.mark.parametrize(
    "n, separator, expected_values",
    [
        (
            2,
            "_",
            [
                "this_is",
                "is_my",
                "my_favorite",
                "book_on",
                "on_my",
                "my_bookshelf",
            ],
        ),
        (
            3,
            "-",
            ["this-is-my", "is-my-favorite", "book-on-my", "on-my-bookshelf"],
        ),
    ],
)
def test_ngrams_tokenize(n, separator, expected_values):
    strings = cudf.Series(["this is my favorite", "book on my bookshelf"])

    expected = cudf.Series(expected_values)

    actual = strings.str.ngrams_tokenize(n=n, separator=separator)

    assert type(expected) is type(actual)
    assert_eq(expected, actual)


def test_character_tokenize_series():
    sr = cudf.Series(
        [
            "hello world",
            "sdf",
            (
                "goodbye, one-two:three~four+five_six@sev"
                "en#eight^nine heŒŽ‘•™œ$µ¾ŤƠé Ǆ"
            ),
        ]
    )
    expected_values = [
        "h",
        "e",
        "l",
        "l",
        "o",
        " ",
        "w",
        "o",
        "r",
        "l",
        "d",
        "s",
        "d",
        "f",
        "g",
        "o",
        "o",
        "d",
        "b",
        "y",
        "e",
        ",",
        " ",
        "o",
        "n",
        "e",
        "-",
        "t",
        "w",
        "o",
        ":",
        "t",
        "h",
        "r",
        "e",
        "e",
        "~",
        "f",
        "o",
        "u",
        "r",
        "+",
        "f",
        "i",
        "v",
        "e",
        "_",
        "s",
        "i",
        "x",
        "@",
        "s",
        "e",
        "v",
        "e",
        "n",
        "#",
        "e",
        "i",
        "g",
        "h",
        "t",
        "^",
        "n",
        "i",
        "n",
        "e",
        " ",
        "h",
        "e",
        "Œ",
        "Ž",
        "‘",
        "•",
        "™",
        "œ",
        "$",
        "µ",
        "¾",
        "Ť",
        "Ơ",
        "é",
        " ",
        "Ǆ",
    ]
    expected_index = sr.index.repeat(sr.str.len().fillna(0))
    expected = cudf.Series(expected_values, index=expected_index)

    actual = sr.str.character_tokenize()
    assert_eq(expected, actual)

    sr = cudf.Series([""])
    expected = cudf.Series([], dtype="object")

    actual = sr.str.character_tokenize()
    assert_eq(expected, actual)

    sr = cudf.Series(["a"])
    expected = cudf.Series(["a"])

    actual = sr.str.character_tokenize()
    assert_eq(expected, actual)


def test_character_tokenize_index():
    sr = cudf.Index(
        [
            "hello world",
            "sdf",
            (
                "goodbye, one-two:three~four+five_six@sev"
                "en#eight^nine heŒŽ‘•™œ$µ¾ŤƠé Ǆ"
            ),
        ]
    )
    expected = cudf.Index(
        [
            "h",
            "e",
            "l",
            "l",
            "o",
            " ",
            "w",
            "o",
            "r",
            "l",
            "d",
            "s",
            "d",
            "f",
            "g",
            "o",
            "o",
            "d",
            "b",
            "y",
            "e",
            ",",
            " ",
            "o",
            "n",
            "e",
            "-",
            "t",
            "w",
            "o",
            ":",
            "t",
            "h",
            "r",
            "e",
            "e",
            "~",
            "f",
            "o",
            "u",
            "r",
            "+",
            "f",
            "i",
            "v",
            "e",
            "_",
            "s",
            "i",
            "x",
            "@",
            "s",
            "e",
            "v",
            "e",
            "n",
            "#",
            "e",
            "i",
            "g",
            "h",
            "t",
            "^",
            "n",
            "i",
            "n",
            "e",
            " ",
            "h",
            "e",
            "Œ",
            "Ž",
            "‘",
            "•",
            "™",
            "œ",
            "$",
            "µ",
            "¾",
            "Ť",
            "Ơ",
            "é",
            " ",
            "Ǆ",
        ]
    )

    actual = sr.str.character_tokenize()
    assert_eq(expected, actual)

    sr = cudf.Index([""])
    expected = cudf.Index([], dtype="object")

    actual = sr.str.character_tokenize()
    assert_eq(expected, actual)

    sr = cudf.Index(["a"])
    expected = cudf.Index(["a"])

    actual = sr.str.character_tokenize()
    assert_eq(expected, actual)


def test_text_replace_tokens():
    sr = cudf.Series(["this is me", "theme music", ""])
    targets = cudf.Series(["is", "me"])

    expected = cudf.Series(["this _ _", "theme music", ""])
    actual = sr.str.replace_tokens(targets, "_")

    assert_eq(expected, actual)

    replacements = cudf.Series(["IS", "ME"])
    expected = cudf.Series(["this IS ME", "theme music", ""])
    actual = sr.str.replace_tokens(targets, replacements)

    assert_eq(expected, actual)

    sr = cudf.Series(
        [
            "this is a small text ☕",
            "this \t\t is ; ; - + a looooooooooonnnnnnnggggggg text \n\t",
            "emptyme",
        ],
    )
    targets = cudf.Series(
        ["a", "☕", "\t", "looooooooooonnnnnnnggggggg", "emptyme"]
    )
    replacements = cudf.Series(["the", "🚒", "🚒🚒🚒🚒", "🔥🔥", ""])

    expected = cudf.Series(
        [
            "this is the small text 🚒",
            "this \t\t is ; ; - + the 🔥🔥 text \n\t",
            "",
        ]
    )
    actual = sr.str.replace_tokens(targets, replacements)

    assert_eq(expected, actual)

    sr = cudf.Series(
        ["All-we-need;is;🔥", "\tall-we-need0is;🌊", "all;we:need+is;🌬"]
    )
    targets = cudf.Series(["🌬", "🔥", "🌊"])
    replacements = "🚰"

    expected = cudf.Series(
        ["All-we-need;is;🚰", "\tall-we-need0is;🚰", "all;we:need+is;🚰"]
    )
    actual = sr.str.replace_tokens(targets, replacements, delimiter=";")

    assert_eq(expected, actual)
    assert_eq(sr, sr.str.replace_tokens(targets, replacements))
    assert_eq(sr, sr.str.replace_tokens([""], [""]))


def test_text_replace_tokens_error_cases():
    sr = cudf.Series(["this is me", "theme music", ""])

    with pytest.raises(
        TypeError,
        match="targets should be an array-like or a Series object, "
        "found <class 'str'>",
    ):
        sr.str.replace_tokens("me", ["a"])

    with pytest.raises(
        ValueError,
        match="targets and replacements should be same size"
        " sequences unless replacements is a string.",
    ):
        sr.str.replace_tokens(["a"], ["me", "ki"])

    with pytest.raises(
        TypeError,
        match="replacements should be an str, array-like or Series object,"
        " found <class 'set'>",
    ):
        sr.str.replace_tokens(["a"], {"s"})

    with pytest.raises(
        TypeError,
        match="Type of delimiter should be a string, found <class 'list'>",
    ):
        sr.str.replace_tokens(["a"], ["s"], delimiter=["a", "b"])


def test_text_filter_tokens():
    sr = cudf.Series(["the quick brown fox jumped", "over the lazy dog", ""])

    expected = cudf.Series([" quick brown  jumped", "   ", ""])
    actual = sr.str.filter_tokens(5)
    assert_eq(expected, actual)

    expected = cudf.Series(["🔥 quick brown 🔥 jumped", "🔥 🔥 🔥 🔥", ""])
    actual = sr.str.filter_tokens(5, "🔥")
    assert_eq(expected, actual)

    sr = cudf.Series(
        ["All-we-need;is;🔥", "\tall-we-need0is;🌊", "all;we:need+is;🌬"]
    )
    expected = cudf.Series(
        ["All-we-need;is;--", "\tall-we-need0is;--", "all;we:need+is;--"]
    )
    actual = sr.str.filter_tokens(2, "--", ";")
    assert_eq(expected, actual)

    assert_eq(sr, sr.str.filter_tokens(1))


def test_text_filter_tokens_error_cases():
    sr = cudf.Series(["abc", "def", ""])

    with pytest.raises(
        TypeError,
        match="Type of replacement should be a string, found <class 'list'>",
    ):
        sr.str.filter_tokens(3, replacement=["a", "b"])

    with pytest.raises(
        TypeError,
        match="Type of delimiter should be a string, found <class 'list'>",
    ):
        sr.str.filter_tokens(3, delimiter=["a", "b"])


def test_edit_distance():
    sr = cudf.Series(["kitten", "saturday", "address", "book"])
    tg = cudf.Series(["sitting", "sunday", "addressee", "back"])

    expected = cudf.Series([3, 3, 2, 2], dtype=np.int32)
    actual = sr.str.edit_distance(tg)
    assert_eq(expected, actual)

    expected = cudf.Series([0, 7, 6, 6], dtype=np.int32)
    actual = sr.str.edit_distance("kitten")
    assert_eq(expected, actual)


def test_edit_distance_matrix():
    # normal
    sr = cudf.Series(["rounded", "bounded", "bounce", "trounce", "ounce"])

    expected = cudf.Series(
        [
            [0, 1, 3, 3, 3],
            [1, 0, 2, 4, 3],
            [3, 2, 0, 2, 1],
            [3, 4, 2, 0, 2],
            [3, 3, 1, 2, 0],
        ]
    )
    got = sr.str.edit_distance_matrix()

    assert_eq(expected, got, check_dtype=False)

    # 1-row series
    sr2 = cudf.Series(["x"])
    with pytest.raises(ValueError, match="Require size >= 2"):
        sr2.str.edit_distance_matrix()

    # null rows
    sr3 = cudf.Series(["rounded", None, "bounce", "trounce", "ounce"])
    with pytest.raises(ValueError, match="Cannot compute"):
        sr3.str.edit_distance_matrix()


def test_porter_stemmer_measure():
    strings = cudf.Series(
        [
            "tr",
            "ee",
            "tree",
            "y",
            "by",
            "trouble",
            "oats",
            "trees",
            "ivy",
            "troubles",
            "private",
            "oaten",
            "orrery",
            None,
            "",
        ]
    )
    expected = cudf.Series(
        [0, 0, 0, 0, 0, 1, 1, 1, 1, 2, 2, 2, 2, None, 0], dtype=np.int32
    )

    actual = strings.str.porter_stemmer_measure()

    assert type(expected) is type(actual)
    assert_eq(expected, actual)


def test_is_vowel_consonant():
    strings = cudf.Series(
        ["tr", "ee", "tree", "y", "by", "oats", "ivy", "orrery", None, ""]
    )
    expected = cudf.Series(
        [False, False, True, False, False, False, True, False, None, False]
    )
    actual = strings.str.is_vowel(2)
    assert type(expected) is type(actual)
    assert_eq(expected, actual)

    expected = cudf.Series(
        [True, False, True, False, False, False, True, True, None, False]
    )
    actual = strings.str.is_consonant(1)
    assert type(expected) is type(actual)
    assert_eq(expected, actual)

    indices = cudf.Series([2, 1, 0, 0, 1, 2, 0, 3, 0, 0])
    expected = cudf.Series(
        [False, True, False, False, True, False, True, True, None, False]
    )
    actual = strings.str.is_vowel(indices)
    assert type(expected) is type(actual)
    assert_eq(expected, actual)

    expected = cudf.Series(
        [False, False, True, True, False, True, False, False, None, False]
    )
    actual = strings.str.is_consonant(indices)
    assert type(expected) is type(actual)
    assert_eq(expected, actual)


def test_minhash():
    strings = cudf.Series(["this is my", "favorite book", None, ""])

    params = cudf.Series([1, 2, 3], dtype=np.uint32)
    expected = cudf.Series(
        [
            cudf.Series([1305480168, 462824406, 74608229], dtype=np.uint32),
            cudf.Series([32665385, 65330770, 97996155], dtype=np.uint32),
            None,
            cudf.Series([0, 0, 0], dtype=np.uint32),
        ]
    )
    actual = strings.str.minhash(0, a=params, b=params, width=5)
    assert_eq(expected, actual)

    params = cudf.Series([1, 2, 3], dtype=np.uint64)
    expected = cudf.Series(
        [
            cudf.Series(
                [105531920695060180, 172452388517576009, 316595762085180524],
                dtype=np.uint64,
            ),
            cudf.Series(
                [35713768479063122, 71427536958126236, 58787297728258212],
                dtype=np.uint64,
            ),
            None,
            cudf.Series([0, 0, 0], dtype=np.uint64),
        ]
    )
    actual = strings.str.minhash(0, a=params, b=params, width=5)
    assert_eq(expected, actual)

    # test wrong seed types
    with pytest.raises(ValueError):
        strings.str.minhash(1, a="a", b="b", width=7)
    with pytest.raises(ValueError):
        params = cudf.Series([0, 1, 2], dtype=np.int32)
        strings.str.minhash(1, a=params, b=params, width=6)


def test_minhash_ngrams():
    strings = cudf.Series(
        [["this", "is", "my"], ["favorite", "book", "today"]]
    )

    params = cudf.Series([1, 2, 3], dtype=np.uint32)
    expected = cudf.Series(
        [
            cudf.Series([416367548, 832735096, 1249102644], dtype=np.uint32),
            cudf.Series([1408797893, 2817595786, 4226393679], dtype=np.uint32),
        ]
    )
    actual = strings.str.minhash(width=2, seed=0, a=params, b=params)
    assert_eq(expected, actual)

    params = cudf.Series([1, 2, 3], dtype=np.uint64)
    expected = cudf.Series(
        [
            cudf.Series(
                [652146669912597278, 1304293339825194556, 1956440009737791826],
                dtype=np.uint64,
            ),
            cudf.Series(
                [1776622609581023632, 1247402209948353305, 718181810315682986],
                dtype=np.uint64,
            ),
        ]
    )
    actual = strings.str.minhash(width=2, seed=0, a=params, b=params)
    assert_eq(expected, actual)

    # test wrong input types
    with pytest.raises(ValueError):
        strings.str.minhash(width=7, seed=1, a="a", b="b")
    with pytest.raises(ValueError):
        params = cudf.Series([0, 1, 2], dtype=np.int32)
        strings.str.minhash(width=6, seed=1, a=params, b=params)


def test_jaccard_index():
    str1 = cudf.Series(["the brown dog", "jumped about"])
    str2 = cudf.Series(["the black cat", "jumped around"])

    expected = cudf.Series([0.058824, 0.307692], dtype=np.float32)
    actual = str1.str.jaccard_index(str2, 5)
    assert_eq(expected, actual)

    actual = str2.str.jaccard_index(str1, 5)
    assert_eq(expected, actual)

    with pytest.raises(ValueError):
        str1.str.jaccard_index(str2, 1)
    with pytest.raises(ValueError):
        str3 = cudf.Series(["not enough rows"])
        str1.str.jaccard_index(str3, 5)


def _make_list_of_strings_of_random_length(
    num_strings, min_length, max_length
):
    return [
        "".join(
            random.choice(string.ascii_lowercase)
            for _ in range(random.randint(min_length, max_length))
        )
        for _ in range(num_strings)
    ]


def test_jaccard_index_random_strings():
    # Seed the rng before random string generation.
    random.seed(42)
    num_strings = 100
    jaccard_width = 5
    common_strings = _make_list_of_strings_of_random_length(
        num_strings, jaccard_width, 50
    )
    uncommon_strings1 = _make_list_of_strings_of_random_length(
        num_strings, jaccard_width, 10
    )
    uncommon_strings2 = _make_list_of_strings_of_random_length(
        num_strings, jaccard_width, 20
    )
    str1 = cudf.Series(uncommon_strings1).str.cat(cudf.Series(common_strings))
    str2 = cudf.Series(uncommon_strings2).str.cat(cudf.Series(common_strings))

    # adopted from https://github.com/rapidsai/rapids-deduplication/issues/36
    da = str1.str.character_ngrams(jaccard_width, True)
    db = str2.str.character_ngrams(jaccard_width, True)
    da = da.list.unique()
    db = db.list.unique()
    da = da.explode()
    db = db.explode()
    da = da.to_frame()
    db = db.to_frame()
    da = da.reset_index()
    db = db.reset_index()
    da = da.rename(columns={0: "token"})
    db = db.rename(columns={0: "token"})
    db["match"] = 1
    inter = da.merge(db, on=["index", "token"], how="left")
    inter = inter.groupby("index")["match"].sum()
    union = da.merge(db, on=["index", "token"], how="outer")
    union = union.groupby("index").size()
    res = inter / union
    res.fillna(0, inplace=True)
    res = res.sort_index()
    res = res.values.astype("float32")
    expected = cudf.Series(res)

    actual = str1.str.jaccard_index(str2, jaccard_width)
    assert_eq(expected, actual)


@pytest.mark.parametrize(
    "separator, input, results",
    [
        (" ", "thetestsentence", "the test sent ence"),
        ("_", "sentenceistest", "sent_ence_is_test"),
        ("$", "istestsentencehere", "is$test$sent$ence$he$r$e"),
    ],
)
def test_byte_pair_encoding(separator, input, results):
    pairs_table = cudf.Series(
        [
            "t he",
            "h e",
            "e n",
            "i t",
            "i s",
            "e s",
            "en t",
            "c e",
            "es t",
            "en ce",
            "t h",
            "h i",
            "th is",
            "t est",
            "s i",
            "s ent",
        ]
    )
    encoder = BytePairEncoder(pairs_table)

    strings = cudf.Series([input, None, "", input])

    expected = cudf.Series([results, None, "", results])

    actual = encoder(strings, separator)
    assert type(expected) is type(actual)
    assert_eq(expected, actual)


@pytest.fixture
def duplicate_input():
<<<<<<< HEAD
    text = [
=======
    return [
>>>>>>> c48ff492
        " 01234567890123456789 magna aliqua. Ut enim ad minim veniam, quis nostrud exercitation    ",
        "laboris nisi ut aliquip ex ea commodo consequat. Duis aute irure dolor in reprehenderit   ",
        "voluptate velit esse cillum dolore eu fugiat nulla pariatur. 01234567890123456789         ",
        "deleniti earum? Qui ipsam ipsum hic ratione mollitia aut nobis laboriosam. Eum aspernatur ",
        "dolorem sit voluptatum numquam in iure placeat vel laudantium molestiae? Ad reprehenderit ",
        "quia aut minima deleniti id consequatur sapiente est dolores cupiditate. 012345678901234  ",
    ]
<<<<<<< HEAD
    return text
=======
>>>>>>> c48ff492


def test_substring_duplicates(duplicate_input):
    text = duplicate_input
    input = cudf.Series(text)
    actual = input.str.substring_duplicates(15)
    expected = cudf.Series(
        [" 01234567890123456789 ", ". 012345678901234", " reprehenderit "]
    )
    assert_eq(expected, actual)<|MERGE_RESOLUTION|>--- conflicted
+++ resolved
@@ -1083,11 +1083,7 @@
 
 @pytest.fixture
 def duplicate_input():
-<<<<<<< HEAD
-    text = [
-=======
     return [
->>>>>>> c48ff492
         " 01234567890123456789 magna aliqua. Ut enim ad minim veniam, quis nostrud exercitation    ",
         "laboris nisi ut aliquip ex ea commodo consequat. Duis aute irure dolor in reprehenderit   ",
         "voluptate velit esse cillum dolore eu fugiat nulla pariatur. 01234567890123456789         ",
@@ -1095,10 +1091,6 @@
         "dolorem sit voluptatum numquam in iure placeat vel laudantium molestiae? Ad reprehenderit ",
         "quia aut minima deleniti id consequatur sapiente est dolores cupiditate. 012345678901234  ",
     ]
-<<<<<<< HEAD
-    return text
-=======
->>>>>>> c48ff492
 
 
 def test_substring_duplicates(duplicate_input):
