# Copyright (c) 2019-2025, NVIDIA CORPORATION.

import random
import string

import numpy as np
import pytest

import cudf
from cudf.core.byte_pair_encoding import BytePairEncoder
from cudf.core.character_normalizer import CharacterNormalizer
from cudf.core.tokenize_vocabulary import TokenizeVocabulary
from cudf.testing import assert_eq


def test_tokenize():
    strings = cudf.Series(
        [
            "the quick fox jumped over the lazy dog",
            "the siamésé cat jumped under the sofa",
            None,
            "",
        ]
    )

    expected_values = [
        "the",
        "quick",
        "fox",
        "jumped",
        "over",
        "the",
        "lazy",
        "dog",
        "the",
        "siamésé",
        "cat",
        "jumped",
        "under",
        "the",
        "sofa",
    ]
    expected_index = strings.index.repeat(strings.str.token_count())
    expected = cudf.Series(expected_values, index=expected_index)

    actual = strings.str.tokenize()

    assert type(expected) is type(actual)
    assert_eq(expected, actual)


def test_tokenize_delimiter():
    strings = cudf.Series(
        [
            "the quick fox jumped over the lazy dog",
            "the siamésé cat jumped under the sofa",
            None,
            "",
        ]
    )

    expected_values = [
        "the quick f",
        "x jumped ",
        "ver the lazy d",
        "g",
        "the siamésé cat jumped under the s",
        "fa",
    ]
    expected_index = strings.index.repeat(strings.str.token_count("o"))
    expected = cudf.Series(expected_values, index=expected_index)

    actual = strings.str.tokenize(delimiter="o")

    assert type(expected) is type(actual)
    assert_eq(expected, actual)


def test_detokenize():
    strings = cudf.Series(
        [
            "the",
            "quick",
            "fox",
            "jumped",
            "over",
            "the",
            "lazy",
            "dog",
            "the",
            "siamésé",
            "cat",
            "jumped",
            "under",
            "the",
            "sofa",
        ]
    )

    indices = cudf.Series([0, 0, 0, 1, 1, 2, 2, 2, 3, 3, 3, 3, 3, 3, 3])
    actual = strings.str.detokenize(indices)
    expected = cudf.Series(
        [
            "the quick fox",
            "jumped over",
            "the lazy dog",
            "the siamésé cat jumped under the sofa",
        ]
    )
    assert type(expected) is type(actual)
    assert_eq(expected, actual)

    indices = cudf.Series(
        [4, 0, 0, 0, 0, 4, 1, 1, 4, 2, 2, 2, 2, 4, 3], dtype=np.int8
    )
    actual = strings.str.detokenize(indices, "+")
    expected = cudf.Series(
        [
            "quick+fox+jumped+over",
            "lazy+dog",
            "siamésé+cat+jumped+under",
            "sofa",
            "the+the+the+the",
        ]
    )
    assert type(expected) is type(actual)
    assert_eq(expected, actual)


@pytest.mark.parametrize(
    "delimiter, expected_token_counts",
    [
        ("", [10, 9, 0, 0, 5]),
        ("o", [6, 3, 0, 0, 1]),
        (["a", "e", "i", "o", "u"], [13, 13, 0, 0, 6]),
        (["a", "e", "i", "o"], [12, 11, 0, 0, 6]),
    ],
)
def test_token_count(delimiter, expected_token_counts):
    strings = cudf.Series(
        [
            "the quick brown fox jumped over the lazy brown dog",
            "the sable siamésé cat jumped under the brown sofa",
            None,
            "",
            "test_str\x01test_str\x02test_str\x03test_str\x04test_str\x05",
        ]
    )

    expected = cudf.Series(expected_token_counts)

    actual = strings.str.token_count(delimiter)

    assert type(expected) is type(actual)
    assert_eq(expected, actual, check_dtype=False)


@pytest.mark.parametrize(
    "delimiter, input, default_id, results",
    [
        (
            "",
            "the quick brown fox jumps over the lazy brown dog",
            99,
            [0, 1, 2, 3, 4, 5, 0, 99, 2, 6],
        ),
        (
            " ",
            " the sable siamésé cat jumps under the brown sofa ",
            -1,
            [0, 7, 8, 9, 4, 10, 0, 2, 11],
        ),
        (
            "_",
            "the_quick_brown_fox_jumped__over_the_lazy_brown_dog",
            -99,
            [0, 1, 2, 3, -99, 5, 0, -99, 2, 6],
        ),
    ],
)
def test_tokenize_with_vocabulary(delimiter, input, default_id, results):
    vocabulary = cudf.Series(
        [
            "the",
            "quick",
            "brown",
            "fox",
            "jumps",
            "over",
            "dog",
            "sable",
            "siamésé",
            "cat",
            "under",
            "sofa",
        ]
    )
    tokenizer = TokenizeVocabulary(vocabulary)

    strings = cudf.Series([input, None, "", input])

    expected = cudf.Series(
        [
            cudf.Series(results, dtype=np.int32),
            None,
            cudf.Series([], dtype=np.int32),
            cudf.Series(results, dtype=np.int32),
        ]
    )

    actual = tokenizer.tokenize(strings, delimiter, default_id)
    assert type(expected) is type(actual)
    assert_eq(expected, actual)


def test_normalize_spaces():
    strings = cudf.Series(
        [
            " the\t quick fox  jumped over the lazy dog",
            "the siamésé cat\f jumped\t\tunder the sofa  ",
            None,
            "",
        ]
    )
    expected = cudf.Series(
        [
            "the quick fox jumped over the lazy dog",
            "the siamésé cat jumped under the sofa",
            None,
            "",
        ]
    )

    actual = strings.str.normalize_spaces()

    assert type(expected) is type(actual)
    assert_eq(expected, actual)


def test_normalize_characters():
    strings = cudf.Series(
        ["乾 \t 乿", "ĂĆCĖÑTÜATE", "âscénd, Descend", "", None, "Stock^ $1"]
    )
    expected = cudf.Series(
        [
            " 乾     乿 ",
            "accentuate",
            "ascend ,  descend",
            "",
            None,
            "stock ^   $ 1",
        ]
    )

    normalizer_lower = CharacterNormalizer(True)
    actual = normalizer_lower.normalize(strings.str)
    assert type(expected) is type(actual)
    assert_eq(expected, actual)

    expected = cudf.Series(
        [
            " 乾     乿 ",
            "ĂĆCĖÑTÜATE",
            "âscénd ,  Descend",
            "",
            None,
            "Stock ^   $ 1",
        ]
    )

    normalizer = CharacterNormalizer(False)
    actual = normalizer.normalize(strings.str)
    assert type(expected) is type(actual)
    assert_eq(expected, actual)


@pytest.mark.parametrize(
    "n, separator, expected_values",
    [
        (
            2,
            "_",
            [
                "this_is",
                "is_my",
                "my_favorite",
                "favorite_book",
                "book_on",
                "on_my",
                "my_bookshelf",
            ],
        ),
        (
            3,
            "-",
            [
                "this-is-my",
                "is-my-favorite",
                "my-favorite-book",
                "favorite-book-on",
                "book-on-my",
                "on-my-bookshelf",
            ],
        ),
    ],
)
def test_ngrams(n, separator, expected_values):
    strings = cudf.Series(
        ["this", "is", "my", "favorite", "book", "on", "my", "bookshelf"]
    )

    expected = cudf.Series(expected_values)

    actual = strings.str.ngrams(n=n, separator=separator)

    assert type(expected) is type(actual)
    assert_eq(expected, actual)


@pytest.mark.parametrize(
    "n, expected_values, expected_index, as_list",
    [
        (
            2,
            [
                "th",
                "hi",
                "is",
                "is",
                "my",
                "bo",
                "oo",
                "ok",
                "he",
                "er",
                "re",
            ],
            [1, 1, 1, 2, 3, 4, 4, 4, 5, 5, 5],
            False,
        ),
        (
            3,
            [
                "thi",
                "his",
                "boo",
                "ook",
                "her",
                "ere",
            ],
            [1, 1, 4, 4, 5, 5],
            False,
        ),
        (
            3,
            [["thi", "his"], [], [], ["boo", "ook"], ["her", "ere"], []],
            [1, 2, 3, 4, 5, 6],
            True,
        ),
    ],
)
def test_character_ngrams(n, expected_values, expected_index, as_list):
    strings = cudf.Series(
        ["this", "is", "my", "book", "here", ""], index=[1, 2, 3, 4, 5, 6]
    )

    expected = cudf.Series(expected_values, index=expected_index)

    actual = strings.str.character_ngrams(n=n, as_list=as_list)

    assert type(expected) is type(actual)
    assert_eq(expected, actual)


def test_hash_character_ngrams():
    strings = cudf.Series(["abcdefg", "stuvwxyz"])
    expected = cudf.Series(
        [
            cudf.Series([3902511862, 570445242, 4202475763], dtype=np.uint32),
            cudf.Series(
                [556054766, 3166857694, 3760633458, 192452857], dtype=np.uint32
            ),
        ]
    )
    actual = strings.str.hash_character_ngrams(n=5, as_list=True)
    assert type(expected) is type(actual)
    assert_eq(expected, actual)

    actual = strings.str.hash_character_ngrams(n=5)
    expected = expected.explode()
    assert type(expected) is type(actual)
    assert_eq(expected, actual)


@pytest.mark.parametrize(
    "n, separator, expected_values",
    [
        (
            2,
            "_",
            [
                "this_is",
                "is_my",
                "my_favorite",
                "book_on",
                "on_my",
                "my_bookshelf",
            ],
        ),
        (
            3,
            "-",
            ["this-is-my", "is-my-favorite", "book-on-my", "on-my-bookshelf"],
        ),
    ],
)
def test_ngrams_tokenize(n, separator, expected_values):
    strings = cudf.Series(["this is my favorite", "book on my bookshelf"])

    expected = cudf.Series(expected_values)

    actual = strings.str.ngrams_tokenize(n=n, separator=separator)

    assert type(expected) is type(actual)
    assert_eq(expected, actual)


def test_character_tokenize_series():
    sr = cudf.Series(
        [
            "hello world",
            "sdf",
            (
                "goodbye, one-two:three~four+five_six@sev"
                "en#eight^nine heŒŽ‘•™œ$µ¾ŤƠé Ǆ"
            ),
        ]
    )
    expected_values = [
        "h",
        "e",
        "l",
        "l",
        "o",
        " ",
        "w",
        "o",
        "r",
        "l",
        "d",
        "s",
        "d",
        "f",
        "g",
        "o",
        "o",
        "d",
        "b",
        "y",
        "e",
        ",",
        " ",
        "o",
        "n",
        "e",
        "-",
        "t",
        "w",
        "o",
        ":",
        "t",
        "h",
        "r",
        "e",
        "e",
        "~",
        "f",
        "o",
        "u",
        "r",
        "+",
        "f",
        "i",
        "v",
        "e",
        "_",
        "s",
        "i",
        "x",
        "@",
        "s",
        "e",
        "v",
        "e",
        "n",
        "#",
        "e",
        "i",
        "g",
        "h",
        "t",
        "^",
        "n",
        "i",
        "n",
        "e",
        " ",
        "h",
        "e",
        "Œ",
        "Ž",
        "‘",
        "•",
        "™",
        "œ",
        "$",
        "µ",
        "¾",
        "Ť",
        "Ơ",
        "é",
        " ",
        "Ǆ",
    ]
    expected_index = sr.index.repeat(sr.str.len().fillna(0))
    expected = cudf.Series(expected_values, index=expected_index)

    actual = sr.str.character_tokenize()
    assert_eq(expected, actual)

    sr = cudf.Series([""])
    expected = cudf.Series([], dtype="object")

    actual = sr.str.character_tokenize()
    assert_eq(expected, actual)

    sr = cudf.Series(["a"])
    expected = cudf.Series(["a"])

    actual = sr.str.character_tokenize()
    assert_eq(expected, actual)


def test_character_tokenize_index():
    sr = cudf.Index(
        [
            "hello world",
            "sdf",
            (
                "goodbye, one-two:three~four+five_six@sev"
                "en#eight^nine heŒŽ‘•™œ$µ¾ŤƠé Ǆ"
            ),
        ]
    )
    expected = cudf.Index(
        [
            "h",
            "e",
            "l",
            "l",
            "o",
            " ",
            "w",
            "o",
            "r",
            "l",
            "d",
            "s",
            "d",
            "f",
            "g",
            "o",
            "o",
            "d",
            "b",
            "y",
            "e",
            ",",
            " ",
            "o",
            "n",
            "e",
            "-",
            "t",
            "w",
            "o",
            ":",
            "t",
            "h",
            "r",
            "e",
            "e",
            "~",
            "f",
            "o",
            "u",
            "r",
            "+",
            "f",
            "i",
            "v",
            "e",
            "_",
            "s",
            "i",
            "x",
            "@",
            "s",
            "e",
            "v",
            "e",
            "n",
            "#",
            "e",
            "i",
            "g",
            "h",
            "t",
            "^",
            "n",
            "i",
            "n",
            "e",
            " ",
            "h",
            "e",
            "Œ",
            "Ž",
            "‘",
            "•",
            "™",
            "œ",
            "$",
            "µ",
            "¾",
            "Ť",
            "Ơ",
            "é",
            " ",
            "Ǆ",
        ]
    )

    actual = sr.str.character_tokenize()
    assert_eq(expected, actual)

    sr = cudf.Index([""])
    expected = cudf.Index([], dtype="object")

    actual = sr.str.character_tokenize()
    assert_eq(expected, actual)

    sr = cudf.Index(["a"])
    expected = cudf.Index(["a"])

    actual = sr.str.character_tokenize()
    assert_eq(expected, actual)


def test_text_replace_tokens():
    sr = cudf.Series(["this is me", "theme music", ""])
    targets = cudf.Series(["is", "me"])

    expected = cudf.Series(["this _ _", "theme music", ""])
    actual = sr.str.replace_tokens(targets, "_")

    assert_eq(expected, actual)

    replacements = cudf.Series(["IS", "ME"])
    expected = cudf.Series(["this IS ME", "theme music", ""])
    actual = sr.str.replace_tokens(targets, replacements)

    assert_eq(expected, actual)

    sr = cudf.Series(
        [
            "this is a small text ☕",
            "this \t\t is ; ; - + a looooooooooonnnnnnnggggggg text \n\t",
            "emptyme",
        ],
    )
    targets = cudf.Series(
        ["a", "☕", "\t", "looooooooooonnnnnnnggggggg", "emptyme"]
    )
    replacements = cudf.Series(["the", "🚒", "🚒🚒🚒🚒", "🔥🔥", ""])

    expected = cudf.Series(
        [
            "this is the small text 🚒",
            "this \t\t is ; ; - + the 🔥🔥 text \n\t",
            "",
        ]
    )
    actual = sr.str.replace_tokens(targets, replacements)

    assert_eq(expected, actual)

    sr = cudf.Series(
        ["All-we-need;is;🔥", "\tall-we-need0is;🌊", "all;we:need+is;🌬"]
    )
    targets = cudf.Series(["🌬", "🔥", "🌊"])
    replacements = "🚰"

    expected = cudf.Series(
        ["All-we-need;is;🚰", "\tall-we-need0is;🚰", "all;we:need+is;🚰"]
    )
    actual = sr.str.replace_tokens(targets, replacements, delimiter=";")

    assert_eq(expected, actual)
    assert_eq(sr, sr.str.replace_tokens(targets, replacements))
    assert_eq(sr, sr.str.replace_tokens([""], [""]))


def test_text_replace_tokens_error_cases():
    sr = cudf.Series(["this is me", "theme music", ""])

    with pytest.raises(
        TypeError,
        match="targets should be an array-like or a Series object, "
        "found <class 'str'>",
    ):
        sr.str.replace_tokens("me", ["a"])

    with pytest.raises(
        ValueError,
        match="targets and replacements should be same size"
        " sequences unless replacements is a string.",
    ):
        sr.str.replace_tokens(["a"], ["me", "ki"])

    with pytest.raises(
        TypeError,
        match="replacements should be an str, array-like or Series object,"
        " found <class 'set'>",
    ):
        sr.str.replace_tokens(["a"], {"s"})

    with pytest.raises(
        TypeError,
        match="Type of delimiter should be a string, found <class 'list'>",
    ):
        sr.str.replace_tokens(["a"], ["s"], delimiter=["a", "b"])


def test_text_filter_tokens():
    sr = cudf.Series(["the quick brown fox jumped", "over the lazy dog", ""])

    expected = cudf.Series([" quick brown  jumped", "   ", ""])
    actual = sr.str.filter_tokens(5)
    assert_eq(expected, actual)

    expected = cudf.Series(["🔥 quick brown 🔥 jumped", "🔥 🔥 🔥 🔥", ""])
    actual = sr.str.filter_tokens(5, "🔥")
    assert_eq(expected, actual)

    sr = cudf.Series(
        ["All-we-need;is;🔥", "\tall-we-need0is;🌊", "all;we:need+is;🌬"]
    )
    expected = cudf.Series(
        ["All-we-need;is;--", "\tall-we-need0is;--", "all;we:need+is;--"]
    )
    actual = sr.str.filter_tokens(2, "--", ";")
    assert_eq(expected, actual)

    assert_eq(sr, sr.str.filter_tokens(1))


def test_text_filter_tokens_error_cases():
    sr = cudf.Series(["abc", "def", ""])

    with pytest.raises(
        TypeError,
        match="Type of replacement should be a string, found <class 'list'>",
    ):
        sr.str.filter_tokens(3, replacement=["a", "b"])

    with pytest.raises(
        TypeError,
        match="Type of delimiter should be a string, found <class 'list'>",
    ):
        sr.str.filter_tokens(3, delimiter=["a", "b"])


def test_edit_distance():
    sr = cudf.Series(["kitten", "saturday", "address", "book"])
    tg = cudf.Series(["sitting", "sunday", "addressee", "back"])

    expected = cudf.Series([3, 3, 2, 2], dtype=np.int32)
    actual = sr.str.edit_distance(tg)
    assert_eq(expected, actual)

    expected = cudf.Series([0, 7, 6, 6], dtype=np.int32)
    actual = sr.str.edit_distance("kitten")
    assert_eq(expected, actual)


def test_edit_distance_matrix():
    # normal
    sr = cudf.Series(["rounded", "bounded", "bounce", "trounce", "ounce"])

    expected = cudf.Series(
        [
            [0, 1, 3, 3, 3],
            [1, 0, 2, 4, 3],
            [3, 2, 0, 2, 1],
            [3, 4, 2, 0, 2],
            [3, 3, 1, 2, 0],
        ]
    )
    got = sr.str.edit_distance_matrix()

    assert_eq(expected, got, check_dtype=False)

    # 1-row series
    sr2 = cudf.Series(["x"])
    with pytest.raises(ValueError, match="Require size >= 2"):
        sr2.str.edit_distance_matrix()

    # null rows
    sr3 = cudf.Series(["rounded", None, "bounce", "trounce", "ounce"])
    with pytest.raises(ValueError, match="Cannot compute"):
        sr3.str.edit_distance_matrix()


def test_porter_stemmer_measure():
    strings = cudf.Series(
        [
            "tr",
            "ee",
            "tree",
            "y",
            "by",
            "trouble",
            "oats",
            "trees",
            "ivy",
            "troubles",
            "private",
            "oaten",
            "orrery",
            None,
            "",
        ]
    )
    expected = cudf.Series(
        [0, 0, 0, 0, 0, 1, 1, 1, 1, 2, 2, 2, 2, None, 0], dtype=np.int32
    )

    actual = strings.str.porter_stemmer_measure()

    assert type(expected) is type(actual)
    assert_eq(expected, actual)


def test_is_vowel_consonant():
    strings = cudf.Series(
        ["tr", "ee", "tree", "y", "by", "oats", "ivy", "orrery", None, ""]
    )
    expected = cudf.Series(
        [False, False, True, False, False, False, True, False, None, False]
    )
    actual = strings.str.is_vowel(2)
    assert type(expected) is type(actual)
    assert_eq(expected, actual)

    expected = cudf.Series(
        [True, False, True, False, False, False, True, True, None, False]
    )
    actual = strings.str.is_consonant(1)
    assert type(expected) is type(actual)
    assert_eq(expected, actual)

    indices = cudf.Series([2, 1, 0, 0, 1, 2, 0, 3, 0, 0])
    expected = cudf.Series(
        [False, True, False, False, True, False, True, True, None, False]
    )
    actual = strings.str.is_vowel(indices)
    assert type(expected) is type(actual)
    assert_eq(expected, actual)

    expected = cudf.Series(
        [False, False, True, True, False, True, False, False, None, False]
    )
    actual = strings.str.is_consonant(indices)
    assert type(expected) is type(actual)
    assert_eq(expected, actual)


def test_minhash():
    strings = cudf.Series(["this is my", "favorite book", None, ""])

    params = cudf.Series([1, 2, 3], dtype=np.uint32)
    expected = cudf.Series(
        [
            cudf.Series([1305480168, 462824406, 74608229], dtype=np.uint32),
            cudf.Series([32665385, 65330770, 97996155], dtype=np.uint32),
            None,
            cudf.Series([0, 0, 0], dtype=np.uint32),
        ]
    )
    actual = strings.str.minhash(0, a=params, b=params, width=5)
    assert_eq(expected, actual)

    params = cudf.Series([1, 2, 3], dtype=np.uint64)
    expected = cudf.Series(
        [
            cudf.Series(
                [105531920695060180, 172452388517576009, 316595762085180524],
                dtype=np.uint64,
            ),
            cudf.Series(
                [35713768479063122, 71427536958126236, 58787297728258212],
                dtype=np.uint64,
            ),
            None,
            cudf.Series([0, 0, 0], dtype=np.uint64),
        ]
    )
    actual = strings.str.minhash(0, a=params, b=params, width=5)
    assert_eq(expected, actual)

    # test wrong seed types
    with pytest.raises(ValueError):
        strings.str.minhash(1, a="a", b="b", width=7)
    with pytest.raises(ValueError):
        params = cudf.Series([0, 1, 2], dtype=np.int32)
        strings.str.minhash(1, a=params, b=params, width=6)


def test_minhash_ngrams():
    strings = cudf.Series(
        [["this", "is", "my"], ["favorite", "book", "today"]]
    )

    params = cudf.Series([1, 2, 3], dtype=np.uint32)
    expected = cudf.Series(
        [
            cudf.Series([416367548, 832735096, 1249102644], dtype=np.uint32),
            cudf.Series([1408797893, 2817595786, 4226393679], dtype=np.uint32),
        ]
    )
    actual = strings.str.minhash(width=2, seed=0, a=params, b=params)
    assert_eq(expected, actual)

    params = cudf.Series([1, 2, 3], dtype=np.uint64)
    expected = cudf.Series(
        [
            cudf.Series(
                [652146669912597278, 1304293339825194556, 1956440009737791826],
                dtype=np.uint64,
            ),
            cudf.Series(
                [1776622609581023632, 1247402209948353305, 718181810315682986],
                dtype=np.uint64,
            ),
        ]
    )
    actual = strings.str.minhash(width=2, seed=0, a=params, b=params)
    assert_eq(expected, actual)

    # test wrong input types
    with pytest.raises(ValueError):
        strings.str.minhash(width=7, seed=1, a="a", b="b")
    with pytest.raises(ValueError):
        params = cudf.Series([0, 1, 2], dtype=np.int32)
        strings.str.minhash(width=6, seed=1, a=params, b=params)


def test_jaccard_index():
    str1 = cudf.Series(["the brown dog", "jumped about"])
    str2 = cudf.Series(["the black cat", "jumped around"])

    expected = cudf.Series([0.058824, 0.307692], dtype=np.float32)
    actual = str1.str.jaccard_index(str2, 5)
    assert_eq(expected, actual)

    actual = str2.str.jaccard_index(str1, 5)
    assert_eq(expected, actual)

    with pytest.raises(ValueError):
        str1.str.jaccard_index(str2, 1)
    with pytest.raises(ValueError):
        str3 = cudf.Series(["not enough rows"])
        str1.str.jaccard_index(str3, 5)


def _make_list_of_strings_of_random_length(
    num_strings, min_length, max_length
):
    return [
        "".join(
            random.choice(string.ascii_lowercase)
            for _ in range(random.randint(min_length, max_length))
        )
        for _ in range(num_strings)
    ]


def test_jaccard_index_random_strings():
    # Seed the rng before random string generation.
    random.seed(42)
    num_strings = 100
    jaccard_width = 5
    common_strings = _make_list_of_strings_of_random_length(
        num_strings, jaccard_width, 50
    )
    uncommon_strings1 = _make_list_of_strings_of_random_length(
        num_strings, jaccard_width, 10
    )
    uncommon_strings2 = _make_list_of_strings_of_random_length(
        num_strings, jaccard_width, 20
    )
    str1 = cudf.Series(uncommon_strings1).str.cat(cudf.Series(common_strings))
    str2 = cudf.Series(uncommon_strings2).str.cat(cudf.Series(common_strings))

    # adopted from https://github.com/rapidsai/rapids-deduplication/issues/36
    da = str1.str.character_ngrams(jaccard_width, True)
    db = str2.str.character_ngrams(jaccard_width, True)
    da = da.list.unique()
    db = db.list.unique()
    da = da.explode()
    db = db.explode()
    da = da.to_frame()
    db = db.to_frame()
    da = da.reset_index()
    db = db.reset_index()
    da = da.rename(columns={0: "token"})
    db = db.rename(columns={0: "token"})
    db["match"] = 1
    inter = da.merge(db, on=["index", "token"], how="left")
    inter = inter.groupby("index")["match"].sum()
    union = da.merge(db, on=["index", "token"], how="outer")
    union = union.groupby("index").size()
    res = inter / union
    res.fillna(0, inplace=True)
    res = res.sort_index()
    res = res.values.astype("float32")
    expected = cudf.Series(res)

    actual = str1.str.jaccard_index(str2, jaccard_width)
    assert_eq(expected, actual)


@pytest.mark.parametrize(
    "separator, input, results",
    [
        (" ", "thetestsentence", "the test sent ence"),
        ("_", "sentenceistest", "sent_ence_is_test"),
        ("$", "istestsentencehere", "is$test$sent$ence$he$r$e"),
    ],
)
def test_byte_pair_encoding(separator, input, results):
    pairs_table = cudf.Series(
        [
            "t he",
            "h e",
            "e n",
            "i t",
            "i s",
            "e s",
            "en t",
            "c e",
            "es t",
            "en ce",
            "t h",
            "h i",
            "th is",
            "t est",
            "s i",
            "s ent",
        ]
    )
    encoder = BytePairEncoder(pairs_table)

    strings = cudf.Series([input, None, "", input])

    expected = cudf.Series([results, None, "", results])

    actual = encoder(strings, separator)
    assert type(expected) is type(actual)
    assert_eq(expected, actual)


@pytest.fixture
def duplicate_input():
    return [
        " 01234567890123456789 magna aliqua. Ut enim ad minim veniam, quis nostrud exercitation    ",
        "laboris nisi ut aliquip ex ea commodo consequat. Duis aute irure dolor in reprehenderit   ",
        "voluptate velit esse cillum dolore eu fugiat nulla pariatur. 01234567890123456789         ",
        "deleniti earum? Qui ipsam ipsum hic ratione mollitia aut nobis laboriosam. Eum aspernatur ",
        "dolorem sit voluptatum numquam in iure placeat vel laudantium molestiae? Ad reprehenderit ",
        "quia aut minima deleniti id consequatur sapiente est dolores cupiditate. 012345678901234  ",
    ]


def test_resolve_duplicates(duplicate_input):
    text = duplicate_input
    input = cudf.Series(text)
    sa = input.str.build_suffix_array(0)
    actual = input.str.resolve_duplicates(sa, 15)
    expected = cudf.Series(
        [" 01234567890123456789 ", ". 012345678901234", " reprehenderit "]
    )
    assert_eq(expected, actual)


<<<<<<< HEAD
def test_resolve_duplicates(duplicate_input):
    text = duplicate_input
    input = cudf.Series(text)
    sa = input.str.build_suffix_array(0)
    actual = input.str.resolve_duplicates(sa, 15)
    expected = cudf.Series(
        [" 01234567890123456789 ", ". 012345678901234", " reprehenderit "]
    )
    assert_eq(expected, actual)


=======
>>>>>>> d2924a58
def test_resolve_duplicates_pair(duplicate_input):
    text = duplicate_input
    text1 = text[0:3]
    text2 = text[3:]

    input1 = cudf.Series(text1)
    sa1 = input1.str.build_suffix_array(0)
    input2 = cudf.Series(text2)
    sa2 = input2.str.build_suffix_array(0)
    actual = input1.str.resolve_duplicates_pair(sa1, input2, sa2, 15)
    expected = cudf.Series(
        [". 012345678901234", " 012345678901234", " reprehenderit "]
    )
    assert_eq(expected, actual)<|MERGE_RESOLUTION|>--- conflicted
+++ resolved
@@ -1104,20 +1104,6 @@
     assert_eq(expected, actual)
 
 
-<<<<<<< HEAD
-def test_resolve_duplicates(duplicate_input):
-    text = duplicate_input
-    input = cudf.Series(text)
-    sa = input.str.build_suffix_array(0)
-    actual = input.str.resolve_duplicates(sa, 15)
-    expected = cudf.Series(
-        [" 01234567890123456789 ", ". 012345678901234", " reprehenderit "]
-    )
-    assert_eq(expected, actual)
-
-
-=======
->>>>>>> d2924a58
 def test_resolve_duplicates_pair(duplicate_input):
     text = duplicate_input
     text1 = text[0:3]
