--- conflicted
+++ resolved
@@ -16,10 +16,7 @@
 import pytest
 
 import cudf
-<<<<<<< HEAD
-=======
-from cudf.core._compat import PANDAS_GE_130, PANDAS_GE_200
->>>>>>> 52c675a2
+from cudf.core._compat import PANDAS_GE_200
 from cudf.core.column import as_column
 from cudf.core.index import as_index
 from cudf.testing._utils import (
