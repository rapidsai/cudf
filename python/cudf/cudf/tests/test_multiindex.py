# Copyright (c) 2019-2020, NVIDIA CORPORATION.

"""
Test related to MultiIndex
"""
import itertools
import re

import cupy as cp
import numpy as np
import pandas as pd
import pytest

import cudf
from cudf.core.column import as_column
from cudf.core.index import as_index
from cudf.tests.utils import assert_eq, assert_neq


def test_multiindex_levels_codes_validation():
    levels = [["a", "b"], ["c", "d"]]
    # Codes not a sequence of sequences
    with pytest.raises(TypeError):
        pd.MultiIndex(levels, [0, 1])
    with pytest.raises(TypeError):
        cudf.MultiIndex(levels, [0, 1])
    # Codes don't match levels
    with pytest.raises(ValueError):
        pd.MultiIndex(levels, [[0], [1], [1]])
    with pytest.raises(ValueError):
        cudf.MultiIndex(levels, [[0], [1], [1]])
    # Largest code greater than number of levels
    with pytest.raises(ValueError):
        pd.MultiIndex(levels, [[0, 1], [0, 2]])
    with pytest.raises(ValueError):
        cudf.MultiIndex(levels, [[0, 1], [0, 2]])
    # Unequal code lengths
    with pytest.raises(ValueError):
        pd.MultiIndex(levels, [[0, 1], [0]])
    with pytest.raises(ValueError):
        cudf.MultiIndex(levels, [[0, 1], [0]])
    # Didn't pass levels and codes
    with pytest.raises(TypeError):
        pd.MultiIndex()
    with pytest.raises(TypeError):
        cudf.MultiIndex()
    # Didn't pass non zero levels and codes
    with pytest.raises(ValueError):
        pd.MultiIndex([], [])
    with pytest.raises(ValueError):
        cudf.MultiIndex([], [])


def test_multiindex_construction():
    levels = [["a", "b"], ["c", "d"]]
    codes = [[0, 1], [1, 0]]
    pmi = pd.MultiIndex(levels, codes)
    mi = cudf.MultiIndex(levels, codes)
    assert_eq(pmi, mi)
    pmi = pd.MultiIndex(levels, codes)
    mi = cudf.MultiIndex(levels=levels, codes=codes)
    assert_eq(pmi, mi)


def test_multiindex_types():
    codes = [[0, 1], [1, 0]]
    levels = [[0, 1], [2, 3]]
    pmi = pd.MultiIndex(levels, codes)
    mi = cudf.MultiIndex(levels, codes)
    assert_eq(pmi, mi)
    levels = [[1.2, 2.1], [1.3, 3.1]]
    pmi = pd.MultiIndex(levels, codes)
    mi = cudf.MultiIndex(levels, codes)
    assert_eq(pmi, mi)
    levels = [["a", "b"], ["c", "d"]]
    pmi = pd.MultiIndex(levels, codes)
    mi = cudf.MultiIndex(levels, codes)
    assert_eq(pmi, mi)


def test_multiindex_df_assignment():
    pdf = pd.DataFrame({"x": [1, 2, 3]})
    gdf = cudf.from_pandas(pdf)
    pdf.index = pd.MultiIndex([["a", "b"], ["c", "d"]], [[0, 1, 0], [1, 0, 1]])
    gdf.index = cudf.MultiIndex(
        levels=[["a", "b"], ["c", "d"]], codes=[[0, 1, 0], [1, 0, 1]]
    )
    assert_eq(pdf, gdf)


def test_multiindex_series_assignment():
    ps = pd.Series([1, 2, 3])
    gs = cudf.from_pandas(ps)
    ps.index = pd.MultiIndex([["a", "b"], ["c", "d"]], [[0, 1, 0], [1, 0, 1]])
    gs.index = cudf.MultiIndex(
        levels=[["a", "b"], ["c", "d"]], codes=[[0, 1, 0], [1, 0, 1]]
    )
    assert_eq(ps, gs)


def test_string_index():
    from cudf.core.index import StringIndex

    pdf = pd.DataFrame(np.random.rand(5, 5))
    gdf = cudf.from_pandas(pdf)
    stringIndex = ["a", "b", "c", "d", "e"]
    pdf.index = stringIndex
    gdf.index = stringIndex
    assert_eq(pdf, gdf)
    stringIndex = np.array(["a", "b", "c", "d", "e"])
    pdf.index = stringIndex
    gdf.index = stringIndex
    assert_eq(pdf, gdf)
    stringIndex = StringIndex(["a", "b", "c", "d", "e"], name="name")
    pdf.index = stringIndex.to_pandas()
    gdf.index = stringIndex
    assert_eq(pdf, gdf)
    stringIndex = as_index(as_column(["a", "b", "c", "d", "e"]), name="name")
    pdf.index = stringIndex.to_pandas()
    gdf.index = stringIndex
    assert_eq(pdf, gdf)


def test_multiindex_row_shape():
    pdf = pd.DataFrame(np.random.rand(0, 5))
    gdf = cudf.from_pandas(pdf)
    pdfIndex = pd.MultiIndex([["a", "b", "c"]], [[0]])
    pdfIndex.names = ["alpha"]
    gdfIndex = cudf.from_pandas(pdfIndex)
    assert_eq(pdfIndex, gdfIndex)
    with pytest.raises(ValueError):
        pdf.index = pdfIndex
    with pytest.raises(ValueError):
        gdf.index = gdfIndex


@pytest.fixture
def pdf():
    return pd.DataFrame(np.random.rand(7, 5))


@pytest.fixture
def gdf(pdf):
    return cudf.from_pandas(pdf)


@pytest.fixture
def pdfIndex():
    pdfIndex = pd.MultiIndex(
        [
            ["a", "b", "c"],
            ["house", "store", "forest"],
            ["clouds", "clear", "storm"],
            ["fire", "smoke", "clear"],
            [
                np.datetime64("2001-01-01", "ns"),
                np.datetime64("2002-01-01", "ns"),
                np.datetime64("2003-01-01", "ns"),
            ],
        ],
        [
            [0, 0, 0, 0, 1, 1, 2],
            [1, 1, 1, 1, 0, 0, 2],
            [0, 0, 2, 2, 2, 0, 1],
            [0, 0, 0, 1, 2, 0, 1],
            [1, 0, 1, 2, 0, 0, 1],
        ],
    )
    pdfIndex.names = ["alpha", "location", "weather", "sign", "timestamp"]
    return pdfIndex


@pytest.fixture
def pdfIndexNulls():
    pdfIndex = pd.MultiIndex(
        [
            ["a", "b", "c"],
            ["house", "store", "forest"],
            ["clouds", "clear", "storm"],
        ],
        [
            [0, 0, 0, -1, 1, 1, 2],
            [1, -1, 1, 1, 0, 0, -1],
            [-1, 0, 2, 2, 2, 0, 1],
        ],
    )
    pdfIndex.names = ["alpha", "location", "weather"]
    return pdfIndex


def test_from_pandas(pdf, pdfIndex):
    pdf.index = pdfIndex
    gdf = cudf.from_pandas(pdf)
    assert_eq(pdf, gdf)


def test_multiindex_transpose(pdf, pdfIndex):
    pdf.index = pdfIndex
    gdf = cudf.from_pandas(pdf)
    assert_eq(pdf.transpose(), gdf.transpose())


def test_from_pandas_series():
    pdf = pd.DataFrame(
        {"a": [1, 2, 3], "b": [4, 5, 6], "c": [7, 8, 9]}
    ).set_index(["a", "b"])

    result = cudf.from_pandas(pdf)
    assert_eq(pdf, result)

    test_pdf = pdf["c"]
    result = cudf.from_pandas(test_pdf)
    assert_eq(test_pdf, result)


def test_series_multiindex(pdfIndex):
    ps = pd.Series(np.random.rand(7))
    gs = cudf.from_pandas(ps)
    ps.index = pdfIndex
    gs.index = cudf.from_pandas(pdfIndex)
    assert_eq(ps, gs)


def test_multiindex_take(pdf, gdf, pdfIndex):
    gdfIndex = cudf.from_pandas(pdfIndex)
    pdf.index = pdfIndex
    gdf.index = gdfIndex
    assert_eq(pdf.index.take([0]), gdf.index.take([0]))
    assert_eq(pdf.index.take(np.array([0])), gdf.index.take(np.array([0])))
    from cudf import Series

    assert_eq(pdf.index.take(pd.Series([0])), gdf.index.take(Series([0])))
    assert_eq(pdf.index.take([0, 1]), gdf.index.take([0, 1]))
    assert_eq(
        pdf.index.take(np.array([0, 1])), gdf.index.take(np.array([0, 1]))
    )
    assert_eq(
        pdf.index.take(pd.Series([0, 1])), gdf.index.take(Series([0, 1]))
    )


def test_multiindex_getitem(pdf, gdf, pdfIndex):
    gdfIndex = cudf.from_pandas(pdfIndex)
    pdf.index = pdfIndex
    gdf.index = gdfIndex
    assert_eq(pdf.index[0], gdf.index[0])


@pytest.mark.parametrize(
    "key_tuple",
    [
        # return 2 rows, 0 remaining keys = dataframe with entire index
        ("a", "store", "clouds", "fire"),
        (("a", "store", "clouds", "fire"), slice(None)),
        # return 2 rows, 1 remaining key = dataframe with n-k index columns
        ("a", "store", "storm"),
        (("a", "store", "storm"), slice(None)),
        # return 2 rows, 2 remaining keys = dataframe with n-k index columns
        ("a", "store"),
        (("a", "store"), slice(None)),
        # return 2 rows, n-1 remaining keys = dataframe with n-k index columns
        ("a",),
        (("a",), slice(None)),
        # return 1 row, 0 remaining keys = dataframe with entire index
        ("a", "store", "storm", "smoke"),
        (("a", "store", "storm", "smoke"), slice(None)),
        # return 1 row and 1 remaining key = series
        ("c", "forest", "clear"),
        (("c", "forest", "clear"), slice(None)),
    ],
)
def test_multiindex_loc(pdf, gdf, pdfIndex, key_tuple):
    gdfIndex = cudf.from_pandas(pdfIndex)
    assert_eq(pdfIndex, gdfIndex)
    pdf.index = pdfIndex
    gdf.index = gdfIndex
    assert_eq(pdf.loc[key_tuple], gdf.loc[key_tuple])


def test_multiindex_loc_slice(pdf, gdf, pdfIndex):
    gdf = cudf.from_pandas(pdf)
    gdfIndex = cudf.from_pandas(pdfIndex)
    pdf.index = pdfIndex
    gdf.index = gdfIndex
    assert_eq(
        pdf.loc[("a", "store"):("b", "house")],
        gdf.loc[("a", "store"):("b", "house")],
    )


def test_multiindex_loc_then_column(pdf, gdf, pdfIndex):
    gdfIndex = cudf.from_pandas(pdfIndex)
    assert_eq(pdfIndex, gdfIndex)
    pdf.index = pdfIndex
    gdf.index = gdfIndex
    assert_eq(
        pdf.loc[("a", "store", "clouds", "fire"), :][0],
        gdf.loc[("a", "store", "clouds", "fire"), :][0],
    )


def test_multiindex_loc_rows_0(pdf, gdf, pdfIndex):
    gdfIndex = cudf.from_pandas(pdfIndex)
    pdf.index = pdfIndex
    gdf.index = gdfIndex
    with pytest.raises(KeyError):
        print(pdf.loc[("d",), :].to_pandas())
    with pytest.raises(KeyError):
        print(gdf.loc[("d",), :].to_pandas())
    assert_eq(pdf, gdf)


def test_multiindex_loc_rows_1_2_key(pdf, gdf, pdfIndex):
    gdfIndex = cudf.from_pandas(pdfIndex)
    pdf.index = pdfIndex
    gdf.index = gdfIndex
    print(pdf.loc[("c", "forest"), :])
    print(gdf.loc[("c", "forest"), :].to_pandas())
    assert_eq(pdf.loc[("c", "forest"), :], gdf.loc[("c", "forest"), :])


def test_multiindex_loc_rows_1_1_key(pdf, gdf, pdfIndex):
    gdfIndex = cudf.from_pandas(pdfIndex)
    pdf.index = pdfIndex
    gdf.index = gdfIndex
    print(pdf.loc[("c",), :])
    print(gdf.loc[("c",), :].to_pandas())
    assert_eq(pdf.loc[("c",), :], gdf.loc[("c",), :])


def test_multiindex_column_shape():
    pdf = pd.DataFrame(np.random.rand(5, 0))
    gdf = cudf.from_pandas(pdf)
    pdfIndex = pd.MultiIndex([["a", "b", "c"]], [[0]])
    pdfIndex.names = ["alpha"]
    gdfIndex = cudf.from_pandas(pdfIndex)
    assert_eq(pdfIndex, gdfIndex)
    with pytest.raises(ValueError):
        pdf.columns = pdfIndex
    with pytest.raises(ValueError):
        gdf.columns = gdfIndex


@pytest.mark.parametrize(
    "query",
    [
        ("a", "store", "clouds", "fire"),
        ("a", "store", "storm", "smoke"),
        ("a", "store"),
        ("b", "house"),
        ("a", "store", "storm"),
        ("a",),
        ("c", "forest", "clear"),
    ],
)
def test_multiindex_columns(pdf, gdf, pdfIndex, query):
    pdf = pdf.T
    gdf = cudf.from_pandas(pdf)
    gdfIndex = cudf.from_pandas(pdfIndex)
    assert_eq(pdfIndex, gdfIndex)
    pdf.columns = pdfIndex
    gdf.columns = gdfIndex
    assert_eq(pdf[query], gdf[query])


def test_multiindex_from_tuples():
    arrays = [["a", "a", "b", "b"], ["house", "store", "house", "store"]]
    tuples = list(zip(*arrays))
    pmi = pd.MultiIndex.from_tuples(tuples)
    gmi = cudf.MultiIndex.from_tuples(tuples)
    assert_eq(pmi, gmi)


def test_multiindex_from_dataframe():
    if not hasattr(pd.MultiIndex([[]], [[]]), "codes"):
        pytest.skip()
    pdf = pd.DataFrame(
        [["a", "house"], ["a", "store"], ["b", "house"], ["b", "store"]]
    )
    gdf = cudf.from_pandas(pdf)
    pmi = pd.MultiIndex.from_frame(pdf, names=["alpha", "location"])
    gmi = cudf.MultiIndex.from_frame(gdf, names=["alpha", "location"])
    assert_eq(pmi, gmi)


@pytest.mark.parametrize(
    "arrays",
    [
        [["a", "a", "b", "b"], ["house", "store", "house", "store"]],
        [["a", "n", "n"] * 1000, ["house", "store", "house", "store"]],
        [
            ["a", "n", "n"],
            ["house", "store", "house", "store", "store"] * 1000,
        ],
        [
            ["a", "a", "n"] * 50,
            ["house", "store", "house", "store", "store"] * 100,
        ],
    ],
)
def test_multiindex_from_product(arrays):
    pmi = pd.MultiIndex.from_product(arrays, names=["alpha", "location"])
    gmi = cudf.MultiIndex.from_product(arrays, names=["alpha", "location"])
    assert_eq(pmi, gmi)


def test_multiindex_index_and_columns():
    gdf = cudf.DataFrame()
    gdf["x"] = np.random.randint(0, 5, 5)
    gdf["y"] = np.random.randint(0, 5, 5)
    pdf = gdf.to_pandas(nullable_pd_dtype=False)
    mi = cudf.MultiIndex(
        levels=[[0, 1, 2], [3, 4]],
        codes=[[0, 0, 1, 1, 2], [0, 1, 0, 1, 1]],
        names=["x", "y"],
    )
    gdf.index = mi
    mc = cudf.MultiIndex(
        levels=[["val"], ["mean", "min"]], codes=[[0, 0], [0, 1]]
    )
    gdf.columns = mc
    pdf.index = mi.to_pandas(nullable_pd_dtype=False)
    pdf.columns = mc.to_pandas(nullable_pd_dtype=False)
    assert_eq(pdf, gdf)


def test_multiindex_multiple_groupby():
    pdf = pd.DataFrame(
        {
            "a": [4, 17, 4, 9, 5],
            "b": [1, 4, 4, 3, 2],
            "x": np.random.normal(size=5),
        }
    )
    gdf = cudf.DataFrame.from_pandas(pdf)
    pdg = pdf.groupby(["a", "b"]).sum()
    gdg = gdf.groupby(["a", "b"]).sum()
    assert_eq(pdg, gdg)
    pdg = pdf.groupby(["a", "b"]).x.sum()
    gdg = gdf.groupby(["a", "b"]).x.sum()
    assert_eq(pdg, gdg)


@pytest.mark.parametrize(
    "func",
    [
        lambda df: df.groupby(["x", "y"]).z.sum(),
        lambda df: df.groupby(["x", "y"]).sum(),
    ],
)
def test_multi_column(func):
    pdf = pd.DataFrame(
        {
            "x": np.random.randint(0, 5, size=1000),
            "y": np.random.randint(0, 10, size=1000),
            "z": np.random.normal(size=1000),
        }
    )
    gdf = cudf.DataFrame.from_pandas(pdf)

    a = func(pdf)
    b = func(gdf)

    assert_eq(a, b)


def test_multiindex_equality():
    # mi made from groupby
    # mi made manually to be identical
    # are they equal?
    gdf = cudf.DataFrame(
        {"x": [1, 5, 3, 4, 1], "y": [1, 1, 2, 2, 5], "z": [0, 1, 0, 1, 0]}
    )
    mi1 = gdf.groupby(["x", "y"]).mean().index
    mi2 = cudf.MultiIndex(
        levels=[[1, 3, 4, 5], [1, 2, 5]],
        codes=[[0, 0, 1, 2, 3], [0, 2, 1, 1, 0]],
        names=["x", "y"],
    )
    assert_eq(mi1, mi2)

    # mi made from two groupbys, are they equal?
    mi2 = gdf.groupby(["x", "y"]).max().index
    assert_eq(mi1, mi2)

    # mi made manually twice are they equal?
    mi1 = cudf.MultiIndex(
        levels=[[1, 3, 4, 5], [1, 2, 5]],
        codes=[[0, 0, 1, 2, 3], [0, 2, 1, 1, 0]],
        names=["x", "y"],
    )
    mi2 = cudf.MultiIndex(
        levels=[[1, 3, 4, 5], [1, 2, 5]],
        codes=[[0, 0, 1, 2, 3], [0, 2, 1, 1, 0]],
        names=["x", "y"],
    )
    assert_eq(mi1, mi2)

    # mi made from different groupbys are they not equal?
    mi1 = gdf.groupby(["x", "y"]).mean().index
    mi2 = gdf.groupby(["x", "z"]).mean().index
    assert_neq(mi1, mi2)

    # mi made from different manuals are they not equal?
    mi1 = cudf.MultiIndex(
        levels=[[1, 3, 4, 5], [1, 2, 5]],
        codes=[[0, 0, 1, 2, 3], [0, 2, 1, 1, 0]],
        names=["x", "y"],
    )
    mi2 = cudf.MultiIndex(
        levels=[[0, 3, 4, 5], [1, 2, 5]],
        codes=[[0, 0, 1, 2, 3], [0, 2, 1, 1, 0]],
        names=["x", "y"],
    )
    assert_neq(mi1, mi2)


def test_multiindex_equals():
    # mi made from groupby
    # mi made manually to be identical
    # are they equal?
    gdf = cudf.DataFrame(
        {"x": [1, 5, 3, 4, 1], "y": [1, 1, 2, 2, 5], "z": [0, 1, 0, 1, 0]}
    )
    mi1 = gdf.groupby(["x", "y"]).mean().index
    mi2 = cudf.MultiIndex(
        levels=[[1, 3, 4, 5], [1, 2, 5]],
        codes=[[0, 0, 1, 2, 3], [0, 2, 1, 1, 0]],
        names=["x", "y"],
    )
    assert_eq(mi1.equals(mi2), True)

    # mi made from two groupbys, are they equal?
    mi2 = gdf.groupby(["x", "y"]).max().index
    assert_eq(mi1.equals(mi2), True)

    # mi made manually twice are they equal?
    mi1 = cudf.MultiIndex(
        levels=[[1, 3, 4, 5], [1, 2, 5]],
        codes=[[0, 0, 1, 2, 3], [0, 2, 1, 1, 0]],
        names=["x", "y"],
    )
    mi2 = cudf.MultiIndex(
        levels=[[1, 3, 4, 5], [1, 2, 5]],
        codes=[[0, 0, 1, 2, 3], [0, 2, 1, 1, 0]],
        names=["x", "y"],
    )
    assert_eq(mi1.equals(mi2), True)

    # mi made from different groupbys are they not equal?
    mi1 = gdf.groupby(["x", "y"]).mean().index
    mi2 = gdf.groupby(["x", "z"]).mean().index
    assert_eq(mi1.equals(mi2), False)

    # mi made from different manuals are they not equal?
    mi1 = cudf.MultiIndex(
        levels=[[1, 3, 4, 5], [1, 2, 5]],
        codes=[[0, 0, 1, 2, 3], [0, 2, 1, 1, 0]],
        names=["x", "y"],
    )
    mi2 = cudf.MultiIndex(
        levels=[[0, 3, 4, 5], [1, 2, 5]],
        codes=[[0, 0, 1, 2, 3], [0, 2, 1, 1, 0]],
        names=["x", "y"],
    )
    assert_eq(mi1.equals(mi2), False)


def test_multiindex_copy():
    # mi made from groupby
    # make a copy with .copy
    gdf = cudf.DataFrame(
        {"x": [1, 5, 3, 4, 1], "y": [1, 1, 2, 2, 5], "z": [0, 1, 0, 1, 0]}
    )
    mi1 = gdf.groupby(["x", "y"]).mean().index
    mi2 = mi1.copy(deep=False)
    assert_eq(mi1, mi2)

    mi2 = mi1.copy(deep=True)
    assert_eq(mi1, mi2)

    # mi made manually
    # make a copy with .copy
    # is it equal?
    mi1 = cudf.MultiIndex(
        levels=[[1, 3, 4, 5], [1, 2, 5]],
        codes=[[0, 0, 1, 2, 3], [0, 2, 1, 1, 0]],
        names=["x", "y"],
    )
    mi2 = mi1.copy(deep=False)
    assert_eq(mi1, mi2)

    mi2 = mi1.copy(deep=True)
    assert_eq(mi1, mi2)


@pytest.mark.parametrize(
    "iloc_rows",
    [
        0,
        1,
        slice(None, 0),
        slice(None, 1),
        slice(0, 1),
        slice(1, 2),
        slice(0, 2),
        slice(0, None),
        slice(1, None),
    ],
)
@pytest.mark.parametrize(
    "iloc_columns",
    [
        0,
        1,
        slice(None, 0),
        slice(None, 1),
        slice(0, 1),
        slice(1, 2),
        slice(0, 2),
        slice(0, None),
        slice(1, None),
    ],
)
def test_multiindex_iloc(pdf, gdf, pdfIndex, iloc_rows, iloc_columns):
    gdfIndex = cudf.from_pandas(pdfIndex)
    assert_eq(pdfIndex, gdfIndex)
    pdf.index = pdfIndex
    gdf.index = gdfIndex
    presult = pdf.iloc[iloc_rows, iloc_columns]
    gresult = gdf.iloc[iloc_rows, iloc_columns]
    if isinstance(gresult, cudf.DataFrame):
        assert_eq(
            presult, gresult, check_index_type=False, check_column_type=False
        )
    else:
        assert_eq(presult, gresult, check_index_type=False, check_dtype=False)


@pytest.mark.parametrize(
    "iloc_rows",
    [
        0,
        1,
        slice(None, 0),
        slice(None, 1),
        slice(0, 1),
        slice(1, 2),
        slice(0, 2),
        slice(0, None),
        slice(1, None),
    ],
)
@pytest.mark.parametrize(
    "iloc_columns",
    [
        0,
        1,
        slice(None, 0),
        slice(None, 1),
        slice(0, 1),
        slice(1, 2),
        slice(0, 2),
        slice(0, None),
        slice(1, None),
    ],
)
def test_multicolumn_iloc(pdf, gdf, pdfIndex, iloc_rows, iloc_columns):
    gdfIndex = cudf.from_pandas(pdfIndex)
    assert_eq(pdfIndex, gdfIndex)
    pdf.index = pdfIndex
    gdf.index = gdfIndex
    pdf = pdf.T
    gdf = gdf.T
    presult = pdf.iloc[iloc_rows, iloc_columns]
    gresult = gdf.iloc[iloc_rows, iloc_columns]
    if hasattr(gresult, "name") and isinstance(gresult.name, tuple):
        name = gresult.name[len(gresult.name) - 1]
        if isinstance(name, str) and "cudf" in name:
            gresult.name = name
    if isinstance(presult, pd.DataFrame):
        assert_eq(
            presult, gresult, check_index_type=False, check_column_type=False
        )
    else:
        assert_eq(presult, gresult, check_index_type=False, check_dtype=False)


def test_multicolumn_item():
    gdf = cudf.DataFrame(
        {"x": np.arange(10), "y": np.arange(10), "z": np.arange(10)}
    )
    gdg = gdf.groupby(["x", "y"]).min()
    gdgT = gdg.T
    pdgT = gdgT.to_pandas(nullable_pd_dtype=False)
    assert_eq(gdgT[(0, 0)], pdgT[(0, 0)])


def test_multiindex_to_frame(pdfIndex, pdfIndexNulls):
    gdfIndex = cudf.from_pandas(pdfIndex)
    assert_eq(pdfIndex.to_frame(), gdfIndex.to_frame())

    gdfIndex = cudf.from_pandas(pdfIndexNulls)
    assert_eq(
        pdfIndexNulls.to_frame().fillna("nan"),
        gdfIndex.to_frame().fillna("nan"),
    )


def test_multiindex_groupby_to_frame():
    gdf = cudf.DataFrame(
        {"x": [1, 5, 3, 4, 1], "y": [1, 1, 2, 2, 5], "z": [0, 1, 0, 1, 0]}
    )
    pdf = gdf.to_pandas(nullable_pd_dtype=False)
    gdg = gdf.groupby(["x", "y"]).count()
    pdg = pdf.groupby(["x", "y"]).count()
    assert_eq(pdg.index.to_frame(), gdg.index.to_frame())


def test_multiindex_reset_index(pdf, gdf, pdfIndex):
    gdfIndex = cudf.from_pandas(pdfIndex)
    pdf.index = pdfIndex
    gdf.index = gdfIndex
    assert_eq(pdf.reset_index(), gdf.reset_index())


def test_multiindex_groupby_reset_index():
    gdf = cudf.DataFrame(
        {"x": [1, 5, 3, 4, 1], "y": [1, 1, 2, 2, 5], "z": [0, 1, 0, 1, 0]}
    )
    pdf = gdf.to_pandas(nullable_pd_dtype=False)
    gdg = gdf.groupby(["x", "y"]).sum()
    pdg = pdf.groupby(["x", "y"]).sum()
    assert_eq(pdg.reset_index(), gdg.reset_index())


def test_multicolumn_reset_index():
    gdf = cudf.DataFrame({"x": [1, 5, 3, 4, 1], "y": [1, 1, 2, 2, 5]})
    pdf = gdf.to_pandas()
    gdg = gdf.groupby(["x"]).agg({"y": ["count", "mean"]})
    pdg = pdf.groupby(["x"]).agg({"y": ["count", "mean"]})
    assert_eq(pdg.reset_index(), gdg.reset_index(), check_dtype=False)
    gdg = gdf.groupby(["x"]).agg({"y": ["count"]})
    pdg = pdf.groupby(["x"]).agg({"y": ["count"]})
    assert_eq(pdg.reset_index(), gdg.reset_index(), check_dtype=False)
    gdg = gdf.groupby(["x"]).agg({"y": "count"})
    pdg = pdf.groupby(["x"]).agg({"y": "count"})
    assert_eq(pdg.reset_index(), gdg.reset_index(), check_dtype=False)


def test_multiindex_multicolumn_reset_index():
    gdf = cudf.DataFrame(
        {"x": [1, 5, 3, 4, 1], "y": [1, 1, 2, 2, 5], "z": [1, 2, 3, 4, 5]}
    )
    pdf = gdf.to_pandas()
    gdg = gdf.groupby(["x", "y"]).agg({"y": ["count", "mean"]})
    pdg = pdf.groupby(["x", "y"]).agg({"y": ["count", "mean"]})
    assert_eq(pdg.reset_index(), gdg.reset_index(), check_dtype=False)
    gdg = gdf.groupby(["x", "z"]).agg({"y": ["count", "mean"]})
    pdg = pdf.groupby(["x", "z"]).agg({"y": ["count", "mean"]})
    assert_eq(pdg.reset_index(), gdg.reset_index(), check_dtype=False)


def test_groupby_multiindex_columns_from_pandas(pdf, gdf, pdfIndex):
    gdfIndex = cudf.from_pandas(pdfIndex)
    pdf.index = pdfIndex
    gdf.index = gdfIndex
    assert_eq(gdf, pdf)
    assert_eq(gdf.T, pdf.T)


def test_multiindex_rows_with_wildcard(pdf, gdf, pdfIndex):
    gdfIndex = cudf.from_pandas(pdfIndex)
    pdf.index = pdfIndex
    gdf.index = gdfIndex
    assert_eq(pdf.loc[("a",), :], gdf.loc[("a",), :])
    assert_eq(pdf.loc[(("a"), ("store")), :], gdf.loc[(("a"), ("store")), :])
    assert_eq(
        pdf.loc[(("a"), ("store"), ("storm")), :],
        gdf.loc[(("a"), ("store"), ("storm")), :],
    )
    assert_eq(
        pdf.loc[(("a"), ("store"), ("storm"), ("smoke")), :],
        gdf.loc[(("a"), ("store"), ("storm"), ("smoke")), :],
    )
    assert_eq(
        pdf.loc[(slice(None), "store"), :], gdf.loc[(slice(None), "store"), :]
    )
    assert_eq(
        pdf.loc[(slice(None), slice(None), "storm"), :],
        gdf.loc[(slice(None), slice(None), "storm"), :],
    )
    assert_eq(
        pdf.loc[(slice(None), slice(None), slice(None), "smoke"), :],
        gdf.loc[(slice(None), slice(None), slice(None), "smoke"), :],
    )


def test_multiindex_multicolumn_zero_row_slice():
    gdf = cudf.DataFrame(
        {"x": [1, 5, 3, 4, 1], "y": [1, 1, 2, 2, 5], "z": [1, 2, 3, 4, 5]}
    )
    pdf = gdf.to_pandas(nullable_pd_dtype=False)
    gdg = gdf.groupby(["x", "y"]).agg({"z": ["count"]}).iloc[:0]
    pdg = pdf.groupby(["x", "y"]).agg({"z": ["count"]}).iloc[:0]
    assert_eq(pdg, gdg, check_dtype=False)


def test_multicolumn_loc(pdf, pdfIndex):
    pdf = pdf.T
    pdf.columns = pdfIndex
    gdf = cudf.from_pandas(pdf)
    assert_eq(pdf.loc[:, "a"], gdf.loc[:, "a"])
    assert_eq(pdf.loc[:, ("a", "store")], gdf.loc[:, ("a", "store")])
    assert_eq(pdf.loc[:, "a":"b"], gdf.loc[:, "a":"b"])
    assert_eq(pdf.loc[:, ["a", "b"]], gdf.loc[:, ["a", "b"]])


def test_multicolumn_set_item(pdf, pdfIndex):
    pdf = pdf.T
    pdf.columns = pdfIndex
    gdf = cudf.from_pandas(pdf)
    pdf["d"] = [1, 2, 3, 4, 5]
    gdf["d"] = [1, 2, 3, 4, 5]
    assert_eq(pdf, gdf)


def test_multiindex_iter_error():
    midx = cudf.MultiIndex(
        levels=[[1, 3, 4, 5], [1, 2, 5]],
        codes=[[0, 0, 1, 2, 3], [0, 2, 1, 1, 0]],
        names=["x", "y"],
    )

    with pytest.raises(
        TypeError,
        match=re.escape(
            f"{midx.__class__.__name__} object is not iterable. "
            f"Consider using `.to_arrow()`, `.to_pandas()` or `.values_host` "
            f"if you wish to iterate over the values."
        ),
    ):
        iter(midx)


def test_multiindex_values():
    midx = cudf.MultiIndex(
        levels=[[1, 3, 4, 5], [1, 2, 5]],
        codes=[[0, 0, 1, 2, 3], [0, 2, 1, 1, 0]],
        names=["x", "y"],
    )

    result = midx.values

    assert isinstance(result, cp.ndarray)
    np.testing.assert_array_equal(
        result.get(), np.array([[1, 1], [1, 5], [3, 2], [4, 2], [5, 1]])
    )


def test_multiindex_values_host():
    midx = cudf.MultiIndex(
        levels=[[1, 3, 4, 5], [1, 2, 5]],
        codes=[[0, 0, 1, 2, 3], [0, 2, 1, 1, 0]],
        names=["x", "y"],
    )
    pmidx = midx.to_pandas()

    assert_eq(midx.values_host, pmidx.values)


def test_multiindex_to_arrow():
    midx = cudf.MultiIndex(
        levels=[[1, 3, 4, 5], [1, 2, 5]],
        codes=[[0, 0, 1, 2, 3], [0, 2, 1, 1, 0]],
        names=["x", "y"],
    )
    with pytest.raises(
        NotImplementedError,
        match=re.escape("MultiIndex.to_arrow() is not yet implemented"),
    ):
        midx.to_arrow()


@pytest.mark.parametrize(
    "pdi, fill_value, expected",
    [
        (
            pd.MultiIndex(
                levels=[[1, 3, 4, None], [1, 2, 5]],
                codes=[[0, 0, 1, 2, 3], [0, 2, 1, 1, 0]],
                names=["x", "y"],
            ),
            5,
            pd.MultiIndex(
                levels=[[1, 3, 4, 5], [1, 2, 5]],
                codes=[[0, 0, 1, 2, 3], [0, 2, 1, 1, 0]],
                names=["x", "y"],
            ),
        ),
        (
            pd.MultiIndex(
                levels=[[1, 3, 4, None], [1, None, 5]],
                codes=[[0, 0, 1, 2, 3], [0, 2, 1, 1, 0]],
                names=["x", "y"],
            ),
            100,
            pd.MultiIndex(
                levels=[[1, 3, 4, 100], [1, 100, 5]],
                codes=[[0, 0, 1, 2, 3], [0, 2, 1, 1, 0]],
                names=["x", "y"],
            ),
        ),
        (
            pd.MultiIndex(
                levels=[["a", "b", "c", None], ["1", None, "5"]],
                codes=[[0, 0, 1, 2, 3], [0, 2, 1, 1, 0]],
                names=["x", "y"],
            ),
            "100",
            pd.MultiIndex(
                levels=[["a", "b", "c", "100"], ["1", "100", "5"]],
                codes=[[0, 0, 1, 2, 3], [0, 2, 1, 1, 0]],
                names=["x", "y"],
            ),
        ),
    ],
)
def test_multiIndex_fillna(pdi, fill_value, expected):
    gdi = cudf.from_pandas(pdi)

    assert_eq(expected, gdi.fillna(fill_value))


@pytest.mark.parametrize(
    "pdi",
    [
        pd.MultiIndex(
            levels=[[], [], []],
            codes=[[], [], []],
            names=["one", "two", "three"],
        ),
        pd.MultiIndex.from_tuples(
            list(
                zip(
                    *[
                        [
                            "bar",
                            "bar",
                            "baz",
                            "baz",
                            "foo",
                            "foo",
                            "qux",
                            "qux",
                        ],
                        [
                            "one",
                            "two",
                            "one",
                            "two",
                            "one",
                            "two",
                            "one",
                            "two",
                        ],
                    ]
                )
            )
        ),
    ],
)
def test_multiIndex_empty(pdi):
    gdi = cudf.from_pandas(pdi)

    assert_eq(pdi.empty, gdi.empty)


@pytest.mark.parametrize(
    "pdi",
    [
        pd.MultiIndex(
            levels=[[], [], []],
            codes=[[], [], []],
            names=["one", "two", "three"],
        ),
        pd.MultiIndex.from_tuples(
            list(
                zip(
                    *[
                        [
                            "bar",
                            "bar",
                            "baz",
                            "baz",
                            "foo",
                            "foo",
                            "qux",
                            "qux",
                        ],
                        [
                            "one",
                            "two",
                            "one",
                            "two",
                            "one",
                            "two",
                            "one",
                            "two",
                        ],
                    ]
                )
            )
        ),
    ],
)
def test_multiIndex_size(pdi):
    gdi = cudf.from_pandas(pdi)

    assert_eq(pdi.size, gdi.size)


@pytest.mark.parametrize(
<<<<<<< HEAD
    "level",
    [
        [],
        "alpha",
        "location",
        "weather",
        0,
        1,
        [0, 1],
        -1,
        [-1, -2],
        [-1, "weather"],
    ],
)
def test_multiindex_droplevel_simple(pdfIndex, level):
    gdfIndex = cudf.from_pandas(pdfIndex)
    assert_eq(pdfIndex.droplevel(level), gdfIndex.droplevel(level))


@pytest.mark.parametrize(
    "level",
    itertools.chain(
        *(
            itertools.combinations(
                ("alpha", "location", "weather", "sign", "timestamp"), r
            )
            for r in range(5)
        )
    ),
)
def test_multiindex_droplevel_name(pdfIndex, level):
    level = list(level)
    gdfIndex = cudf.from_pandas(pdfIndex)
    assert_eq(pdfIndex.droplevel(level), gdfIndex.droplevel(level))


@pytest.mark.parametrize(
    "level",
    itertools.chain(*(itertools.combinations(range(5), r) for r in range(5))),
)
def test_multiindex_droplevel_index(pdfIndex, level):
    level = list(level)
    gdfIndex = cudf.from_pandas(pdfIndex)
    assert_eq(pdfIndex.droplevel(level), gdfIndex.droplevel(level))
=======
    "pmidx",
    [
        pd.MultiIndex(
            levels=[[1, 3, 4, 5], [1, 2, 5]],
            codes=[[0, 0, 1, 2, 3], [0, 2, 1, 1, 0]],
            names=["x", "y"],
        ),
        pd.MultiIndex.from_product(
            [["bar", "baz", "foo", "qux"], ["one", "two"]],
            names=["first", "second"],
        ),
        pd.MultiIndex(
            levels=[[], [], []],
            codes=[[], [], []],
            names=["one", "two", "three"],
        ),
        pd.MultiIndex.from_tuples(
            list(
                zip(
                    *[
                        [
                            "bar",
                            "bar",
                            "baz",
                            "baz",
                            "foo",
                            "foo",
                            "qux",
                            "qux",
                        ],
                        [
                            "one",
                            "two",
                            "one",
                            "two",
                            "one",
                            "two",
                            "one",
                            "two",
                        ],
                    ]
                )
            )
        ),
    ],
)
@pytest.mark.parametrize("ascending", [True, False])
@pytest.mark.parametrize("return_indexer", [True, False])
def test_multiindex_sort_values(pmidx, ascending, return_indexer):
    pmidx = pmidx
    midx = cudf.from_pandas(pmidx)

    expected = pmidx.sort_values(
        ascending=ascending, return_indexer=return_indexer
    )
    actual = midx.sort_values(
        ascending=ascending, return_indexer=return_indexer
    )

    if return_indexer:
        expected_indexer = expected[1]
        actual_indexer = actual[1]

        assert_eq(expected_indexer, actual_indexer)

        expected = expected[0]
        actual = actual[0]

    assert_eq(expected, actual)
>>>>>>> a52d1051
<|MERGE_RESOLUTION|>--- conflicted
+++ resolved
@@ -1021,7 +1021,6 @@
 
 
 @pytest.mark.parametrize(
-<<<<<<< HEAD
     "level",
     [
         [],
@@ -1066,7 +1065,11 @@
     level = list(level)
     gdfIndex = cudf.from_pandas(pdfIndex)
     assert_eq(pdfIndex.droplevel(level), gdfIndex.droplevel(level))
-=======
+
+
+@pytest.mark.parametrize("ascending", [True, False])
+@pytest.mark.parametrize("return_indexer", [True, False])
+@pytest.mark.parametrize(
     "pmidx",
     [
         pd.MultiIndex(
@@ -1113,8 +1116,6 @@
         ),
     ],
 )
-@pytest.mark.parametrize("ascending", [True, False])
-@pytest.mark.parametrize("return_indexer", [True, False])
 def test_multiindex_sort_values(pmidx, ascending, return_indexer):
     pmidx = pmidx
     midx = cudf.from_pandas(pmidx)
@@ -1135,5 +1136,4 @@
         expected = expected[0]
         actual = actual[0]
 
-    assert_eq(expected, actual)
->>>>>>> a52d1051
+    assert_eq(expected, actual)