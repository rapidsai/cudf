# Copyright (c) 2019-2021, NVIDIA CORPORATION.

"""
Test related to MultiIndex
"""
import itertools
import operator
import pickle
import re
from io import BytesIO

import cupy as cp
import numpy as np
import pandas as pd
import pytest

import cudf
from cudf.core._compat import PANDAS_GE_130, PANDAS_LT_140
from cudf.core.column import as_column
from cudf.core.index import as_index
from cudf.testing._utils import assert_eq, assert_exceptions_equal, assert_neq


def test_multiindex_levels_codes_validation():
    levels = [["a", "b"], ["c", "d"]]

    # Codes not a sequence of sequences
    assert_exceptions_equal(
        lfunc=pd.MultiIndex,
        rfunc=cudf.MultiIndex,
        lfunc_args_and_kwargs=([levels, [0, 1]],),
        rfunc_args_and_kwargs=([levels, [0, 1]],),
        compare_error_message=False,
    )

    # Codes don't match levels
    assert_exceptions_equal(
        lfunc=pd.MultiIndex,
        rfunc=cudf.MultiIndex,
        lfunc_args_and_kwargs=([levels, [[0], [1], [1]]],),
        rfunc_args_and_kwargs=([levels, [[0], [1], [1]]],),
        compare_error_message=False,
    )

    # Largest code greater than number of levels
    assert_exceptions_equal(
        lfunc=pd.MultiIndex,
        rfunc=cudf.MultiIndex,
        lfunc_args_and_kwargs=([levels, [[0, 1], [0, 2]]],),
        rfunc_args_and_kwargs=([levels, [[0, 1], [0, 2]]],),
        compare_error_message=False,
    )

    # Unequal code lengths
    assert_exceptions_equal(
        lfunc=pd.MultiIndex,
        rfunc=cudf.MultiIndex,
        lfunc_args_and_kwargs=([levels, [[0, 1], [0]]],),
        rfunc_args_and_kwargs=([levels, [[0, 1], [0]]],),
        compare_error_message=False,
    )
    # Didn't pass levels and codes
    assert_exceptions_equal(
        lfunc=pd.MultiIndex, rfunc=cudf.MultiIndex, compare_error_message=False
    )

    # Didn't pass non zero levels and codes
    assert_exceptions_equal(
        lfunc=pd.MultiIndex,
        rfunc=cudf.MultiIndex,
        lfunc_args_and_kwargs=([[], []],),
        rfunc_args_and_kwargs=([[], []],),
    )


def test_multiindex_construction():
    levels = [["a", "b"], ["c", "d"]]
    codes = [[0, 1], [1, 0]]
    pmi = pd.MultiIndex(levels, codes)
    mi = cudf.MultiIndex(levels, codes)
    assert_eq(pmi, mi)
    pmi = pd.MultiIndex(levels, codes)
    mi = cudf.MultiIndex(levels=levels, codes=codes)
    assert_eq(pmi, mi)


def test_multiindex_types():
    codes = [[0, 1], [1, 0]]
    levels = [[0, 1], [2, 3]]
    pmi = pd.MultiIndex(levels, codes)
    mi = cudf.MultiIndex(levels, codes)
    assert_eq(pmi, mi)
    levels = [[1.2, 2.1], [1.3, 3.1]]
    pmi = pd.MultiIndex(levels, codes)
    mi = cudf.MultiIndex(levels, codes)
    assert_eq(pmi, mi)
    levels = [["a", "b"], ["c", "d"]]
    pmi = pd.MultiIndex(levels, codes)
    mi = cudf.MultiIndex(levels, codes)
    assert_eq(pmi, mi)


def test_multiindex_df_assignment():
    pdf = pd.DataFrame({"x": [1, 2, 3]})
    gdf = cudf.from_pandas(pdf)
    pdf.index = pd.MultiIndex([["a", "b"], ["c", "d"]], [[0, 1, 0], [1, 0, 1]])
    gdf.index = cudf.MultiIndex(
        levels=[["a", "b"], ["c", "d"]], codes=[[0, 1, 0], [1, 0, 1]]
    )
    assert_eq(pdf, gdf)


def test_multiindex_series_assignment():
    ps = pd.Series([1, 2, 3])
    gs = cudf.from_pandas(ps)
    ps.index = pd.MultiIndex([["a", "b"], ["c", "d"]], [[0, 1, 0], [1, 0, 1]])
    gs.index = cudf.MultiIndex(
        levels=[["a", "b"], ["c", "d"]], codes=[[0, 1, 0], [1, 0, 1]]
    )
    assert_eq(ps, gs)


def test_string_index():
    from cudf.core.index import StringIndex

    pdf = pd.DataFrame(np.random.rand(5, 5))
    gdf = cudf.from_pandas(pdf)
    stringIndex = ["a", "b", "c", "d", "e"]
    pdf.index = stringIndex
    gdf.index = stringIndex
    assert_eq(pdf, gdf)
    stringIndex = np.array(["a", "b", "c", "d", "e"])
    pdf.index = stringIndex
    gdf.index = stringIndex
    assert_eq(pdf, gdf)
    stringIndex = StringIndex(["a", "b", "c", "d", "e"], name="name")
    pdf.index = stringIndex.to_pandas()
    gdf.index = stringIndex
    assert_eq(pdf, gdf)
    stringIndex = as_index(as_column(["a", "b", "c", "d", "e"]), name="name")
    pdf.index = stringIndex.to_pandas()
    gdf.index = stringIndex
    assert_eq(pdf, gdf)


def test_multiindex_row_shape():
    pdf = pd.DataFrame(np.random.rand(0, 5))
    gdf = cudf.from_pandas(pdf)
    pdfIndex = pd.MultiIndex([["a", "b", "c"]], [[0]])
    pdfIndex.names = ["alpha"]
    gdfIndex = cudf.from_pandas(pdfIndex)
    assert_eq(pdfIndex, gdfIndex)

    assert_exceptions_equal(
        lfunc=operator.setitem,
        rfunc=operator.setitem,
        lfunc_args_and_kwargs=([], {"a": pdf, "b": "index", "c": pdfIndex}),
        rfunc_args_and_kwargs=([], {"a": gdf, "b": "index", "c": gdfIndex}),
    )


@pytest.fixture
def pdf():
    return pd.DataFrame(np.random.rand(7, 5))


@pytest.fixture
def gdf(pdf):
    return cudf.from_pandas(pdf)


@pytest.fixture
def pdfIndex():
    pdfIndex = pd.MultiIndex(
        [
            ["a", "b", "c"],
            ["house", "store", "forest"],
            ["clouds", "clear", "storm"],
            ["fire", "smoke", "clear"],
            [
                np.datetime64("2001-01-01", "ns"),
                np.datetime64("2002-01-01", "ns"),
                np.datetime64("2003-01-01", "ns"),
            ],
        ],
        [
            [0, 0, 0, 0, 1, 1, 2],
            [1, 1, 1, 1, 0, 0, 2],
            [0, 0, 2, 2, 2, 0, 1],
            [0, 0, 0, 1, 2, 0, 1],
            [1, 0, 1, 2, 0, 0, 1],
        ],
    )
    pdfIndex.names = ["alpha", "location", "weather", "sign", "timestamp"]
    return pdfIndex


@pytest.fixture
def pdfIndexNulls():
    pdfIndex = pd.MultiIndex(
        [
            ["a", "b", "c"],
            ["house", "store", "forest"],
            ["clouds", "clear", "storm"],
        ],
        [
            [0, 0, 0, -1, 1, 1, 2],
            [1, -1, 1, 1, 0, 0, -1],
            [-1, 0, 2, 2, 2, 0, 1],
        ],
    )
    pdfIndex.names = ["alpha", "location", "weather"]
    return pdfIndex


def test_from_pandas(pdf, pdfIndex):
    pdf.index = pdfIndex
    gdf = cudf.from_pandas(pdf)
    assert_eq(pdf, gdf)


def test_multiindex_transpose(pdf, pdfIndex):
    pdf.index = pdfIndex
    gdf = cudf.from_pandas(pdf)
    assert_eq(pdf.transpose(), gdf.transpose())


def test_from_pandas_series():
    pdf = pd.DataFrame(
        {"a": [1, 2, 3], "b": [4, 5, 6], "c": [7, 8, 9]}
    ).set_index(["a", "b"])

    result = cudf.from_pandas(pdf)
    assert_eq(pdf, result)

    test_pdf = pdf["c"]
    result = cudf.from_pandas(test_pdf)
    assert_eq(test_pdf, result)


def test_series_multiindex(pdfIndex):
    ps = pd.Series(np.random.rand(7))
    gs = cudf.from_pandas(ps)
    ps.index = pdfIndex
    gs.index = cudf.from_pandas(pdfIndex)
    assert_eq(ps, gs)


def test_multiindex_take(pdf, gdf, pdfIndex):
    gdfIndex = cudf.from_pandas(pdfIndex)
    pdf.index = pdfIndex
    gdf.index = gdfIndex
    assert_eq(pdf.index.take([0]), gdf.index.take([0]))
    assert_eq(pdf.index.take(np.array([0])), gdf.index.take(np.array([0])))
    from cudf import Series

    assert_eq(pdf.index.take(pd.Series([0])), gdf.index.take(Series([0])))
    assert_eq(pdf.index.take([0, 1]), gdf.index.take([0, 1]))
    assert_eq(
        pdf.index.take(np.array([0, 1])), gdf.index.take(np.array([0, 1]))
    )
    assert_eq(
        pdf.index.take(pd.Series([0, 1])), gdf.index.take(Series([0, 1]))
    )


def test_multiindex_getitem(pdf, gdf, pdfIndex):
    gdfIndex = cudf.from_pandas(pdfIndex)
    pdf.index = pdfIndex
    gdf.index = gdfIndex
    assert_eq(pdf.index[0], gdf.index[0])


@pytest.mark.parametrize(
    "key_tuple",
    [
        # return 2 rows, 0 remaining keys = dataframe with entire index
        ("a", "store", "clouds", "fire"),
        (("a", "store", "clouds", "fire"), slice(None)),
        # return 2 rows, 1 remaining key = dataframe with n-k index columns
        ("a", "store", "storm"),
        (("a", "store", "storm"), slice(None)),
        # return 2 rows, 2 remaining keys = dataframe with n-k index columns
        ("a", "store"),
        (("a", "store"), slice(None)),
        # return 2 rows, n-1 remaining keys = dataframe with n-k index columns
        ("a",),
        (("a",), slice(None)),
        # return 1 row, 0 remaining keys = dataframe with entire index
        ("a", "store", "storm", "smoke"),
        (("a", "store", "storm", "smoke"), slice(None)),
        # return 1 row and 1 remaining key = series
        ("c", "forest", "clear"),
        (("c", "forest", "clear"), slice(None)),
    ],
)
def test_multiindex_loc(pdf, gdf, pdfIndex, key_tuple):
    gdfIndex = cudf.from_pandas(pdfIndex)
    assert_eq(pdfIndex, gdfIndex)
    pdf.index = pdfIndex
    gdf.index = gdfIndex
    assert_eq(pdf.loc[key_tuple], gdf.loc[key_tuple])


@pytest.mark.parametrize(
    "arg",
    [
        slice(("a", "store"), ("b", "house")),
        slice(None, ("b", "house")),
        slice(("a", "store"), None),
        slice(None),
    ],
)
def test_multiindex_loc_slice(pdf, gdf, pdfIndex, arg):
    gdf = cudf.from_pandas(pdf)
    gdfIndex = cudf.from_pandas(pdfIndex)
    pdf.index = pdfIndex
    gdf.index = gdfIndex
    assert_eq(pdf.loc[arg], gdf.loc[arg])


def test_multiindex_loc_errors(pdf, gdf, pdfIndex):
    gdf = cudf.from_pandas(pdf)
    gdfIndex = cudf.from_pandas(pdfIndex)
    gdf.index = gdfIndex

    with pytest.raises(KeyError):
        gdf.loc[("a", "store", "clouds", "foo")]
    with pytest.raises(IndexError):
        gdf.loc[
            ("a", "store", "clouds", "fire", "x", "y")
        ]  # too many indexers
    with pytest.raises(IndexError):
        gdf.loc[slice(None, ("a", "store", "clouds", "fire", "x", "y"))]


def test_multiindex_loc_then_column(pdf, gdf, pdfIndex):
    gdfIndex = cudf.from_pandas(pdfIndex)
    assert_eq(pdfIndex, gdfIndex)
    pdf.index = pdfIndex
    gdf.index = gdfIndex
    assert_eq(
        pdf.loc[("a", "store", "clouds", "fire"), :][0],
        gdf.loc[("a", "store", "clouds", "fire"), :][0],
    )


def test_multiindex_loc_rows_0(pdf, gdf, pdfIndex):
    gdfIndex = cudf.from_pandas(pdfIndex)
    pdf.index = pdfIndex
    gdf.index = gdfIndex

    assert_exceptions_equal(
        lfunc=pdf.loc.__getitem__,
        rfunc=gdf.loc.__getitem__,
        lfunc_args_and_kwargs=([(("d",), slice(None, None, None))],),
        rfunc_args_and_kwargs=([(("d",), slice(None, None, None))],),
    )


def test_multiindex_loc_rows_1_2_key(pdf, gdf, pdfIndex):
    gdfIndex = cudf.from_pandas(pdfIndex)
    pdf.index = pdfIndex
    gdf.index = gdfIndex
    print(pdf.loc[("c", "forest"), :])
    print(gdf.loc[("c", "forest"), :].to_pandas())
    assert_eq(pdf.loc[("c", "forest"), :], gdf.loc[("c", "forest"), :])


def test_multiindex_loc_rows_1_1_key(pdf, gdf, pdfIndex):
    gdfIndex = cudf.from_pandas(pdfIndex)
    pdf.index = pdfIndex
    gdf.index = gdfIndex
    print(pdf.loc[("c",), :])
    print(gdf.loc[("c",), :].to_pandas())
    assert_eq(pdf.loc[("c",), :], gdf.loc[("c",), :])


def test_multiindex_column_shape():
    pdf = pd.DataFrame(np.random.rand(5, 0))
    gdf = cudf.from_pandas(pdf)
    pdfIndex = pd.MultiIndex([["a", "b", "c"]], [[0]])
    pdfIndex.names = ["alpha"]
    gdfIndex = cudf.from_pandas(pdfIndex)
    assert_eq(pdfIndex, gdfIndex)

    assert_exceptions_equal(
        lfunc=operator.setitem,
        rfunc=operator.setitem,
        lfunc_args_and_kwargs=([], {"a": pdf, "b": "columns", "c": pdfIndex}),
        rfunc_args_and_kwargs=([], {"a": gdf, "b": "columns", "c": gdfIndex}),
    )


@pytest.mark.parametrize(
    "query",
    [
        ("a", "store", "clouds", "fire"),
        ("a", "store", "storm", "smoke"),
        ("a", "store"),
        ("b", "house"),
        ("a", "store", "storm"),
        ("a",),
        ("c", "forest", "clear"),
    ],
)
def test_multiindex_columns(pdf, gdf, pdfIndex, query):
    pdf = pdf.T
    gdf = cudf.from_pandas(pdf)
    gdfIndex = cudf.from_pandas(pdfIndex)
    assert_eq(pdfIndex, gdfIndex)
    pdf.columns = pdfIndex
    gdf.columns = gdfIndex
    assert_eq(pdf[query], gdf[query])


def test_multiindex_from_tuples():
    arrays = [["a", "a", "b", "b"], ["house", "store", "house", "store"]]
    tuples = list(zip(*arrays))
    pmi = pd.MultiIndex.from_tuples(tuples)
    gmi = cudf.MultiIndex.from_tuples(tuples)
    assert_eq(pmi, gmi)


def test_multiindex_from_dataframe():
    if not hasattr(pd.MultiIndex([[]], [[]]), "codes"):
        pytest.skip()
    pdf = pd.DataFrame(
        [["a", "house"], ["a", "store"], ["b", "house"], ["b", "store"]]
    )
    gdf = cudf.from_pandas(pdf)
    pmi = pd.MultiIndex.from_frame(pdf, names=["alpha", "location"])
    gmi = cudf.MultiIndex.from_frame(gdf, names=["alpha", "location"])
    assert_eq(pmi, gmi)


@pytest.mark.parametrize(
    "arrays",
    [
        [["a", "a", "b", "b"], ["house", "store", "house", "store"]],
        [["a", "n", "n"] * 1000, ["house", "store", "house", "store"]],
        [
            ["a", "n", "n"],
            ["house", "store", "house", "store", "store"] * 1000,
        ],
        [
            ["a", "a", "n"] * 50,
            ["house", "store", "house", "store", "store"] * 100,
        ],
    ],
)
def test_multiindex_from_product(arrays):
    pmi = pd.MultiIndex.from_product(arrays, names=["alpha", "location"])
    gmi = cudf.MultiIndex.from_product(arrays, names=["alpha", "location"])
    assert_eq(pmi, gmi)


def test_multiindex_index_and_columns():
    gdf = cudf.DataFrame()
    gdf["x"] = np.random.randint(0, 5, 5)
    gdf["y"] = np.random.randint(0, 5, 5)
    pdf = gdf.to_pandas()
    mi = cudf.MultiIndex(
        levels=[[0, 1, 2], [3, 4]],
        codes=[[0, 0, 1, 1, 2], [0, 1, 0, 1, 1]],
        names=["x", "y"],
    )
    gdf.index = mi
    mc = cudf.MultiIndex(
        levels=[["val"], ["mean", "min"]], codes=[[0, 0], [0, 1]]
    )
    gdf.columns = mc
    pdf.index = mi.to_pandas()
    pdf.columns = mc.to_pandas()
    assert_eq(pdf, gdf)


def test_multiindex_multiple_groupby():
    pdf = pd.DataFrame(
        {
            "a": [4, 17, 4, 9, 5],
            "b": [1, 4, 4, 3, 2],
            "x": np.random.normal(size=5),
        }
    )
    gdf = cudf.DataFrame.from_pandas(pdf)
    pdg = pdf.groupby(["a", "b"], sort=True).sum()
    gdg = gdf.groupby(["a", "b"], sort=True).sum()
    assert_eq(pdg, gdg)
    pdg = pdf.groupby(["a", "b"], sort=True).x.sum()
    gdg = gdf.groupby(["a", "b"], sort=True).x.sum()
    assert_eq(pdg, gdg)


@pytest.mark.parametrize(
    "func",
    [
        lambda df: df.groupby(["x", "y"], sort=True).z.sum(),
        lambda df: df.groupby(["x", "y"], sort=True).sum(),
    ],
)
def test_multi_column(func):
    pdf = pd.DataFrame(
        {
            "x": np.random.randint(0, 5, size=1000),
            "y": np.random.randint(0, 10, size=1000),
            "z": np.random.normal(size=1000),
        }
    )
    gdf = cudf.DataFrame.from_pandas(pdf)

    a = func(pdf)
    b = func(gdf)

    assert_eq(a, b)


def test_multiindex_equality():
    # mi made from groupby
    # mi made manually to be identical
    # are they equal?
    gdf = cudf.DataFrame(
        {"x": [1, 5, 3, 4, 1], "y": [1, 1, 2, 2, 5], "z": [0, 1, 0, 1, 0]}
    )
    mi1 = gdf.groupby(["x", "y"], sort=True).mean().index
    mi2 = cudf.MultiIndex(
        levels=[[1, 3, 4, 5], [1, 2, 5]],
        codes=[[0, 0, 1, 2, 3], [0, 2, 1, 1, 0]],
        names=["x", "y"],
    )
    assert_eq(mi1, mi2)

    # mi made from two groupbys, are they equal?
    mi2 = gdf.groupby(["x", "y"], sort=True).max().index
    assert_eq(mi1, mi2)

    # mi made manually twice are they equal?
    mi1 = cudf.MultiIndex(
        levels=[[1, 3, 4, 5], [1, 2, 5]],
        codes=[[0, 0, 1, 2, 3], [0, 2, 1, 1, 0]],
        names=["x", "y"],
    )
    mi2 = cudf.MultiIndex(
        levels=[[1, 3, 4, 5], [1, 2, 5]],
        codes=[[0, 0, 1, 2, 3], [0, 2, 1, 1, 0]],
        names=["x", "y"],
    )
    assert_eq(mi1, mi2)

    # mi made from different groupbys are they not equal?
    mi1 = gdf.groupby(["x", "y"]).mean().index
    mi2 = gdf.groupby(["x", "z"]).mean().index
    assert_neq(mi1, mi2)

    # mi made from different manuals are they not equal?
    mi1 = cudf.MultiIndex(
        levels=[[1, 3, 4, 5], [1, 2, 5]],
        codes=[[0, 0, 1, 2, 3], [0, 2, 1, 1, 0]],
        names=["x", "y"],
    )
    mi2 = cudf.MultiIndex(
        levels=[[0, 3, 4, 5], [1, 2, 5]],
        codes=[[0, 0, 1, 2, 3], [0, 2, 1, 1, 0]],
        names=["x", "y"],
    )
    assert_neq(mi1, mi2)


def test_multiindex_equals():
    # mi made from groupby
    # mi made manually to be identical
    # are they equal?
    gdf = cudf.DataFrame(
        {"x": [1, 5, 3, 4, 1], "y": [1, 1, 2, 2, 5], "z": [0, 1, 0, 1, 0]}
    )
    mi1 = gdf.groupby(["x", "y"], sort=True).mean().index
    mi2 = cudf.MultiIndex(
        levels=[[1, 3, 4, 5], [1, 2, 5]],
        codes=[[0, 0, 1, 2, 3], [0, 2, 1, 1, 0]],
        names=["x", "y"],
    )
    assert_eq(mi1.equals(mi2), True)

    # mi made from two groupbys, are they equal?
    mi2 = gdf.groupby(["x", "y"], sort=True).max().index
    assert_eq(mi1.equals(mi2), True)

    # mi made manually twice are they equal?
    mi1 = cudf.MultiIndex(
        levels=[[1, 3, 4, 5], [1, 2, 5]],
        codes=[[0, 0, 1, 2, 3], [0, 2, 1, 1, 0]],
        names=["x", "y"],
    )
    mi2 = cudf.MultiIndex(
        levels=[[1, 3, 4, 5], [1, 2, 5]],
        codes=[[0, 0, 1, 2, 3], [0, 2, 1, 1, 0]],
        names=["x", "y"],
    )
    assert_eq(mi1.equals(mi2), True)

    # mi made from different groupbys are they not equal?
    mi1 = gdf.groupby(["x", "y"], sort=True).mean().index
    mi2 = gdf.groupby(["x", "z"], sort=True).mean().index
    assert_eq(mi1.equals(mi2), False)

    # mi made from different manuals are they not equal?
    mi1 = cudf.MultiIndex(
        levels=[[1, 3, 4, 5], [1, 2, 5]],
        codes=[[0, 0, 1, 2, 3], [0, 2, 1, 1, 0]],
        names=["x", "y"],
    )
    mi2 = cudf.MultiIndex(
        levels=[[0, 3, 4, 5], [1, 2, 5]],
        codes=[[0, 0, 1, 2, 3], [0, 2, 1, 1, 0]],
        names=["x", "y"],
    )
    assert_eq(mi1.equals(mi2), False)


@pytest.mark.parametrize(
    "data",
    [
        {
            "Date": [
                "2020-08-27",
                "2020-08-28",
                "2020-08-31",
                "2020-08-27",
                "2020-08-28",
                "2020-08-31",
                "2020-08-27",
                "2020-08-28",
                "2020-08-31",
            ],
            "Close": [
                3400.00,
                3401.80,
                3450.96,
                226.58,
                228.91,
                225.53,
                505.13,
                525.91,
                534.98,
            ],
            "Symbol": [
                "AMZN",
                "AMZN",
                "AMZN",
                "MSFT",
                "MSFT",
                "MSFT",
                "NVDA",
                "NVDA",
                "NVDA",
            ],
        }
    ],
)
@pytest.mark.parametrize(
    "levels",
    [[["2000-01-01", "2000-01-02", "2000-01-03"], ["A", "B", "C"]], None],
)
@pytest.mark.parametrize(
    "codes", [[[0, 0, 0, 0, 0, 0, 0, 0, 0], [0, 0, 0, 0, 0, 0, 0, 0, 0]], None]
)
@pytest.mark.parametrize("names", [["X", "Y"]])
def test_multiindex_copy_sem(data, levels, codes, names):
    """Test semantic equality for MultiIndex.copy
    """
    gdf = cudf.DataFrame(data)
    pdf = gdf.to_pandas()

    gdf = gdf.groupby(["Date", "Symbol"], sort=True).mean()
    pdf = pdf.groupby(["Date", "Symbol"], sort=True).mean()

    gmi = gdf.index
    gmi_copy = gmi.copy(levels=levels, codes=codes, names=names)

    pmi = pdf.index
    pmi_copy = pmi.copy(levels=levels, codes=codes, names=names)

    for glv, plv in zip(gmi_copy.levels, pmi_copy.levels):
        assert all(glv.values_host == plv.values)
    for (_, gval), pval in zip(gmi.codes._data._data.items(), pmi.codes):
        assert all(gval.values_host == pval.astype(np.int64))
    assert_eq(gmi_copy.names, pmi_copy.names)

    # Test same behavior when used on DataFrame
    gdf.index = gmi_copy
    pdf.index = pmi_copy
    assert gdf.__repr__() == pdf.__repr__()


@pytest.mark.parametrize(
    "data",
    [
        {
            "Date": [
                "2020-08-27",
                "2020-08-28",
                "2020-08-31",
                "2020-08-27",
                "2020-08-28",
                "2020-08-31",
                "2020-08-27",
                "2020-08-28",
                "2020-08-31",
            ],
            "Close": [
                3400.00,
                3401.80,
                3450.96,
                226.58,
                228.91,
                225.53,
                505.13,
                525.91,
                534.98,
            ],
            "Symbol": [
                "AMZN",
                "AMZN",
                "AMZN",
                "MSFT",
                "MSFT",
                "MSFT",
                "NVDA",
                "NVDA",
                "NVDA",
            ],
        },
        cudf.MultiIndex(
            levels=[[1001, 1002], [2001, 2002]],
            codes=[[1, 1, 0, 0], [0, 1, 0, 1]],
            names=["col1", "col2"],
        ),
    ],
)
@pytest.mark.parametrize("deep", [True, False])
def test_multiindex_copy_deep(data, deep):
    """Test memory idendity for deep copy
        Case1: Constructed from GroupBy, StringColumns
        Case2: Constrcuted from MultiIndex, NumericColumns
    """
    same_ref = not deep

    if isinstance(data, dict):
        import operator
        from functools import reduce

        gdf = cudf.DataFrame(data)
        mi1 = gdf.groupby(["Date", "Symbol"]).mean().index
        mi2 = mi1.copy(deep=deep)

        lchildren = [col.children for _, col in mi1._data.items()]
        rchildren = [col.children for _, col in mi2._data.items()]

        # Flatten
        lchildren = reduce(operator.add, lchildren)
        rchildren = reduce(operator.add, rchildren)

        lptrs = [child.base_data.ptr for child in lchildren]
        rptrs = [child.base_data.ptr for child in rchildren]

        assert all([(x == y) is same_ref for x, y in zip(lptrs, rptrs)])

    elif isinstance(data, cudf.MultiIndex):
        mi1 = data
        mi2 = mi1.copy(deep=deep)

        # Assert ._levels idendity
        lptrs = [lv._data._data[None].base_data.ptr for lv in mi1._levels]
        rptrs = [lv._data._data[None].base_data.ptr for lv in mi2._levels]

        assert all([(x == y) is same_ref for x, y in zip(lptrs, rptrs)])

        # Assert ._codes idendity
        lptrs = [c.base_data.ptr for _, c in mi1._codes._data.items()]
        rptrs = [c.base_data.ptr for _, c in mi2._codes._data.items()]

        assert all([(x == y) is same_ref for x, y in zip(lptrs, rptrs)])

        # Assert ._data idendity
        lptrs = [d.base_data.ptr for _, d in mi1._data.items()]
        rptrs = [d.base_data.ptr for _, d in mi2._data.items()]

        assert all([(x == y) is same_ref for x, y in zip(lptrs, rptrs)])


@pytest.mark.parametrize(
    "iloc_rows",
    [
        0,
        1,
        slice(None, 0),
        slice(None, 1),
        slice(0, 1),
        slice(1, 2),
        slice(0, 2),
        slice(0, None),
        slice(1, None),
    ],
)
@pytest.mark.parametrize(
    "iloc_columns",
    [
        0,
        1,
        slice(None, 0),
        slice(None, 1),
        slice(0, 1),
        slice(1, 2),
        slice(0, 2),
        slice(0, None),
        slice(1, None),
    ],
)
def test_multiindex_iloc(pdf, gdf, pdfIndex, iloc_rows, iloc_columns):
    gdfIndex = cudf.from_pandas(pdfIndex)
    assert_eq(pdfIndex, gdfIndex)
    pdf.index = pdfIndex
    gdf.index = gdfIndex
    presult = pdf.iloc[iloc_rows, iloc_columns]
    gresult = gdf.iloc[iloc_rows, iloc_columns]
    if isinstance(gresult, cudf.DataFrame):
        assert_eq(
            presult, gresult, check_index_type=False, check_column_type=False
        )
    else:
        assert_eq(presult, gresult, check_index_type=False, check_dtype=False)


@pytest.mark.parametrize(
    "iloc_rows",
    [
        0,
        1,
        slice(None, 0),
        slice(None, 1),
        slice(0, 1),
        slice(1, 2),
        slice(0, 2),
        slice(0, None),
        slice(1, None),
    ],
)
@pytest.mark.parametrize(
    "iloc_columns",
    [
        0,
        1,
        slice(None, 0),
        slice(None, 1),
        slice(0, 1),
        slice(1, 2),
        slice(0, 2),
        slice(0, None),
        slice(1, None),
    ],
)
def test_multicolumn_iloc(pdf, gdf, pdfIndex, iloc_rows, iloc_columns):
    gdfIndex = cudf.from_pandas(pdfIndex)
    assert_eq(pdfIndex, gdfIndex)
    pdf.index = pdfIndex
    gdf.index = gdfIndex
    pdf = pdf.T
    gdf = gdf.T
    presult = pdf.iloc[iloc_rows, iloc_columns]
    gresult = gdf.iloc[iloc_rows, iloc_columns]
    if hasattr(gresult, "name") and isinstance(gresult.name, tuple):
        name = gresult.name[len(gresult.name) - 1]
        if isinstance(name, str) and "cudf" in name:
            gresult.name = name
    if isinstance(presult, pd.DataFrame):
        assert_eq(
            presult, gresult, check_index_type=False, check_column_type=False
        )
    else:
        assert_eq(presult, gresult, check_index_type=False, check_dtype=False)


def test_multicolumn_item():
    gdf = cudf.DataFrame(
        {"x": np.arange(10), "y": np.arange(10), "z": np.arange(10)}
    )
    gdg = gdf.groupby(["x", "y"]).min()
    gdgT = gdg.T
    pdgT = gdgT.to_pandas()
    assert_eq(gdgT[(0, 0)], pdgT[(0, 0)])


def test_multiindex_to_frame(pdfIndex, pdfIndexNulls):
    gdfIndex = cudf.from_pandas(pdfIndex)
    assert_eq(pdfIndex.to_frame(), gdfIndex.to_frame())

    gdfIndex = cudf.from_pandas(pdfIndexNulls)
    assert_eq(
        pdfIndexNulls.to_frame().fillna("nan"),
        gdfIndex.to_frame().fillna("nan"),
    )


def test_multiindex_groupby_to_frame():
    gdf = cudf.DataFrame(
        {"x": [1, 5, 3, 4, 1], "y": [1, 1, 2, 2, 5], "z": [0, 1, 0, 1, 0]}
    )
    pdf = gdf.to_pandas()
    gdg = gdf.groupby(["x", "y"], sort=True).count()
    pdg = pdf.groupby(["x", "y"], sort=True).count()
    assert_eq(pdg.index.to_frame(), gdg.index.to_frame())


def test_multiindex_reset_index(pdf, gdf, pdfIndex):
    gdfIndex = cudf.from_pandas(pdfIndex)
    pdf.index = pdfIndex
    gdf.index = gdfIndex
    assert_eq(pdf.reset_index(), gdf.reset_index())


def test_multiindex_groupby_reset_index():
    gdf = cudf.DataFrame(
        {"x": [1, 5, 3, 4, 1], "y": [1, 1, 2, 2, 5], "z": [0, 1, 0, 1, 0]}
    )
    pdf = gdf.to_pandas()
    gdg = gdf.groupby(["x", "y"], sort=True).sum()
    pdg = pdf.groupby(["x", "y"], sort=True).sum()
    assert_eq(pdg.reset_index(), gdg.reset_index())


def test_multicolumn_reset_index():
    gdf = cudf.DataFrame({"x": [1, 5, 3, 4, 1], "y": [1, 1, 2, 2, 5]})
    pdf = gdf.to_pandas()
    gdg = gdf.groupby(["x"], sort=True).agg({"y": ["count", "mean"]})
    pdg = pdf.groupby(["x"], sort=True).agg({"y": ["count", "mean"]})
    assert_eq(pdg.reset_index(), gdg.reset_index(), check_dtype=False)
    gdg = gdf.groupby(["x"], sort=True).agg({"y": ["count"]})
    pdg = pdf.groupby(["x"], sort=True).agg({"y": ["count"]})
    assert_eq(pdg.reset_index(), gdg.reset_index(), check_dtype=False)
    gdg = gdf.groupby(["x"], sort=True).agg({"y": "count"})
    pdg = pdf.groupby(["x"], sort=True).agg({"y": "count"})
    assert_eq(pdg.reset_index(), gdg.reset_index(), check_dtype=False)


def test_multiindex_multicolumn_reset_index():
    gdf = cudf.DataFrame(
        {"x": [1, 5, 3, 4, 1], "y": [1, 1, 2, 2, 5], "z": [1, 2, 3, 4, 5]}
    )
    pdf = gdf.to_pandas()
    gdg = gdf.groupby(["x", "y"], sort=True).agg({"y": ["count", "mean"]})
    pdg = pdf.groupby(["x", "y"], sort=True).agg({"y": ["count", "mean"]})
    assert_eq(pdg.reset_index(), gdg.reset_index(), check_dtype=False)
    gdg = gdf.groupby(["x", "z"], sort=True).agg({"y": ["count", "mean"]})
    pdg = pdf.groupby(["x", "z"], sort=True).agg({"y": ["count", "mean"]})
    assert_eq(pdg.reset_index(), gdg.reset_index(), check_dtype=False)


def test_groupby_multiindex_columns_from_pandas(pdf, gdf, pdfIndex):
    gdfIndex = cudf.from_pandas(pdfIndex)
    pdf.index = pdfIndex
    gdf.index = gdfIndex
    assert_eq(gdf, pdf)
    assert_eq(gdf.T, pdf.T)


def test_multiindex_rows_with_wildcard(pdf, gdf, pdfIndex):
    gdfIndex = cudf.from_pandas(pdfIndex)
    pdf.index = pdfIndex
    gdf.index = gdfIndex
    assert_eq(pdf.loc[("a",), :], gdf.loc[("a",), :])
    assert_eq(pdf.loc[(("a"), ("store")), :], gdf.loc[(("a"), ("store")), :])
    assert_eq(
        pdf.loc[(("a"), ("store"), ("storm")), :],
        gdf.loc[(("a"), ("store"), ("storm")), :],
    )
    assert_eq(
        pdf.loc[(("a"), ("store"), ("storm"), ("smoke")), :],
        gdf.loc[(("a"), ("store"), ("storm"), ("smoke")), :],
    )
    assert_eq(
        pdf.loc[(slice(None), "store"), :], gdf.loc[(slice(None), "store"), :]
    )
    assert_eq(
        pdf.loc[(slice(None), slice(None), "storm"), :],
        gdf.loc[(slice(None), slice(None), "storm"), :],
    )
    assert_eq(
        pdf.loc[(slice(None), slice(None), slice(None), "smoke"), :],
        gdf.loc[(slice(None), slice(None), slice(None), "smoke"), :],
    )


def test_multiindex_multicolumn_zero_row_slice():
    gdf = cudf.DataFrame(
        {"x": [1, 5, 3, 4, 1], "y": [1, 1, 2, 2, 5], "z": [1, 2, 3, 4, 5]}
    )
    pdf = gdf.to_pandas()
    gdg = gdf.groupby(["x", "y"]).agg({"z": ["count"]}).iloc[:0]
    pdg = pdf.groupby(["x", "y"]).agg({"z": ["count"]}).iloc[:0]
    assert_eq(pdg, gdg, check_dtype=False)


def test_multicolumn_loc(pdf, pdfIndex):
    pdf = pdf.T
    pdf.columns = pdfIndex
    gdf = cudf.from_pandas(pdf)
    assert_eq(pdf.loc[:, "a"], gdf.loc[:, "a"])
    assert_eq(pdf.loc[:, ("a", "store")], gdf.loc[:, ("a", "store")])
    assert_eq(pdf.loc[:, "a":"b"], gdf.loc[:, "a":"b"])
    assert_eq(pdf.loc[:, ["a", "b"]], gdf.loc[:, ["a", "b"]])


@pytest.mark.xfail(
    condition=PANDAS_GE_130 and PANDAS_LT_140,
    reason="https://github.com/pandas-dev/pandas/issues/43351",
)
def test_multicolumn_set_item(pdf, pdfIndex):
    pdf = pdf.T
    pdf.columns = pdfIndex
    gdf = cudf.from_pandas(pdf)
    pdf["d"] = [1, 2, 3, 4, 5]
    gdf["d"] = [1, 2, 3, 4, 5]
    assert_eq(pdf, gdf)


def test_multiindex_iter_error():
    midx = cudf.MultiIndex(
        levels=[[1, 3, 4, 5], [1, 2, 5]],
        codes=[[0, 0, 1, 2, 3], [0, 2, 1, 1, 0]],
        names=["x", "y"],
    )

    with pytest.raises(
        TypeError,
        match=re.escape(
            f"{midx.__class__.__name__} object is not iterable. "
            f"Consider using `.to_arrow()`, `.to_pandas()` or `.values_host` "
            f"if you wish to iterate over the values."
        ),
    ):
        iter(midx)


def test_multiindex_values():
    midx = cudf.MultiIndex(
        levels=[[1, 3, 4, 5], [1, 2, 5]],
        codes=[[0, 0, 1, 2, 3], [0, 2, 1, 1, 0]],
        names=["x", "y"],
    )

    result = midx.values

    assert isinstance(result, cp.ndarray)
    np.testing.assert_array_equal(
        result.get(), np.array([[1, 1], [1, 5], [3, 2], [4, 2], [5, 1]])
    )


def test_multiindex_values_host():
    midx = cudf.MultiIndex(
        levels=[[1, 3, 4, 5], [1, 2, 5]],
        codes=[[0, 0, 1, 2, 3], [0, 2, 1, 1, 0]],
        names=["x", "y"],
    )
    pmidx = midx.to_pandas()

    assert_eq(midx.values_host, pmidx.values)


@pytest.mark.parametrize(
    "gdi, fill_value, expected",
    [
        (
            cudf.MultiIndex(
                levels=[[1, 3, 4, None], [1, 2, 5]],
                codes=[[0, 0, 1, 2, 3], [0, 2, 1, 1, 0]],
                names=["x", "y"],
            ),
            5,
            cudf.MultiIndex(
                levels=[[1, 3, 4, 5], [1, 2, 5]],
                codes=[[0, 0, 1, 2, 3], [0, 2, 1, 1, 0]],
                names=["x", "y"],
            ),
        ),
        (
            cudf.MultiIndex(
                levels=[[1, 3, 4, None], [1, None, 5]],
                codes=[[0, 0, 1, 2, 3], [0, 2, 1, 1, 0]],
                names=["x", "y"],
            ),
            100,
            cudf.MultiIndex(
                levels=[[1, 3, 4, 100], [1, 100, 5]],
                codes=[[0, 0, 1, 2, 3], [0, 2, 1, 1, 0]],
                names=["x", "y"],
            ),
        ),
        (
            cudf.MultiIndex(
                levels=[["a", "b", "c", None], ["1", None, "5"]],
                codes=[[0, 0, 1, 2, 3], [0, 2, 1, 1, 0]],
                names=["x", "y"],
            ),
            "100",
            cudf.MultiIndex(
                levels=[["a", "b", "c", "100"], ["1", "100", "5"]],
                codes=[[0, 0, 1, 2, 3], [0, 2, 1, 1, 0]],
                names=["x", "y"],
            ),
        ),
    ],
)
def test_multiIndex_fillna(gdi, fill_value, expected):
    assert_eq(expected, gdi.fillna(fill_value))


@pytest.mark.parametrize(
    "pdi",
    [
        pd.MultiIndex(
            levels=[[], [], []],
            codes=[[], [], []],
            names=["one", "two", "three"],
        ),
        pd.MultiIndex.from_tuples(
            list(
                zip(
                    *[
                        [
                            "bar",
                            "bar",
                            "baz",
                            "baz",
                            "foo",
                            "foo",
                            "qux",
                            "qux",
                        ],
                        [
                            "one",
                            "two",
                            "one",
                            "two",
                            "one",
                            "two",
                            "one",
                            "two",
                        ],
                    ]
                )
            )
        ),
    ],
)
def test_multiIndex_empty(pdi):
    gdi = cudf.from_pandas(pdi)

    assert_eq(pdi.empty, gdi.empty)


@pytest.mark.parametrize(
    "pdi",
    [
        pd.MultiIndex(
            levels=[[], [], []],
            codes=[[], [], []],
            names=["one", "two", "three"],
        ),
        pd.MultiIndex.from_tuples(
            list(
                zip(
                    *[
                        [
                            "bar",
                            "bar",
                            "baz",
                            "baz",
                            "foo",
                            "foo",
                            "qux",
                            "qux",
                        ],
                        [
                            "one",
                            "two",
                            "one",
                            "two",
                            "one",
                            "two",
                            "one",
                            "two",
                        ],
                    ]
                )
            )
        ),
    ],
)
def test_multiIndex_size(pdi):
    gdi = cudf.from_pandas(pdi)

    assert_eq(pdi.size, gdi.size)


@pytest.mark.parametrize(
    "level",
    [
        [],
        "alpha",
        "location",
        "weather",
        0,
        1,
        [0, 1],
        -1,
        [-1, -2],
        [-1, "weather"],
    ],
)
def test_multiindex_droplevel_simple(pdfIndex, level):
    gdfIndex = cudf.from_pandas(pdfIndex)
    assert_eq(pdfIndex.droplevel(level), gdfIndex.droplevel(level))


@pytest.mark.parametrize(
    "level",
    itertools.chain(
        *(
            itertools.combinations(
                ("alpha", "location", "weather", "sign", "timestamp"), r
            )
            for r in range(5)
        )
    ),
)
def test_multiindex_droplevel_name(pdfIndex, level):
    level = list(level)
    gdfIndex = cudf.from_pandas(pdfIndex)
    assert_eq(pdfIndex.droplevel(level), gdfIndex.droplevel(level))


@pytest.mark.parametrize(
    "level",
    itertools.chain(*(itertools.combinations(range(5), r) for r in range(5))),
)
def test_multiindex_droplevel_index(pdfIndex, level):
    level = list(level)
    gdfIndex = cudf.from_pandas(pdfIndex)
    assert_eq(pdfIndex.droplevel(level), gdfIndex.droplevel(level))


@pytest.mark.parametrize("ascending", [True, False])
@pytest.mark.parametrize("return_indexer", [True, False])
@pytest.mark.parametrize(
    "pmidx",
    [
        pd.MultiIndex(
            levels=[[1, 3, 4, 5], [1, 2, 5]],
            codes=[[0, 0, 1, 2, 3], [0, 2, 1, 1, 0]],
            names=["x", "y"],
        ),
        pd.MultiIndex.from_product(
            [["bar", "baz", "foo", "qux"], ["one", "two"]],
            names=["first", "second"],
        ),
        pd.MultiIndex(
            levels=[[], [], []],
            codes=[[], [], []],
            names=["one", "two", "three"],
        ),
        pd.MultiIndex.from_tuples(
            list(
                zip(
                    *[
                        [
                            "bar",
                            "bar",
                            "baz",
                            "baz",
                            "foo",
                            "foo",
                            "qux",
                            "qux",
                        ],
                        [
                            "one",
                            "two",
                            "one",
                            "two",
                            "one",
                            "two",
                            "one",
                            "two",
                        ],
                    ]
                )
            )
        ),
    ],
)
def test_multiindex_sort_values(pmidx, ascending, return_indexer):
    pmidx = pmidx
    midx = cudf.from_pandas(pmidx)

    expected = pmidx.sort_values(
        ascending=ascending, return_indexer=return_indexer
    )
    actual = midx.sort_values(
        ascending=ascending, return_indexer=return_indexer
    )

    if return_indexer:
        expected_indexer = expected[1]
        actual_indexer = actual[1]

        assert_eq(expected_indexer, actual_indexer)

        expected = expected[0]
        actual = actual[0]

    assert_eq(expected, actual)


@pytest.mark.parametrize(
    "pdi",
    [
        pd.MultiIndex(
            levels=[[1, 3.0, 4, 5], [1, 2.3, 5]],
            codes=[[0, 0, 1, 2, 3], [0, 2, 1, 1, 0]],
            names=["x", "y"],
        ),
        pd.MultiIndex(
            levels=[[1, 3, 4, -10], [1, 11, 5]],
            codes=[[0, 0, 1, 2, 3], [0, 2, 1, 1, 0]],
            names=["x", "y"],
        ),
        pd.MultiIndex(
            levels=[["a", "b", "c", "100"], ["1", "100", "5"]],
            codes=[[0, 0, 1, 2, 3], [0, 2, 1, 1, 0]],
            names=["x", "y"],
        ),
        pytest.param(
            pd.MultiIndex(
                levels=[[None, "b", "c", "a"], ["1", None, "5"]],
                codes=[[0, 0, 1, 2, 3], [0, 2, 1, 1, 0]],
                names=["x", "y"],
            ),
            marks=[
                pytest.mark.xfail(
                    reason="https://github.com/pandas-dev/pandas/issues/35584"
                )
            ],
        ),
    ],
)
@pytest.mark.parametrize("ascending", [True, False])
def test_multiIndex_argsort(pdi, ascending):
    gdi = cudf.from_pandas(pdi)

    if not ascending:
        expected = pdi.argsort()[::-1]
    else:
        expected = pdi.argsort()

    actual = gdi.argsort(ascending=ascending)

    assert_eq(expected, actual)


@pytest.mark.parametrize(
    "idx", [pd.MultiIndex.from_product([["python", "cobra"], [2018, 2019]])]
)
@pytest.mark.parametrize(
    "names", [[None, None], ["a", None], ["new name", "another name"]]
)
@pytest.mark.parametrize("inplace", [True, False])
def test_multiindex_set_names(idx, names, inplace):
    pi = idx.copy()
    gi = cudf.from_pandas(idx)

    expected = pi.set_names(names=names, inplace=inplace)
    actual = gi.set_names(names=names, inplace=inplace)

    if inplace:
        expected, actual = pi, gi

    assert_eq(expected, actual)


@pytest.mark.parametrize(
    "idx",
    [
        pd.MultiIndex.from_product(
            [["python", "cobra"], [2018, 2019], ["aab", "bcd"]]
        ),
        pd.MultiIndex.from_product(
            [["python", "cobra"], [2018, 2019], ["aab", "bcd"]],
            names=[1, 0, 2],
        ),
    ],
)
@pytest.mark.parametrize(
    "level, names",
    [
        (0, "abc"),
        (1, "xyz"),
        ([2, 1], ["a", "b"]),
        ([0, 1], ["aa", "bb"]),
        (None, ["a", "b", "c"]),
        (None, ["a", None, "c"]),
    ],
)
@pytest.mark.parametrize("inplace", [True, False])
def test_multiindex_set_names_default_and_int_names(
    idx, level, names, inplace
):
    pi = idx.copy()
    gi = cudf.from_pandas(idx)

    expected = pi.set_names(names=names, level=level, inplace=inplace)
    actual = gi.set_names(names=names, level=level, inplace=inplace)

    if inplace:
        expected, actual = pi, gi

    assert_eq(expected, actual)


@pytest.mark.parametrize(
    "idx",
    [
        pd.MultiIndex.from_product(
            [["python", "cobra"], [2018, 2019], ["aab", "bcd"]],
            names=["one", None, "three"],
        ),
    ],
)
@pytest.mark.parametrize(
    "level, names",
    [
        ([None], "abc"),
        (["three", "one"], ["a", "b"]),
        (["three", 1], ["a", "b"]),
        ([0, "three", 1], ["a", "b", "z"]),
        (["one", 1, "three"], ["a", "b", "z"]),
        (["one", None, "three"], ["a", "b", "z"]),
        ([2, 1], ["a", "b"]),
        (1, "xyz"),
    ],
)
@pytest.mark.parametrize("inplace", [True, False])
def test_multiindex_set_names_string_names(idx, level, names, inplace):
    pi = idx.copy()
    gi = cudf.from_pandas(idx)

    expected = pi.set_names(names=names, level=level, inplace=inplace)
    actual = gi.set_names(names=names, level=level, inplace=inplace)

    if inplace:
        expected, actual = pi, gi

    assert_eq(expected, actual)


@pytest.mark.parametrize(
    "level, names", [(1, ["a"]), (None, "a"), ([1, 2], ["a"]), (None, ["a"])]
)
def test_multiindex_set_names_error(level, names):
    pi = pd.MultiIndex.from_product(
        [["python", "cobra"], [2018, 2019], ["aab", "bcd"]]
    )
    gi = cudf.from_pandas(pi)

    assert_exceptions_equal(
        lfunc=pi.set_names,
        rfunc=gi.set_names,
        lfunc_args_and_kwargs=([], {"names": names, "level": level}),
        rfunc_args_and_kwargs=([], {"names": names, "level": level}),
    )


@pytest.mark.parametrize(
    "idx",
    [
        pd.MultiIndex.from_product([["python", "cobra"], [2018, 2019]]),
        pd.MultiIndex.from_product(
            [["python", "cobra"], [2018, 2019]], names=["old name", None]
        ),
    ],
)
@pytest.mark.parametrize(
    "names",
    [
        [None, None],
        ["a", None],
        ["new name", "another name"],
        [1, None],
        [2, 3],
        [42, "name"],
    ],
)
@pytest.mark.parametrize("inplace", [True, False])
def test_multiindex_rename(idx, names, inplace):
    pi = idx.copy()
    gi = cudf.from_pandas(idx)

    expected = pi.rename(names=names, inplace=inplace)
    actual = gi.rename(names=names, inplace=inplace)

    if inplace:
        expected, actual = pi, gi

    assert_eq(expected, actual)


@pytest.mark.parametrize(
    "names", ["plain string", 123, ["str"], ["l1", "l2", "l3"]]
)
def test_multiindex_rename_error(names):
    pi = pd.MultiIndex.from_product([["python", "cobra"], [2018, 2019]])
    gi = cudf.from_pandas(pi)

    assert_exceptions_equal(
        lfunc=pi.rename,
        rfunc=gi.rename,
        lfunc_args_and_kwargs=([], {"names": names}),
        rfunc_args_and_kwargs=([], {"names": names}),
    )


@pytest.mark.parametrize(
    "key",
    [0, 1, [], [0, 1], slice(None), slice(0, 0), slice(0, 1), slice(0, 2)],
)
def test_multiindex_indexing(key):
    gi = cudf.MultiIndex.from_frame(
        cudf.DataFrame({"a": [1, 2, 3], "b": [True, False, False]})
    )
    pi = gi.to_pandas()

    assert_eq(gi[key], pi[key], exact=False)


def test_multiIndex_duplicate_names():
    gi = cudf.MultiIndex(
        levels=[["a", "b"], ["b", "a"]],
        codes=[[0, 0], [0, 1]],
        names=["a", "a"],
    )
    pi = pd.MultiIndex(
        levels=[["a", "b"], ["b", "a"]],
        codes=[[0, 0], [0, 1]],
        names=["a", "a"],
    )

    assert_eq(gi, pi)


<<<<<<< HEAD
@pytest.mark.parametrize(
    "names",
    [
        ["a", "b", "c"],
        [None, None, None],
        ["aa", "aa", "aa"],
        ["bb", "aa", "aa"],
        None,
    ],
)
def test_pickle_rountrip_multiIndex(names):
    df = cudf.DataFrame(
        {
            "one": [1, 2, 3],
            "two": [True, False, True],
            "three": ["ab", "cd", "ef"],
            "four": [0.2, 0.1, -10.2],
        }
    )
    expected_df = df.set_index(["one", "two", "three"])
    expected_df.index.names = names
    local_file = BytesIO()

    pickle.dump(expected_df, local_file)
    local_file.seek(0)
    actual_df = pickle.load(local_file)
    assert_eq(expected_df, actual_df)
=======
def test_difference():
    midx = cudf.MultiIndex(
        levels=[[1, 3, 4, 5], [1, 2, 5]],
        codes=[[0, 0, 1, 2, 3], [0, 2, 1, 1, 0]],
        names=["x", "y"],
    )
    midx2 = cudf.MultiIndex(
        levels=[[1, 3, 4, 5], [1, 2, 5]],
        codes=[[0, 0, 1, 2, 3, 3], [0, 2, 1, 1, 0, 2]],
        names=["x", "y"],
    )

    expected = midx2.to_pandas().difference(midx.to_pandas())
    actual = midx2.difference(midx)
    assert_eq(expected, actual)
>>>>>>> a4771b33
<|MERGE_RESOLUTION|>--- conflicted
+++ resolved
@@ -1557,7 +1557,6 @@
     assert_eq(gi, pi)
 
 
-<<<<<<< HEAD
 @pytest.mark.parametrize(
     "names",
     [
@@ -1584,21 +1583,4 @@
     pickle.dump(expected_df, local_file)
     local_file.seek(0)
     actual_df = pickle.load(local_file)
-    assert_eq(expected_df, actual_df)
-=======
-def test_difference():
-    midx = cudf.MultiIndex(
-        levels=[[1, 3, 4, 5], [1, 2, 5]],
-        codes=[[0, 0, 1, 2, 3], [0, 2, 1, 1, 0]],
-        names=["x", "y"],
-    )
-    midx2 = cudf.MultiIndex(
-        levels=[[1, 3, 4, 5], [1, 2, 5]],
-        codes=[[0, 0, 1, 2, 3, 3], [0, 2, 1, 1, 0, 2]],
-        names=["x", "y"],
-    )
-
-    expected = midx2.to_pandas().difference(midx.to_pandas())
-    actual = midx2.difference(midx)
-    assert_eq(expected, actual)
->>>>>>> a4771b33
+    assert_eq(expected_df, actual_df)