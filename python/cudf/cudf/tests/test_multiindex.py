--- conflicted
+++ resolved
@@ -806,13 +806,8 @@
         lchildren = reduce(operator.add, lchildren)
         rchildren = reduce(operator.add, rchildren)
 
-<<<<<<< HEAD
-        lptrs = [child.base_data._ptr for child in lchildren]
-        rptrs = [child.base_data._ptr for child in rchildren]
-=======
         lptrs = [child.base_data.get_ptr(mode="read") for child in lchildren]
         rptrs = [child.base_data.get_ptr(mode="read") for child in rchildren]
->>>>>>> f7d434d6
 
         assert all((x == y) for x, y in zip(lptrs, rptrs))
 
