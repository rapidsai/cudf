--- conflicted
+++ resolved
@@ -10,11 +10,7 @@
 
 import cudf
 from cudf.core._compat import PANDAS_GE_110
-<<<<<<< HEAD
-from cudf.testing import utils
-=======
 from cudf.testing import _utils as utils
->>>>>>> 88794fe3
 from cudf.utils.dtypes import cudf_dtypes_to_pandas_dtypes
 
 repr_categories = utils.NUMERIC_TYPES + ["str", "category", "datetime64[ns]"]
