# Copyright (c) 2019-2024, NVIDIA CORPORATION.

import textwrap

import cupy as cp
import numpy as np
import pandas as pd
import pytest
from hypothesis import given, settings, strategies as st

import cudf
from cudf.testing import _utils as utils
from cudf.utils.dtypes import np_dtypes_to_pandas_dtypes

repr_categories = [
    "uint16",
    "int64",
    "float64",
    "str",
    "category",
    "datetime64[ns]",
]


@pytest.mark.parametrize("dtype", repr_categories)
@pytest.mark.parametrize("nrows", [0, 5, 10])
def test_null_series(nrows, dtype):
    size = 5
    sr = cudf.Series(np.random.randint(1, 9, size)).astype(dtype)
    sr[np.random.choice([False, True], size=size)] = None
    if dtype != "category" and cudf.dtype(dtype).kind in {"u", "i"}:
        ps = pd.Series(
            sr._column.data_array_view(mode="read").copy_to_host(),
            dtype=np_dtypes_to_pandas_dtypes.get(
                cudf.dtype(dtype), cudf.dtype(dtype)
            ),
        )
        ps[sr.isnull().to_pandas()] = pd.NA
    else:
        ps = sr.to_pandas()

    pd.options.display.max_rows = int(nrows)
    psrepr = repr(ps).replace("NaN", "<NA>").replace("None", "<NA>")
    if "UInt" in psrepr:
        psrepr = psrepr.replace("UInt", "uint")
    elif "Int" in psrepr:
        psrepr = psrepr.replace("Int", "int")
    assert psrepr.split() == repr(sr).split()
    pd.reset_option("display.max_rows")


dtype_categories = [
    "float32",
    "float64",
    "datetime64[ns]",
    "str",
    "category",
]


@pytest.mark.parametrize("ncols", [1, 2, 3, 4, 5, 10])
def test_null_dataframe(ncols):
    size = 20
    gdf = cudf.DataFrame()
    for idx, dtype in enumerate(dtype_categories):
        sr = cudf.Series(np.random.randint(0, 128, size)).astype(dtype)
        sr[np.random.choice([False, True], size=size)] = None
        gdf[dtype] = sr
    pdf = gdf.to_pandas()
    pd.options.display.max_columns = int(ncols)
    pdf_repr = repr(pdf).replace("NaN", "<NA>").replace("None", "<NA>")
    assert pdf_repr.split() == repr(gdf).split()
    pd.reset_option("display.max_columns")


@pytest.mark.parametrize("dtype", repr_categories)
@pytest.mark.parametrize("nrows", [None, 0, 1, 2, 9, 10, 11, 19, 20, 21])
def test_full_series(nrows, dtype):
    size = 20
    ps = pd.Series(np.random.randint(0, 100, size)).astype(dtype)
    sr = cudf.from_pandas(ps)
    pd.options.display.max_rows = nrows
    assert repr(ps) == repr(sr)
    pd.reset_option("display.max_rows")


@pytest.mark.parametrize("nrows", [5, 10, 15])
@pytest.mark.parametrize("ncols", [5, 10, 15])
@pytest.mark.parametrize("size", [20, 21])
@pytest.mark.parametrize("dtype", repr_categories)
def test_full_dataframe_20(dtype, size, nrows, ncols):
    pdf = pd.DataFrame(
        {idx: np.random.randint(0, 100, size) for idx in range(size)}
    ).astype(dtype)
    gdf = cudf.from_pandas(pdf)

    with pd.option_context(
        "display.max_rows", int(nrows), "display.max_columns", int(ncols)
    ):
        assert repr(pdf) == repr(gdf)
        assert pdf._repr_html_() == gdf._repr_html_()
        assert pdf._repr_latex_() == gdf._repr_latex_()


@given(
    st.lists(
        st.integers(-9223372036854775808, 9223372036854775807),
        min_size=1,
        max_size=10000,
    )
)
@settings(deadline=None)
def test_integer_dataframe(x):
    gdf = cudf.DataFrame({"x": x})
    pdf = gdf.to_pandas()
    pd.options.display.max_columns = 1
    assert repr(gdf) == repr(pdf)
    assert repr(gdf.T) == repr(pdf.T)
    pd.reset_option("display.max_columns")


@given(
    st.lists(
        st.integers(-9223372036854775808, 9223372036854775807), max_size=10000
    )
)
@settings(deadline=None)
def test_integer_series(x):
    sr = cudf.Series(x, dtype=int)
    ps = pd.Series(data=x, dtype=int)

    assert repr(sr) == repr(ps)


@given(st.lists(st.floats()))
@settings(deadline=None)
def test_float_dataframe(x):
    gdf = cudf.DataFrame({"x": cudf.Series(x, dtype=float, nan_as_null=False)})
    pdf = gdf.to_pandas()
    assert repr(gdf) == repr(pdf)


@given(st.lists(st.floats()))
@settings(deadline=None)
def test_float_series(x):
    sr = cudf.Series(x, dtype=float, nan_as_null=False)
    ps = pd.Series(data=x, dtype=float)
    assert repr(sr) == repr(ps)


@pytest.fixture
def mixed_pdf():
    pdf = pd.DataFrame()
    pdf["Integer"] = np.array([2345, 11987, 9027, 9027])
    pdf["Date"] = np.array(
        ["18/04/1995", "14/07/1994", "07/06/2006", "16/09/2005"]
    )
    pdf["Float"] = np.array([9.001, 8.343, 6, 2.781])
    pdf["Integer2"] = np.array([2345, 106, 2088, 789277])
    pdf["Category"] = np.array(["M", "F", "F", "F"])
    pdf["String"] = np.array(["Alpha", "Beta", "Gamma", "Delta"])
    pdf["Boolean"] = np.array([True, False, True, False])
    return pdf


@pytest.fixture
def mixed_gdf(mixed_pdf):
    return cudf.from_pandas(mixed_pdf)


def test_mixed_dataframe(mixed_pdf, mixed_gdf):
    assert repr(mixed_gdf) == repr(mixed_pdf)


def test_mixed_series(mixed_pdf, mixed_gdf):
    for col in mixed_gdf.columns:
        assert repr(mixed_gdf[col]) == repr(mixed_pdf[col])


def test_MI():
    gdf = cudf.DataFrame(
        {
            "a": np.random.randint(0, 4, 10),
            "b": np.random.randint(0, 4, 10),
            "c": np.random.randint(0, 4, 10),
        }
    )
    levels = [["a", "b", "c", "d"], ["w", "x", "y", "z"], ["m", "n"]]
    codes = [
        [0, 0, 0, 0, 1, 1, 2, 2, 3, 3],
        [0, 1, 2, 3, 0, 1, 2, 3, 0, 1],
        [0, 1, 0, 1, 0, 1, 0, 1, 0, 1],
    ]
    pd.options.display.max_rows = 999
    pd.options.display.max_columns = 0
    gdf = gdf.set_index(cudf.MultiIndex(levels=levels, codes=codes))
    pdf = gdf.to_pandas()
    assert repr(gdf) == repr(pdf)
    assert repr(gdf.index) == repr(pdf.index)
    assert repr(gdf.T) == repr(pdf.T)
    pd.reset_option("display.max_rows")
    pd.reset_option("display.max_columns")


@pytest.mark.parametrize("nrows", [0, 1, 3, 5, 10])
@pytest.mark.parametrize("ncols", [0, 1, 2, 3])
def test_groupby_MI(nrows, ncols):
    gdf = cudf.DataFrame(
        {"a": np.arange(10), "b": np.arange(10), "c": np.arange(10)}
    )
    pdf = gdf.to_pandas()
    gdg = gdf.groupby(["a", "b"], sort=True).count()
    pdg = pdf.groupby(["a", "b"], sort=True).count()
    pd.options.display.max_rows = nrows
    pd.options.display.max_columns = ncols
    assert repr(gdg) == repr(pdg)
    assert repr(gdg.index) == repr(pdg.index)
    assert repr(gdg.T) == repr(pdg.T)
    pd.reset_option("display.max_rows")
    pd.reset_option("display.max_columns")


@pytest.mark.parametrize("dtype", utils.NUMERIC_TYPES)
@pytest.mark.parametrize("length", [0, 1, 10, 100, 1000])
def test_generic_index(length, dtype):
    psr = pd.Series(
        range(length),
        index=np.random.randint(0, high=100, size=length).astype(dtype),
        dtype="float64" if length == 0 else None,
    )
    gsr = cudf.Series.from_pandas(psr)

    assert repr(psr.index) == repr(gsr.index)


@pytest.mark.parametrize(
    "gdf",
    [
        cudf.DataFrame({"a": range(10000)}),
        cudf.DataFrame({"a": range(10000), "b": range(10000)}),
        cudf.DataFrame({"a": range(20), "b": range(20)}),
        cudf.DataFrame(
            {
                "a": range(20),
                "b": range(20),
                "c": ["abc", "def", "xyz", "def", "pqr"] * 4,
            }
        ),
        cudf.DataFrame(index=[1, 2, 3]),
        cudf.DataFrame(index=range(10000)),
        cudf.DataFrame(columns=["a", "b", "c", "d"]),
        cudf.DataFrame(columns=["a"], index=range(10000)),
        cudf.DataFrame(columns=["a", "col2", "...col n"], index=range(10000)),
        cudf.DataFrame(index=cudf.Series(range(10000)).astype("str")),
        cudf.DataFrame(
            columns=["a", "b", "c", "d"],
            index=cudf.Series(range(10000)).astype("str"),
        ),
    ],
)
@pytest.mark.parametrize(
    "slice",
    [
        slice(2500, 5000),
        slice(2500, 2501),
        slice(5000),
        slice(1, 10),
        slice(10, 20),
        slice(15, 2400),
    ],
)
@pytest.mark.parametrize("max_seq_items", [1, 10, 60, 10000, None])
@pytest.mark.parametrize("max_rows", [1, 10, 60, 10000, None])
def test_dataframe_sliced(gdf, slice, max_seq_items, max_rows):
    pd.options.display.max_seq_items = max_seq_items
    pd.options.display.max_rows = max_rows
    pdf = gdf.to_pandas()

    sliced_gdf = gdf[slice]
    sliced_pdf = pdf[slice]

    expected_repr = repr(sliced_pdf).replace("None", "<NA>")
    actual_repr = repr(sliced_gdf)

    assert expected_repr == actual_repr
    pd.reset_option("display.max_rows")
    pd.reset_option("display.max_seq_items")


@pytest.mark.parametrize(
    "index,expected_repr",
    [
        (
            cudf.Index([1, 2, 3, None]),
            "Index([1, 2, 3, <NA>], dtype='int64')",
        ),
        (
            cudf.Index([None, 2.2, 3.324342, None]),
            "Index([<NA>, 2.2, 3.324342, <NA>], dtype='float64')",
        ),
        (
            cudf.Index([None, None, None], name="hello"),
            "Index([<NA>, <NA>, <NA>], dtype='object', name='hello')",
        ),
        (
            cudf.Index([None, None, None], dtype="float", name="hello"),
            "Index([<NA>, <NA>, <NA>], dtype='float64', name='hello')",
        ),
        (
            cudf.Index([None], dtype="float64", name="hello"),
            "Index([<NA>], dtype='float64', name='hello')",
        ),
        (
            cudf.Index([None], dtype="int8", name="hello"),
            "Index([<NA>], dtype='int8', name='hello')",
        ),
        (
            cudf.Index([None] * 50, dtype="object"),
            "Index([<NA>, <NA>, <NA>, <NA>, <NA>, <NA>, <NA>, <NA>, <NA>, <NA>"
            ", <NA>, <NA>,\n       <NA>, <NA>, <NA>, <NA>, <NA>, <NA>, <NA>, "
            "<NA>, <NA>, <NA>, <NA>, <NA>,\n       <NA>, <NA>, <NA>, <NA>, "
            "<NA>, <NA>, <NA>, <NA>, <NA>, <NA>, <NA>, <NA>,\n       <NA>, "
            "<NA>, <NA>, <NA>, <NA>, <NA>, <NA>, <NA>, <NA>, <NA>, <NA>, "
            "<NA>,\n       <NA>, <NA>],\n      dtype='object')",
        ),
        (
            cudf.Index([None] * 20, dtype="uint32"),
            "Index([<NA>, <NA>, <NA>, <NA>, <NA>, <NA>, <NA>, <NA>, "
            "<NA>,\n       <NA>, <NA>, <NA>, <NA>, <NA>, <NA>, <NA>, <NA>, "
            "<NA>,\n       <NA>, <NA>],\n      dtype='uint32')",
        ),
        (
            cudf.Index(
                [None, 111, 22, 33, None, 23, 34, 2343, None], dtype="int16"
            ),
            "Index([<NA>, 111, 22, 33, <NA>, 23, 34, 2343, <NA>], "
            "dtype='int16')",
        ),
        (
            cudf.Index([1, 2, 3, None], dtype="category"),
            "CategoricalIndex([1, 2, 3, <NA>], categories=[1, 2, 3], "
            "ordered=False, dtype='category')",
        ),
        (
            cudf.Index([None, None], dtype="category"),
            "CategoricalIndex([<NA>, <NA>], categories=[], ordered=False, "
            "dtype='category')",
        ),
        (
            cudf.Index(np.array([10, 20, 30, None], dtype="datetime64[ns]")),
            "DatetimeIndex([1970-01-01 00:00:00.000000010, "
            "1970-01-01 00:00:00.000000020,"
            "\n       1970-01-01 00:00:00.000000030, NaT],\n      "
            "dtype='datetime64[ns]')",
        ),
        (
            cudf.Index(np.array([10, 20, 30, None], dtype="datetime64[s]")),
            "DatetimeIndex([1970-01-01 00:00:10, "
            "1970-01-01 00:00:20, 1970-01-01 00:00:30,\n"
            "       NaT],\n      dtype='datetime64[s]')",
        ),
        (
            cudf.Index(np.array([10, 20, 30, None], dtype="datetime64[us]")),
            "DatetimeIndex([1970-01-01 00:00:00.000010, "
            "1970-01-01 00:00:00.000020,\n       "
            "1970-01-01 00:00:00.000030, NaT],\n      "
            "dtype='datetime64[us]')",
        ),
        (
            cudf.Index(np.array([10, 20, 30, None], dtype="datetime64[ms]")),
            "DatetimeIndex([1970-01-01 00:00:00.010, "
            "1970-01-01 00:00:00.020,\n       "
            "1970-01-01 00:00:00.030, NaT],\n      "
            "dtype='datetime64[ms]')",
        ),
        (
            cudf.Index(np.array([None] * 10, dtype="datetime64[ms]")),
            "DatetimeIndex([NaT, NaT, NaT, NaT, NaT, NaT, NaT, NaT, "
            "NaT, NaT], dtype='datetime64[ms]')",
        ),
    ],
)
def test_generic_index_null(index, expected_repr):
    actual_repr = repr(index)

    assert expected_repr == actual_repr


@pytest.mark.parametrize(
    "df,pandas_special_case",
    [
        (pd.DataFrame({"a": [1, 2, 3]}, index=[10, 20, None]), False),
        (
            pd.DataFrame(
                {
                    "a": [1, None, 3],
                    "string_col": ["hello", "world", "rapids"],
                },
                index=[None, "a", "b"],
            ),
            True,
        ),
        (pd.DataFrame([], index=[None, "a", "b"]), False),
        (pd.DataFrame({"aa": [None, None]}, index=[None, None]), False),
        (pd.DataFrame({"aa": [1, 2, 3]}, index=[None, None, None]), False),
        (
            pd.DataFrame(
                {"aa": [None, 2, 3]},
                index=np.array([1, None, None], dtype="datetime64[ns]"),
            ),
            False,
        ),
        (
            pd.DataFrame(
                {"aa": [None, 2, 3]},
                index=np.array([100, None, None], dtype="datetime64[ns]"),
            ),
            False,
        ),
        (
            pd.DataFrame(
                {"aa": [None, None, None]},
                index=np.array([None, None, None], dtype="datetime64[ns]"),
            ),
            False,
        ),
        (
            pd.DataFrame(
                {"aa": [1, None, 3]},
                index=np.array([10, 15, None], dtype="datetime64[ns]"),
            ),
            False,
        ),
        (
            pd.DataFrame(
                {"a": [1, 2, None], "v": [10, None, 22], "p": [100, 200, 300]}
            ).set_index(["a", "v"]),
            False,
        ),
        (
            pd.DataFrame(
                {
                    "a": [1, 2, None],
                    "v": ["n", "c", "a"],
                    "p": [None, None, None],
                }
            ).set_index(["a", "v"]),
            False,
        ),
        (
            pd.DataFrame(
                {
                    "a": np.array([1, None, None], dtype="datetime64[ns]"),
                    "v": ["n", "c", "a"],
                    "p": [None, None, None],
                }
            ).set_index(["a", "v"]),
            False,
        ),
    ],
)
def test_dataframe_null_index_repr(df, pandas_special_case):
    pdf = df
    gdf = cudf.from_pandas(pdf)

    expected_repr = repr(pdf).replace("NaN", "<NA>").replace("None", "<NA>")
    actual_repr = repr(gdf)

    if pandas_special_case:
        # Pandas inconsistently print Index null values
        # as `None` at some places and `NaN` at few other places
        # Whereas cudf is consistent with strings `null` values
        # to be printed as `None` everywhere.
        actual_repr = repr(gdf).replace("None", "<NA>")

    assert expected_repr.split() == actual_repr.split()


@pytest.mark.parametrize(
    "sr,pandas_special_case",
    [
        (pd.Series([1, 2, 3], index=[10, 20, None]), False),
        (pd.Series([1, None, 3], name="a", index=[None, "a", "b"]), True),
        (pd.Series(None, index=[None, "a", "b"], dtype="float"), True),
        (pd.Series([None, None], name="aa", index=[None, None]), False),
        (pd.Series([1, 2, 3], index=[None, None, None]), False),
        (
            pd.Series(
                [None, 2, 3],
                index=np.array([1, None, None], dtype="datetime64[ns]"),
            ),
            False,
        ),
        (
            pd.Series(
                [None, None, None],
                index=np.array([None, None, None], dtype="datetime64[ns]"),
            ),
            False,
        ),
        (
            pd.Series(
                [1, None, 3],
                index=np.array([10, 15, None], dtype="datetime64[ns]"),
            ),
            False,
        ),
        (
            pd.DataFrame(
                {"a": [1, 2, None], "v": [10, None, 22], "p": [100, 200, 300]}
            ).set_index(["a", "v"])["p"],
            False,
        ),
        (
            pd.DataFrame(
                {
                    "a": [1, 2, None],
                    "v": ["n", "c", "a"],
                    "p": [None, None, None],
                }
            ).set_index(["a", "v"])["p"],
            False,
        ),
        (
            pd.DataFrame(
                {
                    "a": np.array([1, None, None], dtype="datetime64[ns]"),
                    "v": ["n", "c", "a"],
                    "p": [None, None, None],
                }
            ).set_index(["a", "v"])["p"],
            False,
        ),
    ],
)
def test_series_null_index_repr(sr, pandas_special_case):
    psr = sr
    gsr = cudf.from_pandas(psr)

    expected_repr = repr(psr).replace("NaN", "<NA>").replace("None", "<NA>")
    actual_repr = repr(gsr)

    if pandas_special_case:
        # Pandas inconsistently print Index null values
        # as `None` at some places and `NaN` at few other places
        # Whereas cudf is consistent with strings `null` values
        # to be printed as `None` everywhere.
        actual_repr = repr(gsr).replace("None", "<NA>")
    assert expected_repr.split() == actual_repr.split()


@pytest.mark.parametrize(
    "data",
    [
        [1000000, 200000, 3000000],
        [1000000, 200000, None],
        [],
        [None],
        [None, None, None, None, None],
        [12, 12, 22, 343, 4353534, 435342],
        np.array([10, 20, 30, None, 100]),
        cp.asarray([10, 20, 30, 100]),
        [1000000, 200000, 3000000],
        [1000000, 200000, None],
        [1],
        [12, 11, 232, 223432411, 2343241, 234324, 23234],
        [12, 11, 2.32, 2234.32411, 2343.241, 23432.4, 23234],
        [1.321, 1132.324, 23223231.11, 233.41, 0.2434, 332, 323],
        [
            136457654,
            134736784,
            245345345,
            223432411,
            2343241,
            3634548734,
            23234,
        ],
        [12, 11, 2.32, 2234.32411, 2343.241, 23432.4, 23234],
    ],
)
@pytest.mark.parametrize("dtype", ["timedelta64[s]", "timedelta64[us]"])
def test_timedelta_series_s_us_repr(data, dtype):
    sr = cudf.Series(data, dtype=dtype)
    psr = sr.to_pandas()

    expected = repr(psr).replace("timedelta64[ns]", dtype)
    actual = repr(sr)

    assert expected.split() == actual.split()


@pytest.mark.parametrize(
    "ser, expected_repr",
    [
        (
            cudf.Series([], dtype="timedelta64[ns]"),
            textwrap.dedent(
                """
            Series([], dtype: timedelta64[ns])
            """
            ),
        ),
        (
            cudf.Series([], dtype="timedelta64[ms]"),
            textwrap.dedent(
                """
            Series([], dtype: timedelta64[ms])
            """
            ),
        ),
        (
            cudf.Series([1000000, 200000, 3000000], dtype="timedelta64[ns]"),
            textwrap.dedent(
                """
            0    0 days 00:00:00.001000000
            1    0 days 00:00:00.000200000
            2    0 days 00:00:00.003000000
            dtype: timedelta64[ns]
            """
            ),
        ),
        (
            cudf.Series([1000000, 200000, 3000000], dtype="timedelta64[ms]"),
            textwrap.dedent(
                """
            0    0 days 00:16:40
            1    0 days 00:03:20
            2    0 days 00:50:00
            dtype: timedelta64[ms]
            """
            ),
        ),
        (
            cudf.Series([1000000, 200000, None], dtype="timedelta64[ns]"),
            textwrap.dedent(
                """
            0    0 days 00:00:00.001000000
            1    0 days 00:00:00.000200000
            2                          NaT
            dtype: timedelta64[ns]
            """
            ),
        ),
        (
            cudf.Series([1000000, 200000, None], dtype="timedelta64[ms]"),
            textwrap.dedent(
                """
            0    0 days 00:16:40
            1    0 days 00:03:20
            2                NaT
            dtype: timedelta64[ms]
            """
            ),
        ),
        (
            cudf.Series(
                [None, None, None, None, None], dtype="timedelta64[ns]"
            ),
            textwrap.dedent(
                """
            0    NaT
            1    NaT
            2    NaT
            3    NaT
            4    NaT
            dtype: timedelta64[ns]
            """
            ),
        ),
        (
            cudf.Series(
                [None, None, None, None, None], dtype="timedelta64[ms]"
            ),
            textwrap.dedent(
                """
            0    NaT
            1    NaT
            2    NaT
            3    NaT
            4    NaT
            dtype: timedelta64[ms]
            """
            ),
        ),
        (
            cudf.Series(
                [12, 12, 22, 343, 4353534, 435342], dtype="timedelta64[ns]"
            ),
            textwrap.dedent(
                """
            0    0 days 00:00:00.000000012
            1    0 days 00:00:00.000000012
            2    0 days 00:00:00.000000022
            3    0 days 00:00:00.000000343
            4    0 days 00:00:00.004353534
            5    0 days 00:00:00.000435342
            dtype: timedelta64[ns]
            """
            ),
        ),
        (
            cudf.Series(
                [12, 12, 22, 343, 4353534, 435342], dtype="timedelta64[ms]"
            ),
            textwrap.dedent(
                """
            0    0 days 00:00:00.012
            1    0 days 00:00:00.012
            2    0 days 00:00:00.022
            3    0 days 00:00:00.343
            4    0 days 01:12:33.534
            5    0 days 00:07:15.342
            dtype: timedelta64[ms]
            """
            ),
        ),
        (
            cudf.Series(
                [1.321, 1132.324, 23223231.11, 233.41, 0.2434, 332, 323],
                dtype="timedelta64[ns]",
            ),
            textwrap.dedent(
                """
            0    0 days 00:00:00.000000001
            1    0 days 00:00:00.000001132
            2    0 days 00:00:00.023223231
            3    0 days 00:00:00.000000233
            4              0 days 00:00:00
            5    0 days 00:00:00.000000332
            6    0 days 00:00:00.000000323
            dtype: timedelta64[ns]
            """
            ),
        ),
        (
            cudf.Series(
                [1.321, 1132.324, 23223231.11, 233.41, 0.2434, 332, 323],
                dtype="timedelta64[ms]",
            ),
            textwrap.dedent(
                """
            0    0 days 00:00:00.001
            1    0 days 00:00:01.132
            2    0 days 06:27:03.231
            3    0 days 00:00:00.233
            4        0 days 00:00:00
            5    0 days 00:00:00.332
            6    0 days 00:00:00.323
            dtype: timedelta64[ms]
            """
            ),
        ),
        (
            cudf.Series(
                [
                    13645765432432,
                    134736784,
                    245345345,
                    223432411,
                    999992343241,
                    3634548734,
                    23234,
                ],
                dtype="timedelta64[ms]",
            ),
            textwrap.dedent(
                """
            0    157937 days 02:23:52.432
            1         1 days 13:25:36.784
            2         2 days 20:09:05.345
            3         2 days 14:03:52.411
            4     11573 days 23:39:03.241
            5        42 days 01:35:48.734
            6         0 days 00:00:23.234
            dtype: timedelta64[ms]
            """
            ),
        ),
        (
            cudf.Series(
                [
                    13645765432432,
                    134736784,
                    245345345,
                    223432411,
                    999992343241,
                    3634548734,
                    23234,
                ],
                dtype="timedelta64[ns]",
            ),
            textwrap.dedent(
                """
            0    0 days 03:47:25.765432432
            1    0 days 00:00:00.134736784
            2    0 days 00:00:00.245345345
            3    0 days 00:00:00.223432411
            4    0 days 00:16:39.992343241
            5    0 days 00:00:03.634548734
            6    0 days 00:00:00.000023234
            dtype: timedelta64[ns]
            """
            ),
        ),
        (
            cudf.Series(
                [
                    13645765432432,
                    134736784,
                    245345345,
                    223432411,
                    999992343241,
                    3634548734,
                    23234,
                ],
                dtype="timedelta64[ms]",
                name="abc",
            ),
            textwrap.dedent(
                """
            0    157937 days 02:23:52.432
            1         1 days 13:25:36.784
            2         2 days 20:09:05.345
            3         2 days 14:03:52.411
            4     11573 days 23:39:03.241
            5        42 days 01:35:48.734
            6         0 days 00:00:23.234
            Name: abc, dtype: timedelta64[ms]
            """
            ),
        ),
        (
            cudf.Series(
                [
                    13645765432432,
                    134736784,
                    245345345,
                    223432411,
                    999992343241,
                    3634548734,
                    23234,
                ],
                dtype="timedelta64[ns]",
                index=["a", "b", "z", "x", "y", "l", "m"],
                name="hello",
            ),
            textwrap.dedent(
                """
            a    0 days 03:47:25.765432432
            b    0 days 00:00:00.134736784
            z    0 days 00:00:00.245345345
            x    0 days 00:00:00.223432411
            y    0 days 00:16:39.992343241
            l    0 days 00:00:03.634548734
            m    0 days 00:00:00.000023234
            Name: hello, dtype: timedelta64[ns]
            """
            ),
        ),
    ],
)
def test_timedelta_series_ns_ms_repr(ser, expected_repr):
    expected = expected_repr
    actual = repr(ser)

    assert expected.split() == actual.split()


@pytest.mark.parametrize(
    "df,expected_repr",
    [
        (
            cudf.DataFrame(
                {
                    "a": cudf.Series(
                        [1000000, 200000, 3000000], dtype="timedelta64[s]"
                    )
                }
            ),
            textwrap.dedent(
                """
                                  a
                0  11 days 13:46:40
                1   2 days 07:33:20
                2  34 days 17:20:00
                """
            ),
        ),
        (
            cudf.DataFrame(
                {
                    "a": cudf.Series(
                        [
                            136457654,
                            None,
                            245345345,
                            223432411,
                            None,
                            3634548734,
                            23234,
                        ],
                        dtype="timedelta64[s]",
                    ),
                    "b": [10, 11, 22, 33, 44, 55, 66],
                }
            ),
            textwrap.dedent(
                """
                                     a   b
                0   1579 days 08:54:14  10
                1                  NaT  11
                2   2839 days 15:29:05  22
                3   2586 days 00:33:31  33
                4                  NaT  44
                5  42066 days 12:52:14  55
                6      0 days 06:27:14  66
                """
            ),
        ),
        (
            cudf.DataFrame(
                {
                    "a": cudf.Series(
                        [
                            136457654,
                            None,
                            245345345,
                            223432411,
                            None,
                            3634548734,
                            23234,
                        ],
                        dtype="timedelta64[s]",
                        index=["a", "b", "c", "d", "e", "f", "g"],
                    )
                }
            ),
            textwrap.dedent(
                """
                                     a
                a   1579 days 08:54:14
                b                  NaT
                c   2839 days 15:29:05
                d   2586 days 00:33:31
                e                  NaT
                f  42066 days 12:52:14
                g      0 days 06:27:14
                """
            ),
        ),
        (
            cudf.DataFrame(
                {
                    "a": cudf.Series(
                        [1, 2, 3, 4, 5, 6, 7],
                        index=cudf.Index(
                            [
                                136457654,
                                None,
                                245345345,
                                223432411,
                                None,
                                3634548734,
                                23234,
                            ],
                            dtype="timedelta64[ms]",
                        ),
                    )
                }
            ),
            textwrap.dedent(
                """
                                      a
                1 days 13:54:17.654   1
                NaT                   2
                2 days 20:09:05.345   3
                2 days 14:03:52.411   4
                NaT                   5
                42 days 01:35:48.734  6
                0 days 00:00:23.234   7
                """
            ),
        ),
        (
            cudf.DataFrame(
                {
                    "a": cudf.Series(
                        ["a", "f", "q", "e", "w", "e", "t"],
                        index=cudf.Index(
                            [
                                136457654,
                                None,
                                245345345,
                                223432411,
                                None,
                                3634548734,
                                23234,
                            ],
                            dtype="timedelta64[ns]",
                        ),
                    )
                }
            ),
            textwrap.dedent(
                """
                                    a
                0 days 00:00:00.136457654  a
                NaT                 f
                0 days 00:00:00.245345345  q
                0 days 00:00:00.223432411  e
                NaT                 w
                0 days 00:00:03.634548734  e
                0 days 00:00:00.000023234  t
                """
            ),
        ),
    ],
)
def test_timedelta_dataframe_repr(df, expected_repr):
    actual_repr = repr(df)

    assert actual_repr.split() == expected_repr.split()


@pytest.mark.parametrize(
    "index, expected_repr",
    [
        (
            cudf.Index([1000000, 200000, 3000000], dtype="timedelta64[ms]"),
            "TimedeltaIndex(['0 days 00:16:40', "
            "'0 days 00:03:20', '0 days 00:50:00'], "
            "dtype='timedelta64[ms]')",
        ),
        (
            cudf.Index(
                [None, None, None, None, None], dtype="timedelta64[us]"
            ),
            "TimedeltaIndex([NaT, NaT, NaT, NaT, NaT], "
            "dtype='timedelta64[us]')",
        ),
        (
            cudf.Index(
                [
                    136457654,
                    None,
                    245345345,
                    223432411,
                    None,
                    3634548734,
                    23234,
                ],
                dtype="timedelta64[us]",
            ),
            "TimedeltaIndex([0 days 00:02:16.457654, NaT, "
            "0 days 00:04:05.345345, "
            "0 days 00:03:43.432411, NaT,"
            "       0 days 01:00:34.548734, 0 days 00:00:00.023234],"
            "      dtype='timedelta64[us]')",
        ),
        (
            cudf.Index(
                [
                    136457654,
                    None,
                    245345345,
                    223432411,
                    None,
                    3634548734,
                    23234,
                ],
                dtype="timedelta64[s]",
            ),
            "TimedeltaIndex([1579 days 08:54:14, NaT, 2839 days 15:29:05,"
            "       2586 days 00:33:31, NaT, 42066 days 12:52:14, "
            "0 days 06:27:14],"
            "      dtype='timedelta64[s]')",
        ),
    ],
)
def test_timedelta_index_repr(index, expected_repr):
    actual_repr = repr(index)

    assert actual_repr.split() == expected_repr.split()


@pytest.mark.parametrize(
    "pmi",
    [
        pd.MultiIndex.from_tuples(
            [(1, "red"), (1, "blue"), (2, "red"), (2, "blue")]
        ),
        pd.MultiIndex.from_tuples(
            [(1, "red"), (1, "blue"), (2, "red"), (2, "blue")] * 10
        ),
        pd.MultiIndex.from_tuples([(1, "red", 102, "sdf")]),
        pd.MultiIndex.from_tuples(
            [
                ("abc", 0.234, 1),
                ("a", -0.34, 0),
                ("ai", 111, 4385798),
                ("rapids", 0, 34534534),
            ],
            names=["alphabets", "floats", "ints"],
        ),
    ],
)
@pytest.mark.parametrize("max_seq_items", [None, 1, 2, 5, 10, 100])
def test_multiindex_repr(pmi, max_seq_items):
    pd.set_option("display.max_seq_items", max_seq_items)
    gmi = cudf.from_pandas(pmi)

    assert repr(gmi) == repr(pmi)
    pd.reset_option("display.max_seq_items")


@pytest.mark.parametrize(
    "gdi, expected_repr",
    [
        (
            cudf.DataFrame(
                {
                    "a": [None, 1, 2, 3],
                    "b": ["abc", None, "xyz", None],
                    "c": [0.345, np.nan, 100, 10],
                }
            )
            .set_index(["a", "b"])
            .index,
            textwrap.dedent(
                """
                MultiIndex([(<NA>, 'abc'),
                            (   1,  <NA>),
                            (   2, 'xyz'),
                            (   3,  <NA>)],
                        names=['a', 'b'])
                """
            ),
        ),
        (
            cudf.DataFrame(
                {
                    "a": cudf.Series([None, np.nan, 2, 3], nan_as_null=False),
                    "b": ["abc", None, "xyz", None],
                    "c": [0.345, np.nan, 100, 10],
                }
            )
            .set_index(["a", "b"])
            .index,
            textwrap.dedent(
                """
            MultiIndex([(<NA>, 'abc'),
                        ( nan,  <NA>),
                        ( 2.0, 'xyz'),
                        ( 3.0,  <NA>)],
                    names=['a', 'b'])
            """
            ),
        ),
        (
            cudf.DataFrame(
                {
                    "a": cudf.Series([None, 1, 2, 3], dtype="datetime64[ns]"),
                    "b": ["abc", None, "xyz", None],
                    "c": [0.345, np.nan, 100, 10],
                }
            )
            .set_index(["a", "b"])
            .index,
            textwrap.dedent(
                """
            MultiIndex([(                          'NaT', 'abc'),
                        ('1970-01-01 00:00:00.000000001',  <NA>),
                        ('1970-01-01 00:00:00.000000002', 'xyz'),
                        ('1970-01-01 00:00:00.000000003',  <NA>)],
                    names=['a', 'b'])
            """
            ),
        ),
        (
            cudf.DataFrame(
                {
                    "a": cudf.Series([None, 1, 2, 3], dtype="datetime64[ns]"),
                    "b": ["abc", None, "xyz", None],
                    "c": [0.345, np.nan, 100, 10],
                }
            )
            .set_index(["a", "b", "c"])
            .index,
            textwrap.dedent(
                """
                MultiIndex([(                          'NaT', 'abc', 0.345),
                            ('1970-01-01 00:00:00.000000001',  <NA>,  <NA>),
                            ('1970-01-01 00:00:00.000000002', 'xyz', 100.0),
                            ('1970-01-01 00:00:00.000000003',  <NA>,  10.0)],
                        names=['a', 'b', 'c'])
                """
            ),
        ),
        (
            cudf.DataFrame(
                {
                    "a": ["abc", None, "xyz", None],
                    "b": cudf.Series([None, 1, 2, 3], dtype="timedelta64[ns]"),
                    "c": [0.345, np.nan, 100, 10],
                }
            )
            .set_index(["a", "b", "c"])
            .index,
            textwrap.dedent(
                """
                MultiIndex([('abc',                         NaT, 0.345),
                            ( <NA>, '0 days 00:00:00.000000001',  <NA>),
                            ('xyz', '0 days 00:00:00.000000002', 100.0),
                            ( <NA>, '0 days 00:00:00.000000003',  10.0)],
                        names=['a', 'b', 'c'])
                """
            ),
        ),
        (
            cudf.DataFrame(
                {
                    "a": ["abc", None, "xyz", None],
                    "b": cudf.Series([None, 1, 2, 3], dtype="timedelta64[ns]"),
                    "c": [0.345, np.nan, 100, 10],
                }
            )
            .set_index(["c", "a"])
            .index,
            textwrap.dedent(
                """
                MultiIndex([(0.345, 'abc'),
                            ( <NA>,  <NA>),
                            (100.0, 'xyz'),
                            ( 10.0,  <NA>)],
                        names=['c', 'a'])
                """
            ),
        ),
        (
            cudf.DataFrame(
                {
                    "a": [None, None, None, None],
                    "b": cudf.Series(
                        [None, None, None, None], dtype="timedelta64[ns]"
                    ),
                    "c": [0.345, np.nan, 100, 10],
                }
            )
            .set_index(["b", "a"])
            .index,
            textwrap.dedent(
                """
            MultiIndex([(NaT, <NA>),
                        (NaT, <NA>),
                        (NaT, <NA>),
                        (NaT, <NA>)],
                    names=['b', 'a'])
            """
            ),
        ),
        (
            cudf.DataFrame(
                {
                    "a": [1, 2, None, 3, 5],
                    "b": [
                        "abc",
                        "def, hi, bye",
                        None,
                        ", one, two, three, four",
                        None,
                    ],
                    "c": cudf.Series(
                        [0.3232, np.nan, 1, None, -0.34534], nan_as_null=False
                    ),
                    "d": [None, 100, 2000324, None, None],
                }
            )
            .set_index(["a", "b", "c", "d"])
            .index,
            textwrap.dedent(
                """
    MultiIndex([(   1,                     'abc',   0.3232,    <NA>),
                (   2,            'def, hi, bye',      nan,     100),
                (<NA>,                      <NA>,      1.0, 2000324),
                (   3, ', one, two, three, four',     <NA>,    <NA>),
                (   5,                      <NA>, -0.34534,    <NA>)],
            names=['a', 'b', 'c', 'd'])
    """
            ),
        ),
        (
            cudf.DataFrame(
                {
                    "a": [1, 2, None, 3, 5],
                    "b": [
                        "abc",
                        "def, hi, bye",
                        None,
                        ", one, two, three, four",
                        None,
                    ],
                    "c": cudf.Series(
                        [0.3232, np.nan, 1, None, -0.34534], nan_as_null=False
                    ),
                    "d": [None, 100, 2000324, None, None],
                }
            )
            .set_index(["b", "a", "c", "d"])
            .index,
            textwrap.dedent(
                """
    MultiIndex([(                    'abc',    1,   0.3232,    <NA>),
                (           'def, hi, bye',    2,      nan,     100),
                (                     <NA>, <NA>,      1.0, 2000324),
                (', one, two, three, four',    3,     <NA>,    <NA>),
                (                     <NA>,    5, -0.34534,    <NA>)],
            names=['b', 'a', 'c', 'd'])
    """
            ),
        ),
        (
            cudf.DataFrame(
                {
                    "a": ["(abc", "2", None, "3", "5"],
                    "b": [
                        "abc",
                        "def, hi, bye",
                        None,
                        ", one, two, three, four",
                        None,
                    ],
                    "c": cudf.Series(
                        [0.3232, np.nan, 1, None, -0.34534], nan_as_null=False
                    ),
                    "d": [None, 100, 2000324, None, None],
                }
            )
            .set_index(["a", "b", "c", "d"])
            .index,
            textwrap.dedent(
                """
    MultiIndex([('(abc',                     'abc',   0.3232,    <NA>),
                (   '2',            'def, hi, bye',      nan,     100),
                (  <NA>,                      <NA>,      1.0, 2000324),
                (   '3', ', one, two, three, four',     <NA>,    <NA>),
                (   '5',                      <NA>, -0.34534,    <NA>)],
            names=['a', 'b', 'c', 'd'])
    """
            ),
        ),
    ],
)
def test_multiindex_null_repr(gdi, expected_repr):
    actual_repr = repr(gdi)

    assert actual_repr.split() == expected_repr.split()


def test_categorical_series_with_nan_repr():
    series = cudf.Series(
        [1, 2, np.nan, 10, np.nan, None], nan_as_null=False
    ).astype("category")

    expected_repr = textwrap.dedent(
        """
    0     1.0
    1     2.0
    2     NaN
    3    10.0
    4     NaN
    5    <NA>
    dtype: category
    Categories (4, float64): [1.0, 2.0, 10.0, NaN]
    """
    )

    assert repr(series).split() == expected_repr.split()

    sliced_expected_repr = textwrap.dedent(
        """
        2     NaN
        3    10.0
        4     NaN
        5    <NA>
        dtype: category
        Categories (4, float64): [1.0, 2.0, 10.0, NaN]
        """
    )

    assert repr(series[2:]).split() == sliced_expected_repr.split()


def test_categorical_dataframe_with_nan_repr():
    series = cudf.Series(
        [1, 2, np.nan, 10, np.nan, None], nan_as_null=False
    ).astype("category")
    df = cudf.DataFrame({"a": series})
    expected_repr = textwrap.dedent(
        """
          a
    0   1.0
    1   2.0
    2   NaN
    3  10.0
    4   NaN
    5  <NA>
    """
    )

    assert repr(df).split() == expected_repr.split()


def test_categorical_index_with_nan_repr():
    cat_index = cudf.Index(
        cudf.Series(
            [1, 2, np.nan, 10, np.nan, None], nan_as_null=False
        ).astype("category")
    )

    expected_repr = (
        "CategoricalIndex([1.0, 2.0, NaN, 10.0, NaN, <NA>], "
        "categories=[1.0, 2.0, 10.0, NaN], ordered=False, dtype='category')"
    )

    assert repr(cat_index) == expected_repr

    sliced_expected_repr = (
        "CategoricalIndex([NaN, 10.0, NaN, <NA>], "
        "categories=[1.0, 2.0, 10.0, NaN], ordered=False, dtype='category')"
    )

    assert repr(cat_index[2:]) == sliced_expected_repr


def test_empty_series_name():
    ps = pd.Series([], name="abc", dtype="int")
    gs = cudf.from_pandas(ps)

    assert repr(ps) == repr(gs)


def test_repr_struct_after_concat():
    df = cudf.DataFrame(
        {
            "a": cudf.Series(
                [
                    {"sa": 2056831253},
                    {"sa": -1463792165},
                    {"sa": 1735783038},
                    {"sa": 103774433},
                    {"sa": -1413247520},
                ]
                * 13
            ),
            "b": cudf.Series(
                [
                    {"sa": {"ssa": 1140062029}},
                    None,
                    {"sa": {"ssa": 1998862860}},
                    {"sa": None},
                    {"sa": {"ssa": -395088502}},
                ]
                * 13
            ),
        }
    )
    pdf = df.to_pandas()

    assert repr(df) == repr(pdf)


def test_interval_index_repr():
    pi = pd.Index(
        [
            np.nan,
            pd.Interval(2.0, 3.0, closed="right"),
            pd.Interval(3.0, 4.0, closed="right"),
        ]
    )
    gi = cudf.from_pandas(pi)

    assert repr(pi) == repr(gi)


def test_large_unique_categories_repr():
    # Unfortunately, this is a long running test (takes about 1 minute)
    # and there is no way we can reduce the time
    pi = pd.CategoricalIndex(range(100_000_000))
    gi = cudf.CategoricalIndex(range(100_000_000))
    expected_repr = repr(pi)
<<<<<<< HEAD
    with utils.cudf_timeout(5):
=======
    with utils.cudf_timeout(6, timeout_message="Failed to repr fast enough"):
>>>>>>> d8b4de7c
        actual_repr = repr(gi)
    assert expected_repr == actual_repr<|MERGE_RESOLUTION|>--- conflicted
+++ resolved
@@ -1488,10 +1488,6 @@
     pi = pd.CategoricalIndex(range(100_000_000))
     gi = cudf.CategoricalIndex(range(100_000_000))
     expected_repr = repr(pi)
-<<<<<<< HEAD
-    with utils.cudf_timeout(5):
-=======
-    with utils.cudf_timeout(6, timeout_message="Failed to repr fast enough"):
->>>>>>> d8b4de7c
+    with utils.cudf_timeout(6):
         actual_repr = repr(gi)
     assert expected_repr == actual_repr