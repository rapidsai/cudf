--- conflicted
+++ resolved
@@ -20,11 +20,7 @@
 
 @pytest.mark.parametrize("attr", ["agg", "aggregate"])
 def test_series_agg(attr):
-<<<<<<< HEAD
-    df = cudf.DataFrame({"a": [1, 2] * 2, "b": [0] * 4})
-=======
     df = cudf.DataFrame({"a": [1, 2, 1, 2], "b": [0, 0, 0, 0]})
->>>>>>> 20ed0090
     pdf = df.to_pandas()
     agg = getattr(df.groupby("a")["a"], attr)("count")
     pd_agg = getattr(pdf.groupby(["a"])["a"], attr)("count")
