# Copyright (c) 2019-2021, NVIDIA CORPORATION.

import datetime
import datetime as dt
import operator
import re

import cupy as cp
import numpy as np
import pandas as pd
import pyarrow as pa
import pytest

import cudf
<<<<<<< HEAD
from cudf import DataFrame, Series
=======
import cudf.testing.dataset_generator as dataset_generator
from cudf.core import DataFrame, Series
>>>>>>> 7d892d11
from cudf.core.index import DatetimeIndex
from cudf.testing._utils import (
    DATETIME_TYPES,
    NUMERIC_TYPES,
    assert_eq,
    assert_exceptions_equal,
)


def data1():
    return pd.date_range("20010101", "20020215", freq="400h", name="times")


def data2():
    return pd.date_range("20010101", "20020215", freq="400h", name="times")


def timeseries_us_data():
    return pd.date_range(
        "2019-07-16 00:00:00",
        "2019-07-16 00:00:01",
        freq="5555us",
        name="times",
    )


def timestamp_ms_data():
    return pd.Series(
        [
            "2019-07-16 00:00:00.333",
            "2019-07-16 00:00:00.666",
            "2019-07-16 00:00:00.888",
        ]
    )


def timestamp_us_data():
    return pd.Series(
        [
            "2019-07-16 00:00:00.333333",
            "2019-07-16 00:00:00.666666",
            "2019-07-16 00:00:00.888888",
        ]
    )


def timestamp_ns_data():
    return pd.Series(
        [
            "2019-07-16 00:00:00.333333333",
            "2019-07-16 00:00:00.666666666",
            "2019-07-16 00:00:00.888888888",
        ]
    )


def numerical_data():
    return np.arange(1, 10)


fields = [
    "year",
    "month",
    "day",
    "hour",
    "minute",
    "second",
    "weekday",
    "dayofweek",
    "dayofyear",
    "day_of_year",
]


@pytest.mark.parametrize("data", [data1(), data2()])
def test_series(data):
    pd_data = pd.Series(data.copy())
    gdf_data = Series(pd_data)
    assert_eq(pd_data, gdf_data)


@pytest.mark.parametrize(
    "lhs_dtype",
    ["datetime64[s]", "datetime64[ms]", "datetime64[us]", "datetime64[ns]"],
)
@pytest.mark.parametrize(
    "rhs_dtype",
    ["datetime64[s]", "datetime64[ms]", "datetime64[us]", "datetime64[ns]"],
)
def test_datetime_series_binops_pandas(lhs_dtype, rhs_dtype):
    pd_data_1 = pd.Series(
        pd.date_range("20010101", "20020215", freq="400h", name="times")
    )
    pd_data_2 = pd.Series(
        pd.date_range("20010101", "20020215", freq="401h", name="times")
    )
    gdf_data_1 = Series(pd_data_1).astype(lhs_dtype)
    gdf_data_2 = Series(pd_data_2).astype(rhs_dtype)
    assert_eq(pd_data_1, gdf_data_1.astype("datetime64[ns]"))
    assert_eq(pd_data_2, gdf_data_2.astype("datetime64[ns]"))
    assert_eq(pd_data_1 < pd_data_2, gdf_data_1 < gdf_data_2)
    assert_eq(pd_data_1 > pd_data_2, gdf_data_1 > gdf_data_2)
    assert_eq(pd_data_1 == pd_data_2, gdf_data_1 == gdf_data_2)
    assert_eq(pd_data_1 <= pd_data_2, gdf_data_1 <= gdf_data_2)
    assert_eq(pd_data_1 >= pd_data_2, gdf_data_1 >= gdf_data_2)


@pytest.mark.parametrize(
    "lhs_dtype",
    ["datetime64[s]", "datetime64[ms]", "datetime64[us]", "datetime64[ns]"],
)
@pytest.mark.parametrize(
    "rhs_dtype",
    ["datetime64[s]", "datetime64[ms]", "datetime64[us]", "datetime64[ns]"],
)
def test_datetime_series_binops_numpy(lhs_dtype, rhs_dtype):
    pd_data_1 = pd.Series(
        pd.date_range("20010101", "20020215", freq="400h", name="times")
    )
    pd_data_2 = pd.Series(
        pd.date_range("20010101", "20020215", freq="401h", name="times")
    )
    gdf_data_1 = Series(pd_data_1).astype(lhs_dtype)
    gdf_data_2 = Series(pd_data_2).astype(rhs_dtype)
    np_data_1 = np.array(pd_data_1).astype(lhs_dtype)
    np_data_2 = np.array(pd_data_2).astype(rhs_dtype)
    np.testing.assert_equal(np_data_1, gdf_data_1.to_array())
    np.testing.assert_equal(np_data_2, gdf_data_2.to_array())
    np.testing.assert_equal(
        np.less(np_data_1, np_data_2), (gdf_data_1 < gdf_data_2).to_array()
    )
    np.testing.assert_equal(
        np.greater(np_data_1, np_data_2), (gdf_data_1 > gdf_data_2).to_array()
    )
    np.testing.assert_equal(
        np.equal(np_data_1, np_data_2), (gdf_data_1 == gdf_data_2).to_array()
    )
    np.testing.assert_equal(
        np.less_equal(np_data_1, np_data_2),
        (gdf_data_1 <= gdf_data_2).to_array(),
    )
    np.testing.assert_equal(
        np.greater_equal(np_data_1, np_data_2),
        (gdf_data_1 >= gdf_data_2).to_array(),
    )


@pytest.mark.parametrize("data", [data1(), data2()])
def test_dt_ops(data):
    pd_data = pd.Series(data.copy())
    gdf_data = Series(data.copy())

    assert_eq(pd_data == pd_data, gdf_data == gdf_data)
    assert_eq(pd_data < pd_data, gdf_data < gdf_data)
    assert_eq(pd_data > pd_data, gdf_data > gdf_data)


# libgdf doesn't respect timezones
@pytest.mark.parametrize("data", [data1()])
@pytest.mark.parametrize("field", fields)
def test_dt_series(data, field):
    pd_data = pd.Series(data.copy())
    gdf_data = Series(pd_data)
    base = getattr(pd_data.dt, field)
    test = getattr(gdf_data.dt, field).to_pandas().astype("int64")
    assert_eq(base, test)


@pytest.mark.parametrize("data", [data1()])
@pytest.mark.parametrize("field", fields)
def test_dt_index(data, field):
    pd_data = data.copy()
    gdf_data = DatetimeIndex(pd_data)
    assert_eq(getattr(gdf_data, field), getattr(pd_data, field))


def test_setitem_datetime():
    df = DataFrame()
    df["date"] = pd.date_range("20010101", "20010105").values
    assert np.issubdtype(df.date.dtype, np.datetime64)


def test_sort_datetime():
    df = pd.DataFrame()
    df["date"] = np.array(
        [
            np.datetime64("2016-11-20"),
            np.datetime64("2020-11-20"),
            np.datetime64("2019-11-20"),
            np.datetime64("1918-11-20"),
            np.datetime64("2118-11-20"),
        ]
    )
    df["vals"] = np.random.sample(len(df["date"]))

    gdf = cudf.from_pandas(df)

    s_df = df.sort_values(by="date")
    s_gdf = gdf.sort_values(by="date")

    assert_eq(s_df, s_gdf)


def test_issue_165():
    df_pandas = pd.DataFrame()
    start_date = dt.datetime.strptime("2000-10-21", "%Y-%m-%d")
    data = [(start_date + dt.timedelta(days=x)) for x in range(6)]
    df_pandas["dates"] = data
    df_pandas["num"] = [1, 2, 3, 4, 5, 6]
    df_cudf = DataFrame.from_pandas(df_pandas)

    base = df_pandas.query("dates==@start_date")
    test = df_cudf.query("dates==@start_date")
    assert_eq(base, test)
    assert len(test) > 0

    mask = df_cudf.dates == start_date
    base_mask = df_pandas.dates == start_date
    assert_eq(mask, base_mask, check_names=False)
    assert mask.to_pandas().sum() > 0

    start_date_ts = pd.Timestamp(start_date)
    test = df_cudf.query("dates==@start_date_ts")
    base = df_pandas.query("dates==@start_date_ts")
    assert_eq(base, test)
    assert len(test) > 0

    mask = df_cudf.dates == start_date_ts
    base_mask = df_pandas.dates == start_date_ts
    assert_eq(mask, base_mask, check_names=False)
    assert mask.to_pandas().sum() > 0

    start_date_np = np.datetime64(start_date_ts, "ns")
    test = df_cudf.query("dates==@start_date_np")
    base = df_pandas.query("dates==@start_date_np")
    assert_eq(base, test)
    assert len(test) > 0

    mask = df_cudf.dates == start_date_np
    base_mask = df_pandas.dates == start_date_np
    assert_eq(mask, base_mask, check_names=False)
    assert mask.to_pandas().sum() > 0


@pytest.mark.parametrize("data", [data1(), data2()])
@pytest.mark.parametrize("dtype", NUMERIC_TYPES)
def test_typecast_from_datetime(data, dtype):
    pd_data = pd.Series(data.copy())
    np_data = np.array(pd_data)
    gdf_data = Series(pd_data)

    np_casted = np_data.astype(dtype)
    gdf_casted = gdf_data.astype(dtype)

    np.testing.assert_equal(np_casted, gdf_casted.to_array())


@pytest.mark.parametrize("data", [data1(), data2()])
@pytest.mark.parametrize(
    "dtype",
    ["datetime64[s]", "datetime64[ms]", "datetime64[us]", "datetime64[ns]"],
)
def test_typecast_from_datetime_to_int64_to_datetime(data, dtype):
    pd_data = pd.Series(data.copy())
    np_data = np.array(pd_data)
    gdf_data = Series(pd_data)

    np_casted = np_data.astype(np.int64).astype(dtype)
    gdf_casted = gdf_data.astype(np.int64).astype(dtype)

    np.testing.assert_equal(np_casted, gdf_casted.to_array())


@pytest.mark.parametrize("data", [timeseries_us_data()])
@pytest.mark.parametrize(
    "dtype",
    ["datetime64[s]", "datetime64[ms]", "datetime64[us]", "datetime64[ns]"],
)
def test_typecast_to_different_datetime_resolutions(data, dtype):
    pd_data = pd.Series(data.copy())
    np_data = np.array(pd_data).astype(dtype)
    gdf_series = Series(pd_data).astype(dtype)
    np.testing.assert_equal(np_data, gdf_series.to_array())


@pytest.mark.parametrize(
    "data", [timestamp_ms_data(), timestamp_us_data(), timestamp_ns_data()]
)
@pytest.mark.parametrize(
    "dtype",
    ["datetime64[s]", "datetime64[ms]", "datetime64[us]", "datetime64[ns]"],
)
def test_string_timstamp_typecast_to_different_datetime_resolutions(
    data, dtype
):
    pd_sr = data
    gdf_sr = cudf.Series.from_pandas(pd_sr)

    expect = pd_sr.values.astype(dtype)
    got = gdf_sr.astype(dtype).values_host

    np.testing.assert_equal(expect, got)


@pytest.mark.parametrize("data", [numerical_data()])
@pytest.mark.parametrize("from_dtype", NUMERIC_TYPES)
@pytest.mark.parametrize(
    "to_dtype",
    ["datetime64[s]", "datetime64[ms]", "datetime64[us]", "datetime64[ns]"],
)
def test_typecast_to_datetime(data, from_dtype, to_dtype):
    np_data = data.astype(from_dtype)
    gdf_data = Series(np_data)

    np_casted = np_data.astype(to_dtype)
    gdf_casted = gdf_data.astype(to_dtype)

    np.testing.assert_equal(np_casted, gdf_casted.to_array())


@pytest.mark.parametrize("data", [numerical_data()])
@pytest.mark.parametrize("from_dtype", NUMERIC_TYPES)
@pytest.mark.parametrize(
    "to_dtype",
    ["datetime64[s]", "datetime64[ms]", "datetime64[us]", "datetime64[ns]"],
)
def test_typecast_to_from_datetime(data, from_dtype, to_dtype):
    np_data = data.astype(from_dtype)
    gdf_data = Series(np_data)

    np_casted = np_data.astype(to_dtype).astype(from_dtype)
    gdf_casted = gdf_data.astype(to_dtype).astype(from_dtype)

    np.testing.assert_equal(np_casted, gdf_casted.to_array())


@pytest.mark.parametrize("data", [numerical_data()])
@pytest.mark.parametrize(
    "from_dtype",
    ["datetime64[s]", "datetime64[ms]", "datetime64[us]", "datetime64[ns]"],
)
@pytest.mark.parametrize(
    "to_dtype",
    ["datetime64[s]", "datetime64[ms]", "datetime64[us]", "datetime64[ns]"],
)
def test_typecast_from_datetime_to_datetime(data, from_dtype, to_dtype):
    np_data = data.astype(from_dtype)
    gdf_col = Series(np_data)._column

    np_casted = np_data.astype(to_dtype)
    gdf_casted = gdf_col.astype(to_dtype)

    np.testing.assert_equal(np_casted, gdf_casted.to_array())


@pytest.mark.parametrize("data", [numerical_data()])
@pytest.mark.parametrize("nulls", ["some", "all"])
def test_to_from_pandas_nulls(data, nulls):
    pd_data = pd.Series(data.copy().astype("datetime64[ns]"))
    if nulls == "some":
        # Fill half the values with NaT
        pd_data[list(range(0, len(pd_data), 2))] = np.datetime64("nat", "ns")
    elif nulls == "all":
        # Fill all the values with NaT
        pd_data[:] = np.datetime64("nat", "ns")
    gdf_data = Series.from_pandas(pd_data)

    expect = pd_data
    got = gdf_data.to_pandas()

    assert_eq(expect, got)


@pytest.mark.parametrize(
    "dtype",
    ["datetime64[s]", "datetime64[ms]", "datetime64[us]", "datetime64[ns]"],
)
def test_datetime_to_arrow(dtype):
    timestamp = (
        cudf.datasets.timeseries(
            start="2000-01-01", end="2000-01-02", freq="3600s", dtypes={}
        )
        .reset_index()["timestamp"]
        .reset_index(drop=True)
    )
    gdf = DataFrame({"timestamp": timestamp.astype(dtype)})
    assert_eq(gdf, DataFrame.from_arrow(gdf.to_arrow(preserve_index=False)))


@pytest.mark.parametrize(
    "data",
    [
        pd.Series([], dtype="datetime64[ns]"),
        pd.Series(pd.date_range("2010-01-01", "2010-02-01")),
        pd.Series([None, None], dtype="datetime64[ns]"),
    ],
)
@pytest.mark.parametrize(
    "nulls", ["none", pytest.param("some", marks=pytest.mark.xfail)]
)
def test_datetime_unique(data, nulls):
    psr = data.copy()

    if len(data) > 0:
        if nulls == "some":
            p = np.random.randint(0, len(data), 2)
            psr[p] = None

    gsr = cudf.from_pandas(psr)
    expected = psr.unique()
    got = gsr.unique()

    assert_eq(pd.Series(expected), got.to_pandas())


@pytest.mark.parametrize(
    "data",
    [
        pd.Series([], dtype="datetime64[ns]"),
        pd.Series(pd.date_range("2010-01-01", "2010-02-01")),
        pd.Series([None, None], dtype="datetime64[ns]"),
    ],
)
@pytest.mark.parametrize("nulls", ["none", "some"])
def test_datetime_nunique(data, nulls):
    psr = data.copy()

    if len(data) > 0:
        if nulls == "some":
            p = np.random.randint(0, len(data), 2)
            psr[p] = None

    gsr = cudf.from_pandas(psr)
    expected = psr.nunique()
    got = gsr.nunique()
    assert_eq(got, expected)


testdata = [
    (
        Series(
            ["2018-01-01", None, "2019-01-31", None, "2018-01-01"],
            dtype="datetime64[ms]",
        ),
        True,
    ),
    (
        Series(
            [
                "2018-01-01",
                "2018-01-02",
                "2019-01-31",
                "2018-03-01",
                "2018-01-01",
            ],
            dtype="datetime64[ms]",
        ),
        False,
    ),
    (
        Series(
            np.array(
                ["2018-01-01", None, "2019-12-30"], dtype="datetime64[ms]"
            )
        ),
        True,
    ),
]


@pytest.mark.parametrize("data, expected", testdata)
def test_datetime_has_null_test(data, expected):
    pd_data = data.to_pandas()
    count = pd_data.notna().value_counts()
    expected_count = 0
    if False in count.keys():
        expected_count = count[False]

    assert_eq(expected, data.has_nulls)
    assert_eq(expected_count, data.null_count)


def test_datetime_has_null_test_pyarrow():
    data = Series(
        pa.array(
            [0, np.iinfo("int64").min, np.iinfo("int64").max, None],
            type=pa.timestamp("ns"),
        )
    )
    expected = True
    expected_count = 1

    assert_eq(expected, data.has_nulls)
    assert_eq(expected_count, data.null_count)


def test_datetime_dataframe():
    data = {
        "timearray": np.array(
            [0, 1, None, 2, 20, None, 897], dtype="datetime64[ms]"
        )
    }
    gdf = cudf.DataFrame(data)
    pdf = pd.DataFrame(data)

    assert_eq(pdf, gdf)

    assert_eq(pdf.dropna(), gdf.dropna())

    assert_eq(pdf.isnull(), gdf.isnull())

    data = np.array([0, 1, None, 2, 20, None, 897], dtype="datetime64[ms]")
    gs = cudf.Series(data)
    ps = pd.Series(data)

    assert_eq(ps, gs)

    assert_eq(ps.dropna(), gs.dropna())

    assert_eq(ps.isnull(), gs.isnull())


@pytest.mark.parametrize(
    "data",
    [
        None,
        [],
        pd.Series([], dtype="float64"),
        pd.Index([]),
        pd.Series([1, 2, 3]),
        pd.Series([0, 1, -1]),
        pd.Series([0, 1, -1, 100.3, 200, 47637289]),
        pd.Series(["2012-10-11", "2010-01-01", "2016-07-07", "2014-02-02"]),
        [1, 2, 3, 100, -123, -1, 0, 1000000000000679367],
        pd.DataFrame({"year": [2015, 2016], "month": [2, 3], "day": [4, 5]}),
        pd.DataFrame(
            {"year": ["2015", "2016"], "month": ["2", "3"], "day": [4, 5]}
        ),
        pd.DataFrame(
            {
                "year": [2015, 2016],
                "month": [2, 3],
                "day": [4, 5],
                "minute": [1, 100],
                "second": [90, 10],
                "hour": [1, 0.5],
            },
            index=["a", "b"],
        ),
        pd.DataFrame(
            {
                "year": [],
                "month": [],
                "day": [],
                "minute": [],
                "second": [],
                "hour": [],
            },
        ),
        ["2012-10-11", "2010-01-01", "2016-07-07", "2014-02-02"],
        pd.Index([1, 2, 3, 4]),
        pd.DatetimeIndex(
            ["1970-01-01 00:00:00.000000001", "1970-01-01 00:00:00.000000002"],
            dtype="datetime64[ns]",
            freq=None,
        ),
        pd.DatetimeIndex([], dtype="datetime64[ns]", freq=None,),
        pd.Series([1, 2, 3]).astype("datetime64[ns]"),
        pd.Series([1, 2, 3]).astype("datetime64[us]"),
        pd.Series([1, 2, 3]).astype("datetime64[ms]"),
        pd.Series([1, 2, 3]).astype("datetime64[s]"),
        pd.Series([1, 2, 3]).astype("datetime64[D]"),
        1,
        100,
        17,
        53.638435454,
        np.array([1, 10, 15, 478925, 2327623467]),
        np.array([0.3474673, -10, 15, 478925.34345, 2327623467]),
    ],
)
@pytest.mark.parametrize("dayfirst", [True, False])
@pytest.mark.parametrize("infer_datetime_format", [True, False])
def test_cudf_to_datetime(data, dayfirst, infer_datetime_format):
    pd_data = data
    if isinstance(pd_data, (pd.Series, pd.DataFrame, pd.Index)):
        gd_data = cudf.from_pandas(pd_data)
    else:
        if type(pd_data).__module__ == np.__name__:
            gd_data = cp.array(pd_data)
        else:
            gd_data = pd_data

    expected = pd.to_datetime(
        pd_data, dayfirst=dayfirst, infer_datetime_format=infer_datetime_format
    )
    actual = cudf.to_datetime(
        gd_data, dayfirst=dayfirst, infer_datetime_format=infer_datetime_format
    )

    assert_eq(actual, expected)


@pytest.mark.parametrize(
    "data",
    [
        "2",
        ["1", "2", "3"],
        ["1/1/1", "2/2/2", "1"],
        pd.Series([1, 2, 3], dtype="timedelta64[ns]"),
        pd.DataFrame(
            {
                "year": [2015, 2016],
                "month": [2, 3],
                "day": [4, 5],
                "minute": [1, 100],
                "second": [90, 10],
                "hour": [1, 0],
                "blablacol": [1, 1],
            }
        ),
        pd.DataFrame(
            {
                "month": [2, 3],
                "day": [4, 5],
                "minute": [1, 100],
                "second": [90, 10],
                "hour": [1, 0],
            }
        ),
    ],
)
def test_to_datetime_errors(data):
    pd_data = data
    if isinstance(pd_data, (pd.Series, pd.DataFrame, pd.Index)):
        gd_data = cudf.from_pandas(pd_data)
    else:
        gd_data = pd_data

    assert_exceptions_equal(
        pd.to_datetime, cudf.to_datetime, ([pd_data],), ([gd_data],)
    )


def test_to_datetime_not_implemented():

    with pytest.raises(NotImplementedError):
        cudf.to_datetime([], exact=False)

    with pytest.raises(NotImplementedError):
        cudf.to_datetime([], origin="julian")

    with pytest.raises(NotImplementedError):
        cudf.to_datetime([], yearfirst=True)


@pytest.mark.parametrize(
    "data",
    [
        1,
        [],
        pd.Series([], dtype="float64"),
        pd.Index([]),
        pd.Series([1, 2, 3]),
        pd.Series([1, 2.4, 3]),
        pd.Series([0, 1, -1]),
        pd.Series([0, 1, -1, 100, 200, 47637]),
        [10, 12, 1200, 15003],
        pd.DatetimeIndex([], dtype="datetime64[ns]", freq=None,),
        pd.Index([1, 2, 3, 4]),
    ],
)
@pytest.mark.parametrize("unit", ["D", "s", "ms", "us", "ns"])
def test_to_datetime_units(data, unit):
    pd_data = data
    if isinstance(pd_data, (pd.Series, pd.DataFrame, pd.Index)):
        gd_data = cudf.from_pandas(pd_data)
    else:
        gd_data = pd_data

    expected = pd.to_datetime(pd_data, unit=unit)
    actual = cudf.to_datetime(gd_data, unit=unit)

    assert_eq(actual, expected)


@pytest.mark.parametrize(
    "data,format",
    [
        ("2012-10-11", None),
        ("2012-10-11", "%Y-%m-%d"),
        ("2012-10-11", "%Y-%d-%m"),
        (["2012-10-11", "2010-01-01", "2016-07-07", "2014-02-02"], None),
        (["2012-10-11", "2010-01-01", "2016-07-07", "2014-02-02"], "%Y-%m-%d"),
        (["2012-10-11", "2010-01-01", "2016-07-07", "2014-02-02"], "%Y-%d-%m"),
        (["10-11-2012", "01-01-2010", "07-07-2016", "02-02-2014"], "%m-%d-%Y"),
        (["10-11-2012", "01-01-2010", "07-07-2016", "02-02-2014"], "%d-%m-%Y"),
        (["10-11-2012", "01-01-2010", "07-07-2016", "02-02-2014"], None),
        (["2012/10/11", "2010/01/01", "2016/07/07", "2014/02/02"], None),
        (["2012/10/11", "2010/01/01", "2016/07/07", "2014/02/02"], "%Y/%m/%d"),
        (["2012/10/11", "2010/01/01", "2016/07/07", "2014/02/02"], "%Y/%d/%m"),
        (["10/11/2012", "01/01/2010", "07/07/2016", "02/02/2014"], "%m/%d/%Y"),
        (["10/11/2012", "01/01/2010", "07/07/2016", "02/02/2014"], "%d/%m/%Y"),
        (["10/11/2012", "01/01/2010", "07/07/2016", "02/02/2014"], None),
        (pd.Series([2015, 2020, 2021]), "%Y"),
        pytest.param(
            pd.Series(["1", "2", "1"]),
            "%m",
            marks=pytest.mark.xfail(
                reason="https://github.com/rapidsai/cudf/issues/6109"
                "https://github.com/pandas-dev/pandas/issues/35934"
            ),
        ),
        pytest.param(
            pd.Series(["14", "20", "10"]),
            "%d",
            marks=pytest.mark.xfail(
                reason="https://github.com/rapidsai/cudf/issues/6109"
                "https://github.com/pandas-dev/pandas/issues/35934"
            ),
        ),
        (pd.Series([2015, 2020.0, 2021.2]), "%Y"),
    ],
)
@pytest.mark.parametrize("infer_datetime_format", [True, False])
def test_to_datetime_format(data, format, infer_datetime_format):
    pd_data = data
    if isinstance(pd_data, (pd.Series, pd.DataFrame, pd.Index)):
        gd_data = cudf.from_pandas(pd_data)
    else:
        gd_data = pd_data

    expected = pd.to_datetime(
        pd_data, format=format, infer_datetime_format=infer_datetime_format
    )
    actual = cudf.to_datetime(
        gd_data, format=format, infer_datetime_format=infer_datetime_format
    )

    assert_eq(actual, expected)


def test_datetime_can_cast_safely():

    sr = cudf.Series(
        ["1679-01-01", "2000-01-31", "2261-01-01"], dtype="datetime64[ms]"
    )
    assert sr._column.can_cast_safely(np.dtype("datetime64[ns]"))

    sr = cudf.Series(
        ["1677-01-01", "2000-01-31", "2263-01-01"], dtype="datetime64[ms]"
    )

    assert sr._column.can_cast_safely(np.dtype("datetime64[ns]")) is False


# Cudf autocasts unsupported time_units
@pytest.mark.parametrize(
    "dtype",
    ["datetime64[D]", "datetime64[W]", "datetime64[M]", "datetime64[Y]"],
)
def test_datetime_array_timeunit_cast(dtype):
    testdata = np.array(
        [
            np.datetime64("2016-11-20"),
            np.datetime64("2020-11-20"),
            np.datetime64("2019-11-20"),
            np.datetime64("1918-11-20"),
            np.datetime64("2118-11-20"),
        ],
        dtype=dtype,
    )

    gs = Series(testdata)
    ps = pd.Series(testdata)

    assert_eq(ps, gs)

    gdf = DataFrame()
    gdf["a"] = np.arange(5)
    gdf["b"] = testdata

    pdf = pd.DataFrame()
    pdf["a"] = np.arange(5)
    pdf["b"] = testdata
    assert_eq(pdf, gdf)


@pytest.mark.parametrize("timeunit", ["D", "W", "M", "Y"])
def test_datetime_scalar_timeunit_cast(timeunit):
    testscalar = np.datetime64("2016-11-20", timeunit)

    gs = Series(testscalar)
    ps = pd.Series(testscalar)
    assert_eq(ps, gs)

    gdf = DataFrame()
    gdf["a"] = np.arange(5)
    gdf["b"] = testscalar

    pdf = pd.DataFrame()
    pdf["a"] = np.arange(5)
    pdf["b"] = testscalar

    assert_eq(pdf, gdf)


@pytest.mark.parametrize(
    "data",
    [
        ["2001-01-01", "2002-02-02", "2000-01-05", "NaT"],
        ["2001-01-01", "2002-02-02", "2000-01-05", None],
        [None, None, None, None, None],
    ],
)
@pytest.mark.parametrize("dtype", DATETIME_TYPES)
def test_str_null_to_datetime(data, dtype):
    psr = pd.Series(data)
    gsr = Series(data)

    assert_eq(psr.astype(dtype), gsr.astype(dtype))


def test_str_to_datetime_error():
    psr = pd.Series(["2001-01-01", "2002-02-02", "2000-01-05", "None"])
    gsr = Series(["2001-01-01", "2002-02-02", "2000-01-05", "None"])

    assert_exceptions_equal(
        lfunc=psr.astype,
        rfunc=gsr.astype,
        lfunc_args_and_kwargs=(["datetime64[s]"],),
        rfunc_args_and_kwargs=(["datetime64[s]"],),
        check_exception_type=False,
        expected_error_message=re.escape(
            "Could not convert `None` value to datetime"
        ),
    )


@pytest.mark.parametrize(
    "data",
    [
        [1, 2, 3, 4, 10, 100, 20000],
        [None] * 7,
        [10, 20, 30, None, 100, 200, None],
        [3223.234, 342.2332, 23423.23, 3343.23324, 23432.2323, 242.23, 233],
    ],
)
@pytest.mark.parametrize(
    "other",
    [
        [1, 2, 3, 4, 10, 100, 20000],
        [None] * 7,
        [10, 20, 30, None, 100, 200, None],
        [3223.234, 342.2332, 23423.23, 3343.23324, 23432.2323, 242.23, 233],
        np.datetime64("2005-02"),
        np.datetime64("2005-02-25"),
        np.datetime64("2005-02-25T03:30"),
        np.datetime64("nat"),
    ],
)
@pytest.mark.parametrize("data_dtype", DATETIME_TYPES)
@pytest.mark.parametrize("other_dtype", DATETIME_TYPES)
def test_datetime_subtract(data, other, data_dtype, other_dtype):

    gsr = cudf.Series(data, dtype=data_dtype)
    psr = gsr.to_pandas()

    if isinstance(other, np.datetime64):
        gsr_other = other
        psr_other = other
    else:
        gsr_other = cudf.Series(other, dtype=other_dtype)
        psr_other = gsr_other.to_pandas()

    expected = psr - psr_other
    actual = gsr - gsr_other

    assert_eq(expected, actual)

    expected = psr_other - psr
    actual = gsr_other - gsr

    assert_eq(expected, actual)


@pytest.mark.parametrize(
    "data",
    [
        [1000000, 200000, 3000000],
        [1000000, 200000, None],
        [],
        [None],
        [None, None, None, None, None],
        [12, 12, 22, 343, 4353534, 435342],
        np.array([10, 20, 30, None, 100]),
        cp.asarray([10, 20, 30, 100]),
        [1000000, 200000, 3000000],
        [1000000, 200000, None],
        [1],
        [12, 11, 232, 223432411, 2343241, 234324, 23234],
        [12, 11, 2.32, 2234.32411, 2343.241, 23432.4, 23234],
        [1.321, 1132.324, 23223231.11, 233.41, 0.2434, 332, 323],
        [12, 11, 2.32, 2234.32411, 2343.241, 23432.4, 23234],
    ],
)
@pytest.mark.parametrize(
    "other_scalars",
    [
        datetime.timedelta(days=768),
        datetime.timedelta(seconds=768),
        datetime.timedelta(microseconds=7),
        datetime.timedelta(minutes=447),
        datetime.timedelta(hours=447),
        datetime.timedelta(weeks=734),
        np.timedelta64(4, "s"),
        np.timedelta64(456, "D"),
        np.timedelta64(46, "h"),
        np.timedelta64("nat"),
        np.timedelta64(1, "s"),
        np.timedelta64(1, "ms"),
        np.timedelta64(1, "us"),
        np.timedelta64(1, "ns"),
    ],
)
@pytest.mark.parametrize("dtype", DATETIME_TYPES)
@pytest.mark.parametrize(
    "op", ["add", "sub"],
)
def test_datetime_series_ops_with_scalars(data, other_scalars, dtype, op):
    gsr = cudf.Series(data=data, dtype=dtype)
    psr = gsr.to_pandas()

    if op == "add":
        expected = psr + other_scalars
        actual = gsr + other_scalars
    elif op == "sub":
        expected = psr - other_scalars
        actual = gsr - other_scalars

    assert_eq(expected, actual)

    if op == "add":
        expected = other_scalars + psr
        actual = other_scalars + gsr

        assert_eq(expected, actual)

    elif op == "sub":
        assert_exceptions_equal(
            lfunc=operator.sub,
            rfunc=operator.sub,
            lfunc_args_and_kwargs=([other_scalars, psr],),
            rfunc_args_and_kwargs=([other_scalars, gsr],),
            compare_error_message=False,
        )


@pytest.mark.parametrize(
    "data",
    [
        [1000000, 200000, 3000000],
        [1000000, 200000, None],
        [],
        [None],
        [None, None, None, None, None],
        [12, 12, 22, 343, 4353534, 435342],
        np.array([10, 20, 30, None, 100]),
        cp.asarray([10, 20, 30, 100]),
        [1000000, 200000, 3000000],
        [1000000, 200000, None],
        [1],
        [12, 11, 232, 223432411, 2343241, 234324, 23234],
        [12, 11, 2.32, 2234.32411, 2343.241, 23432.4, 23234],
        [1.321, 1132.324, 23223231.11, 233.41, 0.2434, 332, 323],
        [12, 11, 2.32, 2234.32411, 2343.241, 23432.4, 23234],
    ],
)
@pytest.mark.parametrize(
    "scalar",
    [
        datetime.timedelta(days=768),
        datetime.timedelta(seconds=768),
        datetime.timedelta(microseconds=7),
        pytest.param(np.timedelta64("nat"), marks=pytest.mark.xfail),
        np.timedelta64(1, "s"),
        np.timedelta64(1, "ms"),
        np.timedelta64(1, "us"),
        np.timedelta64(1, "ns"),
    ],
)
@pytest.mark.parametrize("dtype", DATETIME_TYPES)
@pytest.mark.parametrize("op", [np.add, np.subtract])
def test_datetime_series_ops_with_cudf_scalars(data, scalar, dtype, op):
    gsr = cudf.Series(data=data, dtype=dtype)
    psr = gsr.to_pandas()

    expect = op(psr, scalar)
    got = op(gsr, cudf.Scalar(scalar))

    assert_eq(expect, got)


def test_datetime_invalid_ops():
    sr = cudf.Series([1, 2, 3], dtype="datetime64[ns]")
    psr = sr.to_pandas()

    assert_exceptions_equal(
        lfunc=operator.add,
        rfunc=operator.add,
        lfunc_args_and_kwargs=([psr, pd.Timestamp(1513393355.5, unit="s")],),
        rfunc_args_and_kwargs=([sr, pd.Timestamp(1513393355.5, unit="s")],),
        compare_error_message=False,
    )

    assert_exceptions_equal(
        lfunc=operator.truediv,
        rfunc=operator.truediv,
        lfunc_args_and_kwargs=([psr, pd.Timestamp(1513393355.5, unit="s")],),
        rfunc_args_and_kwargs=([sr, pd.Timestamp(1513393355.5, unit="s")],),
        compare_error_message=False,
    )

    assert_exceptions_equal(
        lfunc=operator.add,
        rfunc=operator.add,
        lfunc_args_and_kwargs=([psr, psr],),
        rfunc_args_and_kwargs=([sr, sr],),
        compare_error_message=False,
    )

    assert_exceptions_equal(
        lfunc=operator.floordiv,
        rfunc=operator.floordiv,
        lfunc_args_and_kwargs=([psr, psr],),
        rfunc_args_and_kwargs=([sr, sr],),
        compare_error_message=False,
    )

    assert_exceptions_equal(
        lfunc=operator.floordiv,
        rfunc=operator.floordiv,
        lfunc_args_and_kwargs=([psr, pd.Timestamp(1513393355.5, unit="s")],),
        rfunc_args_and_kwargs=([sr, pd.Timestamp(1513393355.5, unit="s")],),
        compare_error_message=False,
    )

    assert_exceptions_equal(
        lfunc=operator.add,
        rfunc=operator.add,
        lfunc_args_and_kwargs=([psr, 1],),
        rfunc_args_and_kwargs=([sr, 1],),
        compare_error_message=False,
    )

    assert_exceptions_equal(
        lfunc=operator.truediv,
        rfunc=operator.truediv,
        lfunc_args_and_kwargs=([psr, "a"],),
        rfunc_args_and_kwargs=([sr, "a"],),
        compare_error_message=False,
    )

    assert_exceptions_equal(
        lfunc=operator.mul,
        rfunc=operator.mul,
        lfunc_args_and_kwargs=([psr, 1],),
        rfunc_args_and_kwargs=([sr, 1],),
        compare_error_message=False,
    )


@pytest.mark.parametrize(
    "data",
    [
        [],
        [1, 2, 3],
        [None, 1, 10, 11, None],
        [None, None, None, None, None],
        [None],
    ],
)
@pytest.mark.parametrize("dtype", DATETIME_TYPES)
@pytest.mark.parametrize(
    "fill_value",
    [
        np.datetime64("2005-02"),
        np.datetime64("2005-02-25"),
        np.datetime64("2005-02-25T03:30"),
        np.datetime64("nat"),
    ],
)
def test_datetime_fillna(data, dtype, fill_value):
    sr = cudf.Series(data, dtype=dtype)
    psr = sr.to_pandas()

    expected = psr.dropna()
    actual = sr.dropna()

    assert_eq(expected, actual)

    expected = psr.fillna(fill_value)
    actual = sr.fillna(fill_value)

    assert_eq(expected, actual)

    expected = expected.dropna()
    actual = actual.dropna()

    assert_eq(expected, actual)


@pytest.mark.parametrize(
    "data", [[1, 2, 3, None], [], [100121, 1221312, 321312321, 1232131223]]
)
@pytest.mark.parametrize("dtype", DATETIME_TYPES)
@pytest.mark.parametrize(
    "date_format", ["%d - %m", "%y/%H", "%Y", "%I - %M / %S", "%f", "%j", "%p"]
)
def test_datetime_strftime(data, dtype, date_format):
    gsr = cudf.Series(data, dtype=dtype)
    psr = gsr.to_pandas()

    expected = psr.dt.strftime(date_format=date_format)
    actual = gsr.dt.strftime(date_format=date_format)

    assert_eq(expected, actual)


@pytest.mark.parametrize(
    "date_format",
    [
        "%a",
        "%A",
        "%w",
        "%b",
        "%B",
        "%U",
        "%W",
        "%c",
        "%x",
        "%X",
        "%G",
        "%u",
        "%V",
    ],
)
def test_datetime_strftime_not_implemented_formats(date_format):
    gsr = cudf.Series([1, 2, 3], dtype="datetime64[ms]")

    with pytest.raises(NotImplementedError):
        gsr.dt.strftime(date_format=date_format)


@pytest.mark.parametrize("data", [[1, 2, 3], [], [1, 20, 1000, None]])
@pytest.mark.parametrize("dtype", DATETIME_TYPES)
@pytest.mark.parametrize("stat", ["mean", "quantile"])
def test_datetime_stats(data, dtype, stat):
    gsr = cudf.Series(data, dtype=dtype)
    psr = gsr.to_pandas()

    expected = getattr(psr, stat)()
    actual = getattr(gsr, stat)()

    if len(data) == 0:
        assert np.isnat(expected.to_numpy()) and np.isnat(actual.to_numpy())
    else:
        assert_eq(expected, actual)


@pytest.mark.parametrize("op", ["max", "min", "std", "median"])
@pytest.mark.parametrize(
    "data",
    [
        [],
        [1, 2, 3, 100],
        [10, None, 100, None, None],
        [None, None, None],
        [1231],
    ],
)
@pytest.mark.parametrize("dtype", DATETIME_TYPES)
def test_datetime_reductions(data, op, dtype):
    sr = cudf.Series(data, dtype=dtype)
    psr = sr.to_pandas()

    actual = getattr(sr, op)()
    expected = getattr(psr, op)()

    if (
        expected is pd.NaT
        and actual is pd.NaT
        or (np.isnat(expected.to_numpy()) and np.isnat(actual))
    ):
        assert True
    else:
        assert_eq(expected, actual)


@pytest.mark.parametrize(
    "data",
    [
        np.datetime_as_string(
            np.arange("2002-10-27T04:30", 4 * 60, 60, dtype="M8[m]"),
            timezone="UTC",
        ),
        np.datetime_as_string(
            np.arange("2002-10-27T04:30", 10 * 60, 1, dtype="M8[m]"),
            timezone="UTC",
        ),
        np.datetime_as_string(
            np.arange("2002-10-27T04:30", 10 * 60, 1, dtype="M8[ns]"),
            timezone="UTC",
        ),
        np.datetime_as_string(
            np.arange("2002-10-27T04:30", 10 * 60, 1, dtype="M8[us]"),
            timezone="UTC",
        ),
        np.datetime_as_string(
            np.arange("2002-10-27T04:30", 4 * 60, 60, dtype="M8[s]"),
            timezone="UTC",
        ),
    ],
)
@pytest.mark.parametrize("dtype", DATETIME_TYPES)
def test_datetime_infer_format(data, dtype):
    sr = cudf.Series(data)
    psr = pd.Series(data)

    expected = psr.astype(dtype)
    actual = sr.astype(dtype)

    assert_eq(expected, actual)


def test_dateoffset_instance_subclass_check():
    assert not issubclass(pd.DateOffset, cudf.DateOffset)
    assert not isinstance(pd.DateOffset(), cudf.DateOffset)


def test_datetime_to_datetime_error():
    assert_exceptions_equal(
        lfunc=pd.to_datetime,
        rfunc=cudf.to_datetime,
        lfunc_args_and_kwargs=(["02-Oct-2017 09:30", "%d-%B-%Y %H:%M"],),
        rfunc_args_and_kwargs=(["02-Oct-2017 09:30", "%d-%B-%Y %H:%M"],),
        check_exception_type=False,
        expected_error_message=re.escape(
            "errors parameter has to be either one of: ['ignore', 'raise', "
            "'coerce', 'warn'], found: %d-%B-%Y %H:%M"
        ),
    )


def test_is_leap_year():
    data = [
        "2020-05-31 08:00:00",
        None,
        "1999-12-31 18:40:00",
        "2000-12-31 04:00:00",
        None,
        "1900-02-28 07:00:00",
        "1800-03-14 07:30:00",
        "2100-03-14 07:30:00",
        "1970-01-01 00:00:00",
        "1969-12-31 12:59:00",
    ]

    # Series
    ps = pd.Series(data, dtype="datetime64[s]")
    gs = cudf.from_pandas(ps)

    expect = ps.dt.is_leap_year
    got = gs.dt.is_leap_year

    assert_eq(expect, got)

    # DatetimeIndex
    pIndex = pd.DatetimeIndex(data)
    gIndex = cudf.from_pandas(pIndex)

    expect2 = pIndex.is_leap_year
    got2 = gIndex.is_leap_year

    assert_eq(expect2, got2)


@pytest.mark.parametrize("dtype", DATETIME_TYPES)
def test_days_in_months(dtype):
    nrows = 1000

    data = dataset_generator.rand_dataframe(
        dtypes_meta=[
            {"dtype": dtype, "null_frequency": 0.4, "cardinality": nrows}
        ],
        rows=nrows,
        use_threads=False,
        seed=23,
    )

    ps = data.to_pandas()["0"]
    gs = cudf.from_pandas(ps)

    assert_eq(ps.dt.days_in_month, gs.dt.days_in_month)


@pytest.mark.parametrize(
    "data",
    [
        [
            "2020-05-31",
            None,
            "1999-12-01",
            "2000-12-21",
            None,
            "1900-02-28",
            "1800-03-14",
            "2100-03-10",
            "1970-01-01",
            "1969-12-11",
        ]
    ],
)
@pytest.mark.parametrize("dtype", ["datetime64[ns]"])
def test_is_month_start(data, dtype):
    # Series
    ps = pd.Series(data, dtype=dtype)
    gs = cudf.from_pandas(ps)

    expect = ps.dt.is_month_start
    got = gs.dt.is_month_start

    assert_eq(expect, got)<|MERGE_RESOLUTION|>--- conflicted
+++ resolved
@@ -12,12 +12,8 @@
 import pytest
 
 import cudf
-<<<<<<< HEAD
+import cudf.testing.dataset_generator as dataset_generator
 from cudf import DataFrame, Series
-=======
-import cudf.testing.dataset_generator as dataset_generator
-from cudf.core import DataFrame, Series
->>>>>>> 7d892d11
 from cudf.core.index import DatetimeIndex
 from cudf.testing._utils import (
     DATETIME_TYPES,
