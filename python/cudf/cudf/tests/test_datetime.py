--- conflicted
+++ resolved
@@ -2109,7 +2109,6 @@
         op(s, date_scalar)
 
 
-<<<<<<< HEAD
 @pytest.mark.parametrize(
     "data1", [["20110101", "20120101", None, "20140101", None]]
 )
@@ -2129,8 +2128,8 @@
         got = op(gsr1, gsr2)
 
     assert_eq(expect, got)
-=======
+
+
 def test_datetime_getitem_na():
     s = cudf.Series([1, 2, None, 3], dtype="datetime64[ns]")
-    assert s[2] is cudf.NaT
->>>>>>> b7682708
+    assert s[2] is cudf.NaT