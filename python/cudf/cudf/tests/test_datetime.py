# Copyright (c) 2019-2021, NVIDIA CORPORATION.

import datetime
import datetime as dt
import operator
import re

import cupy as cp
import numpy as np
import pandas as pd
import pyarrow as pa
import pytest

import cudf
import cudf.testing.dataset_generator as dataset_generator
from cudf import DataFrame, Series
from cudf.core.index import DatetimeIndex
from cudf.testing._utils import (
    DATETIME_TYPES,
    NUMERIC_TYPES,
    assert_eq,
    assert_exceptions_equal,
)


def data1():
    return pd.date_range("20010101", "20020215", freq="400h", name="times")


def data2():
    return pd.date_range("20010101", "20020215", freq="400h", name="times")


def timeseries_us_data():
    return pd.date_range(
        "2019-07-16 00:00:00",
        "2019-07-16 00:00:01",
        freq="5555us",
        name="times",
    )


def timestamp_ms_data():
    return pd.Series(
        [
            "2019-07-16 00:00:00.333",
            "2019-07-16 00:00:00.666",
            "2019-07-16 00:00:00.888",
        ]
    )


def timestamp_us_data():
    return pd.Series(
        [
            "2019-07-16 00:00:00.333333",
            "2019-07-16 00:00:00.666666",
            "2019-07-16 00:00:00.888888",
        ]
    )


def timestamp_ns_data():
    return pd.Series(
        [
            "2019-07-16 00:00:00.333333333",
            "2019-07-16 00:00:00.666666666",
            "2019-07-16 00:00:00.888888888",
        ]
    )


def numerical_data():
    return np.arange(1, 10)


fields = [
    "year",
    "month",
    "day",
    "hour",
    "minute",
    "second",
    "weekday",
    "dayofweek",
    "dayofyear",
    "day_of_year",
]


@pytest.mark.parametrize("data", [data1(), data2()])
def test_series(data):
    pd_data = pd.Series(data.copy())
    gdf_data = Series(pd_data)
    assert_eq(pd_data, gdf_data)


@pytest.mark.parametrize(
    "lhs_dtype",
    ["datetime64[s]", "datetime64[ms]", "datetime64[us]", "datetime64[ns]"],
)
@pytest.mark.parametrize(
    "rhs_dtype",
    ["datetime64[s]", "datetime64[ms]", "datetime64[us]", "datetime64[ns]"],
)
def test_datetime_series_binops_pandas(lhs_dtype, rhs_dtype):
    pd_data_1 = pd.Series(
        pd.date_range("20010101", "20020215", freq="400h", name="times")
    )
    pd_data_2 = pd.Series(
        pd.date_range("20010101", "20020215", freq="401h", name="times")
    )
    gdf_data_1 = Series(pd_data_1).astype(lhs_dtype)
    gdf_data_2 = Series(pd_data_2).astype(rhs_dtype)
    assert_eq(pd_data_1, gdf_data_1.astype("datetime64[ns]"))
    assert_eq(pd_data_2, gdf_data_2.astype("datetime64[ns]"))
    assert_eq(pd_data_1 < pd_data_2, gdf_data_1 < gdf_data_2)
    assert_eq(pd_data_1 > pd_data_2, gdf_data_1 > gdf_data_2)
    assert_eq(pd_data_1 == pd_data_2, gdf_data_1 == gdf_data_2)
    assert_eq(pd_data_1 <= pd_data_2, gdf_data_1 <= gdf_data_2)
    assert_eq(pd_data_1 >= pd_data_2, gdf_data_1 >= gdf_data_2)


@pytest.mark.parametrize(
    "lhs_dtype",
    ["datetime64[s]", "datetime64[ms]", "datetime64[us]", "datetime64[ns]"],
)
@pytest.mark.parametrize(
    "rhs_dtype",
    ["datetime64[s]", "datetime64[ms]", "datetime64[us]", "datetime64[ns]"],
)
def test_datetime_series_binops_numpy(lhs_dtype, rhs_dtype):
    pd_data_1 = pd.Series(
        pd.date_range("20010101", "20020215", freq="400h", name="times")
    )
    pd_data_2 = pd.Series(
        pd.date_range("20010101", "20020215", freq="401h", name="times")
    )
    gdf_data_1 = Series(pd_data_1).astype(lhs_dtype)
    gdf_data_2 = Series(pd_data_2).astype(rhs_dtype)
    np_data_1 = np.array(pd_data_1).astype(lhs_dtype)
    np_data_2 = np.array(pd_data_2).astype(rhs_dtype)
    np.testing.assert_equal(np_data_1, gdf_data_1.to_numpy())
    np.testing.assert_equal(np_data_2, gdf_data_2.to_numpy())
    np.testing.assert_equal(
        np.less(np_data_1, np_data_2), (gdf_data_1 < gdf_data_2).to_numpy()
    )
    np.testing.assert_equal(
        np.greater(np_data_1, np_data_2), (gdf_data_1 > gdf_data_2).to_numpy()
    )
    np.testing.assert_equal(
        np.equal(np_data_1, np_data_2), (gdf_data_1 == gdf_data_2).to_numpy()
    )
    np.testing.assert_equal(
        np.less_equal(np_data_1, np_data_2),
        (gdf_data_1 <= gdf_data_2).to_numpy(),
    )
    np.testing.assert_equal(
        np.greater_equal(np_data_1, np_data_2),
        (gdf_data_1 >= gdf_data_2).to_numpy(),
    )


@pytest.mark.parametrize("data", [data1(), data2()])
def test_dt_ops(data):
    pd_data = pd.Series(data.copy())
    gdf_data = Series(data.copy())

    assert_eq(pd_data == pd_data, gdf_data == gdf_data)
    assert_eq(pd_data < pd_data, gdf_data < gdf_data)
    assert_eq(pd_data > pd_data, gdf_data > gdf_data)


# libcudf doesn't respect timezones
@pytest.mark.parametrize("data", [data1()])
@pytest.mark.parametrize("field", fields)
def test_dt_series(data, field):
    pd_data = pd.Series(data.copy())
    gdf_data = Series(pd_data)
    base = getattr(pd_data.dt, field)
    test = getattr(gdf_data.dt, field).to_pandas().astype("int64")
    assert_eq(base, test)


@pytest.mark.parametrize("data", [data1()])
@pytest.mark.parametrize("field", fields)
def test_dt_index(data, field):
    pd_data = data.copy()
    gdf_data = DatetimeIndex(pd_data)
    assert_eq(getattr(gdf_data, field), getattr(pd_data, field))


def test_setitem_datetime():
    df = DataFrame()
    df["date"] = pd.date_range("20010101", "20010105").values
    assert np.issubdtype(df.date.dtype, np.datetime64)


def test_sort_datetime():
    df = pd.DataFrame()
    df["date"] = np.array(
        [
            np.datetime64("2016-11-20"),
            np.datetime64("2020-11-20"),
            np.datetime64("2019-11-20"),
            np.datetime64("1918-11-20"),
            np.datetime64("2118-11-20"),
        ]
    )
    df["vals"] = np.random.sample(len(df["date"]))

    gdf = cudf.from_pandas(df)

    s_df = df.sort_values(by="date")
    s_gdf = gdf.sort_values(by="date")

    assert_eq(s_df, s_gdf)


def test_issue_165():
    df_pandas = pd.DataFrame()
    start_date = dt.datetime.strptime("2000-10-21", "%Y-%m-%d")
    data = [(start_date + dt.timedelta(days=x)) for x in range(6)]
    df_pandas["dates"] = data
    df_pandas["num"] = [1, 2, 3, 4, 5, 6]
    df_cudf = DataFrame.from_pandas(df_pandas)

    base = df_pandas.query("dates==@start_date")
    test = df_cudf.query("dates==@start_date")
    assert_eq(base, test)
    assert len(test) > 0

    mask = df_cudf.dates == start_date
    base_mask = df_pandas.dates == start_date
    assert_eq(mask, base_mask, check_names=False)
    assert mask.to_pandas().sum() > 0

    start_date_ts = pd.Timestamp(start_date)
    test = df_cudf.query("dates==@start_date_ts")
    base = df_pandas.query("dates==@start_date_ts")
    assert_eq(base, test)
    assert len(test) > 0

    mask = df_cudf.dates == start_date_ts
    base_mask = df_pandas.dates == start_date_ts
    assert_eq(mask, base_mask, check_names=False)
    assert mask.to_pandas().sum() > 0

    start_date_np = np.datetime64(start_date_ts, "ns")
    test = df_cudf.query("dates==@start_date_np")
    base = df_pandas.query("dates==@start_date_np")
    assert_eq(base, test)
    assert len(test) > 0

    mask = df_cudf.dates == start_date_np
    base_mask = df_pandas.dates == start_date_np
    assert_eq(mask, base_mask, check_names=False)
    assert mask.to_pandas().sum() > 0


@pytest.mark.parametrize("data", [data1(), data2()])
@pytest.mark.parametrize("dtype", NUMERIC_TYPES)
def test_typecast_from_datetime(data, dtype):
    pd_data = pd.Series(data.copy())
    np_data = np.array(pd_data)
    gdf_data = Series(pd_data)

    np_casted = np_data.astype(dtype)
    gdf_casted = gdf_data.astype(dtype)

    np.testing.assert_equal(np_casted, gdf_casted.to_numpy())


@pytest.mark.parametrize("data", [data1(), data2()])
@pytest.mark.parametrize(
    "dtype",
    ["datetime64[s]", "datetime64[ms]", "datetime64[us]", "datetime64[ns]"],
)
def test_typecast_from_datetime_to_int64_to_datetime(data, dtype):
    pd_data = pd.Series(data.copy())
    np_data = np.array(pd_data)
    gdf_data = Series(pd_data)

    np_casted = np_data.astype(np.int64).astype(dtype)
    gdf_casted = gdf_data.astype(np.int64).astype(dtype)

    np.testing.assert_equal(np_casted, gdf_casted.to_numpy())


@pytest.mark.parametrize("data", [timeseries_us_data()])
@pytest.mark.parametrize(
    "dtype",
    ["datetime64[s]", "datetime64[ms]", "datetime64[us]", "datetime64[ns]"],
)
def test_typecast_to_different_datetime_resolutions(data, dtype):
    pd_data = pd.Series(data.copy())
    np_data = np.array(pd_data).astype(dtype)
    gdf_series = Series(pd_data).astype(dtype)
    np.testing.assert_equal(np_data, gdf_series.to_numpy())


@pytest.mark.parametrize(
    "data", [timestamp_ms_data(), timestamp_us_data(), timestamp_ns_data()]
)
@pytest.mark.parametrize(
    "dtype",
    ["datetime64[s]", "datetime64[ms]", "datetime64[us]", "datetime64[ns]"],
)
def test_string_timstamp_typecast_to_different_datetime_resolutions(
    data, dtype
):
    pd_sr = data
    gdf_sr = cudf.Series.from_pandas(pd_sr)

    expect = pd_sr.values.astype(dtype)
    got = gdf_sr.astype(dtype).values_host

    np.testing.assert_equal(expect, got)


@pytest.mark.parametrize("data", [numerical_data()])
@pytest.mark.parametrize("from_dtype", NUMERIC_TYPES)
@pytest.mark.parametrize(
    "to_dtype",
    ["datetime64[s]", "datetime64[ms]", "datetime64[us]", "datetime64[ns]"],
)
def test_typecast_to_datetime(data, from_dtype, to_dtype):
    np_data = data.astype(from_dtype)
    gdf_data = Series(np_data)

    np_casted = np_data.astype(to_dtype)
    gdf_casted = gdf_data.astype(to_dtype)

    np.testing.assert_equal(np_casted, gdf_casted.to_numpy())


@pytest.mark.parametrize("data", [numerical_data()])
@pytest.mark.parametrize("from_dtype", NUMERIC_TYPES)
@pytest.mark.parametrize(
    "to_dtype",
    ["datetime64[s]", "datetime64[ms]", "datetime64[us]", "datetime64[ns]"],
)
def test_typecast_to_from_datetime(data, from_dtype, to_dtype):
    np_data = data.astype(from_dtype)
    gdf_data = Series(np_data)

    np_casted = np_data.astype(to_dtype).astype(from_dtype)
    gdf_casted = gdf_data.astype(to_dtype).astype(from_dtype)

    np.testing.assert_equal(np_casted, gdf_casted.to_numpy())


@pytest.mark.parametrize("data", [numerical_data()])
@pytest.mark.parametrize(
    "from_dtype",
    ["datetime64[s]", "datetime64[ms]", "datetime64[us]", "datetime64[ns]"],
)
@pytest.mark.parametrize(
    "to_dtype",
    ["datetime64[s]", "datetime64[ms]", "datetime64[us]", "datetime64[ns]"],
)
def test_typecast_from_datetime_to_datetime(data, from_dtype, to_dtype):
    np_data = data.astype(from_dtype)
    ser = Series(np_data)

    np_casted = np_data.astype(to_dtype)
    ser_casted = ser.astype(to_dtype)

    np.testing.assert_equal(np_casted, ser_casted.to_numpy())


@pytest.mark.parametrize("data", [numerical_data()])
@pytest.mark.parametrize("nulls", ["some", "all"])
def test_to_from_pandas_nulls(data, nulls):
    pd_data = pd.Series(data.copy().astype("datetime64[ns]"))
    if nulls == "some":
        # Fill half the values with NaT
        pd_data[list(range(0, len(pd_data), 2))] = np.datetime64("nat", "ns")
    elif nulls == "all":
        # Fill all the values with NaT
        pd_data[:] = np.datetime64("nat", "ns")
    gdf_data = Series.from_pandas(pd_data)

    expect = pd_data
    got = gdf_data.to_pandas()

    assert_eq(expect, got)


@pytest.mark.parametrize(
    "dtype",
    ["datetime64[s]", "datetime64[ms]", "datetime64[us]", "datetime64[ns]"],
)
def test_datetime_to_arrow(dtype):
    timestamp = (
        cudf.datasets.timeseries(
            start="2000-01-01", end="2000-01-02", freq="3600s", dtypes={}
        )
        .reset_index()["timestamp"]
        .reset_index(drop=True)
    )
    gdf = DataFrame({"timestamp": timestamp.astype(dtype)})
    assert_eq(gdf, DataFrame.from_arrow(gdf.to_arrow(preserve_index=False)))


@pytest.mark.parametrize(
    "data",
    [
        pd.Series([], dtype="datetime64[ns]"),
        pd.Series(pd.date_range("2010-01-01", "2010-02-01")),
        pd.Series([None, None], dtype="datetime64[ns]"),
    ],
)
@pytest.mark.parametrize(
    "nulls", ["none", pytest.param("some", marks=pytest.mark.xfail)]
)
def test_datetime_unique(data, nulls):
    psr = data.copy()

    if len(data) > 0:
        if nulls == "some":
            p = np.random.randint(0, len(data), 2)
            psr[p] = None

    gsr = cudf.from_pandas(psr)
    expected = psr.unique()
    got = gsr.unique()

    assert_eq(pd.Series(expected), got.to_pandas())


@pytest.mark.parametrize(
    "data",
    [
        pd.Series([], dtype="datetime64[ns]"),
        pd.Series(pd.date_range("2010-01-01", "2010-02-01")),
        pd.Series([None, None], dtype="datetime64[ns]"),
    ],
)
@pytest.mark.parametrize("nulls", ["none", "some"])
def test_datetime_nunique(data, nulls):
    psr = data.copy()

    if len(data) > 0:
        if nulls == "some":
            p = np.random.randint(0, len(data), 2)
            psr[p] = None

    gsr = cudf.from_pandas(psr)
    expected = psr.nunique()
    got = gsr.nunique()
    assert_eq(got, expected)


testdata = [
    (
        Series(
            ["2018-01-01", None, "2019-01-31", None, "2018-01-01"],
            dtype="datetime64[ms]",
        ),
        True,
    ),
    (
        Series(
            [
                "2018-01-01",
                "2018-01-02",
                "2019-01-31",
                "2018-03-01",
                "2018-01-01",
            ],
            dtype="datetime64[ms]",
        ),
        False,
    ),
    (
        Series(
            np.array(
                ["2018-01-01", None, "2019-12-30"], dtype="datetime64[ms]"
            )
        ),
        True,
    ),
]


@pytest.mark.parametrize("data, expected", testdata)
def test_datetime_has_null_test(data, expected):
    pd_data = data.to_pandas()
    count = pd_data.notna().value_counts()
    expected_count = 0
    if False in count.keys():
        expected_count = count[False]

    assert_eq(expected, data.has_nulls)
    assert_eq(expected_count, data.null_count)


def test_datetime_has_null_test_pyarrow():
    data = Series(
        pa.array(
            [0, np.iinfo("int64").min, np.iinfo("int64").max, None],
            type=pa.timestamp("ns"),
        )
    )
    expected = True
    expected_count = 1

    assert_eq(expected, data.has_nulls)
    assert_eq(expected_count, data.null_count)


def test_datetime_dataframe():
    data = {
        "timearray": np.array(
            [0, 1, None, 2, 20, None, 897], dtype="datetime64[ms]"
        )
    }
    gdf = cudf.DataFrame(data)
    pdf = pd.DataFrame(data)

    assert_eq(pdf, gdf)

    assert_eq(pdf.dropna(), gdf.dropna())

    assert_eq(pdf.isnull(), gdf.isnull())

    data = np.array([0, 1, None, 2, 20, None, 897], dtype="datetime64[ms]")
    gs = cudf.Series(data)
    ps = pd.Series(data)

    assert_eq(ps, gs)

    assert_eq(ps.dropna(), gs.dropna())

    assert_eq(ps.isnull(), gs.isnull())


@pytest.mark.parametrize(
    "data",
    [
        None,
        [],
        pd.Series([], dtype="float64"),
        pd.Index([]),
        pd.Series([1, 2, 3]),
        pd.Series([0, 1, -1]),
        pd.Series([0, 1, -1, 100.3, 200, 47637289]),
        pd.Series(["2012-10-11", "2010-01-01", "2016-07-07", "2014-02-02"]),
        [1, 2, 3, 100, -123, -1, 0, 1000000000000679367],
        pd.DataFrame({"year": [2015, 2016], "month": [2, 3], "day": [4, 5]}),
        pd.DataFrame(
            {"year": ["2015", "2016"], "month": ["2", "3"], "day": [4, 5]}
        ),
        pd.DataFrame(
            {
                "year": [2015, 2016],
                "month": [2, 3],
                "day": [4, 5],
                "minute": [1, 100],
                "second": [90, 10],
                "hour": [1, 0.5],
            },
            index=["a", "b"],
        ),
        pd.DataFrame(
            {
                "year": [],
                "month": [],
                "day": [],
                "minute": [],
                "second": [],
                "hour": [],
            },
        ),
        ["2012-10-11", "2010-01-01", "2016-07-07", "2014-02-02"],
        pd.Index([1, 2, 3, 4]),
        pd.DatetimeIndex(
            ["1970-01-01 00:00:00.000000001", "1970-01-01 00:00:00.000000002"],
            dtype="datetime64[ns]",
            freq=None,
        ),
        pd.DatetimeIndex([], dtype="datetime64[ns]", freq=None,),
        pd.Series([1, 2, 3]).astype("datetime64[ns]"),
        pd.Series([1, 2, 3]).astype("datetime64[us]"),
        pd.Series([1, 2, 3]).astype("datetime64[ms]"),
        pd.Series([1, 2, 3]).astype("datetime64[s]"),
        pd.Series([1, 2, 3]).astype("datetime64[D]"),
        1,
        100,
        17,
        53.638435454,
        np.array([1, 10, 15, 478925, 2327623467]),
        np.array([0.3474673, -10, 15, 478925.34345, 2327623467]),
    ],
)
@pytest.mark.parametrize("dayfirst", [True, False])
@pytest.mark.parametrize("infer_datetime_format", [True, False])
def test_cudf_to_datetime(data, dayfirst, infer_datetime_format):
    pd_data = data
    if isinstance(pd_data, (pd.Series, pd.DataFrame, pd.Index)):
        gd_data = cudf.from_pandas(pd_data)
    else:
        if type(pd_data).__module__ == np.__name__:
            gd_data = cp.array(pd_data)
        else:
            gd_data = pd_data

    expected = pd.to_datetime(
        pd_data, dayfirst=dayfirst, infer_datetime_format=infer_datetime_format
    )
    actual = cudf.to_datetime(
        gd_data, dayfirst=dayfirst, infer_datetime_format=infer_datetime_format
    )

    assert_eq(actual, expected)


@pytest.mark.parametrize(
    "data",
    [
        "2",
        ["1", "2", "3"],
        ["1/1/1", "2/2/2", "1"],
        pd.Series([1, 2, 3], dtype="timedelta64[ns]"),
        pd.DataFrame(
            {
                "year": [2015, 2016],
                "month": [2, 3],
                "day": [4, 5],
                "minute": [1, 100],
                "second": [90, 10],
                "hour": [1, 0],
                "blablacol": [1, 1],
            }
        ),
        pd.DataFrame(
            {
                "month": [2, 3],
                "day": [4, 5],
                "minute": [1, 100],
                "second": [90, 10],
                "hour": [1, 0],
            }
        ),
    ],
)
def test_to_datetime_errors(data):
    pd_data = data
    if isinstance(pd_data, (pd.Series, pd.DataFrame, pd.Index)):
        gd_data = cudf.from_pandas(pd_data)
    else:
        gd_data = pd_data

    assert_exceptions_equal(
        pd.to_datetime, cudf.to_datetime, ([pd_data],), ([gd_data],)
    )


def test_to_datetime_not_implemented():

    with pytest.raises(NotImplementedError):
        cudf.to_datetime([], exact=False)

    with pytest.raises(NotImplementedError):
        cudf.to_datetime([], origin="julian")

    with pytest.raises(NotImplementedError):
        cudf.to_datetime([], yearfirst=True)


@pytest.mark.parametrize(
    "data",
    [
        1,
        [],
        pd.Series([], dtype="float64"),
        pd.Index([]),
        pd.Series([1, 2, 3]),
        pd.Series([1, 2.4, 3]),
        pd.Series([0, 1, -1]),
        pd.Series([0, 1, -1, 100, 200, 47637]),
        [10, 12, 1200, 15003],
        pd.DatetimeIndex([], dtype="datetime64[ns]", freq=None,),
        pd.Index([1, 2, 3, 4]),
    ],
)
@pytest.mark.parametrize("unit", ["D", "s", "ms", "us", "ns"])
def test_to_datetime_units(data, unit):
    pd_data = data
    if isinstance(pd_data, (pd.Series, pd.DataFrame, pd.Index)):
        gd_data = cudf.from_pandas(pd_data)
    else:
        gd_data = pd_data

    expected = pd.to_datetime(pd_data, unit=unit)
    actual = cudf.to_datetime(gd_data, unit=unit)

    assert_eq(actual, expected)


@pytest.mark.parametrize(
    "data,format",
    [
        ("2012-10-11", None),
        ("2012-10-11", "%Y-%m-%d"),
        ("2012-10-11", "%Y-%d-%m"),
        (["2012-10-11", "2010-01-01", "2016-07-07", "2014-02-02"], None),
        (["2012-10-11", "2010-01-01", "2016-07-07", "2014-02-02"], "%Y-%m-%d"),
        (["2012-10-11", "2010-01-01", "2016-07-07", "2014-02-02"], "%Y-%d-%m"),
        (["10-11-2012", "01-01-2010", "07-07-2016", "02-02-2014"], "%m-%d-%Y"),
        (["10-11-2012", "01-01-2010", "07-07-2016", "02-02-2014"], "%d-%m-%Y"),
        (["10-11-2012", "01-01-2010", "07-07-2016", "02-02-2014"], None),
        (["2012/10/11", "2010/01/01", "2016/07/07", "2014/02/02"], None),
        (["2012/10/11", "2010/01/01", "2016/07/07", "2014/02/02"], "%Y/%m/%d"),
        (["2012/10/11", "2010/01/01", "2016/07/07", "2014/02/02"], "%Y/%d/%m"),
        (["10/11/2012", "01/01/2010", "07/07/2016", "02/02/2014"], "%m/%d/%Y"),
        (["10/11/2012", "01/01/2010", "07/07/2016", "02/02/2014"], "%d/%m/%Y"),
        (["10/11/2012", "01/01/2010", "07/07/2016", "02/02/2014"], None),
        (["2021-04-13 12:30:04.123456789"], "%Y-%m-%d %H:%M:%S.%f"),
        (pd.Series([2015, 2020, 2021]), "%Y"),
        pytest.param(
            pd.Series(["1", "2", "1"]),
            "%m",
            marks=pytest.mark.xfail(
                reason="https://github.com/rapidsai/cudf/issues/6109"
                "https://github.com/pandas-dev/pandas/issues/35934"
            ),
        ),
        pytest.param(
            pd.Series(["14", "20", "10"]),
            "%d",
            marks=pytest.mark.xfail(
                reason="https://github.com/rapidsai/cudf/issues/6109"
                "https://github.com/pandas-dev/pandas/issues/35934"
            ),
        ),
        (pd.Series([2015, 2020.0, 2021.2]), "%Y"),
    ],
)
@pytest.mark.parametrize("infer_datetime_format", [True, False])
def test_to_datetime_format(data, format, infer_datetime_format):
    pd_data = data
    if isinstance(pd_data, (pd.Series, pd.DataFrame, pd.Index)):
        gd_data = cudf.from_pandas(pd_data)
    else:
        gd_data = pd_data

    expected = pd.to_datetime(
        pd_data, format=format, infer_datetime_format=infer_datetime_format
    )
    actual = cudf.to_datetime(
        gd_data, format=format, infer_datetime_format=infer_datetime_format
    )

    assert_eq(actual, expected)


def test_datetime_can_cast_safely():

    sr = cudf.Series(
        ["1679-01-01", "2000-01-31", "2261-01-01"], dtype="datetime64[ms]"
    )
    assert sr._column.can_cast_safely(np.dtype("datetime64[ns]"))

    sr = cudf.Series(
        ["1677-01-01", "2000-01-31", "2263-01-01"], dtype="datetime64[ms]"
    )

    assert sr._column.can_cast_safely(np.dtype("datetime64[ns]")) is False


# Cudf autocasts unsupported time_units
@pytest.mark.parametrize(
    "dtype",
    ["datetime64[D]", "datetime64[W]", "datetime64[M]", "datetime64[Y]"],
)
def test_datetime_array_timeunit_cast(dtype):
    testdata = np.array(
        [
            np.datetime64("2016-11-20"),
            np.datetime64("2020-11-20"),
            np.datetime64("2019-11-20"),
            np.datetime64("1918-11-20"),
            np.datetime64("2118-11-20"),
        ],
        dtype=dtype,
    )

    gs = Series(testdata)
    ps = pd.Series(testdata)

    assert_eq(ps, gs)

    gdf = DataFrame()
    gdf["a"] = np.arange(5)
    gdf["b"] = testdata

    pdf = pd.DataFrame()
    pdf["a"] = np.arange(5)
    pdf["b"] = testdata
    assert_eq(pdf, gdf)


@pytest.mark.parametrize("timeunit", ["D", "W", "M", "Y"])
def test_datetime_scalar_timeunit_cast(timeunit):
    testscalar = np.datetime64("2016-11-20", timeunit)

    gs = Series(testscalar)
    ps = pd.Series(testscalar)
    assert_eq(ps, gs)

    gdf = DataFrame()
    gdf["a"] = np.arange(5)
    gdf["b"] = testscalar

    pdf = pd.DataFrame()
    pdf["a"] = np.arange(5)
    pdf["b"] = testscalar

    assert_eq(pdf, gdf)


@pytest.mark.parametrize(
    "data",
    [
        ["2001-01-01", "2002-02-02", "2000-01-05", "NaT"],
        ["2001-01-01", "2002-02-02", "2000-01-05", None],
        [None, None, None, None, None],
    ],
)
@pytest.mark.parametrize("dtype", DATETIME_TYPES)
def test_str_null_to_datetime(data, dtype):
    psr = pd.Series(data)
    gsr = Series(data)

    assert_eq(psr.astype(dtype), gsr.astype(dtype))


def test_str_to_datetime_error():
    psr = pd.Series(["2001-01-01", "2002-02-02", "2000-01-05", "None"])
    gsr = Series(["2001-01-01", "2002-02-02", "2000-01-05", "None"])

    assert_exceptions_equal(
        lfunc=psr.astype,
        rfunc=gsr.astype,
        lfunc_args_and_kwargs=(["datetime64[s]"],),
        rfunc_args_and_kwargs=(["datetime64[s]"],),
        check_exception_type=False,
        expected_error_message=re.escape(
            "Could not convert `None` value to datetime"
        ),
    )


@pytest.mark.parametrize(
    "data",
    [
        [1, 2, 3, 4, 10, 100, 20000],
        [None] * 7,
        [10, 20, 30, None, 100, 200, None],
        [3223.234, 342.2332, 23423.23, 3343.23324, 23432.2323, 242.23, 233],
    ],
)
@pytest.mark.parametrize(
    "other",
    [
        [1, 2, 3, 4, 10, 100, 20000],
        [None] * 7,
        [10, 20, 30, None, 100, 200, None],
        [3223.234, 342.2332, 23423.23, 3343.23324, 23432.2323, 242.23, 233],
        np.datetime64("2005-02"),
        np.datetime64("2005-02-25"),
        np.datetime64("2005-02-25T03:30"),
        np.datetime64("nat"),
    ],
)
@pytest.mark.parametrize("data_dtype", DATETIME_TYPES)
@pytest.mark.parametrize("other_dtype", DATETIME_TYPES)
def test_datetime_subtract(data, other, data_dtype, other_dtype):

    gsr = cudf.Series(data, dtype=data_dtype)
    psr = gsr.to_pandas()

    if isinstance(other, np.datetime64):
        gsr_other = other
        psr_other = other
    else:
        gsr_other = cudf.Series(other, dtype=other_dtype)
        psr_other = gsr_other.to_pandas()

    expected = psr - psr_other
    actual = gsr - gsr_other

    assert_eq(expected, actual)

    expected = psr_other - psr
    actual = gsr_other - gsr

    assert_eq(expected, actual)


@pytest.mark.parametrize(
    "data",
    [
        [1000000, 200000, 3000000],
        [1000000, 200000, None],
        [],
        [None],
        [None, None, None, None, None],
        [12, 12, 22, 343, 4353534, 435342],
        np.array([10, 20, 30, None, 100]),
        cp.asarray([10, 20, 30, 100]),
        [1000000, 200000, 3000000],
        [1000000, 200000, None],
        [1],
        [12, 11, 232, 223432411, 2343241, 234324, 23234],
        [12, 11, 2.32, 2234.32411, 2343.241, 23432.4, 23234],
        [1.321, 1132.324, 23223231.11, 233.41, 0.2434, 332, 323],
        [12, 11, 2.32, 2234.32411, 2343.241, 23432.4, 23234],
    ],
)
@pytest.mark.parametrize(
    "other_scalars",
    [
        datetime.timedelta(days=768),
        datetime.timedelta(seconds=768),
        datetime.timedelta(microseconds=7),
        datetime.timedelta(minutes=447),
        datetime.timedelta(hours=447),
        datetime.timedelta(weeks=734),
        np.timedelta64(4, "s"),
        np.timedelta64(456, "D"),
        np.timedelta64(46, "h"),
        np.timedelta64("nat"),
        np.timedelta64(1, "s"),
        np.timedelta64(1, "ms"),
        np.timedelta64(1, "us"),
        np.timedelta64(1, "ns"),
    ],
)
@pytest.mark.parametrize("dtype", DATETIME_TYPES)
@pytest.mark.parametrize(
    "op", ["add", "sub"],
)
def test_datetime_series_ops_with_scalars(data, other_scalars, dtype, op):
    gsr = cudf.Series(data=data, dtype=dtype)
    psr = gsr.to_pandas()

    if op == "add":
        expected = psr + other_scalars
        actual = gsr + other_scalars
    elif op == "sub":
        expected = psr - other_scalars
        actual = gsr - other_scalars

    assert_eq(expected, actual)

    if op == "add":
        expected = other_scalars + psr
        actual = other_scalars + gsr

        assert_eq(expected, actual)

    elif op == "sub":
        assert_exceptions_equal(
            lfunc=operator.sub,
            rfunc=operator.sub,
            lfunc_args_and_kwargs=([other_scalars, psr],),
            rfunc_args_and_kwargs=([other_scalars, gsr],),
            compare_error_message=False,
        )


@pytest.mark.parametrize(
    "data",
    [
        [1000000, 200000, 3000000],
        [1000000, 200000, None],
        [],
        [None],
        [None, None, None, None, None],
        [12, 12, 22, 343, 4353534, 435342],
        np.array([10, 20, 30, None, 100]),
        cp.asarray([10, 20, 30, 100]),
        [1000000, 200000, 3000000],
        [1000000, 200000, None],
        [1],
        [12, 11, 232, 223432411, 2343241, 234324, 23234],
        [12, 11, 2.32, 2234.32411, 2343.241, 23432.4, 23234],
        [1.321, 1132.324, 23223231.11, 233.41, 0.2434, 332, 323],
        [12, 11, 2.32, 2234.32411, 2343.241, 23432.4, 23234],
    ],
)
@pytest.mark.parametrize(
    "scalar",
    [
        datetime.timedelta(days=768),
        datetime.timedelta(seconds=768),
        datetime.timedelta(microseconds=7),
        pytest.param(np.timedelta64("nat"), marks=pytest.mark.xfail),
        np.timedelta64(1, "s"),
        np.timedelta64(1, "ms"),
        np.timedelta64(1, "us"),
        np.timedelta64(1, "ns"),
    ],
)
@pytest.mark.parametrize("dtype", DATETIME_TYPES)
@pytest.mark.parametrize("op", [np.add, np.subtract])
def test_datetime_series_ops_with_cudf_scalars(data, scalar, dtype, op):
    gsr = cudf.Series(data=data, dtype=dtype)
    psr = gsr.to_pandas()

    expect = op(psr, scalar)
    got = op(gsr, cudf.Scalar(scalar))

    assert_eq(expect, got)


def test_datetime_invalid_ops():
    sr = cudf.Series([1, 2, 3], dtype="datetime64[ns]")
    psr = sr.to_pandas()

    assert_exceptions_equal(
        lfunc=operator.add,
        rfunc=operator.add,
        lfunc_args_and_kwargs=([psr, pd.Timestamp(1513393355.5, unit="s")],),
        rfunc_args_and_kwargs=([sr, pd.Timestamp(1513393355.5, unit="s")],),
        compare_error_message=False,
    )

    assert_exceptions_equal(
        lfunc=operator.truediv,
        rfunc=operator.truediv,
        lfunc_args_and_kwargs=([psr, pd.Timestamp(1513393355.5, unit="s")],),
        rfunc_args_and_kwargs=([sr, pd.Timestamp(1513393355.5, unit="s")],),
        compare_error_message=False,
    )

    assert_exceptions_equal(
        lfunc=operator.add,
        rfunc=operator.add,
        lfunc_args_and_kwargs=([psr, psr],),
        rfunc_args_and_kwargs=([sr, sr],),
        compare_error_message=False,
    )

    assert_exceptions_equal(
        lfunc=operator.floordiv,
        rfunc=operator.floordiv,
        lfunc_args_and_kwargs=([psr, psr],),
        rfunc_args_and_kwargs=([sr, sr],),
        compare_error_message=False,
    )

    assert_exceptions_equal(
        lfunc=operator.floordiv,
        rfunc=operator.floordiv,
        lfunc_args_and_kwargs=([psr, pd.Timestamp(1513393355.5, unit="s")],),
        rfunc_args_and_kwargs=([sr, pd.Timestamp(1513393355.5, unit="s")],),
        compare_error_message=False,
    )

    assert_exceptions_equal(
        lfunc=operator.add,
        rfunc=operator.add,
        lfunc_args_and_kwargs=([psr, 1],),
        rfunc_args_and_kwargs=([sr, 1],),
        compare_error_message=False,
    )

    assert_exceptions_equal(
        lfunc=operator.truediv,
        rfunc=operator.truediv,
        lfunc_args_and_kwargs=([psr, "a"],),
        rfunc_args_and_kwargs=([sr, "a"],),
        compare_error_message=False,
    )

    assert_exceptions_equal(
        lfunc=operator.mul,
        rfunc=operator.mul,
        lfunc_args_and_kwargs=([psr, 1],),
        rfunc_args_and_kwargs=([sr, 1],),
        compare_error_message=False,
    )


@pytest.mark.parametrize(
    "data",
    [
        [],
        [1, 2, 3],
        [None, 1, 10, 11, None],
        [None, None, None, None, None],
        [None],
    ],
)
@pytest.mark.parametrize("dtype", DATETIME_TYPES)
@pytest.mark.parametrize(
    "fill_value",
    [
        np.datetime64("2005-02"),
        np.datetime64("2005-02-25"),
        np.datetime64("2005-02-25T03:30"),
        np.datetime64("nat"),
    ],
)
def test_datetime_fillna(data, dtype, fill_value):
    sr = cudf.Series(data, dtype=dtype)
    psr = sr.to_pandas()

    expected = psr.dropna()
    actual = sr.dropna()

    assert_eq(expected, actual)

    expected = psr.fillna(fill_value)
    actual = sr.fillna(fill_value)

    assert_eq(expected, actual)

    expected = expected.dropna()
    actual = actual.dropna()

    assert_eq(expected, actual)


@pytest.mark.parametrize(
    "data", [[1, 2, 3, None], [], [100121, 1221312, 321312321, 1232131223]]
)
@pytest.mark.parametrize("dtype", DATETIME_TYPES)
@pytest.mark.parametrize(
    "date_format",
    [
        "%d - %m",
        "%y/%H",
        "%Y",
        "%I - %M / %S",
        "%f",
        "%j",
        "%p",
        "%w",
        "%U",
        "%W",
        "%G",
        "%u",
        "%V",
        "%b",
        "%B",
        "%a",
        "%A",
    ],
)
def test_datetime_strftime(data, dtype, date_format):
    gsr = cudf.Series(data, dtype=dtype)
    psr = gsr.to_pandas()

    expected = psr.dt.strftime(date_format=date_format)
    actual = gsr.dt.strftime(date_format=date_format)

    assert_eq(expected, actual)


@pytest.mark.parametrize("date_format", ["%c", "%x", "%X"])
def test_datetime_strftime_not_implemented_formats(date_format):
    gsr = cudf.Series([1, 2, 3], dtype="datetime64[ms]")

    with pytest.raises(NotImplementedError):
        gsr.dt.strftime(date_format=date_format)


@pytest.mark.parametrize("data", [[1, 2, 3], [], [1, 20, 1000, None]])
@pytest.mark.parametrize("dtype", DATETIME_TYPES)
@pytest.mark.parametrize("stat", ["mean", "quantile"])
def test_datetime_stats(data, dtype, stat):
    gsr = cudf.Series(data, dtype=dtype)
    psr = gsr.to_pandas()

    expected = getattr(psr, stat)()
    actual = getattr(gsr, stat)()

    if len(data) == 0:
        assert np.isnat(expected.to_numpy()) and np.isnat(actual.to_numpy())
    else:
        assert_eq(expected, actual)


@pytest.mark.parametrize("op", ["max", "min", "std", "median"])
@pytest.mark.parametrize(
    "data",
    [
        [],
        [1, 2, 3, 100],
        [10, None, 100, None, None],
        [None, None, None],
        [1231],
    ],
)
@pytest.mark.parametrize("dtype", DATETIME_TYPES)
def test_datetime_reductions(data, op, dtype):
    sr = cudf.Series(data, dtype=dtype)
    psr = sr.to_pandas()

    actual = getattr(sr, op)()
    expected = getattr(psr, op)()

    if (
        expected is pd.NaT
        and actual is pd.NaT
        or (np.isnat(expected.to_numpy()) and np.isnat(actual))
    ):
        assert True
    else:
        assert_eq(expected, actual)


@pytest.mark.parametrize(
    "data",
    [
        np.datetime_as_string(
            np.arange("2002-10-27T04:30", 4 * 60, 60, dtype="M8[m]"),
            timezone="UTC",
        ),
        np.datetime_as_string(
            np.arange("2002-10-27T04:30", 10 * 60, 1, dtype="M8[m]"),
            timezone="UTC",
        ),
        np.datetime_as_string(
            np.arange("2002-10-27T04:30", 10 * 60, 1, dtype="M8[ns]"),
            timezone="UTC",
        ),
        np.datetime_as_string(
            np.arange("2002-10-27T04:30", 10 * 60, 1, dtype="M8[us]"),
            timezone="UTC",
        ),
        np.datetime_as_string(
            np.arange("2002-10-27T04:30", 4 * 60, 60, dtype="M8[s]"),
            timezone="UTC",
        ),
    ],
)
@pytest.mark.parametrize("dtype", DATETIME_TYPES)
def test_datetime_infer_format(data, dtype):
    sr = cudf.Series(data)
    psr = pd.Series(data)

    expected = psr.astype(dtype)
    actual = sr.astype(dtype)

    assert_eq(expected, actual)


def test_dateoffset_instance_subclass_check():
    assert not issubclass(pd.DateOffset, cudf.DateOffset)
    assert not isinstance(pd.DateOffset(), cudf.DateOffset)


def test_datetime_to_datetime_error():
    assert_exceptions_equal(
        lfunc=pd.to_datetime,
        rfunc=cudf.to_datetime,
        lfunc_args_and_kwargs=(["02-Oct-2017 09:30", "%d-%B-%Y %H:%M"],),
        rfunc_args_and_kwargs=(["02-Oct-2017 09:30", "%d-%B-%Y %H:%M"],),
        check_exception_type=False,
        expected_error_message=re.escape(
            "errors parameter has to be either one of: ['ignore', 'raise', "
            "'coerce', 'warn'], found: %d-%B-%Y %H:%M"
        ),
    )


def test_is_leap_year():
    data = [
        "2020-05-31 08:00:00",
        None,
        "1999-12-31 18:40:00",
        "2000-12-31 04:00:00",
        None,
        "1900-02-28 07:00:00",
        "1800-03-14 07:30:00",
        "2100-03-14 07:30:00",
        "1970-01-01 00:00:00",
        "1969-12-31 12:59:00",
    ]

    # Series
    ps = pd.Series(data, dtype="datetime64[s]")
    gs = cudf.from_pandas(ps)

    expect = ps.dt.is_leap_year
    got = gs.dt.is_leap_year

    assert_eq(expect, got)

    # DatetimeIndex
    pIndex = pd.DatetimeIndex(data)
    gIndex = cudf.from_pandas(pIndex)

    expect2 = pIndex.is_leap_year
    got2 = gIndex.is_leap_year

    assert_eq(expect2, got2)


def test_quarter():
    data = [
        "2020-05-31 08:00:00",
        "1999-12-31 18:40:00",
        "2000-12-31 04:00:00",
        "1900-02-28 07:00:00",
        "1800-03-14 07:30:00",
        "2100-03-14 07:30:00",
        "1970-01-01 00:00:00",
        "1969-12-31 12:59:00",
    ]
    dtype = "datetime64[s]"

    # Series
    ps = pd.Series(data, dtype=dtype)
    gs = cudf.from_pandas(ps)

    expect = ps.dt.quarter
    got = gs.dt.quarter

    assert_eq(expect, got, check_dtype=False)

    # DatetimeIndex
    pIndex = pd.DatetimeIndex(data)
    gIndex = cudf.from_pandas(pIndex)

    expect2 = pIndex.quarter
    got2 = gIndex.quarter

    assert isinstance(got2, cudf.Int8Index)
    assert_eq(expect2.values, got2.values, check_dtype=False)


@pytest.mark.parametrize(
    "data",
    [
        pd.Series([], dtype="datetime64[ns]"),
        pd.Series(pd.date_range("2010-01-01", "2010-02-01")),
        pd.Series([None, None], dtype="datetime64[ns]"),
        pd.Series("2020-05-31 08:00:00", dtype="datetime64[s]"),
        pd.Series(
            pd.date_range(start="2021-07-25", end="2021-07-30"),
            index=["a", "b", "c", "d", "e", "f"],
        ),
    ],
)
def test_isocalendar_series(data):
    ps = data.copy()
    gs = cudf.from_pandas(ps)

    expect = ps.dt.isocalendar()
    got = gs.dt.isocalendar()

    assert_eq(expect, got, check_dtype=False)


@pytest.mark.parametrize(
    "data",
    [
        pd.DatetimeIndex([], dtype="datetime64[ns]"),
        pd.DatetimeIndex([None, None], dtype="datetime64[ns]"),
        pd.DatetimeIndex(
            [
                "2020-05-31 08:00:00",
                "1999-12-31 18:40:00",
                "2000-12-31 04:00:00",
            ],
            dtype="datetime64[ns]",
        ),
        pd.DatetimeIndex(["2100-03-14 07:30:00"], dtype="datetime64[ns]"),
    ],
)
def test_isocalendar_index(data):
    ps = data.copy()
    gs = cudf.from_pandas(ps)

    expect = ps.isocalendar()
    got = gs.isocalendar()

    assert_eq(expect, got, check_dtype=False)


@pytest.mark.parametrize("dtype", DATETIME_TYPES)
def test_days_in_months(dtype):
    nrows = 1000

    data = dataset_generator.rand_dataframe(
        dtypes_meta=[
            {"dtype": dtype, "null_frequency": 0.4, "cardinality": nrows}
        ],
        rows=nrows,
        use_threads=False,
        seed=23,
    )

    ps = data.to_pandas()["0"]
    gs = cudf.from_pandas(ps)

    assert_eq(ps.dt.days_in_month, gs.dt.days_in_month)


@pytest.mark.parametrize(
    "data",
    [
        [
            "2020-05-31",
            None,
            "1999-12-01",
            "2000-12-21",
            None,
            "1900-02-28",
            "1800-03-14",
            "2100-03-10",
            "1970-01-01",
            "1969-12-11",
        ]
    ],
)
@pytest.mark.parametrize("dtype", ["datetime64[ns]"])
def test_is_month_start(data, dtype):
    # Series
    ps = pd.Series(data, dtype=dtype)
    gs = cudf.from_pandas(ps)

    expect = ps.dt.is_month_start
    got = gs.dt.is_month_start

    assert_eq(expect, got)


##################################################################
#                       Date Range Tests                         #
##################################################################

date_range_test_dates_start = [
    "2000-02-13 08:41:06",  # leap year
    "1996-11-21 04:05:30",  # non leap year
    "1970-01-01 00:00:00",  # unix epoch time 0
    "1831-05-08 15:23:21",
]
date_range_test_dates_end = [
    "2000-02-13 08:41:06",  # leap year
    "1996-11-21 04:05:30",  # non leap year
    "1970-01-01 00:00:00",  # unix epoch time 0
    "1831-05-08 15:23:21",
]
date_range_test_periods = [1, 10, 100]
date_range_test_freq = [
    {"months": 3, "years": 1},
    pytest.param(
        {"hours": 10, "days": 57, "nanoseconds": 3},
        marks=pytest.mark.xfail(
            True,
            reason="Pandas ignoring nanoseconds component. "
            "https://github.com/pandas-dev/pandas/issues/44393",
        ),
    ),
    "83D",
    "17h",
    "-680T",
    "110546s",
    pytest.param(
        "110546789L",
        marks=pytest.mark.xfail(
            True,
            reason="Pandas DateOffset ignores milliseconds. "
            "https://github.com/pandas-dev/pandas/issues/43371",
        ),
    ),
    "110546789248U",
]


@pytest.fixture(params=date_range_test_dates_start[:])
def start(request):
    return request.param


@pytest.fixture(params=date_range_test_dates_end[:])
def end(request):
    return request.param


@pytest.fixture(params=date_range_test_periods[:])
def periods(request):
    return request.param


@pytest.fixture(params=date_range_test_freq[:])
def freq(request):
    return request.param


def test_date_range_start_end_periods(start, end, periods):
    expect = pd.date_range(start=start, end=end, periods=periods, name="a")
    got = cudf.date_range(start=start, end=end, periods=periods, name="a")

    np.testing.assert_allclose(
        expect.to_numpy().astype("int64"),
        got.to_pandas().to_numpy().astype("int64"),
    )


def test_date_range_start_end_freq(start, end, freq):
    if isinstance(freq, str):
        _gfreq = _pfreq = freq
    else:
        _gfreq = cudf.DateOffset(**freq)
        _pfreq = pd.DateOffset(**freq)

    expect = pd.date_range(start=start, end=end, freq=_pfreq, name="a")
    got = cudf.date_range(start=start, end=end, freq=_gfreq, name="a")

    np.testing.assert_allclose(
        expect.to_numpy().astype("int64"),
        got.to_pandas().to_numpy().astype("int64"),
    )


def test_date_range_start_freq_periods(start, freq, periods):
    if isinstance(freq, str):
        _gfreq = _pfreq = freq
    else:
        _gfreq = cudf.DateOffset(**freq)
        _pfreq = pd.DateOffset(**freq)

    expect = pd.date_range(start=start, periods=periods, freq=_pfreq, name="a")
    got = cudf.date_range(start=start, periods=periods, freq=_gfreq, name="a")

    np.testing.assert_allclose(
        expect.to_numpy().astype("int64"),
        got.to_pandas().to_numpy().astype("int64"),
    )


def test_date_range_end_freq_periods(end, freq, periods):
    if isinstance(freq, str):
        _gfreq = _pfreq = freq
    else:
        _gfreq = cudf.DateOffset(**freq)
        _pfreq = pd.DateOffset(**freq)

    expect = pd.date_range(end=end, periods=periods, freq=_pfreq, name="a")
    got = cudf.date_range(end=end, periods=periods, freq=_gfreq, name="a")

    np.testing.assert_allclose(
        expect.to_numpy().astype("int64"),
        got.to_pandas().to_numpy().astype("int64"),
    )


def test_date_range_freq_does_not_divide_range():
    expect = pd.date_range(
        "2001-01-01 00:00:00.000000", "2001-01-01 00:00:00.000010", freq="3us"
    )
    got = cudf.date_range(
        "2001-01-01 00:00:00.000000", "2001-01-01 00:00:00.000010", freq="3us"
    )
    np.testing.assert_allclose(
        expect.to_numpy().astype("int64"),
        got.to_pandas().to_numpy().astype("int64"),
    )


def test_date_range_raise_overflow():
    # Fixed offset
    start = np.datetime64(np.iinfo("int64").max, "ns")
    periods = 2
    freq = cudf.DateOffset(nanoseconds=1)
    with pytest.raises(pd._libs.tslibs.np_datetime.OutOfBoundsDatetime):
        cudf.date_range(start=start, periods=periods, freq=freq)

    # Non-fixed offset
    start = np.datetime64(np.iinfo("int64").max, "ns")
    periods = 2
    freq = cudf.DateOffset(months=1)
    with pytest.raises(pd._libs.tslibs.np_datetime.OutOfBoundsDatetime):
        cudf.date_range(start=start, periods=periods, freq=freq)


@pytest.mark.parametrize(
    "freqstr_unsupported",
    [
        "1M",
        "2SM",
        "3MS",
        "4BM",
        "5CBM",
        "6SMS",
        "7BMS",
        "8CBMS",
        "Q",
        "2BQ",
        "3BQS",
        "10A",
        "10Y",
        "9BA",
        "9BY",
        "8AS",
        "8YS",
        "7BAS",
        "7BYS",
        "BH",
        "B",
    ],
)
def test_date_range_raise_unsupported(freqstr_unsupported):
    s, e = "2001-01-01", "2008-01-31"
    pd.date_range(start=s, end=e, freq=freqstr_unsupported)
    with pytest.raises(ValueError, match="does not yet support"):
        cudf.date_range(start=s, end=e, freq=freqstr_unsupported)

    # 3ms would mean a millisecondly frequencies, not month start frequencies
    if not freqstr_unsupported == "3MS":
        freqstr_unsupported = freqstr_unsupported.lower()
        pd.date_range(start=s, end=e, freq=freqstr_unsupported)
        with pytest.raises(ValueError, match="does not yet support"):
            cudf.date_range(start=s, end=e, freq=freqstr_unsupported)


##################################################################
#                    End of Date Range Test                      #
##################################################################


@pytest.mark.parametrize(
    "data",
    [
        [
            "2020-05-31",
            "2020-02-29",
            None,
            "1999-12-01",
            "2000-12-21",
            None,
            "1900-02-28",
            "1800-03-14",
            "2100-03-10",
            "1970-01-01",
            "1969-12-11",
        ]
    ],
)
@pytest.mark.parametrize("dtype", ["datetime64[ns]"])
def test_is_month_end(data, dtype):
    # Series
    ps = pd.Series(data, dtype=dtype)
    gs = cudf.from_pandas(ps)

    expect = ps.dt.is_month_end
    got = gs.dt.is_month_end

    assert_eq(expect, got)


@pytest.mark.parametrize(
    "data",
    [
        [
            "2020-05-31",
            None,
            "1999-12-01",
            "2000-12-21",
            None,
            "1900-01-01",
            "1800-03-14",
            "2100-03-10",
            "1970-01-01",
            "1969-12-11",
            "2017-12-30",
            "2017-12-31",
            "2018-01-01",
        ]
    ],
)
@pytest.mark.parametrize("dtype", ["datetime64[ns]"])
def test_is_year_start(data, dtype):
    ps = pd.Series(data, dtype=dtype)
    gs = cudf.from_pandas(ps)

    expect = ps.dt.is_year_start
    got = gs.dt.is_year_start

    assert_eq(expect, got)


@pytest.mark.parametrize(
    "data",
    [
        [
            "2020-05-31",
            None,
            "1999-12-01",
            "2000-12-21",
            None,
            "1900-12-31",
            "1800-03-14",
            "2017-12-30",
            "2017-12-31",
            "2020-12-31 08:00:00",
            None,
            "1999-12-31 18:40:00",
            "2000-12-31 04:00:00",
            None,
            "1800-12-14 07:30:00",
            "2100-12-14 07:30:00",
            "2020-05-31",
        ]
    ],
)
@pytest.mark.parametrize("dtype", ["datetime64[ns]"])
def test_is_year_end(data, dtype):
    ps = pd.Series(data, dtype=dtype)
    gs = cudf.from_pandas(ps)

    expect = ps.dt.is_year_end
    got = gs.dt.is_year_end

    assert_eq(expect, got)


@pytest.mark.parametrize(
    "data",
    [
        [
            "2020-05-01",
            "2020-05-31",
            "2020-02-29",
            None,
            "1999-12-01",
            "2000-12-21",
            None,
            "1900-02-28",
            "1800-03-14",
            "2100-03-10",
            "1970-04-1",
            "1970-01-01",
            "1969-12-11",
            "2020-12-31",
        ]
    ],
)
@pytest.mark.parametrize("dtype", ["datetime64[ns]"])
def test_is_quarter_start(data, dtype):
    # Series
    ps = pd.Series(data, dtype=dtype)
    gs = cudf.from_pandas(ps)

    expect = ps.dt.is_quarter_start
    got = gs.dt.is_quarter_start

    assert_eq(expect, got)


@pytest.mark.parametrize(
    "data",
    [
        [
            "2020-05-01",
            "2020-05-31",
            "2020-02-29",
            None,
            "1999-12-01",
            "2000-12-21",
            None,
            "1900-02-28",
            "1800-03-14",
            "2100-03-10",
            "1970-04-1",
            "1970-01-01",
            "1969-12-11",
            "2020-12-31",
        ]
    ],
)
@pytest.mark.parametrize("dtype", ["datetime64[ns]"])
def test_is_quarter_end(data, dtype):
    # Series
    ps = pd.Series(data, dtype=dtype)
    gs = cudf.from_pandas(ps)

    expect = ps.dt.is_quarter_end
    got = gs.dt.is_quarter_end

    assert_eq(expect, got)


def test_error_values():
    s = cudf.Series([1, 2, 3], dtype="datetime64[ns]")
    with pytest.raises(
        NotImplementedError,
        match="DateTime Arrays is not yet implemented in cudf",
    ):
        s.values


@pytest.mark.parametrize(
    "data",
    [
        (
            [
                "2020-05-31 08:00:00",
                "1999-12-31 18:40:10",
                "2000-12-31 04:00:05",
                "1900-02-28 07:00:06",
                "1800-03-14 07:30:20",
                "2100-03-14 07:30:20",
                "1970-01-01 00:00:09",
                "1969-12-31 12:59:10",
            ]
        )
    ],
)
@pytest.mark.parametrize("time_type", DATETIME_TYPES)
@pytest.mark.parametrize(
    "resolution", ["D", "H", "T", "min", "S", "L", "ms", "U", "us", "N"]
)
def test_ceil(data, time_type, resolution):

    gs = cudf.Series(data, dtype=time_type)
    ps = gs.to_pandas()

    expect = ps.dt.ceil(resolution)
    got = gs.dt.ceil(resolution)
    assert_eq(expect, got)


@pytest.mark.parametrize(
    "data",
    [
        (
            [
                "2020-05-31 08:00:00",
                "1999-12-31 18:40:10",
                "2000-12-31 04:00:05",
                "1900-02-28 07:00:06",
                "1800-03-14 07:30:20",
                "2100-03-14 07:30:20",
                "1970-01-01 00:00:09",
                "1969-12-31 12:59:10",
            ]
        )
    ],
)
@pytest.mark.parametrize("time_type", DATETIME_TYPES)
@pytest.mark.parametrize(
    "resolution", ["D", "H", "T", "min", "S", "L", "ms", "U", "us", "N"]
)
def test_floor(data, time_type, resolution):

    gs = cudf.Series(data, dtype=time_type)
    ps = gs.to_pandas()

    expect = ps.dt.floor(resolution)
    got = gs.dt.floor(resolution)
    assert_eq(expect, got)


@pytest.mark.parametrize(
<<<<<<< HEAD
    "idx",
    [
        pd.DatetimeIndex([]),
        pd.DatetimeIndex(["2010-05-31"]),
        pd.date_range("2000-01-01", "2000-12-31", periods=21),
    ],
)
@pytest.mark.parametrize(
    "offset",
    [
        "10Y",
        "6M",
        "M",
        "31D",
        "0H",
        "44640T",
        "44640min",
        "2678000S",
        "2678000000L",
        "2678000000ms",
        "2678000000000U",
        "2678000000000us",
        "2678000000000000N",
        "2678000000000000ns",
    ],
)
def test_first(idx, offset):
    p = pd.Series(range(len(idx)), index=idx)
    g = cudf.from_pandas(p)

    expect = p.first(offset=offset)
    got = g.first(offset=offset)

    assert_eq(expect, got)


@pytest.mark.parametrize(
    # This test case tests correctness when start is end of month
    "idx, offset",
    [
        (
            pd.DatetimeIndex(
                [
                    "2020-01-31",
                    "2020-02-15",
                    "2020-02-29",
                    "2020-03-15",
                    "2020-03-31",
                    "2020-04-15",
                    "2020-04-30",
                ]
            ),
            "3M",
        )
    ],
)
def test_first_start_at_end_of_month(idx, offset):
    p = pd.Series(range(len(idx)), index=idx)
    g = cudf.from_pandas(p)

    expect = p.first(offset=offset)
    got = g.first(offset=offset)

    assert_eq(expect, got)


@pytest.mark.parametrize(
    "idx",
    [
        pd.DatetimeIndex([]),
        pd.DatetimeIndex(["2010-05-31"]),
        pd.date_range("2000-01-01", "2000-12-31", periods=21),
    ],
)
@pytest.mark.parametrize(
    "offset",
    [
        "10Y",
        "6M",
        "M",
        "31D",
        "0H",
        "44640T",
        "44640min",
        "2678000S",
        "2678000000L",
        "2678000000ms",
        "2678000000000U",
        "2678000000000us",
        "2678000000000000N",
        "2678000000000000ns",
    ],
)
def test_last(idx, offset):
    p = pd.Series(range(len(idx)), index=idx)
    g = cudf.from_pandas(p)

    expect = p.last(offset=offset)
    got = g.last(offset=offset)

=======
    "data",
    [
        (
            [
                "2020-05-31 08:00:00",
                "1999-12-31 18:40:10",
                "2000-12-31 04:00:05",
                "1900-02-28 07:00:06",
                "1800-03-14 07:30:20",
                "2100-03-14 07:30:20",
                "1970-01-01 00:00:09",
                "1969-12-31 12:59:10",
            ]
        )
    ],
)
@pytest.mark.parametrize("time_type", DATETIME_TYPES)
@pytest.mark.parametrize(
    "resolution", ["D", "H", "T", "min", "S", "L", "ms", "U", "us", "N"]
)
def test_round(data, time_type, resolution):

    gs = cudf.Series(data, dtype=time_type)
    ps = gs.to_pandas()

    expect = ps.dt.round(resolution)
    got = gs.dt.round(resolution)
>>>>>>> fc2a32a1
    assert_eq(expect, got)<|MERGE_RESOLUTION|>--- conflicted
+++ resolved
@@ -1862,7 +1862,37 @@
 
 
 @pytest.mark.parametrize(
-<<<<<<< HEAD
+    "data",
+    [
+        (
+            [
+                "2020-05-31 08:00:00",
+                "1999-12-31 18:40:10",
+                "2000-12-31 04:00:05",
+                "1900-02-28 07:00:06",
+                "1800-03-14 07:30:20",
+                "2100-03-14 07:30:20",
+                "1970-01-01 00:00:09",
+                "1969-12-31 12:59:10",
+            ]
+        )
+    ],
+)
+@pytest.mark.parametrize("time_type", DATETIME_TYPES)
+@pytest.mark.parametrize(
+    "resolution", ["D", "H", "T", "min", "S", "L", "ms", "U", "us", "N"]
+)
+def test_round(data, time_type, resolution):
+
+    gs = cudf.Series(data, dtype=time_type)
+    ps = gs.to_pandas()
+
+    expect = ps.dt.round(resolution)
+    got = gs.dt.round(resolution)
+    assert_eq(expect, got)
+
+
+@pytest.mark.parametrize(
     "idx",
     [
         pd.DatetimeIndex([]),
@@ -1963,33 +1993,4 @@
     expect = p.last(offset=offset)
     got = g.last(offset=offset)
 
-=======
-    "data",
-    [
-        (
-            [
-                "2020-05-31 08:00:00",
-                "1999-12-31 18:40:10",
-                "2000-12-31 04:00:05",
-                "1900-02-28 07:00:06",
-                "1800-03-14 07:30:20",
-                "2100-03-14 07:30:20",
-                "1970-01-01 00:00:09",
-                "1969-12-31 12:59:10",
-            ]
-        )
-    ],
-)
-@pytest.mark.parametrize("time_type", DATETIME_TYPES)
-@pytest.mark.parametrize(
-    "resolution", ["D", "H", "T", "min", "S", "L", "ms", "U", "us", "N"]
-)
-def test_round(data, time_type, resolution):
-
-    gs = cudf.Series(data, dtype=time_type)
-    ps = gs.to_pandas()
-
-    expect = ps.dt.round(resolution)
-    got = gs.dt.round(resolution)
->>>>>>> fc2a32a1
     assert_eq(expect, got)