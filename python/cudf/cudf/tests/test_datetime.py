# Copyright (c) 2019-2021, NVIDIA CORPORATION.

import datetime
import datetime as dt
import operator
import re

import cupy as cp
import numpy as np
import pandas as pd
import pyarrow as pa
import pytest

import cudf
import cudf.testing.dataset_generator as dataset_generator
from cudf import DataFrame, Series
from cudf.core.index import DatetimeIndex
from cudf.testing._utils import (
    DATETIME_TYPES,
    NUMERIC_TYPES,
    assert_eq,
    assert_exceptions_equal,
)


def data1():
    return pd.date_range("20010101", "20020215", freq="400h", name="times")


def data2():
    return pd.date_range("20010101", "20020215", freq="400h", name="times")


def timeseries_us_data():
    return pd.date_range(
        "2019-07-16 00:00:00",
        "2019-07-16 00:00:01",
        freq="5555us",
        name="times",
    )


def timestamp_ms_data():
    return pd.Series(
        [
            "2019-07-16 00:00:00.333",
            "2019-07-16 00:00:00.666",
            "2019-07-16 00:00:00.888",
        ]
    )


def timestamp_us_data():
    return pd.Series(
        [
            "2019-07-16 00:00:00.333333",
            "2019-07-16 00:00:00.666666",
            "2019-07-16 00:00:00.888888",
        ]
    )


def timestamp_ns_data():
    return pd.Series(
        [
            "2019-07-16 00:00:00.333333333",
            "2019-07-16 00:00:00.666666666",
            "2019-07-16 00:00:00.888888888",
        ]
    )


def numerical_data():
    return np.arange(1, 10)


fields = [
    "year",
    "month",
    "day",
    "hour",
    "minute",
    "second",
    "weekday",
    "dayofweek",
    "dayofyear",
    "day_of_year",
]


@pytest.mark.parametrize("data", [data1(), data2()])
def test_series(data):
    pd_data = pd.Series(data.copy())
    gdf_data = Series(pd_data)
    assert_eq(pd_data, gdf_data)


@pytest.mark.parametrize(
    "lhs_dtype",
    ["datetime64[s]", "datetime64[ms]", "datetime64[us]", "datetime64[ns]"],
)
@pytest.mark.parametrize(
    "rhs_dtype",
    ["datetime64[s]", "datetime64[ms]", "datetime64[us]", "datetime64[ns]"],
)
def test_datetime_series_binops_pandas(lhs_dtype, rhs_dtype):
    pd_data_1 = pd.Series(
        pd.date_range("20010101", "20020215", freq="400h", name="times")
    )
    pd_data_2 = pd.Series(
        pd.date_range("20010101", "20020215", freq="401h", name="times")
    )
    gdf_data_1 = Series(pd_data_1).astype(lhs_dtype)
    gdf_data_2 = Series(pd_data_2).astype(rhs_dtype)
    assert_eq(pd_data_1, gdf_data_1.astype("datetime64[ns]"))
    assert_eq(pd_data_2, gdf_data_2.astype("datetime64[ns]"))
    assert_eq(pd_data_1 < pd_data_2, gdf_data_1 < gdf_data_2)
    assert_eq(pd_data_1 > pd_data_2, gdf_data_1 > gdf_data_2)
    assert_eq(pd_data_1 == pd_data_2, gdf_data_1 == gdf_data_2)
    assert_eq(pd_data_1 <= pd_data_2, gdf_data_1 <= gdf_data_2)
    assert_eq(pd_data_1 >= pd_data_2, gdf_data_1 >= gdf_data_2)


@pytest.mark.parametrize(
    "lhs_dtype",
    ["datetime64[s]", "datetime64[ms]", "datetime64[us]", "datetime64[ns]"],
)
@pytest.mark.parametrize(
    "rhs_dtype",
    ["datetime64[s]", "datetime64[ms]", "datetime64[us]", "datetime64[ns]"],
)
def test_datetime_series_binops_numpy(lhs_dtype, rhs_dtype):
    pd_data_1 = pd.Series(
        pd.date_range("20010101", "20020215", freq="400h", name="times")
    )
    pd_data_2 = pd.Series(
        pd.date_range("20010101", "20020215", freq="401h", name="times")
    )
    gdf_data_1 = Series(pd_data_1).astype(lhs_dtype)
    gdf_data_2 = Series(pd_data_2).astype(rhs_dtype)
    np_data_1 = np.array(pd_data_1).astype(lhs_dtype)
    np_data_2 = np.array(pd_data_2).astype(rhs_dtype)
    np.testing.assert_equal(np_data_1, gdf_data_1.to_numpy())
    np.testing.assert_equal(np_data_2, gdf_data_2.to_numpy())
    np.testing.assert_equal(
        np.less(np_data_1, np_data_2), (gdf_data_1 < gdf_data_2).to_numpy()
    )
    np.testing.assert_equal(
        np.greater(np_data_1, np_data_2), (gdf_data_1 > gdf_data_2).to_numpy()
    )
    np.testing.assert_equal(
        np.equal(np_data_1, np_data_2), (gdf_data_1 == gdf_data_2).to_numpy()
    )
    np.testing.assert_equal(
        np.less_equal(np_data_1, np_data_2),
        (gdf_data_1 <= gdf_data_2).to_numpy(),
    )
    np.testing.assert_equal(
        np.greater_equal(np_data_1, np_data_2),
        (gdf_data_1 >= gdf_data_2).to_numpy(),
    )


@pytest.mark.parametrize("data", [data1(), data2()])
def test_dt_ops(data):
    pd_data = pd.Series(data.copy())
    gdf_data = Series(data.copy())

    assert_eq(pd_data == pd_data, gdf_data == gdf_data)
    assert_eq(pd_data < pd_data, gdf_data < gdf_data)
    assert_eq(pd_data > pd_data, gdf_data > gdf_data)


# libgdf doesn't respect timezones
@pytest.mark.parametrize("data", [data1()])
@pytest.mark.parametrize("field", fields)
def test_dt_series(data, field):
    pd_data = pd.Series(data.copy())
    gdf_data = Series(pd_data)
    base = getattr(pd_data.dt, field)
    test = getattr(gdf_data.dt, field).to_pandas().astype("int64")
    assert_eq(base, test)


@pytest.mark.parametrize("data", [data1()])
@pytest.mark.parametrize("field", fields)
def test_dt_index(data, field):
    pd_data = data.copy()
    gdf_data = DatetimeIndex(pd_data)
    assert_eq(getattr(gdf_data, field), getattr(pd_data, field))


def test_setitem_datetime():
    df = DataFrame()
    df["date"] = pd.date_range("20010101", "20010105").values
    assert np.issubdtype(df.date.dtype, np.datetime64)


def test_sort_datetime():
    df = pd.DataFrame()
    df["date"] = np.array(
        [
            np.datetime64("2016-11-20"),
            np.datetime64("2020-11-20"),
            np.datetime64("2019-11-20"),
            np.datetime64("1918-11-20"),
            np.datetime64("2118-11-20"),
        ]
    )
    df["vals"] = np.random.sample(len(df["date"]))

    gdf = cudf.from_pandas(df)

    s_df = df.sort_values(by="date")
    s_gdf = gdf.sort_values(by="date")

    assert_eq(s_df, s_gdf)


def test_issue_165():
    df_pandas = pd.DataFrame()
    start_date = dt.datetime.strptime("2000-10-21", "%Y-%m-%d")
    data = [(start_date + dt.timedelta(days=x)) for x in range(6)]
    df_pandas["dates"] = data
    df_pandas["num"] = [1, 2, 3, 4, 5, 6]
    df_cudf = DataFrame.from_pandas(df_pandas)

    base = df_pandas.query("dates==@start_date")
    test = df_cudf.query("dates==@start_date")
    assert_eq(base, test)
    assert len(test) > 0

    mask = df_cudf.dates == start_date
    base_mask = df_pandas.dates == start_date
    assert_eq(mask, base_mask, check_names=False)
    assert mask.to_pandas().sum() > 0

    start_date_ts = pd.Timestamp(start_date)
    test = df_cudf.query("dates==@start_date_ts")
    base = df_pandas.query("dates==@start_date_ts")
    assert_eq(base, test)
    assert len(test) > 0

    mask = df_cudf.dates == start_date_ts
    base_mask = df_pandas.dates == start_date_ts
    assert_eq(mask, base_mask, check_names=False)
    assert mask.to_pandas().sum() > 0

    start_date_np = np.datetime64(start_date_ts, "ns")
    test = df_cudf.query("dates==@start_date_np")
    base = df_pandas.query("dates==@start_date_np")
    assert_eq(base, test)
    assert len(test) > 0

    mask = df_cudf.dates == start_date_np
    base_mask = df_pandas.dates == start_date_np
    assert_eq(mask, base_mask, check_names=False)
    assert mask.to_pandas().sum() > 0


@pytest.mark.parametrize("data", [data1(), data2()])
@pytest.mark.parametrize("dtype", NUMERIC_TYPES)
def test_typecast_from_datetime(data, dtype):
    pd_data = pd.Series(data.copy())
    np_data = np.array(pd_data)
    gdf_data = Series(pd_data)

    np_casted = np_data.astype(dtype)
    gdf_casted = gdf_data.astype(dtype)

    np.testing.assert_equal(np_casted, gdf_casted.to_numpy())


@pytest.mark.parametrize("data", [data1(), data2()])
@pytest.mark.parametrize(
    "dtype",
    ["datetime64[s]", "datetime64[ms]", "datetime64[us]", "datetime64[ns]"],
)
def test_typecast_from_datetime_to_int64_to_datetime(data, dtype):
    pd_data = pd.Series(data.copy())
    np_data = np.array(pd_data)
    gdf_data = Series(pd_data)

    np_casted = np_data.astype(np.int64).astype(dtype)
    gdf_casted = gdf_data.astype(np.int64).astype(dtype)

    np.testing.assert_equal(np_casted, gdf_casted.to_numpy())


@pytest.mark.parametrize("data", [timeseries_us_data()])
@pytest.mark.parametrize(
    "dtype",
    ["datetime64[s]", "datetime64[ms]", "datetime64[us]", "datetime64[ns]"],
)
def test_typecast_to_different_datetime_resolutions(data, dtype):
    pd_data = pd.Series(data.copy())
    np_data = np.array(pd_data).astype(dtype)
    gdf_series = Series(pd_data).astype(dtype)
    np.testing.assert_equal(np_data, gdf_series.to_numpy())


@pytest.mark.parametrize(
    "data", [timestamp_ms_data(), timestamp_us_data(), timestamp_ns_data()]
)
@pytest.mark.parametrize(
    "dtype",
    ["datetime64[s]", "datetime64[ms]", "datetime64[us]", "datetime64[ns]"],
)
def test_string_timstamp_typecast_to_different_datetime_resolutions(
    data, dtype
):
    pd_sr = data
    gdf_sr = cudf.Series.from_pandas(pd_sr)

    expect = pd_sr.values.astype(dtype)
    got = gdf_sr.astype(dtype).values_host

    np.testing.assert_equal(expect, got)


@pytest.mark.parametrize("data", [numerical_data()])
@pytest.mark.parametrize("from_dtype", NUMERIC_TYPES)
@pytest.mark.parametrize(
    "to_dtype",
    ["datetime64[s]", "datetime64[ms]", "datetime64[us]", "datetime64[ns]"],
)
def test_typecast_to_datetime(data, from_dtype, to_dtype):
    np_data = data.astype(from_dtype)
    gdf_data = Series(np_data)

    np_casted = np_data.astype(to_dtype)
    gdf_casted = gdf_data.astype(to_dtype)

    np.testing.assert_equal(np_casted, gdf_casted.to_numpy())


@pytest.mark.parametrize("data", [numerical_data()])
@pytest.mark.parametrize("from_dtype", NUMERIC_TYPES)
@pytest.mark.parametrize(
    "to_dtype",
    ["datetime64[s]", "datetime64[ms]", "datetime64[us]", "datetime64[ns]"],
)
def test_typecast_to_from_datetime(data, from_dtype, to_dtype):
    np_data = data.astype(from_dtype)
    gdf_data = Series(np_data)

    np_casted = np_data.astype(to_dtype).astype(from_dtype)
    gdf_casted = gdf_data.astype(to_dtype).astype(from_dtype)

    np.testing.assert_equal(np_casted, gdf_casted.to_numpy())


@pytest.mark.parametrize("data", [numerical_data()])
@pytest.mark.parametrize(
    "from_dtype",
    ["datetime64[s]", "datetime64[ms]", "datetime64[us]", "datetime64[ns]"],
)
@pytest.mark.parametrize(
    "to_dtype",
    ["datetime64[s]", "datetime64[ms]", "datetime64[us]", "datetime64[ns]"],
)
def test_typecast_from_datetime_to_datetime(data, from_dtype, to_dtype):
    np_data = data.astype(from_dtype)
    ser = Series(np_data)

    np_casted = np_data.astype(to_dtype)
    ser_casted = ser.astype(to_dtype)

    np.testing.assert_equal(np_casted, ser_casted.to_numpy())


@pytest.mark.parametrize("data", [numerical_data()])
@pytest.mark.parametrize("nulls", ["some", "all"])
def test_to_from_pandas_nulls(data, nulls):
    pd_data = pd.Series(data.copy().astype("datetime64[ns]"))
    if nulls == "some":
        # Fill half the values with NaT
        pd_data[list(range(0, len(pd_data), 2))] = np.datetime64("nat", "ns")
    elif nulls == "all":
        # Fill all the values with NaT
        pd_data[:] = np.datetime64("nat", "ns")
    gdf_data = Series.from_pandas(pd_data)

    expect = pd_data
    got = gdf_data.to_pandas()

    assert_eq(expect, got)


@pytest.mark.parametrize(
    "dtype",
    ["datetime64[s]", "datetime64[ms]", "datetime64[us]", "datetime64[ns]"],
)
def test_datetime_to_arrow(dtype):
    timestamp = (
        cudf.datasets.timeseries(
            start="2000-01-01", end="2000-01-02", freq="3600s", dtypes={}
        )
        .reset_index()["timestamp"]
        .reset_index(drop=True)
    )
    gdf = DataFrame({"timestamp": timestamp.astype(dtype)})
    assert_eq(gdf, DataFrame.from_arrow(gdf.to_arrow(preserve_index=False)))


@pytest.mark.parametrize(
    "data",
    [
        pd.Series([], dtype="datetime64[ns]"),
        pd.Series(pd.date_range("2010-01-01", "2010-02-01")),
        pd.Series([None, None], dtype="datetime64[ns]"),
    ],
)
@pytest.mark.parametrize(
    "nulls", ["none", pytest.param("some", marks=pytest.mark.xfail)]
)
def test_datetime_unique(data, nulls):
    psr = data.copy()

    if len(data) > 0:
        if nulls == "some":
            p = np.random.randint(0, len(data), 2)
            psr[p] = None

    gsr = cudf.from_pandas(psr)
    expected = psr.unique()
    got = gsr.unique()

    assert_eq(pd.Series(expected), got.to_pandas())


@pytest.mark.parametrize(
    "data",
    [
        pd.Series([], dtype="datetime64[ns]"),
        pd.Series(pd.date_range("2010-01-01", "2010-02-01")),
        pd.Series([None, None], dtype="datetime64[ns]"),
    ],
)
@pytest.mark.parametrize("nulls", ["none", "some"])
def test_datetime_nunique(data, nulls):
    psr = data.copy()

    if len(data) > 0:
        if nulls == "some":
            p = np.random.randint(0, len(data), 2)
            psr[p] = None

    gsr = cudf.from_pandas(psr)
    expected = psr.nunique()
    got = gsr.nunique()
    assert_eq(got, expected)


testdata = [
    (
        Series(
            ["2018-01-01", None, "2019-01-31", None, "2018-01-01"],
            dtype="datetime64[ms]",
        ),
        True,
    ),
    (
        Series(
            [
                "2018-01-01",
                "2018-01-02",
                "2019-01-31",
                "2018-03-01",
                "2018-01-01",
            ],
            dtype="datetime64[ms]",
        ),
        False,
    ),
    (
        Series(
            np.array(
                ["2018-01-01", None, "2019-12-30"], dtype="datetime64[ms]"
            )
        ),
        True,
    ),
]


@pytest.mark.parametrize("data, expected", testdata)
def test_datetime_has_null_test(data, expected):
    pd_data = data.to_pandas()
    count = pd_data.notna().value_counts()
    expected_count = 0
    if False in count.keys():
        expected_count = count[False]

    assert_eq(expected, data.has_nulls)
    assert_eq(expected_count, data.null_count)


def test_datetime_has_null_test_pyarrow():
    data = Series(
        pa.array(
            [0, np.iinfo("int64").min, np.iinfo("int64").max, None],
            type=pa.timestamp("ns"),
        )
    )
    expected = True
    expected_count = 1

    assert_eq(expected, data.has_nulls)
    assert_eq(expected_count, data.null_count)


def test_datetime_dataframe():
    data = {
        "timearray": np.array(
            [0, 1, None, 2, 20, None, 897], dtype="datetime64[ms]"
        )
    }
    gdf = cudf.DataFrame(data)
    pdf = pd.DataFrame(data)

    assert_eq(pdf, gdf)

    assert_eq(pdf.dropna(), gdf.dropna())

    assert_eq(pdf.isnull(), gdf.isnull())

    data = np.array([0, 1, None, 2, 20, None, 897], dtype="datetime64[ms]")
    gs = cudf.Series(data)
    ps = pd.Series(data)

    assert_eq(ps, gs)

    assert_eq(ps.dropna(), gs.dropna())

    assert_eq(ps.isnull(), gs.isnull())


@pytest.mark.parametrize(
    "data",
    [
        None,
        [],
        pd.Series([], dtype="float64"),
        pd.Index([]),
        pd.Series([1, 2, 3]),
        pd.Series([0, 1, -1]),
        pd.Series([0, 1, -1, 100.3, 200, 47637289]),
        pd.Series(["2012-10-11", "2010-01-01", "2016-07-07", "2014-02-02"]),
        [1, 2, 3, 100, -123, -1, 0, 1000000000000679367],
        pd.DataFrame({"year": [2015, 2016], "month": [2, 3], "day": [4, 5]}),
        pd.DataFrame(
            {"year": ["2015", "2016"], "month": ["2", "3"], "day": [4, 5]}
        ),
        pd.DataFrame(
            {
                "year": [2015, 2016],
                "month": [2, 3],
                "day": [4, 5],
                "minute": [1, 100],
                "second": [90, 10],
                "hour": [1, 0.5],
            },
            index=["a", "b"],
        ),
        pd.DataFrame(
            {
                "year": [],
                "month": [],
                "day": [],
                "minute": [],
                "second": [],
                "hour": [],
            },
        ),
        ["2012-10-11", "2010-01-01", "2016-07-07", "2014-02-02"],
        pd.Index([1, 2, 3, 4]),
        pd.DatetimeIndex(
            ["1970-01-01 00:00:00.000000001", "1970-01-01 00:00:00.000000002"],
            dtype="datetime64[ns]",
            freq=None,
        ),
        pd.DatetimeIndex([], dtype="datetime64[ns]", freq=None,),
        pd.Series([1, 2, 3]).astype("datetime64[ns]"),
        pd.Series([1, 2, 3]).astype("datetime64[us]"),
        pd.Series([1, 2, 3]).astype("datetime64[ms]"),
        pd.Series([1, 2, 3]).astype("datetime64[s]"),
        pd.Series([1, 2, 3]).astype("datetime64[D]"),
        1,
        100,
        17,
        53.638435454,
        np.array([1, 10, 15, 478925, 2327623467]),
        np.array([0.3474673, -10, 15, 478925.34345, 2327623467]),
    ],
)
@pytest.mark.parametrize("dayfirst", [True, False])
@pytest.mark.parametrize("infer_datetime_format", [True, False])
def test_cudf_to_datetime(data, dayfirst, infer_datetime_format):
    pd_data = data
    if isinstance(pd_data, (pd.Series, pd.DataFrame, pd.Index)):
        gd_data = cudf.from_pandas(pd_data)
    else:
        if type(pd_data).__module__ == np.__name__:
            gd_data = cp.array(pd_data)
        else:
            gd_data = pd_data

    expected = pd.to_datetime(
        pd_data, dayfirst=dayfirst, infer_datetime_format=infer_datetime_format
    )
    actual = cudf.to_datetime(
        gd_data, dayfirst=dayfirst, infer_datetime_format=infer_datetime_format
    )

    assert_eq(actual, expected)


@pytest.mark.parametrize(
    "data",
    [
        "2",
        ["1", "2", "3"],
        ["1/1/1", "2/2/2", "1"],
        pd.Series([1, 2, 3], dtype="timedelta64[ns]"),
        pd.DataFrame(
            {
                "year": [2015, 2016],
                "month": [2, 3],
                "day": [4, 5],
                "minute": [1, 100],
                "second": [90, 10],
                "hour": [1, 0],
                "blablacol": [1, 1],
            }
        ),
        pd.DataFrame(
            {
                "month": [2, 3],
                "day": [4, 5],
                "minute": [1, 100],
                "second": [90, 10],
                "hour": [1, 0],
            }
        ),
    ],
)
def test_to_datetime_errors(data):
    pd_data = data
    if isinstance(pd_data, (pd.Series, pd.DataFrame, pd.Index)):
        gd_data = cudf.from_pandas(pd_data)
    else:
        gd_data = pd_data

    assert_exceptions_equal(
        pd.to_datetime, cudf.to_datetime, ([pd_data],), ([gd_data],)
    )


def test_to_datetime_not_implemented():

    with pytest.raises(NotImplementedError):
        cudf.to_datetime([], exact=False)

    with pytest.raises(NotImplementedError):
        cudf.to_datetime([], origin="julian")

    with pytest.raises(NotImplementedError):
        cudf.to_datetime([], yearfirst=True)


@pytest.mark.parametrize(
    "data",
    [
        1,
        [],
        pd.Series([], dtype="float64"),
        pd.Index([]),
        pd.Series([1, 2, 3]),
        pd.Series([1, 2.4, 3]),
        pd.Series([0, 1, -1]),
        pd.Series([0, 1, -1, 100, 200, 47637]),
        [10, 12, 1200, 15003],
        pd.DatetimeIndex([], dtype="datetime64[ns]", freq=None,),
        pd.Index([1, 2, 3, 4]),
    ],
)
@pytest.mark.parametrize("unit", ["D", "s", "ms", "us", "ns"])
def test_to_datetime_units(data, unit):
    pd_data = data
    if isinstance(pd_data, (pd.Series, pd.DataFrame, pd.Index)):
        gd_data = cudf.from_pandas(pd_data)
    else:
        gd_data = pd_data

    expected = pd.to_datetime(pd_data, unit=unit)
    actual = cudf.to_datetime(gd_data, unit=unit)

    assert_eq(actual, expected)


@pytest.mark.parametrize(
    "data,format",
    [
        ("2012-10-11", None),
        ("2012-10-11", "%Y-%m-%d"),
        ("2012-10-11", "%Y-%d-%m"),
        (["2012-10-11", "2010-01-01", "2016-07-07", "2014-02-02"], None),
        (["2012-10-11", "2010-01-01", "2016-07-07", "2014-02-02"], "%Y-%m-%d"),
        (["2012-10-11", "2010-01-01", "2016-07-07", "2014-02-02"], "%Y-%d-%m"),
        (["10-11-2012", "01-01-2010", "07-07-2016", "02-02-2014"], "%m-%d-%Y"),
        (["10-11-2012", "01-01-2010", "07-07-2016", "02-02-2014"], "%d-%m-%Y"),
        (["10-11-2012", "01-01-2010", "07-07-2016", "02-02-2014"], None),
        (["2012/10/11", "2010/01/01", "2016/07/07", "2014/02/02"], None),
        (["2012/10/11", "2010/01/01", "2016/07/07", "2014/02/02"], "%Y/%m/%d"),
        (["2012/10/11", "2010/01/01", "2016/07/07", "2014/02/02"], "%Y/%d/%m"),
        (["10/11/2012", "01/01/2010", "07/07/2016", "02/02/2014"], "%m/%d/%Y"),
        (["10/11/2012", "01/01/2010", "07/07/2016", "02/02/2014"], "%d/%m/%Y"),
        (["10/11/2012", "01/01/2010", "07/07/2016", "02/02/2014"], None),
        (["2021-04-13 12:30:04.123456789"], "%Y-%m-%d %H:%M:%S.%f"),
        (pd.Series([2015, 2020, 2021]), "%Y"),
        pytest.param(
            pd.Series(["1", "2", "1"]),
            "%m",
            marks=pytest.mark.xfail(
                reason="https://github.com/rapidsai/cudf/issues/6109"
                "https://github.com/pandas-dev/pandas/issues/35934"
            ),
        ),
        pytest.param(
            pd.Series(["14", "20", "10"]),
            "%d",
            marks=pytest.mark.xfail(
                reason="https://github.com/rapidsai/cudf/issues/6109"
                "https://github.com/pandas-dev/pandas/issues/35934"
            ),
        ),
        (pd.Series([2015, 2020.0, 2021.2]), "%Y"),
    ],
)
@pytest.mark.parametrize("infer_datetime_format", [True, False])
def test_to_datetime_format(data, format, infer_datetime_format):
    pd_data = data
    if isinstance(pd_data, (pd.Series, pd.DataFrame, pd.Index)):
        gd_data = cudf.from_pandas(pd_data)
    else:
        gd_data = pd_data

    expected = pd.to_datetime(
        pd_data, format=format, infer_datetime_format=infer_datetime_format
    )
    actual = cudf.to_datetime(
        gd_data, format=format, infer_datetime_format=infer_datetime_format
    )

    assert_eq(actual, expected)


def test_datetime_can_cast_safely():

    sr = cudf.Series(
        ["1679-01-01", "2000-01-31", "2261-01-01"], dtype="datetime64[ms]"
    )
    assert sr._column.can_cast_safely(np.dtype("datetime64[ns]"))

    sr = cudf.Series(
        ["1677-01-01", "2000-01-31", "2263-01-01"], dtype="datetime64[ms]"
    )

    assert sr._column.can_cast_safely(np.dtype("datetime64[ns]")) is False


# Cudf autocasts unsupported time_units
@pytest.mark.parametrize(
    "dtype",
    ["datetime64[D]", "datetime64[W]", "datetime64[M]", "datetime64[Y]"],
)
def test_datetime_array_timeunit_cast(dtype):
    testdata = np.array(
        [
            np.datetime64("2016-11-20"),
            np.datetime64("2020-11-20"),
            np.datetime64("2019-11-20"),
            np.datetime64("1918-11-20"),
            np.datetime64("2118-11-20"),
        ],
        dtype=dtype,
    )

    gs = Series(testdata)
    ps = pd.Series(testdata)

    assert_eq(ps, gs)

    gdf = DataFrame()
    gdf["a"] = np.arange(5)
    gdf["b"] = testdata

    pdf = pd.DataFrame()
    pdf["a"] = np.arange(5)
    pdf["b"] = testdata
    assert_eq(pdf, gdf)


@pytest.mark.parametrize("timeunit", ["D", "W", "M", "Y"])
def test_datetime_scalar_timeunit_cast(timeunit):
    testscalar = np.datetime64("2016-11-20", timeunit)

    gs = Series(testscalar)
    ps = pd.Series(testscalar)
    assert_eq(ps, gs)

    gdf = DataFrame()
    gdf["a"] = np.arange(5)
    gdf["b"] = testscalar

    pdf = pd.DataFrame()
    pdf["a"] = np.arange(5)
    pdf["b"] = testscalar

    assert_eq(pdf, gdf)


@pytest.mark.parametrize(
    "data",
    [
        ["2001-01-01", "2002-02-02", "2000-01-05", "NaT"],
        ["2001-01-01", "2002-02-02", "2000-01-05", None],
        [None, None, None, None, None],
    ],
)
@pytest.mark.parametrize("dtype", DATETIME_TYPES)
def test_str_null_to_datetime(data, dtype):
    psr = pd.Series(data)
    gsr = Series(data)

    assert_eq(psr.astype(dtype), gsr.astype(dtype))


def test_str_to_datetime_error():
    psr = pd.Series(["2001-01-01", "2002-02-02", "2000-01-05", "None"])
    gsr = Series(["2001-01-01", "2002-02-02", "2000-01-05", "None"])

    assert_exceptions_equal(
        lfunc=psr.astype,
        rfunc=gsr.astype,
        lfunc_args_and_kwargs=(["datetime64[s]"],),
        rfunc_args_and_kwargs=(["datetime64[s]"],),
        check_exception_type=False,
        expected_error_message=re.escape(
            "Could not convert `None` value to datetime"
        ),
    )


@pytest.mark.parametrize(
    "data",
    [
        [1, 2, 3, 4, 10, 100, 20000],
        [None] * 7,
        [10, 20, 30, None, 100, 200, None],
        [3223.234, 342.2332, 23423.23, 3343.23324, 23432.2323, 242.23, 233],
    ],
)
@pytest.mark.parametrize(
    "other",
    [
        [1, 2, 3, 4, 10, 100, 20000],
        [None] * 7,
        [10, 20, 30, None, 100, 200, None],
        [3223.234, 342.2332, 23423.23, 3343.23324, 23432.2323, 242.23, 233],
        np.datetime64("2005-02"),
        np.datetime64("2005-02-25"),
        np.datetime64("2005-02-25T03:30"),
        np.datetime64("nat"),
    ],
)
@pytest.mark.parametrize("data_dtype", DATETIME_TYPES)
@pytest.mark.parametrize("other_dtype", DATETIME_TYPES)
def test_datetime_subtract(data, other, data_dtype, other_dtype):

    gsr = cudf.Series(data, dtype=data_dtype)
    psr = gsr.to_pandas()

    if isinstance(other, np.datetime64):
        gsr_other = other
        psr_other = other
    else:
        gsr_other = cudf.Series(other, dtype=other_dtype)
        psr_other = gsr_other.to_pandas()

    expected = psr - psr_other
    actual = gsr - gsr_other

    assert_eq(expected, actual)

    expected = psr_other - psr
    actual = gsr_other - gsr

    assert_eq(expected, actual)


@pytest.mark.parametrize(
    "data",
    [
        [1000000, 200000, 3000000],
        [1000000, 200000, None],
        [],
        [None],
        [None, None, None, None, None],
        [12, 12, 22, 343, 4353534, 435342],
        np.array([10, 20, 30, None, 100]),
        cp.asarray([10, 20, 30, 100]),
        [1000000, 200000, 3000000],
        [1000000, 200000, None],
        [1],
        [12, 11, 232, 223432411, 2343241, 234324, 23234],
        [12, 11, 2.32, 2234.32411, 2343.241, 23432.4, 23234],
        [1.321, 1132.324, 23223231.11, 233.41, 0.2434, 332, 323],
        [12, 11, 2.32, 2234.32411, 2343.241, 23432.4, 23234],
    ],
)
@pytest.mark.parametrize(
    "other_scalars",
    [
        datetime.timedelta(days=768),
        datetime.timedelta(seconds=768),
        datetime.timedelta(microseconds=7),
        datetime.timedelta(minutes=447),
        datetime.timedelta(hours=447),
        datetime.timedelta(weeks=734),
        np.timedelta64(4, "s"),
        np.timedelta64(456, "D"),
        np.timedelta64(46, "h"),
        np.timedelta64("nat"),
        np.timedelta64(1, "s"),
        np.timedelta64(1, "ms"),
        np.timedelta64(1, "us"),
        np.timedelta64(1, "ns"),
    ],
)
@pytest.mark.parametrize("dtype", DATETIME_TYPES)
@pytest.mark.parametrize(
    "op", ["add", "sub"],
)
def test_datetime_series_ops_with_scalars(data, other_scalars, dtype, op):
    gsr = cudf.Series(data=data, dtype=dtype)
    psr = gsr.to_pandas()

    if op == "add":
        expected = psr + other_scalars
        actual = gsr + other_scalars
    elif op == "sub":
        expected = psr - other_scalars
        actual = gsr - other_scalars

    assert_eq(expected, actual)

    if op == "add":
        expected = other_scalars + psr
        actual = other_scalars + gsr

        assert_eq(expected, actual)

    elif op == "sub":
        assert_exceptions_equal(
            lfunc=operator.sub,
            rfunc=operator.sub,
            lfunc_args_and_kwargs=([other_scalars, psr],),
            rfunc_args_and_kwargs=([other_scalars, gsr],),
            compare_error_message=False,
        )


@pytest.mark.parametrize(
    "data",
    [
        [1000000, 200000, 3000000],
        [1000000, 200000, None],
        [],
        [None],
        [None, None, None, None, None],
        [12, 12, 22, 343, 4353534, 435342],
        np.array([10, 20, 30, None, 100]),
        cp.asarray([10, 20, 30, 100]),
        [1000000, 200000, 3000000],
        [1000000, 200000, None],
        [1],
        [12, 11, 232, 223432411, 2343241, 234324, 23234],
        [12, 11, 2.32, 2234.32411, 2343.241, 23432.4, 23234],
        [1.321, 1132.324, 23223231.11, 233.41, 0.2434, 332, 323],
        [12, 11, 2.32, 2234.32411, 2343.241, 23432.4, 23234],
    ],
)
@pytest.mark.parametrize(
    "scalar",
    [
        datetime.timedelta(days=768),
        datetime.timedelta(seconds=768),
        datetime.timedelta(microseconds=7),
        pytest.param(np.timedelta64("nat"), marks=pytest.mark.xfail),
        np.timedelta64(1, "s"),
        np.timedelta64(1, "ms"),
        np.timedelta64(1, "us"),
        np.timedelta64(1, "ns"),
    ],
)
@pytest.mark.parametrize("dtype", DATETIME_TYPES)
@pytest.mark.parametrize("op", [np.add, np.subtract])
def test_datetime_series_ops_with_cudf_scalars(data, scalar, dtype, op):
    gsr = cudf.Series(data=data, dtype=dtype)
    psr = gsr.to_pandas()

    expect = op(psr, scalar)
    got = op(gsr, cudf.Scalar(scalar))

    assert_eq(expect, got)


def test_datetime_invalid_ops():
    sr = cudf.Series([1, 2, 3], dtype="datetime64[ns]")
    psr = sr.to_pandas()

    assert_exceptions_equal(
        lfunc=operator.add,
        rfunc=operator.add,
        lfunc_args_and_kwargs=([psr, pd.Timestamp(1513393355.5, unit="s")],),
        rfunc_args_and_kwargs=([sr, pd.Timestamp(1513393355.5, unit="s")],),
        compare_error_message=False,
    )

    assert_exceptions_equal(
        lfunc=operator.truediv,
        rfunc=operator.truediv,
        lfunc_args_and_kwargs=([psr, pd.Timestamp(1513393355.5, unit="s")],),
        rfunc_args_and_kwargs=([sr, pd.Timestamp(1513393355.5, unit="s")],),
        compare_error_message=False,
    )

    assert_exceptions_equal(
        lfunc=operator.add,
        rfunc=operator.add,
        lfunc_args_and_kwargs=([psr, psr],),
        rfunc_args_and_kwargs=([sr, sr],),
        compare_error_message=False,
    )

    assert_exceptions_equal(
        lfunc=operator.floordiv,
        rfunc=operator.floordiv,
        lfunc_args_and_kwargs=([psr, psr],),
        rfunc_args_and_kwargs=([sr, sr],),
        compare_error_message=False,
    )

    assert_exceptions_equal(
        lfunc=operator.floordiv,
        rfunc=operator.floordiv,
        lfunc_args_and_kwargs=([psr, pd.Timestamp(1513393355.5, unit="s")],),
        rfunc_args_and_kwargs=([sr, pd.Timestamp(1513393355.5, unit="s")],),
        compare_error_message=False,
    )

    assert_exceptions_equal(
        lfunc=operator.add,
        rfunc=operator.add,
        lfunc_args_and_kwargs=([psr, 1],),
        rfunc_args_and_kwargs=([sr, 1],),
        compare_error_message=False,
    )

    assert_exceptions_equal(
        lfunc=operator.truediv,
        rfunc=operator.truediv,
        lfunc_args_and_kwargs=([psr, "a"],),
        rfunc_args_and_kwargs=([sr, "a"],),
        compare_error_message=False,
    )

    assert_exceptions_equal(
        lfunc=operator.mul,
        rfunc=operator.mul,
        lfunc_args_and_kwargs=([psr, 1],),
        rfunc_args_and_kwargs=([sr, 1],),
        compare_error_message=False,
    )


@pytest.mark.parametrize(
    "data",
    [
        [],
        [1, 2, 3],
        [None, 1, 10, 11, None],
        [None, None, None, None, None],
        [None],
    ],
)
@pytest.mark.parametrize("dtype", DATETIME_TYPES)
@pytest.mark.parametrize(
    "fill_value",
    [
        np.datetime64("2005-02"),
        np.datetime64("2005-02-25"),
        np.datetime64("2005-02-25T03:30"),
        np.datetime64("nat"),
    ],
)
def test_datetime_fillna(data, dtype, fill_value):
    sr = cudf.Series(data, dtype=dtype)
    psr = sr.to_pandas()

    expected = psr.dropna()
    actual = sr.dropna()

    assert_eq(expected, actual)

    expected = psr.fillna(fill_value)
    actual = sr.fillna(fill_value)

    assert_eq(expected, actual)

    expected = expected.dropna()
    actual = actual.dropna()

    assert_eq(expected, actual)


@pytest.mark.parametrize(
    "data", [[1, 2, 3, None], [], [100121, 1221312, 321312321, 1232131223]]
)
@pytest.mark.parametrize("dtype", DATETIME_TYPES)
@pytest.mark.parametrize(
    "date_format",
    [
        "%d - %m",
        "%y/%H",
        "%Y",
        "%I - %M / %S",
        "%f",
        "%j",
        "%p",
        "%w",
        "%U",
        "%W",
        "%G",
        "%u",
        "%V",
        "%b",
        "%B",
        "%a",
        "%A",
    ],
)
def test_datetime_strftime(data, dtype, date_format):
    gsr = cudf.Series(data, dtype=dtype)
    psr = gsr.to_pandas()

    expected = psr.dt.strftime(date_format=date_format)
    actual = gsr.dt.strftime(date_format=date_format)

    assert_eq(expected, actual)


@pytest.mark.parametrize("date_format", ["%c", "%x", "%X"])
def test_datetime_strftime_not_implemented_formats(date_format):
    gsr = cudf.Series([1, 2, 3], dtype="datetime64[ms]")

    with pytest.raises(NotImplementedError):
        gsr.dt.strftime(date_format=date_format)


@pytest.mark.parametrize("data", [[1, 2, 3], [], [1, 20, 1000, None]])
@pytest.mark.parametrize("dtype", DATETIME_TYPES)
@pytest.mark.parametrize("stat", ["mean", "quantile"])
def test_datetime_stats(data, dtype, stat):
    gsr = cudf.Series(data, dtype=dtype)
    psr = gsr.to_pandas()

    expected = getattr(psr, stat)()
    actual = getattr(gsr, stat)()

    if len(data) == 0:
        assert np.isnat(expected.to_numpy()) and np.isnat(actual.to_numpy())
    else:
        assert_eq(expected, actual)


@pytest.mark.parametrize("op", ["max", "min", "std", "median"])
@pytest.mark.parametrize(
    "data",
    [
        [],
        [1, 2, 3, 100],
        [10, None, 100, None, None],
        [None, None, None],
        [1231],
    ],
)
@pytest.mark.parametrize("dtype", DATETIME_TYPES)
def test_datetime_reductions(data, op, dtype):
    sr = cudf.Series(data, dtype=dtype)
    psr = sr.to_pandas()

    actual = getattr(sr, op)()
    expected = getattr(psr, op)()

    if (
        expected is pd.NaT
        and actual is pd.NaT
        or (np.isnat(expected.to_numpy()) and np.isnat(actual))
    ):
        assert True
    else:
        assert_eq(expected, actual)


@pytest.mark.parametrize(
    "data",
    [
        np.datetime_as_string(
            np.arange("2002-10-27T04:30", 4 * 60, 60, dtype="M8[m]"),
            timezone="UTC",
        ),
        np.datetime_as_string(
            np.arange("2002-10-27T04:30", 10 * 60, 1, dtype="M8[m]"),
            timezone="UTC",
        ),
        np.datetime_as_string(
            np.arange("2002-10-27T04:30", 10 * 60, 1, dtype="M8[ns]"),
            timezone="UTC",
        ),
        np.datetime_as_string(
            np.arange("2002-10-27T04:30", 10 * 60, 1, dtype="M8[us]"),
            timezone="UTC",
        ),
        np.datetime_as_string(
            np.arange("2002-10-27T04:30", 4 * 60, 60, dtype="M8[s]"),
            timezone="UTC",
        ),
    ],
)
@pytest.mark.parametrize("dtype", DATETIME_TYPES)
def test_datetime_infer_format(data, dtype):
    sr = cudf.Series(data)
    psr = pd.Series(data)

    expected = psr.astype(dtype)
    actual = sr.astype(dtype)

    assert_eq(expected, actual)


def test_dateoffset_instance_subclass_check():
    assert not issubclass(pd.DateOffset, cudf.DateOffset)
    assert not isinstance(pd.DateOffset(), cudf.DateOffset)


def test_datetime_to_datetime_error():
    assert_exceptions_equal(
        lfunc=pd.to_datetime,
        rfunc=cudf.to_datetime,
        lfunc_args_and_kwargs=(["02-Oct-2017 09:30", "%d-%B-%Y %H:%M"],),
        rfunc_args_and_kwargs=(["02-Oct-2017 09:30", "%d-%B-%Y %H:%M"],),
        check_exception_type=False,
        expected_error_message=re.escape(
            "errors parameter has to be either one of: ['ignore', 'raise', "
            "'coerce', 'warn'], found: %d-%B-%Y %H:%M"
        ),
    )


def test_is_leap_year():
    data = [
        "2020-05-31 08:00:00",
        None,
        "1999-12-31 18:40:00",
        "2000-12-31 04:00:00",
        None,
        "1900-02-28 07:00:00",
        "1800-03-14 07:30:00",
        "2100-03-14 07:30:00",
        "1970-01-01 00:00:00",
        "1969-12-31 12:59:00",
    ]

    # Series
    ps = pd.Series(data, dtype="datetime64[s]")
    gs = cudf.from_pandas(ps)

    expect = ps.dt.is_leap_year
    got = gs.dt.is_leap_year

    assert_eq(expect, got)

    # DatetimeIndex
    pIndex = pd.DatetimeIndex(data)
    gIndex = cudf.from_pandas(pIndex)

    expect2 = pIndex.is_leap_year
    got2 = gIndex.is_leap_year

    assert_eq(expect2, got2)


def test_quarter():
    data = [
        "2020-05-31 08:00:00",
        "1999-12-31 18:40:00",
        "2000-12-31 04:00:00",
        "1900-02-28 07:00:00",
        "1800-03-14 07:30:00",
        "2100-03-14 07:30:00",
        "1970-01-01 00:00:00",
        "1969-12-31 12:59:00",
    ]
    dtype = "datetime64[s]"

    # Series
    ps = pd.Series(data, dtype=dtype)
    gs = cudf.from_pandas(ps)

    expect = ps.dt.quarter
    got = gs.dt.quarter

    assert_eq(expect, got, check_dtype=False)

    # DatetimeIndex
    pIndex = pd.DatetimeIndex(data)
    gIndex = cudf.from_pandas(pIndex)

    expect2 = pIndex.quarter
    got2 = gIndex.quarter

    assert isinstance(got2, cudf.Int8Index)
    assert_eq(expect2.values, got2.values, check_dtype=False)


@pytest.mark.parametrize(
    "data",
    [
        pd.Series([], dtype="datetime64[ns]"),
        pd.Series(pd.date_range("2010-01-01", "2010-02-01")),
        pd.Series([None, None], dtype="datetime64[ns]"),
        pd.Series("2020-05-31 08:00:00", dtype="datetime64[s]"),
        pd.Series(
            pd.date_range(start="2021-07-25", end="2021-07-30"),
            index=["a", "b", "c", "d", "e", "f"],
        ),
    ],
)
def test_isocalendar_series(data):
    ps = data.copy()
    gs = cudf.from_pandas(ps)

    expect = ps.dt.isocalendar()
    got = gs.dt.isocalendar()

    assert_eq(expect, got, check_dtype=False)


@pytest.mark.parametrize(
    "data",
    [
        pd.DatetimeIndex([], dtype="datetime64[ns]"),
        pd.DatetimeIndex([None, None], dtype="datetime64[ns]"),
        pd.DatetimeIndex(
            [
                "2020-05-31 08:00:00",
                "1999-12-31 18:40:00",
                "2000-12-31 04:00:00",
            ],
            dtype="datetime64[ns]",
        ),
        pd.DatetimeIndex(["2100-03-14 07:30:00"], dtype="datetime64[ns]"),
    ],
)
def test_isocalendar_index(data):
    ps = data.copy()
    gs = cudf.from_pandas(ps)

    expect = ps.isocalendar()
    got = gs.isocalendar()

    assert_eq(expect, got, check_dtype=False)


@pytest.mark.parametrize("dtype", DATETIME_TYPES)
def test_days_in_months(dtype):
    nrows = 1000

    data = dataset_generator.rand_dataframe(
        dtypes_meta=[
            {"dtype": dtype, "null_frequency": 0.4, "cardinality": nrows}
        ],
        rows=nrows,
        use_threads=False,
        seed=23,
    )

    ps = data.to_pandas()["0"]
    gs = cudf.from_pandas(ps)

    assert_eq(ps.dt.days_in_month, gs.dt.days_in_month)


@pytest.mark.parametrize(
    "data",
    [
        [
            "2020-05-31",
            None,
            "1999-12-01",
            "2000-12-21",
            None,
            "1900-02-28",
            "1800-03-14",
            "2100-03-10",
            "1970-01-01",
            "1969-12-11",
        ]
    ],
)
@pytest.mark.parametrize("dtype", ["datetime64[ns]"])
def test_is_month_start(data, dtype):
    # Series
    ps = pd.Series(data, dtype=dtype)
    gs = cudf.from_pandas(ps)

    expect = ps.dt.is_month_start
    got = gs.dt.is_month_start

    assert_eq(expect, got)


@pytest.mark.parametrize(
    "data",
    [
        [
            "2020-05-31",
            "2020-02-29",
            None,
            "1999-12-01",
            "2000-12-21",
            None,
            "1900-02-28",
            "1800-03-14",
            "2100-03-10",
            "1970-01-01",
            "1969-12-11",
        ]
    ],
)
@pytest.mark.parametrize("dtype", ["datetime64[ns]"])
def test_is_month_end(data, dtype):
    # Series
    ps = pd.Series(data, dtype=dtype)
    gs = cudf.from_pandas(ps)

    expect = ps.dt.is_month_end
    got = gs.dt.is_month_end

    assert_eq(expect, got)


@pytest.mark.parametrize(
    "data",
    [
        [
            "2020-05-31",
            None,
            "1999-12-01",
            "2000-12-21",
            None,
            "1900-01-01",
            "1800-03-14",
            "2100-03-10",
            "1970-01-01",
            "1969-12-11",
            "2017-12-30",
            "2017-12-31",
            "2018-01-01",
        ]
    ],
)
@pytest.mark.parametrize("dtype", ["datetime64[ns]"])
def test_is_year_start(data, dtype):
    ps = pd.Series(data, dtype=dtype)
    gs = cudf.from_pandas(ps)

    expect = ps.dt.is_year_start
    got = gs.dt.is_year_start

    assert_eq(expect, got)


@pytest.mark.parametrize(
    "data",
    [
        [
            "2020-05-31",
            None,
            "1999-12-01",
            "2000-12-21",
            None,
            "1900-12-31",
            "1800-03-14",
            "2017-12-30",
            "2017-12-31",
            "2020-12-31 08:00:00",
            None,
            "1999-12-31 18:40:00",
            "2000-12-31 04:00:00",
            None,
            "1800-12-14 07:30:00",
            "2100-12-14 07:30:00",
            "2020-05-31",
        ]
    ],
)
@pytest.mark.parametrize("dtype", ["datetime64[ns]"])
def test_is_year_end(data, dtype):
    ps = pd.Series(data, dtype=dtype)
    gs = cudf.from_pandas(ps)

    expect = ps.dt.is_year_end
    got = gs.dt.is_year_end

    assert_eq(expect, got)


@pytest.mark.parametrize(
    "data",
    [
        [
            "2020-05-01",
            "2020-05-31",
            "2020-02-29",
            None,
            "1999-12-01",
            "2000-12-21",
            None,
            "1900-02-28",
            "1800-03-14",
            "2100-03-10",
            "1970-04-1",
            "1970-01-01",
            "1969-12-11",
            "2020-12-31",
        ]
    ],
)
@pytest.mark.parametrize("dtype", ["datetime64[ns]"])
def test_is_quarter_start(data, dtype):
    # Series
    ps = pd.Series(data, dtype=dtype)
    gs = cudf.from_pandas(ps)

    expect = ps.dt.is_quarter_start
    got = gs.dt.is_quarter_start

    assert_eq(expect, got)


@pytest.mark.parametrize(
    "data",
    [
        [
            "2020-05-01",
            "2020-05-31",
            "2020-02-29",
            None,
            "1999-12-01",
            "2000-12-21",
            None,
            "1900-02-28",
            "1800-03-14",
            "2100-03-10",
            "1970-04-1",
            "1970-01-01",
            "1969-12-11",
            "2020-12-31",
        ]
    ],
)
@pytest.mark.parametrize("dtype", ["datetime64[ns]"])
def test_is_quarter_end(data, dtype):
    # Series
    ps = pd.Series(data, dtype=dtype)
    gs = cudf.from_pandas(ps)

    expect = ps.dt.is_quarter_end
    got = gs.dt.is_quarter_end

    assert_eq(expect, got)


def test_error_values():
    s = cudf.Series([1, 2, 3], dtype="datetime64[ns]")
    with pytest.raises(
        NotImplementedError,
        match="DateTime Arrays is not yet implemented in cudf",
    ):
        s.values


@pytest.mark.parametrize(
    "data",
    [
        (
            [
                "2020-05-31 08:00:00",
                "1999-12-31 18:40:10",
                "2000-12-31 04:00:05",
                "1900-02-28 07:00:06",
                "1800-03-14 07:30:20",
                "2100-03-14 07:30:20",
                "1970-01-01 00:00:09",
                "1969-12-31 12:59:10",
            ]
        )
    ],
)
@pytest.mark.parametrize("time_type", DATETIME_TYPES)
@pytest.mark.parametrize("resolution", ["D", "H", "T", "S", "L", "U", "N"])
def test_ceil(data, time_type, resolution):

    gs = cudf.Series(data, dtype=time_type)
    ps = gs.to_pandas()

    expect = ps.dt.ceil(resolution)
    got = gs.dt.ceil(resolution)
    assert_eq(expect, got)


@pytest.mark.parametrize(
    "data",
    [
        (
            [
                "2020-05-31 08:00:00",
                "1999-12-31 18:40:10",
                "2000-12-31 04:00:05",
                "1900-02-28 07:00:06",
                "1800-03-14 07:30:20",
                "2100-03-14 07:30:20",
                "1970-01-01 00:00:09",
                "1969-12-31 12:59:10",
            ]
        )
    ],
)
@pytest.mark.parametrize("time_type", DATETIME_TYPES)
@pytest.mark.parametrize("resolution", ["D", "H", "T", "S", "L", "U", "N"])
def test_floor(data, time_type, resolution):

<<<<<<< HEAD
    ps = pd.Series(data, dtype=time_type)
    gs = cudf.from_pandas(ps)
=======
    gs = cudf.Series(data, dtype=time_type)
    ps = gs.to_pandas()
>>>>>>> 1e6d8f0e

    expect = ps.dt.floor(resolution)
    got = gs.dt.floor(resolution)
    assert_eq(expect, got)<|MERGE_RESOLUTION|>--- conflicted
+++ resolved
@@ -1654,13 +1654,8 @@
 @pytest.mark.parametrize("resolution", ["D", "H", "T", "S", "L", "U", "N"])
 def test_floor(data, time_type, resolution):
 
-<<<<<<< HEAD
-    ps = pd.Series(data, dtype=time_type)
-    gs = cudf.from_pandas(ps)
-=======
     gs = cudf.Series(data, dtype=time_type)
     ps = gs.to_pandas()
->>>>>>> 1e6d8f0e
 
     expect = ps.dt.floor(resolution)
     got = gs.dt.floor(resolution)
