--- conflicted
+++ resolved
@@ -1415,26 +1415,11 @@
     "data",
     [
         [
-<<<<<<< HEAD
-            "2020-05-01",
             "2020-05-31",
-            "2020-02-29",
-=======
-            "2020-05-31",
->>>>>>> abe57f83
             None,
             "1999-12-01",
             "2000-12-21",
             None,
-<<<<<<< HEAD
-            "1900-02-28",
-            "1800-03-14",
-            "2100-03-10",
-            "1970-04-1",
-            "1970-01-01",
-            "1969-12-11",
-            "2020-12-31",
-=======
             "1900-01-01",
             "1800-03-14",
             "2100-03-10",
@@ -1443,27 +1428,16 @@
             "2017-12-30",
             "2017-12-31",
             "2018-01-01",
->>>>>>> abe57f83
         ]
     ],
 )
 @pytest.mark.parametrize("dtype", ["datetime64[ns]"])
-<<<<<<< HEAD
-def test_is_quarter_start(data, dtype):
-    # Series
-    ps = pd.Series(data, dtype=dtype)
-    gs = cudf.from_pandas(ps)
-
-    expect = ps.dt.is_quarter_start
-    got = gs.dt.is_quarter_start
-=======
 def test_is_year_start(data, dtype):
     ps = pd.Series(data, dtype=dtype)
     gs = cudf.from_pandas(ps)
 
     expect = ps.dt.is_year_start
     got = gs.dt.is_year_start
->>>>>>> abe57f83
 
     assert_eq(expect, got)
 
@@ -1472,26 +1446,11 @@
     "data",
     [
         [
-<<<<<<< HEAD
-            "2020-05-01",
             "2020-05-31",
-            "2020-02-29",
-=======
-            "2020-05-31",
->>>>>>> abe57f83
             None,
             "1999-12-01",
             "2000-12-21",
             None,
-<<<<<<< HEAD
-            "1900-02-28",
-            "1800-03-14",
-            "2100-03-10",
-            "1970-04-1",
-            "1970-01-01",
-            "1969-12-11",
-            "2020-12-31",
-=======
             "1900-12-31",
             "1800-03-14",
             "2017-12-30",
@@ -1504,12 +1463,75 @@
             "1800-12-14 07:30:00",
             "2100-12-14 07:30:00",
             "2020-05-31",
->>>>>>> abe57f83
         ]
     ],
 )
 @pytest.mark.parametrize("dtype", ["datetime64[ns]"])
-<<<<<<< HEAD
+def test_is_year_end(data, dtype):
+    ps = pd.Series(data, dtype=dtype)
+    gs = cudf.from_pandas(ps)
+
+    expect = ps.dt.is_year_end
+    got = gs.dt.is_year_end
+
+    assert_eq(expect, got)
+
+
+@pytest.mark.parametrize(
+    "data",
+    [
+        [
+            "2020-05-01",
+            "2020-05-31",
+            "2020-02-29",
+            None,
+            "1999-12-01",
+            "2000-12-21",
+            None,
+            "1900-02-28",
+            "1800-03-14",
+            "2100-03-10",
+            "1970-04-1",
+            "1970-01-01",
+            "1969-12-11",
+            "2020-12-31",
+        ]
+    ],
+)
+@pytest.mark.parametrize("dtype", ["datetime64[ns]"])
+def test_is_quarter_start(data, dtype):
+    # Series
+    ps = pd.Series(data, dtype=dtype)
+    gs = cudf.from_pandas(ps)
+
+    expect = ps.dt.is_quarter_start
+    got = gs.dt.is_quarter_start
+
+    assert_eq(expect, got)
+
+
+@pytest.mark.parametrize(
+    "data",
+    [
+        [
+            "2020-05-01",
+            "2020-05-31",
+            "2020-02-29",
+            None,
+            "1999-12-01",
+            "2000-12-21",
+            None,
+            "1900-02-28",
+            "1800-03-14",
+            "2100-03-10",
+            "1970-04-1",
+            "1970-01-01",
+            "1969-12-11",
+            "2020-12-31",
+        ]
+    ],
+)
+@pytest.mark.parametrize("dtype", ["datetime64[ns]"])
 def test_is_quarter_end(data, dtype):
     # Series
     ps = pd.Series(data, dtype=dtype)
@@ -1517,13 +1539,5 @@
 
     expect = ps.dt.is_quarter_end
     got = gs.dt.is_quarter_end
-=======
-def test_is_year_end(data, dtype):
-    ps = pd.Series(data, dtype=dtype)
-    gs = cudf.from_pandas(ps)
-
-    expect = ps.dt.is_year_end
-    got = gs.dt.is_year_end
->>>>>>> abe57f83
 
     assert_eq(expect, got)