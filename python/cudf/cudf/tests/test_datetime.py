--- conflicted
+++ resolved
@@ -1300,7 +1300,6 @@
     assert_eq(expect2, got2)
 
 
-<<<<<<< HEAD
 def test_quarter():
     data = [
         "2020-05-31 08:00:00",
@@ -1331,7 +1330,7 @@
     got2 = gIndex.quarter
 
     assert_eq(expect2, got2)
-=======
+
 @pytest.mark.parametrize("dtype", DATETIME_TYPES)
 def test_days_in_months(dtype):
     nrows = 1000
@@ -1349,8 +1348,6 @@
     gs = cudf.from_pandas(ps)
 
     assert_eq(ps.dt.days_in_month, gs.dt.days_in_month)
->>>>>>> 115f3b6e
-
 
 @pytest.mark.parametrize(
     "data",
