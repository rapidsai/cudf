--- conflicted
+++ resolved
@@ -1532,7 +1532,45 @@
 
 
 @pytest.mark.parametrize(
-<<<<<<< HEAD
+    "dtype",
+    [
+        "int8",
+        "int16",
+        "int32",
+        "int64",
+        "uint8",
+        "uint16",
+        "uint32",
+        "uint64",
+        "float32",
+        "float64",
+        "datetime64[ns]",
+        "datetime64[us]",
+        "datetime64[ms]",
+        "datetime64[s]",
+        "timedelta64[ns]",
+        "timedelta64[us]",
+        "timedelta64[ms]",
+        "timedelta64[s]",
+    ],
+)
+@pytest.mark.parametrize("op", _operators_comparison)
+def test_binops_with_NA_consistent(dtype, op):
+    data = [1, 2, 3]
+    sr = cudf.Series(data, dtype=dtype)
+
+    result = getattr(sr, op)(cudf.NA)
+    if dtype in NUMERIC_TYPES:
+        if op == "ne":
+            expect_all = True
+        else:
+            expect_all = False
+        assert (result == expect_all).all()
+    elif dtype in DATETIME_TYPES & TIMEDELTA_TYPES:
+        assert result._column.null_count == len(data)
+
+
+@pytest.mark.parametrize(
     "args",
     [
         (
@@ -1687,42 +1725,4 @@
 
     got = op(a, b)
     assert expect.dtype == got.dtype
-    utils.assert_eq(expect, got)
-=======
-    "dtype",
-    [
-        "int8",
-        "int16",
-        "int32",
-        "int64",
-        "uint8",
-        "uint16",
-        "uint32",
-        "uint64",
-        "float32",
-        "float64",
-        "datetime64[ns]",
-        "datetime64[us]",
-        "datetime64[ms]",
-        "datetime64[s]",
-        "timedelta64[ns]",
-        "timedelta64[us]",
-        "timedelta64[ms]",
-        "timedelta64[s]",
-    ],
-)
-@pytest.mark.parametrize("op", _operators_comparison)
-def test_binops_with_NA_consistent(dtype, op):
-    data = [1, 2, 3]
-    sr = cudf.Series(data, dtype=dtype)
-
-    result = getattr(sr, op)(cudf.NA)
-    if dtype in NUMERIC_TYPES:
-        if op == "ne":
-            expect_all = True
-        else:
-            expect_all = False
-        assert (result == expect_all).all()
-    elif dtype in DATETIME_TYPES & TIMEDELTA_TYPES:
-        assert result._column.null_count == len(data)
->>>>>>> 8d80d5c9
+    utils.assert_eq(expect, got)