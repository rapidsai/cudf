--- conflicted
+++ resolved
@@ -1773,7 +1773,6 @@
     utils.assert_eq(expect, got)
 
 
-<<<<<<< HEAD
 @pytest.mark.parametrize(
     "dtype",
     [
@@ -1818,7 +1817,7 @@
             assert (result.eq(True)).all()
     else:
         assert result.isnull().all()
-=======
+
 @pytest.mark.parametrize("fn", ["eq", "ne", "lt", "gt", "le", "ge"])
 def test_equality_ops_index_mismatch(fn):
     a = cudf.Series(
@@ -1886,5 +1885,4 @@
     "lcol,rcol,ans,case", generate_test_null_equals_columnops_data()
 )
 def test_null_equals_columnops(lcol, rcol, ans, case):
-    assert lcol._null_equals(rcol).all() == ans
->>>>>>> 561f68a3
+    assert lcol._null_equals(rcol).all() == ans