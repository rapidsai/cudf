--- conflicted
+++ resolved
@@ -1913,7 +1913,6 @@
 
 
 @pytest.mark.parametrize(
-<<<<<<< HEAD
     "args",
     [
         (
@@ -2063,7 +2062,9 @@
     actual = op(lhs, rhs)
 
     utils.assert_eq(expected, actual)
-=======
+
+
+@pytest.mark.parametrize(
     "dtype",
     [
         "uint8",
@@ -2106,7 +2107,6 @@
     result = cmpop(sr, null_scalar)
 
     assert result.isnull().all()
->>>>>>> ccc28d55
 
 
 @pytest.mark.parametrize("fn", ["eq", "ne", "lt", "gt", "le", "ge"])
