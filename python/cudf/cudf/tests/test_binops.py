--- conflicted
+++ resolved
@@ -3295,10 +3295,10 @@
     utils.assert_eq(expected, got)
 
 
-<<<<<<< HEAD
 def test_numpy_int_scalar_binop():
     assert (np.float32(1.0) - cudf.Scalar(1)) == 0.0
-=======
+
+
 @pytest.mark.parametrize("op", _binops)
 def test_binop_index_series(op):
     gi = cudf.Index([10, 11, 12])
@@ -3340,5 +3340,4 @@
     actual = gi != gs
     expected = gi.to_pandas() != gs.to_pandas()
 
-    utils.assert_eq(expected, actual)
->>>>>>> b743cc7b
+    utils.assert_eq(expected, actual)