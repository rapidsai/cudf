--- conflicted
+++ resolved
@@ -68,11 +68,7 @@
 )
 def test_string_index(testlist):
 
-<<<<<<< HEAD
-    index = Index(testlist)
-=======
     index = cudf.Index(testlist)
->>>>>>> 97b1642e
     index_pd = pd.Index(testlist)
 
     assert index.is_unique == index_pd.is_unique
