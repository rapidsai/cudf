# Copyright (c) 2020-2021, NVIDIA CORPORATION.
import functools

import pandas as pd
import pyarrow as pa
import pytest

import cudf
from cudf.tests.utils import assert_eq


@pytest.mark.parametrize(
    "data",
    [
        [[]],
        [[[]]],
        [[0]],
        [[0, 1]],
        [[0, 1], [2, 3]],
        [[[0, 1], [2]], [[3, 4]]],
        [[None]],
        [[[None]]],
        [[None], None],
        [[1, None], [1]],
        [[1, None], None],
        [[[1, None], None], None],
    ],
)
def test_create_list_series(data):
    expect = pd.Series(data)
    got = cudf.Series(data)
    assert_eq(expect, got)


@pytest.mark.parametrize(
    "data",
    [
        {"a": [[]]},
        {"a": [[None]]},
        {"a": [[1, 2, 3]]},
        {"a": [[1, 2, 3]], "b": [[2, 3, 4]]},
        {"a": [[1, 2, 3, None], [None]], "b": [[2, 3, 4], [5]], "c": None},
        {"a": [[1]], "b": [[1, 2, 3]]},
        pd.DataFrame({"a": [[1, 2, 3]]}),
    ],
)
def test_df_list_dtypes(data):
    expect = pd.DataFrame(data)
    got = cudf.DataFrame(data)
    assert_eq(expect, got)


@pytest.mark.parametrize(
    "data",
    [
        [[]],
        [[[]]],
        [[0]],
        [[0, 1]],
        [[0, 1], [2, 3]],
        [[[0, 1], [2]], [[3, 4]]],
        [[[0, 1, None], None], None, [[3, 2, None], None]],
        [[["a", "c", None], None], None, [["b", "d", None], None]],
    ],
)
def test_leaves(data):
    pa_array = pa.array(data)
    while hasattr(pa_array, "flatten"):
        pa_array = pa_array.flatten()
    dtype = "int8" if isinstance(pa_array, pa.NullArray) else None
    expect = cudf.Series(pa_array, dtype=dtype)
    got = cudf.Series(data).list.leaves
    assert_eq(expect, got)


def test_list_to_pandas_nullable_true():
    df = cudf.DataFrame({"a": cudf.Series([[1, 2, 3]])})
    actual = df.to_pandas(nullable=True)
    expected = pd.DataFrame({"a": pd.Series([[1, 2, 3]])})

    assert_eq(actual, expected)


def test_listdtype_hash():
    a = cudf.core.dtypes.ListDtype("int64")
    b = cudf.core.dtypes.ListDtype("int64")

    assert hash(a) == hash(b)

    c = cudf.core.dtypes.ListDtype("int32")

    assert hash(a) != hash(c)


@pytest.mark.parametrize(
    "data",
    [
        [[]],
        [[1, 2, 3], [4, 5]],
        [[1, 2, 3], [], [4, 5]],
        [[1, 2, 3], None, [4, 5]],
        [[None, None], [None]],
        [[[[[[1, 2, 3]]]]]],
        cudf.Series([[1, 2]]).iloc[0:0],
        cudf.Series([None, [1, 2]]).iloc[0:1],
    ],
)
def test_len(data):
    gsr = cudf.Series(data)
    psr = gsr.to_pandas()

    expect = psr.map(lambda x: len(x) if x is not None else None)
    got = gsr.list.len()

    assert_eq(expect, got, check_dtype=False)


@pytest.mark.parametrize(
    ("data", "idx"),
    [
        ([[1, 2, 3], [3, 4, 5], [4, 5, 6]], [[0, 1], [2], [1, 2]]),
        ([[1, 2, 3], [3, 4, 5], [4, 5, 6]], [[1, 2, 0], [1, 0, 2], [0, 1, 2]]),
        ([[1, 2, 3], []], [[0, 1], []]),
        ([[1, 2, 3], [None]], [[0, 1], []]),
        ([[1, None, 3], None], [[0, 1], []]),
    ],
)
def test_take(data, idx):
    ps = pd.Series(data)
    gs = cudf.from_pandas(ps)

    expected = pd.Series(zip(ps, idx)).map(
        lambda x: [x[0][i] for i in x[1]] if x[0] is not None else None
    )
    got = gs.list.take(idx)
    assert_eq(expected, got)


@pytest.mark.parametrize(
    ("invalid", "exception"),
    [
        ([[0]], pytest.raises(ValueError, match="different size")),
        ([1, 2, 3, 4], pytest.raises(ValueError, match="should be list type")),
        (
            [["a", "b"], ["c"]],
            pytest.raises(
                TypeError, match="should be column of values of index types"
            ),
        ),
        (
            [[[1], [0]], [[0]]],
            pytest.raises(
                TypeError, match="should be column of values of index types"
            ),
        ),
        ([[0, 1], None], pytest.raises(ValueError, match="contains null")),
    ],
)
def test_take_invalid(invalid, exception):
    gs = cudf.Series([[0, 1], [2, 3]])
    with exception:
        gs.list.take(invalid)


<<<<<<< HEAD
@pytest.mark.parametrize(
    ("data", "expected"),
    [
        ([[1, 1, 2, 2], [], None, [3, 4, 5]], [[1, 2], [], None, [3, 4, 5]]),
        ([[1, 1, 2, 2, None, None]], [[1, 2, None]]),
        ([[2, None, 1, None, 2]], [[1, 2, None]]),
        ([[], []], [[], []]),
        ([[], None], [[], None]),
    ],
)
def test_unique(data, expected):
    gs = cudf.Series(data)

    got = gs.list.unique()
    expected = cudf.Series(expected).list.sort_values()

    got = got.list.sort_values()

    assert_eq(expected, got)
=======
def key_func_builder(x, na_position):
    if x is None:
        if na_position == "first":
            return -1e8
        else:
            return 1e8
    else:
        return x


@pytest.mark.parametrize(
    "data",
    [
        [[4, 2, None, 9], [8, 8, 2], [2, 1]],
        [[4, 2, None, 9], [8, 8, 2], None],
        [[4, 2, None, 9], [], None],
    ],
)
@pytest.mark.parametrize(
    "index",
    [
        None,
        pd.Index(["a", "b", "c"]),
        pd.MultiIndex.from_tuples(
            [(0, "a"), (0, "b"), (1, "a")], names=["l0", "l1"]
        ),
    ],
)
@pytest.mark.parametrize("ascending", [True, False])
@pytest.mark.parametrize("na_position", ["first", "last"])
@pytest.mark.parametrize("ignore_index", [True, False])
def test_sort_values(data, index, ascending, na_position, ignore_index):
    key_func = functools.partial(key_func_builder, na_position=na_position)

    ps = pd.Series(data, index=index)
    gs = cudf.from_pandas(ps)

    expected = ps.apply(
        lambda x: sorted(x, key=key_func, reverse=not ascending)
        if x is not None
        else None
    )
    if ignore_index:
        expected.reset_index(drop=True, inplace=True)
    got = gs.list.sort_values(
        ascending=ascending, na_position=na_position, ignore_index=ignore_index
    )

    assert_eq(expected, got)


@pytest.mark.parametrize(
    "data, index, expect",
    [
        ([[None, None], [None, None]], 0, [None, None]),
        ([[1, 2], [3, 4]], 0, [1, 3]),
        ([["a", "b"], ["c", "d"]], 1, ["b", "d"]),
        ([[1, None], [None, 2]], 1, [None, 2]),
        ([[[1, 2], [3, 4]], [[5, 6], [7, 8]]], 1, [[3, 4], [7, 8]]),
    ],
)
def test_get(data, index, expect):
    sr = cudf.Series(data)
    expect = cudf.Series(expect)
    got = sr.list.get(index)
    assert_eq(expect, got)


def test_get_nested_lists():
    sr = cudf.Series(
        [
            [[[1, 2], [3, 4]], [[5, 6], [7, 8]], [], [[3, 4], [7, 8]]],
            [[], [[9, 10]], [[11, 12], [13, 14]]],
        ]
    )
    expect = cudf.Series([[[1, 2], [3, 4]], []])
    got = sr.list.get(0)
    assert_eq(expect, got)


def test_get_nulls():
    with pytest.raises(IndexError, match="list index out of range"):
        sr = cudf.Series([[], [], []])
        sr.list.get(100)


@pytest.mark.parametrize(
    "data, scalar, expect",
    [
        ([[1, 2, 3], []], 1, [True, False],),
        ([[1, 2, 3], [], [3, 4, 5]], 6, [False, False, False],),
        ([[1.0, 2.0, 3.0], None, []], 2.0, [True, None, False],),
        ([[None, "b", "c"], [], ["b", "e", "f"]], "b", [True, False, True],),
        ([[None, 2, 3], None, []], 1, [None, None, False]),
        ([[None, "b", "c"], [], ["b", "e", "f"]], "d", [None, False, False],),
    ],
)
def test_contains_scalar(data, scalar, expect):
    sr = cudf.Series(data)
    expect = cudf.Series(expect)
    got = sr.list.contains(cudf.Scalar(scalar, sr.dtype.element_type))
    assert_eq(expect, got)


@pytest.mark.parametrize(
    "data, expect",
    [
        ([[1, 2, 3], []], [None, None],),
        ([[1.0, 2.0, 3.0], None, []], [None, None, None],),
        ([[None, 2, 3], [], None], [None, None, None],),
        ([[1, 2, 3], [3, 4, 5]], [None, None],),
        ([[], [], []], [None, None, None],),
    ],
)
def test_contains_null_search_key(data, expect):
    sr = cudf.Series(data)
    expect = cudf.Series(expect, dtype="bool")
    got = sr.list.contains(cudf.Scalar(cudf.NA, sr.dtype.element_type))
    assert_eq(expect, got)
>>>>>>> 7d49f75d
<|MERGE_RESOLUTION|>--- conflicted
+++ resolved
@@ -162,7 +162,6 @@
         gs.list.take(invalid)
 
 
-<<<<<<< HEAD
 @pytest.mark.parametrize(
     ("data", "expected"),
     [
@@ -182,7 +181,8 @@
     got = got.list.sort_values()
 
     assert_eq(expected, got)
-=======
+
+
 def key_func_builder(x, na_position):
     if x is None:
         if na_position == "first":
@@ -301,5 +301,4 @@
     sr = cudf.Series(data)
     expect = cudf.Series(expect, dtype="bool")
     got = sr.list.contains(cudf.Scalar(cudf.NA, sr.dtype.element_type))
-    assert_eq(expect, got)
->>>>>>> 7d49f75d
+    assert_eq(expect, got)