# Copyright (c) 2020-2021, NVIDIA CORPORATION.
import functools

import numpy as np
import pandas as pd
import pyarrow as pa
import pytest

import cudf
from cudf import NA
from cudf._lib.copying import get_element
from cudf.tests.utils import (
    DATETIME_TYPES,
    NUMERIC_TYPES,
    TIMEDELTA_TYPES,
    assert_eq,
)


@pytest.mark.parametrize(
    "data",
    [
        [[]],
        [[[]]],
        [[0]],
        [[0, 1]],
        [[0, 1], [2, 3]],
        [[[0, 1], [2]], [[3, 4]]],
        [[None]],
        [[[None]]],
        [[None], None],
        [[1, None], [1]],
        [[1, None], None],
        [[[1, None], None], None],
    ],
)
def test_create_list_series(data):
    expect = pd.Series(data)
    got = cudf.Series(data)
    assert_eq(expect, got)


@pytest.mark.parametrize(
    "data",
    [
        {"a": [[]]},
        {"a": [[None]]},
        {"a": [[1, 2, 3]]},
        {"a": [[1, 2, 3]], "b": [[2, 3, 4]]},
        {"a": [[1, 2, 3, None], [None]], "b": [[2, 3, 4], [5]], "c": None},
        {"a": [[1]], "b": [[1, 2, 3]]},
        pd.DataFrame({"a": [[1, 2, 3]]}),
    ],
)
def test_df_list_dtypes(data):
    expect = pd.DataFrame(data)
    got = cudf.DataFrame(data)
    assert_eq(expect, got)


@pytest.mark.parametrize(
    "data",
    [
        [[]],
        [[[]]],
        [[0]],
        [[0, 1]],
        [[0, 1], [2, 3]],
        [[[0, 1], [2]], [[3, 4]]],
        [[[0, 1, None], None], None, [[3, 2, None], None]],
        [[["a", "c", None], None], None, [["b", "d", None], None]],
    ],
)
def test_leaves(data):
    pa_array = pa.array(data)
    while hasattr(pa_array, "flatten"):
        pa_array = pa_array.flatten()
    dtype = "int8" if isinstance(pa_array, pa.NullArray) else None
    expect = cudf.Series(pa_array, dtype=dtype)
    got = cudf.Series(data).list.leaves
    assert_eq(expect, got)


def test_list_to_pandas_nullable_true():
    df = cudf.DataFrame({"a": cudf.Series([[1, 2, 3]])})
    actual = df.to_pandas(nullable=True)
    expected = pd.DataFrame({"a": pd.Series([[1, 2, 3]])})

    assert_eq(actual, expected)


def test_listdtype_hash():
    a = cudf.core.dtypes.ListDtype("int64")
    b = cudf.core.dtypes.ListDtype("int64")

    assert hash(a) == hash(b)

    c = cudf.core.dtypes.ListDtype("int32")

    assert hash(a) != hash(c)


@pytest.mark.parametrize(
    "data",
    [
        [[]],
        [[1, 2, 3], [4, 5]],
        [[1, 2, 3], [], [4, 5]],
        [[1, 2, 3], None, [4, 5]],
        [[None, None], [None]],
        [[[[[[1, 2, 3]]]]]],
        cudf.Series([[1, 2]]).iloc[0:0],
        cudf.Series([None, [1, 2]]).iloc[0:1],
    ],
)
def test_len(data):
    gsr = cudf.Series(data)
    psr = gsr.to_pandas()

    expect = psr.map(lambda x: len(x) if x is not None else None)
    got = gsr.list.len()

    assert_eq(expect, got, check_dtype=False)


@pytest.mark.parametrize(
    ("data", "idx"),
    [
        ([[1, 2, 3], [3, 4, 5], [4, 5, 6]], [[0, 1], [2], [1, 2]]),
        ([[1, 2, 3], [3, 4, 5], [4, 5, 6]], [[1, 2, 0], [1, 0, 2], [0, 1, 2]]),
        ([[1, 2, 3], []], [[0, 1], []]),
        ([[1, 2, 3], [None]], [[0, 1], []]),
        ([[1, None, 3], None], [[0, 1], []]),
    ],
)
def test_take(data, idx):
    ps = pd.Series(data)
    gs = cudf.from_pandas(ps)

    expected = pd.Series(zip(ps, idx)).map(
        lambda x: [x[0][i] for i in x[1]] if x[0] is not None else None
    )
    got = gs.list.take(idx)
    assert_eq(expected, got)


@pytest.mark.parametrize(
    ("invalid", "exception"),
    [
        ([[0]], pytest.raises(ValueError, match="different size")),
        ([1, 2, 3, 4], pytest.raises(ValueError, match="should be list type")),
        (
            [["a", "b"], ["c"]],
            pytest.raises(
                TypeError, match="should be column of values of index types"
            ),
        ),
        (
            [[[1], [0]], [[0]]],
            pytest.raises(
                TypeError, match="should be column of values of index types"
            ),
        ),
        ([[0, 1], None], pytest.raises(ValueError, match="contains null")),
    ],
)
def test_take_invalid(invalid, exception):
    gs = cudf.Series([[0, 1], [2, 3]])
    with exception:
        gs.list.take(invalid)


@pytest.mark.parametrize(
    ("data", "expected"),
    [
        ([[1, 1, 2, 2], [], None, [3, 4, 5]], [[1, 2], [], None, [3, 4, 5]]),
        (
            [[1.233, np.nan, 1.234, 3.141, np.nan, 1.234]],
            [[1.233, 1.234, np.nan, 3.141]],
        ),  # duplicate nans
        ([[1, 1, 2, 2, None, None]], [[1, 2, None]]),  # duplicate nulls
        (
            [[1.233, np.nan, None, 1.234, 3.141, np.nan, 1.234, None]],
            [[1.233, 1.234, np.nan, None, 3.141]],
        ),  # duplicate nans and nulls
        ([[2, None, 1, None, 2]], [[1, 2, None]]),
        ([[], []], [[], []]),
        ([[], None], [[], None]),
    ],
)
def test_unique(data, expected):
    """
    Pandas de-duplicates nans and nulls respectively in Series.unique.
    `expected` is setup to mimic such behavior
    """
    gs = cudf.Series(data, nan_as_null=False)

    got = gs.list.unique()
    expected = cudf.Series(expected, nan_as_null=False).list.sort_values()

    got = got.list.sort_values()

    assert_eq(expected, got)


def key_func_builder(x, na_position):
    if x is None:
        if na_position == "first":
            return -1e8
        else:
            return 1e8
    else:
        return x


@pytest.mark.parametrize(
    "data",
    [
        [[4, 2, None, 9], [8, 8, 2], [2, 1]],
        [[4, 2, None, 9], [8, 8, 2], None],
        [[4, 2, None, 9], [], None],
    ],
)
@pytest.mark.parametrize(
    "index",
    [
        None,
        pd.Index(["a", "b", "c"]),
        pd.MultiIndex.from_tuples(
            [(0, "a"), (0, "b"), (1, "a")], names=["l0", "l1"]
        ),
    ],
)
@pytest.mark.parametrize("ascending", [True, False])
@pytest.mark.parametrize("na_position", ["first", "last"])
@pytest.mark.parametrize("ignore_index", [True, False])
def test_sort_values(data, index, ascending, na_position, ignore_index):
    key_func = functools.partial(key_func_builder, na_position=na_position)

    ps = pd.Series(data, index=index)
    gs = cudf.from_pandas(ps)

    expected = ps.apply(
        lambda x: sorted(x, key=key_func, reverse=not ascending)
        if x is not None
        else None
    )
    if ignore_index:
        expected.reset_index(drop=True, inplace=True)
    got = gs.list.sort_values(
        ascending=ascending, na_position=na_position, ignore_index=ignore_index
    )

    assert_eq(expected, got)


@pytest.mark.parametrize(
    "data, index, expect",
    [
        ([[None, None], [None, None]], 0, [None, None]),
        ([[1, 2], [3, 4]], 0, [1, 3]),
        ([["a", "b"], ["c", "d"]], 1, ["b", "d"]),
        ([[1, None], [None, 2]], 1, [None, 2]),
        ([[[1, 2], [3, 4]], [[5, 6], [7, 8]]], 1, [[3, 4], [7, 8]]),
    ],
)
def test_get(data, index, expect):
    sr = cudf.Series(data)
    expect = cudf.Series(expect)
    got = sr.list.get(index)
    assert_eq(expect, got)


def test_get_nested_lists():
    sr = cudf.Series(
        [
            [[[1, 2], [3, 4]], [[5, 6], [7, 8]], [], [[3, 4], [7, 8]]],
            [[], [[9, 10]], [[11, 12], [13, 14]]],
        ]
    )
    expect = cudf.Series([[[1, 2], [3, 4]], []])
    got = sr.list.get(0)
    assert_eq(expect, got)


def test_get_nulls():
    with pytest.raises(IndexError, match="list index out of range"):
        sr = cudf.Series([[], [], []])
        sr.list.get(100)


@pytest.mark.parametrize(
    "data, scalar, expect",
    [
        ([[1, 2, 3], []], 1, [True, False],),
        ([[1, 2, 3], [], [3, 4, 5]], 6, [False, False, False],),
        ([[1.0, 2.0, 3.0], None, []], 2.0, [True, None, False],),
        ([[None, "b", "c"], [], ["b", "e", "f"]], "b", [True, False, True],),
        ([[None, 2, 3], None, []], 1, [None, None, False]),
        ([[None, "b", "c"], [], ["b", "e", "f"]], "d", [None, False, False],),
    ],
)
def test_contains_scalar(data, scalar, expect):
    sr = cudf.Series(data)
    expect = cudf.Series(expect)
    got = sr.list.contains(cudf.Scalar(scalar, sr.dtype.element_type))
    assert_eq(expect, got)


@pytest.mark.parametrize(
    "data, expect",
    [
        ([[1, 2, 3], []], [None, None],),
        ([[1.0, 2.0, 3.0], None, []], [None, None, None],),
        ([[None, 2, 3], [], None], [None, None, None],),
        ([[1, 2, 3], [3, 4, 5]], [None, None],),
        ([[], [], []], [None, None, None],),
    ],
)
def test_contains_null_search_key(data, expect):
    sr = cudf.Series(data)
    expect = cudf.Series(expect, dtype="bool")
    got = sr.list.contains(cudf.Scalar(cudf.NA, sr.dtype.element_type))
    assert_eq(expect, got)


def test_concatenate_rows_of_lists():
    pdf = pd.DataFrame({"val": [["a", "a"], ["b"], ["c"]]})
    gdf = cudf.from_pandas(pdf)

    expect = pdf["val"] + pdf["val"]
    got = gdf["val"] + gdf["val"]

    assert_eq(expect, got)


def test_concatenate_list_with_nonlist():
    with pytest.raises(TypeError, match="can only concatenate list to list"):
        gdf1 = cudf.DataFrame({"A": [["a", "c"], ["b", "d"], ["c", "d"]]})
        gdf2 = cudf.DataFrame({"A": ["a", "b", "c"]})
        gdf1["A"] + gdf2["A"]


@pytest.mark.parametrize(
    "data",
    [
        [1],
        [1, 2, 3],
        [[1, 2, 3], [4, 5, 6]],
        [NA],
        [1, NA, 3],
        [[1, NA, 3], [NA, 5, 6]],
    ],
)
def test_list_getitem(data):
    list_sr = cudf.Series([data])
    assert list_sr[0] == data


@pytest.mark.parametrize(
    "data",
    [
        [1, 2, 3],
        [[1, 2, 3], [4, 5, 6]],
        ["a", "b", "c"],
        [["a", "b", "c"], ["d", "e", "f"]],
        [1.1, 2.2, 3.3],
        [[1.1, 2.2, 3.3], [4.4, 5.5, 6.6]],
        [1, NA, 3],
        [[1, NA, 3], [4, 5, NA]],
        ["a", NA, "c"],
        [["a", NA, "c"], ["d", "e", NA]],
        [1.1, NA, 3.3],
        [[1.1, NA, 3.3], [4.4, 5.5, NA]],
    ],
)
def test_list_scalar_host_construction(data):
    slr = cudf.Scalar(data)
    assert slr.value == data
    assert slr.device_value.value == data
<<<<<<< HEAD


@pytest.mark.parametrize(
    "elem_type", NUMERIC_TYPES + DATETIME_TYPES + TIMEDELTA_TYPES + ["str"]
)
@pytest.mark.parametrize("nesting_level", [1, 2, 3])
def test_list_scalar_host_construction_null(elem_type, nesting_level):
    dtype = cudf.ListDtype(elem_type)
    for level in range(nesting_level - 1):
        dtype = cudf.ListDtype(dtype)

    slr = cudf.Scalar(None, dtype=dtype)
    assert slr.value is cudf.NA


@pytest.mark.parametrize(
    "data",
    [
        [1, 2, 3],
        [[1, 2, 3], [4, 5, 6]],
        ["a", "b", "c"],
        [["a", "b", "c"], ["d", "e", "f"]],
        [1.1, 2.2, 3.3],
        [[1.1, 2.2, 3.3], [4.4, 5.5, 6.6]],
        [1, NA, 3],
        [[1, NA, 3], [4, 5, NA]],
        ["a", NA, "c"],
        [["a", NA, "c"], ["d", "e", NA]],
        [1.1, NA, 3.3],
        [[1.1, NA, 3.3], [4.4, 5.5, NA]],
    ],
)
=======


@pytest.mark.parametrize(
    "elem_type", NUMERIC_TYPES + DATETIME_TYPES + TIMEDELTA_TYPES + ["str"]
)
@pytest.mark.parametrize("nesting_level", [1, 2, 3])
def test_list_scalar_host_construction_null(elem_type, nesting_level):
    dtype = cudf.ListDtype(elem_type)
    for level in range(nesting_level - 1):
        dtype = cudf.ListDtype(dtype)

    slr = cudf.Scalar(None, dtype=dtype)
    assert slr.value is cudf.NA


@pytest.mark.parametrize(
    "data",
    [
        [1, 2, 3],
        [[1, 2, 3], [4, 5, 6]],
        ["a", "b", "c"],
        [["a", "b", "c"], ["d", "e", "f"]],
        [1.1, 2.2, 3.3],
        [[1.1, 2.2, 3.3], [4.4, 5.5, 6.6]],
        [1, NA, 3],
        [[1, NA, 3], [4, 5, NA]],
        ["a", NA, "c"],
        [["a", NA, "c"], ["d", "e", NA]],
        [1.1, NA, 3.3],
        [[1.1, NA, 3.3], [4.4, 5.5, NA]],
    ],
)
>>>>>>> 58a31c1c
def test_list_scalar_device_construction(data):
    col = cudf.Series([data])._column
    slr = get_element(col, 0)
    assert slr.value == data


@pytest.mark.parametrize("nesting_level", [1, 2, 3])
def test_list_scalar_device_construction_null(nesting_level):
    data = [[]]
    for i in range(nesting_level - 1):
        data = [data]

    arrow_type = pa.infer_type(data)
    arrow_arr = pa.array([None], type=arrow_type)

    col = cudf.Series(arrow_arr)._column
    slr = get_element(col, 0)

    assert slr.value is cudf.NA


@pytest.mark.parametrize("input_obj", [[[1, NA, 3]], [[1, NA, 3], [4, 5, NA]]])
def test_construction_series_with_nulls(input_obj):
    expect = pa.array(input_obj, from_pandas=True)
    got = cudf.Series(input_obj).to_arrow()

    assert expect == got


@pytest.mark.parametrize(
    "data",
    [
        {"a": [[]]},
        {"a": [[1, 2, None, 4]]},
        {"a": [["cat", None, "dog"]]},
        {
            "a": [[1, 2, 3, None], [4, None, 5]],
            "b": [None, ["fish", "bird"]],
            "c": [[], []],
        },
        {"a": [[1, 2, 3, None], [4, None, 5], None, [6, 7]]},
    ],
)
def test_serialize_list_columns(data):
    df = cudf.DataFrame(data)
    recreated = df.__class__.deserialize(*df.serialize())
    assert_eq(recreated, df)

@pytest.mark.parametrize('data,item', [
    (
        # basic list into a list column
        [
            [1,2,3],
            [4,5,6],
            [7,8,9]
        ],
        [0,0,0]
    ),
    (
        # nested list into nested list column
        [
            [[1,2,3], [4,5,6]],
            [[1,2,3], [4,5,6]],
            [[1,2,3], [4,5,6]]
        ],
        [[0,0,0], [0,0,0]]
    ),
    (
        # NA into a list column
        [
            [1,2,3],
            [4,5,6],
            [7,8,9]
        ],
        NA
    ),
    (
        # NA into nested list column
        [
            [[1,2,3], [4,5,6]],
            [[1,2,3], [4,5,6]],
            [[1,2,3], [4,5,6]]
        ],
        NA
    ),
])
def test_listcol_setitem(data, item):
    sr = cudf.Series(data)

    sr[1] = item
    data[1] = item
    expect = cudf.Series(data)

    assert_eq(expect, sr)

@pytest.mark.parametrize('data,item,error', [
    (
        [
            [1,2,3],
            [4,5,6],
            [7,8,9]
        ],
        [[1,2,3],[4,5,6]],
        'list nesting level mismatch'
    ),
    (
        [
            [1,2,3],
            [4,5,6],
            [7,8,9]
        ],
        0,
        'Can not set 0 into ListColumn'
    ),
])
def test_listcol_setitem_error_cases(data, item, error):
    sr = cudf.Series(data)
    with pytest.raises(BaseException, match=error):
        sr[1] = item<|MERGE_RESOLUTION|>--- conflicted
+++ resolved
@@ -378,8 +378,6 @@
     slr = cudf.Scalar(data)
     assert slr.value == data
     assert slr.device_value.value == data
-<<<<<<< HEAD
-
 
 @pytest.mark.parametrize(
     "elem_type", NUMERIC_TYPES + DATETIME_TYPES + TIMEDELTA_TYPES + ["str"]
@@ -411,40 +409,6 @@
         [[1.1, NA, 3.3], [4.4, 5.5, NA]],
     ],
 )
-=======
-
-
-@pytest.mark.parametrize(
-    "elem_type", NUMERIC_TYPES + DATETIME_TYPES + TIMEDELTA_TYPES + ["str"]
-)
-@pytest.mark.parametrize("nesting_level", [1, 2, 3])
-def test_list_scalar_host_construction_null(elem_type, nesting_level):
-    dtype = cudf.ListDtype(elem_type)
-    for level in range(nesting_level - 1):
-        dtype = cudf.ListDtype(dtype)
-
-    slr = cudf.Scalar(None, dtype=dtype)
-    assert slr.value is cudf.NA
-
-
-@pytest.mark.parametrize(
-    "data",
-    [
-        [1, 2, 3],
-        [[1, 2, 3], [4, 5, 6]],
-        ["a", "b", "c"],
-        [["a", "b", "c"], ["d", "e", "f"]],
-        [1.1, 2.2, 3.3],
-        [[1.1, 2.2, 3.3], [4.4, 5.5, 6.6]],
-        [1, NA, 3],
-        [[1, NA, 3], [4, 5, NA]],
-        ["a", NA, "c"],
-        [["a", NA, "c"], ["d", "e", NA]],
-        [1.1, NA, 3.3],
-        [[1.1, NA, 3.3], [4.4, 5.5, NA]],
-    ],
-)
->>>>>>> 58a31c1c
 def test_list_scalar_device_construction(data):
     col = cudf.Series([data])._column
     slr = get_element(col, 0)
