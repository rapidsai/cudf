# Copyright (c) 2020-2021, NVIDIA CORPORATION.

import pandas as pd
import pyarrow as pa
import pytest

import cudf
from cudf.tests.utils import assert_eq


@pytest.mark.parametrize(
    "data",
    [
        [[]],
        [[[]]],
        [[0]],
        [[0, 1]],
        [[0, 1], [2, 3]],
        [[[0, 1], [2]], [[3, 4]]],
        [[None]],
        [[[None]]],
        [[None], None],
        [[1, None], [1]],
        [[1, None], None],
        [[[1, None], None], None],
    ],
)
def test_create_list_series(data):
    expect = pd.Series(data)
    got = cudf.Series(data)
    assert_eq(expect, got)


@pytest.mark.parametrize(
    "data",
    [
        {"a": [[]]},
        {"a": [[None]]},
        {"a": [[1, 2, 3]]},
        {"a": [[1, 2, 3]], "b": [[2, 3, 4]]},
        {"a": [[1, 2, 3, None], [None]], "b": [[2, 3, 4], [5]], "c": None},
        {"a": [[1]], "b": [[1, 2, 3]]},
        pd.DataFrame({"a": [[1, 2, 3]]}),
    ],
)
def test_df_list_dtypes(data):
    expect = pd.DataFrame(data)
    got = cudf.DataFrame(data)
    assert_eq(expect, got)


@pytest.mark.parametrize(
    "data",
    [
        [[]],
        [[[]]],
        [[0]],
        [[0, 1]],
        [[0, 1], [2, 3]],
        [[[0, 1], [2]], [[3, 4]]],
        [[[0, 1, None], None], None, [[3, 2, None], None]],
        [[["a", "c", None], None], None, [["b", "d", None], None]],
    ],
)
def test_leaves(data):
    pa_array = pa.array(data)
    while hasattr(pa_array, "flatten"):
        pa_array = pa_array.flatten()
    dtype = "int8" if isinstance(pa_array, pa.NullArray) else None
    expect = cudf.Series(pa_array, dtype=dtype)
    got = cudf.Series(data).list.leaves
    assert_eq(expect, got)


def test_list_to_pandas_nullable_true():
    df = cudf.DataFrame({"a": cudf.Series([[1, 2, 3]])})
    actual = df.to_pandas(nullable=True)
    expected = pd.DataFrame({"a": pd.Series([[1, 2, 3]])})

    assert_eq(actual, expected)


def test_listdtype_hash():
    a = cudf.core.dtypes.ListDtype("int64")
    b = cudf.core.dtypes.ListDtype("int64")

    assert hash(a) == hash(b)

    c = cudf.core.dtypes.ListDtype("int32")

    assert hash(a) != hash(c)


@pytest.mark.parametrize(
    "data",
    [
        [[]],
        [[1, 2, 3], [4, 5]],
        [[1, 2, 3], [], [4, 5]],
        [[1, 2, 3], None, [4, 5]],
        [[None, None], [None]],
        [[[[[[1, 2, 3]]]]]],
        cudf.Series([[1, 2]]).iloc[0:0],
        cudf.Series([None, [1, 2]]).iloc[0:1],
    ],
)
def test_len(data):
    gsr = cudf.Series(data)
    psr = gsr.to_pandas()

    expect = psr.map(lambda x: len(x) if x is not None else None)
    got = gsr.list.len()

    assert_eq(expect, got, check_dtype=False)


@pytest.mark.parametrize(
<<<<<<< HEAD
    "data, key, expect",
    [
        ([[1, 2, 3], [3, 4, 5], [4, 5, 6]], 4, [False, True, True]),
        (
            [[1, 2.0, 3.0], [3.0, 4.0, 5], [4.0, 5, 6.0]],
            4.0,
            [False, True, True],
        ),
        (
            [["a", "b", "c"], ["b", "e", "f"], ["e", "g", "m"]],
            "b",
            [True, True, False],
        ),
        (
            [[False, True, True], [False, False, False], [True, True, False]],
            True,
            [True, False, True],
        ),
    ],
)
def test_contains(data, key, expect):
    sr = cudf.Series(data)
    expect = cudf.Series(expect)
    got = sr.list.contains(key)
    assert_eq(expect, got)


def test_contains_null_search_key():
    sr = cudf.Series([[1, 2, 3], [3, 4, 5], [4, 5, 6]])
    expect = cudf.Series([False, False, False])
    got = sr.list.contains(key=cudf.Scalar(None))
    assert_eq(expect, got)


def test_contains_null_rows():
    sr = cudf.Series([[], [], []])
    expect = cudf.Series([True, True, True])
    got = sr.list.contains(key=cudf.Scalar(None, dtype="object"))
    assert_eq(expect, got)


def test_contains_invalid_search_key():
    sr = cudf.Series([[1.0, 2.0, 3.0], [], [5.0, 7.0, 8.0]])
    expect = cudf.Series([False, False, False])
    got = sr.list.contains(4.0)
    assert_eq(expect, got)
=======
    ("data", "idx"),
    [
        ([[1, 2, 3], [3, 4, 5], [4, 5, 6]], [[0, 1], [2], [1, 2]]),
        ([[1, 2, 3], [3, 4, 5], [4, 5, 6]], [[1, 2, 0], [1, 0, 2], [0, 1, 2]]),
        ([[1, 2, 3], []], [[0, 1], []]),
        ([[1, 2, 3], [None]], [[0, 1], []]),
        ([[1, None, 3], None], [[0, 1], []]),
    ],
)
def test_take(data, idx):
    ps = pd.Series(data)
    gs = cudf.from_pandas(ps)

    expected = pd.Series(zip(ps, idx)).map(
        lambda x: [x[0][i] for i in x[1]] if x[0] is not None else None
    )
    got = gs.list.take(idx)
    assert_eq(expected, got)


@pytest.mark.parametrize(
    ("invalid", "exception"),
    [
        ([[0]], pytest.raises(ValueError, match="different size")),
        ([1, 2, 3, 4], pytest.raises(ValueError, match="should be list type")),
        (
            [["a", "b"], ["c"]],
            pytest.raises(
                TypeError, match="should be column of values of index types"
            ),
        ),
        (
            [[[1], [0]], [[0]]],
            pytest.raises(
                TypeError, match="should be column of values of index types"
            ),
        ),
        ([[0, 1], None], pytest.raises(ValueError, match="contains null")),
    ],
)
def test_take_invalid(invalid, exception):
    gs = cudf.Series([[0, 1], [2, 3]])
    with exception:
        gs.list.take(invalid)
>>>>>>> 217d702c
<|MERGE_RESOLUTION|>--- conflicted
+++ resolved
@@ -115,54 +115,6 @@
 
 
 @pytest.mark.parametrize(
-<<<<<<< HEAD
-    "data, key, expect",
-    [
-        ([[1, 2, 3], [3, 4, 5], [4, 5, 6]], 4, [False, True, True]),
-        (
-            [[1, 2.0, 3.0], [3.0, 4.0, 5], [4.0, 5, 6.0]],
-            4.0,
-            [False, True, True],
-        ),
-        (
-            [["a", "b", "c"], ["b", "e", "f"], ["e", "g", "m"]],
-            "b",
-            [True, True, False],
-        ),
-        (
-            [[False, True, True], [False, False, False], [True, True, False]],
-            True,
-            [True, False, True],
-        ),
-    ],
-)
-def test_contains(data, key, expect):
-    sr = cudf.Series(data)
-    expect = cudf.Series(expect)
-    got = sr.list.contains(key)
-    assert_eq(expect, got)
-
-
-def test_contains_null_search_key():
-    sr = cudf.Series([[1, 2, 3], [3, 4, 5], [4, 5, 6]])
-    expect = cudf.Series([False, False, False])
-    got = sr.list.contains(key=cudf.Scalar(None))
-    assert_eq(expect, got)
-
-
-def test_contains_null_rows():
-    sr = cudf.Series([[], [], []])
-    expect = cudf.Series([True, True, True])
-    got = sr.list.contains(key=cudf.Scalar(None, dtype="object"))
-    assert_eq(expect, got)
-
-
-def test_contains_invalid_search_key():
-    sr = cudf.Series([[1.0, 2.0, 3.0], [], [5.0, 7.0, 8.0]])
-    expect = cudf.Series([False, False, False])
-    got = sr.list.contains(4.0)
-    assert_eq(expect, got)
-=======
     ("data", "idx"),
     [
         ([[1, 2, 3], [3, 4, 5], [4, 5, 6]], [[0, 1], [2], [1, 2]]),
@@ -207,4 +159,52 @@
     gs = cudf.Series([[0, 1], [2, 3]])
     with exception:
         gs.list.take(invalid)
->>>>>>> 217d702c
+
+
+@pytest.mark.parametrize(
+    "data, key, expect",
+    [
+        ([[1, 2, 3], [3, 4, 5], [4, 5, 6]], 4, [False, True, True]),
+        (
+            [[1, 2.0, 3.0], [3.0, 4.0, 5], [4.0, 5, 6.0]],
+            4.0,
+            [False, True, True],
+        ),
+        (
+            [["a", "b", "c"], ["b", "e", "f"], ["e", "g", "m"]],
+            "b",
+            [True, True, False],
+        ),
+        (
+            [[False, True, True], [False, False, False], [True, True, False]],
+            True,
+            [True, False, True],
+        ),
+    ],
+)
+def test_contains(data, key, expect):
+    sr = cudf.Series(data)
+    expect = cudf.Series(expect)
+    got = sr.list.contains(key)
+    assert_eq(expect, got)
+
+
+def test_contains_null_search_key():
+    sr = cudf.Series([[1, 2, 3], [3, 4, 5], [4, 5, 6]])
+    expect = cudf.Series([False, False, False])
+    got = sr.list.contains(key=cudf.Scalar(None))
+    assert_eq(expect, got)
+
+
+def test_contains_null_rows():
+    sr = cudf.Series([[], [], []])
+    expect = cudf.Series([True, True, True])
+    got = sr.list.contains(key=cudf.Scalar(None, dtype="object"))
+    assert_eq(expect, got)
+
+
+def test_contains_invalid_search_key():
+    sr = cudf.Series([[1.0, 2.0, 3.0], [], [5.0, 7.0, 8.0]])
+    expect = cudf.Series([False, False, False])
+    got = sr.list.contains(4.0)
+    assert_eq(expect, got)