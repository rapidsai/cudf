# Copyright (c) 2020-2021, NVIDIA CORPORATION.
import functools

import numpy as np
import pandas as pd
import pyarrow as pa
import pytest

import cudf
<<<<<<< HEAD
from cudf.testing._utils import assert_eq
=======
from cudf import NA
from cudf.tests.utils import assert_eq
>>>>>>> 5b8895dc


@pytest.mark.parametrize(
    "data",
    [
        [[]],
        [[[]]],
        [[0]],
        [[0, 1]],
        [[0, 1], [2, 3]],
        [[[0, 1], [2]], [[3, 4]]],
        [[None]],
        [[[None]]],
        [[None], None],
        [[1, None], [1]],
        [[1, None], None],
        [[[1, None], None], None],
    ],
)
def test_create_list_series(data):
    expect = pd.Series(data)
    got = cudf.Series(data)
    assert_eq(expect, got)


@pytest.mark.parametrize(
    "data",
    [
        {"a": [[]]},
        {"a": [[None]]},
        {"a": [[1, 2, 3]]},
        {"a": [[1, 2, 3]], "b": [[2, 3, 4]]},
        {"a": [[1, 2, 3, None], [None]], "b": [[2, 3, 4], [5]], "c": None},
        {"a": [[1]], "b": [[1, 2, 3]]},
        pd.DataFrame({"a": [[1, 2, 3]]}),
    ],
)
def test_df_list_dtypes(data):
    expect = pd.DataFrame(data)
    got = cudf.DataFrame(data)
    assert_eq(expect, got)


@pytest.mark.parametrize(
    "data",
    [
        [[]],
        [[[]]],
        [[0]],
        [[0, 1]],
        [[0, 1], [2, 3]],
        [[[0, 1], [2]], [[3, 4]]],
        [[[0, 1, None], None], None, [[3, 2, None], None]],
        [[["a", "c", None], None], None, [["b", "d", None], None]],
    ],
)
def test_leaves(data):
    pa_array = pa.array(data)
    while hasattr(pa_array, "flatten"):
        pa_array = pa_array.flatten()
    dtype = "int8" if isinstance(pa_array, pa.NullArray) else None
    expect = cudf.Series(pa_array, dtype=dtype)
    got = cudf.Series(data).list.leaves
    assert_eq(expect, got)


def test_list_to_pandas_nullable_true():
    df = cudf.DataFrame({"a": cudf.Series([[1, 2, 3]])})
    actual = df.to_pandas(nullable=True)
    expected = pd.DataFrame({"a": pd.Series([[1, 2, 3]])})

    assert_eq(actual, expected)


def test_listdtype_hash():
    a = cudf.core.dtypes.ListDtype("int64")
    b = cudf.core.dtypes.ListDtype("int64")

    assert hash(a) == hash(b)

    c = cudf.core.dtypes.ListDtype("int32")

    assert hash(a) != hash(c)


@pytest.mark.parametrize(
    "data",
    [
        [[]],
        [[1, 2, 3], [4, 5]],
        [[1, 2, 3], [], [4, 5]],
        [[1, 2, 3], None, [4, 5]],
        [[None, None], [None]],
        [[[[[[1, 2, 3]]]]]],
        cudf.Series([[1, 2]]).iloc[0:0],
        cudf.Series([None, [1, 2]]).iloc[0:1],
    ],
)
def test_len(data):
    gsr = cudf.Series(data)
    psr = gsr.to_pandas()

    expect = psr.map(lambda x: len(x) if x is not None else None)
    got = gsr.list.len()

    assert_eq(expect, got, check_dtype=False)


@pytest.mark.parametrize(
    ("data", "idx"),
    [
        ([[1, 2, 3], [3, 4, 5], [4, 5, 6]], [[0, 1], [2], [1, 2]]),
        ([[1, 2, 3], [3, 4, 5], [4, 5, 6]], [[1, 2, 0], [1, 0, 2], [0, 1, 2]]),
        ([[1, 2, 3], []], [[0, 1], []]),
        ([[1, 2, 3], [None]], [[0, 1], []]),
        ([[1, None, 3], None], [[0, 1], []]),
    ],
)
def test_take(data, idx):
    ps = pd.Series(data)
    gs = cudf.from_pandas(ps)

    expected = pd.Series(zip(ps, idx)).map(
        lambda x: [x[0][i] for i in x[1]] if x[0] is not None else None
    )
    got = gs.list.take(idx)
    assert_eq(expected, got)


@pytest.mark.parametrize(
    ("invalid", "exception"),
    [
        ([[0]], pytest.raises(ValueError, match="different size")),
        ([1, 2, 3, 4], pytest.raises(ValueError, match="should be list type")),
        (
            [["a", "b"], ["c"]],
            pytest.raises(
                TypeError, match="should be column of values of index types"
            ),
        ),
        (
            [[[1], [0]], [[0]]],
            pytest.raises(
                TypeError, match="should be column of values of index types"
            ),
        ),
        ([[0, 1], None], pytest.raises(ValueError, match="contains null")),
    ],
)
def test_take_invalid(invalid, exception):
    gs = cudf.Series([[0, 1], [2, 3]])
    with exception:
        gs.list.take(invalid)


@pytest.mark.parametrize(
    ("data", "expected"),
    [
        ([[1, 1, 2, 2], [], None, [3, 4, 5]], [[1, 2], [], None, [3, 4, 5]]),
        (
            [[1.233, np.nan, 1.234, 3.141, np.nan, 1.234]],
            [[1.233, 1.234, np.nan, 3.141]],
        ),  # duplicate nans
        ([[1, 1, 2, 2, None, None]], [[1, 2, None]]),  # duplicate nulls
        (
            [[1.233, np.nan, None, 1.234, 3.141, np.nan, 1.234, None]],
            [[1.233, 1.234, np.nan, None, 3.141]],
        ),  # duplicate nans and nulls
        ([[2, None, 1, None, 2]], [[1, 2, None]]),
        ([[], []], [[], []]),
        ([[], None], [[], None]),
    ],
)
def test_unique(data, expected):
    """
    Pandas de-duplicates nans and nulls respectively in Series.unique.
    `expected` is setup to mimic such behavior
    """
    gs = cudf.Series(data, nan_as_null=False)

    got = gs.list.unique()
    expected = cudf.Series(expected, nan_as_null=False).list.sort_values()

    got = got.list.sort_values()

    assert_eq(expected, got)


def key_func_builder(x, na_position):
    if x is None:
        if na_position == "first":
            return -1e8
        else:
            return 1e8
    else:
        return x


@pytest.mark.parametrize(
    "data",
    [
        [[4, 2, None, 9], [8, 8, 2], [2, 1]],
        [[4, 2, None, 9], [8, 8, 2], None],
        [[4, 2, None, 9], [], None],
    ],
)
@pytest.mark.parametrize(
    "index",
    [
        None,
        pd.Index(["a", "b", "c"]),
        pd.MultiIndex.from_tuples(
            [(0, "a"), (0, "b"), (1, "a")], names=["l0", "l1"]
        ),
    ],
)
@pytest.mark.parametrize("ascending", [True, False])
@pytest.mark.parametrize("na_position", ["first", "last"])
@pytest.mark.parametrize("ignore_index", [True, False])
def test_sort_values(data, index, ascending, na_position, ignore_index):
    key_func = functools.partial(key_func_builder, na_position=na_position)

    ps = pd.Series(data, index=index)
    gs = cudf.from_pandas(ps)

    expected = ps.apply(
        lambda x: sorted(x, key=key_func, reverse=not ascending)
        if x is not None
        else None
    )
    if ignore_index:
        expected.reset_index(drop=True, inplace=True)
    got = gs.list.sort_values(
        ascending=ascending, na_position=na_position, ignore_index=ignore_index
    )

    assert_eq(expected, got)


@pytest.mark.parametrize(
    "data, index, expect",
    [
        ([[None, None], [None, None]], 0, [None, None]),
        ([[1, 2], [3, 4]], 0, [1, 3]),
        ([["a", "b"], ["c", "d"]], 1, ["b", "d"]),
        ([[1, None], [None, 2]], 1, [None, 2]),
        ([[[1, 2], [3, 4]], [[5, 6], [7, 8]]], 1, [[3, 4], [7, 8]]),
    ],
)
def test_get(data, index, expect):
    sr = cudf.Series(data)
    expect = cudf.Series(expect)
    got = sr.list.get(index)
    assert_eq(expect, got)


def test_get_nested_lists():
    sr = cudf.Series(
        [
            [[[1, 2], [3, 4]], [[5, 6], [7, 8]], [], [[3, 4], [7, 8]]],
            [[], [[9, 10]], [[11, 12], [13, 14]]],
        ]
    )
    expect = cudf.Series([[[1, 2], [3, 4]], []])
    got = sr.list.get(0)
    assert_eq(expect, got)


def test_get_nulls():
    with pytest.raises(IndexError, match="list index out of range"):
        sr = cudf.Series([[], [], []])
        sr.list.get(100)


@pytest.mark.parametrize(
    "data, scalar, expect",
    [
        ([[1, 2, 3], []], 1, [True, False],),
        ([[1, 2, 3], [], [3, 4, 5]], 6, [False, False, False],),
        ([[1.0, 2.0, 3.0], None, []], 2.0, [True, None, False],),
        ([[None, "b", "c"], [], ["b", "e", "f"]], "b", [True, False, True],),
        ([[None, 2, 3], None, []], 1, [None, None, False]),
        ([[None, "b", "c"], [], ["b", "e", "f"]], "d", [None, False, False],),
    ],
)
def test_contains_scalar(data, scalar, expect):
    sr = cudf.Series(data)
    expect = cudf.Series(expect)
    got = sr.list.contains(cudf.Scalar(scalar, sr.dtype.element_type))
    assert_eq(expect, got)


@pytest.mark.parametrize(
    "data, expect",
    [
        ([[1, 2, 3], []], [None, None],),
        ([[1.0, 2.0, 3.0], None, []], [None, None, None],),
        ([[None, 2, 3], [], None], [None, None, None],),
        ([[1, 2, 3], [3, 4, 5]], [None, None],),
        ([[], [], []], [None, None, None],),
    ],
)
def test_contains_null_search_key(data, expect):
    sr = cudf.Series(data)
    expect = cudf.Series(expect, dtype="bool")
    got = sr.list.contains(cudf.Scalar(cudf.NA, sr.dtype.element_type))
    assert_eq(expect, got)


def test_concatenate_rows_of_lists():
    pdf = pd.DataFrame({"val": [["a", "a"], ["b"], ["c"]]})
    gdf = cudf.from_pandas(pdf)

    expect = pdf["val"] + pdf["val"]
    got = gdf["val"] + gdf["val"]

    assert_eq(expect, got)


def test_concatenate_list_with_nonlist():
    with pytest.raises(TypeError, match="can only concatenate list to list"):
        gdf1 = cudf.DataFrame({"A": [["a", "c"], ["b", "d"], ["c", "d"]]})
        gdf2 = cudf.DataFrame({"A": ["a", "b", "c"]})
        gdf1["A"] + gdf2["A"]


@pytest.mark.parametrize(
    "indata,expect",
    [
        ([1], [1]),
        ([1, 2, 3], [1, 2, 3]),
        ([[1, 2, 3], [4, 5, 6]], [[1, 2, 3], [4, 5, 6]]),
        ([None], [NA]),
        ([1, None, 3], [1, NA, 3]),
        ([[1, None, 3], [None, 5, 6]], [[1, NA, 3], [NA, 5, 6]]),
    ],
)
def test_list_getitem(indata, expect):
    list_sr = cudf.Series([indata])
    # __getitem__ shall fill None with cudf.NA
    assert list_sr[0] == expect<|MERGE_RESOLUTION|>--- conflicted
+++ resolved
@@ -7,12 +7,8 @@
 import pytest
 
 import cudf
-<<<<<<< HEAD
+from cudf import NA
 from cudf.testing._utils import assert_eq
-=======
-from cudf import NA
-from cudf.tests.utils import assert_eq
->>>>>>> 5b8895dc
 
 
 @pytest.mark.parametrize(
