--- conflicted
+++ resolved
@@ -312,24 +312,23 @@
     sr_with_null = cudf.Series([[0, cudf.NA], [1]])
     assert_eq(cudf.Series([cudf.NA, 0]), sr_with_null.list.get(1, default=0))
 
-<<<<<<< HEAD
+    sr_nested = cudf.Series([[[1, 2], [3, 4], [5, 6]], [[5, 6], [7, 8]]])
+    assert_eq(cudf.Series([[3, 4], [7, 8]]), sr_nested.list.get(1))
+    assert_eq(cudf.Series([[5, 6], cudf.NA]), sr_nested.list.get(2))
+
 
 def test_get_ind_sequence():
     # test .list.get() when `index` is a sequence
     sr = cudf.Series([[1, 2], [3, 4, 5], [6, 7, 8, 9]])
-
     assert_eq(cudf.Series([1, 4, 8]), sr.list.get([0, 1, 2]))
     assert_eq(cudf.Series([1, 4, 8]), sr.list.get(cudf.Series([0, 1, 2])))
     assert_eq(cudf.Series([cudf.NA, 5, cudf.NA]), sr.list.get([2, 2, -5]))
     assert_eq(cudf.Series([0, 5, 0]), sr.list.get([2, 2, -5], default=0))
-=======
+
     sr_nested = cudf.Series([[[1, 2], [3, 4], [5, 6]], [[5, 6], [7, 8]]])
-    assert_eq(cudf.Series([[3, 4], [7, 8]]), sr_nested.list.get(1))
-    assert_eq(cudf.Series([[5, 6], cudf.NA]), sr_nested.list.get(2))
     assert_eq(
         cudf.Series([[5, 6], [0, 0]]), sr_nested.list.get(2, default=[0, 0])
     )
->>>>>>> 261879f8
 
 
 @pytest.mark.parametrize(
