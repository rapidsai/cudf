import numpy as np
import pandas as pd
import pandas.util.testing as tm

<<<<<<< HEAD
from cudf.util import internalutil
=======
from cudf import Series
from cudf.utils import utils
>>>>>>> 9898dac3


def random_bitmask(size):
    """
    Parameters
    ----------
    size : int
        number of bits
    """
    sz = internalutil.calc_chunk_size(size, internalutil.mask_bitsize)
    data = np.random.randint(0, 255 + 1, size=sz)
    return data.astype(internalutil.mask_dtype)


def expand_bits_to_bytes(arr):
    def fix_binary(bstr):
        bstr = bstr[2:]
        diff = 8 - len(bstr)
        return ("0" * diff + bstr)[::-1]

    ba = bytearray(arr.data)
    return list(map(int, "".join(map(fix_binary, map(bin, ba)))))


def count_zero(arr):
    arr = np.asarray(arr)
    return np.count_nonzero(arr == 0)


def assert_eq(a, b, **kwargs):
    """ Assert that two cudf-like things are equivalent

    This equality test works for pandas/cudf dataframes/series/indexes/scalars
    in the same way, and so makes it easier to perform parametrized testing
    without switching between assert_frame_equal/assert_series_equal/...
    functions.
    """
    __tracebackhide__ = True
    if hasattr(a, "to_pandas"):
        a = a.to_pandas()
    if hasattr(b, "to_pandas"):
        b = b.to_pandas()
    if isinstance(a, pd.DataFrame):
        tm.assert_frame_equal(a, b, **kwargs)
    elif isinstance(a, pd.Series):
        tm.assert_series_equal(a, b, **kwargs)
    elif isinstance(a, (pd.Index, pd.MultiIndex)):
        tm.assert_index_equal(a, b, **kwargs)
    elif isinstance(a, np.ndarray) and isinstance(b, np.ndarray):
        assert np.allclose(a, b, equal_nan=True)
    else:
        if a == b:
            return True
        else:
            if np.isnan(a):
                assert np.isnan(b)
            else:
                assert np.allclose(a, b, equal_nan=True)
    return True


def assert_neq(a, b, **kwargs):
    __tracebackhide__ = True
    try:
        assert_eq(a, b, **kwargs)
    except AssertionError:
        pass
    else:
        raise AssertionError


def gen_rand(dtype, size, **kwargs):
    dtype = np.dtype(dtype)
    if dtype.kind == "f":
        res = np.random.random(size=size).astype(dtype)
        if kwargs.get("positive_only", False):
            return res
        else:
            return res * 2 - 1
    elif dtype == np.int8 or np.int16:
        low = kwargs.get("low", -32)
        high = kwargs.get("high", 32)
        return np.random.randint(low=low, high=high, size=size).astype(dtype)
    elif dtype.kind == "i":
        low = kwargs.get("low", -10000)
        high = kwargs.get("high", 10000)
        return np.random.randint(low=low, high=high, size=size).astype(dtype)
    elif dtype.kind == "b":
        low = kwargs.get("low", 0)
        high = kwargs.get("high", 1)
        return np.random.randint(low=low, high=high, size=size).astype(np.bool)
    raise NotImplementedError("dtype.kind={}".format(dtype.kind))


def gen_rand_series(dtype, size, **kwargs):
    values = gen_rand(dtype, size, **kwargs)
    if kwargs.get("has_nulls", False):
        return Series(values)

    return Series.from_masked_array(values, utils.random_bitmask(size))<|MERGE_RESOLUTION|>--- conflicted
+++ resolved
@@ -2,12 +2,8 @@
 import pandas as pd
 import pandas.util.testing as tm
 
-<<<<<<< HEAD
+from cudf import Series
 from cudf.util import internalutil
-=======
-from cudf import Series
-from cudf.utils import utils
->>>>>>> 9898dac3
 
 
 def random_bitmask(size):
