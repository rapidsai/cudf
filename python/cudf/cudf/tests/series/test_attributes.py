--- conflicted
+++ resolved
@@ -244,14 +244,14 @@
     assert_eq(expected, actual)
 
 
-<<<<<<< HEAD
 def test_cai_after_indexing():
     df = cudf.DataFrame({"a": [1, 2, 3]})
     cai1 = df["a"].__cuda_array_interface__
     df[["a"]]
     cai2 = df["a"].__cuda_array_interface__
     assert cai1 == cai2
-=======
+
+
 @pytest.mark.parametrize(
     "data, expected",
     [
@@ -300,5 +300,4 @@
 def test_error_values_datetime():
     s = cudf.Series([1, 2, 3], dtype="datetime64[ns]")
     with pytest.raises(NotImplementedError, match="cupy does not support"):
-        s.values
->>>>>>> e7482c1f
+        s.values