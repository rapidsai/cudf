--- conflicted
+++ resolved
@@ -1340,7 +1340,6 @@
     assert_eq(result, expected)
 
 
-<<<<<<< HEAD
 def test_string_ingest(one_dimensional_array_types):
     expect = ["a", "a", "b", "c", "a"]
     data = one_dimensional_array_types(expect)
@@ -1349,7 +1348,8 @@
     assert len(got) == 5
     for idx, val in enumerate(expect):
         assert expect[idx] == got[idx]
-=======
+
+
 @pytest.mark.parametrize(
     "klass", ["Series", "DatetimeIndex", "Index", "CategoricalIndex"]
 )
@@ -1383,5 +1383,4 @@
     tz_aware_data = [pd.Timestamp("2020-01-01", tz="UTC").tz_convert(tz)]
     pandas_obj = getattr(pd, klass)(tz_aware_data)
     with pytest.raises(NotImplementedError):
-        cudf.from_pandas(pandas_obj)
->>>>>>> ac044f14
+        cudf.from_pandas(pandas_obj)