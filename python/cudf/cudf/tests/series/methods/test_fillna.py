--- conflicted
+++ resolved
@@ -9,12 +9,8 @@
 
 import cudf
 from cudf.core._compat import (
-<<<<<<< HEAD
     PANDAS_CURRENT_SUPPORTED_VERSION,
     PANDAS_VERSION,
-=======
-    PANDAS_GE_220,
->>>>>>> ac36ca87
 )
 from cudf.testing import assert_eq
 from cudf.testing._utils import assert_exceptions_equal
