--- conflicted
+++ resolved
@@ -46,6 +46,45 @@
     ser = cudf.Series([1, None], dtype="category")
     with pytest.raises(TypeError):
         ser.fillna(cudf.Series([1, 2]), dtype="category")
+
+
+@pytest.mark.parametrize(
+    "data",
+    [
+        [],
+        [1, 2],
+        [None, 1],
+        [None, None],
+    ],
+)
+@pytest.mark.parametrize(
+    "fill_value",
+    [
+        np.datetime64("2005-02"),
+        np.datetime64("2005-02-25"),
+        np.datetime64("2005-02-25T03:30"),
+        np.datetime64("nat"),
+        "NaT",
+    ],
+)
+def test_datetime_fillna(data, datetime_types_as_str, fill_value):
+    sr = cudf.Series(data, dtype=datetime_types_as_str)
+    psr = sr.to_pandas()
+
+    expected = psr.dropna()
+    actual = sr.dropna()
+
+    assert_eq(expected, actual)
+
+    expected = psr.fillna(fill_value)
+    actual = sr.fillna(fill_value)
+
+    assert_eq(expected, actual)
+
+    expected = expected.dropna()
+    actual = actual.dropna()
+
+    assert_eq(expected, actual)
 
 
 @pytest.mark.parametrize(
@@ -89,15 +128,6 @@
     assert_eq(expected, actual)
 
 
-<<<<<<< HEAD
-@pytest.mark.parametrize(
-    "data",
-    [
-        [],
-        [1, 2],
-        [None, 1],
-        [None, None],
-=======
 @pytest.mark.skipif(
     PANDAS_VERSION < PANDAS_CURRENT_SUPPORTED_VERSION,
     reason="warning not present in older pandas versions",
@@ -171,39 +201,11 @@
             ["2.964", None, "54347.432", "-989.330", None, "56.444"],
             cudf.Decimal128Dtype(20, 7),
         ),
->>>>>>> fc762b89
     ],
 )
 @pytest.mark.parametrize(
     "fill_value",
     [
-<<<<<<< HEAD
-        np.datetime64("2005-02"),
-        np.datetime64("2005-02-25"),
-        np.datetime64("2005-02-25T03:30"),
-        np.datetime64("nat"),
-        "NaT",
-    ],
-)
-def test_datetime_fillna(data, datetime_types_as_str, fill_value):
-    sr = cudf.Series(data, dtype=datetime_types_as_str)
-    psr = sr.to_pandas()
-
-    expected = psr.dropna()
-    actual = sr.dropna()
-
-    assert_eq(expected, actual)
-
-    expected = psr.fillna(fill_value)
-    actual = sr.fillna(fill_value)
-
-    assert_eq(expected, actual)
-
-    expected = expected.dropna()
-    actual = actual.dropna()
-
-    assert_eq(expected, actual)
-=======
         lambda: 42,
         lambda: -123,
         lambda: decimal.Decimal("8.2"),
@@ -609,5 +611,4 @@
     ser = cudf.Series(pa.array([float("nan"), None, 1.1]), nan_as_null=False)
     result = ser.fillna(2.2)
     expected = cudf.Series([2.2, 2.2, 1.1])
-    assert_eq(result, expected)
->>>>>>> fc762b89
+    assert_eq(result, expected)