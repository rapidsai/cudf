# Copyright (c) 2020-2023, NVIDIA CORPORATION.

<<<<<<< HEAD
=======

>>>>>>> 5d5f4f5f
import numpy as np
import pandas as pd
import pytest

import cudf
from cudf.testing._utils import assert_eq


@pytest.mark.parametrize(
    "data1, data2",
    [(1, 2), (1.0, 2.0), (3, 4.0)],
)
@pytest.mark.parametrize("data3, data4", [(6, 10), (5.0, 9.0), (2, 6.0)])
@pytest.mark.parametrize("closed", ["left", "right", "both", "neither"])
def test_create_interval_series(data1, data2, data3, data4, closed):

    expect = pd.Series(pd.Interval(data1, data2, closed), dtype="interval")
    got = cudf.Series(pd.Interval(data1, data2, closed), dtype="interval")
    assert_eq(expect, got)

    expect_two = pd.Series(
        [pd.Interval(data1, data2, closed), pd.Interval(data3, data4, closed)],
        dtype="interval",
    )
    got_two = cudf.Series(
        [pd.Interval(data1, data2, closed), pd.Interval(data3, data4, closed)],
        dtype="interval",
    )
    assert_eq(expect_two, got_two)

    expect_three = pd.Series(
        [
            pd.Interval(data1, data2, closed),
            pd.Interval(data3, data4, closed),
            pd.Interval(data1, data2, closed),
        ],
        dtype="interval",
    )
    got_three = cudf.Series(
        [
            pd.Interval(data1, data2, closed),
            pd.Interval(data3, data4, closed),
            pd.Interval(data1, data2, closed),
        ],
        dtype="interval",
    )
    assert_eq(expect_three, got_three)


@pytest.mark.parametrize(
    "data1, data2",
    [(1, 2), (1.0, 2.0), (3, 4.0)],
)
@pytest.mark.parametrize("data3, data4", [(6, 10), (5.0, 9.0), (2, 6.0)])
@pytest.mark.parametrize("closed", ["left", "right", "both", "neither"])
def test_create_interval_df(data1, data2, data3, data4, closed):
    # df for both pandas and cudf only works when interval is in a list
    expect = pd.DataFrame(
        [pd.Interval(data1, data2, closed)], dtype="interval"
    )
    got = cudf.DataFrame([pd.Interval(data1, data2, closed)], dtype="interval")
    assert_eq(expect, got)

    expect_two = pd.DataFrame(
        {
            "a": [
                pd.Interval(data1, data2, closed),
                pd.Interval(data3, data4, closed),
            ],
            "b": [
                pd.Interval(data3, data4, closed),
                pd.Interval(data1, data2, closed),
            ],
        },
        dtype="interval",
    )
    got_two = cudf.DataFrame(
        {
            "a": [
                pd.Interval(data1, data2, closed),
                pd.Interval(data3, data4, closed),
            ],
            "b": [
                pd.Interval(data3, data4, closed),
                pd.Interval(data1, data2, closed),
            ],
        },
        dtype="interval",
    )
    assert_eq(expect_two, got_two)

    expect_three = pd.DataFrame(
        {
            "a": [
                pd.Interval(data1, data2, closed),
                pd.Interval(data3, data4, closed),
                pd.Interval(data1, data2, closed),
            ],
            "b": [
                pd.Interval(data3, data4, closed),
                pd.Interval(data1, data2, closed),
                pd.Interval(data3, data4, closed),
            ],
            "c": [
                pd.Interval(data1, data2, closed),
                pd.Interval(data1, data2, closed),
                pd.Interval(data3, data4, closed),
            ],
        },
        dtype="interval",
    )

    got_three = cudf.DataFrame(
        {
            "a": [
                pd.Interval(data1, data2, closed),
                pd.Interval(data3, data4, closed),
                pd.Interval(data1, data2, closed),
            ],
            "b": [
                pd.Interval(data3, data4, closed),
                pd.Interval(data1, data2, closed),
                pd.Interval(data3, data4, closed),
            ],
            "c": [
                pd.Interval(data1, data2, closed),
                pd.Interval(data1, data2, closed),
                pd.Interval(data3, data4, closed),
            ],
        },
        dtype="interval",
    )
    assert_eq(expect_three, got_three)


<<<<<<< HEAD
def test_create_interval_index_from_list():
=======
def test_interval_index_unique():
>>>>>>> 5d5f4f5f
    interval_list = [
        np.nan,
        pd.Interval(2.0, 3.0, closed="right"),
        pd.Interval(3.0, 4.0, closed="right"),
<<<<<<< HEAD
    ]
    expected = pd.Index(interval_list)
    actual = cudf.Index(interval_list)
=======
        np.nan,
        pd.Interval(3.0, 4.0, closed="right"),
        pd.Interval(3.0, 4.0, closed="right"),
    ]
    pi = pd.Index(interval_list)
    gi = cudf.from_pandas(pi)

    expected = pi.unique()
    actual = gi.unique()
>>>>>>> 5d5f4f5f

    assert_eq(expected, actual)<|MERGE_RESOLUTION|>--- conflicted
+++ resolved
@@ -1,9 +1,6 @@
 # Copyright (c) 2020-2023, NVIDIA CORPORATION.
 
-<<<<<<< HEAD
-=======
 
->>>>>>> 5d5f4f5f
 import numpy as np
 import pandas as pd
 import pytest
@@ -139,20 +136,24 @@
     assert_eq(expect_three, got_three)
 
 
-<<<<<<< HEAD
 def test_create_interval_index_from_list():
-=======
-def test_interval_index_unique():
->>>>>>> 5d5f4f5f
     interval_list = [
         np.nan,
         pd.Interval(2.0, 3.0, closed="right"),
         pd.Interval(3.0, 4.0, closed="right"),
-<<<<<<< HEAD
     ]
+
     expected = pd.Index(interval_list)
     actual = cudf.Index(interval_list)
-=======
+    
+    assert_eq(expected, actual)
+
+
+def test_interval_index_unique():
+    interval_list = [
+        np.nan,
+        pd.Interval(2.0, 3.0, closed="right"),
+        pd.Interval(3.0, 4.0, closed="right"),
         np.nan,
         pd.Interval(3.0, 4.0, closed="right"),
         pd.Interval(3.0, 4.0, closed="right"),
@@ -162,6 +163,5 @@
 
     expected = pi.unique()
     actual = gi.unique()
->>>>>>> 5d5f4f5f
 
     assert_eq(expected, actual)