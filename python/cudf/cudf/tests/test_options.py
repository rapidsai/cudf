# Copyright (c) 2022-2023, NVIDIA CORPORATION.

from contextlib import redirect_stdout
from io import StringIO

import pytest
import os
<<<<<<< HEAD
import random
=======
>>>>>>> edbe99bf

import cudf


@pytest.fixture(scope="class", autouse=False)
def empty_option_environment():
    old_option_environment = cudf.options._OPTIONS
    cudf.options._OPTIONS = {}
    yield
    cudf.options._OPTIONS = old_option_environment


@pytest.fixture(scope="function")
def odd_option(empty_option_environment):
    def validator(x):
        if not x % 2 == 1:
            raise ValueError(f"Invalid option value {x}")

    cudf.options._register_option(
        "odd_option",
        1,
        "An odd option.",
        validator,
    )
    yield
    del cudf.options._OPTIONS["odd_option"]


@pytest.fixture(scope="function")
def even_option(empty_option_environment):
    def validator(x):
        if not x % 2 == 0:
            raise ValueError(f"Invalid option value {x}")

    cudf.options._register_option(
        "even_option", 0, "An even option.", validator
    )
    yield
    del cudf.options._OPTIONS["even_option"]


@pytest.mark.usefixtures("odd_option", "even_option")
class TestCleanOptions:
    def test_option_get_set(odd_option):
        assert cudf.get_option("odd_option") == 1
        cudf.set_option("odd_option", 101)
        assert cudf.get_option("odd_option") == 101

    def test_option_set_invalid(odd_option):
        with pytest.raises(ValueError, match="Invalid option value 0"):
            cudf.set_option("odd_option", 0)

    def test_option_description(odd_option):
        s = StringIO()
        with redirect_stdout(s):
            cudf.describe_option("odd_option")
        s.seek(0)
        expected = (
            "odd_option:\n\tAn odd option.\n\t[Default: 1] [Current: 1]\n"
        )
        assert expected == s.read()

    def test_option_description_all(odd_option, even_option):
        s = StringIO()
        with redirect_stdout(s):
            cudf.describe_option()
        s.seek(0)
        expected = (
            "odd_option:\n\tAn odd option.\n\t[Default: 1] [Current: 1]\n"
            "even_option:\n\tAn even option.\n\t[Default: 0] [Current: 0]\n"
        )
        assert expected == s.read()


def test_empty_option_context():
    prev_setting = cudf.get_option("default_integer_bitwidth")
<<<<<<< HEAD
    set_default_integer_bitwidth = random.choice(
        list({32, 64, None} - {prev_setting})
    )
    cudf.set_option("default_integer_bitwidth", set_default_integer_bitwidth)
    with cudf.option_context():
        assert cudf.get_option("default_integer_bitwidth") is None
=======
    cudf.set_option("default_integer_bitwidth", 32)
    with cudf.option_context():
        assert cudf.get_option("default_integer_bitwidth") == 32
>>>>>>> edbe99bf
        assert cudf.get_option("default_float_bitwidth") is None
        assert cudf.get_option("spill") is os.getenv("CUDF_SPILL", False)
        assert cudf.get_option("copy_on_write") is os.getenv(
            "CUDF_COPY_ON_WRITE", False
        )
        assert cudf.get_option("mode.pandas_compatible") is False
<<<<<<< HEAD
    assert (
        cudf.get_option("default_integer_bitwidth")
        == set_default_integer_bitwidth
    )
=======
    assert cudf.get_option("default_integer_bitwidth") == 32
>>>>>>> edbe99bf
    cudf.set_option("default_integer_bitwidth", prev_setting)


def test_option_context():
<<<<<<< HEAD
    prev_pandas_compatible_setting = cudf.get_option("mode.pandas_compatible")
    test_pandas_compatible_value = not prev_pandas_compatible_setting
    cudf.set_option("mode.pandas_compatible", test_pandas_compatible_value)
    assert (
        cudf.get_option("mode.pandas_compatible")
        is test_pandas_compatible_value
    )

    prev_bitwidth_setting = cudf.get_option("default_integer_bitwidth")
    set_default_integer_bitwidth = random.choice(
        list({32, 64, None} - {prev_bitwidth_setting})
    )
    with cudf.option_context(
        "mode.pandas_compatible",
        False,
        "default_integer_bitwidth",
        set_default_integer_bitwidth,
    ):
        assert cudf.get_option("mode.pandas_compatible") is False
        assert (
            cudf.get_option("default_integer_bitwidth")
            == set_default_integer_bitwidth
        )
        cudf.set_option("mode.pandas_compatible", True)
        assert cudf.get_option("mode.pandas_compatible") is True
    assert cudf.get_option("mode.pandas_compatible") is True
    cudf.set_option("mode.pandas_compatible", prev_pandas_compatible_setting)
    assert cudf.get_option("default_integer_bitwidth") == prev_bitwidth_setting
=======
    prev_setting = cudf.get_option("mode.pandas_compatible")
    cudf.set_option("mode.pandas_compatible", True)
    assert cudf.get_option("mode.pandas_compatible") is True
    with cudf.option_context(
        "mode.pandas_compatible", False, "default_integer_bitwidth", 32
    ):
        assert cudf.get_option("mode.pandas_compatible") is False
        assert cudf.get_option("default_integer_bitwidth") == 32
        cudf.set_option("mode.pandas_compatible", True)
        assert cudf.get_option("mode.pandas_compatible") is True
    assert cudf.get_option("mode.pandas_compatible") is True
    cudf.set_option("mode.pandas_compatible", prev_setting)
>>>>>>> edbe99bf


def test_options_context_error():
    with pytest.raises(ValueError):
        with cudf.option_context("mode.pandas_compatible"):
<<<<<<< HEAD
            print("A")

    with pytest.raises(ValueError):
        with cudf.option_context("mode.pandas_compatible", 1, 2):
            print("A")
=======
            pass

    with pytest.raises(ValueError):
        with cudf.option_context("mode.pandas_compatible", 1, 2):
            pass
>>>>>>> edbe99bf
<|MERGE_RESOLUTION|>--- conflicted
+++ resolved
@@ -5,10 +5,7 @@
 
 import pytest
 import os
-<<<<<<< HEAD
 import random
-=======
->>>>>>> edbe99bf
 
 import cudf
 
@@ -85,37 +82,26 @@
 
 def test_empty_option_context():
     prev_setting = cudf.get_option("default_integer_bitwidth")
-<<<<<<< HEAD
     set_default_integer_bitwidth = random.choice(
         list({32, 64, None} - {prev_setting})
     )
     cudf.set_option("default_integer_bitwidth", set_default_integer_bitwidth)
     with cudf.option_context():
-        assert cudf.get_option("default_integer_bitwidth") is None
-=======
-    cudf.set_option("default_integer_bitwidth", 32)
-    with cudf.option_context():
         assert cudf.get_option("default_integer_bitwidth") == 32
->>>>>>> edbe99bf
         assert cudf.get_option("default_float_bitwidth") is None
         assert cudf.get_option("spill") is os.getenv("CUDF_SPILL", False)
         assert cudf.get_option("copy_on_write") is os.getenv(
             "CUDF_COPY_ON_WRITE", False
         )
         assert cudf.get_option("mode.pandas_compatible") is False
-<<<<<<< HEAD
     assert (
         cudf.get_option("default_integer_bitwidth")
         == set_default_integer_bitwidth
     )
-=======
-    assert cudf.get_option("default_integer_bitwidth") == 32
->>>>>>> edbe99bf
     cudf.set_option("default_integer_bitwidth", prev_setting)
 
 
 def test_option_context():
-<<<<<<< HEAD
     prev_pandas_compatible_setting = cudf.get_option("mode.pandas_compatible")
     test_pandas_compatible_value = not prev_pandas_compatible_setting
     cudf.set_option("mode.pandas_compatible", test_pandas_compatible_value)
@@ -144,35 +130,13 @@
     assert cudf.get_option("mode.pandas_compatible") is True
     cudf.set_option("mode.pandas_compatible", prev_pandas_compatible_setting)
     assert cudf.get_option("default_integer_bitwidth") == prev_bitwidth_setting
-=======
-    prev_setting = cudf.get_option("mode.pandas_compatible")
-    cudf.set_option("mode.pandas_compatible", True)
-    assert cudf.get_option("mode.pandas_compatible") is True
-    with cudf.option_context(
-        "mode.pandas_compatible", False, "default_integer_bitwidth", 32
-    ):
-        assert cudf.get_option("mode.pandas_compatible") is False
-        assert cudf.get_option("default_integer_bitwidth") == 32
-        cudf.set_option("mode.pandas_compatible", True)
-        assert cudf.get_option("mode.pandas_compatible") is True
-    assert cudf.get_option("mode.pandas_compatible") is True
-    cudf.set_option("mode.pandas_compatible", prev_setting)
->>>>>>> edbe99bf
 
 
 def test_options_context_error():
     with pytest.raises(ValueError):
         with cudf.option_context("mode.pandas_compatible"):
-<<<<<<< HEAD
-            print("A")
-
-    with pytest.raises(ValueError):
-        with cudf.option_context("mode.pandas_compatible", 1, 2):
-            print("A")
-=======
             pass
 
     with pytest.raises(ValueError):
         with cudf.option_context("mode.pandas_compatible", 1, 2):
-            pass
->>>>>>> edbe99bf
+            pass