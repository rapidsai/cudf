--- conflicted
+++ resolved
@@ -17,17 +17,13 @@
 from cudf.core._compat import PANDAS_GE_110
 from cudf.core.column.string import StringColumn
 from cudf.core.index import StringIndex, as_index
-<<<<<<< HEAD
 from cudf.testing._utils import (
-=======
-from cudf.tests.test_joining import assert_join_results_equal
-from cudf.tests.utils import (
->>>>>>> a57f9cb0
     DATETIME_TYPES,
     NUMERIC_TYPES,
     assert_eq,
     assert_exceptions_equal,
 )
+from cudf.tests.test_joining import assert_join_results_equal
 from cudf.utils import dtypes as dtypeutils
 
 data_list = [
