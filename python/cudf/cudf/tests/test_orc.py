--- conflicted
+++ resolved
@@ -1850,7 +1850,6 @@
     assert_eq(expected, got)
 
 
-<<<<<<< HEAD
 def test_orc_reader_zstd_max_ratio():
     # Encodes as 64KB of zeros, which compresses to 18 bytes with ZSTD
     expected = cudf.DataFrame({"s": [0.0] * 8 * 1024})
@@ -1863,7 +1862,8 @@
     else:
         got = cudf.read_orc(buff)
         assert_eq(expected, got)
-=======
+
+
 @pytest.mark.xfail(
     reason="https://github.com/rapidsai/cudf/issues/11890", raises=RuntimeError
 )
@@ -1874,5 +1874,4 @@
     buffer = BytesIO()
     expected.to_pandas().to_orc(buffer)
     got = cudf.read_orc(buffer)
-    assert_eq(expected, got)
->>>>>>> 8eb6f226
+    assert_eq(expected, got)