# Copyright (c) 2019-2021, NVIDIA CORPORATION.

import datetime
import decimal
import os
from io import BytesIO

import numpy as np
import pandas as pd
import pyarrow as pa
import pyarrow.orc
import pyorc
import pytest

import cudf
from cudf.core.dtypes import Decimal64Dtype
from cudf.io.orc import ORCWriter
from cudf.tests.utils import assert_eq, gen_rand_series, supported_numpy_dtypes


@pytest.fixture(scope="module")
def datadir(datadir):
    return datadir / "orc"


@pytest.fixture
def path_or_buf(datadir):
    fname = datadir / "TestOrcFile.test1.orc"
    try:
        with open(fname, "rb") as f:
            buffer = BytesIO(f.read())
    except Exception as excpr:
        if type(excpr).__name__ == "FileNotFoundError":
            pytest.skip(".parquet file is not found")
        else:
            print(type(excpr).__name__)

    def _make_path_or_buf(src):
        if src == "filepath":
            return str(fname)
        if src == "pathobj":
            return fname
        if src == "bytes_io":
            return buffer
        if src == "bytes":
            return buffer.getvalue()
        if src == "url":
            return fname.as_uri()

        raise ValueError("Invalid source type")

    yield _make_path_or_buf


@pytest.mark.filterwarnings("ignore:Using CPU")
@pytest.mark.filterwarnings("ignore:Strings are not yet supported")
@pytest.mark.parametrize("engine", ["pyarrow", "cudf"])
@pytest.mark.parametrize("use_index", [False, True])
@pytest.mark.parametrize(
    "inputfile, columns",
    [
        ("TestOrcFile.emptyFile.orc", ["boolean1"]),
        (
            "TestOrcFile.test1.orc",
            [
                "boolean1",
                "byte1",
                "short1",
                "int1",
                "long1",
                "float1",
                "double1",
            ],
        ),
        ("TestOrcFile.RLEv2.orc", ["x", "y"]),
        ("TestOrcFile.testSnappy.orc", None),
        ("TestOrcFile.demo-12-zlib.orc", ["_col2", "_col3", "_col4", "_col5"]),
    ],
)
def test_orc_reader_basic(datadir, inputfile, columns, use_index, engine):
    path = datadir / inputfile
    try:
        orcfile = pa.orc.ORCFile(path)
    except pa.ArrowIOError as e:
        pytest.skip(".orc file is not found: %s" % e)

    expect = orcfile.read(columns=columns).to_pandas()
    got = cudf.read_orc(
        path, engine=engine, columns=columns, use_index=use_index
    )

    assert_eq(expect, got, check_categorical=False)


def test_orc_reader_filenotfound(tmpdir):
    with pytest.raises(FileNotFoundError):
        cudf.read_orc("TestMissingFile.orc")

    with pytest.raises(FileNotFoundError):
        cudf.read_orc(tmpdir.mkdir("cudf_orc"))


def test_orc_reader_local_filepath():
    path = "~/TestLocalFile.orc"
    if not os.path.isfile(path):
        pytest.skip("Local .orc file is not found")

    cudf.read_orc(path)


@pytest.mark.parametrize(
    "src", ["filepath", "pathobj", "bytes_io", "bytes", "url"]
)
def test_orc_reader_filepath_or_buffer(path_or_buf, src):
    cols = ["int1", "long1", "float1", "double1"]

    orcfile = pa.orc.ORCFile(path_or_buf("filepath"))
    expect = orcfile.read(columns=cols).to_pandas()
    got = cudf.read_orc(path_or_buf(src), columns=cols)

    assert_eq(expect, got)


def test_orc_reader_trailing_nulls(datadir):
    path = datadir / "TestOrcFile.nulls-at-end-snappy.orc"
    try:
        orcfile = pa.orc.ORCFile(path)
    except pa.ArrowIOError as e:
        pytest.skip(".orc file is not found: %s" % e)

    expect = orcfile.read().to_pandas().fillna(0)
    got = cudf.read_orc(path, engine="cudf").fillna(0)

    # PANDAS uses NaN to represent invalid data, which forces float dtype
    # For comparison, we can replace NaN with 0 and cast to the cuDF dtype
    for col in expect.columns:
        expect[col] = expect[col].astype(got[col].dtype)

    assert_eq(expect, got, check_categorical=False)


@pytest.mark.parametrize("use_index", [False, True])
@pytest.mark.parametrize(
    "inputfile",
    ["TestOrcFile.testDate1900.orc", "TestOrcFile.testDate2038.orc"],
)
def test_orc_reader_datetimestamp(datadir, inputfile, use_index):
    path = datadir / inputfile
    try:
        orcfile = pa.orc.ORCFile(path)
    except pa.ArrowIOError as e:
        pytest.skip(".orc file is not found: %s" % e)

    pdf = orcfile.read().to_pandas(date_as_object=False)
    gdf = cudf.read_orc(path, engine="cudf", use_index=use_index)

    assert_eq(pdf, gdf, check_categorical=False)


def test_orc_reader_strings(datadir):
    path = datadir / "TestOrcFile.testStringAndBinaryStatistics.orc"
    try:
        orcfile = pa.orc.ORCFile(path)
    except pa.ArrowIOError as e:
        pytest.skip(".orc file is not found: %s" % e)

    expect = orcfile.read(columns=["string1"])
    got = cudf.read_orc(path, engine="cudf", columns=["string1"])

    assert_eq(expect, got, check_categorical=False)


def test_orc_read_statistics(datadir):
    # Read in file containing 2 columns ("int1" and "string1") and 3 stripes
    # (sizes 5000, 5000 and 1000 respectively). Each stripe has the same value
    # in every one of its rows. The values the stripes have are 1, 2, and 3 in
    # "int1" and "one", "two", and "three" in "string1".
    path = datadir / "TestOrcFile.testStripeLevelStats.orc"
    try:
        (
            file_statistics,
            stripes_statistics,
        ) = cudf.io.orc.read_orc_statistics([path])
    except pa.ArrowIOError as e:
        pytest.skip(".orc file is not found: %s" % e)

    # Check numberOfValues
    assert_eq(file_statistics[0]["int1"]["number_of_values"], 11_000)
    assert_eq(
        file_statistics[0]["int1"]["number_of_values"],
        sum(
            [
                stripes_statistics[0]["int1"]["number_of_values"],
                stripes_statistics[1]["int1"]["number_of_values"],
                stripes_statistics[2]["int1"]["number_of_values"],
            ]
        ),
    )
    assert_eq(
        stripes_statistics[1]["int1"]["number_of_values"],
        stripes_statistics[1]["string1"]["number_of_values"],
    )
    assert_eq(stripes_statistics[2]["string1"]["number_of_values"], 1_000)

    # Check other statistics
    assert_eq(stripes_statistics[2]["string1"]["has_null"], False)
    assert_eq(
        file_statistics[0]["int1"]["minimum"],
        min(
            stripes_statistics[0]["int1"]["minimum"],
            stripes_statistics[1]["int1"]["minimum"],
            stripes_statistics[2]["int1"]["minimum"],
        ),
    )
    assert_eq(file_statistics[0]["int1"]["minimum"], 1)
    assert_eq(file_statistics[0]["string1"]["minimum"], "one")


@pytest.mark.parametrize("engine", ["cudf", "pyarrow"])
@pytest.mark.parametrize(
    "predicate,expected_len",
    [
        ([[("int1", "==", 1)]], 5000),
        ([[("int1", "<=", 2)]], 10000),
        ([[("int1", "==", -1)]], 0),
        ([[("int1", "in", range(3))]], 10000),
        ([[("int1", "in", {1, 3})]], 6000),
        ([[("int1", "not in", {1, 3})]], 5000),
    ],
)
def test_orc_read_filtered(datadir, engine, predicate, expected_len):
    path = datadir / "TestOrcFile.testStripeLevelStats.orc"
    try:
        df_filtered = cudf.read_orc(path, engine=engine, filters=predicate)
    except pa.ArrowIOError as e:
        pytest.skip(".orc file is not found: %s" % e)

    # Assert # of rows after filtering
    assert len(df_filtered) == expected_len


@pytest.mark.parametrize("engine", ["cudf", "pyarrow"])
def test_orc_read_stripes(datadir, engine):
    path = datadir / "TestOrcFile.testDate1900.orc"
    try:
        pdf = cudf.read_orc(path, engine=engine)
    except pa.ArrowIOError as e:
        pytest.skip(".orc file is not found: %s" % e)

    num_rows, stripes, col_names = cudf.io.read_orc_metadata(path)

    # Read stripes one at a time
    gdf = [
        cudf.read_orc(path, engine=engine, stripes=[[i]])
        for i in range(stripes)
    ]
    gdf = cudf.concat(gdf).reset_index(drop=True)
    assert_eq(pdf, gdf, check_categorical=False)

    # Read stripes all at once
    gdf = cudf.read_orc(
        path, engine=engine, stripes=[[int(x) for x in range(stripes)]]
    )
    assert_eq(pdf, gdf, check_categorical=False)

    # Read only some stripes
    gdf = cudf.read_orc(path, engine=engine, stripes=[[0, 1]])
    assert_eq(gdf, pdf.head(25000))
    gdf = cudf.read_orc(path, engine=engine, stripes=[[0, stripes - 1]])
    assert_eq(
        gdf, cudf.concat([pdf.head(15000), pdf.tail(10000)], ignore_index=True)
    )


@pytest.mark.parametrize("num_rows", [1, 100, 3000])
@pytest.mark.parametrize("skiprows", [0, 1, 3000])
def test_orc_read_rows(datadir, skiprows, num_rows):
    path = datadir / "TestOrcFile.decimal.orc"
    try:
        orcfile = pa.orc.ORCFile(path)
    except pa.ArrowIOError as e:
        pytest.skip(".orc file is not found: %s" % e)

    pdf = orcfile.read().to_pandas()
    gdf = cudf.read_orc(
        path, engine="cudf", skiprows=skiprows, num_rows=num_rows
    )

    # Slice rows out of the whole dataframe for comparison as PyArrow doesn't
    # have an API to read a subsection of rows from the file
    pdf = pdf[skiprows : skiprows + num_rows]
    pdf = pdf.reset_index(drop=True)

    assert_eq(pdf, gdf)


def test_orc_read_skiprows(tmpdir):
    buff = BytesIO()
    df = pd.DataFrame(
        {"a": [1, 0, 1, 0, None, 1, 1, 1, 0, None, 0, 0, 1, 1, 1, 1]},
        dtype=pd.BooleanDtype(),
    )
    writer = pyorc.Writer(buff, pyorc.Struct(a=pyorc.Boolean()))
    tuples = list(
        map(
            lambda x: (None,) if x[0] is pd.NA else x,
            list(df.itertuples(index=False, name=None)),
        )
    )
    writer.writerows(tuples)
    writer.close()

    skiprows = 10

    expected = cudf.read_orc(buff)[skiprows::].reset_index(drop=True)
    got = cudf.read_orc(buff, skiprows=skiprows)

    assert_eq(expected, got)


def test_orc_reader_uncompressed_block(datadir):
    path = datadir / "uncompressed_snappy.orc"
    try:
        orcfile = pa.orc.ORCFile(path)
    except pa.ArrowIOError as e:
        pytest.skip(".orc file is not found: %s" % e)

    expect = orcfile.read().to_pandas()
    got = cudf.read_orc(path, engine="cudf")

    assert_eq(expect, got, check_categorical=False)


def test_orc_reader_nodata_block(datadir):
    path = datadir / "nodata.orc"
    try:
        orcfile = pa.orc.ORCFile(path)
    except Exception as excpr:
        if type(excpr).__name__ == "ArrowIOError":
            pytest.skip(".orc file is not found")
        else:
            print(type(excpr).__name__)

    expect = orcfile.read().to_pandas()
    got = cudf.read_orc(path, engine="cudf", num_rows=1)

    assert_eq(expect, got, check_categorical=False)


@pytest.mark.parametrize("compression", [None, "snappy"])
@pytest.mark.parametrize(
    "reference_file, columns",
    [
        (
            "TestOrcFile.test1.orc",
            [
                "boolean1",
                "byte1",
                "short1",
                "int1",
                "long1",
                "float1",
                "double1",
            ],
        ),
        ("TestOrcFile.demo-12-zlib.orc", ["_col1", "_col3", "_col5"]),
    ],
)
def test_orc_writer(datadir, tmpdir, reference_file, columns, compression):
    pdf_fname = datadir / reference_file
    gdf_fname = tmpdir.join("gdf.orc")

    try:
        orcfile = pa.orc.ORCFile(pdf_fname)
    except Exception as excpr:
        if type(excpr).__name__ == "ArrowIOError":
            pytest.skip(".orc file is not found")
        else:
            print(type(excpr).__name__)

    expect = orcfile.read(columns=columns).to_pandas()
    cudf.from_pandas(expect).to_orc(gdf_fname.strpath, compression=compression)
    got = pa.orc.ORCFile(gdf_fname).read(columns=columns).to_pandas()

    assert_eq(expect, got)


@pytest.mark.parametrize("compression", [None, "snappy"])
@pytest.mark.parametrize(
    "reference_file, columns",
    [
        (
            "TestOrcFile.test1.orc",
            [
                "boolean1",
                "byte1",
                "short1",
                "int1",
                "long1",
                "float1",
                "double1",
            ],
        ),
        ("TestOrcFile.demo-12-zlib.orc", ["_col1", "_col3", "_col5"]),
    ],
)
def test_chunked_orc_writer(
    datadir, tmpdir, reference_file, columns, compression
):
    pdf_fname = datadir / reference_file
    gdf_fname = tmpdir.join("chunked_gdf.orc")

    try:
        orcfile = pa.orc.ORCFile(pdf_fname)
    except Exception as excpr:
        if type(excpr).__name__ == "ArrowIOError":
            pytest.skip(".orc file is not found")
        else:
            print(type(excpr).__name__)

    pdf = orcfile.read(columns=columns).to_pandas()
    gdf = cudf.from_pandas(pdf)
    expect = pd.concat([pdf, pdf]).reset_index(drop=True)

    writer = ORCWriter(gdf_fname, compression=compression)
    writer.write_table(gdf)
    writer.write_table(gdf)
    writer.close()

    got = pa.orc.ORCFile(gdf_fname).read(columns=columns).to_pandas()

    assert_eq(expect, got)


@pytest.mark.parametrize(
    "dtypes",
    [
        {"c": str, "a": int},
        {"c": int, "a": str},
        {"c": int, "a": str, "b": float},
        {"c": str, "a": object},
    ],
)
def test_orc_writer_strings(tmpdir, dtypes):
    gdf_fname = tmpdir.join("gdf_strings.orc")

    expect = cudf.datasets.randomdata(nrows=10, dtypes=dtypes, seed=1)
    expect.to_orc(gdf_fname)
    got = pa.orc.ORCFile(gdf_fname).read().to_pandas()

    assert_eq(expect, got)


@pytest.mark.parametrize(
    "dtypes",
    [
        {"c": str, "a": int},
        {"c": int, "a": str},
        {"c": int, "a": str, "b": float},
        {"c": str, "a": object},
    ],
)
def test_chunked_orc_writer_strings(tmpdir, dtypes):
    gdf_fname = tmpdir.join("chunked_gdf_strings.orc")

    gdf = cudf.datasets.randomdata(nrows=10, dtypes=dtypes, seed=1)
    pdf = gdf.to_pandas()
    expect = pd.concat([pdf, pdf]).reset_index(drop=True)
    writer = ORCWriter(gdf_fname)
    writer.write_table(gdf)
    writer.write_table(gdf)
    writer.close()

    got = pa.orc.ORCFile(gdf_fname).read().to_pandas()

    assert_eq(expect, got)


def test_orc_writer_sliced(tmpdir):
    cudf_path = tmpdir.join("cudf.orc")

    df = pd.DataFrame()
    df["String"] = np.array(["Alpha", "Beta", "Gamma", "Delta"])
    df = cudf.from_pandas(df)

    df_select = df.iloc[1:3]

    df_select.to_orc(cudf_path)
    assert_eq(cudf.read_orc(cudf_path), df_select.reset_index(drop=True))


@pytest.mark.parametrize(
    "orc_file",
    [
        "TestOrcFile.decimal.orc",
        "TestOrcFile.decimal.same.values.orc",
        "TestOrcFile.decimal.multiple.values.orc",
        # For addional information take look at PR 7034
        "TestOrcFile.decimal.runpos.issue.orc",
    ],
)
def test_orc_reader_decimal_type(datadir, orc_file):
    file_path = datadir / orc_file

    try:
        orcfile = pa.orc.ORCFile(file_path)
    except pa.ArrowIOError as e:
        pytest.skip(".orc file is not found: %s" % e)

    pdf = orcfile.read().to_pandas()
    df = cudf.read_orc(file_path).to_pandas()

    assert_eq(pdf, df)


def test_orc_decimal_precision_fail(datadir):
    file_path = datadir / "TestOrcFile.int_decimal.precision_19.orc"

    try:
        orcfile = pa.orc.ORCFile(file_path)
    except pa.ArrowIOError as e:
        pytest.skip(".orc file is not found: %s" % e)

    # Max precision supported is 18 (Decimal64Dtype limit)
    # and the data has the precision 19. This test should be removed
    # once Decimal128Dtype is introduced.
    with pytest.raises(RuntimeError):
        cudf.read_orc(file_path)

    # Shouldn't cause failure if decimal column is not chosen to be read.
    pdf = orcfile.read(columns=["int"]).to_pandas()
    gdf = cudf.read_orc(file_path, columns=["int"])

    assert_eq(pdf, gdf)


# For addional information take look at PR 6636 and 6702
@pytest.mark.parametrize(
    "orc_file",
    [
        "TestOrcFile.boolean_corruption_PR_6636.orc",
        "TestOrcFile.boolean_corruption_PR_6702.orc",
    ],
)
def test_orc_reader_boolean_type(datadir, orc_file):
    file_path = datadir / orc_file

    pdf = pd.read_orc(file_path)
    df = cudf.read_orc(file_path).to_pandas()

    assert_eq(pdf, df)


@pytest.mark.filterwarnings("ignore:Using CPU")
def test_orc_reader_tzif_timestamps(datadir):
    # Contains timstamps in the range covered by the TZif file
    # Other timedate tests only cover "future" times
    path = datadir / "TestOrcFile.lima_timezone.orc"
    try:
        orcfile = pa.orc.ORCFile(path)
    except pa.ArrowIOError as e:
        pytest.skip(".orc file is not found: %s" % e)

    pdf = orcfile.read().to_pandas()
    gdf = cudf.read_orc(path, engine="cudf").to_pandas()

    assert_eq(pdf, gdf)


def test_int_overflow(tmpdir):
    file_path = tmpdir.join("gdf_overflow.orc")

    # The number of rows and the large element trigger delta encoding
    num_rows = 513
    df = cudf.DataFrame({"a": [None] * num_rows}, dtype="int32")
    df["a"][0] = 1024 * 1024 * 1024
    df["a"][num_rows - 1] = 1
    df.to_orc(file_path)

    assert_eq(cudf.read_orc(file_path), df)


def normalized_equals(value1, value2):
    if isinstance(value1, (datetime.datetime, np.datetime64)):
        value1 = np.datetime64(value1, "ms")
    if isinstance(value2, (datetime.datetime, np.datetime64)):
        value2 = np.datetime64(value2, "ms")

    # Compare integers with floats now
    if isinstance(value1, float) or isinstance(value2, float):
        return np.isclose(value1, value2)

    return value1 == value2


@pytest.mark.parametrize("nrows", [1, 100, 6000000])
def test_orc_write_statistics(tmpdir, datadir, nrows):
    supported_stat_types = supported_numpy_dtypes + ["str"]
    # Can't write random bool columns until issue #6763 is fixed
    if nrows == 6000000:
        supported_stat_types.remove("bool")

    # Make a dataframe
    gdf = cudf.DataFrame(
        {
            "col_" + str(dtype): gen_rand_series(dtype, nrows, has_nulls=True)
            for dtype in supported_stat_types
        }
    )
    fname = tmpdir.join("gdf.orc")

    # Write said dataframe to ORC with cuDF
    gdf.to_orc(fname.strpath)

    # Read back written ORC's statistics
    orc_file = pa.orc.ORCFile(fname)
    (file_stats, stripes_stats,) = cudf.io.orc.read_orc_statistics([fname])

    # check file stats
    for col in gdf:
        if "minimum" in file_stats[0][col]:
            stats_min = file_stats[0][col]["minimum"]
            actual_min = gdf[col].min()
            assert normalized_equals(actual_min, stats_min)
        if "maximum" in file_stats[0][col]:
            stats_max = file_stats[0][col]["maximum"]
            actual_max = gdf[col].max()
            assert normalized_equals(actual_max, stats_max)

    # compare stripe statistics with actual min/max
    for stripe_idx in range(0, orc_file.nstripes):
        stripe = orc_file.read_stripe(stripe_idx)
        # pandas is unable to handle min/max of string col with nulls
        stripe_df = cudf.DataFrame(stripe.to_pandas())
        for col in stripe_df:
            if "minimum" in stripes_stats[stripe_idx][col]:
                actual_min = stripe_df[col].min()
                stats_min = stripes_stats[stripe_idx][col]["minimum"]
                assert normalized_equals(actual_min, stats_min)

            if "maximum" in stripes_stats[stripe_idx][col]:
                actual_max = stripe_df[col].max()
                stats_max = stripes_stats[stripe_idx][col]["maximum"]
                assert normalized_equals(actual_max, stats_max)


@pytest.mark.parametrize("nrows", [1, 100, 6000000])
def test_orc_write_bool_statistics(tmpdir, datadir, nrows):
    # Make a dataframe
    gdf = cudf.DataFrame({"col_bool": gen_rand_series("bool", nrows)})
    fname = tmpdir.join("gdf.orc")

    # Write said dataframe to ORC with cuDF
    gdf.to_orc(fname.strpath)

    # Read back written ORC's statistics
    orc_file = pa.orc.ORCFile(fname)
    (file_stats, stripes_stats,) = cudf.io.orc.read_orc_statistics([fname])

    # check file stats
    col = "col_bool"
    if "true_count" in file_stats[0][col]:
        stats_true_count = file_stats[0][col]["true_count"]
        actual_true_count = gdf[col].sum()
        assert normalized_equals(actual_true_count, stats_true_count)

    if "number_of_values" in file_stats[0][col]:
        stats_valid_count = file_stats[0][col]["number_of_values"]
        actual_valid_count = gdf[col].valid_count
        assert normalized_equals(actual_valid_count, stats_valid_count)

    # compare stripe statistics with actual min/max
    for stripe_idx in range(0, orc_file.nstripes):
        stripe = orc_file.read_stripe(stripe_idx)
        # pandas is unable to handle min/max of string col with nulls
        stripe_df = cudf.DataFrame(stripe.to_pandas())

        if "true_count" in stripes_stats[stripe_idx][col]:
            actual_true_count = stripe_df[col].sum()
            stats_true_count = stripes_stats[stripe_idx][col]["true_count"]
            assert normalized_equals(actual_true_count, stats_true_count)

        if "number_of_values" in stripes_stats[stripe_idx][col]:
            actual_valid_count = stripe_df[col].valid_count
            stats_valid_count = stripes_stats[stripe_idx][col][
                "number_of_values"
            ]
            assert normalized_equals(actual_valid_count, stats_valid_count)


def test_orc_reader_gmt_timestamps(datadir):
    path = datadir / "TestOrcFile.gmt.orc"
    try:
        orcfile = pa.orc.ORCFile(path)
    except pa.ArrowIOError as e:
        pytest.skip(".orc file is not found: %s" % e)

    pdf = orcfile.read().to_pandas()
    gdf = cudf.read_orc(path, engine="cudf").to_pandas()
    assert_eq(pdf, gdf)


def test_orc_bool_encode_fail():
    np.random.seed(0)
    buffer = BytesIO()

    # Generate a boolean column longer than a single stripe
    fail_df = cudf.DataFrame({"col": gen_rand_series("bool", 600000)})
    # Invalidate the first row in the second stripe to break encoding
    fail_df["col"][500000] = None

    # Should throw instead of generating a file that is incompatible
    # with other readers (see issue #6763)
    with pytest.raises(RuntimeError):
        fail_df.to_orc(buffer)

    # Generate a boolean column that fits into a single stripe
    okay_df = cudf.DataFrame({"col": gen_rand_series("bool", 500000)})
    okay_df["col"][500000 - 1] = None
    # Invalid row is in the last row group of the stripe;
    # encoding is assumed to be correct
    okay_df.to_orc(buffer)

    # Also validate data
    pdf = pa.orc.ORCFile(buffer).read().to_pandas()
    assert_eq(okay_df, pdf)


def test_nanoseconds_overflow():
    buffer = BytesIO()
    # Use nanosecond values that take more than 32 bits to encode
    s = cudf.Series([710424008, -1338482640], dtype="datetime64[ns]")
    expected = cudf.DataFrame({"s": s})
    expected.to_orc(buffer)

    cudf_got = cudf.read_orc(buffer)
    assert_eq(expected, cudf_got)

    pyarrow_got = pa.orc.ORCFile(buffer).read()
    assert_eq(expected.to_pandas(), pyarrow_got.to_pandas())


def test_empty_dataframe():
    buffer = BytesIO()
    expected = cudf.DataFrame()
    expected.to_orc(buffer)

    # Raise error if column name is mentioned, but it doesn't exist.
    with pytest.raises(RuntimeError):
        cudf.read_orc(buffer, columns=["a"])

    got_df = cudf.read_orc(buffer)
    expected_pdf = pd.read_orc(buffer)

    assert_eq(expected, got_df)
    assert_eq(expected_pdf, got_df)


@pytest.mark.parametrize(
    "data", [[None, ""], ["", None], [None, None], ["", ""]]
)
def test_empty_string_columns(data):
    buffer = BytesIO()

    expected = cudf.DataFrame({"string": data}, dtype="str")
    expected.to_orc(buffer)

    expected_pdf = pd.read_orc(buffer)
    got_df = cudf.read_orc(buffer)

    assert_eq(expected, got_df)
    assert_eq(expected_pdf, got_df)


@pytest.mark.parametrize("scale", [-3, 0, 3])
def test_orc_writer_decimal(tmpdir, scale):
    np.random.seed(0)
    fname = tmpdir / "decimal.orc"

    expected = cudf.DataFrame({"dec_val": gen_rand_series("i", 100)})
    expected["dec_val"] = expected["dec_val"].astype(Decimal64Dtype(7, scale))

    expected.to_orc(fname)

    got = pd.read_orc(fname)
    assert_eq(expected.to_pandas()["dec_val"], got["dec_val"])


<<<<<<< HEAD
@pytest.mark.parametrize(
    "src", ["filepath", "pathobj", "bytes_io", "bytes", "url"]
)
def test_orc_reader_multiple_files(datadir, src):

    path = datadir / "TestOrcFile.test1.orc"
    try:
        orcfile_0 = pa.orc.ORCFile(path)
        orcfile_1 = pa.orc.ORCFile(path)
    except pa.ArrowIOError as e:
        pytest.skip(".orc file is not found: %s" % e)

    pdf_0 = orcfile_0.read().to_pandas()
    pdf_1 = orcfile_1.read().to_pandas()
    expect = pd.concat([pdf_0, pdf_1])

    got = cudf.read_orc([path, path], engine="cudf").to_pandas()

    assert_eq(expect, got)
=======
def test_orc_reader_multiple_files(datadir):

    path = datadir / "TestOrcFile.testSnappy.orc"

    df_1 = pd.read_orc(path)
    df_2 = pd.read_orc(path)
    df = pd.concat([df_1, df_2], ignore_index=True)

    gdf = cudf.read_orc([path, path], engine="cudf").to_pandas()

    assert_eq(df, gdf)
>>>>>>> ce6bf657


def test_orc_string_stream_offset_issue():
    size = 30000
    vals = {
        str(x): [decimal.Decimal(1)] * size if x != 0 else ["XYZ"] * size
        for x in range(0, 5)
    }
    df = cudf.DataFrame(vals)

    buffer = BytesIO()
    df.to_orc(buffer)

    assert_eq(df, cudf.read_orc(buffer))<|MERGE_RESOLUTION|>--- conflicted
+++ resolved
@@ -786,27 +786,6 @@
     assert_eq(expected.to_pandas()["dec_val"], got["dec_val"])
 
 
-<<<<<<< HEAD
-@pytest.mark.parametrize(
-    "src", ["filepath", "pathobj", "bytes_io", "bytes", "url"]
-)
-def test_orc_reader_multiple_files(datadir, src):
-
-    path = datadir / "TestOrcFile.test1.orc"
-    try:
-        orcfile_0 = pa.orc.ORCFile(path)
-        orcfile_1 = pa.orc.ORCFile(path)
-    except pa.ArrowIOError as e:
-        pytest.skip(".orc file is not found: %s" % e)
-
-    pdf_0 = orcfile_0.read().to_pandas()
-    pdf_1 = orcfile_1.read().to_pandas()
-    expect = pd.concat([pdf_0, pdf_1])
-
-    got = cudf.read_orc([path, path], engine="cudf").to_pandas()
-
-    assert_eq(expect, got)
-=======
 def test_orc_reader_multiple_files(datadir):
 
     path = datadir / "TestOrcFile.testSnappy.orc"
@@ -818,7 +797,6 @@
     gdf = cudf.read_orc([path, path], engine="cudf").to_pandas()
 
     assert_eq(df, gdf)
->>>>>>> ce6bf657
 
 
 def test_orc_string_stream_offset_issue():
