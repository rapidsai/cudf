--- conflicted
+++ resolved
@@ -12,17 +12,13 @@
 import pytest
 
 import cudf
+from cudf.core.dtypes import Decimal64Dtype
 from cudf.io.orc import ORCWriter
-<<<<<<< HEAD
 from cudf.testing._utils import (
     assert_eq,
     gen_rand_series,
     supported_numpy_dtypes,
 )
-=======
-from cudf.tests.utils import assert_eq, gen_rand_series, supported_numpy_dtypes
-from cudf.core.dtypes import Decimal64Dtype
->>>>>>> 5b8895dc
 
 
 @pytest.fixture(scope="module")
