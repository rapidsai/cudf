--- conflicted
+++ resolved
@@ -1,6 +1,7 @@
 # Copyright (c) 2019-2021, NVIDIA CORPORATION.
 
 import datetime
+import decimal
 import os
 from io import BytesIO
 
@@ -10,7 +11,6 @@
 import pyarrow.orc
 import pyorc
 import pytest
-import decimal
 
 import cudf
 from cudf.core.dtypes import Decimal64Dtype
@@ -783,7 +783,6 @@
     assert_eq(expected.to_pandas()["dec_val"], got["dec_val"])
 
 
-<<<<<<< HEAD
 @pytest.mark.parametrize(
     "src", ["filepath", "pathobj", "bytes_io", "bytes", "url"]
 )
@@ -811,7 +810,8 @@
         print(col)
 
     assert_eq(expect, got)
-=======
+
+
 def test_orc_string_stream_offset_issue():
     size = 30000
     vals = {
@@ -823,5 +823,4 @@
     buffer = BytesIO()
     df.to_orc(buffer)
 
-    assert_eq(df, cudf.read_orc(buffer))
->>>>>>> 93ce6c7f
+    assert_eq(df, cudf.read_orc(buffer))