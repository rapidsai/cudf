--- conflicted
+++ resolved
@@ -57,21 +57,6 @@
     yield _make_path_or_buf
 
 
-<<<<<<< HEAD
-def test_writer_struct():
-    data = {
-        "X": [
-            {"Name": "A", "Age": 27},
-            {"Name": "B", "Age": 25},
-            None,
-        ],
-        "Y": [
-            {"W": "C", "H": 12},
-            None,
-            {"W": "D", "H": 13},
-        ]
-    }
-=======
 @pytest.mark.filterwarnings("ignore:Using CPU")
 @pytest.mark.filterwarnings("ignore:Strings are not yet supported")
 @pytest.mark.parametrize("engine", ["pyarrow", "cudf"])
@@ -1138,7 +1123,6 @@
     ],
 )
 def test_orc_writer_lists(data):
->>>>>>> 20ea823d
     pdf_in = pd.DataFrame(data)
     buffer = BytesIO()
     cudf_in = cudf.from_pandas(pdf_in)
