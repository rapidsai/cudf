# Copyright (c) 2019-2021, NVIDIA CORPORATION.

import datetime
import decimal
import os
import random
from io import BytesIO
from string import ascii_lowercase

import numpy as np
import pandas as pd
import pyarrow as pa
import pyarrow.orc
import pyorc as po
import pytest

import cudf
from cudf.core.dtypes import Decimal64Dtype
from cudf.io.orc import ORCWriter
from cudf.testing._utils import (
    assert_eq,
    gen_rand_series,
    supported_numpy_dtypes,
)


@pytest.fixture(scope="module")
def datadir(datadir):
    return datadir / "orc"


@pytest.fixture
def path_or_buf(datadir):
    fname = datadir / "TestOrcFile.test1.orc"
    try:
        with open(fname, "rb") as f:
            buffer = BytesIO(f.read())
    except Exception as excpr:
        if type(excpr).__name__ == "FileNotFoundError":
            pytest.skip(".parquet file is not found")
        else:
            print(type(excpr).__name__)

    def _make_path_or_buf(src):
        if src == "filepath":
            return str(fname)
        if src == "pathobj":
            return fname
        if src == "bytes_io":
            return buffer
        if src == "bytes":
            return buffer.getvalue()
        if src == "url":
            return fname.as_uri()

        raise ValueError("Invalid source type")

    yield _make_path_or_buf


@pytest.mark.filterwarnings("ignore:Using CPU")
@pytest.mark.parametrize("engine", ["pyarrow", "cudf"])
@pytest.mark.parametrize("use_index", [False, True])
@pytest.mark.parametrize(
    "inputfile, columns",
    [
        ("TestOrcFile.emptyFile.orc", ["boolean1"]),
        (
            "TestOrcFile.test1.orc",
            [
                "boolean1",
                "byte1",
                "short1",
                "int1",
                "long1",
                "float1",
                "double1",
            ],
        ),
        ("TestOrcFile.RLEv2.orc", ["x", "y"]),
        ("TestOrcFile.testSnappy.orc", None),
        ("TestOrcFile.demo-12-zlib.orc", ["_col2", "_col3", "_col4", "_col5"]),
    ],
)
def test_orc_reader_basic(datadir, inputfile, columns, use_index, engine):
    path = datadir / inputfile
    try:
        orcfile = pa.orc.ORCFile(path)
    except pa.ArrowIOError as e:
        pytest.skip(".orc file is not found: %s" % e)

    expect = orcfile.read(columns=columns).to_pandas()
    got = cudf.read_orc(
        path, engine=engine, columns=columns, use_index=use_index
    )

    assert_eq(expect, got, check_categorical=False)


def test_orc_reader_filenotfound(tmpdir):
    with pytest.raises(FileNotFoundError):
        cudf.read_orc("TestMissingFile.orc")

    with pytest.raises(FileNotFoundError):
        cudf.read_orc(tmpdir.mkdir("cudf_orc"))


def test_orc_reader_local_filepath():
    path = "~/TestLocalFile.orc"
    if not os.path.isfile(path):
        pytest.skip("Local .orc file is not found")

    cudf.read_orc(path)


@pytest.mark.parametrize(
    "src", ["filepath", "pathobj", "bytes_io", "bytes", "url"]
)
def test_orc_reader_filepath_or_buffer(path_or_buf, src):
    cols = ["int1", "long1", "float1", "double1"]

    orcfile = pa.orc.ORCFile(path_or_buf("filepath"))
    expect = orcfile.read(columns=cols).to_pandas()
    got = cudf.read_orc(path_or_buf(src), columns=cols)

    assert_eq(expect, got)


def test_orc_reader_trailing_nulls(datadir):
    path = datadir / "TestOrcFile.nulls-at-end-snappy.orc"
    try:
        orcfile = pa.orc.ORCFile(path)
    except pa.ArrowIOError as e:
        pytest.skip(".orc file is not found: %s" % e)

    expect = orcfile.read().to_pandas().fillna(0)
    got = cudf.read_orc(path).fillna(0)

    # PANDAS uses NaN to represent invalid data, which forces float dtype
    # For comparison, we can replace NaN with 0 and cast to the cuDF dtype
    for col in expect.columns:
        expect[col] = expect[col].astype(got[col].dtype)

    assert_eq(expect, got, check_categorical=False)


@pytest.mark.parametrize("use_index", [False, True])
@pytest.mark.parametrize(
    "inputfile",
    ["TestOrcFile.testDate1900.orc", "TestOrcFile.testDate2038.orc"],
)
def test_orc_reader_datetimestamp(datadir, inputfile, use_index):
    path = datadir / inputfile
    try:
        orcfile = pa.orc.ORCFile(path)
    except pa.ArrowIOError as e:
        pytest.skip(".orc file is not found: %s" % e)

    pdf = orcfile.read().to_pandas(date_as_object=False)
    gdf = cudf.read_orc(path, use_index=use_index)

    assert_eq(pdf, gdf, check_categorical=False)


def test_orc_reader_strings(datadir):
    path = datadir / "TestOrcFile.testStringAndBinaryStatistics.orc"
    try:
        orcfile = pa.orc.ORCFile(path)
    except pa.ArrowIOError as e:
        pytest.skip(".orc file is not found: %s" % e)

    expect = orcfile.read(columns=["string1"])
    got = cudf.read_orc(path, columns=["string1"])

    assert_eq(expect, got, check_categorical=False)


def test_orc_read_statistics(datadir):
    # Read in file containing 2 columns ("int1" and "string1") and 3 stripes
    # (sizes 5000, 5000 and 1000 respectively). Each stripe has the same value
    # in every one of its rows. The values the stripes have are 1, 2, and 3 in
    # "int1" and "one", "two", and "three" in "string1".
    path = datadir / "TestOrcFile.testStripeLevelStats.orc"
    try:
        (
            file_statistics,
            stripes_statistics,
        ) = cudf.io.orc.read_orc_statistics([path, path])
    except pa.ArrowIOError as e:
        pytest.skip(".orc file is not found: %s" % e)

    # Check numberOfValues
    assert_eq(file_statistics[0]["int1"]["number_of_values"], 11_000)
    assert_eq(
        file_statistics[0]["int1"]["number_of_values"],
        sum(
            [
                stripes_statistics[0]["int1"]["number_of_values"],
                stripes_statistics[1]["int1"]["number_of_values"],
                stripes_statistics[2]["int1"]["number_of_values"],
            ]
        ),
    )
    assert_eq(
        stripes_statistics[1]["int1"]["number_of_values"],
        stripes_statistics[1]["string1"]["number_of_values"],
    )
    assert_eq(stripes_statistics[2]["string1"]["number_of_values"], 1_000)

    # Check other statistics
    assert_eq(stripes_statistics[2]["string1"]["has_null"], False)
    assert_eq(
        file_statistics[0]["int1"]["minimum"],
        min(
            stripes_statistics[0]["int1"]["minimum"],
            stripes_statistics[1]["int1"]["minimum"],
            stripes_statistics[2]["int1"]["minimum"],
        ),
    )
    assert_eq(file_statistics[0]["int1"]["minimum"], 1)
    assert_eq(file_statistics[0]["string1"]["minimum"], "one")


@pytest.mark.filterwarnings("ignore:Using CPU")
@pytest.mark.parametrize("engine", ["cudf", "pyarrow"])
@pytest.mark.parametrize(
    "predicate,expected_len",
    [
        ([[("int1", "==", 1)]], 5000),
        ([[("int1", "<=", 2)]], 10000),
        ([[("int1", "==", -1)]], 0),
        ([[("int1", "in", range(3))]], 10000),
        ([[("int1", "in", {1, 3})]], 6000),
        ([[("int1", "not in", {1, 3})]], 5000),
    ],
)
def test_orc_read_filtered(datadir, engine, predicate, expected_len):
    path = datadir / "TestOrcFile.testStripeLevelStats.orc"
    try:
        df_filtered = cudf.read_orc(path, engine=engine, filters=predicate)
    except pa.ArrowIOError as e:
        pytest.skip(".orc file is not found: %s" % e)

    # Assert # of rows after filtering
    assert len(df_filtered) == expected_len


@pytest.mark.filterwarnings("ignore:Using CPU")
@pytest.mark.parametrize("engine", ["cudf", "pyarrow"])
def test_orc_read_stripes(datadir, engine):
    path = datadir / "TestOrcFile.testDate1900.orc"
    try:
        pdf = cudf.read_orc(path, engine=engine)
    except pa.ArrowIOError as e:
        pytest.skip(".orc file is not found: %s" % e)

    num_rows, stripes, col_names = cudf.io.read_orc_metadata(path)

    # Read stripes one at a time
    gdf = [
        cudf.read_orc(path, engine=engine, stripes=[[i]])
        for i in range(stripes)
    ]
    gdf = cudf.concat(gdf).reset_index(drop=True)
    assert_eq(pdf, gdf, check_categorical=False, check_index_type=True)

    # Read stripes all at once
    gdf = cudf.read_orc(
        path, engine=engine, stripes=[[int(x) for x in range(stripes)]]
    )
    assert_eq(pdf, gdf, check_categorical=False)

    # Read only some stripes
    gdf = cudf.read_orc(path, engine=engine, stripes=[[0, 1]])
    assert_eq(gdf, pdf.head(25000))
    gdf = cudf.read_orc(path, engine=engine, stripes=[[0, stripes - 1]])
    assert_eq(
        gdf,
        cudf.concat([pdf.head(15000), pdf.tail(10000)], ignore_index=True),
        check_index_type=True,
    )


@pytest.mark.parametrize("num_rows", [1, 100, 3000])
@pytest.mark.parametrize("skiprows", [0, 1, 3000])
def test_orc_read_rows(datadir, skiprows, num_rows):
    path = datadir / "TestOrcFile.decimal.orc"
    try:
        orcfile = pa.orc.ORCFile(path)
    except pa.ArrowIOError as e:
        pytest.skip(".orc file is not found: %s" % e)

    pdf = orcfile.read().to_pandas()
    gdf = cudf.read_orc(path, skiprows=skiprows, num_rows=num_rows)

    # Slice rows out of the whole dataframe for comparison as PyArrow doesn't
    # have an API to read a subsection of rows from the file
    pdf = pdf[skiprows : skiprows + num_rows]
    pdf = pdf.reset_index(drop=True)

    assert_eq(pdf, gdf)


def test_orc_read_skiprows(tmpdir):
    buff = BytesIO()
    df = pd.DataFrame(
        {"a": [1, 0, 1, 0, None, 1, 1, 1, 0, None, 0, 0, 1, 1, 1, 1]},
        dtype=pd.BooleanDtype(),
    )
    writer = po.Writer(buff, po.Struct(a=po.Boolean()))
    tuples = list(
        map(
            lambda x: (None,) if x[0] is pd.NA else x,
            list(df.itertuples(index=False, name=None)),
        )
    )
    writer.writerows(tuples)
    writer.close()

    skiprows = 10

    expected = cudf.read_orc(buff)[skiprows::].reset_index(drop=True)
    got = cudf.read_orc(buff, skiprows=skiprows)

    assert_eq(expected, got)


def test_orc_reader_uncompressed_block(datadir):
    path = datadir / "uncompressed_snappy.orc"
    try:
        orcfile = pa.orc.ORCFile(path)
    except pa.ArrowIOError as e:
        pytest.skip(".orc file is not found: %s" % e)

    expect = orcfile.read().to_pandas()
    got = cudf.read_orc(path)

    assert_eq(expect, got, check_categorical=False)


def test_orc_reader_nodata_block(datadir):
    path = datadir / "nodata.orc"
    try:
        orcfile = pa.orc.ORCFile(path)
    except Exception as excpr:
        if type(excpr).__name__ == "ArrowIOError":
            pytest.skip(".orc file is not found")
        else:
            print(type(excpr).__name__)

    expect = orcfile.read().to_pandas()
    got = cudf.read_orc(path, num_rows=1)

    assert_eq(expect, got, check_categorical=False)


@pytest.mark.parametrize("compression", [None, "snappy"])
@pytest.mark.parametrize(
    "reference_file, columns",
    [
        (
            "TestOrcFile.test1.orc",
            [
                "boolean1",
                "byte1",
                "short1",
                "int1",
                "long1",
                "float1",
                "double1",
            ],
        ),
        ("TestOrcFile.demo-12-zlib.orc", ["_col1", "_col3", "_col5"]),
    ],
)
def test_orc_writer(datadir, tmpdir, reference_file, columns, compression):
    pdf_fname = datadir / reference_file
    gdf_fname = tmpdir.join("gdf.orc")

    try:
        orcfile = pa.orc.ORCFile(pdf_fname)
    except Exception as excpr:
        if type(excpr).__name__ == "ArrowIOError":
            pytest.skip(".orc file is not found")
        else:
            print(type(excpr).__name__)

    expect = orcfile.read(columns=columns).to_pandas()
    cudf.from_pandas(expect).to_orc(gdf_fname.strpath, compression=compression)
    got = pa.orc.ORCFile(gdf_fname).read(columns=columns).to_pandas()

    assert_eq(expect, got)


@pytest.mark.parametrize("compression", [None, "snappy"])
@pytest.mark.parametrize(
    "reference_file, columns",
    [
        (
            "TestOrcFile.test1.orc",
            [
                "boolean1",
                "byte1",
                "short1",
                "int1",
                "long1",
                "float1",
                "double1",
            ],
        ),
        ("TestOrcFile.demo-12-zlib.orc", ["_col1", "_col3", "_col5"]),
    ],
)
def test_chunked_orc_writer(
    datadir, tmpdir, reference_file, columns, compression
):
    pdf_fname = datadir / reference_file
    gdf_fname = tmpdir.join("chunked_gdf.orc")

    try:
        orcfile = pa.orc.ORCFile(pdf_fname)
    except Exception as excpr:
        if type(excpr).__name__ == "ArrowIOError":
            pytest.skip(".orc file is not found")
        else:
            print(type(excpr).__name__)

    pdf = orcfile.read(columns=columns).to_pandas()
    gdf = cudf.from_pandas(pdf)
    expect = pd.concat([pdf, pdf]).reset_index(drop=True)

    writer = ORCWriter(gdf_fname, compression=compression)
    writer.write_table(gdf)
    writer.write_table(gdf)
    writer.close()

    got = pa.orc.ORCFile(gdf_fname).read(columns=columns).to_pandas()

    assert_eq(expect, got)


@pytest.mark.parametrize(
    "dtypes",
    [
        {"c": str, "a": int},
        {"c": int, "a": str},
        {"c": int, "a": str, "b": float},
        {"c": str, "a": object},
    ],
)
def test_orc_writer_strings(tmpdir, dtypes):
    gdf_fname = tmpdir.join("gdf_strings.orc")

    expect = cudf.datasets.randomdata(nrows=10, dtypes=dtypes, seed=1)
    expect.to_orc(gdf_fname)
    got = pa.orc.ORCFile(gdf_fname).read().to_pandas()

    assert_eq(expect, got)


@pytest.mark.parametrize(
    "dtypes",
    [
        {"c": str, "a": int},
        {"c": int, "a": str},
        {"c": int, "a": str, "b": float},
        {"c": str, "a": object},
    ],
)
def test_chunked_orc_writer_strings(tmpdir, dtypes):
    gdf_fname = tmpdir.join("chunked_gdf_strings.orc")

    gdf = cudf.datasets.randomdata(nrows=10, dtypes=dtypes, seed=1)
    pdf = gdf.to_pandas()
    expect = pd.concat([pdf, pdf]).reset_index(drop=True)
    writer = ORCWriter(gdf_fname)
    writer.write_table(gdf)
    writer.write_table(gdf)
    writer.close()

    got = pa.orc.ORCFile(gdf_fname).read().to_pandas()

    assert_eq(expect, got)


def test_orc_writer_sliced(tmpdir):
    cudf_path = tmpdir.join("cudf.orc")

    df = pd.DataFrame()
    df["String"] = np.array(["Alpha", "Beta", "Gamma", "Delta"])
    df = cudf.from_pandas(df)

    df_select = df.iloc[1:3]

    df_select.to_orc(cudf_path)
    assert_eq(cudf.read_orc(cudf_path), df_select.reset_index(drop=True))


@pytest.mark.parametrize(
    "orc_file",
    [
        "TestOrcFile.decimal.orc",
        "TestOrcFile.decimal.same.values.orc",
        "TestOrcFile.decimal.multiple.values.orc",
        # For addional information take look at PR 7034
        "TestOrcFile.decimal.runpos.issue.orc",
    ],
)
def test_orc_reader_decimal_type(datadir, orc_file):
    file_path = datadir / orc_file

    try:
        orcfile = pa.orc.ORCFile(file_path)
    except pa.ArrowIOError as e:
        pytest.skip(".orc file is not found: %s" % e)

    pdf = orcfile.read().to_pandas()
    df = cudf.read_orc(file_path).to_pandas()

    assert_eq(pdf, df)


def test_orc_decimal_precision_fail(datadir):
    file_path = datadir / "TestOrcFile.int_decimal.precision_19.orc"

    try:
        orcfile = pa.orc.ORCFile(file_path)
    except pa.ArrowIOError as e:
        pytest.skip(".orc file is not found: %s" % e)

    # Max precision supported is 18 (Decimal64Dtype limit)
    # and the data has the precision 19. This test should be removed
    # once Decimal128Dtype is introduced.
    with pytest.raises(RuntimeError):
        cudf.read_orc(file_path)

    # Shouldn't cause failure if decimal column is not chosen to be read.
    pdf = orcfile.read(columns=["int"]).to_pandas()
    gdf = cudf.read_orc(file_path, columns=["int"])

    assert_eq(pdf, gdf)


# For addional information take look at PR 6636 and 6702
@pytest.mark.parametrize(
    "orc_file",
    [
        "TestOrcFile.boolean_corruption_PR_6636.orc",
        "TestOrcFile.boolean_corruption_PR_6702.orc",
    ],
)
def test_orc_reader_boolean_type(datadir, orc_file):
    file_path = datadir / orc_file

    pdf = pd.read_orc(file_path)
    df = cudf.read_orc(file_path).to_pandas()

    assert_eq(pdf, df)


def test_orc_reader_tzif_timestamps(datadir):
    # Contains timstamps in the range covered by the TZif file
    # Other timedate tests only cover "future" times
    path = datadir / "TestOrcFile.lima_timezone.orc"
    try:
        orcfile = pa.orc.ORCFile(path)
    except pa.ArrowIOError as e:
        pytest.skip(".orc file is not found: %s" % e)

    pdf = orcfile.read().to_pandas()
    gdf = cudf.read_orc(path).to_pandas()

    assert_eq(pdf, gdf)


def test_int_overflow(tmpdir):
    file_path = tmpdir.join("gdf_overflow.orc")

    # The number of rows and the large element trigger delta encoding
    num_rows = 513
    df = cudf.DataFrame({"a": [None] * num_rows}, dtype="int32")
    df["a"][0] = 1024 * 1024 * 1024
    df["a"][num_rows - 1] = 1
    df.to_orc(file_path)

    assert_eq(cudf.read_orc(file_path), df)


def normalized_equals(value1, value2):
    if isinstance(value1, (datetime.datetime, np.datetime64)):
        value1 = np.datetime64(value1, "ms")
    if isinstance(value2, (datetime.datetime, np.datetime64)):
        value2 = np.datetime64(value2, "ms")

    # Compare integers with floats now
    if isinstance(value1, float) or isinstance(value2, float):
        return np.isclose(value1, value2)

    return value1 == value2


@pytest.mark.parametrize("nrows", [1, 100, 6000000])
def test_orc_write_statistics(tmpdir, datadir, nrows):
    supported_stat_types = supported_numpy_dtypes + ["str"]
    # Can't write random bool columns until issue #6763 is fixed
    if nrows == 6000000:
        supported_stat_types.remove("bool")

    # Make a dataframe
    gdf = cudf.DataFrame(
        {
            "col_" + str(dtype): gen_rand_series(dtype, nrows, has_nulls=True)
            for dtype in supported_stat_types
        }
    )
    fname = tmpdir.join("gdf.orc")

    # Write said dataframe to ORC with cuDF
    gdf.to_orc(fname.strpath)

    # Read back written ORC's statistics
    orc_file = pa.orc.ORCFile(fname)
    (file_stats, stripes_stats,) = cudf.io.orc.read_orc_statistics([fname])

    # check file stats
    for col in gdf:
        if "minimum" in file_stats[0][col]:
            stats_min = file_stats[0][col]["minimum"]
            actual_min = gdf[col].min()
            assert normalized_equals(actual_min, stats_min)
        if "maximum" in file_stats[0][col]:
            stats_max = file_stats[0][col]["maximum"]
            actual_max = gdf[col].max()
            assert normalized_equals(actual_max, stats_max)
        if "number_of_values" in file_stats[0][col]:
            stats_num_vals = file_stats[0][col]["number_of_values"]
            actual_num_vals = gdf[col].count()
            assert stats_num_vals == actual_num_vals

    # compare stripe statistics with actual min/max
    for stripe_idx in range(0, orc_file.nstripes):
        stripe = orc_file.read_stripe(stripe_idx)
        # pandas is unable to handle min/max of string col with nulls
        stripe_df = cudf.DataFrame(stripe.to_pandas())
        for col in stripe_df:
            if "minimum" in stripes_stats[stripe_idx][col]:
                actual_min = stripe_df[col].min()
                stats_min = stripes_stats[stripe_idx][col]["minimum"]
                assert normalized_equals(actual_min, stats_min)

            if "maximum" in stripes_stats[stripe_idx][col]:
                actual_max = stripe_df[col].max()
                stats_max = stripes_stats[stripe_idx][col]["maximum"]
                assert normalized_equals(actual_max, stats_max)

            if "number_of_values" in stripes_stats[stripe_idx][col]:
                stats_num_vals = stripes_stats[stripe_idx][col][
                    "number_of_values"
                ]
                actual_num_vals = stripe_df[col].count()
                assert stats_num_vals == actual_num_vals


@pytest.mark.parametrize("nrows", [1, 100, 6000000])
def test_orc_write_bool_statistics(tmpdir, datadir, nrows):
    # Make a dataframe
    gdf = cudf.DataFrame({"col_bool": gen_rand_series("bool", nrows)})
    fname = tmpdir.join("gdf.orc")

    # Write said dataframe to ORC with cuDF
    gdf.to_orc(fname.strpath)

    # Read back written ORC's statistics
    orc_file = pa.orc.ORCFile(fname)
    (file_stats, stripes_stats,) = cudf.io.orc.read_orc_statistics([fname])

    # check file stats
    col = "col_bool"
    if "true_count" in file_stats[0][col]:
        stats_true_count = file_stats[0][col]["true_count"]
        actual_true_count = gdf[col].sum()
        assert normalized_equals(actual_true_count, stats_true_count)

    if "number_of_values" in file_stats[0][col]:
        stats_valid_count = file_stats[0][col]["number_of_values"]
        actual_valid_count = gdf[col].valid_count
        assert normalized_equals(actual_valid_count, stats_valid_count)

    # compare stripe statistics with actual min/max
    for stripe_idx in range(0, orc_file.nstripes):
        stripe = orc_file.read_stripe(stripe_idx)
        # pandas is unable to handle min/max of string col with nulls
        stripe_df = cudf.DataFrame(stripe.to_pandas())

        if "true_count" in stripes_stats[stripe_idx][col]:
            actual_true_count = stripe_df[col].sum()
            stats_true_count = stripes_stats[stripe_idx][col]["true_count"]
            assert normalized_equals(actual_true_count, stats_true_count)

        if "number_of_values" in stripes_stats[stripe_idx][col]:
            actual_valid_count = stripe_df[col].valid_count
            stats_valid_count = stripes_stats[stripe_idx][col][
                "number_of_values"
            ]
            assert normalized_equals(actual_valid_count, stats_valid_count)


def test_orc_reader_gmt_timestamps(datadir):
    path = datadir / "TestOrcFile.gmt.orc"
    try:
        orcfile = pa.orc.ORCFile(path)
    except pa.ArrowIOError as e:
        pytest.skip(".orc file is not found: %s" % e)

    pdf = orcfile.read().to_pandas()
    gdf = cudf.read_orc(path).to_pandas()
    assert_eq(pdf, gdf)


def test_orc_bool_encode_fail():
    np.random.seed(0)
    buffer = BytesIO()

    # Generate a boolean column longer than a single stripe
    fail_df = cudf.DataFrame({"col": gen_rand_series("bool", 600000)})
    # Invalidate the first row in the second stripe to break encoding
    fail_df["col"][500000] = None

    # Should throw instead of generating a file that is incompatible
    # with other readers (see issue #6763)
    with pytest.raises(RuntimeError):
        fail_df.to_orc(buffer)

    # Generate a boolean column that fits into a single stripe
    okay_df = cudf.DataFrame({"col": gen_rand_series("bool", 500000)})
    okay_df["col"][500000 - 1] = None
    # Invalid row is in the last row group of the stripe;
    # encoding is assumed to be correct
    okay_df.to_orc(buffer)

    # Also validate data
    pdf = pa.orc.ORCFile(buffer).read().to_pandas()
    assert_eq(okay_df, pdf)


def test_nanoseconds_overflow():
    buffer = BytesIO()
    # Use nanosecond values that take more than 32 bits to encode
    s = cudf.Series([710424008, -1338482640], dtype="datetime64[ns]")
    expected = cudf.DataFrame({"s": s})
    expected.to_orc(buffer)

    cudf_got = cudf.read_orc(buffer)
    assert_eq(expected, cudf_got)

    pyarrow_got = pa.orc.ORCFile(buffer).read()
    assert_eq(expected.to_pandas(), pyarrow_got.to_pandas())


def test_empty_dataframe():
    buffer = BytesIO()
    expected = cudf.DataFrame()
    expected.to_orc(buffer)

    # Raise error if column name is mentioned, but it doesn't exist.
    with pytest.raises(RuntimeError):
        cudf.read_orc(buffer, columns=["a"])

    got_df = cudf.read_orc(buffer)
    expected_pdf = pd.read_orc(buffer)

    assert_eq(expected, got_df)
    assert_eq(expected_pdf, got_df)


@pytest.mark.parametrize(
    "data", [[None, ""], ["", None], [None, None], ["", ""]]
)
def test_empty_string_columns(data):
    buffer = BytesIO()

    expected = cudf.DataFrame({"string": data}, dtype="str")
    expected.to_orc(buffer)

    expected_pdf = pd.read_orc(buffer)
    got_df = cudf.read_orc(buffer)

    assert_eq(expected, got_df)
    assert_eq(expected_pdf, got_df)


@pytest.mark.parametrize("scale", [-3, 0, 3])
def test_orc_writer_decimal(tmpdir, scale):
    np.random.seed(0)
    fname = tmpdir / "decimal.orc"

    expected = cudf.DataFrame({"dec_val": gen_rand_series("i", 100)})
    expected["dec_val"] = expected["dec_val"].astype(Decimal64Dtype(7, scale))

    expected.to_orc(fname)

    got = pd.read_orc(fname)
    assert_eq(expected.to_pandas()["dec_val"], got["dec_val"])


@pytest.mark.parametrize("num_rows", [1, 100, 3000])
def test_orc_reader_multiple_files(datadir, num_rows):

    path = datadir / "TestOrcFile.testSnappy.orc"

    df_1 = pd.read_orc(path)
    df_2 = pd.read_orc(path)
    df = pd.concat([df_1, df_2], ignore_index=True)

    gdf = cudf.read_orc([path, path], num_rows=num_rows).to_pandas()

    # Slice rows out of the whole dataframe for comparison as PyArrow doesn't
    # have an API to read a subsection of rows from the file
    df = df[:num_rows]
    df = df.reset_index(drop=True)

    assert_eq(df, gdf)


def test_orc_reader_multi_file_single_stripe(datadir):

    path = datadir / "TestOrcFile.testSnappy.orc"

    # should raise an exception
    with pytest.raises(ValueError):
        cudf.read_orc([path, path], stripes=[0])


def test_orc_reader_multi_file_multi_stripe(datadir):

    path = datadir / "TestOrcFile.testStripeLevelStats.orc"
    gdf = cudf.read_orc([path, path], stripes=[[0, 1], [2]])
    pdf = pd.read_orc(path)
    assert_eq(pdf, gdf)


def test_orc_string_stream_offset_issue():
    size = 30000
    vals = {
        str(x): [decimal.Decimal(1)] * size if x != 0 else ["XYZ"] * size
        for x in range(0, 5)
    }
    df = cudf.DataFrame(vals)

    buffer = BytesIO()
    df.to_orc(buffer)

    assert_eq(df, cudf.read_orc(buffer))


# Data is generated using pyorc module
def generate_list_struct_buff(size=100_000):
    rd = random.Random(1)
    np.random.seed(seed=1)

    buff = BytesIO()

    schema = {
        "lvl3_list": po.Array(po.Array(po.Array(po.BigInt()))),
        "lvl1_list": po.Array(po.BigInt()),
        "lvl1_struct": po.Struct(**{"a": po.BigInt(), "b": po.BigInt()}),
        "lvl2_struct": po.Struct(
            **{
                "a": po.BigInt(),
                "lvl1_struct": po.Struct(
                    **{"c": po.BigInt(), "d": po.BigInt()}
                ),
            }
        ),
        "list_nests_struct": po.Array(
            po.Array(po.Struct(**{"a": po.BigInt(), "b": po.BigInt()}))
        ),
        "struct_nests_list": po.Struct(
            **{
                "struct": po.Struct(**{"a": po.BigInt(), "b": po.BigInt()}),
                "list": po.Array(po.BigInt()),
            }
        ),
    }

    schema = po.Struct(**schema)

    lvl3_list = [
        rd.choice(
            [
                None,
                [
                    [
                        [
                            rd.choice([None, np.random.randint(1, 3)])
                            for z in range(np.random.randint(1, 3))
                        ]
                        for z in range(np.random.randint(0, 3))
                    ]
                    for y in range(np.random.randint(0, 3))
                ],
            ]
        )
        for x in range(size)
    ]
    lvl1_list = [
        [
            rd.choice([None, np.random.randint(0, 3)])
            for y in range(np.random.randint(1, 4))
        ]
        for x in range(size)
    ]
    lvl1_struct = [
        rd.choice([None, (np.random.randint(0, 3), np.random.randint(0, 3))])
        for x in range(size)
    ]
    lvl2_struct = [
        rd.choice(
            [
                None,
                (
                    rd.choice([None, np.random.randint(0, 3)]),
                    (
                        rd.choice([None, np.random.randint(0, 3)]),
                        np.random.randint(0, 3),
                    ),
                ),
            ]
        )
        for x in range(size)
    ]
    list_nests_struct = [
        [
            [rd.choice(lvl1_struct), rd.choice(lvl1_struct)]
            for y in range(np.random.randint(1, 4))
        ]
        for x in range(size)
    ]
    struct_nests_list = [(lvl1_struct[x], lvl1_list[x]) for x in range(size)]

    df = pd.DataFrame(
        {
            "lvl3_list": lvl3_list,
            "lvl1_list": lvl1_list,
            "lvl1_struct": lvl1_struct,
            "lvl2_struct": lvl2_struct,
            "list_nests_struct": list_nests_struct,
            "struct_nests_list": struct_nests_list,
        }
    )

    writer = po.Writer(buff, schema, stripe_size=1024)
    tuples = list(
        map(
            lambda x: (None,) if x[0] is pd.NA else x,
            list(df.itertuples(index=False, name=None)),
        )
    )
    writer.writerows(tuples)
    writer.close()

    return buff


@pytest.fixture(scope="module")
def list_struct_buff():
    return generate_list_struct_buff()


@pytest.mark.parametrize(
    "columns",
    [
        None,
        ["lvl3_list", "list_nests_struct", "lvl2_struct", "struct_nests_list"],
        ["lvl2_struct", "lvl1_struct"],
    ],
)
@pytest.mark.parametrize("num_rows", [0, 15, 1005, 10561, 100_000])
@pytest.mark.parametrize("use_index", [True, False])
def test_lists_struct_nests(columns, num_rows, use_index, list_struct_buff):

    gdf = cudf.read_orc(
        list_struct_buff,
        columns=columns,
        num_rows=num_rows,
        use_index=use_index,
    )

    pyarrow_tbl = pyarrow.orc.ORCFile(list_struct_buff).read()

    pyarrow_tbl = (
        pyarrow_tbl[:num_rows]
        if columns is None
        else pyarrow_tbl.select(columns)[:num_rows]
    )

    if num_rows > 0:
        assert pyarrow_tbl.equals(gdf.to_arrow())
    else:
        assert_eq(pyarrow_tbl.to_pandas(), gdf)


@pytest.mark.parametrize("columns", [None, ["lvl1_struct"], ["lvl1_list"]])
def test_skip_rows_for_nested_types(columns, list_struct_buff):
    with pytest.raises(
        RuntimeError, match="skip_rows is not supported by nested column"
    ):
        cudf.read_orc(
            list_struct_buff, columns=columns, use_index=True, skiprows=5,
        )


def test_pyspark_struct(datadir):
    path = datadir / "TestOrcFile.testPySparkStruct.orc"

    pdf = pa.orc.ORCFile(path).read().to_pandas()
    gdf = cudf.read_orc(path)

    assert_eq(pdf, gdf)


def gen_map_buff(size=10000):
    from string import ascii_letters as al

    rd = random.Random(1)
    np.random.seed(seed=1)

    buff = BytesIO()

    schema = {
        "lvl1_map": po.Map(key=po.String(), value=po.BigInt()),
        "lvl2_map": po.Map(key=po.String(), value=po.Array(po.BigInt())),
        "lvl2_struct_map": po.Map(
            key=po.String(),
            value=po.Struct(**{"a": po.BigInt(), "b": po.BigInt()}),
        ),
    }

    schema = po.Struct(**schema)

    lvl1_map = [
        rd.choice(
            [
                None,
                [
                    (
                        rd.choice(al),
                        rd.choice([None, np.random.randint(1, 1500)]),
                    )
                    for y in range(2)
                ],
            ]
        )
        for x in range(size)
    ]
    lvl2_map = [
        rd.choice(
            [
                None,
                [
                    (
                        rd.choice(al),
                        rd.choice(
                            [
                                None,
                                [
                                    rd.choice(
                                        [None, np.random.randint(1, 1500)]
                                    )
                                    for z in range(5)
                                ],
                            ]
                        ),
                    )
                    for y in range(2)
                ],
            ]
        )
        for x in range(size)
    ]
    lvl2_struct_map = [
        rd.choice(
            [
                None,
                [
                    (
                        rd.choice(al),
                        rd.choice(
                            [
                                None,
                                (
                                    rd.choice(
                                        [None, np.random.randint(1, 1500)]
                                    ),
                                    rd.choice(
                                        [None, np.random.randint(1, 1500)]
                                    ),
                                ),
                            ]
                        ),
                    )
                    for y in range(2)
                ],
            ]
        )
        for x in range(size)
    ]

    pdf = pd.DataFrame(
        {
            "lvl1_map": lvl1_map,
            "lvl2_map": lvl2_map,
            "lvl2_struct_map": lvl2_struct_map,
        }
    )
    writer = po.Writer(
        buff, schema, stripe_size=1024, compression=po.CompressionKind.NONE
    )
    tuples = list(
        map(
            lambda x: (None,) if x[0] is pd.NA else x,
            list(pdf.itertuples(index=False, name=None)),
        )
    )

    writer.writerows(tuples)
    writer.close()

    return buff


map_buff = gen_map_buff(size=100000)


@pytest.mark.parametrize(
    "columns",
    [None, ["lvl1_map", "lvl2_struct_map"], ["lvl2_struct_map", "lvl2_map"]],
)
@pytest.mark.parametrize("num_rows", [0, 15, 1005, 10561, 100000])
@pytest.mark.parametrize("use_index", [True, False])
def test_map_type_read(columns, num_rows, use_index):
    tbl = pa.orc.ORCFile(map_buff).read()

    lvl1_map = (
        tbl["lvl1_map"]
        .combine_chunks()
        .view(pa.list_(pa.struct({"key": pa.string(), "value": pa.int64()})))
    )
    lvl2_map = (
        tbl["lvl2_map"]
        .combine_chunks()
        .view(
            pa.list_(
                pa.struct({"key": pa.string(), "value": pa.list_(pa.int64())})
            )
        )
    )
    lvl2_struct_map = (
        tbl["lvl2_struct_map"]
        .combine_chunks()
        .view(
            pa.list_(
                pa.struct(
                    {
                        "key": pa.string(),
                        "value": pa.struct({"a": pa.int64(), "b": pa.int64()}),
                    }
                )
            )
        )
    )

    expected_tbl = pa.table(
        {
            "lvl1_map": lvl1_map,
            "lvl2_map": lvl2_map,
            "lvl2_struct_map": lvl2_struct_map,
        }
    )
    gdf = cudf.read_orc(
        map_buff, columns=columns, num_rows=num_rows, use_index=use_index
    )

    expected_tbl = (
        expected_tbl[:num_rows]
        if columns is None
        else expected_tbl.select(columns)[:num_rows]
    )

    if num_rows > 0:
        assert expected_tbl.equals(gdf.to_arrow())
    else:
        assert_eq(expected_tbl.to_pandas(), gdf)


@pytest.mark.parametrize(
    "data", [["_col0"], ["FakeName", "_col0", "TerriblyFakeColumnName"]]
)
def test_orc_reader_decimal(datadir, data):
    path = datadir / "TestOrcFile.decimal.orc"
    try:
        orcfile = pa.orc.ORCFile(path)
    except pa.ArrowIOError as e:
        pytest.skip(".orc file is not found: %s" % e)

    pdf = orcfile.read().to_pandas()
    gdf = cudf.read_orc(path, decimal_cols_as_float=data).to_pandas()

    # Convert the decimal dtype from PyArrow to float64 for comparison to cuDF
    # This is because cuDF returns as float64
    pdf = pdf.apply(pd.to_numeric)

    assert_eq(pdf, gdf)


@pytest.mark.parametrize("data", [["InvalidColumnName"]])
def test_orc_reader_decimal_invalid_column(datadir, data):
    path = datadir / "TestOrcFile.decimal.orc"
    try:
        orcfile = pa.orc.ORCFile(path)
    except pa.ArrowIOError as e:
        pytest.skip(".orc file is not found: %s" % e)

    pdf = orcfile.read().to_pandas()
    gdf = cudf.read_orc(path, decimal_cols_as_float=data).to_pandas()

    # Since the `decimal_cols_as_float` column name
    # is invalid, this should be a decimal
    assert_eq(pdf, gdf)


# This test case validates the issue raised in #8665,
# please check the issue for more details.
def test_orc_timestamp_read(datadir):
    path = datadir / "TestOrcFile.timestamp.issue.orc"

    pdf = pd.read_orc(path)
    gdf = cudf.read_orc(path)

    assert_eq(pdf, gdf)


def dec(num):
    return decimal.Decimal(str(num))


@pytest.mark.parametrize(
    "data",
    [
        # basic + nested strings
        {
            "lls": [[["a"], ["bb"]] * 5 for i in range(12345)],
            "lls2": [[["ccc", "dddd"]] * 6 for i in range(12345)],
            "ls_dict": [["X"] * 7 for i in range(12345)],
            "ls_direct": [[str(i)] * 9 for i in range(12345)],
            "li": [[i] * 11 for i in range(12345)],
            "lf": [[i * 0.5] * 13 for i in range(12345)],
            "ld": [[dec(i / 2)] * 15 for i in range(12345)],
        },
        # with nulls
        {
            "ls": [
                [str(i) if i % 5 else None, str(2 * i)] if i % 2 else None
                for i in range(12345)
            ],
            "li": [[i, i * i, i % 2] if i % 3 else None for i in range(12345)],
            "ld": [
                [dec(i), dec(i / 2) if i % 7 else None] if i % 5 else None
                for i in range(12345)
            ],
        },
        # with empty elements
        {
            "ls": [
                [str(i), str(2 * i)] if i % 2 else [] for i in range(12345)
            ],
            "lls": [
                [[str(i), str(2 * i)]] if i % 2 else [[], []]
                for i in range(12345)
            ],
            "li": [[i, i * i, i % 2] if i % 3 else [] for i in range(12345)],
            "lli": [
                [[i], [i * i], [i % 2]] if i % 3 else [[]]
                for i in range(12345)
            ],
            "ld": [
                [dec(i), dec(i / 2)] if i % 5 else [] for i in range(12345)
            ],
        },
        # variable list lengths
        {
            "ls": [[str(i)] * i for i in range(123)],
            "li": [[i, i * i] * i for i in range(123)],
            "ld": [[dec(i), dec(i / 2)] * i for i in range(123)],
        },
        # many child elements (more that max_stripe_rows)
        {"li": [[i] * 1100 for i in range(11000)]},
    ],
)
def test_orc_writer_lists(data):
    pdf_in = pd.DataFrame(data)

    buffer = BytesIO()
    cudf.from_pandas(pdf_in).to_orc(
        buffer, stripe_size_rows=2048, row_index_stride=512
    )

    pdf_out = pa.orc.ORCFile(buffer).read().to_pandas()
    assert_eq(pdf_out, pdf_in)


def test_chunked_orc_writer_lists():
    num_rows = 12345
    pdf_in = pd.DataFrame(
        {
            "ls": [[str(i), str(2 * i)] for i in range(num_rows)],
            "ld": [[dec(i / 2)] * 5 for i in range(num_rows)],
        }
    )

    gdf = cudf.from_pandas(pdf_in)
    expect = pd.concat([pdf_in, pdf_in]).reset_index(drop=True)

    buffer = BytesIO()
    writer = ORCWriter(buffer)
    writer.write_table(gdf)
    writer.write_table(gdf)
    writer.close()

    got = pa.orc.ORCFile(buffer).read().to_pandas()
    assert_eq(expect, got)


def test_writer_timestamp_stream_size(datadir, tmpdir):
    pdf_fname = datadir / "TestOrcFile.largeTimestamps.orc"
    gdf_fname = tmpdir.join("gdf.orc")

    try:
        orcfile = pa.orc.ORCFile(pdf_fname)
    except Exception as excpr:
        if type(excpr).__name__ == "ArrowIOError":
            pytest.skip(".orc file is not found")
        else:
            print(type(excpr).__name__)

    expect = orcfile.read().to_pandas()
    cudf.from_pandas(expect).to_orc(gdf_fname.strpath)
    got = pa.orc.ORCFile(gdf_fname).read().to_pandas()

    assert_eq(expect, got)


@pytest.mark.parametrize(
    "fname",
    [
        "TestOrcFile.NoIndStrm.StructWithNoNulls.orc",
        "TestOrcFile.NoIndStrm.StructAndIntWithNulls.orc",
        "TestOrcFile.NoIndStrm.StructAndIntWithNulls.TwoStripes.orc",
        "TestOrcFile.NoIndStrm.IntWithNulls.orc",
    ],
)
def test_no_row_group_index_orc_read(datadir, fname):
    fpath = datadir / fname

    expect = pa.orc.ORCFile(fpath).read()
    got = cudf.read_orc(fpath)

    assert expect.equals(got.to_arrow())


def test_names_in_struct_dtype_nesting(datadir):
    fname = datadir / "TestOrcFile.NestedStructDataFrame.orc"

    expect = pa.orc.ORCFile(fname).read()
    got = cudf.read_orc(fname)

    # test dataframes
    assert expect.equals(got.to_arrow())

    edf = cudf.DataFrame(expect.to_pandas())
    # test schema
    assert edf.dtypes.equals(got.dtypes)


@pytest.mark.filterwarnings("ignore:.*struct.*experimental")
def test_writer_lists_structs(list_struct_buff):
    df_in = cudf.read_orc(list_struct_buff)

    buff = BytesIO()
    df_in.to_orc(buff)

    pyarrow_tbl = pyarrow.orc.ORCFile(buff).read()

    assert pyarrow_tbl.equals(df_in.to_arrow())


@pytest.mark.filterwarnings("ignore:.*struct.*experimental")
@pytest.mark.parametrize(
    "data",
    [
        {
            "with_pd": [
                [i if i % 3 else None] if i < 9999 or i > 20001 else None
                for i in range(21000)
            ],
            "no_pd": [
                [i if i % 3 else None] if i < 9999 or i > 20001 else []
                for i in range(21000)
            ],
        },
    ],
)
def test_orc_writer_lists_empty_rg(data):
    pdf_in = pd.DataFrame(data)
    buffer = BytesIO()
    cudf_in = cudf.from_pandas(pdf_in)

    cudf_in.to_orc(buffer)

    df = cudf.read_orc(buffer)
    assert_eq(df, cudf_in)

    pdf_out = pa.orc.ORCFile(buffer).read().to_pandas()
    assert_eq(pdf_in, pdf_out)


def test_statistics_sum_overflow():
    maxint64 = np.iinfo(np.int64).max
    minint64 = np.iinfo(np.int64).min

    buff = BytesIO()
    with po.Writer(
        buff, po.Struct(a=po.BigInt(), b=po.BigInt(), c=po.BigInt())
    ) as writer:
        writer.write((maxint64, minint64, minint64))
        writer.write((1, -1, 1))

    file_stats, stripe_stats = cudf.io.orc.read_orc_statistics([buff])
    assert file_stats[0]["a"].get("sum") is None
    assert file_stats[0]["b"].get("sum") is None
    assert file_stats[0]["c"].get("sum") == minint64 + 1

    assert stripe_stats[0]["a"].get("sum") is None
    assert stripe_stats[0]["b"].get("sum") is None
    assert stripe_stats[0]["c"].get("sum") == minint64 + 1


def test_empty_statistics():
    buff = BytesIO()
    orc_schema = po.Struct(
        a=po.BigInt(),
        b=po.Double(),
        c=po.String(),
        d=po.Decimal(11, 2),
        e=po.Date(),
        f=po.Timestamp(),
        g=po.Boolean(),
        h=po.Binary(),
        i=po.BigInt(),
        # One column with non null value, else cudf/pyorc readers crash
    )
    data = tuple([None] * (len(orc_schema.fields) - 1) + [1])
    with po.Writer(buff, orc_schema) as writer:
        writer.write(data)

    got = cudf.io.orc.read_orc_statistics([buff])

    # Check for both file and stripe stats
    for stats in got:
        # Similar expected stats for the first 6 columns in this case
        for col_name in ascii_lowercase[:6]:
            assert stats[0][col_name].get("number_of_values") == 0
            assert stats[0][col_name].get("has_null") is True
            assert stats[0][col_name].get("minimum") is None
            assert stats[0][col_name].get("maximum") is None
        for col_name in ascii_lowercase[:3]:
            assert stats[0][col_name].get("sum") == 0
        # Sum for decimal column is a string
        assert stats[0]["d"].get("sum") == "0"

        assert stats[0]["g"].get("number_of_values") == 0
        assert stats[0]["g"].get("has_null") is True
        assert stats[0]["g"].get("true_count") == 0
        assert stats[0]["g"].get("false_count") == 0

        assert stats[0]["h"].get("number_of_values") == 0
        assert stats[0]["h"].get("has_null") is True
        assert stats[0]["h"].get("sum") == 0

        assert stats[0]["i"].get("number_of_values") == 1
        assert stats[0]["i"].get("has_null") is False
        assert stats[0]["i"].get("minimum") == 1
        assert stats[0]["i"].get("maximum") == 1
        assert stats[0]["i"].get("sum") == 1


<<<<<<< HEAD
def test_orc_writer_rle_stream_size(datadir, tmpdir):
    original = datadir / "TestOrcFile.int16.rle.size.orc"
    reencoded = tmpdir.join("int16_map.orc")

    df = cudf.read_orc(original)
    df.to_orc(reencoded)

    # Segfaults when RLE stream sizes don't account for varint length
    pa_out = pa.orc.ORCFile(reencoded).read()
    assert_eq(df.to_pandas(), pa_out)
=======
@pytest.mark.filterwarnings("ignore:.*struct.*experimental")
@pytest.mark.parametrize(
    "equivalent_columns",
    [
        (["lvl1_struct.a", "lvl1_struct.b"], ["lvl1_struct"]),
        (["lvl1_struct", "lvl1_struct.a"], ["lvl1_struct"]),
        (["lvl1_struct.a", "lvl1_struct"], ["lvl1_struct"]),
        (["lvl1_struct.b", "lvl1_struct.a"], ["lvl1_struct.b", "lvl1_struct"]),
        (["lvl2_struct.lvl1_struct", "lvl2_struct"], ["lvl2_struct"]),
        (
            ["lvl2_struct.a", "lvl2_struct.lvl1_struct.c", "lvl2_struct"],
            ["lvl2_struct"],
        ),
    ],
)
def test_select_nested(list_struct_buff, equivalent_columns):
    # The two column selections should be equivalent
    df_cols1 = cudf.read_orc(list_struct_buff, columns=equivalent_columns[0])
    df_cols2 = cudf.read_orc(list_struct_buff, columns=equivalent_columns[1])
    assert_eq(df_cols1, df_cols2)
>>>>>>> 77c6f1d0
<|MERGE_RESOLUTION|>--- conflicted
+++ resolved
@@ -1494,18 +1494,6 @@
         assert stats[0]["i"].get("sum") == 1
 
 
-<<<<<<< HEAD
-def test_orc_writer_rle_stream_size(datadir, tmpdir):
-    original = datadir / "TestOrcFile.int16.rle.size.orc"
-    reencoded = tmpdir.join("int16_map.orc")
-
-    df = cudf.read_orc(original)
-    df.to_orc(reencoded)
-
-    # Segfaults when RLE stream sizes don't account for varint length
-    pa_out = pa.orc.ORCFile(reencoded).read()
-    assert_eq(df.to_pandas(), pa_out)
-=======
 @pytest.mark.filterwarnings("ignore:.*struct.*experimental")
 @pytest.mark.parametrize(
     "equivalent_columns",
@@ -1526,4 +1514,15 @@
     df_cols1 = cudf.read_orc(list_struct_buff, columns=equivalent_columns[0])
     df_cols2 = cudf.read_orc(list_struct_buff, columns=equivalent_columns[1])
     assert_eq(df_cols1, df_cols2)
->>>>>>> 77c6f1d0
+
+
+def test_orc_writer_rle_stream_size(datadir, tmpdir):
+    original = datadir / "TestOrcFile.int16.rle.size.orc"
+    reencoded = tmpdir.join("int16_map.orc")
+
+    df = cudf.read_orc(original)
+    df.to_orc(reencoded)
+
+    # Segfaults when RLE stream sizes don't account for varint length
+    pa_out = pa.orc.ORCFile(reencoded).read()
+    assert_eq(df.to_pandas(), pa_out)