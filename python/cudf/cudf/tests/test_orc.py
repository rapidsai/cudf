# Copyright (c) 2019-2021, NVIDIA CORPORATION.

import datetime
import decimal
import os
import random
from io import BytesIO
from string import ascii_lowercase

import numpy as np
import pandas as pd
import pyarrow as pa
import pyarrow.orc
import pyorc as po
import pytest

import cudf
from cudf.core.dtypes import Decimal64Dtype
from cudf.io.orc import ORCWriter
from cudf.testing._utils import (
    assert_eq,
    gen_rand_series,
    supported_numpy_dtypes,
)


@pytest.fixture(scope="module")
def datadir(datadir):
    return datadir / "orc"


@pytest.fixture
def path_or_buf(datadir):
    fname = datadir / "TestOrcFile.test1.orc"
    try:
        with open(fname, "rb") as f:
            buffer = BytesIO(f.read())
    except Exception as excpr:
        if type(excpr).__name__ == "FileNotFoundError":
            pytest.skip(".parquet file is not found")
        else:
            print(type(excpr).__name__)

    def _make_path_or_buf(src):
        if src == "filepath":
            return str(fname)
        if src == "pathobj":
            return fname
        if src == "bytes_io":
            return buffer
        if src == "bytes":
            return buffer.getvalue()
        if src == "url":
            return fname.as_uri()

        raise ValueError("Invalid source type")

    yield _make_path_or_buf


@pytest.mark.filterwarnings("ignore:Using CPU")
@pytest.mark.parametrize("engine", ["pyarrow", "cudf"])
@pytest.mark.parametrize("use_index", [False, True])
@pytest.mark.parametrize(
    "inputfile, columns",
    [
        ("TestOrcFile.emptyFile.orc", ["boolean1"]),
        (
            "TestOrcFile.test1.orc",
            [
                "boolean1",
                "byte1",
                "short1",
                "int1",
                "long1",
                "float1",
                "double1",
            ],
        ),
        ("TestOrcFile.RLEv2.orc", ["x", "y"]),
        ("TestOrcFile.testSnappy.orc", None),
        ("TestOrcFile.demo-12-zlib.orc", ["_col2", "_col3", "_col4", "_col5"]),
    ],
)
def test_orc_reader_basic(datadir, inputfile, columns, use_index, engine):
    path = datadir / inputfile
    try:
        orcfile = pa.orc.ORCFile(path)
    except pa.ArrowIOError as e:
        pytest.skip(".orc file is not found: %s" % e)

    expect = orcfile.read(columns=columns).to_pandas()
    got = cudf.read_orc(
        path, engine=engine, columns=columns, use_index=use_index
    )

    assert_eq(expect, got, check_categorical=False)


def test_orc_reader_filenotfound(tmpdir):
    with pytest.raises(FileNotFoundError):
        cudf.read_orc("TestMissingFile.orc")

    with pytest.raises(FileNotFoundError):
        cudf.read_orc(tmpdir.mkdir("cudf_orc"))


def test_orc_reader_local_filepath():
    path = "~/TestLocalFile.orc"
    if not os.path.isfile(path):
        pytest.skip("Local .orc file is not found")

    cudf.read_orc(path)


@pytest.mark.parametrize(
    "src", ["filepath", "pathobj", "bytes_io", "bytes", "url"]
)
def test_orc_reader_filepath_or_buffer(path_or_buf, src):
    cols = ["int1", "long1", "float1", "double1"]

    orcfile = pa.orc.ORCFile(path_or_buf("filepath"))
    expect = orcfile.read(columns=cols).to_pandas()
    got = cudf.read_orc(path_or_buf(src), columns=cols)

    assert_eq(expect, got)


def test_orc_reader_trailing_nulls(datadir):
    path = datadir / "TestOrcFile.nulls-at-end-snappy.orc"
    try:
        orcfile = pa.orc.ORCFile(path)
    except pa.ArrowIOError as e:
        pytest.skip(".orc file is not found: %s" % e)

    expect = orcfile.read().to_pandas().fillna(0)
    got = cudf.read_orc(path, engine="cudf").fillna(0)

    # PANDAS uses NaN to represent invalid data, which forces float dtype
    # For comparison, we can replace NaN with 0 and cast to the cuDF dtype
    for col in expect.columns:
        expect[col] = expect[col].astype(got[col].dtype)

    assert_eq(expect, got, check_categorical=False)


@pytest.mark.parametrize("use_index", [False, True])
@pytest.mark.parametrize(
    "inputfile",
    ["TestOrcFile.testDate1900.orc", "TestOrcFile.testDate2038.orc"],
)
def test_orc_reader_datetimestamp(datadir, inputfile, use_index):
    path = datadir / inputfile
    try:
        orcfile = pa.orc.ORCFile(path)
    except pa.ArrowIOError as e:
        pytest.skip(".orc file is not found: %s" % e)

    pdf = orcfile.read().to_pandas(date_as_object=False)
    gdf = cudf.read_orc(path, engine="cudf", use_index=use_index)

    assert_eq(pdf, gdf, check_categorical=False)


def test_orc_reader_strings(datadir):
    path = datadir / "TestOrcFile.testStringAndBinaryStatistics.orc"
    try:
        orcfile = pa.orc.ORCFile(path)
    except pa.ArrowIOError as e:
        pytest.skip(".orc file is not found: %s" % e)

    expect = orcfile.read(columns=["string1"])
    got = cudf.read_orc(path, engine="cudf", columns=["string1"])

    assert_eq(expect, got, check_categorical=False)


def test_orc_read_statistics(datadir):
    # Read in file containing 2 columns ("int1" and "string1") and 3 stripes
    # (sizes 5000, 5000 and 1000 respectively). Each stripe has the same value
    # in every one of its rows. The values the stripes have are 1, 2, and 3 in
    # "int1" and "one", "two", and "three" in "string1".
    path = datadir / "TestOrcFile.testStripeLevelStats.orc"
    try:
        (
            file_statistics,
            stripes_statistics,
        ) = cudf.io.orc.read_orc_statistics([path, path])
    except pa.ArrowIOError as e:
        pytest.skip(".orc file is not found: %s" % e)

    # Check numberOfValues
    assert_eq(file_statistics[0]["int1"]["number_of_values"], 11_000)
    assert_eq(
        file_statistics[0]["int1"]["number_of_values"],
        sum(
            [
                stripes_statistics[0]["int1"]["number_of_values"],
                stripes_statistics[1]["int1"]["number_of_values"],
                stripes_statistics[2]["int1"]["number_of_values"],
            ]
        ),
    )
    assert_eq(
        stripes_statistics[1]["int1"]["number_of_values"],
        stripes_statistics[1]["string1"]["number_of_values"],
    )
    assert_eq(stripes_statistics[2]["string1"]["number_of_values"], 1_000)

    # Check other statistics
    assert_eq(stripes_statistics[2]["string1"]["has_null"], False)
    assert_eq(
        file_statistics[0]["int1"]["minimum"],
        min(
            stripes_statistics[0]["int1"]["minimum"],
            stripes_statistics[1]["int1"]["minimum"],
            stripes_statistics[2]["int1"]["minimum"],
        ),
    )
    assert_eq(file_statistics[0]["int1"]["minimum"], 1)
    assert_eq(file_statistics[0]["string1"]["minimum"], "one")


@pytest.mark.filterwarnings("ignore:Using CPU")
@pytest.mark.parametrize("engine", ["cudf", "pyarrow"])
@pytest.mark.parametrize(
    "predicate,expected_len",
    [
        ([[("int1", "==", 1)]], 5000),
        ([[("int1", "<=", 2)]], 10000),
        ([[("int1", "==", -1)]], 0),
        ([[("int1", "in", range(3))]], 10000),
        ([[("int1", "in", {1, 3})]], 6000),
        ([[("int1", "not in", {1, 3})]], 5000),
    ],
)
def test_orc_read_filtered(datadir, engine, predicate, expected_len):
    path = datadir / "TestOrcFile.testStripeLevelStats.orc"
    try:
        df_filtered = cudf.read_orc(path, engine=engine, filters=predicate)
    except pa.ArrowIOError as e:
        pytest.skip(".orc file is not found: %s" % e)

    # Assert # of rows after filtering
    assert len(df_filtered) == expected_len


@pytest.mark.filterwarnings("ignore:Using CPU")
@pytest.mark.parametrize("engine", ["cudf", "pyarrow"])
def test_orc_read_stripes(datadir, engine):
    path = datadir / "TestOrcFile.testDate1900.orc"
    try:
        pdf = cudf.read_orc(path, engine=engine)
    except pa.ArrowIOError as e:
        pytest.skip(".orc file is not found: %s" % e)

    num_rows, stripes, col_names = cudf.io.read_orc_metadata(path)

    # Read stripes one at a time
    gdf = [
        cudf.read_orc(path, engine=engine, stripes=[[i]])
        for i in range(stripes)
    ]
    gdf = cudf.concat(gdf).reset_index(drop=True)
    assert_eq(pdf, gdf, check_categorical=False, check_index_type=True)

    # Read stripes all at once
    gdf = cudf.read_orc(
        path, engine=engine, stripes=[[int(x) for x in range(stripes)]]
    )
    assert_eq(pdf, gdf, check_categorical=False)

    # Read only some stripes
    gdf = cudf.read_orc(path, engine=engine, stripes=[[0, 1]])
    assert_eq(gdf, pdf.head(25000))
    gdf = cudf.read_orc(path, engine=engine, stripes=[[0, stripes - 1]])
    assert_eq(
        gdf,
        cudf.concat([pdf.head(15000), pdf.tail(10000)], ignore_index=True),
        check_index_type=True,
    )


@pytest.mark.parametrize("num_rows", [1, 100, 3000])
@pytest.mark.parametrize("skiprows", [0, 1, 3000])
def test_orc_read_rows(datadir, skiprows, num_rows):
    path = datadir / "TestOrcFile.decimal.orc"
    try:
        orcfile = pa.orc.ORCFile(path)
    except pa.ArrowIOError as e:
        pytest.skip(".orc file is not found: %s" % e)

    pdf = orcfile.read().to_pandas()
    gdf = cudf.read_orc(
        path, engine="cudf", skiprows=skiprows, num_rows=num_rows
    )

    # Slice rows out of the whole dataframe for comparison as PyArrow doesn't
    # have an API to read a subsection of rows from the file
    pdf = pdf[skiprows : skiprows + num_rows]
    pdf = pdf.reset_index(drop=True)

    assert_eq(pdf, gdf)


def test_orc_read_skiprows(tmpdir):
    buff = BytesIO()
    df = pd.DataFrame(
        {"a": [1, 0, 1, 0, None, 1, 1, 1, 0, None, 0, 0, 1, 1, 1, 1]},
        dtype=pd.BooleanDtype(),
    )
    writer = po.Writer(buff, po.Struct(a=po.Boolean()))
    tuples = list(
        map(
            lambda x: (None,) if x[0] is pd.NA else x,
            list(df.itertuples(index=False, name=None)),
        )
    )
    writer.writerows(tuples)
    writer.close()

    skiprows = 10

    expected = cudf.read_orc(buff)[skiprows::].reset_index(drop=True)
    got = cudf.read_orc(buff, skiprows=skiprows)

    assert_eq(expected, got)


def test_orc_reader_uncompressed_block(datadir):
    path = datadir / "uncompressed_snappy.orc"
    try:
        orcfile = pa.orc.ORCFile(path)
    except pa.ArrowIOError as e:
        pytest.skip(".orc file is not found: %s" % e)

    expect = orcfile.read().to_pandas()
    got = cudf.read_orc(path, engine="cudf")

    assert_eq(expect, got, check_categorical=False)


def test_orc_reader_nodata_block(datadir):
    path = datadir / "nodata.orc"
    try:
        orcfile = pa.orc.ORCFile(path)
    except Exception as excpr:
        if type(excpr).__name__ == "ArrowIOError":
            pytest.skip(".orc file is not found")
        else:
            print(type(excpr).__name__)

    expect = orcfile.read().to_pandas()
    got = cudf.read_orc(path, engine="cudf", num_rows=1)

    assert_eq(expect, got, check_categorical=False)


@pytest.mark.parametrize("compression", [None, "snappy"])
@pytest.mark.parametrize(
    "reference_file, columns",
    [
        (
            "TestOrcFile.test1.orc",
            [
                "boolean1",
                "byte1",
                "short1",
                "int1",
                "long1",
                "float1",
                "double1",
            ],
        ),
        ("TestOrcFile.demo-12-zlib.orc", ["_col1", "_col3", "_col5"]),
    ],
)
def test_orc_writer(datadir, tmpdir, reference_file, columns, compression):
    pdf_fname = datadir / reference_file
    gdf_fname = tmpdir.join("gdf.orc")

    try:
        orcfile = pa.orc.ORCFile(pdf_fname)
    except Exception as excpr:
        if type(excpr).__name__ == "ArrowIOError":
            pytest.skip(".orc file is not found")
        else:
            print(type(excpr).__name__)

    expect = orcfile.read(columns=columns).to_pandas()
    cudf.from_pandas(expect).to_orc(gdf_fname.strpath, compression=compression)
    got = pa.orc.ORCFile(gdf_fname).read(columns=columns).to_pandas()

    assert_eq(expect, got)


@pytest.mark.parametrize("compression", [None, "snappy"])
@pytest.mark.parametrize(
    "reference_file, columns",
    [
        (
            "TestOrcFile.test1.orc",
            [
                "boolean1",
                "byte1",
                "short1",
                "int1",
                "long1",
                "float1",
                "double1",
            ],
        ),
        ("TestOrcFile.demo-12-zlib.orc", ["_col1", "_col3", "_col5"]),
    ],
)
def test_chunked_orc_writer(
    datadir, tmpdir, reference_file, columns, compression
):
    pdf_fname = datadir / reference_file
    gdf_fname = tmpdir.join("chunked_gdf.orc")

    try:
        orcfile = pa.orc.ORCFile(pdf_fname)
    except Exception as excpr:
        if type(excpr).__name__ == "ArrowIOError":
            pytest.skip(".orc file is not found")
        else:
            print(type(excpr).__name__)

    pdf = orcfile.read(columns=columns).to_pandas()
    gdf = cudf.from_pandas(pdf)
    expect = pd.concat([pdf, pdf]).reset_index(drop=True)

    writer = ORCWriter(gdf_fname, compression=compression)
    writer.write_table(gdf)
    writer.write_table(gdf)
    writer.close()

    got = pa.orc.ORCFile(gdf_fname).read(columns=columns).to_pandas()

    assert_eq(expect, got)


@pytest.mark.parametrize(
    "dtypes",
    [
        {"c": str, "a": int},
        {"c": int, "a": str},
        {"c": int, "a": str, "b": float},
        {"c": str, "a": object},
    ],
)
def test_orc_writer_strings(tmpdir, dtypes):
    gdf_fname = tmpdir.join("gdf_strings.orc")

    expect = cudf.datasets.randomdata(nrows=10, dtypes=dtypes, seed=1)
    expect.to_orc(gdf_fname)
    got = pa.orc.ORCFile(gdf_fname).read().to_pandas()

    assert_eq(expect, got)


@pytest.mark.parametrize(
    "dtypes",
    [
        {"c": str, "a": int},
        {"c": int, "a": str},
        {"c": int, "a": str, "b": float},
        {"c": str, "a": object},
    ],
)
def test_chunked_orc_writer_strings(tmpdir, dtypes):
    gdf_fname = tmpdir.join("chunked_gdf_strings.orc")

    gdf = cudf.datasets.randomdata(nrows=10, dtypes=dtypes, seed=1)
    pdf = gdf.to_pandas()
    expect = pd.concat([pdf, pdf]).reset_index(drop=True)
    writer = ORCWriter(gdf_fname)
    writer.write_table(gdf)
    writer.write_table(gdf)
    writer.close()

    got = pa.orc.ORCFile(gdf_fname).read().to_pandas()

    assert_eq(expect, got)


def test_orc_writer_sliced(tmpdir):
    cudf_path = tmpdir.join("cudf.orc")

    df = pd.DataFrame()
    df["String"] = np.array(["Alpha", "Beta", "Gamma", "Delta"])
    df = cudf.from_pandas(df)

    df_select = df.iloc[1:3]

    df_select.to_orc(cudf_path)
    assert_eq(cudf.read_orc(cudf_path), df_select.reset_index(drop=True))


@pytest.mark.parametrize(
    "orc_file",
    [
        "TestOrcFile.decimal.orc",
        "TestOrcFile.decimal.same.values.orc",
        "TestOrcFile.decimal.multiple.values.orc",
        # For addional information take look at PR 7034
        "TestOrcFile.decimal.runpos.issue.orc",
    ],
)
def test_orc_reader_decimal_type(datadir, orc_file):
    file_path = datadir / orc_file

    try:
        orcfile = pa.orc.ORCFile(file_path)
    except pa.ArrowIOError as e:
        pytest.skip(".orc file is not found: %s" % e)

    pdf = orcfile.read().to_pandas()
    df = cudf.read_orc(file_path).to_pandas()

    assert_eq(pdf, df)


def test_orc_decimal_precision_fail(datadir):
    file_path = datadir / "TestOrcFile.int_decimal.precision_19.orc"

    try:
        orcfile = pa.orc.ORCFile(file_path)
    except pa.ArrowIOError as e:
        pytest.skip(".orc file is not found: %s" % e)

    # Max precision supported is 18 (Decimal64Dtype limit)
    # and the data has the precision 19. This test should be removed
    # once Decimal128Dtype is introduced.
    with pytest.raises(RuntimeError):
        cudf.read_orc(file_path)

    # Shouldn't cause failure if decimal column is not chosen to be read.
    pdf = orcfile.read(columns=["int"]).to_pandas()
    gdf = cudf.read_orc(file_path, columns=["int"])

    assert_eq(pdf, gdf)


# For addional information take look at PR 6636 and 6702
@pytest.mark.parametrize(
    "orc_file",
    [
        "TestOrcFile.boolean_corruption_PR_6636.orc",
        "TestOrcFile.boolean_corruption_PR_6702.orc",
    ],
)
def test_orc_reader_boolean_type(datadir, orc_file):
    file_path = datadir / orc_file

    pdf = pd.read_orc(file_path)
    df = cudf.read_orc(file_path).to_pandas()

    assert_eq(pdf, df)


def test_orc_reader_tzif_timestamps(datadir):
    # Contains timstamps in the range covered by the TZif file
    # Other timedate tests only cover "future" times
    path = datadir / "TestOrcFile.lima_timezone.orc"
    try:
        orcfile = pa.orc.ORCFile(path)
    except pa.ArrowIOError as e:
        pytest.skip(".orc file is not found: %s" % e)

    pdf = orcfile.read().to_pandas()
    gdf = cudf.read_orc(path, engine="cudf").to_pandas()

    assert_eq(pdf, gdf)


def test_int_overflow(tmpdir):
    file_path = tmpdir.join("gdf_overflow.orc")

    # The number of rows and the large element trigger delta encoding
    num_rows = 513
    df = cudf.DataFrame({"a": [None] * num_rows}, dtype="int32")
    df["a"][0] = 1024 * 1024 * 1024
    df["a"][num_rows - 1] = 1
    df.to_orc(file_path)

    assert_eq(cudf.read_orc(file_path), df)


def normalized_equals(value1, value2):
    if isinstance(value1, (datetime.datetime, np.datetime64)):
        value1 = np.datetime64(value1, "ms")
    if isinstance(value2, (datetime.datetime, np.datetime64)):
        value2 = np.datetime64(value2, "ms")

    # Compare integers with floats now
    if isinstance(value1, float) or isinstance(value2, float):
        return np.isclose(value1, value2)

    return value1 == value2


@pytest.mark.parametrize("nrows", [1, 100, 6000000])
def test_orc_write_statistics(tmpdir, datadir, nrows):
    supported_stat_types = supported_numpy_dtypes + ["str"]
    # Can't write random bool columns until issue #6763 is fixed
    if nrows == 6000000:
        supported_stat_types.remove("bool")

    # Make a dataframe
    gdf = cudf.DataFrame(
        {
            "col_" + str(dtype): gen_rand_series(dtype, nrows, has_nulls=True)
            for dtype in supported_stat_types
        }
    )
    fname = tmpdir.join("gdf.orc")

    # Write said dataframe to ORC with cuDF
    gdf.to_orc(fname.strpath)

    # Read back written ORC's statistics
    orc_file = pa.orc.ORCFile(fname)
    (file_stats, stripes_stats,) = cudf.io.orc.read_orc_statistics([fname])

    # check file stats
    for col in gdf:
        if "minimum" in file_stats[0][col]:
            stats_min = file_stats[0][col]["minimum"]
            actual_min = gdf[col].min()
            assert normalized_equals(actual_min, stats_min)
        if "maximum" in file_stats[0][col]:
            stats_max = file_stats[0][col]["maximum"]
            actual_max = gdf[col].max()
            assert normalized_equals(actual_max, stats_max)

    # compare stripe statistics with actual min/max
    for stripe_idx in range(0, orc_file.nstripes):
        stripe = orc_file.read_stripe(stripe_idx)
        # pandas is unable to handle min/max of string col with nulls
        stripe_df = cudf.DataFrame(stripe.to_pandas())
        for col in stripe_df:
            if "minimum" in stripes_stats[stripe_idx][col]:
                actual_min = stripe_df[col].min()
                stats_min = stripes_stats[stripe_idx][col]["minimum"]
                assert normalized_equals(actual_min, stats_min)

            if "maximum" in stripes_stats[stripe_idx][col]:
                actual_max = stripe_df[col].max()
                stats_max = stripes_stats[stripe_idx][col]["maximum"]
                assert normalized_equals(actual_max, stats_max)


@pytest.mark.parametrize("nrows", [1, 100, 6000000])
def test_orc_write_bool_statistics(tmpdir, datadir, nrows):
    # Make a dataframe
    gdf = cudf.DataFrame({"col_bool": gen_rand_series("bool", nrows)})
    fname = tmpdir.join("gdf.orc")

    # Write said dataframe to ORC with cuDF
    gdf.to_orc(fname.strpath)

    # Read back written ORC's statistics
    orc_file = pa.orc.ORCFile(fname)
    (file_stats, stripes_stats,) = cudf.io.orc.read_orc_statistics([fname])

    # check file stats
    col = "col_bool"
    if "true_count" in file_stats[0][col]:
        stats_true_count = file_stats[0][col]["true_count"]
        actual_true_count = gdf[col].sum()
        assert normalized_equals(actual_true_count, stats_true_count)

    if "number_of_values" in file_stats[0][col]:
        stats_valid_count = file_stats[0][col]["number_of_values"]
        actual_valid_count = gdf[col].valid_count
        assert normalized_equals(actual_valid_count, stats_valid_count)

    # compare stripe statistics with actual min/max
    for stripe_idx in range(0, orc_file.nstripes):
        stripe = orc_file.read_stripe(stripe_idx)
        # pandas is unable to handle min/max of string col with nulls
        stripe_df = cudf.DataFrame(stripe.to_pandas())

        if "true_count" in stripes_stats[stripe_idx][col]:
            actual_true_count = stripe_df[col].sum()
            stats_true_count = stripes_stats[stripe_idx][col]["true_count"]
            assert normalized_equals(actual_true_count, stats_true_count)

        if "number_of_values" in stripes_stats[stripe_idx][col]:
            actual_valid_count = stripe_df[col].valid_count
            stats_valid_count = stripes_stats[stripe_idx][col][
                "number_of_values"
            ]
            assert normalized_equals(actual_valid_count, stats_valid_count)


def test_orc_reader_gmt_timestamps(datadir):
    path = datadir / "TestOrcFile.gmt.orc"
    try:
        orcfile = pa.orc.ORCFile(path)
    except pa.ArrowIOError as e:
        pytest.skip(".orc file is not found: %s" % e)

    pdf = orcfile.read().to_pandas()
    gdf = cudf.read_orc(path, engine="cudf").to_pandas()
    assert_eq(pdf, gdf)


def test_orc_bool_encode_fail():
    np.random.seed(0)
    buffer = BytesIO()

    # Generate a boolean column longer than a single stripe
    fail_df = cudf.DataFrame({"col": gen_rand_series("bool", 600000)})
    # Invalidate the first row in the second stripe to break encoding
    fail_df["col"][500000] = None

    # Should throw instead of generating a file that is incompatible
    # with other readers (see issue #6763)
    with pytest.raises(RuntimeError):
        fail_df.to_orc(buffer)

    # Generate a boolean column that fits into a single stripe
    okay_df = cudf.DataFrame({"col": gen_rand_series("bool", 500000)})
    okay_df["col"][500000 - 1] = None
    # Invalid row is in the last row group of the stripe;
    # encoding is assumed to be correct
    okay_df.to_orc(buffer)

    # Also validate data
    pdf = pa.orc.ORCFile(buffer).read().to_pandas()
    assert_eq(okay_df, pdf)


def test_nanoseconds_overflow():
    buffer = BytesIO()
    # Use nanosecond values that take more than 32 bits to encode
    s = cudf.Series([710424008, -1338482640], dtype="datetime64[ns]")
    expected = cudf.DataFrame({"s": s})
    expected.to_orc(buffer)

    cudf_got = cudf.read_orc(buffer)
    assert_eq(expected, cudf_got)

    pyarrow_got = pa.orc.ORCFile(buffer).read()
    assert_eq(expected.to_pandas(), pyarrow_got.to_pandas())


def test_empty_dataframe():
    buffer = BytesIO()
    expected = cudf.DataFrame()
    expected.to_orc(buffer)

    # Raise error if column name is mentioned, but it doesn't exist.
    with pytest.raises(RuntimeError):
        cudf.read_orc(buffer, columns=["a"])

    got_df = cudf.read_orc(buffer)
    expected_pdf = pd.read_orc(buffer)

    assert_eq(expected, got_df)
    assert_eq(expected_pdf, got_df)


@pytest.mark.parametrize(
    "data", [[None, ""], ["", None], [None, None], ["", ""]]
)
def test_empty_string_columns(data):
    buffer = BytesIO()

    expected = cudf.DataFrame({"string": data}, dtype="str")
    expected.to_orc(buffer)

    expected_pdf = pd.read_orc(buffer)
    got_df = cudf.read_orc(buffer)

    assert_eq(expected, got_df)
    assert_eq(expected_pdf, got_df)


@pytest.mark.parametrize("scale", [-3, 0, 3])
def test_orc_writer_decimal(tmpdir, scale):
    np.random.seed(0)
    fname = tmpdir / "decimal.orc"

    expected = cudf.DataFrame({"dec_val": gen_rand_series("i", 100)})
    expected["dec_val"] = expected["dec_val"].astype(Decimal64Dtype(7, scale))

    expected.to_orc(fname)

    got = pd.read_orc(fname)
    assert_eq(expected.to_pandas()["dec_val"], got["dec_val"])


@pytest.mark.parametrize("num_rows", [1, 100, 3000])
def test_orc_reader_multiple_files(datadir, num_rows):

    path = datadir / "TestOrcFile.testSnappy.orc"

    df_1 = pd.read_orc(path)
    df_2 = pd.read_orc(path)
    df = pd.concat([df_1, df_2], ignore_index=True)

    gdf = cudf.read_orc(
        [path, path], engine="cudf", num_rows=num_rows
    ).to_pandas()

    # Slice rows out of the whole dataframe for comparison as PyArrow doesn't
    # have an API to read a subsection of rows from the file
    df = df[:num_rows]
    df = df.reset_index(drop=True)

    assert_eq(df, gdf)


def test_orc_reader_multi_file_single_stripe(datadir):

    path = datadir / "TestOrcFile.testSnappy.orc"

    # should raise an exception
    with pytest.raises(ValueError):
        cudf.read_orc([path, path], engine="cudf", stripes=[0])


def test_orc_reader_multi_file_multi_stripe(datadir):

    path = datadir / "TestOrcFile.testStripeLevelStats.orc"
    gdf = cudf.read_orc([path, path], engine="cudf", stripes=[[0, 1], [2]])
    pdf = pd.read_orc(path)
    assert_eq(pdf, gdf)


def test_orc_string_stream_offset_issue():
    size = 30000
    vals = {
        str(x): [decimal.Decimal(1)] * size if x != 0 else ["XYZ"] * size
        for x in range(0, 5)
    }
    df = cudf.DataFrame(vals)

    buffer = BytesIO()
    df.to_orc(buffer)

    assert_eq(df, cudf.read_orc(buffer))


# Data is generated using pyorc module
def generate_list_struct_buff(size=100_000):
    rd = random.Random(1)
    np.random.seed(seed=1)

    buff = BytesIO()

    schema = {
        "lvl3_list": po.Array(po.Array(po.Array(po.BigInt()))),
        "lvl1_list": po.Array(po.BigInt()),
        "lvl1_struct": po.Struct(**{"a": po.BigInt(), "b": po.BigInt()}),
        "lvl2_struct": po.Struct(
            **{
                "a": po.BigInt(),
                "lvl1_struct": po.Struct(
                    **{"c": po.BigInt(), "d": po.BigInt()}
                ),
            }
        ),
        "list_nests_struct": po.Array(
            po.Array(po.Struct(**{"a": po.BigInt(), "b": po.BigInt()}))
        ),
        "struct_nests_list": po.Struct(
            **{
                "struct": po.Struct(**{"a": po.BigInt(), "b": po.BigInt()}),
                "list": po.Array(po.BigInt()),
            }
        ),
    }

    schema = po.Struct(**schema)

    lvl3_list = [
        rd.choice(
            [
                None,
                [
                    [
                        [
                            rd.choice([None, np.random.randint(1, 3)])
                            for z in range(np.random.randint(1, 3))
                        ]
                        for z in range(np.random.randint(0, 3))
                    ]
                    for y in range(np.random.randint(0, 3))
                ],
            ]
        )
        for x in range(size)
    ]
    lvl1_list = [
        [
            rd.choice([None, np.random.randint(0, 3)])
            for y in range(np.random.randint(1, 4))
        ]
        for x in range(size)
    ]
    lvl1_struct = [
        rd.choice([None, (np.random.randint(0, 3), np.random.randint(0, 3))])
        for x in range(size)
    ]
    lvl2_struct = [
        rd.choice(
            [
                None,
                (
                    rd.choice([None, np.random.randint(0, 3)]),
                    (
                        rd.choice([None, np.random.randint(0, 3)]),
                        np.random.randint(0, 3),
                    ),
                ),
            ]
        )
        for x in range(size)
    ]
    list_nests_struct = [
        [
            [rd.choice(lvl1_struct), rd.choice(lvl1_struct)]
            for y in range(np.random.randint(1, 4))
        ]
        for x in range(size)
    ]
    struct_nests_list = [(lvl1_struct[x], lvl1_list[x]) for x in range(size)]

    df = pd.DataFrame(
        {
            "lvl3_list": lvl3_list,
            "lvl1_list": lvl1_list,
            "lvl1_struct": lvl1_struct,
            "lvl2_struct": lvl2_struct,
            "list_nests_struct": list_nests_struct,
            "struct_nests_list": struct_nests_list,
        }
    )

    writer = po.Writer(buff, schema, stripe_size=1024)
    tuples = list(
        map(
            lambda x: (None,) if x[0] is pd.NA else x,
            list(df.itertuples(index=False, name=None)),
        )
    )
    writer.writerows(tuples)
    writer.close()

    return buff


@pytest.fixture(scope="module")
def list_struct_buff():
    return generate_list_struct_buff()


@pytest.mark.parametrize(
    "columns",
    [
        None,
        ["lvl3_list", "list_nests_struct", "lvl2_struct", "struct_nests_list"],
        ["lvl2_struct", "lvl1_struct"],
    ],
)
@pytest.mark.parametrize("num_rows", [0, 15, 1005, 10561, 100_000])
@pytest.mark.parametrize("use_index", [True, False])
def test_lists_struct_nests(columns, num_rows, use_index, list_struct_buff):

    gdf = cudf.read_orc(
        list_struct_buff,
        columns=columns,
        num_rows=num_rows,
        use_index=use_index,
    )

    pyarrow_tbl = pyarrow.orc.ORCFile(list_struct_buff).read()

    pyarrow_tbl = (
        pyarrow_tbl[:num_rows]
        if columns is None
        else pyarrow_tbl.select(columns)[:num_rows]
    )

    if num_rows > 0:
        assert pyarrow_tbl.equals(gdf.to_arrow())
    else:
        assert_eq(pyarrow_tbl.to_pandas(), gdf)


@pytest.mark.parametrize("columns", [None, ["lvl1_struct"], ["lvl1_list"]])
def test_skip_rows_for_nested_types(columns, list_struct_buff):
    with pytest.raises(
        RuntimeError, match="skip_rows is not supported by nested column"
    ):
        cudf.read_orc(
            list_struct_buff, columns=columns, use_index=True, skiprows=5,
        )


def test_pyspark_struct(datadir):
    path = datadir / "TestOrcFile.testPySparkStruct.orc"

    pdf = pa.orc.ORCFile(path).read().to_pandas()
    gdf = cudf.read_orc(path)

    assert_eq(pdf, gdf)


def gen_map_buff(size=10000):
    from string import ascii_letters as al

    rd = random.Random(1)
    np.random.seed(seed=1)

    buff = BytesIO()

    schema = {
        "lvl1_map": po.Map(key=po.String(), value=po.BigInt()),
        "lvl2_map": po.Map(key=po.String(), value=po.Array(po.BigInt())),
        "lvl2_struct_map": po.Map(
            key=po.String(),
            value=po.Struct(**{"a": po.BigInt(), "b": po.BigInt()}),
        ),
    }

    schema = po.Struct(**schema)

    lvl1_map = [
        rd.choice(
            [
                None,
                [
                    (
                        rd.choice(al),
                        rd.choice([None, np.random.randint(1, 1500)]),
                    )
                    for y in range(2)
                ],
            ]
        )
        for x in range(size)
    ]
    lvl2_map = [
        rd.choice(
            [
                None,
                [
                    (
                        rd.choice(al),
                        rd.choice(
                            [
                                None,
                                [
                                    rd.choice(
                                        [None, np.random.randint(1, 1500)]
                                    )
                                    for z in range(5)
                                ],
                            ]
                        ),
                    )
                    for y in range(2)
                ],
            ]
        )
        for x in range(size)
    ]
    lvl2_struct_map = [
        rd.choice(
            [
                None,
                [
                    (
                        rd.choice(al),
                        rd.choice(
                            [
                                None,
                                (
                                    rd.choice(
                                        [None, np.random.randint(1, 1500)]
                                    ),
                                    rd.choice(
                                        [None, np.random.randint(1, 1500)]
                                    ),
                                ),
                            ]
                        ),
                    )
                    for y in range(2)
                ],
            ]
        )
        for x in range(size)
    ]

    pdf = pd.DataFrame(
        {
            "lvl1_map": lvl1_map,
            "lvl2_map": lvl2_map,
            "lvl2_struct_map": lvl2_struct_map,
        }
    )
    writer = po.Writer(
        buff, schema, stripe_size=1024, compression=po.CompressionKind.NONE
    )
    tuples = list(
        map(
            lambda x: (None,) if x[0] is pd.NA else x,
            list(pdf.itertuples(index=False, name=None)),
        )
    )

    writer.writerows(tuples)
    writer.close()

    return buff


map_buff = gen_map_buff(size=100000)


@pytest.mark.parametrize(
    "columns",
    [None, ["lvl1_map", "lvl2_struct_map"], ["lvl2_struct_map", "lvl2_map"]],
)
@pytest.mark.parametrize("num_rows", [0, 15, 1005, 10561, 100000])
@pytest.mark.parametrize("use_index", [True, False])
def test_map_type_read(columns, num_rows, use_index):
    tbl = pa.orc.ORCFile(map_buff).read()

    lvl1_map = (
        tbl["lvl1_map"]
        .combine_chunks()
        .view(pa.list_(pa.struct({"key": pa.string(), "value": pa.int64()})))
    )
    lvl2_map = (
        tbl["lvl2_map"]
        .combine_chunks()
        .view(
            pa.list_(
                pa.struct({"key": pa.string(), "value": pa.list_(pa.int64())})
            )
        )
    )
    lvl2_struct_map = (
        tbl["lvl2_struct_map"]
        .combine_chunks()
        .view(
            pa.list_(
                pa.struct(
                    {
                        "key": pa.string(),
                        "value": pa.struct({"a": pa.int64(), "b": pa.int64()}),
                    }
                )
            )
        )
    )

    expected_tbl = pa.table(
        {
            "lvl1_map": lvl1_map,
            "lvl2_map": lvl2_map,
            "lvl2_struct_map": lvl2_struct_map,
        }
    )
    gdf = cudf.read_orc(
        map_buff, columns=columns, num_rows=num_rows, use_index=use_index
    )

    expected_tbl = (
        expected_tbl[:num_rows]
        if columns is None
        else expected_tbl.select(columns)[:num_rows]
    )

    if num_rows > 0:
        assert expected_tbl.equals(gdf.to_arrow())
    else:
        assert_eq(expected_tbl.to_pandas(), gdf)


@pytest.mark.parametrize(
    "data", [["_col0"], ["FakeName", "_col0", "TerriblyFakeColumnName"]]
)
def test_orc_reader_decimal(datadir, data):
    path = datadir / "TestOrcFile.decimal.orc"
    try:
        orcfile = pa.orc.ORCFile(path)
    except pa.ArrowIOError as e:
        pytest.skip(".orc file is not found: %s" % e)

    pdf = orcfile.read().to_pandas()
    gdf = cudf.read_orc(
        path, engine="cudf", decimal_cols_as_float=data
    ).to_pandas()

    # Convert the decimal dtype from PyArrow to float64 for comparison to cuDF
    # This is because cuDF returns as float64
    pdf = pdf.apply(pd.to_numeric)

    assert_eq(pdf, gdf)


@pytest.mark.parametrize("data", [["InvalidColumnName"]])
def test_orc_reader_decimal_invalid_column(datadir, data):
    path = datadir / "TestOrcFile.decimal.orc"
    try:
        orcfile = pa.orc.ORCFile(path)
    except pa.ArrowIOError as e:
        pytest.skip(".orc file is not found: %s" % e)

    pdf = orcfile.read().to_pandas()
    gdf = cudf.read_orc(
        path, engine="cudf", decimal_cols_as_float=data
    ).to_pandas()

    # Since the `decimal_cols_as_float` column name
    # is invalid, this should be a decimal
    assert_eq(pdf, gdf)


# This test case validates the issue raised in #8665,
# please check the issue for more details.
def test_orc_timestamp_read(datadir):
    path = datadir / "TestOrcFile.timestamp.issue.orc"

    pdf = pd.read_orc(path)
    gdf = cudf.read_orc(path)

    assert_eq(pdf, gdf)


def dec(num):
    return decimal.Decimal(str(num))


@pytest.mark.parametrize(
    "data",
    [
        # basic + nested strings
        {
            "lls": [[["a"], ["bb"]] * 5 for i in range(12345)],
            "lls2": [[["ccc", "dddd"]] * 6 for i in range(12345)],
            "ls_dict": [["X"] * 7 for i in range(12345)],
            "ls_direct": [[str(i)] * 9 for i in range(12345)],
            "li": [[i] * 11 for i in range(12345)],
            "lf": [[i * 0.5] * 13 for i in range(12345)],
            "ld": [[dec(i / 2)] * 15 for i in range(12345)],
        },
        # multiple stripes
        {
            "ls": [[str(i), str(2 * i)] for i in range(1_200_000)],
            "ld": [[dec(i / 2)] * 5 for i in range(1_200_000)],
        },
        # with nulls
        {
            "ls": [
                [str(i) if i % 5 else None, str(2 * i)] if i % 2 else None
                for i in range(12345)
            ],
            "li": [[i, i * i, i % 2] if i % 3 else None for i in range(12345)],
            "ld": [
                [dec(i), dec(i / 2) if i % 7 else None] if i % 5 else None
                for i in range(12345)
            ],
        },
        # with empty elements
        {
            "ls": [
                [str(i), str(2 * i)] if i % 2 else [] for i in range(12345)
            ],
            "lls": [
                [[str(i), str(2 * i)]] if i % 2 else [[], []]
                for i in range(12345)
            ],
            "li": [[i, i * i, i % 2] if i % 3 else [] for i in range(12345)],
            "lli": [
                [[i], [i * i], [i % 2]] if i % 3 else [[]]
                for i in range(12345)
            ],
            "ld": [
                [dec(i), dec(i / 2)] if i % 5 else [] for i in range(12345)
            ],
        },
        # variable list lengths
        {
            "ls": [[str(i)] * i for i in range(123)],
            "li": [[i, i * i] * i for i in range(123)],
            "ld": [[dec(i), dec(i / 2)] * i for i in range(123)],
        },
        # many child elements (more that max_stripe_rows)
        {"li": [[i] * 1100 for i in range(11000)]},
    ],
)
def test_orc_writer_lists(data):
    pdf_in = pd.DataFrame(data)

    buffer = BytesIO()
    cudf.from_pandas(pdf_in).to_orc(buffer)

    pdf_out = pa.orc.ORCFile(buffer).read().to_pandas()
    assert_eq(pdf_out, pdf_in)


def test_chunked_orc_writer_lists():
    num_rows = 12345
    pdf_in = pd.DataFrame(
        {
            "ls": [[str(i), str(2 * i)] for i in range(num_rows)],
            "ld": [[dec(i / 2)] * 5 for i in range(num_rows)],
        }
    )

    gdf = cudf.from_pandas(pdf_in)
    expect = pd.concat([pdf_in, pdf_in]).reset_index(drop=True)

    buffer = BytesIO()
    writer = ORCWriter(buffer)
    writer.write_table(gdf)
    writer.write_table(gdf)
    writer.close()

    got = pa.orc.ORCFile(buffer).read().to_pandas()
    assert_eq(expect, got)


def test_writer_timestamp_stream_size(datadir, tmpdir):
    pdf_fname = datadir / "TestOrcFile.largeTimestamps.orc"
    gdf_fname = tmpdir.join("gdf.orc")

    try:
        orcfile = pa.orc.ORCFile(pdf_fname)
    except Exception as excpr:
        if type(excpr).__name__ == "ArrowIOError":
            pytest.skip(".orc file is not found")
        else:
            print(type(excpr).__name__)

    expect = orcfile.read().to_pandas()
    cudf.from_pandas(expect).to_orc(gdf_fname.strpath)
    got = pa.orc.ORCFile(gdf_fname).read().to_pandas()

    assert_eq(expect, got)


@pytest.mark.parametrize(
    "fname",
    [
        "TestOrcFile.NoIndStrm.StructWithNoNulls.orc",
        "TestOrcFile.NoIndStrm.StructAndIntWithNulls.orc",
        "TestOrcFile.NoIndStrm.StructAndIntWithNulls.TwoStripes.orc",
        "TestOrcFile.NoIndStrm.IntWithNulls.orc",
    ],
)
def test_no_row_group_index_orc_read(datadir, fname):
    fpath = datadir / fname

    expect = pa.orc.ORCFile(fpath).read()
    got = cudf.read_orc(fpath)

    assert expect.equals(got.to_arrow())


def test_names_in_struct_dtype_nesting(datadir):
    fname = datadir / "TestOrcFile.NestedStructDataFrame.orc"

    expect = pa.orc.ORCFile(fname).read()
    got = cudf.read_orc(fname)

    # test dataframes
    assert expect.equals(got.to_arrow())

    edf = cudf.DataFrame(expect.to_pandas())
    # test schema
    assert edf.dtypes.equals(got.dtypes)


<<<<<<< HEAD
def test_statistics_sum_overflow():
    maxint64 = np.iinfo(np.int64).max
    minint64 = np.iinfo(np.int64).min

    buff = BytesIO()
    with po.Writer(
        buff, po.Struct(a=po.BigInt(), b=po.BigInt(), c=po.BigInt())
    ) as writer:
        writer.write((maxint64, minint64, minint64))
        writer.write((1, -1, 1))

    file_stats, stripe_stats = cudf.io.orc.read_orc_statistics([buff])
    assert file_stats[0]["a"].get("sum") is None
    assert file_stats[0]["b"].get("sum") is None
    assert file_stats[0]["c"].get("sum") == minint64 + 1

    assert stripe_stats[0]["a"].get("sum") is None
    assert stripe_stats[0]["b"].get("sum") is None
    assert stripe_stats[0]["c"].get("sum") == minint64 + 1


def test_empty_statistics():
    buff = BytesIO()
    orc_schema = po.Struct(
        a=po.BigInt(),
        b=po.Double(),
        c=po.String(),
        d=po.Decimal(11, 2),
        e=po.Date(),
        f=po.Timestamp(),
        g=po.Boolean(),
        h=po.Binary(),
        i=po.BigInt(),
        # One column with non null value, else cudf/pyorc readers crash
    )
    data = tuple([None] * (len(orc_schema.fields) - 1) + [1])
    with po.Writer(buff, orc_schema) as writer:
        writer.write(data)

    got = cudf.io.orc.read_orc_statistics([buff])

    # Check for both file and stripe stats
    for stats in got:
        # Similar expected stats for the first 6 columns in this case
        for col_name in ascii_lowercase[:6]:
            assert stats[0][col_name].get("number_of_values") == 0
            assert stats[0][col_name].get("has_null") is True
            assert stats[0][col_name].get("minimum") is None
            assert stats[0][col_name].get("maximum") is None
        for col_name in ascii_lowercase[:3]:
            assert stats[0][col_name].get("sum") == 0
        # Sum for decimal column is a string
        assert stats[0]["d"].get("sum") == "0"

        assert stats[0]["g"].get("number_of_values") == 0
        assert stats[0]["g"].get("has_null") is True
        assert stats[0]["g"].get("true_count") == 0
        assert stats[0]["g"].get("false_count") == 0

        assert stats[0]["h"].get("number_of_values") == 0
        assert stats[0]["h"].get("has_null") is True
        assert stats[0]["h"].get("sum") == 0

        assert stats[0]["i"].get("number_of_values") == 1
        assert stats[0]["i"].get("has_null") is False
        assert stats[0]["i"].get("minimum") == 1
        assert stats[0]["i"].get("maximum") == 1
        assert stats[0]["i"].get("sum") == 1
=======
@pytest.mark.filterwarnings("ignore:.*struct.*experimental")
def test_writer_lists_structs(list_struct_buff):
    df_in = cudf.read_orc(list_struct_buff)

    buff = BytesIO()
    df_in.to_orc(buff)

    pyarrow_tbl = pyarrow.orc.ORCFile(buff).read()

    assert pyarrow_tbl.equals(df_in.to_arrow())


@pytest.mark.filterwarnings("ignore:.*struct.*experimental")
@pytest.mark.parametrize(
    "data",
    [
        {
            "with_pd": [
                [i if i % 3 else None] if i < 9999 or i > 20001 else None
                for i in range(21000)
            ],
            "no_pd": [
                [i if i % 3 else None] if i < 9999 or i > 20001 else []
                for i in range(21000)
            ],
        },
    ],
)
def test_orc_writer_lists_empty_rg(data):
    pdf_in = pd.DataFrame(data)
    buffer = BytesIO()
    cudf_in = cudf.from_pandas(pdf_in)

    cudf_in.to_orc(buffer)

    df = cudf.read_orc(buffer)
    assert_eq(df, cudf_in)

    pdf_out = pa.orc.ORCFile(buffer).read().to_pandas()
    assert_eq(pdf_in, pdf_out)
>>>>>>> c4316509
<|MERGE_RESOLUTION|>--- conflicted
+++ resolved
@@ -1382,7 +1382,48 @@
     assert edf.dtypes.equals(got.dtypes)
 
 
-<<<<<<< HEAD
+@pytest.mark.filterwarnings("ignore:.*struct.*experimental")
+def test_writer_lists_structs(list_struct_buff):
+    df_in = cudf.read_orc(list_struct_buff)
+
+    buff = BytesIO()
+    df_in.to_orc(buff)
+
+    pyarrow_tbl = pyarrow.orc.ORCFile(buff).read()
+
+    assert pyarrow_tbl.equals(df_in.to_arrow())
+
+
+@pytest.mark.filterwarnings("ignore:.*struct.*experimental")
+@pytest.mark.parametrize(
+    "data",
+    [
+        {
+            "with_pd": [
+                [i if i % 3 else None] if i < 9999 or i > 20001 else None
+                for i in range(21000)
+            ],
+            "no_pd": [
+                [i if i % 3 else None] if i < 9999 or i > 20001 else []
+                for i in range(21000)
+            ],
+        },
+    ],
+)
+def test_orc_writer_lists_empty_rg(data):
+    pdf_in = pd.DataFrame(data)
+    buffer = BytesIO()
+    cudf_in = cudf.from_pandas(pdf_in)
+
+    cudf_in.to_orc(buffer)
+
+    df = cudf.read_orc(buffer)
+    assert_eq(df, cudf_in)
+
+    pdf_out = pa.orc.ORCFile(buffer).read().to_pandas()
+    assert_eq(pdf_in, pdf_out)
+
+
 def test_statistics_sum_overflow():
     maxint64 = np.iinfo(np.int64).max
     minint64 = np.iinfo(np.int64).min
@@ -1450,46 +1491,4 @@
         assert stats[0]["i"].get("has_null") is False
         assert stats[0]["i"].get("minimum") == 1
         assert stats[0]["i"].get("maximum") == 1
-        assert stats[0]["i"].get("sum") == 1
-=======
-@pytest.mark.filterwarnings("ignore:.*struct.*experimental")
-def test_writer_lists_structs(list_struct_buff):
-    df_in = cudf.read_orc(list_struct_buff)
-
-    buff = BytesIO()
-    df_in.to_orc(buff)
-
-    pyarrow_tbl = pyarrow.orc.ORCFile(buff).read()
-
-    assert pyarrow_tbl.equals(df_in.to_arrow())
-
-
-@pytest.mark.filterwarnings("ignore:.*struct.*experimental")
-@pytest.mark.parametrize(
-    "data",
-    [
-        {
-            "with_pd": [
-                [i if i % 3 else None] if i < 9999 or i > 20001 else None
-                for i in range(21000)
-            ],
-            "no_pd": [
-                [i if i % 3 else None] if i < 9999 or i > 20001 else []
-                for i in range(21000)
-            ],
-        },
-    ],
-)
-def test_orc_writer_lists_empty_rg(data):
-    pdf_in = pd.DataFrame(data)
-    buffer = BytesIO()
-    cudf_in = cudf.from_pandas(pdf_in)
-
-    cudf_in.to_orc(buffer)
-
-    df = cudf.read_orc(buffer)
-    assert_eq(df, cudf_in)
-
-    pdf_out = pa.orc.ORCFile(buffer).read().to_pandas()
-    assert_eq(pdf_in, pdf_out)
->>>>>>> c4316509
+        assert stats[0]["i"].get("sum") == 1