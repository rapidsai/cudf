# Copyright (c) 2025, NVIDIA CORPORATION.
import datetime

import re

import numpy as np
import pandas as pd
import pytest

import cudf
<<<<<<< HEAD
from cudf.testing import assert_eq
=======


@pytest.mark.parametrize(
    "values, item, expected",
    [
        [[1, 2, 3], 2, True],
        [[1, 2, 3], 4, False],
        [[1, 2, 3], "a", False],
        [["a", "b", "c"], "a", True],
        [["a", "b", "c"], "ab", False],
        [["a", "b", "c"], 6, False],
        [pd.Categorical(["a", "b", "c"]), "a", True],
        [pd.Categorical(["a", "b", "c"]), "ab", False],
        [pd.Categorical(["a", "b", "c"]), 6, False],
        [pd.date_range("20010101", periods=5, freq="D"), 20000101, False],
        [
            pd.date_range("20010101", periods=5, freq="D"),
            datetime.datetime(2000, 1, 1),
            False,
        ],
        [
            pd.date_range("20010101", periods=5, freq="D"),
            datetime.datetime(2001, 1, 1),
            True,
        ],
    ],
)
@pytest.mark.parametrize(
    "box",
    [cudf.Index, lambda x: cudf.Series(index=x)],
    ids=["index", "series"],
)
def test_contains(values, item, expected, box):
    assert (item in box(values)) is expected
>>>>>>> 9f7e84de


@pytest.mark.parametrize(
    "testlist",
    [
        [1, 2, 3, 4],
        [1, 2, 3, 4, None],
        [1, 2, 3, 3, 4],
        [10, 9, 8, 7],
        [10, 9, 8, 8, 7],
        [1, 2, 3, 4, np.nan],
        [10, 9, 8, np.nan, 7],
        [10, 9, 8, 8, 7, np.nan],
        ["c", "d", "e", "f"],
        ["c", "d", "e", "e", "f"],
        ["c", "d", "e", "f", None],
        ["z", "y", "x", "r"],
        ["z", "y", "x", "x", "r"],
    ],
)
def test_index_is_unique_monotonic(testlist):
    index = cudf.Index(testlist)
    index_pd = pd.Index(testlist)

    assert index.is_unique == index_pd.is_unique
    assert index.is_monotonic_increasing == index_pd.is_monotonic_increasing
    assert index.is_monotonic_decreasing == index_pd.is_monotonic_decreasing


def test_name():
    idx = cudf.Index(np.asarray([4, 5, 6, 10]), name="foo")
    assert idx.name == "foo"


def test_index_names():
    idx = cudf.Index([1, 2, 3], name="idx")
    assert idx.names == ("idx",)


@pytest.mark.parametrize("data", [[1, 2, 3, 4], []])
def test_index_empty(data, all_supported_types_as_str):
    pdi = pd.Index(data, dtype=all_supported_types_as_str)
    gdi = cudf.Index(data, dtype=all_supported_types_as_str)

    assert pdi.empty == gdi.empty


@pytest.mark.parametrize("data", [[1, 2, 3, 4], []])
def test_index_size(data, all_supported_types_as_str):
    pdi = pd.Index(data, dtype=all_supported_types_as_str)
    gdi = cudf.Index(data, dtype=all_supported_types_as_str)

    assert pdi.size == gdi.size


@pytest.mark.parametrize("data", [[], [1]])
def test_index_iter_error(data, all_supported_types_as_str):
    gdi = cudf.Index(data, dtype=all_supported_types_as_str)

    with pytest.raises(
        TypeError,
        match=re.escape(
            f"{gdi.__class__.__name__} object is not iterable. "
            f"Consider using `.to_arrow()`, `.to_pandas()` or `.values_host` "
            f"if you wish to iterate over the values."
        ),
    ):
        iter(gdi)


@pytest.mark.parametrize("data", [[], [1]])
def test_index_values_host(data, all_supported_types_as_str, request):
    request.applymarker(
        pytest.mark.xfail(
            len(data) > 0
            and all_supported_types_as_str
            in {"timedelta64[us]", "timedelta64[ms]", "timedelta64[s]"},
            reason=f"wrong result for {all_supported_types_as_str}",
        )
    )
    gdi = cudf.Index(data, dtype=all_supported_types_as_str)
    pdi = pd.Index(data, dtype=all_supported_types_as_str)

    np.testing.assert_array_equal(gdi.values_host, pdi.values)


@pytest.mark.parametrize(
    "data",
    [
        [1, 2, 3],
        ["a", "v", "d"],
        [234.243, 2432.3, None],
        [True, False, True],
        pd.Series(["a", " ", "v"], dtype="category"),
        pd.IntervalIndex.from_breaks([0, 1, 2, 3]),
    ],
)
@pytest.mark.parametrize(
    "func",
    [
        "is_numeric",
        "is_boolean",
        "is_integer",
        "is_floating",
        "is_object",
        "is_categorical",
        "is_interval",
    ],
)
def test_index_type_methods(data, func):
    pidx = pd.Index(data)
    gidx = cudf.from_pandas(pidx)

    with pytest.warns(FutureWarning):
        expected = getattr(pidx, func)()
    with pytest.warns(FutureWarning):
        actual = getattr(gidx, func)()

    if gidx.dtype == np.dtype("bool") and func == "is_object":
        assert_eq(False, actual)
    else:
        assert_eq(expected, actual)


def test_index_values():
    gidx = cudf.Index([1, 2, 3])
    pidx = gidx.to_pandas()

    assert_eq(pidx.values, gidx.values)


def test_index_null_values():
    gidx = cudf.Index([1.0, None, 3, 0, None])
    with pytest.raises(ValueError):
        gidx.values


@pytest.mark.parametrize(
    "data",
    [
        [1, 2, 3],
        pytest.param(
            [np.nan, 10, 15, 16],
            marks=pytest.mark.xfail(
                reason="https://github.com/pandas-dev/pandas/issues/49818"
            ),
        ),
        range(0, 10),
        [np.nan, None, 10, 20],
        ["ab", "zx", "pq"],
        ["ab", "zx", None, "pq"],
    ],
)
def test_index_hasnans(data):
    gs = cudf.Index(data, nan_as_null=False)
    if isinstance(gs, cudf.RangeIndex):
        with pytest.raises(NotImplementedError):
            gs.to_pandas(nullable=True)
    else:
        ps = gs.to_pandas(nullable=True)
        # Check type to avoid mixing Python bool and NumPy bool
        assert isinstance(gs.hasnans, bool)
        assert gs.hasnans == ps.hasnans


@pytest.mark.parametrize("data", [[0, 1, 2], [1.1, 2.3, 4.5]])
@pytest.mark.parametrize("needle", [0, 1, 2.3])
def test_index_contains_float_int(data, numeric_types_as_str, needle):
    gidx = cudf.Index(data=data, dtype=numeric_types_as_str)
    pidx = gidx.to_pandas()

    actual = needle in gidx
    expected = needle in pidx

    assert_eq(actual, expected)<|MERGE_RESOLUTION|>--- conflicted
+++ resolved
@@ -1,6 +1,5 @@
 # Copyright (c) 2025, NVIDIA CORPORATION.
 import datetime
-
 import re
 
 import numpy as np
@@ -8,9 +7,7 @@
 import pytest
 
 import cudf
-<<<<<<< HEAD
 from cudf.testing import assert_eq
-=======
 
 
 @pytest.mark.parametrize(
@@ -45,7 +42,6 @@
 )
 def test_contains(values, item, expected, box):
     assert (item in box(values)) is expected
->>>>>>> 9f7e84de
 
 
 @pytest.mark.parametrize(
