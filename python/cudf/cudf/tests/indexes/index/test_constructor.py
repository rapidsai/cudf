--- conflicted
+++ resolved
@@ -5,10 +5,7 @@
 import cupy as cp
 import numpy as np
 import pandas as pd
-<<<<<<< HEAD
 import pyarrow as pa
-=======
->>>>>>> c1d37301
 import pytest
 
 import cudf
