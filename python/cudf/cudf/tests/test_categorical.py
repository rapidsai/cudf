--- conflicted
+++ resolved
@@ -9,15 +9,11 @@
 
 import cudf
 from cudf.core._compat import PANDAS_GE_110
-<<<<<<< HEAD
-from cudf.testing._utils import assert_eq, assert_exceptions_equal
-=======
 from cudf.testing._utils import (
     NUMERIC_TYPES,
     assert_eq,
     assert_exceptions_equal,
 )
->>>>>>> 995b4a52
 
 
 @pytest.fixture
