--- conflicted
+++ resolved
@@ -686,7 +686,6 @@
     assert_eq(pindex, gindex)
 
 
-<<<<<<< HEAD
 @pytest.mark.parametrize("n", [0, 2, 5, 10, None])
 @pytest.mark.parametrize("frac", [0.1, 0.5, 1, 2, None])
 @pytest.mark.parametrize("replace", [True, False])
@@ -719,7 +718,8 @@
         return
 
     assert pout.shape == gout.shape
-=======
+
+
 @pytest.mark.parametrize("data", [[1, 2, 3, 4], []])
 @pytest.mark.parametrize(
     "dtype", NUMERIC_TYPES + ["str", "category", "datetime64[ns]"]
@@ -772,5 +772,4 @@
 def test_multiIndex_empty(pdi):
     gdi = cudf.from_pandas(pdi)
 
-    assert_eq(pdi.empty, gdi.empty)
->>>>>>> c96a71df
+    assert_eq(pdi.empty, gdi.empty)