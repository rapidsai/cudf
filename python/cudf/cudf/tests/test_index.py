--- conflicted
+++ resolved
@@ -679,22 +679,12 @@
             assert_eq(expect.categories, got.categories)
         else:
             assert_eq(
-<<<<<<< HEAD
                 ps.where(ps_condition, other=ps_other).fillna(
-                    gs._columns[0].default_na_value()
+                    gs._values.default_na_value()
                 ),
                 gs.where(gs_condition, other=gs_other)
                 .to_pandas()
-                .fillna(gs._columns[0].default_na_value()),
-=======
-                ps.where(ps_condition, other=ps_other)
-                .fillna(gs._values.default_na_value())
-                .values,
-                gs.where(gs_condition, other=gs_other)
-                .to_pandas()
-                .fillna(gs._values.default_na_value())
-                .values,
->>>>>>> 48bc39e1
+                .fillna(gs._values.default_na_value()),
             )
     else:
         assert_exceptions_equal(
