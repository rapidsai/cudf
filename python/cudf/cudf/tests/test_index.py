--- conflicted
+++ resolved
@@ -11,11 +11,7 @@
 import pytest
 
 import cudf
-<<<<<<< HEAD
-from cudf.core._compat import PANDAS_GE_133
-=======
-from cudf.core._compat import PANDAS_GE_110, PANDAS_GE_133, PANDAS_GE_200
->>>>>>> 52c675a2
+from cudf.core._compat import PANDAS_GE_133, PANDAS_GE_200
 from cudf.core.index import (
     CategoricalIndex,
     DatetimeIndex,
