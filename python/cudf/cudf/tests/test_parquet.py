--- conflicted
+++ resolved
@@ -2552,7 +2552,6 @@
         pytest.mark.xfail(reason="zstd support is not enabled")
 
 
-<<<<<<< HEAD
 def test_read_parquet_multiple_files(datadir):
     df_1_path = datadir / "df_1.parquet"
     df_2_path = datadir / "df_2.parquet"
@@ -2569,7 +2568,8 @@
     expected = pd.read_parquet([df_2_path, df_1_path])
     actual = cudf.read_parquet([df_2_path, df_1_path])
     assert_eq(expected, actual)
-=======
+
+
 @pytest.mark.parametrize("index", [True, False, None])
 @pytest.mark.parametrize("columns", [None, [], ["b", "a"]])
 def test_parquet_columns_and_index_param(index, columns):
@@ -2580,5 +2580,4 @@
     expected = pd.read_parquet(buffer, columns=columns)
     got = cudf.read_parquet(buffer, columns=columns)
 
-    assert_eq(expected, got, check_index_type=True)
->>>>>>> 379faf95
+    assert_eq(expected, got, check_index_type=True)