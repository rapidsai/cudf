--- conflicted
+++ resolved
@@ -2817,11 +2817,7 @@
     assert_eq(expect, got)
 
 
-<<<<<<< HEAD
-def test_parquet_flba_round_trip(tmpdir):
-=======
 def test_parquet_reader_fixed_len_with_dict(tmpdir):
->>>>>>> 5f1f0dd5
     def flba(i):
         hasher = hashlib.sha256()
         hasher.update(i.to_bytes(4, "little"))
@@ -2832,7 +2828,24 @@
     data = pa.array([flba(i) for i in range(num_rows)], type=pa.binary(32))
     padf = pa.Table.from_arrays([data], names=["flba"])
     padf_fname = tmpdir.join("padf.parquet")
-<<<<<<< HEAD
+    pq.write_table(padf, padf_fname, use_dictionary=True)
+
+    expect = pd.read_parquet(padf_fname)
+    got = cudf.read_parquet(padf_fname)
+    assert_eq(expect, got)
+
+
+def test_parquet_flba_round_trip(tmpdir):
+    def flba(i):
+        hasher = hashlib.sha256()
+        hasher.update(i.to_bytes(4, "little"))
+        return hasher.digest()
+
+    # use pyarrow to write table of fixed_len_byte_array
+    num_rows = 200
+    data = pa.array([flba(i) for i in range(num_rows)], type=pa.binary(32))
+    padf = pa.Table.from_arrays([data], names=["flba"])
+    padf_fname = tmpdir.join("padf.parquet")
     # TODO: cudf cannot read fixed_len_byte_array that is dictionary encoded
     # remove after merge of #15601
     pq.write_table(padf, padf_fname, use_dictionary=False)
@@ -2863,13 +2876,6 @@
     fmd = pf.metadata
     assert "DELTA_BINARY_PACKED" in fmd.row_group(0).column(0).encodings
     assert fmd.row_group(0).column(0).compression == "UNCOMPRESSED"
-=======
-    pq.write_table(padf, padf_fname, use_dictionary=True)
-
-    expect = pd.read_parquet(padf_fname)
-    got = cudf.read_parquet(padf_fname)
-    assert_eq(expect, got)
->>>>>>> 5f1f0dd5
 
 
 def test_parquet_reader_rle_boolean(datadir):
