# Copyright (c) 2019-2023, NVIDIA CORPORATION.

import datetime
import glob
import math
import os
import pathlib
import random
from contextlib import contextmanager
from io import BytesIO
from string import ascii_letters

import cupy
import numpy as np
import pandas as pd
import pyarrow as pa
import pytest
from fsspec.core import get_fs_token_paths
from packaging import version
from pyarrow import fs as pa_fs, parquet as pq

import cudf
from cudf.core._compat import PANDAS_LT_153
from cudf.io.parquet import (
    ParquetDatasetWriter,
    ParquetWriter,
    merge_parquet_filemetadata,
)
from cudf.testing import dataset_generator as dg
from cudf.testing._utils import (
    TIMEDELTA_TYPES,
    assert_eq,
    assert_exceptions_equal,
    set_random_null_mask_inplace,
)


@contextmanager
def _hide_pyarrow_parquet_cpu_warnings(engine):
    if engine == "pyarrow":
        with pytest.warns(
            UserWarning,
            match="Using CPU via PyArrow to read Parquet dataset. This option "
            "is both inefficient and unstable!",
        ):
            yield
    else:
        yield


@pytest.fixture(scope="module")
def datadir(datadir):
    return datadir / "parquet"


@pytest.fixture(params=[1, 5, 10, 100000])
def simple_pdf(request):
    types = [
        "bool",
        "int8",
        "int16",
        "int32",
        "int64",
        "uint8",
        "uint16",
        # "uint32", pandas promotes uint32 to int64
        # https://issues.apache.org/jira/browse/ARROW-9215
        "uint64",
        "float32",
        "float64",
    ]
    nrows = request.param

    # Create a pandas dataframe with random data of mixed types
    test_pdf = pd.DataFrame(
        {
            f"col_{typ}": np.random.randint(0, nrows, nrows).astype(typ)
            for typ in types
        },
        # Need to ensure that this index is not a RangeIndex to get the
        # expected round-tripping behavior from Parquet reader/writer.
        index=pd.Index(list(range(nrows))),
    )
    # Delete the name of the column index, and rename the row index
    test_pdf.columns.name = None
    test_pdf.index.name = "test_index"

    return test_pdf


@pytest.fixture
def simple_gdf(simple_pdf):
    return cudf.DataFrame.from_pandas(simple_pdf)


def build_pdf(num_columns, day_resolution_timestamps):
    types = [
        "bool",
        "int8",
        "int16",
        "int32",
        "int64",
        "uint8",
        "uint16",
        # "uint32", pandas promotes uint32 to int64
        # https://issues.apache.org/jira/browse/ARROW-9215
        "uint64",
        "float32",
        "float64",
        "datetime64[ms]",
        "datetime64[us]",
        "str",
    ]
    nrows = num_columns.param

    # Create a pandas dataframe with random data of mixed types
    test_pdf = pd.DataFrame(
        {
            f"col_{typ}": np.random.randint(0, nrows, nrows).astype(typ)
            for typ in types
        },
        # Need to ensure that this index is not a RangeIndex to get the
        # expected round-tripping behavior from Parquet reader/writer.
        index=pd.Index(list(range(nrows))),
    )
    # Delete the name of the column index, and rename the row index
    test_pdf.columns.name = None
    test_pdf.index.name = "test_index"

    # make datetime64's a little more interesting by increasing the range of
    # dates note that pandas will convert these to ns timestamps, so care is
    # taken to avoid overflowing a ns timestamp. There is also the ability to
    # request timestamps be whole days only via `day_resolution_timestamps`.
    for t in [
        {
            "name": "datetime64[ms]",
            "nsDivisor": 1000000,
            "dayModulus": 86400000,
        },
        {
            "name": "datetime64[us]",
            "nsDivisor": 1000,
            "dayModulus": 86400000000,
        },
    ]:
        data = [
            np.random.randint(0, (0x7FFFFFFFFFFFFFFF / t["nsDivisor"]))
            for i in range(nrows)
        ]
        if day_resolution_timestamps:
            data = [int(d / t["dayModulus"]) * t["dayModulus"] for d in data]
        test_pdf["col_" + t["name"]] = pd.Series(
            np.asarray(data, dtype=t["name"])
        )

    # Create non-numeric categorical data otherwise parquet may typecast it
    data = [ascii_letters[np.random.randint(0, 52)] for i in range(nrows)]
    test_pdf["col_category"] = pd.Series(data, dtype="category")

    # Create non-numeric str data
    data = [ascii_letters[np.random.randint(0, 52)] for i in range(nrows)]
    test_pdf["col_str"] = pd.Series(data, dtype="str")

    return test_pdf


@pytest.fixture(params=[0, 1, 10, 10000])
def pdf(request):
    return build_pdf(request, False)


@pytest.fixture(params=[0, 1, 10, 10000])
def pdf_day_timestamps(request):
    return build_pdf(request, True)


@pytest.fixture
def gdf(pdf):
    return cudf.DataFrame.from_pandas(pdf)


@pytest.fixture
def gdf_day_timestamps(pdf_day_timestamps):
    return cudf.DataFrame.from_pandas(pdf_day_timestamps)


@pytest.fixture(params=["snappy", "gzip", "brotli", None, np.str_("snappy")])
def parquet_file(request, tmp_path_factory, pdf):
    fname = tmp_path_factory.mktemp("parquet") / (
        str(request.param) + "_test.parquet"
    )
    pdf.to_parquet(fname, engine="pyarrow", compression=request.param)
    return fname


@pytest.fixture(scope="module")
def rdg_seed():
    return int(os.environ.get("TEST_CUDF_RDG_SEED", "42"))


def make_pdf(nrows, ncolumns=1, nvalids=0, dtype=np.int64):
    test_pdf = pd.DataFrame(
        [list(range(ncolumns * i, ncolumns * (i + 1))) for i in range(nrows)],
        columns=pd.Index(["foo"], name="bar"),
        # Need to ensure that this index is not a RangeIndex to get the
        # expected round-tripping behavior from Parquet reader/writer.
        index=pd.Index(list(range(nrows))),
    )
    test_pdf.columns.name = None

    # Randomly but reproducibly mark subset of rows as invalid
    random.seed(1337)
    mask = random.sample(range(nrows), nvalids)
    test_pdf[test_pdf.index.isin(mask)] = np.NaN

    return test_pdf


@pytest.fixture
def parquet_path_or_buf(datadir):
    fname = datadir / "spark_timestamp.snappy.parquet"
    try:
        with open(fname, "rb") as f:
            buffer = BytesIO(f.read())
    except Exception as excpr:
        if type(excpr).__name__ == "FileNotFoundError":
            pytest.skip(".parquet file is not found")
        else:
            print(type(excpr).__name__)

    def _make_parquet_path_or_buf(src):
        if src == "filepath":
            return str(fname)
        if src == "pathobj":
            return fname
        if src == "bytes_io":
            return buffer
        if src == "bytes":
            return buffer.getvalue()
        if src == "url":
            return fname.as_uri()

        raise ValueError("Invalid source type")

    yield _make_parquet_path_or_buf


@pytest.fixture(scope="module")
def large_int64_gdf():
    return cudf.DataFrame.from_pandas(pd.DataFrame({"col": range(0, 1 << 20)}))


@pytest.mark.filterwarnings("ignore:Using CPU")
@pytest.mark.parametrize("engine", ["pyarrow", "cudf"])
@pytest.mark.parametrize(
    "columns",
    [
        ["col_int8"],
        ["col_category"],
        ["col_int32", "col_float32"],
        ["col_int16", "col_float64", "col_int8"],
        None,
    ],
)
def test_parquet_reader_basic(parquet_file, columns, engine):
    expect = pd.read_parquet(parquet_file, columns=columns)
    got = cudf.read_parquet(parquet_file, engine=engine, columns=columns)
    if len(expect) == 0:
        expect = expect.reset_index(drop=True)
        got = got.reset_index(drop=True)
        if "col_category" in expect.columns:
            expect["col_category"] = expect["col_category"].astype("category")

    # PANDAS returns category objects whereas cuDF returns hashes
    if engine == "cudf":
        if "col_category" in expect.columns:
            expect = expect.drop(columns=["col_category"])
        if "col_category" in got.columns:
            got = got.drop(columns=["col_category"])

    assert_eq(expect, got, check_categorical=False)


@pytest.mark.filterwarnings("ignore:Using CPU")
@pytest.mark.parametrize("engine", ["cudf"])
def test_parquet_reader_empty_pandas_dataframe(tmpdir, engine):
    df = pd.DataFrame()
    fname = tmpdir.join("test_pq_reader_empty_pandas_dataframe.parquet")
    df.to_parquet(fname)
    assert os.path.exists(fname)
    expect = pd.read_parquet(fname)
    got = cudf.read_parquet(fname, engine=engine)
    expect = expect.reset_index(drop=True)
    got = got.reset_index(drop=True)

    assert_eq(expect, got)


@pytest.mark.parametrize("has_null", [False, True])
def test_parquet_reader_strings(tmpdir, has_null):
    df = pd.DataFrame(
        [(1, "aaa", 9.0), (2, "bbb", 8.0), (3, "ccc", 7.0)],
        columns=pd.Index(list("abc")),
    )
    if has_null:
        df.at[1, "b"] = None
    fname = tmpdir.join("test_pq_reader_strings.parquet")
    df.to_parquet(fname)
    assert os.path.exists(fname)

    gdf = cudf.read_parquet(fname, engine="cudf")

    assert gdf["b"].dtype == np.dtype("object")
    assert_eq(gdf["b"], df["b"])


@pytest.mark.parametrize("columns", [None, ["b"]])
@pytest.mark.parametrize("index_col", ["b", "Nameless", None])
def test_parquet_reader_index_col(tmpdir, index_col, columns):
    df = pd.DataFrame({"a": range(3), "b": range(3, 6), "c": range(6, 9)})

    if index_col is None:
        # No index column
        df.reset_index(drop=True, inplace=True)
    elif index_col == "Nameless":
        # Index column but no name
        df.set_index("a", inplace=True)
        df.index.name = None
    else:
        # Index column as normal
        df.set_index(index_col, inplace=True)

    fname = tmpdir.join("test_pq_reader_index_col.parquet")

    # PANDAS' PyArrow backend always writes the index unless disabled
    df.to_parquet(fname, index=(index_col is not None))
    assert os.path.exists(fname)

    pdf = pd.read_parquet(fname, columns=columns)
    gdf = cudf.read_parquet(fname, engine="cudf", columns=columns)

    assert_eq(pdf, gdf, check_categorical=False)


@pytest.mark.parametrize("pandas_compat", [True, False])
@pytest.mark.parametrize(
    "columns", [["a"], ["d"], ["a", "b"], ["a", "d"], None]
)
def test_parquet_reader_pandas_metadata(tmpdir, columns, pandas_compat):
    df = pd.DataFrame(
        {
            "a": range(6, 9),
            "b": range(3, 6),
            "c": range(6, 9),
            "d": ["abc", "def", "xyz"],
        }
    )
    df.set_index("b", inplace=True)

    fname = tmpdir.join("test_pq_reader_pandas_metadata.parquet")
    df.to_parquet(fname)
    assert os.path.exists(fname)

    # PANDAS `read_parquet()` and PyArrow `read_pandas()` always includes index
    # Instead, directly use PyArrow to optionally omit the index
    expect = pa.parquet.read_table(
        fname, columns=columns, use_pandas_metadata=pandas_compat
    ).to_pandas()
    got = cudf.read_parquet(
        fname, columns=columns, use_pandas_metadata=pandas_compat
    )

    if pandas_compat or columns is None or "b" in columns:
        assert got.index.name == "b"
    else:
        assert got.index.name is None
    assert_eq(expect, got, check_categorical=False)


@pytest.mark.parametrize("pandas_compat", [True, False])
@pytest.mark.parametrize("as_bytes", [True, False])
def test_parquet_range_index_pandas_metadata(tmpdir, pandas_compat, as_bytes):
    df = pd.DataFrame(
        {"a": range(6, 9), "b": ["abc", "def", "xyz"]},
        index=pd.RangeIndex(3, 6, 1, name="c"),
    )

    fname = tmpdir.join("test_parquet_range_index_pandas_metadata")
    df.to_parquet(fname)
    assert os.path.exists(fname)

    # PANDAS `read_parquet()` and PyArrow `read_pandas()` always includes index
    # Instead, directly use PyArrow to optionally omit the index
    expect = pa.parquet.read_table(
        fname, use_pandas_metadata=pandas_compat
    ).to_pandas()
    if as_bytes:
        # Make sure we can handle RangeIndex parsing
        # in pandas when the input is `bytes`
        with open(fname, "rb") as f:
            got = cudf.read_parquet(
                f.read(), use_pandas_metadata=pandas_compat
            )
    else:
        got = cudf.read_parquet(fname, use_pandas_metadata=pandas_compat)

    assert_eq(expect, got)


def test_parquet_read_metadata(tmpdir, pdf):
    if len(pdf) > 100:
        pytest.skip("Skipping long setup test")

    def num_row_groups(rows, group_size):
        return max(1, (rows + (group_size - 1)) // group_size)

    fname = tmpdir.join("metadata.parquet")
    row_group_size = 5
    pdf.to_parquet(fname, compression="snappy", row_group_size=row_group_size)

    num_rows, row_groups, col_names = cudf.io.read_parquet_metadata(fname)

    assert num_rows == len(pdf.index)
    assert row_groups == num_row_groups(num_rows, row_group_size)
    for a, b in zip(col_names, pdf.columns):
        assert a == b


def test_parquet_read_filtered(tmpdir, rdg_seed):
    # Generate data
    fname = tmpdir.join("filtered.parquet")
    dg.generate(
        fname,
        dg.Parameters(
            num_rows=2048,
            column_parameters=[
                dg.ColumnParameters(
                    cardinality=40,
                    null_frequency=0.05,
                    generator=lambda g: [g.address.city() for _ in range(40)],
                    is_sorted=False,
                ),
                dg.ColumnParameters(
                    40,
                    0.2,
                    lambda g: [g.person.age() for _ in range(40)],
                    True,
                ),
            ],
            seed=rdg_seed,
        ),
        format={"name": "parquet", "row_group_size": 64},
    )

    # Get dataframes to compare
    df = cudf.read_parquet(fname)
    df_filtered = cudf.read_parquet(fname, filters=[("1", ">", 60)])
    # PyArrow's read_table function does row-group-level filtering in addition
    # to applying given filters once the table has been read into memory.
    # Because of this, we aren't using PyArrow as a reference for testing our
    # row-group selection method since the only way to only select row groups
    # with PyArrow is with the method we use and intend to test.
    tbl_filtered = pq.read_table(
        fname, filters=[("1", ">", 60)], use_legacy_dataset=False
    )

    assert_eq(cudf.io.read_parquet_metadata(fname)[1], 2048 / 64)
    print(len(df_filtered))
    print(len(tbl_filtered))
    assert len(df_filtered) < len(df)
    assert len(tbl_filtered) <= len(df_filtered)


def test_parquet_read_filtered_everything(tmpdir):
    # Generate data
    fname = tmpdir.join("filtered_everything.parquet")
    df = pd.DataFrame({"x": range(10), "y": list("aabbccddee")})
    df.to_parquet(fname, row_group_size=2)

    # Check filter
    df_filtered = cudf.read_parquet(fname, filters=[("x", "==", 12)])
    assert_eq(len(df_filtered), 0)
    assert_eq(df_filtered["x"].dtype, "int64")
    assert_eq(df_filtered["y"].dtype, "object")


def test_parquet_read_filtered_multiple_files(tmpdir):
    # Generate data
    fname_0 = tmpdir.join("filtered_multiple_files_0.parquet")
    df = pd.DataFrame({"x": range(10), "y": list("aabbccddee")})
    df.to_parquet(fname_0, row_group_size=2)
    fname_1 = tmpdir.join("filtered_multiple_files_1.parquet")
    df = pd.DataFrame({"x": range(10), "y": list("aaccccddee")})
    df.to_parquet(fname_1, row_group_size=2)
    fname_2 = tmpdir.join("filtered_multiple_files_2.parquet")
    df = pd.DataFrame(
        {"x": [0, 1, 9, 9, 4, 5, 6, 7, 8, 9], "y": list("aabbzzddee")}
    )
    df.to_parquet(fname_2, row_group_size=2)

    # Check filter
    filtered_df = cudf.read_parquet(
        [fname_0, fname_1, fname_2], filters=[("x", "==", 2)]
    )
    assert_eq(
        filtered_df,
        cudf.DataFrame({"x": [2, 2], "y": list("bc")}, index=[2, 2]),
    )


@pytest.mark.skipif(
    version.parse(pa.__version__) < version.parse("1.0.1"),
    reason="pyarrow 1.0.0 needed for various operators and operand types",
)
@pytest.mark.parametrize(
    "predicate,expected_len",
    [
        ([[("x", "==", 0)], [("z", "==", 0)]], 2),
        ([("x", "==", 0), ("z", "==", 0)], 0),
        ([("x", "==", 0), ("z", "!=", 0)], 1),
        ([("y", "==", "c"), ("x", ">", 8)], 0),
        ([("y", "==", "c"), ("x", ">=", 5)], 1),
        ([[("y", "==", "c")], [("x", "<", 3)]], 5),
        ([[("x", "not in", (0, 9)), ("z", "not in", (4, 5))]], 6),
        ([[("y", "==", "c")], [("x", "in", (0, 9)), ("z", "in", (0, 9))]], 4),
        ([[("x", "==", 0)], [("x", "==", 1)], [("x", "==", 2)]], 3),
        ([[("x", "==", 0), ("z", "==", 9), ("y", "==", "a")]], 1),
    ],
)
def test_parquet_read_filtered_complex_predicate(
    tmpdir, predicate, expected_len
):
    # Generate data
    fname = tmpdir.join("filtered_complex_predicate.parquet")
    df = pd.DataFrame(
        {
            "x": range(10),
            "y": list("aabbccddee"),
            "z": reversed(range(10)),
        }
    )
    df.to_parquet(fname, row_group_size=2)

    # Check filters
    df_filtered = cudf.read_parquet(fname, filters=predicate)
    assert_eq(cudf.io.read_parquet_metadata(fname)[1], 10 / 2)
    assert_eq(len(df_filtered), expected_len)


@pytest.mark.parametrize("row_group_size", [1, 5, 100])
def test_parquet_read_row_groups(tmpdir, pdf, row_group_size):
    if len(pdf) > 100:
        pytest.skip("Skipping long setup test")

    if "col_category" in pdf.columns:
        pdf = pdf.drop(columns=["col_category"])
    fname = tmpdir.join("row_group.parquet")
    pdf.to_parquet(fname, compression="gzip", row_group_size=row_group_size)

    num_rows, row_groups, col_names = cudf.io.read_parquet_metadata(fname)

    gdf = [cudf.read_parquet(fname, row_groups=[i]) for i in range(row_groups)]
    gdf = cudf.concat(gdf)
    assert_eq(pdf.reset_index(drop=True), gdf.reset_index(drop=True))

    # first half rows come from the first source, rest from the second
    gdf = cudf.read_parquet(
        [fname, fname],
        row_groups=[
            list(range(row_groups // 2)),
            list(range(row_groups // 2, row_groups)),
        ],
    )
    assert_eq(pdf.reset_index(drop=True), gdf.reset_index(drop=True))


@pytest.mark.parametrize("row_group_size", [1, 5, 100])
def test_parquet_read_row_groups_non_contiguous(tmpdir, pdf, row_group_size):
    if len(pdf) > 100:
        pytest.skip("Skipping long setup test")

    fname = tmpdir.join("row_group.parquet")
    pdf.to_parquet(fname, compression="gzip", row_group_size=row_group_size)

    num_rows, row_groups, col_names = cudf.io.read_parquet_metadata(fname)

    # alternate rows between the two sources
    gdf = cudf.read_parquet(
        [fname, fname],
        row_groups=[
            list(range(0, row_groups, 2)),
            list(range(1, row_groups, 2)),
        ],
    )

    ref_df = [
        cudf.read_parquet(fname, row_groups=i)
        for i in list(range(0, row_groups, 2)) + list(range(1, row_groups, 2))
    ]
    ref_df = cudf.concat(ref_df)

    assert_eq(ref_df, gdf)


def test_parquet_reader_spark_timestamps(datadir):
    fname = datadir / "spark_timestamp.snappy.parquet"

    expect = pd.read_parquet(fname)
    got = cudf.read_parquet(fname)

    assert_eq(expect, got)


def test_parquet_reader_spark_decimals(datadir):
    fname = datadir / "spark_decimal.parquet"

    expect = pd.read_parquet(fname)
    got = cudf.read_parquet(fname)

    assert_eq(expect, got)


@pytest.mark.parametrize("columns", [["a"], ["b", "a"], None])
def test_parquet_reader_decimal128(datadir, columns):
    fname = datadir / "nested_decimal128_file.parquet"
    got = cudf.read_parquet(fname, columns=columns)
    expect = cudf.read_parquet(fname, columns=columns)

    assert_eq(expect, got)


def test_parquet_reader_microsecond_timestamps(datadir):
    fname = datadir / "usec_timestamp.parquet"

    expect = pd.read_parquet(fname)
    got = cudf.read_parquet(fname)

    assert_eq(expect, got)


def test_parquet_reader_mixedcompression(datadir):
    fname = datadir / "mixed_compression.parquet"

    expect = pd.read_parquet(fname)
    got = cudf.read_parquet(fname)

    assert_eq(expect, got)


def test_parquet_reader_select_columns(datadir):
    fname = datadir / "nested_column_map.parquet"

    expect = cudf.read_parquet(fname).to_pandas()[["value"]]
    got = cudf.read_parquet(fname, columns=["value"])

    assert_eq(expect, got)


def test_parquet_reader_invalids(tmpdir):
    test_pdf = make_pdf(nrows=1000, nvalids=1000 // 4, dtype=np.int64)

    fname = tmpdir.join("invalids.parquet")
    test_pdf.to_parquet(fname, engine="pyarrow")

    expect = pd.read_parquet(fname)
    got = cudf.read_parquet(fname)

    assert_eq(expect, got)


def test_parquet_reader_filenotfound(tmpdir):
    with pytest.raises(FileNotFoundError):
        cudf.read_parquet("TestMissingFile.parquet")

    with pytest.raises(FileNotFoundError):
        cudf.read_parquet(tmpdir.mkdir("cudf_parquet"))


def test_parquet_reader_local_filepath():
    fname = "~/TestLocalFile.parquet"
    if not os.path.isfile(fname):
        pytest.skip("Local .parquet file is not found")

    cudf.read_parquet(fname)


@pytest.mark.parametrize(
    "src", ["filepath", "pathobj", "bytes_io", "bytes", "url"]
)
def test_parquet_reader_filepath_or_buffer(parquet_path_or_buf, src):
    expect = pd.read_parquet(parquet_path_or_buf("filepath"))
    got = cudf.read_parquet(parquet_path_or_buf(src))

    assert_eq(expect, got)


def test_parquet_reader_arrow_nativefile(parquet_path_or_buf):
    # Check that we can read a file opened with the
    # Arrow FileSystem interface
    expect = cudf.read_parquet(parquet_path_or_buf("filepath"))
    fs, path = pa_fs.FileSystem.from_uri(parquet_path_or_buf("filepath"))
    with fs.open_input_file(path) as fil:
        got = cudf.read_parquet(fil)

    assert_eq(expect, got)


@pytest.mark.parametrize("use_python_file_object", [True, False])
def test_parquet_reader_use_python_file_object(
    parquet_path_or_buf, use_python_file_object
):
    # Check that the non-default `use_python_file_object=True`
    # option works as expected
    expect = cudf.read_parquet(parquet_path_or_buf("filepath"))
    fs, _, paths = get_fs_token_paths(parquet_path_or_buf("filepath"))

    # Pass open fsspec file
    with fs.open(paths[0], mode="rb") as fil:
        got1 = cudf.read_parquet(
            fil, use_python_file_object=use_python_file_object
        )
    assert_eq(expect, got1)

    # Pass path only
    got2 = cudf.read_parquet(
        paths[0], use_python_file_object=use_python_file_object
    )
    assert_eq(expect, got2)


def create_parquet_source(df, src_type, fname):
    if src_type == "filepath":
        df.to_parquet(fname, engine="pyarrow")
        return str(fname)
    if src_type == "pathobj":
        df.to_parquet(fname, engine="pyarrow")
        return fname
    if src_type == "bytes_io":
        buffer = BytesIO()
        df.to_parquet(buffer, engine="pyarrow")
        return buffer
    if src_type == "bytes":
        buffer = BytesIO()
        df.to_parquet(buffer, engine="pyarrow")
        return buffer.getvalue()
    if src_type == "url":
        df.to_parquet(fname, engine="pyarrow")
        return pathlib.Path(fname).as_uri()


@pytest.mark.parametrize(
    "src", ["filepath", "pathobj", "bytes_io", "bytes", "url"]
)
def test_parquet_reader_multiple_files(tmpdir, src):
    test_pdf1 = make_pdf(nrows=1000, nvalids=1000 // 2)
    test_pdf2 = make_pdf(nrows=500)
    expect = pd.concat([test_pdf1, test_pdf2])

    src1 = create_parquet_source(test_pdf1, src, tmpdir.join("multi1.parquet"))
    src2 = create_parquet_source(test_pdf2, src, tmpdir.join("multi2.parquet"))
    got = cudf.read_parquet([src1, src2])

    assert_eq(expect, got)


def test_parquet_reader_reordered_columns(tmpdir):
    src = pd.DataFrame(
        {"name": ["cow", None, "duck", "fish", None], "id": [0, 1, 2, 3, 4]}
    )
    fname = tmpdir.join("test_parquet_reader_reordered_columns.parquet")
    src.to_parquet(fname)
    assert os.path.exists(fname)
    expect = pd.DataFrame(
        {"id": [0, 1, 2, 3, 4], "name": ["cow", None, "duck", "fish", None]}
    )
    got = cudf.read_parquet(fname, columns=["id", "name"])
    assert_eq(expect, got, check_dtype=False)


def test_parquet_reader_reordered_columns_mixed(tmpdir):
    src = pd.DataFrame(
        {
            "name": ["cow", None, "duck", "fish", None],
            "list0": [
                [[1, 2], [3, 4]],
                None,
                [[5, 6], None],
                [[1]],
                [[5], [6, None, 8]],
            ],
            "id": [0, 1, 2, 3, 4],
            "list1": [
                [[1, 2], [3, 4]],
                [[0, 0]],
                [[5, 6], [10, 12]],
                [[1]],
                [[5], [6, 8]],
            ],
        }
    )
    fname = tmpdir.join("test_parquet_reader_reordered_columns.parquet")
    src.to_parquet(fname)
    assert os.path.exists(fname)
    expect = pd.DataFrame(
        {
            "list1": [
                [[1, 2], [3, 4]],
                [[0, 0]],
                [[5, 6], [10, 12]],
                [[1]],
                [[5], [6, 8]],
            ],
            "id": [0, 1, 2, 3, 4],
            "list0": [
                [[1, 2], [3, 4]],
                None,
                [[5, 6], None],
                [[1]],
                [[5], [6, None, 8]],
            ],
            "name": ["cow", None, "duck", "fish", None],
        }
    )
    got = cudf.read_parquet(fname, columns=["list1", "id", "list0", "name"])
    assert_eq(expect, got, check_dtype=False)


def test_parquet_reader_list_basic(tmpdir):
    expect = pd.DataFrame({"a": [[[1, 2], [3, 4]], None, [[5, 6], None]]})
    fname = tmpdir.join("test_parquet_reader_list_basic.parquet")
    expect.to_parquet(fname)
    assert os.path.exists(fname)
    got = cudf.read_parquet(fname)
    assert_eq(expect, got)


def test_parquet_reader_list_table(tmpdir):
    expect = pd.DataFrame(
        {
            "a": [[[1, 2], [3, 4]], None, [[5, 6], None]],
            "b": [[None, None], None, [None, None]],
            "c": [[[1, 2, 3]], [[None]], [[], None]],
            "d": [[[]], [[None]], [[1, 2, 3], None]],
            "e": [[["cows"]], [["dogs"]], [["cats", "birds", "owls"], None]],
        }
    )
    fname = tmpdir.join("test_parquet_reader_list_table.parquet")
    expect.to_parquet(fname)
    assert os.path.exists(fname)
    got = cudf.read_parquet(fname)
    assert pa.Table.from_pandas(expect).equals(got.to_arrow())


def int_gen(first_val, i):
    """
    Returns an integer based on an absolute index and a starting value. Used
    as input to `list_gen`.
    """
    return int(i + first_val)


strings = [
    "cats",
    "dogs",
    "cows",
    "birds",
    "fish",
    "sheep",
    "owls",
    "bears",
    "ants",
]


def string_gen(first_val, i):
    """
    Returns a string based on an absolute index and a starting value. Used as
    input to `list_gen`.
    """
    return strings[int_gen(first_val, i) % len(strings)]


def list_row_gen(
    gen, first_val, list_size, lists_per_row, include_validity=False
):
    """
    Generate a single row for a List<List<>> column based on input parameters.

    Parameters
    ----------
    gen : A callable which generates an individual leaf element based on an
        absolute index.
    first_val : Generate the column as if it had started at 'first_val'
        instead of 0.
    list_size : Size of each generated list.
    lists_per_row : Number of lists to generate per row.
    include_validity : Whether or not to include nulls as part of the
        column. If true, it will add a selection of nulls at both the
        topmost row level and at the leaf level.

    Returns
    -------
    The generated list column.
    """

    def L(list_size, first_val):
        return [
            (gen(first_val, i) if i % 2 == 0 else None)
            if include_validity
            else (gen(first_val, i))
            for i in range(list_size)
        ]

    return [
        (L(list_size, first_val + (list_size * i)) if i % 2 == 0 else None)
        if include_validity
        else L(list_size, first_val + (list_size * i))
        for i in range(lists_per_row)
    ]


def list_gen(gen, num_rows, lists_per_row, list_size, include_validity=False):
    """
    Generate a list column based on input parameters.

    Parameters
    ----------
    gen : A callable which generates an individual leaf element based on an
        absolute index.
    num_rows : Number of rows to generate.
    lists_per_row : Number of lists to generate per row.
    list_size : Size of each generated list.
    include_validity : Whether or not to include nulls as part of the
        column. If true, it will add a selection of nulls at both the
        topmost row level and at the leaf level.

    Returns
    -------
    The generated list column.
    """

    def L(list_size, first_val):
        return [
            (gen(first_val, i) if i % 2 == 0 else None)
            if include_validity
            else (gen(first_val, i))
            for i in range(list_size)
        ]

    def R(first_val, lists_per_row, list_size):
        return [
            L(list_size, first_val + (list_size * i))
            for i in range(lists_per_row)
        ]

    return [
        (
            R(
                lists_per_row * list_size * i,
                lists_per_row,
                list_size,
            )
            if i % 2 == 0
            else None
        )
        if include_validity
        else R(
            lists_per_row * list_size * i,
            lists_per_row,
            list_size,
        )
        for i in range(num_rows)
    ]


def test_parquet_reader_list_large(tmpdir):
    expect = pd.DataFrame({"a": list_gen(int_gen, 256, 80, 50)})
    fname = tmpdir.join("test_parquet_reader_list_large.parquet")
    expect.to_parquet(fname)
    assert os.path.exists(fname)
    got = cudf.read_parquet(fname)
    assert_eq(expect, got, check_dtype=False)


def test_parquet_reader_list_validity(tmpdir):
    expect = pd.DataFrame(
        {"a": list_gen(int_gen, 256, 80, 50, include_validity=True)}
    )
    fname = tmpdir.join("test_parquet_reader_list_validity.parquet")
    expect.to_parquet(fname)
    assert os.path.exists(fname)
    got = cudf.read_parquet(fname)
    assert_eq(expect, got, check_dtype=False)


def test_parquet_reader_list_large_mixed(tmpdir):
    expect = pd.DataFrame(
        {
            "a": list_gen(string_gen, 128, 80, 50),
            "b": list_gen(int_gen, 128, 80, 50),
            "c": list_gen(int_gen, 128, 80, 50, include_validity=True),
            "d": list_gen(string_gen, 128, 80, 50, include_validity=True),
        }
    )
    fname = tmpdir.join("test_parquet_reader_list_large_mixed.parquet")
    expect.to_parquet(fname)
    assert os.path.exists(fname)
    got = cudf.read_parquet(fname)
    assert pa.Table.from_pandas(expect).equals(got.to_arrow())


def test_parquet_reader_list_large_multi_rowgroup(tmpdir):
    # > 40 row groups
    num_rows = 100000
    num_docs = num_rows / 2
    num_categories = 1_000
    row_group_size = 1000

    cupy.random.seed(0)

    # generate a random pairing of doc: category
    documents = cudf.DataFrame(
        {
            "document_id": cupy.random.randint(num_docs, size=num_rows),
            "category_id": cupy.random.randint(num_categories, size=num_rows),
        }
    )

    # group categories by document_id to create a list column
    expect = documents.groupby("document_id").agg({"category_id": ["collect"]})
    expect.columns = expect.columns.get_level_values(0)
    expect.reset_index(inplace=True)

    # round trip the dataframe to/from parquet
    fname = tmpdir.join(
        "test_parquet_reader_list_large_multi_rowgroup.parquet"
    )
    expect.to_pandas().to_parquet(fname, row_group_size=row_group_size)
    got = cudf.read_parquet(fname)

    assert_eq(expect, got)


def test_parquet_reader_list_large_multi_rowgroup_nulls(tmpdir):
    # 25 row groups
    num_rows = 25000
    row_group_size = 1000

    expect = cudf.DataFrame(
        {"a": list_gen(int_gen, num_rows, 3, 2, include_validity=True)}
    )

    # round trip the dataframe to/from parquet
    fname = tmpdir.join(
        "test_parquet_reader_list_large_multi_rowgroup_nulls.parquet"
    )
    expect.to_pandas().to_parquet(fname, row_group_size=row_group_size)
    assert os.path.exists(fname)
    got = cudf.read_parquet(fname)
    assert_eq(expect, got)


def struct_gen(gen, skip_rows, num_rows, include_validity=False):
    """
    Generate a struct column based on input parameters.

    Parameters
    ----------
    gen : A array of callables which generate an individual row based on an
        absolute index.
    skip_rows : Generate the column as if it had started at 'skip_rows'
        instead of 0. The intent here is to emulate the skip_rows
        parameter of the parquet reader.
    num_fields : Number of fields in the struct.
    include_validity : Whether or not to include nulls as part of the
        column. If true, it will add a selection of nulls at both the
        field level and at the value level.

    Returns
    -------
    The generated struct column.
    """

    def R(first_val, num_fields):
        return {
            "col"
            + str(f): (gen[f](first_val, first_val) if f % 4 != 0 else None)
            if include_validity
            else (gen[f](first_val, first_val))
            for f in range(len(gen))
        }

    return [
        (R((i + skip_rows), len(gen)) if (i + skip_rows) % 4 != 0 else None)
        if include_validity
        else R((i + skip_rows), len(gen))
        for i in range(num_rows)
    ]


@pytest.mark.parametrize(
    "data",
    [
        # struct
        [
            {"a": 1, "b": 2},
            {"a": 10, "b": 20},
            {"a": None, "b": 22},
            {"a": None, "b": None},
            {"a": 15, "b": None},
        ],
        # struct-of-list
        [
            {"a": 1, "b": 2, "c": [1, 2, 3]},
            {"a": 10, "b": 20, "c": [4, 5]},
            {"a": None, "b": 22, "c": [6]},
            {"a": None, "b": None, "c": None},
            {"a": 15, "b": None, "c": [-1, -2]},
            None,
            {"a": 100, "b": 200, "c": [-10, None, -20]},
        ],
        # list-of-struct
        [
            [{"a": 1, "b": 2}, {"a": 2, "b": 3}, {"a": 4, "b": 5}],
            None,
            [{"a": 10, "b": 20}],
            [{"a": 100, "b": 200}, {"a": None, "b": 300}, None],
        ],
        # struct-of-struct
        [
            {"a": 1, "b": {"inner_a": 10, "inner_b": 20}, "c": 2},
            {"a": 3, "b": {"inner_a": 30, "inner_b": 40}, "c": 4},
            {"a": 5, "b": {"inner_a": 50, "inner_b": None}, "c": 6},
            {"a": 7, "b": None, "c": 8},
            {"a": None, "b": {"inner_a": None, "inner_b": None}, "c": None},
            None,
            {"a": None, "b": {"inner_a": None, "inner_b": 100}, "c": 10},
        ],
    ],
)
def test_parquet_reader_struct_basic(tmpdir, data):
    expect = pa.Table.from_pydict({"struct": data})
    fname = tmpdir.join("test_parquet_reader_struct_basic.parquet")
    pa.parquet.write_table(expect, fname)
    assert os.path.exists(fname)
    got = cudf.read_parquet(fname)
    assert expect.equals(got.to_arrow())


def select_columns_params():
    dfs = [
        # struct
        (
            [
                {"a": 1, "b": 2},
                {"a": 10, "b": 20},
                {"a": None, "b": 22},
                {"a": None, "b": None},
                {"a": 15, "b": None},
            ],
            [["struct"], ["struct.a"], ["struct.b"], ["c"]],
        ),
        # struct-of-list
        (
            [
                {"a": 1, "b": 2, "c": [1, 2, 3]},
                {"a": 10, "b": 20, "c": [4, 5]},
                {"a": None, "b": 22, "c": [6]},
                {"a": None, "b": None, "c": None},
                {"a": 15, "b": None, "c": [-1, -2]},
                None,
                {"a": 100, "b": 200, "c": [-10, None, -20]},
            ],
            [
                ["struct"],
                ["struct.c"],
                ["struct.c.list"],
                ["struct.c.list.item"],
                ["struct.b", "struct.c"],
                ["struct.b", "struct.d", "struct.c"],
            ],
        ),
        # list-of-struct
        (
            [
                [{"a": 1, "b": 2}, {"a": 2, "b": 3}, {"a": 4, "b": 5}],
                None,
                [{"a": 10, "b": 20}],
                [{"a": 100, "b": 200}, {"a": None, "b": 300}, None],
            ],
            [
                ["struct"],
                ["struct.list"],
                ["struct.list.item"],
                ["struct.list.item.a", "struct.list.item.b"],
                ["struct.list.item.c"],
            ],
        ),
        # struct with "." in field names
        (
            [
                {"a.b": 1, "b.a": 2},
                {"a.b": 10, "b.a": 20},
                {"a.b": None, "b.a": 22},
                {"a.b": None, "b.a": None},
                {"a.b": 15, "b.a": None},
            ],
            [["struct"], ["struct.a"], ["struct.b.a"]],
        ),
    ]
    for df_col_pair in dfs:
        for cols in df_col_pair[1]:
            yield df_col_pair[0], cols


@pytest.mark.parametrize("data, columns", select_columns_params())
def test_parquet_reader_struct_select_columns(tmpdir, data, columns):
    table = pa.Table.from_pydict({"struct": data})
    buff = BytesIO()

    pa.parquet.write_table(table, buff)

    expect = pq.ParquetFile(buff).read(columns=columns)
    got = cudf.read_parquet(buff, columns=columns)
    assert expect.equals(got.to_arrow())


def test_parquet_reader_struct_los_large(tmpdir):
    num_rows = 256
    list_size = 64
    data = [
        struct_gen([string_gen, int_gen, string_gen], 0, list_size, False)
        if i % 2 == 0
        else None
        for i in range(num_rows)
    ]
    expect = pa.Table.from_pydict({"los": data})
    fname = tmpdir.join("test_parquet_reader_struct_los_large.parquet")
    pa.parquet.write_table(expect, fname)
    assert os.path.exists(fname)
    got = cudf.read_parquet(fname)
    assert expect.equals(got.to_arrow())


@pytest.mark.parametrize(
    "params", [[3, 4, 32, False], [3, 4, 32, True], [100, 25, 256, True]]
)
def test_parquet_reader_struct_sol_table(tmpdir, params):
    # Struct<List<List>>
    lists_per_row = params[0]
    list_size = params[1]
    num_rows = params[2]
    include_validity = params[3]

    def list_gen_wrapped(x, y):
        return list_row_gen(
            int_gen, x * list_size * lists_per_row, list_size, lists_per_row
        )

    def string_list_gen_wrapped(x, y):
        return list_row_gen(
            string_gen,
            x * list_size * lists_per_row,
            list_size,
            lists_per_row,
            include_validity,
        )

    data = struct_gen(
        [int_gen, string_gen, list_gen_wrapped, string_list_gen_wrapped],
        0,
        num_rows,
        include_validity,
    )
    expect = pa.Table.from_pydict({"sol": data})
    fname = tmpdir.join("test_parquet_reader_struct_sol_table.parquet")
    pa.parquet.write_table(expect, fname)
    assert os.path.exists(fname)
    got = cudf.read_parquet(fname)
    assert expect.equals(got.to_arrow())


def test_parquet_reader_v2(tmpdir, simple_pdf):
    pdf_fname = tmpdir.join("pdfv2.parquet")
    simple_pdf.to_parquet(pdf_fname, data_page_version="2.0")
    assert_eq(cudf.read_parquet(pdf_fname), simple_pdf)


@pytest.mark.parametrize("nrows", [1, 100000])
@pytest.mark.parametrize("add_nulls", [True, False])
def test_delta_binary(nrows, add_nulls, tmpdir):
    null_frequency = 0.25 if add_nulls else 0

    # Create a pandas dataframe with random data of mixed types
    arrow_table = dg.rand_dataframe(
        dtypes_meta=[
            {
                "dtype": "int8",
                "null_frequency": null_frequency,
                "cardinality": nrows,
            },
            {
                "dtype": "int16",
                "null_frequency": null_frequency,
                "cardinality": nrows,
            },
            {
                "dtype": "int32",
                "null_frequency": null_frequency,
                "cardinality": nrows,
            },
            {
                "dtype": "int64",
                "null_frequency": null_frequency,
                "cardinality": nrows,
            },
        ],
        rows=nrows,
<<<<<<< HEAD
=======
        seed=0,
>>>>>>> 4014ea32
        use_threads=False,
    )
    # Roundabout conversion to pandas to preserve nulls/data types
    cudf_table = cudf.DataFrame.from_arrow(arrow_table)
    test_pdf = cudf_table.to_pandas(nullable=True)
    pdf_fname = tmpdir.join("pdfv2.parquet")
    test_pdf.to_parquet(
        pdf_fname,
        version="2.6",
        column_encoding="DELTA_BINARY_PACKED",
        data_page_version="2.0",
        engine="pyarrow",
        use_dictionary=False,
    )
    cdf = cudf.read_parquet(pdf_fname)
    pcdf = cudf.from_pandas(test_pdf)
    assert_eq(cdf, pcdf)


@pytest.mark.parametrize(
    "data",
    [
        # Structs
        {
            "being": [
                None,
                {"human?": True, "Deets": {"Name": "Carrot", "Age": 27}},
                {"human?": None, "Deets": {"Name": "Angua", "Age": 25}},
                {"human?": False, "Deets": {"Name": "Cheery", "Age": 31}},
                {"human?": False, "Deets": None},
                {"human?": None, "Deets": {"Name": "Mr", "Age": None}},
            ]
        },
        # List of Structs
        {
            "family": [
                [None, {"human?": True, "deets": {"weight": 2.4, "age": 27}}],
                [
                    {"human?": None, "deets": {"weight": 5.3, "age": 25}},
                    {"human?": False, "deets": {"weight": 8.0, "age": 31}},
                    {"human?": False, "deets": None},
                ],
                [],
                [{"human?": None, "deets": {"weight": 6.9, "age": None}}],
            ]
        },
        # Struct of Lists
        {
            "Real estate records": [
                None,
                {
                    "Status": "NRI",
                    "Ownerships": {
                        "land_unit": [None, 2, None],
                        "flats": [[1, 2, 3], [], [4, 5], [], [0, 6, 0]],
                    },
                },
                {
                    "Status": None,
                    "Ownerships": {
                        "land_unit": [4, 5],
                        "flats": [[7, 8], []],
                    },
                },
                {
                    "Status": "RI",
                    "Ownerships": {"land_unit": None, "flats": [[]]},
                },
                {"Status": "RI", "Ownerships": None},
                {
                    "Status": None,
                    "Ownerships": {
                        "land_unit": [7, 8, 9],
                        "flats": [[], [], []],
                    },
                },
            ]
        },
    ],
)
def test_parquet_reader_nested_v2(tmpdir, data):
    expect = pd.DataFrame(data)
    pdf_fname = tmpdir.join("pdfv2.parquet")
    expect.to_parquet(pdf_fname, data_page_version="2.0")
    assert_eq(cudf.read_parquet(pdf_fname), expect)


@pytest.mark.filterwarnings("ignore:Using CPU")
def test_parquet_writer_cpu_pyarrow(
    tmpdir, pdf_day_timestamps, gdf_day_timestamps
):
    pdf_fname = tmpdir.join("pdf.parquet")
    gdf_fname = tmpdir.join("gdf.parquet")

    if len(pdf_day_timestamps) == 0:
        pdf_day_timestamps = pdf_day_timestamps.reset_index(drop=True)
        gdf_day_timestamps = pdf_day_timestamps.reset_index(drop=True)

    pdf_day_timestamps.to_parquet(pdf_fname.strpath)
    gdf_day_timestamps.to_parquet(gdf_fname.strpath, engine="pyarrow")

    assert os.path.exists(pdf_fname)
    assert os.path.exists(gdf_fname)

    expect = pa.parquet.read_pandas(pdf_fname)
    got = pa.parquet.read_pandas(gdf_fname)

    assert_eq(expect, got)

    def clone_field(table, name, datatype):
        f = table.schema.field(name)
        return pa.field(f.name, datatype, f.nullable, f.metadata)

    # Pandas uses a datetime64[ns] while we use a datetime64[ms]
    for t in [expect, got]:
        for t_col in ["col_datetime64[ms]", "col_datetime64[us]"]:
            idx = t.schema.get_field_index(t_col)
            field = clone_field(t, t_col, pa.timestamp("ms"))
            t = t.set_column(idx, field, t.column(idx).cast(field.type))
            t = t.replace_schema_metadata()

    assert_eq(expect, got)


@pytest.mark.filterwarnings("ignore:Using CPU")
def test_parquet_writer_int96_timestamps(tmpdir, pdf, gdf):
    gdf_fname = tmpdir.join("gdf.parquet")

    if len(pdf) == 0:
        pdf = pdf.reset_index(drop=True)
        gdf = gdf.reset_index(drop=True)

    if "col_category" in pdf.columns:
        pdf = pdf.drop(columns=["col_category"])
    if "col_category" in gdf.columns:
        gdf = gdf.drop(columns=["col_category"])

    assert_eq(pdf, gdf)

    # Write out the gdf using the GPU accelerated writer with INT96 timestamps
    gdf.to_parquet(gdf_fname.strpath, index=None, int96_timestamps=True)

    assert os.path.exists(gdf_fname)

    expect = pdf
    got = pd.read_parquet(gdf_fname)

    # verify INT96 timestamps were converted back to the same data.
    assert_eq(expect, got, check_categorical=False)


def test_multifile_parquet_folder(tmpdir):

    test_pdf1 = make_pdf(nrows=10, nvalids=10 // 2)
    test_pdf2 = make_pdf(nrows=20)
    expect = pd.concat([test_pdf1, test_pdf2])

    tmpdir.mkdir("multi_part")

    create_parquet_source(
        test_pdf1, "filepath", tmpdir.join("multi_part/multi1.parquet")
    )
    create_parquet_source(
        test_pdf2, "filepath", tmpdir.join("multi_part/multi2.parquet")
    )

    got1 = cudf.read_parquet(tmpdir.join("multi_part/*.parquet"))
    assert_eq(expect, got1)

    got2 = cudf.read_parquet(tmpdir.join("multi_part"))
    assert_eq(expect, got2)


# Validates the metadata return path of the parquet writer
def test_parquet_writer_return_metadata(tmpdir, simple_gdf):
    gdf_fname = tmpdir.join("data1.parquet")

    # Write out the gdf using the GPU accelerated writer
    df_metadata = simple_gdf.to_parquet(
        gdf_fname.strpath, index=None, metadata_file_path="test/data1.parquet"
    )
    # Verify that we got a valid parquet signature in the initial metadata blob
    assert df_metadata.tobytes()[0:4] == b"PAR1"

    df_metadata_list1 = [df_metadata]
    df_metadata_list2 = [df_metadata, df_metadata]
    merged_metadata1 = merge_parquet_filemetadata(df_metadata_list1)
    merged_metadata2 = merge_parquet_filemetadata(df_metadata_list2)

    # Verify that we got a valid parquet signature in the final metadata blob
    assert merged_metadata1.tobytes()[0:4] == b"PAR1"
    assert merged_metadata2.tobytes()[0:4] == b"PAR1"

    # Make sure aggregation is combining metadata correctly
    fmd1 = pa.parquet.ParquetFile(BytesIO(merged_metadata1.tobytes())).metadata
    fmd2 = pa.parquet.ParquetFile(BytesIO(merged_metadata2.tobytes())).metadata
    assert fmd2.num_columns == fmd1.num_columns
    assert fmd2.num_rows == 2 * fmd1.num_rows
    assert fmd2.num_row_groups == 2 * fmd1.num_row_groups


# Validates the integrity of the GPU accelerated parquet writer.
def test_parquet_writer_gpu_none_index(tmpdir, simple_pdf, simple_gdf):
    gdf_fname = tmpdir.join("gdf.parquet")
    pdf_fname = tmpdir.join("pdf.parquet")

    assert_eq(simple_pdf, simple_gdf)

    # Write out the gdf using the GPU accelerated writer
    simple_gdf.to_parquet(gdf_fname.strpath, index=None)
    simple_pdf.to_parquet(pdf_fname.strpath, index=None)

    assert os.path.exists(gdf_fname)
    assert os.path.exists(pdf_fname)

    expect = pd.read_parquet(pdf_fname)
    got = pd.read_parquet(gdf_fname)

    assert_eq(expect, got, check_categorical=False)


def test_parquet_writer_gpu_true_index(tmpdir, simple_pdf, simple_gdf):
    gdf_fname = tmpdir.join("gdf.parquet")
    pdf_fname = tmpdir.join("pdf.parquet")

    assert_eq(simple_pdf, simple_gdf)

    # Write out the gdf using the GPU accelerated writer
    simple_gdf.to_parquet(gdf_fname.strpath, index=True)
    simple_pdf.to_parquet(pdf_fname.strpath, index=True)

    assert os.path.exists(gdf_fname)
    assert os.path.exists(pdf_fname)

    expect = pd.read_parquet(pdf_fname)
    got = pd.read_parquet(gdf_fname)

    assert_eq(expect, got, check_categorical=False)


def test_parquet_writer_gpu_false_index(tmpdir, simple_pdf, simple_gdf):
    gdf_fname = tmpdir.join("gdf.parquet")
    pdf_fname = tmpdir.join("pdf.parquet")

    assert_eq(simple_pdf, simple_gdf)

    # Write out the gdf using the GPU accelerated writer
    simple_gdf.to_parquet(gdf_fname.strpath, index=False)
    simple_pdf.to_parquet(pdf_fname.strpath, index=False)

    assert os.path.exists(gdf_fname)
    assert os.path.exists(pdf_fname)

    expect = pd.read_parquet(pdf_fname)
    got = pd.read_parquet(gdf_fname)

    assert_eq(expect, got, check_categorical=False)


def test_parquet_writer_gpu_multi_index(tmpdir, simple_pdf, simple_gdf):
    gdf_fname = tmpdir.join("gdf.parquet")
    pdf_fname = tmpdir.join("pdf.parquet")

    simple_pdf = simple_pdf.set_index(["col_bool", "col_int8"])
    simple_gdf = simple_gdf.set_index(["col_bool", "col_int8"])

    assert_eq(simple_pdf, simple_gdf)

    print("PDF Index Type: " + str(type(simple_pdf.index)))
    print("GDF Index Type: " + str(type(simple_gdf.index)))

    # Write out the gdf using the GPU accelerated writer
    simple_gdf.to_parquet(gdf_fname.strpath, index=None)
    simple_pdf.to_parquet(pdf_fname.strpath, index=None)

    assert os.path.exists(gdf_fname)
    assert os.path.exists(pdf_fname)

    expect = pd.read_parquet(pdf_fname)
    got = pd.read_parquet(gdf_fname)

    assert_eq(expect, got, check_categorical=False)


def test_parquet_writer_gpu_chunked(tmpdir, simple_pdf, simple_gdf):
    gdf_fname = tmpdir.join("gdf.parquet")

    writer = ParquetWriter(gdf_fname)
    writer.write_table(simple_gdf)
    writer.write_table(simple_gdf)
    writer.close()

    assert_eq(pd.read_parquet(gdf_fname), pd.concat([simple_pdf, simple_pdf]))


def test_parquet_writer_gpu_chunked_context(tmpdir, simple_pdf, simple_gdf):
    gdf_fname = tmpdir.join("gdf.parquet")

    with ParquetWriter(gdf_fname) as writer:
        writer.write_table(simple_gdf)
        writer.write_table(simple_gdf)

    got = pd.read_parquet(gdf_fname)
    expect = pd.concat([simple_pdf, simple_pdf])
    assert_eq(got, expect)


def test_parquet_write_bytes_io(simple_gdf):
    output = BytesIO()
    simple_gdf.to_parquet(output)
    assert_eq(cudf.read_parquet(output), simple_gdf)


def test_parquet_writer_bytes_io(simple_gdf):
    output = BytesIO()

    writer = ParquetWriter(output)
    writer.write_table(simple_gdf)
    writer.write_table(simple_gdf)
    writer.close()

    assert_eq(cudf.read_parquet(output), cudf.concat([simple_gdf, simple_gdf]))


@pytest.mark.parametrize(
    "row_group_size_kwargs",
    [
        {"row_group_size_bytes": 4 * 1024},
        {"row_group_size_rows": 5000},
    ],
)
def test_parquet_writer_row_group_size(tmpdir, row_group_size_kwargs):
    # Check that row_group_size options are exposed in Python
    # See https://github.com/rapidsai/cudf/issues/10978

    size = 20000
    gdf = cudf.DataFrame({"a": range(size), "b": [1] * size})

    fname = tmpdir.join("gdf.parquet")
    with ParquetWriter(fname, **row_group_size_kwargs) as writer:
        writer.write_table(gdf)

    # Simple check for multiple row-groups
    nrows, nrow_groups, columns = cudf.io.parquet.read_parquet_metadata(fname)
    assert nrows == size
    assert nrow_groups > 1
    assert columns == ["a", "b"]

    # Know the specific row-group count for row_group_size_rows
    if "row_group_size_rows" in row_group_size_kwargs:
        assert (
            nrow_groups == size // row_group_size_kwargs["row_group_size_rows"]
        )

    assert_eq(cudf.read_parquet(fname), gdf)


def test_parquet_writer_column_index(tmpdir):
    # Simple test for presence of indices. validity is checked
    # in libcudf tests.
    # Write 2 files, one with column index set, one without.
    # Make sure the former is larger in size.

    size = 20000
    gdf = cudf.DataFrame({"a": range(size), "b": [1] * size})

    fname = tmpdir.join("gdf.parquet")
    with ParquetWriter(fname, statistics="ROWGROUP") as writer:
        writer.write_table(gdf)
    s1 = os.path.getsize(fname)

    fname = tmpdir.join("gdfi.parquet")
    with ParquetWriter(fname, statistics="COLUMN") as writer:
        writer.write_table(gdf)
    s2 = os.path.getsize(fname)
    assert s2 > s1


@pytest.mark.parametrize(
    "max_page_size_kwargs",
    [
        {"max_page_size_bytes": 4 * 1024},
        {"max_page_size_rows": 5000},
    ],
)
def test_parquet_writer_max_page_size(tmpdir, max_page_size_kwargs):
    # Check that max_page_size options are exposed in Python
    # Since we don't have access to page metadata, instead check that
    # file written with more pages will be slightly larger

    size = 20000
    gdf = cudf.DataFrame({"a": range(size), "b": [1] * size})

    fname = tmpdir.join("gdf.parquet")
    with ParquetWriter(fname, **max_page_size_kwargs) as writer:
        writer.write_table(gdf)
    s1 = os.path.getsize(fname)

    assert_eq(cudf.read_parquet(fname), gdf)

    fname = tmpdir.join("gdf0.parquet")
    with ParquetWriter(fname) as writer:
        writer.write_table(gdf)
    s2 = os.path.getsize(fname)

    assert_eq(cudf.read_parquet(fname), gdf)
    assert s1 > s2


@pytest.mark.parametrize("filename", ["myfile.parquet", None])
@pytest.mark.parametrize("cols", [["b"], ["c", "b"]])
def test_parquet_partitioned(tmpdir_factory, cols, filename):
    # Checks that write_to_dataset is wrapping to_parquet
    # as expected
    gdf_dir = str(tmpdir_factory.mktemp("gdf_dir"))
    pdf_dir = str(tmpdir_factory.mktemp("pdf_dir"))
    size = 100
    pdf = pd.DataFrame(
        {
            "a": np.arange(0, stop=size, dtype="int64"),
            "b": np.random.choice(list("abcd"), size=size),
            "c": np.random.choice(np.arange(4), size=size),
        }
    )
    pdf.to_parquet(pdf_dir, index=False, partition_cols=cols)
    gdf = cudf.from_pandas(pdf)
    gdf.to_parquet(
        gdf_dir, index=False, partition_cols=cols, partition_file_name=filename
    )

    # Read back with pandas to compare
    expect_pd = pd.read_parquet(pdf_dir)
    got_pd = pd.read_parquet(gdf_dir)
    assert_eq(expect_pd, got_pd)

    # Check that cudf and pd return the same read
    got_cudf = cudf.read_parquet(gdf_dir)
    assert_eq(got_pd, got_cudf)

    # If filename is specified, check that it is correct
    if filename:
        for _, _, files in os.walk(gdf_dir):
            for fn in files:
                assert fn == filename


@pytest.mark.parametrize("return_meta", [True, False])
def test_parquet_writer_chunked_partitioned(tmpdir_factory, return_meta):
    pdf_dir = str(tmpdir_factory.mktemp("pdf_dir"))
    gdf_dir = str(tmpdir_factory.mktemp("gdf_dir"))

    df1 = cudf.DataFrame({"a": [1, 1, 2, 2, 1], "b": [9, 8, 7, 6, 5]})
    df2 = cudf.DataFrame({"a": [1, 3, 3, 1, 3], "b": [4, 3, 2, 1, 0]})

    cw = ParquetDatasetWriter(gdf_dir, partition_cols=["a"], index=False)
    cw.write_table(df1)
    cw.write_table(df2)
    meta_byte_array = cw.close(return_metadata=return_meta)
    pdf = cudf.concat([df1, df2]).to_pandas()
    pdf.to_parquet(pdf_dir, index=False, partition_cols=["a"])

    if return_meta:
        fmd = pq.ParquetFile(BytesIO(meta_byte_array)).metadata
        assert fmd.num_rows == len(pdf)
        assert fmd.num_row_groups == 4
        files = {
            os.path.join(directory, files[0])
            for directory, _, files in os.walk(gdf_dir)
            if files
        }
        meta_files = {
            os.path.join(gdf_dir, fmd.row_group(i).column(c).file_path)
            for i in range(fmd.num_row_groups)
            for c in range(fmd.row_group(i).num_columns)
        }
        assert files == meta_files

    # Read back with pandas to compare
    expect_pd = pd.read_parquet(pdf_dir)
    got_pd = pd.read_parquet(gdf_dir)
    assert_eq(expect_pd, got_pd)

    # Check that cudf and pd return the same read
    got_cudf = cudf.read_parquet(gdf_dir)
    assert_eq(got_pd, got_cudf)


@pytest.mark.parametrize(
    "max_file_size,max_file_size_in_bytes",
    [("500KB", 500000), ("MB", 1000000)],
)
def test_parquet_writer_chunked_max_file_size(
    tmpdir_factory, max_file_size, max_file_size_in_bytes
):
    pdf_dir = str(tmpdir_factory.mktemp("pdf_dir"))
    gdf_dir = str(tmpdir_factory.mktemp("gdf_dir"))

    df1 = cudf.DataFrame({"a": [1, 1, 2, 2, 1] * 10000, "b": range(0, 50000)})
    df2 = cudf.DataFrame(
        {"a": [1, 3, 3, 1, 3] * 10000, "b": range(50000, 100000)}
    )

    cw = ParquetDatasetWriter(
        gdf_dir,
        partition_cols=["a"],
        max_file_size=max_file_size,
        file_name_prefix="sample",
    )
    cw.write_table(df1)
    cw.write_table(df2)
    cw.close()
    pdf = cudf.concat([df1, df2]).to_pandas()
    pdf.to_parquet(pdf_dir, index=False, partition_cols=["a"])

    expect_pd = pd.read_parquet(pdf_dir)
    got_pd = pd.read_parquet(gdf_dir)

    assert_eq(
        expect_pd.sort_values(["b"]).reset_index(drop=True),
        got_pd.sort_values(["b"]).reset_index(drop=True),
    )

    # Check that cudf and pd return the same read
    got_cudf = cudf.read_parquet(gdf_dir)

    assert_eq(
        got_pd.sort_values(["b"]).reset_index(drop=True),
        got_cudf.sort_values(["b"]).reset_index(drop=True),
    )

    all_files = glob.glob(gdf_dir + "/**/*.parquet", recursive=True)
    for each_file in all_files:
        # Validate file sizes with some extra 1000
        # bytes buffer to spare
        assert os.path.getsize(each_file) <= (
            max_file_size_in_bytes
        ), "File exceeded max_file_size"


def test_parquet_writer_chunked_max_file_size_error():
    with pytest.raises(
        ValueError,
        match="file_name_prefix cannot be None if max_file_size is passed",
    ):
        ParquetDatasetWriter("sample", partition_cols=["a"], max_file_size=100)


def test_parquet_writer_chunked_partitioned_context(tmpdir_factory):
    pdf_dir = str(tmpdir_factory.mktemp("pdf_dir"))
    gdf_dir = str(tmpdir_factory.mktemp("gdf_dir"))

    df1 = cudf.DataFrame({"a": [1, 1, 2, 2, 1], "b": [9, 8, 7, 6, 5]})
    df2 = cudf.DataFrame({"a": [1, 3, 3, 1, 3], "b": [4, 3, 2, 1, 0]})

    with ParquetDatasetWriter(
        gdf_dir, partition_cols=["a"], index=False
    ) as cw:
        cw.write_table(df1)
        cw.write_table(df2)

    pdf = cudf.concat([df1, df2]).to_pandas()
    pdf.to_parquet(pdf_dir, index=False, partition_cols=["a"])

    # Read back with pandas to compare
    expect_pd = pd.read_parquet(pdf_dir)
    got_pd = pd.read_parquet(gdf_dir)
    assert_eq(expect_pd, got_pd)

    # Check that cudf and pd return the same read
    got_cudf = cudf.read_parquet(gdf_dir)
    assert_eq(got_pd, got_cudf)


@pytest.mark.parametrize("cols", [None, ["b"]])
def test_parquet_write_to_dataset(tmpdir_factory, cols):
    dir1 = tmpdir_factory.mktemp("dir1")
    dir2 = tmpdir_factory.mktemp("dir2")
    if cols is None:
        dir1 = dir1.join("file.pq")
        dir2 = dir2.join("file.pq")
    dir1 = str(dir1)
    dir2 = str(dir2)

    size = 100
    gdf = cudf.DataFrame(
        {
            "a": np.arange(0, stop=size),
            "b": np.random.choice(np.arange(4), size=size),
        }
    )
    gdf.to_parquet(dir1, partition_cols=cols)
    cudf.io.write_to_dataset(gdf, dir2, partition_cols=cols)

    # Read back with cudf
    expect = cudf.read_parquet(dir1)
    got = cudf.read_parquet(dir2)
    assert_eq(expect, got)

    gdf = cudf.DataFrame(
        {
            "a": cudf.Series([1, 2, 3]),
            "b": cudf.Series([1, 2, 3]),
            "c": cudf.Series(["a", "b", "c"], dtype="category"),
        }
    )
    with pytest.raises(ValueError):
        gdf.to_parquet(dir1, partition_cols=cols)


@pytest.mark.parametrize(
    "pfilters",
    [[("b", "==", "b")], [("b", "==", "a"), ("c", "==", 1)]],
)
@pytest.mark.parametrize("selection", ["directory", "files", "row-groups"])
@pytest.mark.parametrize("use_cat", [True, False])
def test_read_parquet_partitioned_filtered(
    tmpdir, pfilters, selection, use_cat
):
    path = str(tmpdir)
    size = 100
    df = cudf.DataFrame(
        {
            "a": np.arange(0, stop=size, dtype="int64"),
            "b": np.random.choice(list("abcd"), size=size),
            "c": np.random.choice(np.arange(4), size=size),
        }
    )
    df.to_parquet(path, partition_cols=["c", "b"])

    if selection == "files":
        # Pass in a list of paths
        fs = get_fs_token_paths(path)[0]
        read_path = fs.find(path)
        row_groups = None
    elif selection == "row-groups":
        # Pass in a list of paths AND row-group ids
        fs = get_fs_token_paths(path)[0]
        read_path = fs.find(path)
        row_groups = [[0] for p in read_path]
    else:
        # Pass in a directory path
        # (row-group selection not allowed in this case)
        read_path = path
        row_groups = None

    # Filter on partitioned columns
    expect = pd.read_parquet(read_path, filters=pfilters)
    got = cudf.read_parquet(
        read_path,
        filters=pfilters,
        row_groups=row_groups,
        categorical_partitions=use_cat,
    )
    expect["b"] = expect["b"].astype(str)
    expect["c"] = expect["c"].astype(int)
    if use_cat:
        assert got.dtypes["b"] == "category"
        assert got.dtypes["c"] == "category"
        got["b"] = got["b"].astype(str)
        got["c"] = got["c"].astype(int)
    else:
        # Check that we didn't get categorical
        # columns, but convert back to categorical
        # for comparison with pandas
        assert got.dtypes["b"] == "object"
        assert got.dtypes["c"] == "int"
    assert_eq(expect, got)

    # Filter on non-partitioned column
    filters = [("a", "==", 10)]
    got = cudf.read_parquet(read_path, filters=filters)
    expect = pd.read_parquet(read_path, filters=filters)

    # Filter on both kinds of columns
    filters = [[("a", "==", 10)], [("c", "==", 1)]]
    got = cudf.read_parquet(read_path, filters=filters)
    expect = pd.read_parquet(read_path, filters=filters)
    assert_eq(expect, got)


def test_parquet_writer_chunked_metadata(tmpdir, simple_pdf, simple_gdf):
    gdf_fname = tmpdir.join("gdf.parquet")
    test_path = "test/path"

    writer = ParquetWriter(gdf_fname)
    writer.write_table(simple_gdf)
    writer.write_table(simple_gdf)
    meta_byte_array = writer.close(metadata_file_path=test_path)
    fmd = pq.ParquetFile(BytesIO(meta_byte_array)).metadata

    assert fmd.num_rows == 2 * len(simple_gdf)
    assert fmd.num_row_groups == 2

    for r in range(fmd.num_row_groups):
        for c in range(fmd.num_columns):
            assert fmd.row_group(r).column(c).file_path == test_path


def test_write_read_cudf(tmpdir, pdf):
    file_path = tmpdir.join("cudf.parquet")
    if "col_category" in pdf.columns:
        pdf = pdf.drop(columns=["col_category"])

    gdf = cudf.from_pandas(pdf)
    gdf.to_parquet(file_path)
    gdf = cudf.read_parquet(file_path)

    assert_eq(gdf, pdf, check_index_type=not pdf.empty)


def test_write_cudf_read_pandas_pyarrow(tmpdir, pdf):
    cudf_path = tmpdir.join("cudf.parquet")
    pandas_path = tmpdir.join("pandas.parquet")

    if "col_category" in pdf.columns:
        pdf = pdf.drop(columns=["col_category"])

    df = cudf.from_pandas(pdf)

    df.to_parquet(cudf_path)
    pdf.to_parquet(pandas_path)

    cudf_res = pd.read_parquet(cudf_path)
    pd_res = pd.read_parquet(pandas_path)

    assert_eq(pd_res, cudf_res, check_index_type=not pdf.empty)

    cudf_res = pa.parquet.read_table(
        cudf_path, use_pandas_metadata=True
    ).to_pandas()
    pd_res = pa.parquet.read_table(
        pandas_path, use_pandas_metadata=True
    ).to_pandas()

    assert_eq(cudf_res, pd_res, check_index_type=not pdf.empty)


def test_parquet_writer_criteo(tmpdir):
    # To run this test, download the day 0 of criteo dataset from
    # http://labs.criteo.com/2013/12/download-terabyte-click-logs/
    # and place the uncompressed dataset in the home directory
    fname = os.path.expanduser("~/day_0")
    if not os.path.isfile(fname):
        pytest.skip("Local criteo day 0 tsv file is not found")

    cudf_path = tmpdir.join("cudf.parquet")

    cont_names = ["I" + str(x) for x in range(1, 14)]
    cat_names = ["C" + str(x) for x in range(1, 27)]
    cols = ["label"] + cont_names + cat_names

    df = cudf.read_csv(fname, sep="\t", names=cols, byte_range=(0, 1000000000))
    df = df.drop(columns=cont_names)

    df.to_parquet(cudf_path)


def test_trailing_nans(datadir, tmpdir):
    fname = "trailing_nans.parquet"
    file_path = datadir / fname
    cu_df = cudf.read_parquet(file_path)

    tmp_file_path = tmpdir.join(fname)
    cu_df.to_parquet(tmp_file_path)

    pd.read_parquet(tmp_file_path)


def test_parquet_writer_sliced(tmpdir):
    cudf_path = tmpdir.join("cudf.parquet")

    df = pd.DataFrame()
    df["String"] = np.array(["Alpha", "Beta", "Gamma", "Delta"])
    df = cudf.from_pandas(df)

    df_select = df.iloc[1:3]

    df_select.to_parquet(cudf_path)
    assert_eq(cudf.read_parquet(cudf_path), df_select)


def test_parquet_writer_list_basic(tmpdir):
    expect = pd.DataFrame({"a": [[[1, 2], [3, 4]], None, [[5, 6], None]]})
    fname = tmpdir.join("test_parquet_writer_list_basic.parquet")

    gdf = cudf.from_pandas(expect)

    gdf.to_parquet(fname)
    assert os.path.exists(fname)

    got = pd.read_parquet(fname)
    assert_eq(expect, got)


def test_parquet_writer_list_large(tmpdir):
    expect = pd.DataFrame({"a": list_gen(int_gen, 256, 80, 50)})
    fname = tmpdir.join("test_parquet_writer_list_large.parquet")

    gdf = cudf.from_pandas(expect)

    gdf.to_parquet(fname)
    assert os.path.exists(fname)

    got = pd.read_parquet(fname)
    assert_eq(expect, got)


def test_parquet_writer_list_large_mixed(tmpdir):
    expect = pd.DataFrame(
        {
            "a": list_gen(string_gen, 128, 80, 50),
            "b": list_gen(int_gen, 128, 80, 50),
            "c": list_gen(int_gen, 128, 80, 50, include_validity=True),
            "d": list_gen(string_gen, 128, 80, 50, include_validity=True),
        }
    )
    fname = tmpdir.join("test_parquet_writer_list_large_mixed.parquet")
    gdf = cudf.from_pandas(expect)

    gdf.to_parquet(fname)
    assert os.path.exists(fname)

    got = pd.read_parquet(fname)
    assert_eq(expect, got)


def test_parquet_writer_list_chunked(tmpdir):
    table1 = cudf.DataFrame(
        {
            "a": list_gen(string_gen, 128, 80, 50),
            "b": list_gen(int_gen, 128, 80, 50),
            "c": list_gen(int_gen, 128, 80, 50, include_validity=True),
            "d": list_gen(string_gen, 128, 80, 50, include_validity=True),
        }
    )
    table2 = cudf.DataFrame(
        {
            "a": list_gen(string_gen, 128, 80, 50),
            "b": list_gen(int_gen, 128, 80, 50),
            "c": list_gen(int_gen, 128, 80, 50, include_validity=True),
            "d": list_gen(string_gen, 128, 80, 50, include_validity=True),
        }
    )
    fname = tmpdir.join("test_parquet_writer_list_chunked.parquet")
    expect = cudf.concat([table1, table2])
    expect = expect.reset_index(drop=True)

    writer = ParquetWriter(fname)
    writer.write_table(table1)
    writer.write_table(table2)
    writer.close()

    assert os.path.exists(fname)

    got = pd.read_parquet(fname)
    assert_eq(expect, got)


@pytest.mark.parametrize("engine", ["cudf", "pyarrow"])
def test_parquet_nullable_boolean(tmpdir, engine):
    pandas_path = tmpdir.join("pandas_bools.parquet")

    pdf = pd.DataFrame(
        {
            "a": pd.Series(
                [True, False, None, True, False], dtype=pd.BooleanDtype()
            )
        }
    )
    expected_gdf = cudf.DataFrame({"a": [True, False, None, True, False]})

    pdf.to_parquet(pandas_path)
    with _hide_pyarrow_parquet_cpu_warnings(engine):
        actual_gdf = cudf.read_parquet(pandas_path, engine=engine)

    assert_eq(actual_gdf, expected_gdf)


def run_parquet_index(pdf, index):
    pandas_buffer = BytesIO()
    cudf_buffer = BytesIO()

    gdf = cudf.from_pandas(pdf)

    pdf.to_parquet(pandas_buffer, index=index)
    gdf.to_parquet(cudf_buffer, index=index)

    expected = pd.read_parquet(cudf_buffer)
    actual = cudf.read_parquet(pandas_buffer)

    assert_eq(expected, actual, check_index_type=True)

    expected = pd.read_parquet(pandas_buffer)
    actual = cudf.read_parquet(cudf_buffer)

    assert_eq(expected, actual, check_index_type=True)


@pytest.mark.parametrize(
    "pdf",
    [
        pd.DataFrame(index=[1, 2, 3]),
        pd.DataFrame({"a": [1, 2, 3]}, index=[0.43534, 345, 0.34534]),
        pd.DataFrame(
            {"b": [11, 22, 33], "c": ["a", "b", "c"]},
            index=pd.Index(["a", "b", "c"], name="custom name"),
        ),
        pd.DataFrame(
            {"a": [10, 11, 12], "b": [99, 88, 77]},
            index=pd.RangeIndex(12, 17, 2),
        ),
        pd.DataFrame(
            {"b": [99, 88, 77]},
            index=pd.RangeIndex(22, 27, 2, name="hello index"),
        ),
        pd.DataFrame(index=pd.Index(["a", "b", "c"], name="custom name")),
        pd.DataFrame(
            {"a": ["a", "bb", "cc"], "b": [10, 21, 32]},
            index=pd.MultiIndex.from_tuples([[1, 2], [10, 11], [15, 16]]),
        ),
        pd.DataFrame(
            {"a": ["a", "bb", "cc"], "b": [10, 21, 32]},
            index=pd.MultiIndex.from_tuples(
                [[1, 2], [10, 11], [15, 16]], names=["first", "second"]
            ),
        ),
    ],
)
@pytest.mark.parametrize("index", [None, True, False])
def test_parquet_index(pdf, index):
    run_parquet_index(pdf, index)


@pytest.mark.parametrize("index", [None, True])
@pytest.mark.xfail(
    reason="https://github.com/rapidsai/cudf/issues/12243",
)
def test_parquet_index_empty(index):
    pdf = pd.DataFrame(index=pd.RangeIndex(0, 10, 1))
    run_parquet_index(pdf, index)


def test_parquet_no_index_empty():
    pdf = pd.DataFrame(index=pd.RangeIndex(0, 10, 1))
    run_parquet_index(pdf, index=False)


@pytest.mark.parametrize("engine", ["cudf", "pyarrow"])
def test_parquet_allnull_str(tmpdir, engine):
    pandas_path = tmpdir.join("pandas_allnulls.parquet")

    pdf = pd.DataFrame(
        {"a": pd.Series([None, None, None, None, None], dtype="str")}
    )
    expected_gdf = cudf.DataFrame(
        {"a": cudf.Series([None, None, None, None, None], dtype="str")}
    )

    pdf.to_parquet(pandas_path)
    with _hide_pyarrow_parquet_cpu_warnings(engine):
        actual_gdf = cudf.read_parquet(pandas_path, engine=engine)

    assert_eq(actual_gdf, expected_gdf)


def normalized_equals(value1, value2):
    if value1 is pd.NA or value1 is pd.NaT:
        value1 = None
    if value2 is pd.NA or value2 is pd.NaT:
        value2 = None
    if isinstance(value1, pd.Timestamp):
        value1 = value1.to_pydatetime()
    if isinstance(value2, pd.Timestamp):
        value2 = value2.to_pydatetime()
    if isinstance(value1, datetime.datetime):
        value1 = value1.replace(tzinfo=None)
    if isinstance(value2, datetime.datetime):
        value2 = value2.replace(tzinfo=None)

    # if one is datetime then both values are datetimes now
    if isinstance(value1, datetime.datetime):
        return value1 == value2

    # Compare integers with floats now
    if isinstance(value1, float) or isinstance(value2, float):
        return math.isclose(value1, value2)

    return value1 == value2


@pytest.mark.parametrize("add_nulls", [True, False])
def test_parquet_writer_statistics(tmpdir, pdf, add_nulls):
    file_path = tmpdir.join("cudf.parquet")
    if "col_category" in pdf.columns:
        pdf = pdf.drop(columns=["col_category", "col_bool"])

    if not add_nulls:
        # Timedelta types convert NaT to None when reading from parquet into
        # pandas which interferes with series.max()/min()
        for t in TIMEDELTA_TYPES:
            pdf["col_" + t] = pd.Series(np.arange(len(pdf.index))).astype(t)
        # pyarrow can't read values with non-zero nanoseconds
        pdf["col_timedelta64[ns]"] = pdf["col_timedelta64[ns]"] * 1000

    gdf = cudf.from_pandas(pdf)
    if add_nulls:
        for col in gdf:
            set_random_null_mask_inplace(gdf[col])
    gdf.to_parquet(file_path, index=False)

    # Read back from pyarrow
    pq_file = pq.ParquetFile(file_path)
    # verify each row group's statistics
    for rg in range(0, pq_file.num_row_groups):
        pd_slice = pq_file.read_row_group(rg).to_pandas()

        # statistics are per-column. So need to verify independently
        for i, col in enumerate(pd_slice):
            stats = pq_file.metadata.row_group(rg).column(i).statistics

            actual_min = pd_slice[col].min()
            stats_min = stats.min
            assert normalized_equals(actual_min, stats_min)

            actual_max = pd_slice[col].max()
            stats_max = stats.max
            assert normalized_equals(actual_max, stats_max)

            assert stats.null_count == pd_slice[col].isna().sum()
            assert stats.num_values == pd_slice[col].count()


def test_parquet_writer_list_statistics(tmpdir):
    df = pd.DataFrame(
        {
            "a": list_gen(string_gen, 128, 80, 50),
            "b": list_gen(int_gen, 128, 80, 50),
            "c": list_gen(int_gen, 128, 80, 50, include_validity=True),
            "d": list_gen(string_gen, 128, 80, 50, include_validity=True),
        }
    )
    fname = tmpdir.join("test_parquet_writer_list_statistics.parquet")
    gdf = cudf.from_pandas(df)

    gdf.to_parquet(fname)
    assert os.path.exists(fname)

    # Read back from pyarrow
    pq_file = pq.ParquetFile(fname)
    # verify each row group's statistics
    for rg in range(0, pq_file.num_row_groups):
        pd_slice = pq_file.read_row_group(rg).to_pandas()

        # statistics are per-column. So need to verify independently
        for i, col in enumerate(pd_slice):
            stats = pq_file.metadata.row_group(rg).column(i).statistics

            actual_min = cudf.Series(pd_slice[col].explode().explode()).min()
            stats_min = stats.min
            assert normalized_equals(actual_min, stats_min)

            actual_max = cudf.Series(pd_slice[col].explode().explode()).max()
            stats_max = stats.max
            assert normalized_equals(actual_max, stats_max)


@pytest.mark.parametrize(
    "data",
    [
        # Structs
        {
            "being": [
                None,
                {"human?": True, "Deets": {"Name": "Carrot", "Age": 27}},
                {"human?": None, "Deets": {"Name": "Angua", "Age": 25}},
                {"human?": False, "Deets": {"Name": "Cheery", "Age": 31}},
                {"human?": False, "Deets": None},
                {"human?": None, "Deets": {"Name": "Mr", "Age": None}},
            ]
        },
        # List of Structs
        {
            "family": [
                [None, {"human?": True, "deets": {"weight": 2.4, "age": 27}}],
                [
                    {"human?": None, "deets": {"weight": 5.3, "age": 25}},
                    {"human?": False, "deets": {"weight": 8.0, "age": 31}},
                    {"human?": False, "deets": None},
                ],
                [],
                [{"human?": None, "deets": {"weight": 6.9, "age": None}}],
            ]
        },
        # Struct of Lists
        pytest.param(
            {
                "Real estate records": [
                    None,
                    {
                        "Status": "NRI",
                        "Ownerships": {
                            "land_unit": [None, 2, None],
                            "flats": [[1, 2, 3], [], [4, 5], [], [0, 6, 0]],
                        },
                    },
                    {
                        "Status": None,
                        "Ownerships": {
                            "land_unit": [4, 5],
                            "flats": [[7, 8], []],
                        },
                    },
                    {
                        "Status": "RI",
                        "Ownerships": {"land_unit": None, "flats": [[]]},
                    },
                    {"Status": "RI", "Ownerships": None},
                    {
                        "Status": None,
                        "Ownerships": {
                            "land_unit": [7, 8, 9],
                            "flats": [[], [], []],
                        },
                    },
                ]
            },
            marks=pytest.mark.xfail(
                condition=PANDAS_LT_153,
                reason="pandas assertion fixed in pandas 1.5.3",
            ),
        ),
    ],
)
def test_parquet_writer_nested(tmpdir, data):
    expect = pd.DataFrame(data)
    gdf = cudf.from_pandas(expect)

    fname = tmpdir.join("test_parquet_writer_nested.parquet")
    gdf.to_parquet(fname)
    assert os.path.exists(fname)

    got = pd.read_parquet(fname)
    assert_eq(expect, got)


@pytest.mark.parametrize(
    "decimal_type",
    [cudf.Decimal32Dtype, cudf.Decimal64Dtype, cudf.Decimal128Dtype],
)
@pytest.mark.parametrize("data", [[1, 2, 3], [0.00, 0.01, None, 0.5]])
def test_parquet_writer_decimal(decimal_type, data):
    gdf = cudf.DataFrame({"val": data})

    gdf["dec_val"] = gdf["val"].astype(decimal_type(7, 2))

    buff = BytesIO()
    gdf.to_parquet(buff)

    got = pd.read_parquet(buff, use_nullable_dtypes=True)
    assert_eq(gdf.to_pandas(nullable=True), got)


def test_parquet_writer_column_validation():
    df = cudf.DataFrame({1: [1, 2, 3], "1": ["a", "b", "c"]})
    pdf = df.to_pandas()

    assert_exceptions_equal(
        lfunc=df.to_parquet,
        rfunc=pdf.to_parquet,
        lfunc_args_and_kwargs=(["cudf.parquet"],),
        rfunc_args_and_kwargs=(["pandas.parquet"],),
    )


def test_parquet_writer_nulls_pandas_read(tmpdir, pdf):
    if "col_bool" in pdf.columns:
        pdf.drop(columns="col_bool", inplace=True)
    if "col_category" in pdf.columns:
        pdf.drop(columns="col_category", inplace=True)
    gdf = cudf.from_pandas(pdf)

    num_rows = len(gdf)

    if num_rows > 0:
        for col in gdf.columns:
            gdf[col][random.randint(0, num_rows - 1)] = None

    fname = tmpdir.join("test_parquet_writer_nulls_pandas_read.parquet")
    gdf.to_parquet(fname)
    assert os.path.exists(fname)

    got = pd.read_parquet(fname)
    nullable = num_rows > 0
    assert_eq(gdf.to_pandas(nullable=nullable), got)


@pytest.mark.parametrize(
    "decimal_type",
    [cudf.Decimal32Dtype, cudf.Decimal64Dtype, cudf.Decimal128Dtype],
)
def test_parquet_decimal_precision(tmpdir, decimal_type):
    df = cudf.DataFrame({"val": ["3.5", "4.2"]}).astype(decimal_type(5, 2))
    assert df.val.dtype.precision == 5

    fname = tmpdir.join("decimal_test.parquet")
    df.to_parquet(fname)
    df = cudf.read_parquet(fname)
    assert df.val.dtype.precision == 5


def test_parquet_decimal_precision_empty(tmpdir):
    df = (
        cudf.DataFrame({"val": ["3.5", "4.2"]})
        .astype(cudf.Decimal64Dtype(5, 2))
        .iloc[:0]
    )
    assert df.val.dtype.precision == 5

    fname = tmpdir.join("decimal_test.parquet")
    df.to_parquet(fname)
    df = cudf.read_parquet(fname)
    assert df.val.dtype.precision == 5


def test_parquet_reader_brotli(datadir):
    fname = datadir / "brotli_int16.parquet"

    expect = pd.read_parquet(fname)
    got = cudf.read_parquet(fname).to_pandas(nullable=True)

    assert_eq(expect, got)


def test_parquet_reader_one_level_list(datadir):
    fname = datadir / "one_level_list.parquet"

    expect = pd.read_parquet(fname)
    got = cudf.read_parquet(fname).to_pandas(nullable=True)

    assert_eq(expect, got)


def test_parquet_reader_binary_decimal(datadir):
    fname = datadir / "binary_decimal.parquet"

    expect = pd.read_parquet(fname)
    got = cudf.read_parquet(fname).to_pandas()

    assert_eq(expect, got)


def test_parquet_reader_rle_boolean(datadir):
    fname = datadir / "rle_boolean_encoding.parquet"

    expect = pd.read_parquet(fname)
    got = cudf.read_parquet(fname)

    assert_eq(expect, got)


# testing a specific bug-fix/edge case.
# specifically:  int a parquet file containing a particular way of representing
#                a list column in a schema, the cudf reader was confusing
#                nesting information between a list column and a subsequent
#                string column, ultimately causing a crash.
def test_parquet_reader_one_level_list2(datadir):
    # we are reading in a file containing binary types, but cudf returns
    # those as strings. so we have to massage the pandas data to get
    # them to compare correctly.
    def postprocess(val):
        if isinstance(val, bytes):
            return val.decode()
        elif isinstance(val, np.ndarray):
            return np.array([v.decode() for v in val])
        else:
            return val

    fname = datadir / "one_level_list2.parquet"

    expect = pd.read_parquet(fname)
    expect = expect.applymap(postprocess)
    got = cudf.read_parquet(fname)

    assert_eq(expect, got, check_dtype=False)


# testing a specific bug-fix/edge case.
# specifically:  in a parquet file containing a particular way of representing
#                a list column in a schema, the cudf reader was confusing
#                nesting information and building a list of list of int instead
#                of a list of int
def test_parquet_reader_one_level_list3(datadir):
    fname = datadir / "one_level_list3.parquet"

    expect = pd.read_parquet(fname)
    got = cudf.read_parquet(fname)

    assert_eq(expect, got, check_dtype=True)


@pytest.mark.parametrize("size_bytes", [4_000_000, 1_000_000, 600_000])
@pytest.mark.parametrize("size_rows", [1_000_000, 100_000, 10_000])
def test_to_parquet_row_group_size(
    tmpdir, large_int64_gdf, size_bytes, size_rows
):
    fname = tmpdir.join("row_group_size.parquet")
    large_int64_gdf.to_parquet(
        fname, row_group_size_bytes=size_bytes, row_group_size_rows=size_rows
    )

    num_rows, row_groups, col_names = cudf.io.read_parquet_metadata(fname)
    # 8 bytes per row, as the column is int64
    expected_num_rows = max(
        math.ceil(num_rows / size_rows), math.ceil(8 * num_rows / size_bytes)
    )
    assert expected_num_rows == row_groups


def test_parquet_reader_decimal_columns():
    df = cudf.DataFrame(
        {
            "col1": cudf.Series([1, 2, 3], dtype=cudf.Decimal64Dtype(10, 2)),
            "col2": [10, 11, 12],
            "col3": [12, 13, 14],
            "col4": ["a", "b", "c"],
        }
    )
    buffer = BytesIO()
    df.to_parquet(buffer)

    actual = cudf.read_parquet(buffer, columns=["col3", "col2", "col1"])
    expected = pd.read_parquet(buffer, columns=["col3", "col2", "col1"])

    assert_eq(actual, expected)


def test_parquet_reader_zstd_compression(datadir):
    fname = datadir / "spark_zstd.parquet"
    try:
        df = cudf.read_parquet(fname)
        pdf = pd.read_parquet(fname)
        assert_eq(df, pdf)
    except RuntimeError:
        pytest.mark.xfail(reason="zstd support is not enabled")


def test_read_parquet_multiple_files(tmpdir):
    df_1_path = tmpdir / "df_1.parquet"
    df_2_path = tmpdir / "df_2.parquet"
    df_1 = cudf.DataFrame({"id": range(100), "a": [1] * 100})
    df_1.to_parquet(df_1_path)

    df_2 = cudf.DataFrame({"id": range(200, 2200), "a": [2] * 2000})
    df_2.to_parquet(df_2_path)

    expected = pd.read_parquet([df_1_path, df_2_path])
    actual = cudf.read_parquet([df_1_path, df_2_path])
    assert_eq(expected, actual)

    expected = pd.read_parquet([df_2_path, df_1_path])
    actual = cudf.read_parquet([df_2_path, df_1_path])
    assert_eq(expected, actual)


@pytest.mark.parametrize("index", [True, False, None])
@pytest.mark.parametrize("columns", [None, [], ["b", "a"]])
def test_parquet_columns_and_index_param(index, columns):
    buffer = BytesIO()
    df = cudf.DataFrame({"a": [1, 2, 3], "b": ["a", "b", "c"]})
    df.to_parquet(buffer, index=index)

    expected = pd.read_parquet(buffer, columns=columns)
    got = cudf.read_parquet(buffer, columns=columns)

    assert_eq(expected, got, check_index_type=True)


@pytest.mark.parametrize("columns", [None, ["b", "a"]])
def test_parquet_columns_and_range_index(columns):
    buffer = BytesIO()
    df = cudf.DataFrame(
        {"a": [1, 2, 3], "b": ["a", "b", "c"]}, index=pd.RangeIndex(2, 5)
    )
    df.to_parquet(buffer)

    expected = pd.read_parquet(buffer, columns=columns)
    got = cudf.read_parquet(buffer, columns=columns)

    assert_eq(expected, got, check_index_type=True)


def test_parquet_nested_struct_list():
    buffer = BytesIO()
    data = {
        "payload": {
            "Domain": {
                "Name": "abc",
                "Id": {"Name": "host", "Value": "127.0.0.8"},
            },
            "StreamId": "12345678",
            "Duration": 10,
            "Offset": 12,
            "Resource": [{"Name": "ZoneName", "Value": "RAPIDS"}],
        }
    }
    df = cudf.DataFrame({"a": cudf.Series(data)})

    df.to_parquet(buffer)
    expected = pd.read_parquet(buffer)
    actual = cudf.read_parquet(buffer)
    assert_eq(expected, actual)
    assert_eq(actual.a.dtype, df.a.dtype)


def test_parquet_writer_zstd():
    size = 12345
    expected = cudf.DataFrame(
        {
            "a": np.arange(0, stop=size, dtype="float64"),
            "b": np.random.choice(list("abcd"), size=size),
            "c": np.random.choice(np.arange(4), size=size),
        }
    )

    buff = BytesIO()
    try:
        expected.to_parquet(buff, compression="ZSTD")
    except RuntimeError:
        pytest.mark.xfail(reason="Newer nvCOMP version is required")
    else:
        got = pd.read_parquet(buff)
        assert_eq(expected, got)


def test_parquet_writer_time_delta_physical_type():
    df = cudf.DataFrame(
        {
            "s": cudf.Series([1], dtype="timedelta64[s]"),
            "ms": cudf.Series([2], dtype="timedelta64[ms]"),
            "us": cudf.Series([3], dtype="timedelta64[us]"),
            # 4K because Pandas/pyarrow don't support non-zero nanoseconds
            # in Parquet files
            "ns": cudf.Series([4000], dtype="timedelta64[ns]"),
        }
    )
    buffer = BytesIO()
    df.to_parquet(buffer)

    got = pd.read_parquet(buffer)
    expected = pd.DataFrame(
        {
            "s": ["00:00:01"],
            "ms": ["00:00:00.002000"],
            "us": ["00:00:00.000003"],
            "ns": ["00:00:00.000004"],
        },
        dtype="str",
    )
    assert_eq(got.astype("str"), expected)


def test_parquet_roundtrip_time_delta():
    num_rows = 12345
    df = cudf.DataFrame(
        {
            "s": cudf.Series(
                random.sample(range(0, 200000), num_rows),
                dtype="timedelta64[s]",
            ),
            "ms": cudf.Series(
                random.sample(range(0, 200000), num_rows),
                dtype="timedelta64[ms]",
            ),
            "us": cudf.Series(
                random.sample(range(0, 200000), num_rows),
                dtype="timedelta64[us]",
            ),
            "ns": cudf.Series(
                random.sample(range(0, 200000), num_rows),
                dtype="timedelta64[ns]",
            ),
        }
    )
    buffer = BytesIO()
    df.to_parquet(buffer)
    assert_eq(df, cudf.read_parquet(buffer))


def test_parquet_reader_malformed_file(datadir):
    fname = datadir / "nested-unsigned-malformed.parquet"

    # expect a failure when reading the whole file
    with pytest.raises(RuntimeError):
        cudf.read_parquet(fname)


def test_parquet_reader_unsupported_page_encoding(datadir):
    fname = datadir / "delta_encoding.parquet"

    # expect a failure when reading the whole file
    with pytest.raises(RuntimeError):
        cudf.read_parquet(fname)


@pytest.mark.parametrize("data", [{"a": [1, 2, 3, 4]}, {"b": [1, None, 2, 3]}])
@pytest.mark.parametrize("force_nullable_schema", [True, False])
def test_parquet_writer_schema_nullability(data, force_nullable_schema):
    df = cudf.DataFrame(data)
    file_obj = BytesIO()

    df.to_parquet(file_obj, force_nullable_schema=force_nullable_schema)

    assert pa.parquet.read_schema(file_obj).field(0).nullable == (
        force_nullable_schema or df.isnull().any().any()
    )


def test_parquet_read_filter_and_project():
    # Filter on columns that are not included
    # in the current column projection

    with BytesIO() as buffer:
        # Write parquet data
        df = cudf.DataFrame(
            {
                "a": [1, 2, 3, 4, 5] * 10,
                "b": [0, 1, 2, 3, 4] * 10,
                "c": range(50),
                "d": [6, 7] * 25,
                "e": [8, 9] * 25,
            }
        )
        df.to_parquet(buffer)

        # Read back with filter and projection
        columns = ["b"]
        filters = [[("a", "==", 5), ("c", ">", 20)]]
        got = cudf.read_parquet(buffer, columns=columns, filters=filters)

    # Check result
    expected = df[(df.a == 5) & (df.c > 20)][columns].reset_index(drop=True)
    assert_eq(got, expected)<|MERGE_RESOLUTION|>--- conflicted
+++ resolved
@@ -1316,10 +1316,7 @@
             },
         ],
         rows=nrows,
-<<<<<<< HEAD
-=======
         seed=0,
->>>>>>> 4014ea32
         use_threads=False,
     )
     # Roundabout conversion to pandas to preserve nulls/data types
