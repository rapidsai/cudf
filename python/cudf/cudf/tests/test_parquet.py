# Copyright (c) 2019-2022, NVIDIA CORPORATION.

import datetime
import glob
import math
import os
import pathlib
import random
from contextlib import contextmanager
from io import BytesIO
from string import ascii_letters

import cupy
import numpy as np
import pandas as pd
import pyarrow as pa
import pytest
from fsspec.core import get_fs_token_paths
from packaging import version
from pyarrow import fs as pa_fs, parquet as pq

import cudf
from cudf.io.parquet import (
    ParquetDatasetWriter,
    ParquetWriter,
    merge_parquet_filemetadata,
)
from cudf.testing import dataset_generator as dg
from cudf.testing._utils import (
    TIMEDELTA_TYPES,
    assert_eq,
    assert_exceptions_equal,
    set_random_null_mask_inplace,
)


@contextmanager
def _hide_pyarrow_parquet_cpu_warnings(engine):
    if engine == "pyarrow":
        with pytest.warns(
            UserWarning,
            match="Using CPU via PyArrow to read Parquet dataset. This option "
            "is both inefficient and unstable!",
        ):
            yield
    else:
        yield


@pytest.fixture(scope="module")
def datadir(datadir):
    return datadir / "parquet"


@pytest.fixture(params=[1, 5, 10, 100000])
def simple_pdf(request):
    types = [
        "bool",
        "int8",
        "int16",
        "int32",
        "int64",
        "uint8",
        "uint16",
        # "uint32", pandas promotes uint32 to int64
        # https://issues.apache.org/jira/browse/ARROW-9215
        "uint64",
        "float32",
        "float64",
    ]
    renamer = {
        "C_l0_g" + str(idx): "col_" + val for (idx, val) in enumerate(types)
    }
    typer = {"col_" + val: val for val in types}
    ncols = len(types)
    nrows = request.param

    # Create a pandas dataframe with random data of mixed types
    test_pdf = pd._testing.makeCustomDataframe(
        nrows=nrows, ncols=ncols, data_gen_f=lambda r, c: r, r_idx_type="i"
    )
    # Delete the name of the column index, and rename the row index
    test_pdf.columns.name = None
    test_pdf.index.name = "test_index"

    # Cast all the column dtypes to objects, rename them, and then cast to
    # appropriate types
    test_pdf = test_pdf.astype("object").rename(renamer, axis=1).astype(typer)

    return test_pdf


@pytest.fixture
def simple_gdf(simple_pdf):
    return cudf.DataFrame.from_pandas(simple_pdf)


def build_pdf(num_columns, day_resolution_timestamps):
    types = [
        "bool",
        "int8",
        "int16",
        "int32",
        "int64",
        "uint8",
        "uint16",
        # "uint32", pandas promotes uint32 to int64
        # https://issues.apache.org/jira/browse/ARROW-9215
        "uint64",
        "float32",
        "float64",
        "datetime64[ms]",
        "datetime64[us]",
        "str",
    ]
    renamer = {
        "C_l0_g" + str(idx): "col_" + val for (idx, val) in enumerate(types)
    }
    typer = {"col_" + val: val for val in types}
    ncols = len(types)
    nrows = num_columns.param

    # Create a pandas dataframe with random data of mixed types
    test_pdf = pd._testing.makeCustomDataframe(
        nrows=nrows, ncols=ncols, data_gen_f=lambda r, c: r, r_idx_type="i"
    )
    # Delete the name of the column index, and rename the row index
    test_pdf.columns.name = None
    test_pdf.index.name = "test_index"

    # Cast all the column dtypes to objects, rename them, and then cast to
    # appropriate types
    test_pdf = test_pdf.rename(renamer, axis=1).astype(typer)

    # make datetime64's a little more interesting by increasing the range of
    # dates note that pandas will convert these to ns timestamps, so care is
    # taken to avoid overflowing a ns timestamp. There is also the ability to
    # request timestamps be whole days only via `day_resolution_timestamps`.
    for t in [
        {
            "name": "datetime64[ms]",
            "nsDivisor": 1000000,
            "dayModulus": 86400000,
        },
        {
            "name": "datetime64[us]",
            "nsDivisor": 1000,
            "dayModulus": 86400000000,
        },
    ]:
        data = [
            np.random.randint(0, (0x7FFFFFFFFFFFFFFF / t["nsDivisor"]))
            for i in range(nrows)
        ]
        if day_resolution_timestamps:
            data = [int(d / t["dayModulus"]) * t["dayModulus"] for d in data]
        test_pdf["col_" + t["name"]] = pd.Series(
            np.asarray(data, dtype=t["name"])
        )

    # Create non-numeric categorical data otherwise parquet may typecast it
    data = [ascii_letters[np.random.randint(0, 52)] for i in range(nrows)]
    test_pdf["col_category"] = pd.Series(data, dtype="category")

    # Create non-numeric str data
    data = [ascii_letters[np.random.randint(0, 52)] for i in range(nrows)]
    test_pdf["col_str"] = pd.Series(data, dtype="str")

    return test_pdf


@pytest.fixture(params=[0, 1, 10, 10000])
def pdf(request):
    return build_pdf(request, False)


@pytest.fixture(params=[0, 1, 10, 10000])
def pdf_day_timestamps(request):
    return build_pdf(request, True)


@pytest.fixture
def gdf(pdf):
    return cudf.DataFrame.from_pandas(pdf)


@pytest.fixture
def gdf_day_timestamps(pdf_day_timestamps):
    return cudf.DataFrame.from_pandas(pdf_day_timestamps)


@pytest.fixture(params=["snappy", "gzip", "brotli", None, np.str_("snappy")])
def parquet_file(request, tmp_path_factory, pdf):
    fname = tmp_path_factory.mktemp("parquet") / (
        str(request.param) + "_test.parquet"
    )
    pdf.to_parquet(fname, engine="pyarrow", compression=request.param)
    return fname


@pytest.fixture(scope="module")
def rdg_seed():
    return int(os.environ.get("TEST_CUDF_RDG_SEED", "42"))


def make_pdf(nrows, ncolumns=1, nvalids=0, dtype=np.int64):
    test_pdf = pd._testing.makeCustomDataframe(
        nrows=nrows,
        ncols=1,
        data_gen_f=lambda r, c: r,
        dtype=dtype,
        r_idx_type="i",
    )
    test_pdf.columns.name = None

    # Randomly but reproducibly mark subset of rows as invalid
    random.seed(1337)
    mask = random.sample(range(nrows), nvalids)
    test_pdf[test_pdf.index.isin(mask)] = np.NaN

    return test_pdf


@pytest.fixture
def parquet_path_or_buf(datadir):
    fname = datadir / "spark_timestamp.snappy.parquet"
    try:
        with open(fname, "rb") as f:
            buffer = BytesIO(f.read())
    except Exception as excpr:
        if type(excpr).__name__ == "FileNotFoundError":
            pytest.skip(".parquet file is not found")
        else:
            print(type(excpr).__name__)

    def _make_parquet_path_or_buf(src):
        if src == "filepath":
            return str(fname)
        if src == "pathobj":
            return fname
        if src == "bytes_io":
            return buffer
        if src == "bytes":
            return buffer.getvalue()
        if src == "url":
            return fname.as_uri()

        raise ValueError("Invalid source type")

    yield _make_parquet_path_or_buf


@pytest.fixture(scope="module")
def large_int64_gdf():
    return cudf.DataFrame.from_pandas(pd.DataFrame({"col": range(0, 1 << 20)}))


@pytest.mark.filterwarnings("ignore:Using CPU")
@pytest.mark.parametrize("engine", ["pyarrow", "cudf"])
@pytest.mark.parametrize(
    "columns",
    [
        ["col_int8"],
        ["col_category"],
        ["col_int32", "col_float32"],
        ["col_int16", "col_float64", "col_int8"],
        None,
    ],
)
def test_parquet_reader_basic(parquet_file, columns, engine):
    expect = pd.read_parquet(parquet_file, columns=columns)
    got = cudf.read_parquet(parquet_file, engine=engine, columns=columns)
    if len(expect) == 0:
        expect = expect.reset_index(drop=True)
        got = got.reset_index(drop=True)
        if "col_category" in expect.columns:
            expect["col_category"] = expect["col_category"].astype("category")

    # PANDAS returns category objects whereas cuDF returns hashes
    if engine == "cudf":
        if "col_category" in expect.columns:
            expect = expect.drop(columns=["col_category"])
        if "col_category" in got.columns:
            got = got.drop(columns=["col_category"])

    assert_eq(expect, got, check_categorical=False)


@pytest.mark.filterwarnings("ignore:Using CPU")
@pytest.mark.parametrize("engine", ["cudf"])
def test_parquet_reader_empty_pandas_dataframe(tmpdir, engine):
    df = pd.DataFrame()
    fname = tmpdir.join("test_pq_reader_empty_pandas_dataframe.parquet")
    df.to_parquet(fname)
    assert os.path.exists(fname)
    expect = pd.read_parquet(fname)
    got = cudf.read_parquet(fname, engine=engine)
    expect = expect.reset_index(drop=True)
    got = got.reset_index(drop=True)

    assert_eq(expect, got)


@pytest.mark.parametrize("has_null", [False, True])
@pytest.mark.parametrize("strings_to_categorical", [False, True, None])
def test_parquet_reader_strings(tmpdir, strings_to_categorical, has_null):
    df = pd.DataFrame(
        [(1, "aaa", 9.0), (2, "bbb", 8.0), (3, "ccc", 7.0)],
        columns=pd.Index(list("abc")),
    )
    if has_null:
        df.at[1, "b"] = None
    fname = tmpdir.join("test_pq_reader_strings.parquet")
    df.to_parquet(fname)
    assert os.path.exists(fname)

    if strings_to_categorical is not None:
        gdf = cudf.read_parquet(
            fname, engine="cudf", strings_to_categorical=strings_to_categorical
        )
    else:
        gdf = cudf.read_parquet(fname, engine="cudf")

    if strings_to_categorical:
        if has_null:
            hash_ref = [989983842, None, 1169108191]
        else:
            hash_ref = [989983842, 429364346, 1169108191]
        assert gdf["b"].dtype == np.dtype("int32")
        assert_eq(
            gdf["b"], cudf.Series(hash_ref, dtype=np.dtype("int32"), name="b")
        )
    else:
        assert gdf["b"].dtype == np.dtype("object")
        assert_eq(gdf["b"], df["b"])


@pytest.mark.parametrize("columns", [None, ["b"]])
@pytest.mark.parametrize("index_col", ["b", "Nameless", None])
def test_parquet_reader_index_col(tmpdir, index_col, columns):
    df = pd.DataFrame({"a": range(3), "b": range(3, 6), "c": range(6, 9)})

    if index_col is None:
        # No index column
        df.reset_index(drop=True, inplace=True)
    elif index_col == "Nameless":
        # Index column but no name
        df.set_index("a", inplace=True)
        df.index.name = None
    else:
        # Index column as normal
        df.set_index(index_col, inplace=True)

    fname = tmpdir.join("test_pq_reader_index_col.parquet")

    # PANDAS' PyArrow backend always writes the index unless disabled
    df.to_parquet(fname, index=(index_col is not None))
    assert os.path.exists(fname)

    pdf = pd.read_parquet(fname, columns=columns)
    gdf = cudf.read_parquet(fname, engine="cudf", columns=columns)

    assert_eq(pdf, gdf, check_categorical=False)


@pytest.mark.parametrize("pandas_compat", [True, False])
@pytest.mark.parametrize(
    "columns", [["a"], ["d"], ["a", "b"], ["a", "d"], None]
)
def test_parquet_reader_pandas_metadata(tmpdir, columns, pandas_compat):
    df = pd.DataFrame(
        {
            "a": range(6, 9),
            "b": range(3, 6),
            "c": range(6, 9),
            "d": ["abc", "def", "xyz"],
        }
    )
    df.set_index("b", inplace=True)

    fname = tmpdir.join("test_pq_reader_pandas_metadata.parquet")
    df.to_parquet(fname)
    assert os.path.exists(fname)

    # PANDAS `read_parquet()` and PyArrow `read_pandas()` always includes index
    # Instead, directly use PyArrow to optionally omit the index
    expect = pa.parquet.read_table(
        fname, columns=columns, use_pandas_metadata=pandas_compat
    ).to_pandas()
    got = cudf.read_parquet(
        fname, columns=columns, use_pandas_metadata=pandas_compat
    )

    if pandas_compat or columns is None or "b" in columns:
        assert got.index.name == "b"
    else:
        assert got.index.name is None
    assert_eq(expect, got, check_categorical=False)


@pytest.mark.parametrize("pandas_compat", [True, False])
@pytest.mark.parametrize("as_bytes", [True, False])
def test_parquet_range_index_pandas_metadata(tmpdir, pandas_compat, as_bytes):
    df = pd.DataFrame(
        {"a": range(6, 9), "b": ["abc", "def", "xyz"]},
        index=pd.RangeIndex(3, 6, 1, name="c"),
    )

    fname = tmpdir.join("test_parquet_range_index_pandas_metadata")
    df.to_parquet(fname)
    assert os.path.exists(fname)

    # PANDAS `read_parquet()` and PyArrow `read_pandas()` always includes index
    # Instead, directly use PyArrow to optionally omit the index
    expect = pa.parquet.read_table(
        fname, use_pandas_metadata=pandas_compat
    ).to_pandas()
    if as_bytes:
        # Make sure we can handle RangeIndex parsing
        # in pandas when the input is `bytes`
        with open(fname, "rb") as f:
            got = cudf.read_parquet(
                f.read(), use_pandas_metadata=pandas_compat
            )
    else:
        got = cudf.read_parquet(fname, use_pandas_metadata=pandas_compat)

    assert_eq(expect, got)


def test_parquet_read_metadata(tmpdir, pdf):
    if len(pdf) > 100:
        pytest.skip("Skipping long setup test")

    def num_row_groups(rows, group_size):
        return max(1, (rows + (group_size - 1)) // group_size)

    fname = tmpdir.join("metadata.parquet")
    row_group_size = 5
    pdf.to_parquet(fname, compression="snappy", row_group_size=row_group_size)

    num_rows, row_groups, col_names = cudf.io.read_parquet_metadata(fname)

    assert num_rows == len(pdf.index)
    assert row_groups == num_row_groups(num_rows, row_group_size)
    for a, b in zip(col_names, pdf.columns):
        assert a == b


def test_parquet_read_filtered(tmpdir, rdg_seed):
    # Generate data
    fname = tmpdir.join("filtered.parquet")
    dg.generate(
        fname,
        dg.Parameters(
            num_rows=2048,
            column_parameters=[
                dg.ColumnParameters(
                    cardinality=40,
                    null_frequency=0.05,
                    generator=lambda g: [g.address.city() for _ in range(40)],
                    is_sorted=False,
                ),
                dg.ColumnParameters(
                    40,
                    0.2,
                    lambda g: [g.person.age() for _ in range(40)],
                    True,
                ),
            ],
            seed=rdg_seed,
        ),
        format={"name": "parquet", "row_group_size": 64},
    )

    # Get dataframes to compare
    df = cudf.read_parquet(fname)
    df_filtered = cudf.read_parquet(fname, filters=[("1", ">", 60)])
    # PyArrow's read_table function does row-group-level filtering in addition
    # to applying given filters once the table has been read into memory.
    # Because of this, we aren't using PyArrow as a reference for testing our
    # row-group selection method since the only way to only select row groups
    # with PyArrow is with the method we use and intend to test.
    tbl_filtered = pq.read_table(
        fname, filters=[("1", ">", 60)], use_legacy_dataset=False
    )

    assert_eq(cudf.io.read_parquet_metadata(fname)[1], 2048 / 64)
    print(len(df_filtered))
    print(len(tbl_filtered))
    assert len(df_filtered) < len(df)
    assert len(tbl_filtered) <= len(df_filtered)


def test_parquet_read_filtered_everything(tmpdir):
    # Generate data
    fname = tmpdir.join("filtered_everything.parquet")
    df = pd.DataFrame({"x": range(10), "y": list("aabbccddee")})
    df.to_parquet(fname, row_group_size=2)

    # Check filter
    df_filtered = cudf.read_parquet(fname, filters=[("x", "==", 12)])
    assert_eq(len(df_filtered), 0)
    assert_eq(df_filtered["x"].dtype, "int64")
    assert_eq(df_filtered["y"].dtype, "object")


def test_parquet_read_filtered_multiple_files(tmpdir):
    # Generate data
    fname_0 = tmpdir.join("filtered_multiple_files_0.parquet")
    df = pd.DataFrame({"x": range(10), "y": list("aabbccddee")})
    df.to_parquet(fname_0, row_group_size=2)
    fname_1 = tmpdir.join("filtered_multiple_files_1.parquet")
    df = pd.DataFrame({"x": range(10), "y": list("aaccccddee")})
    df.to_parquet(fname_1, row_group_size=2)
    fname_2 = tmpdir.join("filtered_multiple_files_2.parquet")
    df = pd.DataFrame(
        {"x": [0, 1, 9, 9, 4, 5, 6, 7, 8, 9], "y": list("aabbzzddee")}
    )
    df.to_parquet(fname_2, row_group_size=2)

    # Check filter
    filtered_df = cudf.read_parquet(
        [fname_0, fname_1, fname_2], filters=[("x", "==", 2)]
    )
    assert_eq(
        filtered_df,
        cudf.DataFrame(
            {"x": [2, 3, 2, 3], "y": list("bbcc")}, index=[2, 3, 2, 3]
        ),
    )


@pytest.mark.skipif(
    version.parse(pa.__version__) < version.parse("1.0.1"),
    reason="pyarrow 1.0.0 needed for various operators and operand types",
)
@pytest.mark.parametrize(
    "predicate,expected_len",
    [
        ([[("x", "==", 0)], [("z", "==", 0)]], 4),
        ([("x", "==", 0), ("z", "==", 0)], 0),
        ([("x", "==", 0), ("z", "!=", 0)], 2),
        ([("x", "==", 0), ("z", "==", 0)], 0),
        ([("y", "==", "c"), ("x", ">", 8)], 0),
        ([("y", "==", "c"), ("x", ">=", 5)], 2),
        ([[("y", "==", "c")], [("x", "<", 3)]], 6),
    ],
)
def test_parquet_read_filtered_complex_predicate(
    tmpdir, predicate, expected_len
):
    # Generate data
    fname = tmpdir.join("filtered_complex_predicate.parquet")
    df = pd.DataFrame(
        {"x": range(10), "y": list("aabbccddee"), "z": reversed(range(10))}
    )
    df.to_parquet(fname, row_group_size=2)

    # Check filters
    df_filtered = cudf.read_parquet(fname, filters=predicate)
    assert_eq(cudf.io.read_parquet_metadata(fname)[1], 10 / 2)
    assert_eq(len(df_filtered), expected_len)


@pytest.mark.parametrize("row_group_size", [1, 5, 100])
def test_parquet_read_row_groups(tmpdir, pdf, row_group_size):
    if len(pdf) > 100:
        pytest.skip("Skipping long setup test")

    if "col_category" in pdf.columns:
        pdf = pdf.drop(columns=["col_category"])
    fname = tmpdir.join("row_group.parquet")
    pdf.to_parquet(fname, compression="gzip", row_group_size=row_group_size)

    num_rows, row_groups, col_names = cudf.io.read_parquet_metadata(fname)

    gdf = [cudf.read_parquet(fname, row_groups=[i]) for i in range(row_groups)]
    gdf = cudf.concat(gdf)
    assert_eq(pdf.reset_index(drop=True), gdf.reset_index(drop=True))

    # first half rows come from the first source, rest from the second
    gdf = cudf.read_parquet(
        [fname, fname],
        row_groups=[
            list(range(row_groups // 2)),
            list(range(row_groups // 2, row_groups)),
        ],
    )
    assert_eq(pdf.reset_index(drop=True), gdf.reset_index(drop=True))


@pytest.mark.parametrize("row_group_size", [1, 5, 100])
def test_parquet_read_row_groups_non_contiguous(tmpdir, pdf, row_group_size):
    if len(pdf) > 100:
        pytest.skip("Skipping long setup test")

    fname = tmpdir.join("row_group.parquet")
    pdf.to_parquet(fname, compression="gzip", row_group_size=row_group_size)

    num_rows, row_groups, col_names = cudf.io.read_parquet_metadata(fname)

    # alternate rows between the two sources
    gdf = cudf.read_parquet(
        [fname, fname],
        row_groups=[
            list(range(0, row_groups, 2)),
            list(range(1, row_groups, 2)),
        ],
    )

    ref_df = [
        cudf.read_parquet(fname, row_groups=i)
        for i in list(range(0, row_groups, 2)) + list(range(1, row_groups, 2))
    ]
    ref_df = cudf.concat(ref_df)

    assert_eq(ref_df, gdf)


def test_parquet_reader_spark_timestamps(datadir):
    fname = datadir / "spark_timestamp.snappy.parquet"

    expect = pd.read_parquet(fname)
    got = cudf.read_parquet(fname)

    assert_eq(expect, got)


def test_parquet_reader_spark_decimals(datadir):
    fname = datadir / "spark_decimal.parquet"

    expect = pd.read_parquet(fname)
    got = cudf.read_parquet(fname)

    assert_eq(expect, got)


@pytest.mark.parametrize("columns", [["a"], ["b", "a"], None])
def test_parquet_reader_decimal128(datadir, columns):
    fname = datadir / "nested_decimal128_file.parquet"
    got = cudf.read_parquet(fname, columns=columns)
    expect = cudf.read_parquet(fname, columns=columns)

    assert_eq(expect, got)


def test_parquet_reader_microsecond_timestamps(datadir):
    fname = datadir / "usec_timestamp.parquet"

    expect = pd.read_parquet(fname)
    got = cudf.read_parquet(fname)

    assert_eq(expect, got)


def test_parquet_reader_mixedcompression(datadir):
    fname = datadir / "mixed_compression.parquet"

    expect = pd.read_parquet(fname)
    got = cudf.read_parquet(fname)

    assert_eq(expect, got)


def test_parquet_reader_select_columns(datadir):
    fname = datadir / "nested_column_map.parquet"

    expect = cudf.read_parquet(fname).to_pandas()[["value"]]
    got = cudf.read_parquet(fname, columns=["value"])

    assert_eq(expect, got)


def test_parquet_reader_invalids(tmpdir):
    test_pdf = make_pdf(nrows=1000, nvalids=1000 // 4, dtype=np.int64)

    fname = tmpdir.join("invalids.parquet")
    test_pdf.to_parquet(fname, engine="pyarrow")

    expect = pd.read_parquet(fname)
    got = cudf.read_parquet(fname)

    assert_eq(expect, got)


def test_parquet_reader_filenotfound(tmpdir):
    with pytest.raises(FileNotFoundError):
        cudf.read_parquet("TestMissingFile.parquet")

    with pytest.raises(FileNotFoundError):
        cudf.read_parquet(tmpdir.mkdir("cudf_parquet"))


def test_parquet_reader_local_filepath():
    fname = "~/TestLocalFile.parquet"
    if not os.path.isfile(fname):
        pytest.skip("Local .parquet file is not found")

    cudf.read_parquet(fname)


@pytest.mark.parametrize(
    "src", ["filepath", "pathobj", "bytes_io", "bytes", "url"]
)
def test_parquet_reader_filepath_or_buffer(parquet_path_or_buf, src):
    expect = pd.read_parquet(parquet_path_or_buf("filepath"))
    got = cudf.read_parquet(parquet_path_or_buf(src))

    assert_eq(expect, got)


def test_parquet_reader_arrow_nativefile(parquet_path_or_buf):
    # Check that we can read a file opened with the
    # Arrow FileSystem inferface
    expect = cudf.read_parquet(parquet_path_or_buf("filepath"))
    fs, path = pa_fs.FileSystem.from_uri(parquet_path_or_buf("filepath"))
    with fs.open_input_file(path) as fil:
        got = cudf.read_parquet(fil)

    assert_eq(expect, got)


@pytest.mark.parametrize("use_python_file_object", [True, False])
def test_parquet_reader_use_python_file_object(
    parquet_path_or_buf, use_python_file_object
):
    # Check that the non-default `use_python_file_object=True`
    # option works as expected
    expect = cudf.read_parquet(parquet_path_or_buf("filepath"))
    fs, _, paths = get_fs_token_paths(parquet_path_or_buf("filepath"))

    # Pass open fsspec file
    with fs.open(paths[0], mode="rb") as fil:
        got1 = cudf.read_parquet(
            fil, use_python_file_object=use_python_file_object
        )
    assert_eq(expect, got1)

    # Pass path only
    got2 = cudf.read_parquet(
        paths[0], use_python_file_object=use_python_file_object
    )
    assert_eq(expect, got2)


def create_parquet_source(df, src_type, fname):
    if src_type == "filepath":
        df.to_parquet(fname, engine="pyarrow")
        return str(fname)
    if src_type == "pathobj":
        df.to_parquet(fname, engine="pyarrow")
        return fname
    if src_type == "bytes_io":
        buffer = BytesIO()
        df.to_parquet(buffer, engine="pyarrow")
        return buffer
    if src_type == "bytes":
        buffer = BytesIO()
        df.to_parquet(buffer, engine="pyarrow")
        return buffer.getvalue()
    if src_type == "url":
        df.to_parquet(fname, engine="pyarrow")
        return pathlib.Path(fname).as_uri()


@pytest.mark.parametrize(
    "src", ["filepath", "pathobj", "bytes_io", "bytes", "url"]
)
def test_parquet_reader_multiple_files(tmpdir, src):
    test_pdf1 = make_pdf(nrows=1000, nvalids=1000 // 2)
    test_pdf2 = make_pdf(nrows=500)
    expect = pd.concat([test_pdf1, test_pdf2])

    src1 = create_parquet_source(test_pdf1, src, tmpdir.join("multi1.parquet"))
    src2 = create_parquet_source(test_pdf2, src, tmpdir.join("multi2.parquet"))
    got = cudf.read_parquet([src1, src2])

    assert_eq(expect, got)


def test_parquet_reader_reordered_columns(tmpdir):
    src = pd.DataFrame(
        {"name": ["cow", None, "duck", "fish", None], "id": [0, 1, 2, 3, 4]}
    )
    fname = tmpdir.join("test_parquet_reader_reordered_columns.parquet")
    src.to_parquet(fname)
    assert os.path.exists(fname)
    expect = pd.DataFrame(
        {"id": [0, 1, 2, 3, 4], "name": ["cow", None, "duck", "fish", None]}
    )
    got = cudf.read_parquet(fname, columns=["id", "name"])
    assert_eq(expect, got, check_dtype=False)


def test_parquet_reader_reordered_columns_mixed(tmpdir):
    src = pd.DataFrame(
        {
            "name": ["cow", None, "duck", "fish", None],
            "list0": [
                [[1, 2], [3, 4]],
                None,
                [[5, 6], None],
                [[1]],
                [[5], [6, None, 8]],
            ],
            "id": [0, 1, 2, 3, 4],
            "list1": [
                [[1, 2], [3, 4]],
                [[0, 0]],
                [[5, 6], [10, 12]],
                [[1]],
                [[5], [6, 8]],
            ],
        }
    )
    fname = tmpdir.join("test_parquet_reader_reordered_columns.parquet")
    src.to_parquet(fname)
    assert os.path.exists(fname)
    expect = pd.DataFrame(
        {
            "list1": [
                [[1, 2], [3, 4]],
                [[0, 0]],
                [[5, 6], [10, 12]],
                [[1]],
                [[5], [6, 8]],
            ],
            "id": [0, 1, 2, 3, 4],
            "list0": [
                [[1, 2], [3, 4]],
                None,
                [[5, 6], None],
                [[1]],
                [[5], [6, None, 8]],
            ],
            "name": ["cow", None, "duck", "fish", None],
        }
    )
    got = cudf.read_parquet(fname, columns=["list1", "id", "list0", "name"])
    assert_eq(expect, got, check_dtype=False)


def test_parquet_reader_list_basic(tmpdir):
    expect = pd.DataFrame({"a": [[[1, 2], [3, 4]], None, [[5, 6], None]]})
    fname = tmpdir.join("test_parquet_reader_list_basic.parquet")
    expect.to_parquet(fname)
    assert os.path.exists(fname)
    got = cudf.read_parquet(fname)
    assert_eq(expect, got)


def test_parquet_reader_list_table(tmpdir):
    expect = pd.DataFrame(
        {
            "a": [[[1, 2], [3, 4]], None, [[5, 6], None]],
            "b": [[None, None], None, [None, None]],
            "c": [[[1, 2, 3]], [[None]], [[], None]],
            "d": [[[]], [[None]], [[1, 2, 3], None]],
            "e": [[["cows"]], [["dogs"]], [["cats", "birds", "owls"], None]],
        }
    )
    fname = tmpdir.join("test_parquet_reader_list_table.parquet")
    expect.to_parquet(fname)
    assert os.path.exists(fname)
    got = cudf.read_parquet(fname)
    assert pa.Table.from_pandas(expect).equals(got.to_arrow())


def int_gen(first_val, i):
    """
    Returns an integer based on an absolute index and a starting value. Used
    as input to `list_gen`.
    """
    return int(i + first_val)


strings = [
    "cats",
    "dogs",
    "cows",
    "birds",
    "fish",
    "sheep",
    "owls",
    "bears",
    "ants",
]


def string_gen(first_val, i):
    """
    Returns a string based on an absolute index and a starting value. Used as
    input to `list_gen`.
    """
    return strings[int_gen(first_val, i) % len(strings)]


def list_row_gen(
    gen, first_val, list_size, lists_per_row, include_validity=False
):
    """
    Generate a single row for a List<List<>> column based on input parameters.

    Parameters
    ----------
    gen : A callable which generates an individual leaf element based on an
        absolute index.
    first_val : Generate the column as if it had started at 'first_val'
        instead of 0.
    list_size : Size of each generated list.
    lists_per_row : Number of lists to generate per row.
    include_validity : Whether or not to include nulls as part of the
        column. If true, it will add a selection of nulls at both the
        topmost row level and at the leaf level.

    Returns
    -------
    The generated list column.
    """

    def L(list_size, first_val):
        return [
            (gen(first_val, i) if i % 2 == 0 else None)
            if include_validity
            else (gen(first_val, i))
            for i in range(list_size)
        ]

    return [
        (L(list_size, first_val + (list_size * i)) if i % 2 == 0 else None)
        if include_validity
        else L(list_size, first_val + (list_size * i))
        for i in range(lists_per_row)
    ]


def list_gen(gen, num_rows, lists_per_row, list_size, include_validity=False):
    """
    Generate a list column based on input parameters.

    Parameters
    ----------
    gen : A callable which generates an individual leaf element based on an
        absolute index.
    num_rows : Number of rows to generate.
    lists_per_row : Number of lists to generate per row.
    list_size : Size of each generated list.
    include_validity : Whether or not to include nulls as part of the
        column. If true, it will add a selection of nulls at both the
        topmost row level and at the leaf level.

    Returns
    -------
    The generated list column.
    """

    def L(list_size, first_val):
        return [
            (gen(first_val, i) if i % 2 == 0 else None)
            if include_validity
            else (gen(first_val, i))
            for i in range(list_size)
        ]

    def R(first_val, lists_per_row, list_size):
        return [
            L(list_size, first_val + (list_size * i))
            for i in range(lists_per_row)
        ]

    return [
        (
            R(
                lists_per_row * list_size * i,
                lists_per_row,
                list_size,
            )
            if i % 2 == 0
            else None
        )
        if include_validity
        else R(
            lists_per_row * list_size * i,
            lists_per_row,
            list_size,
        )
        for i in range(num_rows)
    ]


def test_parquet_reader_list_large(tmpdir):
    expect = pd.DataFrame({"a": list_gen(int_gen, 256, 80, 50)})
    fname = tmpdir.join("test_parquet_reader_list_large.parquet")
    expect.to_parquet(fname)
    assert os.path.exists(fname)
    got = cudf.read_parquet(fname)
    assert_eq(expect, got, check_dtype=False)


def test_parquet_reader_list_validity(tmpdir):
    expect = pd.DataFrame(
        {"a": list_gen(int_gen, 256, 80, 50, include_validity=True)}
    )
    fname = tmpdir.join("test_parquet_reader_list_validity.parquet")
    expect.to_parquet(fname)
    assert os.path.exists(fname)
    got = cudf.read_parquet(fname)
    assert_eq(expect, got, check_dtype=False)


def test_parquet_reader_list_large_mixed(tmpdir):
    expect = pd.DataFrame(
        {
            "a": list_gen(string_gen, 128, 80, 50),
            "b": list_gen(int_gen, 128, 80, 50),
            "c": list_gen(int_gen, 128, 80, 50, include_validity=True),
            "d": list_gen(string_gen, 128, 80, 50, include_validity=True),
        }
    )
    fname = tmpdir.join("test_parquet_reader_list_large_mixed.parquet")
    expect.to_parquet(fname)
    assert os.path.exists(fname)
    got = cudf.read_parquet(fname)
    assert pa.Table.from_pandas(expect).equals(got.to_arrow())


def test_parquet_reader_list_large_multi_rowgroup(tmpdir):
    # > 40 row groups
    num_rows = 100000
    num_docs = num_rows / 2
    num_categories = 1_000
    row_group_size = 1000

    cupy.random.seed(0)

    # generate a random pairing of doc: category
    documents = cudf.DataFrame(
        {
            "document_id": cupy.random.randint(num_docs, size=num_rows),
            "category_id": cupy.random.randint(num_categories, size=num_rows),
        }
    )

    # group categories by document_id to create a list column
    expect = documents.groupby("document_id").agg({"category_id": ["collect"]})
    expect.columns = expect.columns.get_level_values(0)
    expect.reset_index(inplace=True)

    # round trip the dataframe to/from parquet
    fname = tmpdir.join(
        "test_parquet_reader_list_large_multi_rowgroup.parquet"
    )
    expect.to_pandas().to_parquet(fname, row_group_size=row_group_size)
    got = cudf.read_parquet(fname)

    assert_eq(expect, got)


def test_parquet_reader_list_large_multi_rowgroup_nulls(tmpdir):
    # 25 row groups
    num_rows = 25000
    row_group_size = 1000

    expect = cudf.DataFrame(
        {"a": list_gen(int_gen, num_rows, 3, 2, include_validity=True)}
    )

    # round trip the dataframe to/from parquet
    fname = tmpdir.join(
        "test_parquet_reader_list_large_multi_rowgroup_nulls.parquet"
    )
    expect.to_pandas().to_parquet(fname, row_group_size=row_group_size)
    assert os.path.exists(fname)
    got = cudf.read_parquet(fname)
    assert_eq(expect, got)


def struct_gen(gen, skip_rows, num_rows, include_validity=False):
    """
    Generate a struct column based on input parameters.

    Parameters
    ----------
    gen : A array of callables which generate an individual row based on an
        absolute index.
    skip_rows : Generate the column as if it had started at 'skip_rows'
        instead of 0. The intent here is to emulate the skip_rows
        parameter of the parquet reader.
    num_fields : Number of fields in the struct.
    include_validity : Whether or not to include nulls as part of the
        column. If true, it will add a selection of nulls at both the
        field level and at the value level.

    Returns
    -------
    The generated struct column.
    """

    def R(first_val, num_fields):
        return {
            "col"
            + str(f): (gen[f](first_val, first_val) if f % 4 != 0 else None)
            if include_validity
            else (gen[f](first_val, first_val))
            for f in range(len(gen))
        }

    return [
        (R((i + skip_rows), len(gen)) if (i + skip_rows) % 4 != 0 else None)
        if include_validity
        else R((i + skip_rows), len(gen))
        for i in range(num_rows)
    ]


@pytest.mark.parametrize(
    "data",
    [
        # struct
        [
            {"a": 1, "b": 2},
            {"a": 10, "b": 20},
            {"a": None, "b": 22},
            {"a": None, "b": None},
            {"a": 15, "b": None},
        ],
        # struct-of-list
        [
            {"a": 1, "b": 2, "c": [1, 2, 3]},
            {"a": 10, "b": 20, "c": [4, 5]},
            {"a": None, "b": 22, "c": [6]},
            {"a": None, "b": None, "c": None},
            {"a": 15, "b": None, "c": [-1, -2]},
            None,
            {"a": 100, "b": 200, "c": [-10, None, -20]},
        ],
        # list-of-struct
        [
            [{"a": 1, "b": 2}, {"a": 2, "b": 3}, {"a": 4, "b": 5}],
            None,
            [{"a": 10, "b": 20}],
            [{"a": 100, "b": 200}, {"a": None, "b": 300}, None],
        ],
        # struct-of-struct
        [
            {"a": 1, "b": {"inner_a": 10, "inner_b": 20}, "c": 2},
            {"a": 3, "b": {"inner_a": 30, "inner_b": 40}, "c": 4},
            {"a": 5, "b": {"inner_a": 50, "inner_b": None}, "c": 6},
            {"a": 7, "b": None, "c": 8},
            {"a": None, "b": {"inner_a": None, "inner_b": None}, "c": None},
            None,
            {"a": None, "b": {"inner_a": None, "inner_b": 100}, "c": 10},
        ],
    ],
)
def test_parquet_reader_struct_basic(tmpdir, data):
    expect = pa.Table.from_pydict({"struct": data})
    fname = tmpdir.join("test_parquet_reader_struct_basic.parquet")
    pa.parquet.write_table(expect, fname)
    assert os.path.exists(fname)
    got = cudf.read_parquet(fname)
    assert expect.equals(got.to_arrow())


def select_columns_params():
    dfs = [
        # struct
        (
            [
                {"a": 1, "b": 2},
                {"a": 10, "b": 20},
                {"a": None, "b": 22},
                {"a": None, "b": None},
                {"a": 15, "b": None},
            ],
            [["struct"], ["struct.a"], ["struct.b"], ["c"]],
        ),
        # struct-of-list
        (
            [
                {"a": 1, "b": 2, "c": [1, 2, 3]},
                {"a": 10, "b": 20, "c": [4, 5]},
                {"a": None, "b": 22, "c": [6]},
                {"a": None, "b": None, "c": None},
                {"a": 15, "b": None, "c": [-1, -2]},
                None,
                {"a": 100, "b": 200, "c": [-10, None, -20]},
            ],
            [
                ["struct"],
                ["struct.c"],
                ["struct.c.list"],
                ["struct.c.list.item"],
                ["struct.b", "struct.c"],
                ["struct.b", "struct.d", "struct.c"],
            ],
        ),
        # list-of-struct
        (
            [
                [{"a": 1, "b": 2}, {"a": 2, "b": 3}, {"a": 4, "b": 5}],
                None,
                [{"a": 10, "b": 20}],
                [{"a": 100, "b": 200}, {"a": None, "b": 300}, None],
            ],
            [
                ["struct"],
                ["struct.list"],
                ["struct.list.item"],
                ["struct.list.item.a", "struct.list.item.b"],
                ["struct.list.item.c"],
            ],
        ),
        # struct with "." in field names
        (
            [
                {"a.b": 1, "b.a": 2},
                {"a.b": 10, "b.a": 20},
                {"a.b": None, "b.a": 22},
                {"a.b": None, "b.a": None},
                {"a.b": 15, "b.a": None},
            ],
            [["struct"], ["struct.a"], ["struct.b.a"]],
        ),
    ]
    for df_col_pair in dfs:
        for cols in df_col_pair[1]:
            yield df_col_pair[0], cols


@pytest.mark.parametrize("data, columns", select_columns_params())
def test_parquet_reader_struct_select_columns(tmpdir, data, columns):
    table = pa.Table.from_pydict({"struct": data})
    buff = BytesIO()

    pa.parquet.write_table(table, buff)

    expect = pq.ParquetFile(buff).read(columns=columns)
    got = cudf.read_parquet(buff, columns=columns)
    assert expect.equals(got.to_arrow())


def test_parquet_reader_struct_los_large(tmpdir):
    num_rows = 256
    list_size = 64
    data = [
        struct_gen([string_gen, int_gen, string_gen], 0, list_size, False)
        if i % 2 == 0
        else None
        for i in range(num_rows)
    ]
    expect = pa.Table.from_pydict({"los": data})
    fname = tmpdir.join("test_parquet_reader_struct_los_large.parquet")
    pa.parquet.write_table(expect, fname)
    assert os.path.exists(fname)
    got = cudf.read_parquet(fname)
    assert expect.equals(got.to_arrow())


@pytest.mark.parametrize(
    "params", [[3, 4, 32, False], [3, 4, 32, True], [100, 25, 256, True]]
)
def test_parquet_reader_struct_sol_table(tmpdir, params):
    # Struct<List<List>>
    lists_per_row = params[0]
    list_size = params[1]
    num_rows = params[2]
    include_validity = params[3]

    def list_gen_wrapped(x, y):
        return list_row_gen(
            int_gen, x * list_size * lists_per_row, list_size, lists_per_row
        )

    def string_list_gen_wrapped(x, y):
        return list_row_gen(
            string_gen,
            x * list_size * lists_per_row,
            list_size,
            lists_per_row,
            include_validity,
        )

    data = struct_gen(
        [int_gen, string_gen, list_gen_wrapped, string_list_gen_wrapped],
        0,
        num_rows,
        include_validity,
    )
    expect = pa.Table.from_pydict({"sol": data})
    fname = tmpdir.join("test_parquet_reader_struct_sol_table.parquet")
    pa.parquet.write_table(expect, fname)
    assert os.path.exists(fname)
    got = cudf.read_parquet(fname)
    assert expect.equals(got.to_arrow())


@pytest.mark.filterwarnings("ignore:Using CPU")
def test_parquet_writer_cpu_pyarrow(
    tmpdir, pdf_day_timestamps, gdf_day_timestamps
):
    pdf_fname = tmpdir.join("pdf.parquet")
    gdf_fname = tmpdir.join("gdf.parquet")

    if len(pdf_day_timestamps) == 0:
        pdf_day_timestamps = pdf_day_timestamps.reset_index(drop=True)
        gdf_day_timestamps = pdf_day_timestamps.reset_index(drop=True)

    pdf_day_timestamps.to_parquet(pdf_fname.strpath)
    gdf_day_timestamps.to_parquet(gdf_fname.strpath, engine="pyarrow")

    assert os.path.exists(pdf_fname)
    assert os.path.exists(gdf_fname)

    expect = pa.parquet.read_pandas(pdf_fname)
    got = pa.parquet.read_pandas(gdf_fname)

    assert_eq(expect, got)

    def clone_field(table, name, datatype):
        f = table.schema.field(name)
        return pa.field(f.name, datatype, f.nullable, f.metadata)

    # Pandas uses a datetime64[ns] while we use a datetime64[ms]
    for t in [expect, got]:
        for t_col in ["col_datetime64[ms]", "col_datetime64[us]"]:
            idx = t.schema.get_field_index(t_col)
            field = clone_field(t, t_col, pa.timestamp("ms"))
            t = t.set_column(idx, field, t.column(idx).cast(field.type))
            t = t.replace_schema_metadata()

    assert_eq(expect, got)


@pytest.mark.filterwarnings("ignore:Using CPU")
def test_parquet_writer_int96_timestamps(tmpdir, pdf, gdf):
    gdf_fname = tmpdir.join("gdf.parquet")

    if len(pdf) == 0:
        pdf = pdf.reset_index(drop=True)
        gdf = gdf.reset_index(drop=True)

    if "col_category" in pdf.columns:
        pdf = pdf.drop(columns=["col_category"])
    if "col_category" in gdf.columns:
        gdf = gdf.drop(columns=["col_category"])

    assert_eq(pdf, gdf)

    # Write out the gdf using the GPU accelerated writer with INT96 timestamps
    gdf.to_parquet(gdf_fname.strpath, index=None, int96_timestamps=True)

    assert os.path.exists(gdf_fname)

    expect = pdf
    got = pd.read_parquet(gdf_fname)

    # verify INT96 timestamps were converted back to the same data.
    assert_eq(expect, got, check_categorical=False)


def test_multifile_parquet_folder(tmpdir):

    test_pdf1 = make_pdf(nrows=10, nvalids=10 // 2)
    test_pdf2 = make_pdf(nrows=20)
    expect = pd.concat([test_pdf1, test_pdf2])

    tmpdir.mkdir("multi_part")

    create_parquet_source(
        test_pdf1, "filepath", tmpdir.join("multi_part/multi1.parquet")
    )
    create_parquet_source(
        test_pdf2, "filepath", tmpdir.join("multi_part/multi2.parquet")
    )

    got1 = cudf.read_parquet(tmpdir.join("multi_part/*.parquet"))
    assert_eq(expect, got1)

    got2 = cudf.read_parquet(tmpdir.join("multi_part"))
    assert_eq(expect, got2)


# Validates the metadata return path of the parquet writer
def test_parquet_writer_return_metadata(tmpdir, simple_gdf):
    gdf_fname = tmpdir.join("data1.parquet")

    # Write out the gdf using the GPU accelerated writer
    df_metadata = simple_gdf.to_parquet(
        gdf_fname.strpath, index=None, metadata_file_path="test/data1.parquet"
    )
    # Verify that we got a valid parquet signature in the initial metadata blob
    assert df_metadata.tobytes()[0:4] == b"PAR1"

    df_metadata_list1 = [df_metadata]
    df_metadata_list2 = [df_metadata, df_metadata]
    merged_metadata1 = merge_parquet_filemetadata(df_metadata_list1)
    merged_metadata2 = merge_parquet_filemetadata(df_metadata_list2)

    # Verify that we got a valid parquet signature in the final metadata blob
    assert merged_metadata1.tobytes()[0:4] == b"PAR1"
    assert merged_metadata2.tobytes()[0:4] == b"PAR1"

    # Make sure aggregation is combining metadata correctly
    fmd1 = pa.parquet.ParquetFile(BytesIO(merged_metadata1.tobytes())).metadata
    fmd2 = pa.parquet.ParquetFile(BytesIO(merged_metadata2.tobytes())).metadata
    assert fmd2.num_columns == fmd1.num_columns
    assert fmd2.num_rows == 2 * fmd1.num_rows
    assert fmd2.num_row_groups == 2 * fmd1.num_row_groups


# Validates the integrity of the GPU accelerated parquet writer.
def test_parquet_writer_gpu_none_index(tmpdir, simple_pdf, simple_gdf):
    gdf_fname = tmpdir.join("gdf.parquet")
    pdf_fname = tmpdir.join("pdf.parquet")

    assert_eq(simple_pdf, simple_gdf)

    # Write out the gdf using the GPU accelerated writer
    simple_gdf.to_parquet(gdf_fname.strpath, index=None)
    simple_pdf.to_parquet(pdf_fname.strpath, index=None)

    assert os.path.exists(gdf_fname)
    assert os.path.exists(pdf_fname)

    expect = pd.read_parquet(pdf_fname)
    got = pd.read_parquet(gdf_fname)

    assert_eq(expect, got, check_categorical=False)


def test_parquet_writer_gpu_true_index(tmpdir, simple_pdf, simple_gdf):
    gdf_fname = tmpdir.join("gdf.parquet")
    pdf_fname = tmpdir.join("pdf.parquet")

    assert_eq(simple_pdf, simple_gdf)

    # Write out the gdf using the GPU accelerated writer
    simple_gdf.to_parquet(gdf_fname.strpath, index=True)
    simple_pdf.to_parquet(pdf_fname.strpath, index=True)

    assert os.path.exists(gdf_fname)
    assert os.path.exists(pdf_fname)

    expect = pd.read_parquet(pdf_fname)
    got = pd.read_parquet(gdf_fname)

    assert_eq(expect, got, check_categorical=False)


def test_parquet_writer_gpu_false_index(tmpdir, simple_pdf, simple_gdf):
    gdf_fname = tmpdir.join("gdf.parquet")
    pdf_fname = tmpdir.join("pdf.parquet")

    assert_eq(simple_pdf, simple_gdf)

    # Write out the gdf using the GPU accelerated writer
    simple_gdf.to_parquet(gdf_fname.strpath, index=False)
    simple_pdf.to_parquet(pdf_fname.strpath, index=False)

    assert os.path.exists(gdf_fname)
    assert os.path.exists(pdf_fname)

    expect = pd.read_parquet(pdf_fname)
    got = pd.read_parquet(gdf_fname)

    assert_eq(expect, got, check_categorical=False)


def test_parquet_writer_gpu_multi_index(tmpdir, simple_pdf, simple_gdf):
    gdf_fname = tmpdir.join("gdf.parquet")
    pdf_fname = tmpdir.join("pdf.parquet")

    simple_pdf = simple_pdf.set_index(["col_bool", "col_int8"])
    simple_gdf = simple_gdf.set_index(["col_bool", "col_int8"])

    assert_eq(simple_pdf, simple_gdf)

    print("PDF Index Type: " + str(type(simple_pdf.index)))
    print("GDF Index Type: " + str(type(simple_gdf.index)))

    # Write out the gdf using the GPU accelerated writer
    simple_gdf.to_parquet(gdf_fname.strpath, index=None)
    simple_pdf.to_parquet(pdf_fname.strpath, index=None)

    assert os.path.exists(gdf_fname)
    assert os.path.exists(pdf_fname)

    expect = pd.read_parquet(pdf_fname)
    got = pd.read_parquet(gdf_fname)

    assert_eq(expect, got, check_categorical=False)


def test_parquet_writer_gpu_chunked(tmpdir, simple_pdf, simple_gdf):
    gdf_fname = tmpdir.join("gdf.parquet")

    writer = ParquetWriter(gdf_fname)
    writer.write_table(simple_gdf)
    writer.write_table(simple_gdf)
    writer.close()

    assert_eq(pd.read_parquet(gdf_fname), pd.concat([simple_pdf, simple_pdf]))


def test_parquet_writer_gpu_chunked_context(tmpdir, simple_pdf, simple_gdf):
    gdf_fname = tmpdir.join("gdf.parquet")

    with ParquetWriter(gdf_fname) as writer:
        writer.write_table(simple_gdf)
        writer.write_table(simple_gdf)

    assert_eq(pd.read_parquet(gdf_fname), pd.concat([simple_pdf, simple_pdf]))


def test_parquet_write_bytes_io(simple_gdf):
    output = BytesIO()
    simple_gdf.to_parquet(output)
    assert_eq(cudf.read_parquet(output), simple_gdf)


def test_parquet_writer_bytes_io(simple_gdf):
    output = BytesIO()

    writer = ParquetWriter(output)
    writer.write_table(simple_gdf)
    writer.write_table(simple_gdf)
    writer.close()

    assert_eq(cudf.read_parquet(output), cudf.concat([simple_gdf, simple_gdf]))


@pytest.mark.parametrize(
    "row_group_size_kwargs",
    [
        {"row_group_size_bytes": 4 * 1024},
        {"row_group_size_rows": 5000},
    ],
)
def test_parquet_writer_row_group_size(tmpdir, row_group_size_kwargs):
    # Check that row_group_size options are exposed in Python
    # See https://github.com/rapidsai/cudf/issues/10978

    size = 20000
    gdf = cudf.DataFrame({"a": range(size), "b": [1] * size})

    fname = tmpdir.join("gdf.parquet")
    with ParquetWriter(fname, **row_group_size_kwargs) as writer:
        writer.write_table(gdf)

    # Simple check for multiple row-groups
    nrows, nrow_groups, columns = cudf.io.parquet.read_parquet_metadata(fname)
    assert nrows == size
    assert nrow_groups > 1
    assert columns == ["a", "b"]

    # Know the specific row-group count for row_group_size_rows
    if "row_group_size_rows" in row_group_size_kwargs:
        assert (
            nrow_groups == size // row_group_size_kwargs["row_group_size_rows"]
        )

    assert_eq(cudf.read_parquet(fname), gdf)


def test_parquet_writer_column_index(tmpdir):
    # Simple test for presence of indices. validity is checked
    # in libcudf tests.
    # Write 2 files, one with column index set, one without.
    # Make sure the former is larger in size.

    size = 20000
    gdf = cudf.DataFrame({"a": range(size), "b": [1] * size})

    fname = tmpdir.join("gdf.parquet")
    with ParquetWriter(fname, statistics="ROWGROUP") as writer:
        writer.write_table(gdf)
    s1 = os.path.getsize(fname)

    fname = tmpdir.join("gdfi.parquet")
    with ParquetWriter(fname, statistics="COLUMN") as writer:
        writer.write_table(gdf)
    s2 = os.path.getsize(fname)
    assert s2 > s1


@pytest.mark.parametrize(
    "max_page_size_kwargs",
    [
        {"max_page_size_bytes": 4 * 1024},
        {"max_page_size_rows": 5000},
    ],
)
def test_parquet_writer_max_page_size(tmpdir, max_page_size_kwargs):
    # Check that max_page_size options are exposed in Python
    # Since we don't have access to page metadata, instead check that
    # file written with more pages will be slightly larger

    size = 20000
    gdf = cudf.DataFrame({"a": range(size), "b": [1] * size})

    fname = tmpdir.join("gdf.parquet")
    with ParquetWriter(fname, **max_page_size_kwargs) as writer:
        writer.write_table(gdf)
    s1 = os.path.getsize(fname)

    assert_eq(cudf.read_parquet(fname), gdf)

    fname = tmpdir.join("gdf0.parquet")
    with ParquetWriter(fname) as writer:
        writer.write_table(gdf)
    s2 = os.path.getsize(fname)

    assert_eq(cudf.read_parquet(fname), gdf)
    assert s1 > s2


@pytest.mark.parametrize("filename", ["myfile.parquet", None])
@pytest.mark.parametrize("cols", [["b"], ["c", "b"]])
def test_parquet_partitioned(tmpdir_factory, cols, filename):
    # Checks that write_to_dataset is wrapping to_parquet
    # as expected
    gdf_dir = str(tmpdir_factory.mktemp("gdf_dir"))
    pdf_dir = str(tmpdir_factory.mktemp("pdf_dir"))
    size = 100
    pdf = pd.DataFrame(
        {
            "a": np.arange(0, stop=size, dtype="int64"),
            "b": np.random.choice(list("abcd"), size=size),
            "c": np.random.choice(np.arange(4), size=size),
        }
    )
    pdf.to_parquet(pdf_dir, index=False, partition_cols=cols)
    gdf = cudf.from_pandas(pdf)
    gdf.to_parquet(
        gdf_dir, index=False, partition_cols=cols, partition_file_name=filename
    )

    # Read back with pandas to compare
    expect_pd = pd.read_parquet(pdf_dir)
    got_pd = pd.read_parquet(gdf_dir)
    assert_eq(expect_pd, got_pd)

    # Check that cudf and pd return the same read
    got_cudf = cudf.read_parquet(gdf_dir)
    assert_eq(got_pd, got_cudf)

    # If filename is specified, check that it is correct
    if filename:
        for _, _, files in os.walk(gdf_dir):
            for fn in files:
                assert fn == filename


@pytest.mark.parametrize("return_meta", [True, False])
def test_parquet_writer_chunked_partitioned(tmpdir_factory, return_meta):
    pdf_dir = str(tmpdir_factory.mktemp("pdf_dir"))
    gdf_dir = str(tmpdir_factory.mktemp("gdf_dir"))

    df1 = cudf.DataFrame({"a": [1, 1, 2, 2, 1], "b": [9, 8, 7, 6, 5]})
    df2 = cudf.DataFrame({"a": [1, 3, 3, 1, 3], "b": [4, 3, 2, 1, 0]})

    cw = ParquetDatasetWriter(gdf_dir, partition_cols=["a"], index=False)
    cw.write_table(df1)
    cw.write_table(df2)
    meta_byte_array = cw.close(return_metadata=return_meta)
    pdf = cudf.concat([df1, df2]).to_pandas()
    pdf.to_parquet(pdf_dir, index=False, partition_cols=["a"])

    if return_meta:
        fmd = pq.ParquetFile(BytesIO(meta_byte_array)).metadata
        assert fmd.num_rows == len(pdf)
        assert fmd.num_row_groups == 4
        files = {
            os.path.join(directory, files[0])
            for directory, _, files in os.walk(gdf_dir)
            if files
        }
        meta_files = {
            os.path.join(gdf_dir, fmd.row_group(i).column(c).file_path)
            for i in range(fmd.num_row_groups)
            for c in range(fmd.row_group(i).num_columns)
        }
        assert files == meta_files

    # Read back with pandas to compare
    expect_pd = pd.read_parquet(pdf_dir)
    got_pd = pd.read_parquet(gdf_dir)
    assert_eq(expect_pd, got_pd)

    # Check that cudf and pd return the same read
    got_cudf = cudf.read_parquet(gdf_dir)
    assert_eq(got_pd, got_cudf)


@pytest.mark.parametrize(
    "max_file_size,max_file_size_in_bytes",
    [("500KB", 500000), ("MB", 1000000)],
)
def test_parquet_writer_chunked_max_file_size(
    tmpdir_factory, max_file_size, max_file_size_in_bytes
):
    pdf_dir = str(tmpdir_factory.mktemp("pdf_dir"))
    gdf_dir = str(tmpdir_factory.mktemp("gdf_dir"))

    df1 = cudf.DataFrame({"a": [1, 1, 2, 2, 1] * 10000, "b": range(0, 50000)})
    df2 = cudf.DataFrame(
        {"a": [1, 3, 3, 1, 3] * 10000, "b": range(50000, 100000)}
    )

    cw = ParquetDatasetWriter(
        gdf_dir,
        partition_cols=["a"],
        max_file_size=max_file_size,
        file_name_prefix="sample",
    )
    cw.write_table(df1)
    cw.write_table(df2)
    cw.close()
    pdf = cudf.concat([df1, df2]).to_pandas()
    pdf.to_parquet(pdf_dir, index=False, partition_cols=["a"])

    expect_pd = pd.read_parquet(pdf_dir)
    got_pd = pd.read_parquet(gdf_dir)

    assert_eq(
        expect_pd.sort_values(["b"]).reset_index(drop=True),
        got_pd.sort_values(["b"]).reset_index(drop=True),
    )

    # Check that cudf and pd return the same read
    got_cudf = cudf.read_parquet(gdf_dir)

    assert_eq(
        got_pd.sort_values(["b"]).reset_index(drop=True),
        got_cudf.sort_values(["b"]).reset_index(drop=True),
    )

    all_files = glob.glob(gdf_dir + "/**/*.parquet", recursive=True)
    for each_file in all_files:
        # Validate file sizes with some extra 1000
        # bytes buffer to spare
        assert os.path.getsize(each_file) <= (
            max_file_size_in_bytes
        ), "File exceeded max_file_size"


def test_parquet_writer_chunked_max_file_size_error():
    with pytest.raises(
        ValueError,
        match="file_name_prefix cannot be None if max_file_size is passed",
    ):
        ParquetDatasetWriter("sample", partition_cols=["a"], max_file_size=100)


def test_parquet_writer_chunked_partitioned_context(tmpdir_factory):
    pdf_dir = str(tmpdir_factory.mktemp("pdf_dir"))
    gdf_dir = str(tmpdir_factory.mktemp("gdf_dir"))

    df1 = cudf.DataFrame({"a": [1, 1, 2, 2, 1], "b": [9, 8, 7, 6, 5]})
    df2 = cudf.DataFrame({"a": [1, 3, 3, 1, 3], "b": [4, 3, 2, 1, 0]})

    with ParquetDatasetWriter(
        gdf_dir, partition_cols=["a"], index=False
    ) as cw:
        cw.write_table(df1)
        cw.write_table(df2)

    pdf = cudf.concat([df1, df2]).to_pandas()
    pdf.to_parquet(pdf_dir, index=False, partition_cols=["a"])

    # Read back with pandas to compare
    expect_pd = pd.read_parquet(pdf_dir)
    got_pd = pd.read_parquet(gdf_dir)
    assert_eq(expect_pd, got_pd)

    # Check that cudf and pd return the same read
    got_cudf = cudf.read_parquet(gdf_dir)
    assert_eq(got_pd, got_cudf)


@pytest.mark.parametrize("cols", [None, ["b"]])
def test_parquet_write_to_dataset(tmpdir_factory, cols):
    dir1 = tmpdir_factory.mktemp("dir1")
    dir2 = tmpdir_factory.mktemp("dir2")
    if cols is None:
        dir1 = dir1.join("file.pq")
        dir2 = dir2.join("file.pq")
    dir1 = str(dir1)
    dir2 = str(dir2)

    size = 100
    gdf = cudf.DataFrame(
        {
            "a": np.arange(0, stop=size),
            "b": np.random.choice(np.arange(4), size=size),
        }
    )
    gdf.to_parquet(dir1, partition_cols=cols)
    cudf.io.write_to_dataset(gdf, dir2, partition_cols=cols)

    # Read back with cudf
    expect = cudf.read_parquet(dir1)
    got = cudf.read_parquet(dir2)
    assert_eq(expect, got)

    gdf = cudf.DataFrame(
        {
            "a": cudf.Series([1, 2, 3]),
            "b": cudf.Series([1, 2, 3]),
            "c": cudf.Series(["a", "b", "c"], dtype="category"),
        }
    )
    with pytest.raises(ValueError):
        gdf.to_parquet(dir1, partition_cols=cols)


@pytest.mark.parametrize(
    "pfilters",
    [[("b", "==", "b")], [("b", "==", "a"), ("c", "==", 1)]],
)
@pytest.mark.parametrize("selection", ["directory", "files", "row-groups"])
@pytest.mark.parametrize("use_cat", [True, False])
def test_read_parquet_partitioned_filtered(
    tmpdir, pfilters, selection, use_cat
):
    path = str(tmpdir)
    size = 100
    df = cudf.DataFrame(
        {
            "a": np.arange(0, stop=size, dtype="int64"),
            "b": np.random.choice(list("abcd"), size=size),
            "c": np.random.choice(np.arange(4), size=size),
        }
    )
    df.to_parquet(path, partition_cols=["c", "b"])

    if selection == "files":
        # Pass in a list of paths
        fs = get_fs_token_paths(path)[0]
        read_path = fs.find(path)
        row_groups = None
    elif selection == "row-groups":
        # Pass in a list of paths AND row-group ids
        fs = get_fs_token_paths(path)[0]
        read_path = fs.find(path)
        row_groups = [[0] for p in read_path]
    else:
        # Pass in a directory path
        # (row-group selection not allowed in this case)
        read_path = path
        row_groups = None

    # Filter on partitioned columns
    expect = pd.read_parquet(read_path, filters=pfilters)
    got = cudf.read_parquet(
        read_path,
        filters=pfilters,
        row_groups=row_groups,
        categorical_partitions=use_cat,
    )
    expect["b"] = expect["b"].astype(str)
    expect["c"] = expect["c"].astype(int)
    if use_cat:
        assert got.dtypes["b"] == "category"
        assert got.dtypes["c"] == "category"
        got["b"] = got["b"].astype(str)
        got["c"] = got["c"].astype(int)
    else:
        # Check that we didn't get categorical
        # columns, but convert back to categorical
        # for comparison with pandas
        assert got.dtypes["b"] == "object"
        assert got.dtypes["c"] == "int"
    assert_eq(expect, got)

    # Filter on non-partitioned column.
    # Cannot compare to pandas, since the pyarrow
    # backend will filter by row (and cudf can
    # only filter by column, for now)
    filters = [("a", "==", 10)]
    got = cudf.read_parquet(
        read_path,
        filters=filters,
        row_groups=row_groups,
    )
    assert len(got) < len(df) and 10 in got["a"]

    # Filter on both kinds of columns
    filters = [[("a", "==", 10)], [("c", "==", 1)]]
    got = cudf.read_parquet(
        read_path,
        filters=filters,
        row_groups=row_groups,
    )
    assert len(got) < len(df) and (1 in got["c"] and 10 in got["a"])


def test_parquet_writer_chunked_metadata(tmpdir, simple_pdf, simple_gdf):
    gdf_fname = tmpdir.join("gdf.parquet")
    test_path = "test/path"

    writer = ParquetWriter(gdf_fname)
    writer.write_table(simple_gdf)
    writer.write_table(simple_gdf)
    meta_byte_array = writer.close(metadata_file_path=test_path)
    fmd = pq.ParquetFile(BytesIO(meta_byte_array)).metadata

    assert fmd.num_rows == 2 * len(simple_gdf)
    assert fmd.num_row_groups == 2

    for r in range(fmd.num_row_groups):
        for c in range(fmd.num_columns):
            assert fmd.row_group(r).column(c).file_path == test_path


def test_write_read_cudf(tmpdir, pdf):
    file_path = tmpdir.join("cudf.parquet")
    if "col_category" in pdf.columns:
        pdf = pdf.drop(columns=["col_category"])

    gdf = cudf.from_pandas(pdf)
    gdf.to_parquet(file_path)
    gdf = cudf.read_parquet(file_path)

    assert_eq(gdf, pdf, check_index_type=not pdf.empty)


def test_write_cudf_read_pandas_pyarrow(tmpdir, pdf):
    cudf_path = tmpdir.join("cudf.parquet")
    pandas_path = tmpdir.join("pandas.parquet")

    if "col_category" in pdf.columns:
        pdf = pdf.drop(columns=["col_category"])

    df = cudf.from_pandas(pdf)

    df.to_parquet(cudf_path)
    pdf.to_parquet(pandas_path)

    cudf_res = pd.read_parquet(cudf_path)
    pd_res = pd.read_parquet(pandas_path)

    assert_eq(pd_res, cudf_res, check_index_type=not pdf.empty)

    cudf_res = pa.parquet.read_table(
        cudf_path, use_pandas_metadata=True
    ).to_pandas()
    pd_res = pa.parquet.read_table(
        pandas_path, use_pandas_metadata=True
    ).to_pandas()

    assert_eq(cudf_res, pd_res, check_index_type=not pdf.empty)


def test_parquet_writer_criteo(tmpdir):
    # To run this test, download the day 0 of criteo dataset from
    # http://labs.criteo.com/2013/12/download-terabyte-click-logs/
    # and place the uncompressed dataset in the home directory
    fname = os.path.expanduser("~/day_0")
    if not os.path.isfile(fname):
        pytest.skip("Local criteo day 0 tsv file is not found")

    cudf_path = tmpdir.join("cudf.parquet")

    cont_names = ["I" + str(x) for x in range(1, 14)]
    cat_names = ["C" + str(x) for x in range(1, 27)]
    cols = ["label"] + cont_names + cat_names

    df = cudf.read_csv(fname, sep="\t", names=cols, byte_range=(0, 1000000000))
    df = df.drop(columns=cont_names)

    df.to_parquet(cudf_path)


def test_trailing_nans(datadir, tmpdir):
    fname = "trailing_nans.parquet"
    file_path = datadir / fname
    cu_df = cudf.read_parquet(file_path)

    tmp_file_path = tmpdir.join(fname)
    cu_df.to_parquet(tmp_file_path)

    pd.read_parquet(tmp_file_path)


def test_parquet_writer_sliced(tmpdir):
    cudf_path = tmpdir.join("cudf.parquet")

    df = pd.DataFrame()
    df["String"] = np.array(["Alpha", "Beta", "Gamma", "Delta"])
    df = cudf.from_pandas(df)

    df_select = df.iloc[1:3]

    df_select.to_parquet(cudf_path)
    assert_eq(cudf.read_parquet(cudf_path), df_select)


def test_parquet_writer_list_basic(tmpdir):
    expect = pd.DataFrame({"a": [[[1, 2], [3, 4]], None, [[5, 6], None]]})
    fname = tmpdir.join("test_parquet_writer_list_basic.parquet")

    gdf = cudf.from_pandas(expect)

    gdf.to_parquet(fname)
    assert os.path.exists(fname)

    got = pd.read_parquet(fname)
    assert_eq(expect, got)


def test_parquet_writer_list_large(tmpdir):
    expect = pd.DataFrame({"a": list_gen(int_gen, 256, 80, 50)})
    fname = tmpdir.join("test_parquet_writer_list_large.parquet")

    gdf = cudf.from_pandas(expect)

    gdf.to_parquet(fname)
    assert os.path.exists(fname)

    got = pd.read_parquet(fname)
    assert_eq(expect, got)


def test_parquet_writer_list_large_mixed(tmpdir):
    expect = pd.DataFrame(
        {
            "a": list_gen(string_gen, 128, 80, 50),
            "b": list_gen(int_gen, 128, 80, 50),
            "c": list_gen(int_gen, 128, 80, 50, include_validity=True),
            "d": list_gen(string_gen, 128, 80, 50, include_validity=True),
        }
    )
    fname = tmpdir.join("test_parquet_writer_list_large_mixed.parquet")
    gdf = cudf.from_pandas(expect)

    gdf.to_parquet(fname)
    assert os.path.exists(fname)

    got = pd.read_parquet(fname)
    assert_eq(expect, got)


def test_parquet_writer_list_chunked(tmpdir):
    table1 = cudf.DataFrame(
        {
            "a": list_gen(string_gen, 128, 80, 50),
            "b": list_gen(int_gen, 128, 80, 50),
            "c": list_gen(int_gen, 128, 80, 50, include_validity=True),
            "d": list_gen(string_gen, 128, 80, 50, include_validity=True),
        }
    )
    table2 = cudf.DataFrame(
        {
            "a": list_gen(string_gen, 128, 80, 50),
            "b": list_gen(int_gen, 128, 80, 50),
            "c": list_gen(int_gen, 128, 80, 50, include_validity=True),
            "d": list_gen(string_gen, 128, 80, 50, include_validity=True),
        }
    )
    fname = tmpdir.join("test_parquet_writer_list_chunked.parquet")
    expect = cudf.concat([table1, table2])
    expect = expect.reset_index(drop=True)

    writer = ParquetWriter(fname)
    writer.write_table(table1)
    writer.write_table(table2)
    writer.close()

    assert os.path.exists(fname)

    got = pd.read_parquet(fname)
    assert_eq(expect, got)


@pytest.mark.parametrize("engine", ["cudf", "pyarrow"])
def test_parquet_nullable_boolean(tmpdir, engine):
    pandas_path = tmpdir.join("pandas_bools.parquet")

    pdf = pd.DataFrame(
        {
            "a": pd.Series(
                [True, False, None, True, False], dtype=pd.BooleanDtype()
            )
        }
    )
    expected_gdf = cudf.DataFrame({"a": [True, False, None, True, False]})

    pdf.to_parquet(pandas_path)
    with _hide_pyarrow_parquet_cpu_warnings(engine):
        actual_gdf = cudf.read_parquet(pandas_path, engine=engine)

    assert_eq(actual_gdf, expected_gdf)


@pytest.mark.parametrize(
    "pdf",
    [
        pd.DataFrame(index=[1, 2, 3]),
        pytest.param(
            pd.DataFrame(index=pd.RangeIndex(0, 10, 1)),
            marks=pytest.mark.xfail(
                reason="https://issues.apache.org/jira/browse/ARROW-10643"
            ),
        ),
        pd.DataFrame({"a": [1, 2, 3]}, index=[0.43534, 345, 0.34534]),
        pd.DataFrame(
            {"b": [11, 22, 33], "c": ["a", "b", "c"]},
            index=pd.Index(["a", "b", "c"], name="custom name"),
        ),
        pd.DataFrame(
            {"a": [10, 11, 12], "b": [99, 88, 77]},
            index=pd.RangeIndex(12, 17, 2),
        ),
        pd.DataFrame(
            {"b": [99, 88, 77]},
            index=pd.RangeIndex(22, 27, 2, name="hello index"),
        ),
        pd.DataFrame(index=pd.Index(["a", "b", "c"], name="custom name")),
        pd.DataFrame(
            {"a": ["a", "bb", "cc"], "b": [10, 21, 32]},
            index=pd.MultiIndex.from_tuples([[1, 2], [10, 11], [15, 16]]),
        ),
        pd.DataFrame(
            {"a": ["a", "bb", "cc"], "b": [10, 21, 32]},
            index=pd.MultiIndex.from_tuples(
                [[1, 2], [10, 11], [15, 16]], names=["first", "second"]
            ),
        ),
    ],
)
@pytest.mark.parametrize("index", [None, True, False])
def test_parquet_index(pdf, index):
    pandas_buffer = BytesIO()
    cudf_buffer = BytesIO()

    gdf = cudf.from_pandas(pdf)

    pdf.to_parquet(pandas_buffer, index=index)
    gdf.to_parquet(cudf_buffer, index=index)

    expected = pd.read_parquet(cudf_buffer)
    actual = cudf.read_parquet(pandas_buffer)

    assert_eq(expected, actual, check_index_type=True)

    expected = pd.read_parquet(pandas_buffer)
    actual = cudf.read_parquet(cudf_buffer)

    assert_eq(expected, actual, check_index_type=True)


@pytest.mark.parametrize("engine", ["cudf", "pyarrow"])
def test_parquet_allnull_str(tmpdir, engine):
    pandas_path = tmpdir.join("pandas_allnulls.parquet")

    pdf = pd.DataFrame(
        {"a": pd.Series([None, None, None, None, None], dtype="str")}
    )
    expected_gdf = cudf.DataFrame(
        {"a": cudf.Series([None, None, None, None, None], dtype="str")}
    )

    pdf.to_parquet(pandas_path)
    with _hide_pyarrow_parquet_cpu_warnings(engine):
        actual_gdf = cudf.read_parquet(pandas_path, engine=engine)

    assert_eq(actual_gdf, expected_gdf)


def normalized_equals(value1, value2):
    if value1 is pd.NA or value1 is pd.NaT:
        value1 = None
    if value2 is pd.NA or value2 is pd.NaT:
        value2 = None
    if isinstance(value1, pd.Timestamp):
        value1 = value1.to_pydatetime()
    if isinstance(value2, pd.Timestamp):
        value2 = value2.to_pydatetime()
    if isinstance(value1, datetime.datetime):
        value1 = value1.replace(tzinfo=None)
    if isinstance(value2, datetime.datetime):
        value2 = value2.replace(tzinfo=None)

    # if one is datetime then both values are datetimes now
    if isinstance(value1, datetime.datetime):
        return value1 == value2

    # Compare integers with floats now
    if isinstance(value1, float) or isinstance(value2, float):
        return math.isclose(value1, value2)

    return value1 == value2


@pytest.mark.parametrize("add_nulls", [True, False])
def test_parquet_writer_statistics(tmpdir, pdf, add_nulls):
    file_path = tmpdir.join("cudf.parquet")
    if "col_category" in pdf.columns:
        pdf = pdf.drop(columns=["col_category", "col_bool"])

    if not add_nulls:
        # Timedelta types convert NA to None when reading from parquet into
        # pandas which interferes with series.max()/min()
        for t in TIMEDELTA_TYPES:
            pdf["col_" + t] = pd.Series(np.arange(len(pdf.index))).astype(t)

    gdf = cudf.from_pandas(pdf)
    if add_nulls:
        for col in gdf:
            set_random_null_mask_inplace(gdf[col])
    gdf.to_parquet(file_path, index=False)

    # Read back from pyarrow
    pq_file = pq.ParquetFile(file_path)
    # verify each row group's statistics
    for rg in range(0, pq_file.num_row_groups):
        pd_slice = pq_file.read_row_group(rg).to_pandas()

        # statistics are per-column. So need to verify independently
        for i, col in enumerate(pd_slice):
            stats = pq_file.metadata.row_group(rg).column(i).statistics

            actual_min = pd_slice[col].min()
            stats_min = stats.min
            assert normalized_equals(actual_min, stats_min)

            actual_max = pd_slice[col].max()
            stats_max = stats.max
            assert normalized_equals(actual_max, stats_max)

            assert stats.null_count == pd_slice[col].isna().sum()
            assert stats.num_values == pd_slice[col].count()


def test_parquet_writer_list_statistics(tmpdir):
    df = pd.DataFrame(
        {
            "a": list_gen(string_gen, 128, 80, 50),
            "b": list_gen(int_gen, 128, 80, 50),
            "c": list_gen(int_gen, 128, 80, 50, include_validity=True),
            "d": list_gen(string_gen, 128, 80, 50, include_validity=True),
        }
    )
    fname = tmpdir.join("test_parquet_writer_list_statistics.parquet")
    gdf = cudf.from_pandas(df)

    gdf.to_parquet(fname)
    assert os.path.exists(fname)

    # Read back from pyarrow
    pq_file = pq.ParquetFile(fname)
    # verify each row group's statistics
    for rg in range(0, pq_file.num_row_groups):
        pd_slice = pq_file.read_row_group(rg).to_pandas()

        # statistics are per-column. So need to verify independently
        for i, col in enumerate(pd_slice):
            stats = pq_file.metadata.row_group(rg).column(i).statistics

            actual_min = cudf.Series(pd_slice[col].explode().explode()).min()
            stats_min = stats.min
            assert normalized_equals(actual_min, stats_min)

            actual_max = cudf.Series(pd_slice[col].explode().explode()).max()
            stats_max = stats.max
            assert normalized_equals(actual_max, stats_max)


@pytest.mark.parametrize(
    "data",
    [
        # Structs
        {
            "being": [
                None,
                {"human?": True, "Deets": {"Name": "Carrot", "Age": 27}},
                {"human?": None, "Deets": {"Name": "Angua", "Age": 25}},
                {"human?": False, "Deets": {"Name": "Cheery", "Age": 31}},
                {"human?": False, "Deets": None},
                {"human?": None, "Deets": {"Name": "Mr", "Age": None}},
            ]
        },
        # List of Structs
        {
            "family": [
                [None, {"human?": True, "deets": {"weight": 2.4, "age": 27}}],
                [
                    {"human?": None, "deets": {"weight": 5.3, "age": 25}},
                    {"human?": False, "deets": {"weight": 8.0, "age": 31}},
                    {"human?": False, "deets": None},
                ],
                [],
                [{"human?": None, "deets": {"weight": 6.9, "age": None}}],
            ]
        },
        # Struct of Lists
        pytest.param(
            {
                "Real estate records": [
                    None,
                    {
                        "Status": "NRI",
                        "Ownerships": {
                            "land_unit": [None, 2, None],
                            "flats": [[1, 2, 3], [], [4, 5], [], [0, 6, 0]],
                        },
                    },
                    {
                        "Status": None,
                        "Ownerships": {
                            "land_unit": [4, 5],
                            "flats": [[7, 8], []],
                        },
                    },
                    {
                        "Status": "RI",
                        "Ownerships": {"land_unit": None, "flats": [[]]},
                    },
                    {"Status": "RI", "Ownerships": None},
                    {
                        "Status": None,
                        "Ownerships": {
                            "land_unit": [7, 8, 9],
                            "flats": [[], [], []],
                        },
                    },
                ]
            },
            marks=pytest.mark.xfail(
                reason="https://github.com/rapidsai/cudf/issues/7562"
            ),
        ),
    ],
)
def test_parquet_writer_nested(tmpdir, data):
    expect = pd.DataFrame(data)
    gdf = cudf.from_pandas(expect)

    fname = tmpdir.join("test_parquet_writer_nested.parquet")
    gdf.to_parquet(fname)
    assert os.path.exists(fname)

    got = pd.read_parquet(fname)
    assert_eq(expect, got)


@pytest.mark.parametrize(
    "decimal_type",
    [cudf.Decimal32Dtype, cudf.Decimal64Dtype, cudf.Decimal128Dtype],
)
@pytest.mark.parametrize("data", [[1, 2, 3], [0.00, 0.01, None, 0.5]])
def test_parquet_writer_decimal(decimal_type, data):
    gdf = cudf.DataFrame({"val": data})

    gdf["dec_val"] = gdf["val"].astype(decimal_type(7, 2))

    buff = BytesIO()
    gdf.to_parquet(buff)

    got = pd.read_parquet(buff, use_nullable_dtypes=True)
    assert_eq(gdf.to_pandas(nullable=True), got)


def test_parquet_writer_column_validation():
    df = cudf.DataFrame({1: [1, 2, 3], "1": ["a", "b", "c"]})
    pdf = df.to_pandas()

    assert_exceptions_equal(
        lfunc=df.to_parquet,
        rfunc=pdf.to_parquet,
        lfunc_args_and_kwargs=(["cudf.parquet"],),
        rfunc_args_and_kwargs=(["pandas.parquet"],),
    )


def test_parquet_writer_nulls_pandas_read(tmpdir, pdf):
    if "col_bool" in pdf.columns:
        pdf.drop(columns="col_bool", inplace=True)
    if "col_category" in pdf.columns:
        pdf.drop(columns="col_category", inplace=True)
    gdf = cudf.from_pandas(pdf)

    num_rows = len(gdf)

    if num_rows > 0:
        for col in gdf.columns:
            gdf[col][random.randint(0, num_rows - 1)] = None

    fname = tmpdir.join("test_parquet_writer_nulls_pandas_read.parquet")
    gdf.to_parquet(fname)
    assert os.path.exists(fname)

    got = pd.read_parquet(fname)
    nullable = num_rows > 0
    assert_eq(gdf.to_pandas(nullable=nullable), got)


@pytest.mark.parametrize(
    "decimal_type",
    [cudf.Decimal32Dtype, cudf.Decimal64Dtype, cudf.Decimal128Dtype],
)
def test_parquet_decimal_precision(tmpdir, decimal_type):
    df = cudf.DataFrame({"val": ["3.5", "4.2"]}).astype(decimal_type(5, 2))
    assert df.val.dtype.precision == 5

    fname = tmpdir.join("decimal_test.parquet")
    df.to_parquet(fname)
    df = cudf.read_parquet(fname)
    assert df.val.dtype.precision == 5


def test_parquet_decimal_precision_empty(tmpdir):
    df = (
        cudf.DataFrame({"val": ["3.5", "4.2"]})
        .astype(cudf.Decimal64Dtype(5, 2))
        .iloc[:0]
    )
    assert df.val.dtype.precision == 5

    fname = tmpdir.join("decimal_test.parquet")
    df.to_parquet(fname)
    df = cudf.read_parquet(fname)
    assert df.val.dtype.precision == 5


def test_parquet_reader_brotli(datadir):
    fname = datadir / "brotli_int16.parquet"

    expect = pd.read_parquet(fname)
    got = cudf.read_parquet(fname).to_pandas(nullable=True)

    assert_eq(expect, got)


def test_parquet_reader_one_level_list(datadir):
    fname = datadir / "one_level_list.parquet"

    expect = pd.read_parquet(fname)
    got = cudf.read_parquet(fname).to_pandas(nullable=True)

    assert_eq(expect, got)


# testing a specific bug-fix/edge case.
# specifically:  int a parquet file containing a particular way of representing
#                a list column in a schema, the cudf reader was confusing
#                nesting information between a list column and a subsequent
#                string column, ultimately causing a crash.
def test_parquet_reader_one_level_list2(datadir):
    # we are reading in a file containing binary types, but cudf returns
    # those as strings. so we have to massage the pandas data to get
    # them to compare correctly.
    def postprocess(val):
        if isinstance(val, bytes):
            return val.decode()
        elif isinstance(val, np.ndarray):
            return np.array([v.decode() for v in val])
        else:
            return val

    fname = datadir / "one_level_list2.parquet"

    expect = pd.read_parquet(fname)
    expect = expect.applymap(postprocess)
    got = cudf.read_parquet(fname)

    assert_eq(expect, got, check_dtype=False)


@pytest.mark.parametrize("size_bytes", [4_000_000, 1_000_000, 600_000])
@pytest.mark.parametrize("size_rows", [1_000_000, 100_000, 10_000])
def test_to_parquet_row_group_size(
    tmpdir, large_int64_gdf, size_bytes, size_rows
):
    fname = tmpdir.join("row_group_size.parquet")
    large_int64_gdf.to_parquet(
        fname, row_group_size_bytes=size_bytes, row_group_size_rows=size_rows
    )

    num_rows, row_groups, col_names = cudf.io.read_parquet_metadata(fname)
    # 8 bytes per row, as the column is int64
    expected_num_rows = max(
        math.ceil(num_rows / size_rows), math.ceil(8 * num_rows / size_bytes)
    )
    assert expected_num_rows == row_groups


def test_parquet_reader_decimal_columns():
    df = cudf.DataFrame(
        {
            "col1": cudf.Series([1, 2, 3], dtype=cudf.Decimal64Dtype(10, 2)),
            "col2": [10, 11, 12],
            "col3": [12, 13, 14],
            "col4": ["a", "b", "c"],
        }
    )
    buffer = BytesIO()
    df.to_parquet(buffer)

    actual = cudf.read_parquet(buffer, columns=["col3", "col2", "col1"])
    expected = pd.read_parquet(buffer, columns=["col3", "col2", "col1"])

    assert_eq(actual, expected)


def test_parquet_reader_zstd_compression(datadir):
    fname = datadir / "spark_zstd.parquet"
    try:
        df = cudf.read_parquet(fname)
        pdf = pd.read_parquet(fname)
        assert_eq(df, pdf)
    except RuntimeError:
        pytest.mark.xfail(reason="zstd support is not enabled")


def test_read_parquet_multiple_files(tmpdir):
    df_1_path = tmpdir / "df_1.parquet"
    df_2_path = tmpdir / "df_2.parquet"
    df_1 = cudf.DataFrame({"id": range(100), "a": [1] * 100})
    df_1.to_parquet(df_1_path)

    df_2 = cudf.DataFrame({"id": range(200, 2200), "a": [2] * 2000})
    df_2.to_parquet(df_2_path)

    expected = pd.read_parquet([df_1_path, df_2_path])
    actual = cudf.read_parquet([df_1_path, df_2_path])
    assert_eq(expected, actual)

    expected = pd.read_parquet([df_2_path, df_1_path])
    actual = cudf.read_parquet([df_2_path, df_1_path])
    assert_eq(expected, actual)


@pytest.mark.parametrize("index", [True, False, None])
@pytest.mark.parametrize("columns", [None, [], ["b", "a"]])
def test_parquet_columns_and_index_param(index, columns):
    buffer = BytesIO()
    df = cudf.DataFrame({"a": [1, 2, 3], "b": ["a", "b", "c"]})
    df.to_parquet(buffer, index=index)

    expected = pd.read_parquet(buffer, columns=columns)
    got = cudf.read_parquet(buffer, columns=columns)

    assert_eq(expected, got, check_index_type=True)


<<<<<<< HEAD
def test_parquet_writer_zstd():
    size = 12345
    expected = cudf.DataFrame(
        {
            "a": np.arange(0, stop=size, dtype="float64"),
            "b": np.random.choice(list("abcd"), size=size),
            "c": np.random.choice(np.arange(4), size=size),
        }
    )

    buff = BytesIO()
    try:
        expected.to_orc(buff, compression="ZSTD")
    except RuntimeError:
        pytest.mark.xfail(reason="Newer nvCOMP version is required")
    else:
        got = pd.read_orc(buff)
        assert_eq(expected, got)
=======
def test_parquet_nested_struct_list():
    buffer = BytesIO()
    data = {
        "payload": {
            "Domain": {
                "Name": "abc",
                "Id": {"Name": "host", "Value": "127.0.0.8"},
            },
            "StreamId": "12345678",
            "Duration": 10,
            "Offset": 12,
            "Resource": [{"Name": "ZoneName", "Value": "RAPIDS"}],
        }
    }
    df = cudf.DataFrame({"a": cudf.Series(data)})

    df.to_parquet(buffer)
    expected = pd.read_parquet(buffer)
    actual = cudf.read_parquet(buffer)
    assert_eq(expected, actual)
    assert_eq(actual.a.dtype, df.a.dtype)
>>>>>>> dca285bd
<|MERGE_RESOLUTION|>--- conflicted
+++ resolved
@@ -2547,26 +2547,6 @@
     assert_eq(expected, got, check_index_type=True)
 
 
-<<<<<<< HEAD
-def test_parquet_writer_zstd():
-    size = 12345
-    expected = cudf.DataFrame(
-        {
-            "a": np.arange(0, stop=size, dtype="float64"),
-            "b": np.random.choice(list("abcd"), size=size),
-            "c": np.random.choice(np.arange(4), size=size),
-        }
-    )
-
-    buff = BytesIO()
-    try:
-        expected.to_orc(buff, compression="ZSTD")
-    except RuntimeError:
-        pytest.mark.xfail(reason="Newer nvCOMP version is required")
-    else:
-        got = pd.read_orc(buff)
-        assert_eq(expected, got)
-=======
 def test_parquet_nested_struct_list():
     buffer = BytesIO()
     data = {
@@ -2588,4 +2568,23 @@
     actual = cudf.read_parquet(buffer)
     assert_eq(expected, actual)
     assert_eq(actual.a.dtype, df.a.dtype)
->>>>>>> dca285bd
+
+
+def test_parquet_writer_zstd():
+    size = 12345
+    expected = cudf.DataFrame(
+        {
+            "a": np.arange(0, stop=size, dtype="float64"),
+            "b": np.random.choice(list("abcd"), size=size),
+            "c": np.random.choice(np.arange(4), size=size),
+        }
+    )
+
+    buff = BytesIO()
+    try:
+        expected.to_orc(buff, compression="ZSTD")
+    except RuntimeError:
+        pytest.mark.xfail(reason="Newer nvCOMP version is required")
+    else:
+        got = pd.read_orc(buff)
+        assert_eq(expected, got)