# Copyright (c) 2019-2020, NVIDIA CORPORATION.
<<<<<<< HEAD
=======

>>>>>>> f137ed17
import datetime
import math
import os
import pathlib
import random
<<<<<<< HEAD
=======
from glob import glob
>>>>>>> f137ed17
from io import BytesIO
from string import ascii_letters

import cupy
import numpy as np
import pandas as pd
import pyarrow as pa
import pytest
from packaging import version
from pyarrow import parquet as pq

import cudf
from cudf.io.parquet import ParquetWriter, merge_parquet_filemetadata
from cudf.tests import dataset_generator as dg
from cudf.tests.utils import assert_eq


@pytest.fixture(scope="module")
def datadir(datadir):
    return datadir / "parquet"


@pytest.fixture(params=[1, 5, 10, 100])
def simple_pdf(request):
    types = [
        "bool",
        "int8",
        "int16",
        "int32",
        "int64",
        "uint8",
        "uint16",
        # "uint32", pandas promotes uint32 to int64
        # https://issues.apache.org/jira/browse/ARROW-9215
        "uint64",
        "float32",
        "float64",
    ]
    renamer = {
        "C_l0_g" + str(idx): "col_" + val for (idx, val) in enumerate(types)
    }
    typer = {"col_" + val: val for val in types}
    ncols = len(types)
    nrows = request.param

    # Create a pandas dataframe with random data of mixed types
    test_pdf = pd._testing.makeCustomDataframe(
        nrows=nrows, ncols=ncols, data_gen_f=lambda r, c: r, r_idx_type="i"
    )
    # Delete the name of the column index, and rename the row index
    test_pdf.columns.name = None
    test_pdf.index.name = "test_index"

    # Cast all the column dtypes to objects, rename them, and then cast to
    # appropriate types
    test_pdf = test_pdf.astype("object").rename(renamer, axis=1).astype(typer)

    return test_pdf


@pytest.fixture
def simple_gdf(simple_pdf):
    return cudf.DataFrame.from_pandas(simple_pdf)


def build_pdf(num_columns, day_resolution_timestamps):
    types = [
        "bool",
        "int8",
        "int16",
        "int32",
        "int64",
        "uint8",
        "uint16",
        # "uint32", pandas promotes uint32 to int64
        # https://issues.apache.org/jira/browse/ARROW-9215
        "uint64",
        "float32",
        "float64",
        "datetime64[ms]",
        "datetime64[us]",
        "str",
    ]
    renamer = {
        "C_l0_g" + str(idx): "col_" + val for (idx, val) in enumerate(types)
    }
    typer = {"col_" + val: val for val in types}
    ncols = len(types)
    nrows = num_columns.param

    # Create a pandas dataframe with random data of mixed types
    test_pdf = pd._testing.makeCustomDataframe(
        nrows=nrows, ncols=ncols, data_gen_f=lambda r, c: r, r_idx_type="i"
    )
    # Delete the name of the column index, and rename the row index
    test_pdf.columns.name = None
    test_pdf.index.name = "test_index"

    # Cast all the column dtypes to objects, rename them, and then cast to
    # appropriate types
    test_pdf = test_pdf.rename(renamer, axis=1).astype(typer)

    # make datetime64's a little more interesting by increasing the range of
    # dates note that pandas will convert these to ns timestamps, so care is
    # taken to avoid overflowing a ns timestamp. There is also the ability to
    # request timestamps be whole days only via `day_resolution_timestamps`.
    for t in [
        {
            "name": "datetime64[ms]",
            "nsDivisor": 1000000,
            "dayModulus": 86400000,
        },
        {
            "name": "datetime64[us]",
            "nsDivisor": 1000,
            "dayModulus": 86400000000,
        },
    ]:
        data = [
            np.random.randint(0, (0x7FFFFFFFFFFFFFFF / t["nsDivisor"]))
            for i in range(nrows)
        ]
        if day_resolution_timestamps:
            data = [int(d / t["dayModulus"]) * t["dayModulus"] for d in data]
        test_pdf["col_" + t["name"]] = pd.Series(
            np.asarray(data, dtype=t["name"])
        )

    # Create non-numeric categorical data otherwise parquet may typecast it
    data = [ascii_letters[np.random.randint(0, 52)] for i in range(nrows)]
    test_pdf["col_category"] = pd.Series(data, dtype="category")

    # Create non-numeric str data
    data = [ascii_letters[np.random.randint(0, 52)] for i in range(nrows)]
    test_pdf["col_str"] = pd.Series(data, dtype="str")

    return test_pdf


@pytest.fixture(params=[0, 1, 10, 100])
def pdf(request):
    return build_pdf(request, False)


@pytest.fixture(params=[0, 1, 10, 100])
def pdf_day_timestamps(request):
    return build_pdf(request, True)


@pytest.fixture
def gdf(pdf):
    return cudf.DataFrame.from_pandas(pdf)


@pytest.fixture
def gdf_day_timestamps(pdf_day_timestamps):
    return cudf.DataFrame.from_pandas(pdf_day_timestamps)


@pytest.fixture(params=["snappy", "gzip", "brotli", None, np.str_("snappy")])
def parquet_file(request, tmp_path_factory, pdf):
    fname = tmp_path_factory.mktemp("parquet") / "test.parquet"
    pdf.to_parquet(fname, engine="pyarrow", compression=request.param)
    return fname


@pytest.fixture(scope="module")
def rdg_seed():
    return int(os.environ.get("TEST_CUDF_RDG_SEED", "42"))


def make_pdf(nrows, ncolumns=1, nvalids=0, dtype=np.int64):
    test_pdf = pd._testing.makeCustomDataframe(
        nrows=nrows,
        ncols=1,
        data_gen_f=lambda r, c: r,
        dtype=dtype,
        r_idx_type="i",
    )
    test_pdf.columns.name = None

    # Randomly but reproducibly mark subset of rows as invalid
    random.seed(1337)
    mask = random.sample(range(nrows), nvalids)
    test_pdf[test_pdf.index.isin(mask)] = np.NaN

    return test_pdf


@pytest.fixture
def parquet_path_or_buf(datadir):
    fname = datadir / "spark_timestamp.snappy.parquet"
    try:
        with open(fname, "rb") as f:
            buffer = BytesIO(f.read())
    except Exception as excpr:
        if type(excpr).__name__ == "FileNotFoundError":
            pytest.skip(".parquet file is not found")
        else:
            print(type(excpr).__name__)

    def _make_parquet_path_or_buf(src):
        if src == "filepath":
            return str(fname)
        if src == "pathobj":
            return fname
        if src == "bytes_io":
            return buffer
        if src == "bytes":
            return buffer.getvalue()
        if src == "url":
            return fname.as_uri()

        raise ValueError("Invalid source type")

    yield _make_parquet_path_or_buf


@pytest.mark.filterwarnings("ignore:Using CPU")
@pytest.mark.parametrize("engine", ["pyarrow", "cudf"])
@pytest.mark.parametrize(
    "columns",
    [
        ["col_int8"],
        ["col_category"],
        ["col_int32", "col_float32"],
        ["col_int16", "col_float64", "col_int8"],
        None,
    ],
)
def test_parquet_reader_basic(parquet_file, columns, engine):
    expect = pd.read_parquet(parquet_file, columns=columns)
    got = cudf.read_parquet(parquet_file, engine=engine, columns=columns)
    if len(expect) == 0:
        expect = expect.reset_index(drop=True)
        got = got.reset_index(drop=True)
        if "col_category" in expect.columns:
            expect["col_category"] = expect["col_category"].astype("category")

    # PANDAS returns category objects whereas cuDF returns hashes
    if engine == "cudf":
        if "col_category" in expect.columns:
            expect = expect.drop(columns=["col_category"])
        if "col_category" in got.columns:
            got = got.drop(columns=["col_category"])

    assert_eq(expect, got, check_categorical=False)


@pytest.mark.filterwarnings("ignore:Using CPU")
@pytest.mark.parametrize("engine", ["cudf"])
def test_parquet_reader_empty_pandas_dataframe(tmpdir, engine):
    df = pd.DataFrame()
    fname = tmpdir.join("test_pq_reader_empty_pandas_dataframe.parquet")
    df.to_parquet(fname)
    assert os.path.exists(fname)
    expect = pd.read_parquet(fname)
    got = cudf.read_parquet(fname, engine=engine)
    expect = expect.reset_index(drop=True)
    got = got.reset_index(drop=True)

    assert_eq(expect, got)


@pytest.mark.parametrize("has_null", [False, True])
@pytest.mark.parametrize("strings_to_categorical", [False, True, None])
def test_parquet_reader_strings(tmpdir, strings_to_categorical, has_null):
    df = pd.DataFrame(
        [(1, "aaa", 9.0), (2, "bbb", 8.0), (3, "ccc", 7.0)],
        columns=pd.Index(list("abc")),
    )
    if has_null:
        df.at[1, "b"] = None
    fname = tmpdir.join("test_pq_reader_strings.parquet")
    df.to_parquet(fname)
    assert os.path.exists(fname)

    if strings_to_categorical is not None:
        gdf = cudf.read_parquet(
            fname, engine="cudf", strings_to_categorical=strings_to_categorical
        )
    else:
        gdf = cudf.read_parquet(fname, engine="cudf")

    if strings_to_categorical:
        if has_null:
            hash_ref = [989983842, None, 1169108191]
        else:
            hash_ref = [989983842, 429364346, 1169108191]
        assert gdf["b"].dtype == np.dtype("int32")
        assert_eq(
            gdf["b"], cudf.Series(hash_ref, dtype=np.dtype("int32"), name="b")
        )
    else:
        assert gdf["b"].dtype == np.dtype("object")
        assert_eq(gdf["b"], df["b"])


@pytest.mark.parametrize("columns", [None, ["b"]])
@pytest.mark.parametrize("index_col", ["b", "Nameless", None])
def test_parquet_reader_index_col(tmpdir, index_col, columns):
    df = pd.DataFrame({"a": range(3), "b": range(3, 6), "c": range(6, 9)})

    if index_col is None:
        # No index column
        df.reset_index(drop=True, inplace=True)
    elif index_col == "Nameless":
        # Index column but no name
        df.set_index("a", inplace=True)
        df.index.name = None
    else:
        # Index column as normal
        df.set_index(index_col, inplace=True)

    fname = tmpdir.join("test_pq_reader_index_col.parquet")

    # PANDAS' PyArrow backend always writes the index unless disabled
    df.to_parquet(fname, index=(False if index_col is None else True))
    assert os.path.exists(fname)

    pdf = pd.read_parquet(fname, columns=columns)
    gdf = cudf.read_parquet(fname, engine="cudf", columns=columns)

    assert_eq(pdf, gdf, check_categorical=False)


@pytest.mark.parametrize("pandas_compat", [True, False])
@pytest.mark.parametrize(
    "columns", [["a"], ["d"], ["a", "b"], ["a", "d"], None]
)
def test_parquet_reader_pandas_metadata(tmpdir, columns, pandas_compat):
    df = pd.DataFrame(
        {
            "a": range(6, 9),
            "b": range(3, 6),
            "c": range(6, 9),
            "d": ["abc", "def", "xyz"],
        }
    )
    df.set_index("b", inplace=True)

    fname = tmpdir.join("test_pq_reader_pandas_metadata.parquet")
    df.to_parquet(fname)
    assert os.path.exists(fname)

    # PANDAS `read_parquet()` and PyArrow `read_pandas()` always includes index
    # Instead, directly use PyArrow to optionally omit the index
    expect = pa.parquet.read_table(
        fname, columns=columns, use_pandas_metadata=pandas_compat
    ).to_pandas()
    got = cudf.read_parquet(
        fname, columns=columns, use_pandas_metadata=pandas_compat
    )

    if pandas_compat or columns is None or "b" in columns:
        assert got.index.name == "b"
    else:
        assert got.index.name is None
    assert_eq(expect, got, check_categorical=False)


def test_parquet_read_metadata(tmpdir, pdf):
    def num_row_groups(rows, group_size):
        return max(1, (rows + (group_size - 1)) // group_size)

    fname = tmpdir.join("metadata.parquet")
    row_group_size = 5
    pdf.to_parquet(fname, compression="snappy", row_group_size=row_group_size)

    num_rows, row_groups, col_names = cudf.io.read_parquet_metadata(fname)

    assert num_rows == len(pdf.index)
    assert row_groups == num_row_groups(num_rows, row_group_size)
    for a, b in zip(col_names, pdf.columns):
        assert a == b


def test_parquet_read_filtered(tmpdir, rdg_seed):
    # Generate data
    fname = tmpdir.join("filtered.parquet")
    dg.generate(
        fname,
        dg.Parameters(
            num_rows=2048,
            column_parameters=[
                dg.ColumnParameters(
                    cardinality=40,
                    null_frequency=0.05,
                    generator=lambda g: [g.address.city() for _ in range(40)],
                    is_sorted=False,
                ),
                dg.ColumnParameters(
                    40,
                    0.2,
                    lambda g: [g.person.age() for _ in range(40)],
                    True,
                ),
            ],
            seed=rdg_seed,
        ),
        format={"name": "parquet", "row_group_size": 64},
    )

    # Get dataframes to compare
    df = cudf.read_parquet(fname)
    df_filtered = cudf.read_parquet(fname, filters=[("1", ">", 60)])
    # PyArrow's read_table function does row-group-level filtering in addition
    # to applying given filters once the table has been read into memory.
    # Because of this, we aren't using PyArrow as a reference for testing our
    # row-group selection method since the only way to only select row groups
    # with PyArrow is with the method we use and intend to test.
    tbl_filtered = pq.read_table(
        fname, filters=[("1", ">", 60)], use_legacy_dataset=False
    )

    assert_eq(cudf.io.read_parquet_metadata(fname)[1], 2048 / 64)
    print(len(df_filtered))
    print(len(tbl_filtered))
    assert len(df_filtered) < len(df)
    assert len(tbl_filtered) <= len(df_filtered)


def test_parquet_read_filtered_everything(tmpdir):
    # Generate data
    fname = tmpdir.join("filtered_everything.parquet")
    df = pd.DataFrame({"x": range(10), "y": list("aabbccddee")})
    df.to_parquet(fname, row_group_size=2)

    # Check filter
    df_filtered = cudf.read_parquet(fname, filters=[("x", "==", 12)])
    assert_eq(len(df_filtered), 0)
    assert_eq(df_filtered["x"].dtype, "int64")
    assert_eq(df_filtered["y"].dtype, "object")


def test_parquet_read_filtered_multiple_files(tmpdir):
    # Generate data
    fname_0 = tmpdir.join("filtered_multiple_files_0.parquet")
    df = pd.DataFrame({"x": range(10), "y": list("aabbccddee")})
    df.to_parquet(fname_0, row_group_size=2)
    fname_1 = tmpdir.join("filtered_multiple_files_1.parquet")
    df = pd.DataFrame({"x": range(10), "y": list("aaccccddee")})
    df.to_parquet(fname_1, row_group_size=2)
    fname_2 = tmpdir.join("filtered_multiple_files_2.parquet")
    df = pd.DataFrame(
        {"x": [0, 1, 9, 9, 4, 5, 6, 7, 8, 9], "y": list("aabbzzddee")}
    )
    df.to_parquet(fname_2, row_group_size=2)

    # Check filter
    filtered_df = cudf.read_parquet(
        [fname_0, fname_1, fname_2], filters=[("x", "==", 2)]
    )
    assert_eq(
        filtered_df,
        cudf.DataFrame(
            {"x": [2, 3, 2, 3], "y": list("bbcc")}, index=[2, 3, 2, 3]
        ),
    )


@pytest.mark.skipif(
    version.parse(pa.__version__) < version.parse("1.0.1"),
    reason="pyarrow 1.0.0 needed for various operators and operand types",
)
@pytest.mark.parametrize(
    "predicate,expected_len",
    [
        ([[("x", "==", 0)], [("z", "==", 0)]], 4),
        ([("x", "==", 0), ("z", "==", 0)], 0),
        ([("x", "==", 0), ("z", "!=", 0)], 2),
        ([("x", "==", 0), ("z", "==", 0)], 0),
        ([("y", "==", "c"), ("x", ">", 8)], 0),
        ([("y", "==", "c"), ("x", ">=", 5)], 2),
        ([[("y", "==", "c")], [("x", "<", 3)]], 6),
    ],
)
def test_parquet_read_filtered_complex_predicate(
    tmpdir, predicate, expected_len
):
    # Generate data
    fname = tmpdir.join("filtered_complex_predicate.parquet")
    df = pd.DataFrame(
        {"x": range(10), "y": list("aabbccddee"), "z": reversed(range(10))}
    )
    df.to_parquet(fname, row_group_size=2)

    # Check filters
    df_filtered = cudf.read_parquet(fname, filters=predicate)
    assert_eq(cudf.io.read_parquet_metadata(fname)[1], 10 / 2)
    assert_eq(len(df_filtered), expected_len)


@pytest.mark.parametrize("row_group_size", [1, 5, 100])
def test_parquet_read_row_groups(tmpdir, pdf, row_group_size):
    if "col_category" in pdf.columns:
        pdf = pdf.drop(columns=["col_category"])
    fname = tmpdir.join("row_group.parquet")
    pdf.to_parquet(fname, compression="gzip", row_group_size=row_group_size)

    num_rows, row_groups, col_names = cudf.io.read_parquet_metadata(fname)

    gdf = [cudf.read_parquet(fname, row_groups=[i]) for i in range(row_groups)]
    gdf = cudf.concat(gdf)
    assert_eq(pdf.reset_index(drop=True), gdf.reset_index(drop=True))

    # first half rows come from the first source, rest from the second
    gdf = cudf.read_parquet(
        [fname, fname],
        row_groups=[
            list(range(row_groups // 2)),
            list(range(row_groups // 2, row_groups)),
        ],
    )
    assert_eq(pdf.reset_index(drop=True), gdf.reset_index(drop=True))


@pytest.mark.parametrize("row_group_size", [1, 5, 100])
def test_parquet_read_row_groups_non_contiguous(tmpdir, pdf, row_group_size):
    fname = tmpdir.join("row_group.parquet")
    pdf.to_parquet(fname, compression="gzip", row_group_size=row_group_size)

    num_rows, row_groups, col_names = cudf.io.read_parquet_metadata(fname)

    # alternate rows between the two sources
    gdf = cudf.read_parquet(
        [fname, fname],
        row_groups=[
            list(range(0, row_groups, 2)),
            list(range(1, row_groups, 2)),
        ],
    )

    ref_df = [
        cudf.read_parquet(fname, row_groups=i)
        for i in list(range(0, row_groups, 2)) + list(range(1, row_groups, 2))
    ]
    ref_df = cudf.concat(ref_df)

    assert_eq(ref_df, gdf)


@pytest.mark.parametrize("row_group_size", [1, 4, 33])
def test_parquet_read_rows(tmpdir, pdf, row_group_size):
    fname = tmpdir.join("row_group.parquet")
    pdf.to_parquet(fname, compression="None", row_group_size=row_group_size)

    total_rows, row_groups, col_names = cudf.io.read_parquet_metadata(fname)

    num_rows = total_rows // 4
    skiprows = (total_rows - num_rows) // 2
    gdf = cudf.read_parquet(fname, skiprows=skiprows, num_rows=num_rows)

    for row in range(num_rows):
        assert gdf["col_int32"].iloc[row] == row + skiprows


def test_parquet_reader_spark_timestamps(datadir):
    fname = datadir / "spark_timestamp.snappy.parquet"

    expect = pd.read_parquet(fname)
    got = cudf.read_parquet(fname)

    assert_eq(expect, got)


def test_parquet_reader_spark_decimals(datadir):
    fname = datadir / "spark_decimal.parquet"

    expect = pd.read_parquet(fname)
    got = cudf.read_parquet(fname)

    # Convert the decimal dtype from PyArrow to float64 for comparison to cuDF
    # This is because cuDF returns as float64 as it lacks an equivalent dtype
    expect = expect.apply(pd.to_numeric)

    # np.testing.assert_allclose(expect, got)
    assert_eq(expect, got)


def test_parquet_reader_microsecond_timestamps(datadir):
    fname = datadir / "usec_timestamp.parquet"

    expect = pd.read_parquet(fname)
    got = cudf.read_parquet(fname)

    assert_eq(expect, got)


def test_parquet_reader_mixedcompression(datadir):
    fname = datadir / "mixed_compression.parquet"

    expect = pd.read_parquet(fname)
    got = cudf.read_parquet(fname)

    assert_eq(expect, got)


def test_parquet_reader_invalids(tmpdir):
    test_pdf = make_pdf(nrows=1000, nvalids=1000 // 4, dtype=np.int64)

    fname = tmpdir.join("invalids.parquet")
    test_pdf.to_parquet(fname, engine="pyarrow")

    expect = pd.read_parquet(fname)
    got = cudf.read_parquet(fname)

    assert_eq(expect, got)


def test_parquet_chunked_skiprows(tmpdir):
    processed = 0
    batch = 10000
    n = 100000
    out_df = cudf.DataFrame(
        {
            "y": np.arange(n),
            "z": np.random.choice(range(1000000, 2000000), n, replace=False),
            "s": np.random.choice(range(20), n, replace=True),
            "a": np.round(np.random.uniform(1, 5000, n), 2),
        }
    )

    fname = tmpdir.join("skiprows.parquet")
    out_df.to_pandas().to_parquet(fname)

    for i in range(10):
        chunk = cudf.read_parquet(fname, skiprows=processed, num_rows=batch)
        expect = out_df[processed : processed + batch].reset_index(drop=True)
        assert_eq(chunk.reset_index(drop=True), expect)
        processed += batch
        del chunk


def test_parquet_reader_filenotfound(tmpdir):
    with pytest.raises(FileNotFoundError):
        cudf.read_parquet("TestMissingFile.parquet")

    with pytest.raises(FileNotFoundError):
        cudf.read_parquet(tmpdir.mkdir("cudf_parquet"))


def test_parquet_reader_local_filepath():
    fname = "~/TestLocalFile.parquet"
    if not os.path.isfile(fname):
        pytest.skip("Local .parquet file is not found")

    cudf.read_parquet(fname)


@pytest.mark.parametrize(
    "src", ["filepath", "pathobj", "bytes_io", "bytes", "url"]
)
def test_parquet_reader_filepath_or_buffer(parquet_path_or_buf, src):
    expect = pd.read_parquet(parquet_path_or_buf("filepath"))
    got = cudf.read_parquet(parquet_path_or_buf(src))

    assert_eq(expect, got)


def create_parquet_source(df, src_type, fname):
    if src_type == "filepath":
        df.to_parquet(fname, engine="pyarrow")
        return str(fname)
    if src_type == "pathobj":
        df.to_parquet(fname, engine="pyarrow")
        return fname
    if src_type == "bytes_io":
        buffer = BytesIO()
        df.to_parquet(buffer, engine="pyarrow")
        return buffer
    if src_type == "bytes":
        buffer = BytesIO()
        df.to_parquet(buffer, engine="pyarrow")
        return buffer.getvalue()
    if src_type == "url":
        df.to_parquet(fname, engine="pyarrow")
        return pathlib.Path(fname).as_uri()


@pytest.mark.parametrize(
    "src", ["filepath", "pathobj", "bytes_io", "bytes", "url"]
)
def test_parquet_reader_multiple_files(tmpdir, src):
    test_pdf1 = make_pdf(nrows=1000, nvalids=1000 // 2)
    test_pdf2 = make_pdf(nrows=500)
    expect = pd.concat([test_pdf1, test_pdf2])

    src1 = create_parquet_source(test_pdf1, src, tmpdir.join("multi1.parquet"))
    src2 = create_parquet_source(test_pdf2, src, tmpdir.join("multi2.parquet"))
    got = cudf.read_parquet([src1, src2])

    assert_eq(expect, got)


def test_parquet_reader_reordered_columns(tmpdir):
    src = pd.DataFrame(
        {"name": ["cow", None, "duck", "fish", None], "id": [0, 1, 2, 3, 4]}
    )
    fname = tmpdir.join("test_parquet_reader_reordered_columns.parquet")
    src.to_parquet(fname)
    assert os.path.exists(fname)
    expect = pd.DataFrame(
        {"id": [0, 1, 2, 3, 4], "name": ["cow", None, "duck", "fish", None]}
    )
    got = cudf.read_parquet(fname, columns=["id", "name"])
    assert_eq(expect, got, check_dtype=False)


def test_parquet_reader_reordered_columns_mixed(tmpdir):
    src = pd.DataFrame(
        {
            "name": ["cow", None, "duck", "fish", None],
            "list0": [
                [[1, 2], [3, 4]],
                None,
                [[5, 6], None],
                [[1]],
                [[5], [6, None, 8]],
            ],
            "id": [0, 1, 2, 3, 4],
            "list1": [
                [[1, 2], [3, 4]],
                [[0, 0]],
                [[5, 6], [10, 12]],
                [[1]],
                [[5], [6, 8]],
            ],
        }
    )
    fname = tmpdir.join("test_parquet_reader_reordered_columns.parquet")
    src.to_parquet(fname)
    assert os.path.exists(fname)
    expect = pd.DataFrame(
        {
            "list1": [
                [[1, 2], [3, 4]],
                [[0, 0]],
                [[5, 6], [10, 12]],
                [[1]],
                [[5], [6, 8]],
            ],
            "id": [0, 1, 2, 3, 4],
            "list0": [
                [[1, 2], [3, 4]],
                None,
                [[5, 6], None],
                [[1]],
                [[5], [6, None, 8]],
            ],
            "name": ["cow", None, "duck", "fish", None],
        }
    )
    got = cudf.read_parquet(fname, columns=["list1", "id", "list0", "name"])
    assert_eq(expect, got, check_dtype=False)


def test_parquet_reader_list_basic(tmpdir):
    expect = pd.DataFrame({"a": [[[1, 2], [3, 4]], None, [[5, 6], None]]})
    fname = tmpdir.join("test_parquet_reader_list_basic.parquet")
    expect.to_parquet(fname)
    assert os.path.exists(fname)
    got = cudf.read_parquet(fname)
    assert_eq(expect, got)


def test_parquet_reader_list_table(tmpdir):
    expect = pd.DataFrame(
        {
            "a": [[[1, 2], [3, 4]], None, [[5, 6], None]],
            "b": [[None, None], None, [None, None]],
            "c": [[[1, 2, 3]], [[None]], [[], None]],
            "d": [[[]], [[None]], [[1, 2, 3], None]],
            "e": [[["cows"]], [["dogs"]], [["cats", "birds", "owls"], None]],
        }
    )
    fname = tmpdir.join("test_parquet_reader_list_table.parquet")
    expect.to_parquet(fname)
    assert os.path.exists(fname)
    got = cudf.read_parquet(fname)
    assert_eq(expect, got, check_dtype=False)


def int_gen(first_val, i):
    """
    Returns an integer based on an absolute index and a starting value. Used
    as input to `list_gen`.
    """
    return int(i + first_val)


strings = [
    "cats",
    "dogs",
    "cows",
    "birds",
    "fish",
    "sheep",
    "owls",
    "bears",
    "ants",
]


def string_gen(first_val, i):
    """
    Returns a string based on an absolute index and a starting value. Used as
    input to `list_gen`.
    """
    return strings[int_gen(first_val, i) % len(strings)]


def list_row_gen(
    gen, first_val, list_size, lists_per_row, include_validity=False
):
    """
    Generate a single row for a List<List<>> column based on input parameters.

    Args:
        gen: A callable which generates an individual leaf element based on an
            absolute index.
        first_val : Generate the column as if it had started at 'first_val'
            instead of 0.
        list_size : Size of each generated list.
        lists_per_row : Number of lists to generate per row.
        include_validity : Whether or not to include nulls as part of the
            column. If true, it will add a selection of nulls at both the
            topmost row level and at the leaf level.

    Returns:
        The generated list column.
    """

    def L(list_size, first_val):
        return [
            (gen(first_val, i) if i % 2 == 0 else None)
            if include_validity
            else (gen(first_val, i))
            for i in range(list_size)
        ]

    return [
        (L(list_size, first_val + (list_size * i)) if i % 2 == 0 else None)
        if include_validity
        else L(list_size, first_val + (list_size * i))
        for i in range(lists_per_row)
    ]


def list_gen(
    gen, skiprows, num_rows, lists_per_row, list_size, include_validity=False
):
    """
    Generate a list column based on input parameters.

    Args:
        gen: A callable which generates an individual leaf element based on an
            absolute index.
        skiprows : Generate the column as if it had started at 'skiprows'
            instead of 0. The intent here is to emulate the skiprows
            parameter of the parquet reader.
        num_rows : Number of rows to generate.  Again, this is to emulate the
            'num_rows' parameter of the parquet reader.
        lists_per_row : Number of lists to generate per row.
        list_size : Size of each generated list.
        include_validity : Whether or not to include nulls as part of the
            column. If true, it will add a selection of nulls at both the
            topmost row level and at the leaf level.

    Returns:
        The generated list column.
    """

    def L(list_size, first_val):
        return [
            (gen(first_val, i) if i % 2 == 0 else None)
            if include_validity
            else (gen(first_val, i))
            for i in range(list_size)
        ]

    def R(first_val, lists_per_row, list_size):
        return [
            L(list_size, first_val + (list_size * i))
            for i in range(lists_per_row)
        ]

    return [
        (
            R(
                lists_per_row * list_size * (i + skiprows),
                lists_per_row,
                list_size,
            )
            if (i + skiprows) % 2 == 0
            else None
        )
        if include_validity
        else R(
            lists_per_row * list_size * (i + skiprows),
            lists_per_row,
            list_size,
        )
        for i in range(num_rows)
    ]


def test_parquet_reader_list_large(tmpdir):
    expect = pd.DataFrame({"a": list_gen(int_gen, 0, 256, 80, 50)})
    fname = tmpdir.join("test_parquet_reader_list_large.parquet")
    expect.to_parquet(fname)
    assert os.path.exists(fname)
    got = cudf.read_parquet(fname)
    assert_eq(expect, got, check_dtype=False)


def test_parquet_reader_list_validity(tmpdir):
    expect = pd.DataFrame(
        {"a": list_gen(int_gen, 0, 256, 80, 50, include_validity=True)}
    )
    fname = tmpdir.join("test_parquet_reader_list_validity.parquet")
    expect.to_parquet(fname)
    assert os.path.exists(fname)
    got = cudf.read_parquet(fname)
    assert_eq(expect, got, check_dtype=False)


def test_parquet_reader_list_large_mixed(tmpdir):
    expect = pd.DataFrame(
        {
            "a": list_gen(string_gen, 0, 128, 80, 50),
            "b": list_gen(int_gen, 0, 128, 80, 50),
            "c": list_gen(int_gen, 0, 128, 80, 50, include_validity=True),
            "d": list_gen(string_gen, 0, 128, 80, 50, include_validity=True),
        }
    )
    fname = tmpdir.join("test_parquet_reader_list_large_mixed.parquet")
    expect.to_parquet(fname)
    assert os.path.exists(fname)
    got = cudf.read_parquet(fname)
    assert_eq(expect, got, check_dtype=False)


def test_parquet_reader_list_large_multi_rowgroup(tmpdir):
    # > 40 row groups
    num_rows = 100000
    num_docs = num_rows / 2
    num_categories = 1_000
    row_group_size = 1000

    cupy.random.seed(0)

    # generate a random pairing of doc: category
    documents = cudf.DataFrame(
        {
            "document_id": cupy.random.randint(num_docs, size=num_rows),
            "category_id": cupy.random.randint(num_categories, size=num_rows),
        }
    )

    # group categories by document_id to create a list column
    expect = documents.groupby("document_id").agg({"category_id": ["collect"]})
    expect.columns = expect.columns.get_level_values(0)
    expect.reset_index(inplace=True)

    # round trip the dataframe to/from parquet
    fname = tmpdir.join(
        "test_parquet_reader_list_large_multi_rowgroup.parquet"
    )
    expect.to_pandas().to_parquet(fname, row_group_size=row_group_size)
    got = cudf.read_parquet(fname)

    assert_eq(expect, got)


def test_parquet_reader_list_large_multi_rowgroup_nulls(tmpdir):
    # 25 row groups
    num_rows = 25000
    row_group_size = 1000

    expect = cudf.DataFrame(
        {"a": list_gen(int_gen, 0, num_rows, 3, 2, include_validity=True)}
    )

    # round trip the dataframe to/from parquet
    fname = tmpdir.join(
        "test_parquet_reader_list_large_multi_rowgroup_nulls.parquet"
    )
    expect.to_pandas().to_parquet(fname, row_group_size=row_group_size)
    assert os.path.exists(fname)
    got = cudf.read_parquet(fname)
    assert_eq(expect, got)


@pytest.mark.parametrize("skip", range(0, 128))
def test_parquet_reader_list_skiprows(skip, tmpdir):
    num_rows = 128
    src = pd.DataFrame(
        {
            "a": list_gen(int_gen, 0, num_rows, 80, 50),
            "b": list_gen(string_gen, 0, num_rows, 80, 50),
            "c": list_gen(int_gen, 0, num_rows, 80, 50, include_validity=True),
        }
    )
    fname = tmpdir.join("test_parquet_reader_list_skiprows.parquet")
    src.to_parquet(fname)
    assert os.path.exists(fname)

    expect = src.iloc[skip:]
    got = cudf.read_parquet(fname, skiprows=skip)
    assert_eq(expect, got, check_dtype=False)


@pytest.mark.parametrize("skip", range(0, 128))
def test_parquet_reader_list_num_rows(skip, tmpdir):
    num_rows = 128
    src = pd.DataFrame(
        {
            "a": list_gen(int_gen, 0, num_rows, 80, 50),
            "b": list_gen(string_gen, 0, num_rows, 80, 50),
            "c": list_gen(int_gen, 0, num_rows, 80, 50, include_validity=True),
            "d": list_gen(
                string_gen, 0, num_rows, 80, 50, include_validity=True
            ),
        }
    )
    fname = tmpdir.join("test_parquet_reader_list_num_rows.parquet")
    src.to_parquet(fname)
    assert os.path.exists(fname)

    rows_to_read = min(3, num_rows - skip)
    expect = src.iloc[skip:].head(rows_to_read)
    got = cudf.read_parquet(fname, skiprows=skip, num_rows=rows_to_read)
    assert_eq(expect, got, check_dtype=False)


def struct_gen(gen, skip_rows, num_rows, include_validity=False):
    """
    Generate a struct column based on input parameters.

    Args:
        gen: A array of callables which generate an individual row based on an
            absolute index.
        skip_rows : Generate the column as if it had started at 'skip_rows'
            instead of 0. The intent here is to emulate the skip_rows
            parameter of the parquet reader.
        num_fields : Number of fields in the struct.
        include_validity : Whether or not to include nulls as part of the
            column. If true, it will add a selection of nulls at both the
            field level and at the value level.

    Returns:
        The generated struct column.
    """

    def R(first_val, num_fields):
        return {
            "col"
            + str(f): (gen[f](first_val, first_val) if f % 4 != 0 else None)
            if include_validity
            else (gen[f](first_val, first_val))
            for f in range(len(gen))
        }

    return [
        (R((i + skip_rows), len(gen)) if (i + skip_rows) % 4 != 0 else None)
        if include_validity
        else R((i + skip_rows), len(gen))
        for i in range(num_rows)
    ]


@pytest.mark.parametrize(
    "data",
    [
        # struct
        [
            {"a": 1, "b": 2},
            {"a": 10, "b": 20},
            {"a": None, "b": 22},
            {"a": None, "b": None},
            {"a": 15, "b": None},
        ],
        # struct-of-list
        [
            {"a": 1, "b": 2, "c": [1, 2, 3]},
            {"a": 10, "b": 20, "c": [4, 5]},
            {"a": None, "b": 22, "c": [6]},
            {"a": None, "b": None, "c": None},
            {"a": 15, "b": None, "c": [-1, -2]},
            None,
            {"a": 100, "b": 200, "c": [-10, None, -20]},
        ],
        # list-of-struct
        [
            [{"a": 1, "b": 2}, {"a": 2, "b": 3}, {"a": 4, "b": 5}],
            None,
            [{"a": 10, "b": 20}],
            [{"a": 100, "b": 200}, {"a": None, "b": 300}, None],
        ],
        # struct-of-struct
        [
            {"a": 1, "b": {"inner_a": 10, "inner_b": 20}, "c": 2},
            {"a": 3, "b": {"inner_a": 30, "inner_b": 40}, "c": 4},
            {"a": 5, "b": {"inner_a": 50, "inner_b": None}, "c": 6},
            {"a": 7, "b": None, "c": 8},
            {"a": None, "b": {"inner_a": None, "inner_b": None}, "c": None},
            None,
            {"a": None, "b": {"inner_a": None, "inner_b": 100}, "c": 10},
        ],
    ],
)
def test_parquet_reader_struct_basic(tmpdir, data):
    expect = pa.Table.from_pydict({"struct": data})
    fname = tmpdir.join("test_parquet_reader_struct_basic.parquet")
    pa.parquet.write_table(expect, fname)
    assert os.path.exists(fname)
    got = cudf.read_parquet(fname)
    assert expect.equals(got.to_arrow())


def test_parquet_reader_struct_los_large(tmpdir):
    num_rows = 256
    list_size = 64
    data = [
        struct_gen([string_gen, int_gen, string_gen], 0, list_size, False)
        if i % 2 == 0
        else None
        for i in range(num_rows)
    ]
    expect = pa.Table.from_pydict({"los": data})
    fname = tmpdir.join("test_parquet_reader_struct_los_large.parquet")
    pa.parquet.write_table(expect, fname)
    assert os.path.exists(fname)
    got = cudf.read_parquet(fname)
    assert expect.equals(got.to_arrow())


@pytest.mark.parametrize(
    "params", [[3, 4, 32, False], [3, 4, 32, True], [100, 25, 256, True]]
)
def test_parquet_reader_struct_sol_table(tmpdir, params):
    # Struct<List<List>>
    lists_per_row = params[0]
    list_size = params[1]
    num_rows = params[2]
    include_validity = params[3]

    def list_gen_wrapped(x, y):
        return list_row_gen(
            int_gen, x * list_size * lists_per_row, list_size, lists_per_row
        )

    def string_list_gen_wrapped(x, y):
        return list_row_gen(
            string_gen,
            x * list_size * lists_per_row,
            list_size,
            lists_per_row,
            include_validity,
        )

    data = struct_gen(
        [int_gen, string_gen, list_gen_wrapped, string_list_gen_wrapped],
        0,
        num_rows,
        include_validity,
    )
    expect = pa.Table.from_pydict({"sol": data})
    fname = tmpdir.join("test_parquet_reader_struct_sol_table.parquet")
    pa.parquet.write_table(expect, fname)
    assert os.path.exists(fname)
    got = cudf.read_parquet(fname)
    assert expect.equals(got.to_arrow())


@pytest.mark.filterwarnings("ignore:Using CPU")
def test_parquet_writer_cpu_pyarrow(
    tmpdir, pdf_day_timestamps, gdf_day_timestamps
):
    pdf_fname = tmpdir.join("pdf.parquet")
    gdf_fname = tmpdir.join("gdf.parquet")

    if len(pdf_day_timestamps) == 0:
        pdf_day_timestamps = pdf_day_timestamps.reset_index(drop=True)
        gdf_day_timestamps = pdf_day_timestamps.reset_index(drop=True)

    pdf_day_timestamps.to_parquet(pdf_fname.strpath)
    gdf_day_timestamps.to_parquet(gdf_fname.strpath, engine="pyarrow")

    assert os.path.exists(pdf_fname)
    assert os.path.exists(gdf_fname)

    expect = pa.parquet.read_pandas(pdf_fname)
    got = pa.parquet.read_pandas(gdf_fname)

    assert_eq(expect, got)

    def clone_field(table, name, datatype):
        f = table.schema.field(name)
        return pa.field(f.name, datatype, f.nullable, f.metadata)

    # Pandas uses a datetime64[ns] while we use a datetime64[ms]
    for t in [expect, got]:
        for t_col in ["col_datetime64[ms]", "col_datetime64[us]"]:
            idx = t.schema.get_field_index(t_col)
            field = clone_field(t, t_col, pa.timestamp("ms"))
            t = t.set_column(idx, field, t.column(idx).cast(field.type))
            t = t.replace_schema_metadata()

    assert_eq(expect, got)


@pytest.mark.filterwarnings("ignore:Using CPU")
def test_parquet_writer_int96_timestamps(tmpdir, pdf, gdf):
    gdf_fname = tmpdir.join("gdf.parquet")

    if len(pdf) == 0:
        pdf = pdf.reset_index(drop=True)
        gdf = gdf.reset_index(drop=True)

    if "col_category" in pdf.columns:
        pdf = pdf.drop(columns=["col_category"])
    if "col_category" in gdf.columns:
        gdf = gdf.drop(columns=["col_category"])

    assert_eq(pdf, gdf)

    # Write out the gdf using the GPU accelerated writer with INT96 timestamps
    gdf.to_parquet(gdf_fname.strpath, index=None, int96_timestamps=True)

    assert os.path.exists(gdf_fname)

    expect = pdf
    got = pd.read_parquet(gdf_fname)

    # verify INT96 timestamps were converted back to the same data.
    assert_eq(expect, got, check_categorical=False)


def test_multifile_parquet_folder(tmpdir):

    test_pdf1 = make_pdf(nrows=10, nvalids=10 // 2)
    test_pdf2 = make_pdf(nrows=20)
    expect = pd.concat([test_pdf1, test_pdf2])

    sub_dir = tmpdir.mkdir("multi_part")
    print(os.listdir(sub_dir))
    print(os.listdir(tmpdir))
    print(os.listdir(tmpdir.join("multi_part")))
    create_parquet_source(
        test_pdf1, "filepath", tmpdir.join("multi_part/multi1.parquet")
    )
    create_parquet_source(
        test_pdf2, "filepath", tmpdir.join("multi_part/multi2.parquet")
    )
    print("After, ", os.listdir(sub_dir))
    print(os.listdir(tmpdir))
    print(os.listdir(tmpdir.join("multi_part")))
    got1 = cudf.read_parquet(tmpdir.join("multi_part/*.parquet"))
    assert_eq(expect, got1)

    got2 = cudf.read_parquet(tmpdir.join("multi_part"))
    assert_eq(expect, got2)


# Validates the metadata return path of the parquet writer
def test_parquet_writer_return_metadata(tmpdir, simple_gdf):
    gdf_fname = tmpdir.join("data1.parquet")

    # Write out the gdf using the GPU accelerated writer
    df_metadata = simple_gdf.to_parquet(
        gdf_fname.strpath, index=None, metadata_file_path="test/data1.parquet"
    )
    # Verify that we got a valid parquet signature in the initial metadata blob
    assert df_metadata.tobytes()[0:4] == b"PAR1"

    df_metadata_list1 = [df_metadata]
    df_metadata_list2 = [df_metadata, df_metadata]
    merged_metadata1 = merge_parquet_filemetadata(df_metadata_list1)
    merged_metadata2 = merge_parquet_filemetadata(df_metadata_list2)

    # Verify that we got a valid parquet signature in the final metadata blob
    assert merged_metadata1.tobytes()[0:4] == b"PAR1"
    assert merged_metadata2.tobytes()[0:4] == b"PAR1"

    # Make sure aggregation is combining metadata correctly
    fmd1 = pa.parquet.ParquetFile(BytesIO(merged_metadata1.tobytes())).metadata
    fmd2 = pa.parquet.ParquetFile(BytesIO(merged_metadata2.tobytes())).metadata
    assert fmd2.num_columns == fmd1.num_columns
    assert fmd2.num_rows == 2 * fmd1.num_rows
    assert fmd2.num_row_groups == 2 * fmd1.num_row_groups


# Validates the integrity of the GPU accelerated parquet writer.
def test_parquet_writer_gpu_none_index(tmpdir, simple_pdf, simple_gdf):
    gdf_fname = tmpdir.join("gdf.parquet")
    pdf_fname = tmpdir.join("pdf.parquet")

    assert_eq(simple_pdf, simple_gdf)

    # Write out the gdf using the GPU accelerated writer
    simple_gdf.to_parquet(gdf_fname.strpath, index=None)
    simple_pdf.to_parquet(pdf_fname.strpath, index=None)

    assert os.path.exists(gdf_fname)
    assert os.path.exists(pdf_fname)

    expect = pd.read_parquet(pdf_fname)
    got = pd.read_parquet(gdf_fname)

    assert_eq(expect, got, check_categorical=False)


def test_parquet_writer_gpu_true_index(tmpdir, simple_pdf, simple_gdf):
    gdf_fname = tmpdir.join("gdf.parquet")
    pdf_fname = tmpdir.join("pdf.parquet")

    assert_eq(simple_pdf, simple_gdf)

    # Write out the gdf using the GPU accelerated writer
    simple_gdf.to_parquet(gdf_fname.strpath, index=True)
    simple_pdf.to_parquet(pdf_fname.strpath, index=True)

    assert os.path.exists(gdf_fname)
    assert os.path.exists(pdf_fname)

    expect = pd.read_parquet(pdf_fname)
    got = pd.read_parquet(gdf_fname)

    assert_eq(expect, got, check_categorical=False)


def test_parquet_writer_gpu_false_index(tmpdir, simple_pdf, simple_gdf):
    gdf_fname = tmpdir.join("gdf.parquet")
    pdf_fname = tmpdir.join("pdf.parquet")

    assert_eq(simple_pdf, simple_gdf)

    # Write out the gdf using the GPU accelerated writer
    simple_gdf.to_parquet(gdf_fname.strpath, index=False)
    simple_pdf.to_parquet(pdf_fname.strpath, index=False)

    assert os.path.exists(gdf_fname)
    assert os.path.exists(pdf_fname)

    expect = pd.read_parquet(pdf_fname)
    got = pd.read_parquet(gdf_fname)

    assert_eq(expect, got, check_categorical=False)


def test_parquet_writer_gpu_multi_index(tmpdir, simple_pdf, simple_gdf):
    gdf_fname = tmpdir.join("gdf.parquet")
    pdf_fname = tmpdir.join("pdf.parquet")

    simple_pdf = simple_pdf.set_index(["col_bool", "col_int8"])
    simple_gdf = simple_gdf.set_index(["col_bool", "col_int8"])

    assert_eq(simple_pdf, simple_gdf)

    print("PDF Index Type: " + str(type(simple_pdf.index)))
    print("GDF Index Type: " + str(type(simple_gdf.index)))

    # Write out the gdf using the GPU accelerated writer
    simple_gdf.to_parquet(gdf_fname.strpath, index=None)
    simple_pdf.to_parquet(pdf_fname.strpath, index=None)

    assert os.path.exists(gdf_fname)
    assert os.path.exists(pdf_fname)

    expect = pd.read_parquet(pdf_fname)
    got = pd.read_parquet(gdf_fname)

    assert_eq(expect, got, check_categorical=False)


def test_parquet_writer_gpu_chunked(tmpdir, simple_pdf, simple_gdf):
    gdf_fname = tmpdir.join("gdf.parquet")

    writer = ParquetWriter(gdf_fname)
    writer.write_table(simple_gdf)
    writer.write_table(simple_gdf)
    writer.close()

    assert_eq(pd.read_parquet(gdf_fname), pd.concat([simple_pdf, simple_pdf]))


def test_parquet_write_bytes_io(simple_gdf):
    output = BytesIO()
    simple_gdf.to_parquet(output)
    assert_eq(cudf.read_parquet(output), simple_gdf)


def test_parquet_writer_bytes_io(simple_gdf):
    output = BytesIO()

    writer = ParquetWriter(output)
    writer.write_table(simple_gdf)
    writer.write_table(simple_gdf)
    writer.close()

    assert_eq(cudf.read_parquet(output), cudf.concat([simple_gdf, simple_gdf]))


@pytest.mark.parametrize("filename", ["myfile.parquet", None])
@pytest.mark.parametrize("cols", [["b"], ["c", "b"]])
def test_parquet_write_partitioned(tmpdir_factory, cols, filename):
    # Checks that write_to_dataset is wrapping to_parquet
    # as expected
    gdf_dir = str(tmpdir_factory.mktemp("gdf_dir"))
    pdf_dir = str(tmpdir_factory.mktemp("pdf_dir"))
    size = 100
    pdf = pd.DataFrame(
        {
            "a": np.arange(0, stop=size, dtype="int64"),
            "b": np.random.choice(list("abcd"), size=size),
            "c": np.random.choice(np.arange(4), size=size),
        }
    )
    pdf.to_parquet(pdf_dir, index=False, partition_cols=cols)
    gdf = cudf.from_pandas(pdf)
    gdf.to_parquet(
        gdf_dir, index=False, partition_cols=cols, partition_file_name=filename
    )

    # Use pandas since dataset may be partitioned
    expect = pd.read_parquet(pdf_dir)
    got = pd.read_parquet(gdf_dir)
    assert_eq(expect, got)

    # If filename is specified, check that it is correct
    if filename:
        for _, _, files in os.walk(gdf_dir):
            for fn in files:
                assert fn == filename


@pytest.mark.parametrize("cols", [None, ["b"]])
def test_parquet_write_to_dataset(tmpdir_factory, cols):
    dir1 = tmpdir_factory.mktemp("dir1")
    dir2 = tmpdir_factory.mktemp("dir2")
    if cols is None:
        dir1 = dir1.join("file.pq")
        dir2 = dir2.join("file.pq")
    dir1 = str(dir1)
    dir2 = str(dir2)

    size = 100
    gdf = cudf.DataFrame(
        {
            "a": np.arange(0, stop=size),
            "b": np.random.choice(np.arange(4), size=size),
        }
    )
    gdf.to_parquet(dir1, partition_cols=cols)
    cudf.io.write_to_dataset(gdf, dir2, partition_cols=cols)

    # cudf read_parquet cannot handle partitioned dataset
    expect = pd.read_parquet(dir1)
    got = pd.read_parquet(dir2)
    assert_eq(expect, got)

    gdf = cudf.DataFrame(
        {
            "a": cudf.Series([1, 2, 3]),
            "b": cudf.Series([1, 2, 3]),
            "c": cudf.Series(["a", "b", "c"], dtype="category"),
        }
    )
    with pytest.raises(ValueError):
        gdf.to_parquet(dir1, partition_cols=cols)


def test_parquet_writer_chunked_metadata(tmpdir, simple_pdf, simple_gdf):
    gdf_fname = tmpdir.join("gdf.parquet")
    test_path = "test/path"

    writer = ParquetWriter(gdf_fname)
    writer.write_table(simple_gdf)
    writer.write_table(simple_gdf)
    meta_byte_array = writer.close(metadata_file_path=test_path)
    fmd = pq.ParquetFile(BytesIO(meta_byte_array)).metadata

    assert fmd.num_rows == 2 * len(simple_gdf)
    assert fmd.num_row_groups == 2

    for r in range(fmd.num_row_groups):
        for c in range(fmd.num_columns):
            assert fmd.row_group(r).column(c).file_path == test_path


def test_write_read_cudf(tmpdir, pdf):
    file_path = tmpdir.join("cudf.parquet")
    if "col_category" in pdf.columns:
        pdf = pdf.drop(columns=["col_category"])

    gdf = cudf.from_pandas(pdf)
    gdf.to_parquet(file_path)
    gdf = cudf.read_parquet(file_path)

    assert_eq(gdf, pdf, check_index_type=False if pdf.empty else True)


def test_write_cudf_read_pandas_pyarrow(tmpdir, pdf):
    cudf_path = tmpdir.join("cudf.parquet")
    pandas_path = tmpdir.join("pandas.parquet")

    if "col_category" in pdf.columns:
        pdf = pdf.drop(columns=["col_category"])

    df = cudf.from_pandas(pdf)

    df.to_parquet(cudf_path)
    pdf.to_parquet(pandas_path)

    cudf_res = pd.read_parquet(cudf_path)
    pd_res = pd.read_parquet(pandas_path)

    assert_eq(pd_res, cudf_res, check_index_type=False if pdf.empty else True)

    cudf_res = pa.parquet.read_table(
        cudf_path, use_pandas_metadata=True
    ).to_pandas()
    pd_res = pa.parquet.read_table(
        pandas_path, use_pandas_metadata=True
    ).to_pandas()

    assert_eq(cudf_res, pd_res, check_index_type=False if pdf.empty else True)


def test_parquet_writer_criteo(tmpdir):
    # To run this test, download the day 0 of criteo dataset from
    # http://labs.criteo.com/2013/12/download-terabyte-click-logs/
    # and place the uncompressed dataset in the home directory
    fname = os.path.expanduser("~/day_0")
    if not os.path.isfile(fname):
        pytest.skip("Local criteo day 0 tsv file is not found")

    cudf_path = tmpdir.join("cudf.parquet")

    cont_names = ["I" + str(x) for x in range(1, 14)]
    cat_names = ["C" + str(x) for x in range(1, 27)]
    cols = ["label"] + cont_names + cat_names

    df = cudf.read_csv(fname, sep="\t", names=cols, byte_range=(0, 1000000000))
    df = df.drop(columns=cont_names)

    df.to_parquet(cudf_path)


def test_trailing_nans(datadir, tmpdir):
    fname = "trailing_nans.parquet"
    file_path = datadir / fname
    cu_df = cudf.read_parquet(file_path)

    tmp_file_path = tmpdir.join(fname)
    cu_df.to_parquet(tmp_file_path)

    pd.read_parquet(tmp_file_path)


def test_parquet_writer_sliced(tmpdir):
    cudf_path = tmpdir.join("cudf.parquet")

    df = pd.DataFrame()
    df["String"] = np.array(["Alpha", "Beta", "Gamma", "Delta"])
    df = cudf.from_pandas(df)

    df_select = df.iloc[1:3]

    df_select.to_parquet(cudf_path)
    assert_eq(cudf.read_parquet(cudf_path), df_select)


def test_parquet_writer_list_basic(tmpdir):
    expect = pd.DataFrame({"a": [[[1, 2], [3, 4]], None, [[5, 6], None]]})
    fname = tmpdir.join("test_parquet_writer_list_basic.parquet")

    gdf = cudf.from_pandas(expect)

    gdf.to_parquet(fname)
    assert os.path.exists(fname)

    got = pd.read_parquet(fname)
    assert_eq(expect, got)


def test_parquet_writer_list_large(tmpdir):
    expect = pd.DataFrame({"a": list_gen(int_gen, 0, 256, 80, 50)})
    fname = tmpdir.join("test_parquet_writer_list_large.parquet")

    gdf = cudf.from_pandas(expect)

    gdf.to_parquet(fname)
    assert os.path.exists(fname)

    got = pd.read_parquet(fname)
    assert_eq(expect, got)


def test_parquet_writer_list_large_mixed(tmpdir):
    expect = pd.DataFrame(
        {
            "a": list_gen(string_gen, 0, 128, 80, 50),
            "b": list_gen(int_gen, 0, 128, 80, 50),
            "c": list_gen(int_gen, 0, 128, 80, 50, include_validity=True),
            "d": list_gen(string_gen, 0, 128, 80, 50, include_validity=True),
        }
    )
    fname = tmpdir.join("test_parquet_writer_list_large_mixed.parquet")
    gdf = cudf.from_pandas(expect)

    gdf.to_parquet(fname)
    assert os.path.exists(fname)

    got = pd.read_parquet(fname)
    assert_eq(expect, got)


@pytest.mark.parametrize("engine", ["cudf", "pyarrow"])
def test_parquet_nullable_boolean(tmpdir, engine):
    pandas_path = tmpdir.join("pandas_bools.parquet")

    pdf = pd.DataFrame(
        {
            "a": pd.Series(
                [True, False, None, True, False], dtype=pd.BooleanDtype()
            )
        }
    )
    expected_gdf = cudf.DataFrame({"a": [True, False, None, True, False]})

    pdf.to_parquet(pandas_path)
    actual_gdf = cudf.read_parquet(pandas_path, engine=engine)

    assert_eq(actual_gdf, expected_gdf)


@pytest.mark.parametrize(
    "pdf",
    [
        pd.DataFrame(index=[1, 2, 3]),
        pytest.param(
            pd.DataFrame(index=pd.RangeIndex(0, 10, 1)),
            marks=pytest.mark.xfail(
                reason="https://issues.apache.org/jira/browse/ARROW-10643"
            ),
        ),
        pd.DataFrame({"a": [1, 2, 3]}, index=[0.43534, 345, 0.34534]),
        pd.DataFrame(
            {"b": [11, 22, 33], "c": ["a", "b", "c"]},
            index=pd.Index(["a", "b", "c"], name="custom name"),
        ),
        pd.DataFrame(
            {"a": [10, 11, 12], "b": [99, 88, 77]},
            index=pd.RangeIndex(12, 17, 2),
        ),
        pd.DataFrame(
            {"b": [99, 88, 77]},
            index=pd.RangeIndex(22, 27, 2, name="hello index"),
        ),
        pd.DataFrame(index=pd.Index(["a", "b", "c"], name="custom name")),
        pd.DataFrame(
            {"a": ["a", "bb", "cc"], "b": [10, 21, 32]},
            index=pd.MultiIndex.from_tuples([[1, 2], [10, 11], [15, 16]]),
        ),
        pd.DataFrame(
            {"a": ["a", "bb", "cc"], "b": [10, 21, 32]},
            index=pd.MultiIndex.from_tuples(
                [[1, 2], [10, 11], [15, 16]], names=["first", "second"]
            ),
        ),
    ],
)
@pytest.mark.parametrize("index", [None, True, False])
def test_parquet_index(tmpdir, pdf, index):
    pandas_path = tmpdir.join("pandas_index.parquet")
    cudf_path = tmpdir.join("pandas_index.parquet")

    gdf = cudf.from_pandas(pdf)

    pdf.to_parquet(pandas_path, index=index)
    gdf.to_parquet(cudf_path, index=index)

    expected = pd.read_parquet(cudf_path)
    actual = cudf.read_parquet(cudf_path)

    assert_eq(expected, actual)

    expected = pd.read_parquet(pandas_path)
    actual = cudf.read_parquet(pandas_path)

    assert_eq(expected, actual)


@pytest.mark.parametrize("engine", ["cudf", "pyarrow"])
def test_parquet_allnull_str(tmpdir, engine):
    pandas_path = tmpdir.join("pandas_allnulls.parquet")

    pdf = pd.DataFrame(
        {"a": pd.Series([None, None, None, None, None], dtype="str")}
    )
    expected_gdf = cudf.DataFrame(
        {"a": cudf.Series([None, None, None, None, None], dtype="str")}
    )

    pdf.to_parquet(pandas_path)
    actual_gdf = cudf.read_parquet(pandas_path, engine=engine)

    assert_eq(actual_gdf, expected_gdf)


def normalized_equals(value1, value2):
    if isinstance(value1, pd.Timestamp):
        value1 = value1.to_pydatetime()
    if isinstance(value2, pd.Timestamp):
        value2 = value2.to_pydatetime()
    if isinstance(value1, datetime.datetime):
        value1 = value1.replace(tzinfo=None)
    if isinstance(value2, datetime.datetime):
        value2 = value2.replace(tzinfo=None)

    # if one is datetime then both values are datetimes now
    if isinstance(value1, datetime.datetime):
        return value1 == value2

    # Compare integers with floats now
    if isinstance(value1, float) or isinstance(value2, float):
        return math.isclose(value1, value2)

    return value1 == value2


def test_parquet_writer_statistics(tmpdir, pdf):
    file_path = tmpdir.join("cudf.parquet")
    if "col_category" in pdf.columns:
        pdf = pdf.drop(columns=["col_category", "col_bool"])

    gdf = cudf.from_pandas(pdf)
    gdf.to_parquet(file_path, index=False)

    # Read back from pyarrow
    pq_file = pq.ParquetFile(file_path)
    # verify each row group's statistics
    for rg in range(0, pq_file.num_row_groups):
        pd_slice = pq_file.read_row_group(rg).to_pandas()

        # statistics are per-column. So need to verify independently
        for i, col in enumerate(pd_slice):
            stats = pq_file.metadata.row_group(rg).column(i).statistics

            actual_min = pd_slice[col].min()
            stats_min = stats.min
            assert normalized_equals(actual_min, stats_min)

            actual_max = pd_slice[col].max()
            stats_max = stats.max
            assert normalized_equals(actual_max, stats_max)


def test_parquet_writer_list_statistics(tmpdir):
    df = pd.DataFrame(
        {
            "a": list_gen(string_gen, 0, 128, 80, 50),
            "b": list_gen(int_gen, 0, 128, 80, 50),
            "c": list_gen(int_gen, 0, 128, 80, 50, include_validity=True),
            "d": list_gen(string_gen, 0, 128, 80, 50, include_validity=True),
        }
    )
    fname = tmpdir.join("test_parquet_writer_list_statistics.parquet")
    gdf = cudf.from_pandas(df)

    gdf.to_parquet(fname)
    assert os.path.exists(fname)

    # Read back from pyarrow
    pq_file = pq.ParquetFile(fname)
    # verify each row group's statistics
    for rg in range(0, pq_file.num_row_groups):
        pd_slice = pq_file.read_row_group(rg).to_pandas()

        # statistics are per-column. So need to verify independently
        for i, col in enumerate(pd_slice):
            stats = pq_file.metadata.row_group(rg).column(i).statistics

            actual_min = cudf.Series(pd_slice[col].explode().explode()).min()
            stats_min = stats.min
            assert normalized_equals(actual_min, stats_min)

            actual_max = cudf.Series(pd_slice[col].explode().explode()).max()
            stats_max = stats.max
            assert normalized_equals(actual_max, stats_max)<|MERGE_RESOLUTION|>--- conflicted
+++ resolved
@@ -1,17 +1,9 @@
 # Copyright (c) 2019-2020, NVIDIA CORPORATION.
-<<<<<<< HEAD
-=======
-
->>>>>>> f137ed17
 import datetime
 import math
 import os
 import pathlib
 import random
-<<<<<<< HEAD
-=======
-from glob import glob
->>>>>>> f137ed17
 from io import BytesIO
 from string import ascii_letters
 
