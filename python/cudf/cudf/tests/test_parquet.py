# Copyright (c) 2019-2020, NVIDIA CORPORATION.

import os
import pathlib
import random
import datetime
import math
from glob import glob
from io import BytesIO
from string import ascii_letters

import cupy
import numpy as np
import pandas as pd
import pyarrow as pa
import pytest
from packaging import version
from pyarrow import parquet as pq

import cudf
from cudf.io.parquet import ParquetWriter, merge_parquet_filemetadata
from cudf.tests import dataset_generator as dg
from cudf.tests.utils import assert_eq


@pytest.fixture(scope="module")
def datadir(datadir):
    return datadir / "parquet"


@pytest.fixture(params=[1, 5, 10, 100])
def simple_pdf(request):
    types = [
        "bool",
        "int8",
        "int16",
        "int32",
        "int64",
        "uint8",
        "uint16",
        # "uint32", pandas promotes uint32 to int64
        # https://issues.apache.org/jira/browse/ARROW-9215
        "uint64",
        "float32",
        "float64",
    ]
    renamer = {
        "C_l0_g" + str(idx): "col_" + val for (idx, val) in enumerate(types)
    }
    typer = {"col_" + val: val for val in types}
    ncols = len(types)
    nrows = request.param

    # Create a pandas dataframe with random data of mixed types
    test_pdf = pd._testing.makeCustomDataframe(
        nrows=nrows, ncols=ncols, data_gen_f=lambda r, c: r, r_idx_type="i"
    )
    # Delete the name of the column index, and rename the row index
    test_pdf.columns.name = None
    test_pdf.index.name = "test_index"

    # Cast all the column dtypes to objects, rename them, and then cast to
    # appropriate types
    test_pdf = test_pdf.astype("object").rename(renamer, axis=1).astype(typer)

    return test_pdf


@pytest.fixture
def simple_gdf(simple_pdf):
    return cudf.DataFrame.from_pandas(simple_pdf)


def build_pdf(num_columns, day_resolution_timestamps):
    types = [
        "bool",
        "int8",
        "int16",
        "int32",
        "int64",
        "uint8",
        "uint16",
        # "uint32", pandas promotes uint32 to int64
        # https://issues.apache.org/jira/browse/ARROW-9215
        "uint64",
        "float32",
        "float64",
        "datetime64[ms]",
        "datetime64[us]",
        "str",
    ]
    renamer = {
        "C_l0_g" + str(idx): "col_" + val for (idx, val) in enumerate(types)
    }
    typer = {"col_" + val: val for val in types}
    ncols = len(types)
    nrows = num_columns.param

    # Create a pandas dataframe with random data of mixed types
    test_pdf = pd._testing.makeCustomDataframe(
        nrows=nrows, ncols=ncols, data_gen_f=lambda r, c: r, r_idx_type="i"
    )
    # Delete the name of the column index, and rename the row index
    test_pdf.columns.name = None
    test_pdf.index.name = "test_index"

    # Cast all the column dtypes to objects, rename them, and then cast to
    # appropriate types
    test_pdf = test_pdf.rename(renamer, axis=1).astype(typer)

    # make datetime64's a little more interesting by increasing the range of
    # dates note that pandas will convert these to ns timestamps, so care is
    # taken to avoid overflowing a ns timestamp. There is also the ability to
    # request timestamps be whole days only via `day_resolution_timestamps`.
    for t in [
        {
            "name": "datetime64[ms]",
            "nsDivisor": 1000000,
            "dayModulus": 86400000,
        },
        {
            "name": "datetime64[us]",
            "nsDivisor": 1000,
            "dayModulus": 86400000000,
        },
    ]:
        data = [
            np.random.randint(0, (0x7FFFFFFFFFFFFFFF / t["nsDivisor"]))
            for i in range(nrows)
        ]
        if day_resolution_timestamps:
            data = [int(d / t["dayModulus"]) * t["dayModulus"] for d in data]
        test_pdf["col_" + t["name"]] = pd.Series(
            np.asarray(data, dtype=t["name"])
        )

    # Create non-numeric categorical data otherwise parquet may typecast it
    data = [ascii_letters[np.random.randint(0, 52)] for i in range(nrows)]
    test_pdf["col_category"] = pd.Series(data, dtype="category")

    # Create non-numeric str data
    data = [ascii_letters[np.random.randint(0, 52)] for i in range(nrows)]
    test_pdf["col_str"] = pd.Series(data, dtype="str")

    return test_pdf


@pytest.fixture(params=[0, 1, 10, 100])
def pdf(request):
    return build_pdf(request, False)


@pytest.fixture(params=[0, 1, 10, 100])
def pdf_day_timestamps(request):
    return build_pdf(request, True)


@pytest.fixture
def gdf(pdf):
    return cudf.DataFrame.from_pandas(pdf)


@pytest.fixture
def gdf_day_timestamps(pdf_day_timestamps):
    return cudf.DataFrame.from_pandas(pdf_day_timestamps)


@pytest.fixture(params=["snappy", "gzip", "brotli", None, np.str_("snappy")])
def parquet_file(request, tmp_path_factory, pdf):
    fname = tmp_path_factory.mktemp("parquet") / "test.parquet"
    pdf.to_parquet(fname, engine="pyarrow", compression=request.param)
    return fname


@pytest.fixture(scope="module")
def rdg_seed():
    return int(os.environ.get("TEST_CUDF_RDG_SEED", "42"))


def make_pdf(nrows, ncolumns=1, nvalids=0, dtype=np.int64):
    test_pdf = pd._testing.makeCustomDataframe(
        nrows=nrows,
        ncols=1,
        data_gen_f=lambda r, c: r,
        dtype=dtype,
        r_idx_type="i",
    )
    test_pdf.columns.name = None

    # Randomly but reproducibly mark subset of rows as invalid
    random.seed(1337)
    mask = random.sample(range(nrows), nvalids)
    test_pdf[test_pdf.index.isin(mask)] = np.NaN

    return test_pdf


@pytest.fixture
def parquet_path_or_buf(datadir):
    fname = datadir / "spark_timestamp.snappy.parquet"
    try:
        with open(fname, "rb") as f:
            buffer = BytesIO(f.read())
    except Exception as excpr:
        if type(excpr).__name__ == "FileNotFoundError":
            pytest.skip(".parquet file is not found")
        else:
            print(type(excpr).__name__)

    def _make_parquet_path_or_buf(src):
        if src == "filepath":
            return str(fname)
        if src == "pathobj":
            return fname
        if src == "bytes_io":
            return buffer
        if src == "bytes":
            return buffer.getvalue()
        if src == "url":
            return fname.as_uri()

        raise ValueError("Invalid source type")

    yield _make_parquet_path_or_buf


@pytest.mark.filterwarnings("ignore:Using CPU")
@pytest.mark.parametrize("engine", ["pyarrow", "cudf"])
@pytest.mark.parametrize(
    "columns",
    [
        ["col_int8"],
        ["col_category"],
        ["col_int32", "col_float32"],
        ["col_int16", "col_float64", "col_int8"],
        None,
    ],
)
def test_parquet_reader_basic(parquet_file, columns, engine):
    expect = pd.read_parquet(parquet_file, columns=columns)
    got = cudf.read_parquet(parquet_file, engine=engine, columns=columns)
    if len(expect) == 0:
        expect = expect.reset_index(drop=True)
        got = got.reset_index(drop=True)
        if "col_category" in expect.columns:
            expect["col_category"] = expect["col_category"].astype("category")

    # PANDAS returns category objects whereas cuDF returns hashes
    if engine == "cudf":
        if "col_category" in expect.columns:
            expect = expect.drop(columns=["col_category"])
        if "col_category" in got.columns:
            got = got.drop(columns=["col_category"])

    assert_eq(expect, got, check_categorical=False)


@pytest.mark.filterwarnings("ignore:Using CPU")
@pytest.mark.parametrize("engine", ["cudf"])
def test_parquet_reader_empty_pandas_dataframe(tmpdir, engine):
    df = pd.DataFrame()
    fname = tmpdir.join("test_pq_reader_empty_pandas_dataframe.parquet")
    df.to_parquet(fname)
    assert os.path.exists(fname)
    expect = pd.read_parquet(fname)
    got = cudf.read_parquet(fname, engine=engine)
    expect = expect.reset_index(drop=True)
    got = got.reset_index(drop=True)

    assert_eq(expect, got)


@pytest.mark.parametrize("has_null", [False, True])
@pytest.mark.parametrize("strings_to_categorical", [False, True, None])
def test_parquet_reader_strings(tmpdir, strings_to_categorical, has_null):
    df = pd.DataFrame(
        [(1, "aaa", 9.0), (2, "bbb", 8.0), (3, "ccc", 7.0)],
        columns=pd.Index(list("abc")),
    )
    if has_null:
        df.at[1, "b"] = None
    fname = tmpdir.join("test_pq_reader_strings.parquet")
    df.to_parquet(fname)
    assert os.path.exists(fname)

    if strings_to_categorical is not None:
        gdf = cudf.read_parquet(
            fname, engine="cudf", strings_to_categorical=strings_to_categorical
        )
    else:
        gdf = cudf.read_parquet(fname, engine="cudf")

    if strings_to_categorical:
        if has_null:
            hash_ref = [989983842, None, 1169108191]
        else:
            hash_ref = [989983842, 429364346, 1169108191]
        assert gdf["b"].dtype == np.dtype("int32")
        assert_eq(
            gdf["b"], cudf.Series(hash_ref, dtype=np.dtype("int32"), name="b")
        )
    else:
        assert gdf["b"].dtype == np.dtype("object")
        assert_eq(gdf["b"], df["b"])


@pytest.mark.parametrize("columns", [None, ["b"]])
@pytest.mark.parametrize("index_col", ["b", "Nameless", None])
def test_parquet_reader_index_col(tmpdir, index_col, columns):
    df = pd.DataFrame({"a": range(3), "b": range(3, 6), "c": range(6, 9)})

    if index_col is None:
        # No index column
        df.reset_index(drop=True, inplace=True)
    elif index_col == "Nameless":
        # Index column but no name
        df.set_index("a", inplace=True)
        df.index.name = None
    else:
        # Index column as normal
        df.set_index(index_col, inplace=True)

    fname = tmpdir.join("test_pq_reader_index_col.parquet")

    # PANDAS' PyArrow backend always writes the index unless disabled
    df.to_parquet(fname, index=(False if index_col is None else True))
    assert os.path.exists(fname)

    pdf = pd.read_parquet(fname, columns=columns)
    gdf = cudf.read_parquet(fname, engine="cudf", columns=columns)

    assert_eq(pdf, gdf, check_categorical=False)


@pytest.mark.parametrize("pandas_compat", [True, False])
@pytest.mark.parametrize(
    "columns", [["a"], ["d"], ["a", "b"], ["a", "d"], None]
)
def test_parquet_reader_pandas_metadata(tmpdir, columns, pandas_compat):
    df = pd.DataFrame(
        {
            "a": range(6, 9),
            "b": range(3, 6),
            "c": range(6, 9),
            "d": ["abc", "def", "xyz"],
        }
    )
    df.set_index("b", inplace=True)

    fname = tmpdir.join("test_pq_reader_pandas_metadata.parquet")
    df.to_parquet(fname)
    assert os.path.exists(fname)

    # PANDAS `read_parquet()` and PyArrow `read_pandas()` always includes index
    # Instead, directly use PyArrow to optionally omit the index
    expect = pa.parquet.read_table(
        fname, columns=columns, use_pandas_metadata=pandas_compat
    ).to_pandas()
    got = cudf.read_parquet(
        fname, columns=columns, use_pandas_metadata=pandas_compat
    )

    if pandas_compat or columns is None or "b" in columns:
        assert got.index.name == "b"
    else:
        assert got.index.name is None
    assert_eq(expect, got, check_categorical=False)


def test_parquet_read_metadata(tmpdir, pdf):
    def num_row_groups(rows, group_size):
        return max(1, (rows + (group_size - 1)) // group_size)

    fname = tmpdir.join("metadata.parquet")
    row_group_size = 5
    pdf.to_parquet(fname, compression="snappy", row_group_size=row_group_size)

    num_rows, row_groups, col_names = cudf.io.read_parquet_metadata(fname)

    assert num_rows == len(pdf.index)
    assert row_groups == num_row_groups(num_rows, row_group_size)
    for a, b in zip(col_names, pdf.columns):
        assert a == b


def test_parquet_read_filtered(tmpdir, rdg_seed):
    # Generate data
    fname = tmpdir.join("filtered.parquet")
    dg.generate(
        fname,
        dg.Parameters(
            num_rows=2048,
            column_parameters=[
                dg.ColumnParameters(
                    cardinality=40,
                    null_frequency=0.05,
                    generator=lambda g: [g.address.city() for _ in range(40)],
                    is_sorted=False,
                ),
                dg.ColumnParameters(
                    40,
                    0.2,
                    lambda g: [g.person.age() for _ in range(40)],
                    True,
                ),
            ],
            seed=rdg_seed,
        ),
        format={"name": "parquet", "row_group_size": 64},
    )

    # Get dataframes to compare
    df = cudf.read_parquet(fname)
    df_filtered = cudf.read_parquet(fname, filters=[("1", ">", 60)])
    # PyArrow's read_table function does row-group-level filtering in addition
    # to applying given filters once the table has been read into memory.
    # Because of this, we aren't using PyArrow as a reference for testing our
    # row-group selection method since the only way to only select row groups
    # with PyArrow is with the method we use and intend to test.
    tbl_filtered = pq.read_table(
        fname, filters=[("1", ">", 60)], use_legacy_dataset=False
    )

    assert_eq(cudf.io.read_parquet_metadata(fname)[1], 2048 / 64)
    print(len(df_filtered))
    print(len(tbl_filtered))
    assert len(df_filtered) < len(df)
    assert len(tbl_filtered) <= len(df_filtered)


def test_parquet_read_filtered_everything(tmpdir):
    # Generate data
    fname = tmpdir.join("filtered_everything.parquet")
    df = pd.DataFrame({"x": range(10), "y": list("aabbccddee")})
    df.to_parquet(fname, row_group_size=2)

    # Check filter
    df_filtered = cudf.read_parquet(fname, filters=[("x", "==", 12)])
    assert_eq(len(df_filtered), 0)
    assert_eq(df_filtered["x"].dtype, "int64")
    assert_eq(df_filtered["y"].dtype, "object")


def test_parquet_read_filtered_multiple_files(tmpdir):
    # Generate data
    fname_0 = tmpdir.join("filtered_multiple_files_0.parquet")
    df = pd.DataFrame({"x": range(10), "y": list("aabbccddee")})
    df.to_parquet(fname_0, row_group_size=2)
    fname_1 = tmpdir.join("filtered_multiple_files_1.parquet")
    df = pd.DataFrame({"x": range(10), "y": list("aaccccddee")})
    df.to_parquet(fname_1, row_group_size=2)
    fname_2 = tmpdir.join("filtered_multiple_files_2.parquet")
    df = pd.DataFrame(
        {"x": [0, 1, 9, 9, 4, 5, 6, 7, 8, 9], "y": list("aabbzzddee")}
    )
    df.to_parquet(fname_2, row_group_size=2)

    # Check filter
    filtered_df = cudf.read_parquet(
        [fname_0, fname_1, fname_2], filters=[("x", "==", 2)]
    )
    assert_eq(
        filtered_df, cudf.DataFrame({"x": [2, 3, 2, 3], "y": list("bbcc")})
    )


@pytest.mark.skipif(
    version.parse(pa.__version__) < version.parse("1.0.1"),
    reason="pyarrow 1.0.0 needed for various operators and operand types",
)
@pytest.mark.parametrize(
    "predicate,expected_len",
    [
        ([[("x", "==", 0)], [("z", "==", 0)]], 4),
        ([("x", "==", 0), ("z", "==", 0)], 0),
        ([("x", "==", 0), ("z", "!=", 0)], 2),
        ([("x", "==", 0), ("z", "==", 0)], 0),
        ([("y", "==", "c"), ("x", ">", 8)], 0),
        ([("y", "==", "c"), ("x", ">=", 5)], 2),
        ([[("y", "==", "c")], [("x", "<", 3)]], 6),
    ],
)
def test_parquet_read_filtered_complex_predicate(
    tmpdir, predicate, expected_len
):
    # Generate data
    fname = tmpdir.join("filtered_complex_predicate.parquet")
    df = pd.DataFrame(
        {"x": range(10), "y": list("aabbccddee"), "z": reversed(range(10))}
    )
    df.to_parquet(fname, row_group_size=2)

    # Check filters
    df_filtered = cudf.read_parquet(fname, filters=predicate)
    assert_eq(cudf.io.read_parquet_metadata(fname)[1], 10 / 2)
    assert_eq(len(df_filtered), expected_len)


@pytest.mark.parametrize("row_group_size", [1, 5, 100])
def test_parquet_read_row_groups(tmpdir, pdf, row_group_size):
    if "col_category" in pdf.columns:
        pdf = pdf.drop(columns=["col_category"])
    fname = tmpdir.join("row_group.parquet")
    pdf.to_parquet(fname, compression="gzip", row_group_size=row_group_size)

    num_rows, row_groups, col_names = cudf.io.read_parquet_metadata(fname)

    gdf = [cudf.read_parquet(fname, row_groups=[i]) for i in range(row_groups)]
    gdf = cudf.concat(gdf)
    assert_eq(pdf.reset_index(drop=True), gdf.reset_index(drop=True))

    # first half rows come from the first source, rest from the second
    gdf = cudf.read_parquet(
        [fname, fname],
        row_groups=[
            list(range(row_groups // 2)),
            list(range(row_groups // 2, row_groups)),
        ],
    )
    assert_eq(pdf.reset_index(drop=True), gdf.reset_index(drop=True))


@pytest.mark.parametrize("row_group_size", [1, 5, 100])
def test_parquet_read_row_groups_non_contiguous(tmpdir, pdf, row_group_size):
    fname = tmpdir.join("row_group.parquet")
    pdf.to_parquet(fname, compression="gzip", row_group_size=row_group_size)

    num_rows, row_groups, col_names = cudf.io.read_parquet_metadata(fname)

    # alternate rows between the two sources
    gdf = cudf.read_parquet(
        [fname, fname],
        row_groups=[
            list(range(0, row_groups, 2)),
            list(range(1, row_groups, 2)),
        ],
    )

    ref_df = [
        cudf.read_parquet(fname, row_groups=i)
        for i in list(range(0, row_groups, 2)) + list(range(1, row_groups, 2))
    ]
    ref_df = cudf.concat(ref_df)

    assert_eq(ref_df, gdf)


@pytest.mark.parametrize("row_group_size", [1, 4, 33])
def test_parquet_read_rows(tmpdir, pdf, row_group_size):
    fname = tmpdir.join("row_group.parquet")
    pdf.to_parquet(fname, compression="None", row_group_size=row_group_size)

    total_rows, row_groups, col_names = cudf.io.read_parquet_metadata(fname)

    num_rows = total_rows // 4
    skiprows = (total_rows - num_rows) // 2
    gdf = cudf.read_parquet(fname, skiprows=skiprows, num_rows=num_rows)

    for row in range(num_rows):
        assert gdf["col_int32"].iloc[row] == row + skiprows


def test_parquet_reader_spark_timestamps(datadir):
    fname = datadir / "spark_timestamp.snappy.parquet"

    expect = pd.read_parquet(fname)
    got = cudf.read_parquet(fname)

    assert_eq(expect, got)


def test_parquet_reader_spark_decimals(datadir):
    fname = datadir / "spark_decimal.parquet"

    expect = pd.read_parquet(fname)
    got = cudf.read_parquet(fname)

    # Convert the decimal dtype from PyArrow to float64 for comparison to cuDF
    # This is because cuDF returns as float64 as it lacks an equivalent dtype
    expect = expect.apply(pd.to_numeric)

    # np.testing.assert_allclose(expect, got)
    assert_eq(expect, got)


def test_parquet_reader_microsecond_timestamps(datadir):
    fname = datadir / "usec_timestamp.parquet"

    expect = pd.read_parquet(fname)
    got = cudf.read_parquet(fname)

    assert_eq(expect, got)


def test_parquet_reader_mixedcompression(datadir):
    fname = datadir / "mixed_compression.parquet"

    expect = pd.read_parquet(fname)
    got = cudf.read_parquet(fname)

    assert_eq(expect, got)


def test_parquet_reader_invalids(tmpdir):
    test_pdf = make_pdf(nrows=1000, nvalids=1000 // 4, dtype=np.int64)

    fname = tmpdir.join("invalids.parquet")
    test_pdf.to_parquet(fname, engine="pyarrow")

    expect = pd.read_parquet(fname)
    got = cudf.read_parquet(fname)

    assert_eq(expect, got)


def test_parquet_chunked_skiprows(tmpdir):
    processed = 0
    batch = 10000
    n = 100000
    out_df = cudf.DataFrame(
        {
            "y": np.arange(n),
            "z": np.random.choice(range(1000000, 2000000), n, replace=False),
            "s": np.random.choice(range(20), n, replace=True),
            "a": np.round(np.random.uniform(1, 5000, n), 2),
        }
    )

    fname = tmpdir.join("skiprows.parquet")
    out_df.to_pandas().to_parquet(fname)

    for i in range(10):
        chunk = cudf.read_parquet(fname, skiprows=processed, num_rows=batch)
        expect = out_df[processed : processed + batch].reset_index(drop=True)
        assert_eq(chunk.reset_index(drop=True), expect)
        processed += batch
        del chunk


def test_parquet_reader_filenotfound(tmpdir):
    with pytest.raises(FileNotFoundError):
        cudf.read_parquet("TestMissingFile.parquet")

    with pytest.raises(FileNotFoundError):
        cudf.read_parquet(tmpdir.mkdir("cudf_parquet"))


def test_parquet_reader_local_filepath():
    fname = "~/TestLocalFile.parquet"
    if not os.path.isfile(fname):
        pytest.skip("Local .parquet file is not found")

    cudf.read_parquet(fname)


@pytest.mark.parametrize(
    "src", ["filepath", "pathobj", "bytes_io", "bytes", "url"]
)
def test_parquet_reader_filepath_or_buffer(parquet_path_or_buf, src):
    expect = pd.read_parquet(parquet_path_or_buf("filepath"))
    got = cudf.read_parquet(parquet_path_or_buf(src))

    assert_eq(expect, got)


def create_parquet_source(df, src_type, fname):
    if src_type == "filepath":
        df.to_parquet(fname, engine="pyarrow")
        return str(fname)
    if src_type == "pathobj":
        df.to_parquet(fname, engine="pyarrow")
        return fname
    if src_type == "bytes_io":
        buffer = BytesIO()
        df.to_parquet(buffer, engine="pyarrow")
        return buffer
    if src_type == "bytes":
        buffer = BytesIO()
        df.to_parquet(buffer, engine="pyarrow")
        return buffer.getvalue()
    if src_type == "url":
        df.to_parquet(fname, engine="pyarrow")
        return pathlib.Path(fname).as_uri()


@pytest.mark.parametrize(
    "src", ["filepath", "pathobj", "bytes_io", "bytes", "url"]
)
def test_parquet_reader_multiple_files(tmpdir, src):
    test_pdf1 = make_pdf(nrows=1000, nvalids=1000 // 2)
    test_pdf2 = make_pdf(nrows=500)
    expect = pd.concat([test_pdf1, test_pdf2])

    src1 = create_parquet_source(test_pdf1, src, tmpdir.join("multi1.parquet"))
    src2 = create_parquet_source(test_pdf2, src, tmpdir.join("multi2.parquet"))
    got = cudf.read_parquet([src1, src2])

    assert_eq(expect, got)


def test_parquet_reader_reordered_columns(tmpdir):
    src = pd.DataFrame(
        {"name": ["cow", None, "duck", "fish", None], "id": [0, 1, 2, 3, 4]}
    )
    fname = tmpdir.join("test_parquet_reader_reordered_columns.parquet")
    src.to_parquet(fname)
    assert os.path.exists(fname)
    expect = pd.DataFrame(
        {"id": [0, 1, 2, 3, 4], "name": ["cow", None, "duck", "fish", None]}
    )
    got = cudf.read_parquet(fname, columns=["id", "name"])
    assert_eq(expect, got, check_dtype=False)


def test_parquet_reader_reordered_columns_mixed(tmpdir):
    src = pd.DataFrame(
        {
            "name": ["cow", None, "duck", "fish", None],
            "list0": [
                [[1, 2], [3, 4]],
                None,
                [[5, 6], None],
                [[1]],
                [[5], [6, None, 8]],
            ],
            "id": [0, 1, 2, 3, 4],
            "list1": [
                [[1, 2], [3, 4]],
                [[0, 0]],
                [[5, 6], [10, 12]],
                [[1]],
                [[5], [6, 8]],
            ],
        }
    )
    fname = tmpdir.join("test_parquet_reader_reordered_columns.parquet")
    src.to_parquet(fname)
    assert os.path.exists(fname)
    expect = pd.DataFrame(
        {
            "list1": [
                [[1, 2], [3, 4]],
                [[0, 0]],
                [[5, 6], [10, 12]],
                [[1]],
                [[5], [6, 8]],
            ],
            "id": [0, 1, 2, 3, 4],
            "list0": [
                [[1, 2], [3, 4]],
                None,
                [[5, 6], None],
                [[1]],
                [[5], [6, None, 8]],
            ],
            "name": ["cow", None, "duck", "fish", None],
        }
    )
    got = cudf.read_parquet(fname, columns=["list1", "id", "list0", "name"])
    assert_eq(expect, got, check_dtype=False)


def test_parquet_reader_list_basic(tmpdir):
    expect = pd.DataFrame({"a": [[[1, 2], [3, 4]], None, [[5, 6], None]]})
    fname = tmpdir.join("test_parquet_reader_list_basic.parquet")
    expect.to_parquet(fname)
    assert os.path.exists(fname)
    got = cudf.read_parquet(fname)
    assert_eq(expect, got)


def test_parquet_reader_list_table(tmpdir):
    expect = pd.DataFrame(
        {
            "a": [[[1, 2], [3, 4]], None, [[5, 6], None]],
            "b": [[None, None], None, [None, None]],
            "c": [[[1, 2, 3]], [[None]], [[], None]],
            "d": [[[]], [[None]], [[1, 2, 3], None]],
            "e": [[["cows"]], [["dogs"]], [["cats", "birds", "owls"], None]],
        }
    )
    fname = tmpdir.join("test_parquet_reader_list_table.parquet")
    expect.to_parquet(fname)
    assert os.path.exists(fname)
    got = cudf.read_parquet(fname)
    assert_eq(expect, got, check_dtype=False)


def int_gen(first_val, i):
    """
    Returns an integer based on an absolute index and a starting value. Used
    as input to `list_gen`.
    """
    return int(i + first_val)


strings = [
    "cats",
    "dogs",
    "cows",
    "birds",
    "fish",
    "sheep",
    "owls",
    "bears",
    "ants",
]


def string_gen(first_val, i):
    """
    Returns a string based on an absolute index and a starting value. Used as
    input to `list_gen`.
    """
    return strings[int_gen(first_val, i) % len(strings)]


def list_row_gen(
    gen, first_val, list_size, lists_per_row, include_validity=False
):
    """
    Generate a single row for a List<List<>> column based on input parameters.

    Args:
        gen: A callable which generates an individual leaf element based on an
            absolute index.
        first_val : Generate the column as if it had started at 'first_val'
            instead of 0.
        list_size : Size of each generated list.
        lists_per_row : Number of lists to generate per row.
        include_validity : Whether or not to include nulls as part of the
            column. If true, it will add a selection of nulls at both the
            topmost row level and at the leaf level.

    Returns:
        The generated list column.
    """

    def L(list_size, first_val):
        return [
            (gen(first_val, i) if i % 2 == 0 else None)
            if include_validity
            else (gen(first_val, i))
            for i in range(list_size)
        ]

    return [
        (L(list_size, first_val + (list_size * i)) if i % 2 == 0 else None)
        if include_validity
        else L(list_size, first_val + (list_size * i))
        for i in range(lists_per_row)
    ]


def list_gen(
    gen, skiprows, num_rows, lists_per_row, list_size, include_validity=False
):
    """
    Generate a list column based on input parameters.

    Args:
        gen: A callable which generates an individual leaf element based on an
            absolute index.
        skiprows : Generate the column as if it had started at 'skiprows'
            instead of 0. The intent here is to emulate the skiprows
            parameter of the parquet reader.
        num_rows : Number of rows to generate.  Again, this is to emulate the
            'num_rows' parameter of the parquet reader.
        lists_per_row : Number of lists to generate per row.
        list_size : Size of each generated list.
        include_validity : Whether or not to include nulls as part of the
            column. If true, it will add a selection of nulls at both the
            topmost row level and at the leaf level.

    Returns:
        The generated list column.
    """

    def L(list_size, first_val):
        return [
            (gen(first_val, i) if i % 2 == 0 else None)
            if include_validity
            else (gen(first_val, i))
            for i in range(list_size)
        ]

    def R(first_val, lists_per_row, list_size):
        return [
            L(list_size, first_val + (list_size * i))
            for i in range(lists_per_row)
        ]

    return [
        (
            R(
                lists_per_row * list_size * (i + skiprows),
                lists_per_row,
                list_size,
            )
            if (i + skiprows) % 2 == 0
            else None
        )
        if include_validity
        else R(
            lists_per_row * list_size * (i + skiprows),
            lists_per_row,
            list_size,
        )
        for i in range(num_rows)
    ]


def test_parquet_reader_list_large(tmpdir):
    expect = pd.DataFrame({"a": list_gen(int_gen, 0, 256, 80, 50)})
    fname = tmpdir.join("test_parquet_reader_list_large.parquet")
    expect.to_parquet(fname)
    assert os.path.exists(fname)
    got = cudf.read_parquet(fname)
    assert_eq(expect, got, check_dtype=False)


def test_parquet_reader_list_validity(tmpdir):
    expect = pd.DataFrame(
        {"a": list_gen(int_gen, 0, 256, 80, 50, include_validity=True)}
    )
    fname = tmpdir.join("test_parquet_reader_list_validity.parquet")
    expect.to_parquet(fname)
    assert os.path.exists(fname)
    got = cudf.read_parquet(fname)
    assert_eq(expect, got, check_dtype=False)


def test_parquet_reader_list_large_mixed(tmpdir):
    expect = pd.DataFrame(
        {
            "a": list_gen(string_gen, 0, 128, 80, 50),
            "b": list_gen(int_gen, 0, 128, 80, 50),
            "c": list_gen(int_gen, 0, 128, 80, 50, include_validity=True),
            "d": list_gen(string_gen, 0, 128, 80, 50, include_validity=True),
        }
    )
    fname = tmpdir.join("test_parquet_reader_list_large_mixed.parquet")
    expect.to_parquet(fname)
    assert os.path.exists(fname)
    got = cudf.read_parquet(fname)
    assert_eq(expect, got, check_dtype=False)


def test_parquet_reader_list_large_multi_rowgroup(tmpdir):
    # > 40 row groups
    num_rows = 100000
    num_docs = num_rows / 2
    num_categories = 1_000
    row_group_size = 1000

    cupy.random.seed(0)

    # generate a random pairing of doc: category
    documents = cudf.DataFrame(
        {
            "document_id": cupy.random.randint(num_docs, size=num_rows),
            "category_id": cupy.random.randint(num_categories, size=num_rows),
        }
    )

    # group categories by document_id to create a list column
    expect = documents.groupby("document_id").agg({"category_id": ["collect"]})
    expect.columns = expect.columns.get_level_values(0)
    expect.reset_index(inplace=True)

    # round trip the dataframe to/from parquet
    fname = tmpdir.join(
        "test_parquet_reader_list_large_multi_rowgroup.parquet"
    )
    expect.to_pandas().to_parquet(fname, row_group_size=row_group_size)
    got = cudf.read_parquet(fname)

    assert_eq(expect, got)


def test_parquet_reader_list_large_multi_rowgroup_nulls(tmpdir):
    # 25 row groups
    num_rows = 25000
    row_group_size = 1000

    expect = cudf.DataFrame(
        {"a": list_gen(int_gen, 0, num_rows, 3, 2, include_validity=True)}
    )

    # round trip the dataframe to/from parquet
    fname = tmpdir.join(
        "test_parquet_reader_list_large_multi_rowgroup_nulls.parquet"
    )
    expect.to_pandas().to_parquet(fname, row_group_size=row_group_size)
    assert os.path.exists(fname)
    got = cudf.read_parquet(fname)
    assert_eq(expect, got)


@pytest.mark.parametrize("skip", range(0, 128))
def test_parquet_reader_list_skiprows(skip, tmpdir):
    num_rows = 128
    src = pd.DataFrame(
        {
            "a": list_gen(int_gen, 0, num_rows, 80, 50),
            "b": list_gen(string_gen, 0, num_rows, 80, 50),
            "c": list_gen(int_gen, 0, num_rows, 80, 50, include_validity=True),
        }
    )
    fname = tmpdir.join("test_parquet_reader_list_skiprows.parquet")
    src.to_parquet(fname)
    assert os.path.exists(fname)

    expect = src.iloc[skip:]
    got = cudf.read_parquet(fname, skiprows=skip)
    assert_eq(expect, got, check_dtype=False)


@pytest.mark.parametrize("skip", range(0, 128))
def test_parquet_reader_list_num_rows(skip, tmpdir):
    num_rows = 128
    src = pd.DataFrame(
        {
            "a": list_gen(int_gen, 0, num_rows, 80, 50),
            "b": list_gen(string_gen, 0, num_rows, 80, 50),
            "c": list_gen(int_gen, 0, num_rows, 80, 50, include_validity=True),
            "d": list_gen(
                string_gen, 0, num_rows, 80, 50, include_validity=True
            ),
        }
    )
    fname = tmpdir.join("test_parquet_reader_list_num_rows.parquet")
    src.to_parquet(fname)
    assert os.path.exists(fname)

    rows_to_read = min(3, num_rows - skip)
    expect = src.iloc[skip:].head(rows_to_read)
    got = cudf.read_parquet(fname, skiprows=skip, num_rows=rows_to_read)
    assert_eq(expect, got, check_dtype=False)


def struct_gen(gen, skip_rows, num_rows, include_validity=False):
    """
    Generate a struct column based on input parameters.

    Args:
        gen: A array of callables which generate an individual row based on an
            absolute index.
        skip_rows : Generate the column as if it had started at 'skip_rows'
            instead of 0. The intent here is to emulate the skip_rows
            parameter of the parquet reader.
        num_fields : Number of fields in the struct.
        include_validity : Whether or not to include nulls as part of the
            column. If true, it will add a selection of nulls at both the
            field level and at the value level.

    Returns:
        The generated struct column.
    """

    def R(first_val, num_fields):
        return {
            "col"
            + str(f): (gen[f](first_val, first_val) if f % 4 != 0 else None)
            if include_validity
            else (gen[f](first_val, first_val))
            for f in range(len(gen))
        }

    return [
        (R((i + skip_rows), len(gen)) if (i + skip_rows) % 4 != 0 else None)
        if include_validity
        else R((i + skip_rows), len(gen))
        for i in range(num_rows)
    ]


@pytest.mark.parametrize(
    "data",
    [
        # struct
        [
            {"a": 1, "b": 2},
            {"a": 10, "b": 20},
            {"a": None, "b": 22},
            {"a": None, "b": None},
            {"a": 15, "b": None},
        ],
        # struct-of-list
        [
            {"a": 1, "b": 2, "c": [1, 2, 3]},
            {"a": 10, "b": 20, "c": [4, 5]},
            {"a": None, "b": 22, "c": [6]},
            {"a": None, "b": None, "c": None},
            {"a": 15, "b": None, "c": [-1, -2]},
            None,
            {"a": 100, "b": 200, "c": [-10, None, -20]},
        ],
        # list-of-struct
        [
            [{"a": 1, "b": 2}, {"a": 2, "b": 3}, {"a": 4, "b": 5}],
            None,
            [{"a": 10, "b": 20}],
            [{"a": 100, "b": 200}, {"a": None, "b": 300}, None],
        ],
        # struct-of-struct
        [
            {"a": 1, "b": {"inner_a": 10, "inner_b": 20}, "c": 2},
            {"a": 3, "b": {"inner_a": 30, "inner_b": 40}, "c": 4},
            {"a": 5, "b": {"inner_a": 50, "inner_b": None}, "c": 6},
            {"a": 7, "b": None, "c": 8},
            {"a": None, "b": {"inner_a": None, "inner_b": None}, "c": None},
            None,
            {"a": None, "b": {"inner_a": None, "inner_b": 100}, "c": 10},
        ],
    ],
)
def test_parquet_reader_struct_basic(tmpdir, data):
    expect = pa.Table.from_pydict({"struct": data})
    fname = tmpdir.join("test_parquet_reader_struct_basic.parquet")
    pa.parquet.write_table(expect, fname)
    assert os.path.exists(fname)
    got = cudf.read_parquet(fname)
    assert expect.equals(got.to_arrow())


def test_parquet_reader_struct_los_large(tmpdir):
    num_rows = 256
    list_size = 64
    data = [
        struct_gen([string_gen, int_gen, string_gen], 0, list_size, False)
        if i % 2 == 0
        else None
        for i in range(num_rows)
    ]
    expect = pa.Table.from_pydict({"los": data})
    fname = tmpdir.join("test_parquet_reader_struct_los_large.parquet")
    pa.parquet.write_table(expect, fname)
    assert os.path.exists(fname)
    got = cudf.read_parquet(fname)
    assert expect.equals(got.to_arrow())


@pytest.mark.parametrize(
    "params", [[3, 4, 32, False], [3, 4, 32, True], [100, 25, 256, True]]
)
def test_parquet_reader_struct_sol_table(tmpdir, params):
    # Struct<List<List>>
    lists_per_row = params[0]
    list_size = params[1]
    num_rows = params[2]
    include_validity = params[3]

    def list_gen_wrapped(x, y):
        return list_row_gen(
            int_gen, x * list_size * lists_per_row, list_size, lists_per_row
        )

    def string_list_gen_wrapped(x, y):
        return list_row_gen(
            string_gen,
            x * list_size * lists_per_row,
            list_size,
            lists_per_row,
            include_validity,
        )

    data = struct_gen(
        [int_gen, string_gen, list_gen_wrapped, string_list_gen_wrapped],
        0,
        num_rows,
        include_validity,
    )
    expect = pa.Table.from_pydict({"sol": data})
    fname = tmpdir.join("test_parquet_reader_struct_sol_table.parquet")
    pa.parquet.write_table(expect, fname)
    assert os.path.exists(fname)
    got = cudf.read_parquet(fname)
    assert expect.equals(got.to_arrow())


@pytest.mark.filterwarnings("ignore:Using CPU")
def test_parquet_writer_cpu_pyarrow(
    tmpdir, pdf_day_timestamps, gdf_day_timestamps
):
    pdf_fname = tmpdir.join("pdf.parquet")
    gdf_fname = tmpdir.join("gdf.parquet")

    if len(pdf_day_timestamps) == 0:
        pdf_day_timestamps = pdf_day_timestamps.reset_index(drop=True)
        gdf_day_timestamps = pdf_day_timestamps.reset_index(drop=True)

    pdf_day_timestamps.to_parquet(pdf_fname.strpath)
    gdf_day_timestamps.to_parquet(gdf_fname.strpath, engine="pyarrow")

    assert os.path.exists(pdf_fname)
    assert os.path.exists(gdf_fname)

    expect = pa.parquet.read_pandas(pdf_fname)
    got = pa.parquet.read_pandas(gdf_fname)

    assert_eq(expect, got)

    def clone_field(table, name, datatype):
        f = table.schema.field(name)
        return pa.field(f.name, datatype, f.nullable, f.metadata)

    # Pandas uses a datetime64[ns] while we use a datetime64[ms]
    for t in [expect, got]:
        for t_col in ["col_datetime64[ms]", "col_datetime64[us]"]:
            idx = t.schema.get_field_index(t_col)
            field = clone_field(t, t_col, pa.timestamp("ms"))
            t = t.set_column(idx, field, t.column(idx).cast(field.type))
            t = t.replace_schema_metadata()

    assert_eq(expect, got)


@pytest.mark.filterwarnings("ignore:Using CPU")
def test_parquet_writer_int96_timestamps(tmpdir, pdf, gdf):
    gdf_fname = tmpdir.join("gdf.parquet")

    if len(pdf) == 0:
        pdf = pdf.reset_index(drop=True)
        gdf = gdf.reset_index(drop=True)

    if "col_category" in pdf.columns:
        pdf = pdf.drop(columns=["col_category"])
    if "col_category" in gdf.columns:
        gdf = gdf.drop(columns=["col_category"])

    assert_eq(pdf, gdf)

    # Write out the gdf using the GPU accelerated writer with INT96 timestamps
    gdf.to_parquet(gdf_fname.strpath, index=None, int96_timestamps=True)

    assert os.path.exists(gdf_fname)

    expect = pdf
    got = pd.read_parquet(gdf_fname)

    # verify INT96 timestamps were converted back to the same data.
    assert_eq(expect, got, check_categorical=False)


def test_multifile_warning(datadir):
    fpath = datadir.__fspath__() + "/*.parquet"
    with pytest.warns(UserWarning):
        got = cudf.read_parquet(fpath)
        fname = sorted(glob(fpath))[0]
        expect = pd.read_parquet(fname)
        expect = expect.apply(pd.to_numeric)
        assert_eq(expect, got)


# Validates the metadata return path of the parquet writer
def test_parquet_writer_return_metadata(tmpdir, simple_gdf):
    gdf_fname = tmpdir.join("data1.parquet")

    # Write out the gdf using the GPU accelerated writer
    df_metadata = simple_gdf.to_parquet(
        gdf_fname.strpath, index=None, metadata_file_path="test/data1.parquet"
    )
    # Verify that we got a valid parquet signature in the initial metadata blob
    assert df_metadata.tobytes()[0:4] == b"PAR1"

    df_metadata_list1 = [df_metadata]
    df_metadata_list2 = [df_metadata, df_metadata]
    merged_metadata1 = merge_parquet_filemetadata(df_metadata_list1)
    merged_metadata2 = merge_parquet_filemetadata(df_metadata_list2)

    # Verify that we got a valid parquet signature in the final metadata blob
    assert merged_metadata1.tobytes()[0:4] == b"PAR1"
    assert merged_metadata2.tobytes()[0:4] == b"PAR1"

    # Make sure aggregation is combining metadata correctly
    fmd1 = pa.parquet.ParquetFile(BytesIO(merged_metadata1.tobytes())).metadata
    fmd2 = pa.parquet.ParquetFile(BytesIO(merged_metadata2.tobytes())).metadata
    assert fmd2.num_columns == fmd1.num_columns
    assert fmd2.num_rows == 2 * fmd1.num_rows
    assert fmd2.num_row_groups == 2 * fmd1.num_row_groups


# Validates the integrity of the GPU accelerated parquet writer.
def test_parquet_writer_gpu_none_index(tmpdir, simple_pdf, simple_gdf):
    gdf_fname = tmpdir.join("gdf.parquet")
    pdf_fname = tmpdir.join("pdf.parquet")

    assert_eq(simple_pdf, simple_gdf)

    # Write out the gdf using the GPU accelerated writer
    simple_gdf.to_parquet(gdf_fname.strpath, index=None)
    simple_pdf.to_parquet(pdf_fname.strpath, index=None)

    assert os.path.exists(gdf_fname)
    assert os.path.exists(pdf_fname)

    expect = pd.read_parquet(pdf_fname)
    got = pd.read_parquet(gdf_fname)

    assert_eq(expect, got, check_categorical=False)


def test_parquet_writer_gpu_true_index(tmpdir, simple_pdf, simple_gdf):
    gdf_fname = tmpdir.join("gdf.parquet")
    pdf_fname = tmpdir.join("pdf.parquet")

    assert_eq(simple_pdf, simple_gdf)

    # Write out the gdf using the GPU accelerated writer
    simple_gdf.to_parquet(gdf_fname.strpath, index=True)
    simple_pdf.to_parquet(pdf_fname.strpath, index=True)

    assert os.path.exists(gdf_fname)
    assert os.path.exists(pdf_fname)

    expect = pd.read_parquet(pdf_fname)
    got = pd.read_parquet(gdf_fname)

    assert_eq(expect, got, check_categorical=False)


def test_parquet_writer_gpu_false_index(tmpdir, simple_pdf, simple_gdf):
    gdf_fname = tmpdir.join("gdf.parquet")
    pdf_fname = tmpdir.join("pdf.parquet")

    assert_eq(simple_pdf, simple_gdf)

    # Write out the gdf using the GPU accelerated writer
    simple_gdf.to_parquet(gdf_fname.strpath, index=False)
    simple_pdf.to_parquet(pdf_fname.strpath, index=False)

    assert os.path.exists(gdf_fname)
    assert os.path.exists(pdf_fname)

    expect = pd.read_parquet(pdf_fname)
    got = pd.read_parquet(gdf_fname)

    assert_eq(expect, got, check_categorical=False)


def test_parquet_writer_gpu_multi_index(tmpdir, simple_pdf, simple_gdf):
    gdf_fname = tmpdir.join("gdf.parquet")
    pdf_fname = tmpdir.join("pdf.parquet")

    simple_pdf = simple_pdf.set_index(["col_bool", "col_int8"])
    simple_gdf = simple_gdf.set_index(["col_bool", "col_int8"])

    assert_eq(simple_pdf, simple_gdf)

    print("PDF Index Type: " + str(type(simple_pdf.index)))
    print("GDF Index Type: " + str(type(simple_gdf.index)))

    # Write out the gdf using the GPU accelerated writer
    simple_gdf.to_parquet(gdf_fname.strpath, index=None)
    simple_pdf.to_parquet(pdf_fname.strpath, index=None)

    assert os.path.exists(gdf_fname)
    assert os.path.exists(pdf_fname)

    expect = pd.read_parquet(pdf_fname)
    got = pd.read_parquet(gdf_fname)

    assert_eq(expect, got, check_categorical=False)


def test_parquet_writer_gpu_chunked(tmpdir, simple_pdf, simple_gdf):
    gdf_fname = tmpdir.join("gdf.parquet")

    writer = ParquetWriter(gdf_fname)
    writer.write_table(simple_gdf)
    writer.write_table(simple_gdf)
    writer.close()

    assert_eq(pd.read_parquet(gdf_fname), pd.concat([simple_pdf, simple_pdf]))


def test_parquet_write_bytes_io(simple_gdf):
    output = BytesIO()
    simple_gdf.to_parquet(output)
    assert_eq(cudf.read_parquet(output), simple_gdf)


def test_parquet_writer_bytes_io(simple_gdf):
    output = BytesIO()

    writer = ParquetWriter(output)
    writer.write_table(simple_gdf)
    writer.write_table(simple_gdf)
    writer.close()

    assert_eq(cudf.read_parquet(output), cudf.concat([simple_gdf, simple_gdf]))


@pytest.mark.parametrize("filename", ["myfile.parquet", None])
@pytest.mark.parametrize("cols", [["b"], ["c", "b"]])
def test_parquet_write_partitioned(tmpdir_factory, cols, filename):
    # Checks that write_to_dataset is wrapping to_parquet
    # as expected
    gdf_dir = str(tmpdir_factory.mktemp("gdf_dir"))
    pdf_dir = str(tmpdir_factory.mktemp("pdf_dir"))
    size = 100
    pdf = pd.DataFrame(
        {
            "a": np.arange(0, stop=size, dtype="int64"),
            "b": np.random.choice(list("abcd"), size=size),
            "c": np.random.choice(np.arange(4), size=size),
        }
    )
    pdf.to_parquet(pdf_dir, index=False, partition_cols=cols)
    gdf = cudf.from_pandas(pdf)
    gdf.to_parquet(
        gdf_dir, index=False, partition_cols=cols, partition_file_name=filename
    )

    # Use pandas since dataset may be partitioned
    expect = pd.read_parquet(pdf_dir)
    got = pd.read_parquet(gdf_dir)
    assert_eq(expect, got)

    # If filename is specified, check that it is correct
    if filename:
        for _, _, files in os.walk(gdf_dir):
            for fn in files:
                assert fn == filename


@pytest.mark.parametrize("cols", [None, ["b"]])
def test_parquet_write_to_dataset(tmpdir_factory, cols):
    dir1 = tmpdir_factory.mktemp("dir1")
    dir2 = tmpdir_factory.mktemp("dir2")
    if cols is None:
        dir1 = dir1.join("file.pq")
        dir2 = dir2.join("file.pq")
    dir1 = str(dir1)
    dir2 = str(dir2)

    size = 100
    gdf = cudf.DataFrame(
        {
            "a": np.arange(0, stop=size),
            "b": np.random.choice(np.arange(4), size=size),
        }
    )
    gdf.to_parquet(dir1, partition_cols=cols)
    cudf.io.write_to_dataset(gdf, dir2, partition_cols=cols)

    # cudf read_parquet cannot handle partitioned dataset
    expect = pd.read_parquet(dir1)
    got = pd.read_parquet(dir2)
    assert_eq(expect, got)

    gdf = cudf.DataFrame(
        {
            "a": cudf.Series([1, 2, 3]),
            "b": cudf.Series([1, 2, 3]),
            "c": cudf.Series(["a", "b", "c"], dtype="category"),
        }
    )
    with pytest.raises(ValueError):
        gdf.to_parquet(dir1, partition_cols=cols)


def test_parquet_writer_chunked_metadata(tmpdir, simple_pdf, simple_gdf):
    gdf_fname = tmpdir.join("gdf.parquet")
    test_path = "test/path"

    writer = ParquetWriter(gdf_fname)
    writer.write_table(simple_gdf)
    writer.write_table(simple_gdf)
    meta_byte_array = writer.close(metadata_file_path=test_path)
    fmd = pq.ParquetFile(BytesIO(meta_byte_array)).metadata

    assert fmd.num_rows == 2 * len(simple_gdf)
    assert fmd.num_row_groups == 2

    for r in range(fmd.num_row_groups):
        for c in range(fmd.num_columns):
            assert fmd.row_group(r).column(c).file_path == test_path


def test_write_read_cudf(tmpdir, pdf):
    file_path = tmpdir.join("cudf.parquet")
    if "col_category" in pdf.columns:
        pdf = pdf.drop(columns=["col_category"])

    gdf = cudf.from_pandas(pdf)
    gdf.to_parquet(file_path)
    gdf = cudf.read_parquet(file_path)

    assert_eq(gdf, pdf, check_index_type=False if pdf.empty else True)


def test_write_cudf_read_pandas_pyarrow(tmpdir, pdf):
    cudf_path = tmpdir.join("cudf.parquet")
    pandas_path = tmpdir.join("pandas.parquet")

    if "col_category" in pdf.columns:
        pdf = pdf.drop(columns=["col_category"])

    df = cudf.from_pandas(pdf)

    df.to_parquet(cudf_path)
    pdf.to_parquet(pandas_path)

    cudf_res = pd.read_parquet(cudf_path)
    pd_res = pd.read_parquet(pandas_path)

    assert_eq(pd_res, cudf_res, check_index_type=False if pdf.empty else True)

    cudf_res = pa.parquet.read_table(
        cudf_path, use_pandas_metadata=True
    ).to_pandas()
    pd_res = pa.parquet.read_table(
        pandas_path, use_pandas_metadata=True
    ).to_pandas()

    assert_eq(cudf_res, pd_res, check_index_type=False if pdf.empty else True)


def test_parquet_writer_criteo(tmpdir):
    # To run this test, download the day 0 of criteo dataset from
    # http://labs.criteo.com/2013/12/download-terabyte-click-logs/
    # and place the uncompressed dataset in the home directory
    fname = os.path.expanduser("~/day_0")
    if not os.path.isfile(fname):
        pytest.skip("Local criteo day 0 tsv file is not found")

    cudf_path = tmpdir.join("cudf.parquet")

    cont_names = ["I" + str(x) for x in range(1, 14)]
    cat_names = ["C" + str(x) for x in range(1, 27)]
    cols = ["label"] + cont_names + cat_names

    df = cudf.read_csv(fname, sep="\t", names=cols, byte_range=(0, 1000000000))
    df = df.drop(columns=cont_names)

    df.to_parquet(cudf_path)


def test_trailing_nans(datadir, tmpdir):
    fname = "trailing_nans.parquet"
    file_path = datadir / fname
    cu_df = cudf.read_parquet(file_path)

    tmp_file_path = tmpdir.join(fname)
    cu_df.to_parquet(tmp_file_path)

    pd.read_parquet(tmp_file_path)


def test_parquet_writer_sliced(tmpdir):
    cudf_path = tmpdir.join("cudf.parquet")

    df = pd.DataFrame()
    df["String"] = np.array(["Alpha", "Beta", "Gamma", "Delta"])
    df = cudf.from_pandas(df)

    df_select = df.iloc[1:3]

    df_select.to_parquet(cudf_path)
    assert_eq(cudf.read_parquet(cudf_path), df_select)


def test_parquet_writer_list_basic(tmpdir):
    expect = pd.DataFrame({"a": [[[1, 2], [3, 4]], None, [[5, 6], None]]})
    fname = tmpdir.join("test_parquet_writer_list_basic.parquet")

    gdf = cudf.from_pandas(expect)

    gdf.to_parquet(fname)
    assert os.path.exists(fname)

    got = pd.read_parquet(fname)
    assert_eq(expect, got)


def test_parquet_writer_list_large(tmpdir):
    expect = pd.DataFrame({"a": list_gen(int_gen, 0, 256, 80, 50)})
    fname = tmpdir.join("test_parquet_writer_list_large.parquet")

    gdf = cudf.from_pandas(expect)

    gdf.to_parquet(fname)
    assert os.path.exists(fname)

    got = pd.read_parquet(fname)
    assert_eq(expect, got)


def test_parquet_writer_list_large_mixed(tmpdir):
    expect = pd.DataFrame(
        {
            "a": list_gen(string_gen, 0, 128, 80, 50),
            "b": list_gen(int_gen, 0, 128, 80, 50),
            "c": list_gen(int_gen, 0, 128, 80, 50, include_validity=True),
            "d": list_gen(string_gen, 0, 128, 80, 50, include_validity=True),
        }
    )
    fname = tmpdir.join("test_parquet_writer_list_large_mixed.parquet")
    gdf = cudf.from_pandas(expect)

    gdf.to_parquet(fname)
    assert os.path.exists(fname)

    got = pd.read_parquet(fname)
    assert_eq(expect, got)


@pytest.mark.parametrize("engine", ["cudf", "pyarrow"])
def test_parquet_nullable_boolean(tmpdir, engine):
    pandas_path = tmpdir.join("pandas_bools.parquet")

    pdf = pd.DataFrame(
        {
            "a": pd.Series(
                [True, False, None, True, False], dtype=pd.BooleanDtype()
            )
        }
    )
    expected_gdf = cudf.DataFrame({"a": [True, False, None, True, False]})

    pdf.to_parquet(pandas_path)
    actual_gdf = cudf.read_parquet(pandas_path, engine=engine)

    assert_eq(actual_gdf, expected_gdf)


<<<<<<< HEAD
@pytest.mark.parametrize(
    "pdf",
    [
        pd.DataFrame(index=[1, 2, 3]),
        pytest.param(
            pd.DataFrame(index=pd.RangeIndex(0, 10, 1)),
            marks=pytest.mark.xfail(
                reason="https://github.com/pandas-dev/pandas/issues/37897"
                "https://github.com/pandas-dev/pandas/issues/37896"
            ),
        ),
        pd.DataFrame({"a": [1, 2, 3]}, index=[0.43534, 345, 0.34534]),
        pd.DataFrame(
            {"b": [11, 22, 33], "c": ["a", "b", "c"]},
            index=pd.Index(["a", "b", "c"], name="custom name"),
        ),
        pd.DataFrame(
            {"a": [10, 11, 12], "b": [99, 88, 77]},
            index=pd.RangeIndex(12, 17, 2),
        ),
        pd.DataFrame(
            {"b": [99, 88, 77]},
            index=pd.RangeIndex(22, 27, 2, name="hello index"),
        ),
        pd.DataFrame(index=pd.Index(["a", "b", "c"], name="custom name")),
        pd.DataFrame(
            {"a": ["a", "bb", "cc"], "b": [10, 21, 32]},
            index=pd.MultiIndex.from_tuples([[1, 2], [10, 11], [15, 16]]),
        ),
        pd.DataFrame(
            {"a": ["a", "bb", "cc"], "b": [10, 21, 32]},
            index=pd.MultiIndex.from_tuples(
                [[1, 2], [10, 11], [15, 16]], names=["first", "second"]
            ),
        ),
    ],
)
@pytest.mark.parametrize("index", [None, True, False])
def test_parquet_index(tmpdir, pdf, index):
    pandas_path = tmpdir.join("pandas_index.parquet")
    cudf_path = tmpdir.join("pandas_index.parquet")

    gdf = cudf.from_pandas(pdf)

    pdf.to_parquet(pandas_path, index=index)
    gdf.to_parquet(cudf_path, index=index)

    expected = pd.read_parquet(cudf_path)
    actual = cudf.read_parquet(cudf_path)

    assert_eq(expected, actual)

    expected = pd.read_parquet(pandas_path)
    actual = cudf.read_parquet(pandas_path)

    assert_eq(expected, actual)
=======
def normalized_equals(value1, value2):
    if isinstance(value1, pd.Timestamp):
        value1 = value1.to_pydatetime()
    if isinstance(value2, pd.Timestamp):
        value2 = value2.to_pydatetime()
    if isinstance(value1, datetime.datetime):
        value1 = value1.replace(tzinfo=None)
    if isinstance(value2, datetime.datetime):
        value2 = value2.replace(tzinfo=None)

    # if one is datetime then both values are datetimes now
    if isinstance(value1, datetime.datetime):
        return value1 == value2

    # Compare integers with floats now
    if isinstance(value1, float) or isinstance(value2, float):
        return math.isclose(value1, value2)

    return value1 == value2


def test_parquet_writer_statistics(tmpdir, pdf):
    file_path = tmpdir.join("cudf.parquet")
    if "col_category" in pdf.columns:
        pdf = pdf.drop(columns=["col_category", "col_bool"])

    gdf = cudf.from_pandas(pdf)
    gdf.to_parquet(file_path, index=False)

    # Read back from pyarrow
    pq_file = pq.ParquetFile(file_path)
    # verify each row group's statistics
    for rg in range(0, pq_file.num_row_groups):
        pd_slice = pq_file.read_row_group(rg).to_pandas()

        # statistics are per-column. So need to verify independently
        for i, col in enumerate(pd_slice):
            stats = pq_file.metadata.row_group(rg).column(i).statistics

            actual_min = pd_slice[col].min()
            stats_min = stats.min
            assert normalized_equals(actual_min, stats_min)

            actual_max = pd_slice[col].max()
            stats_max = stats.max
            assert normalized_equals(actual_max, stats_max)


def test_parquet_writer_list_statistics(tmpdir):
    df = pd.DataFrame(
        {
            "a": list_gen(string_gen, 0, 128, 80, 50),
            "b": list_gen(int_gen, 0, 128, 80, 50),
            "c": list_gen(int_gen, 0, 128, 80, 50, include_validity=True),
            "d": list_gen(string_gen, 0, 128, 80, 50, include_validity=True),
        }
    )
    fname = tmpdir.join("test_parquet_writer_list_statistics.parquet")
    gdf = cudf.from_pandas(df)

    gdf.to_parquet(fname)
    assert os.path.exists(fname)

    # Read back from pyarrow
    pq_file = pq.ParquetFile(fname)
    # verify each row group's statistics
    for rg in range(0, pq_file.num_row_groups):
        pd_slice = pq_file.read_row_group(rg).to_pandas()

        # statistics are per-column. So need to verify independently
        for i, col in enumerate(pd_slice):
            stats = pq_file.metadata.row_group(rg).column(i).statistics

            actual_min = cudf.Series(pd_slice[col].explode().explode()).min()
            stats_min = stats.min
            assert normalized_equals(actual_min, stats_min)

            actual_max = cudf.Series(pd_slice[col].explode().explode()).max()
            stats_max = stats.max
            assert normalized_equals(actual_max, stats_max)
>>>>>>> cdd72c90
<|MERGE_RESOLUTION|>--- conflicted
+++ resolved
@@ -1,10 +1,10 @@
 # Copyright (c) 2019-2020, NVIDIA CORPORATION.
 
+import datetime
+import math
 import os
 import pathlib
 import random
-import datetime
-import math
 from glob import glob
 from io import BytesIO
 from string import ascii_letters
@@ -1626,7 +1626,6 @@
     assert_eq(actual_gdf, expected_gdf)
 
 
-<<<<<<< HEAD
 @pytest.mark.parametrize(
     "pdf",
     [
@@ -1683,7 +1682,8 @@
     actual = cudf.read_parquet(pandas_path)
 
     assert_eq(expected, actual)
-=======
+
+
 def normalized_equals(value1, value2):
     if isinstance(value1, pd.Timestamp):
         value1 = value1.to_pydatetime()
@@ -1763,5 +1763,4 @@
 
             actual_max = cudf.Series(pd_slice[col].explode().explode()).max()
             stats_max = stats.max
-            assert normalized_equals(actual_max, stats_max)
->>>>>>> cdd72c90
+            assert normalized_equals(actual_max, stats_max)