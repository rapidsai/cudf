# Copyright (c) 2019-2023, NVIDIA CORPORATION.

import datetime
import glob
import math
import os
import pathlib
import random
from contextlib import contextmanager
from io import BytesIO
from string import ascii_letters

import cupy
import numpy as np
import pandas as pd
import pyarrow as pa
import pytest
from fsspec.core import get_fs_token_paths
from packaging import version
from pyarrow import fs as pa_fs, parquet as pq

import cudf
from cudf.core._compat import PANDAS_LT_153, PANDAS_GE_200
from cudf.io.parquet import (
    ParquetDatasetWriter,
    ParquetWriter,
    merge_parquet_filemetadata,
)
from cudf.testing import dataset_generator as dg
from cudf.testing._utils import (
    TIMEDELTA_TYPES,
    assert_eq,
<<<<<<< HEAD
=======
    assert_exceptions_equal,
    expect_warning_if,
>>>>>>> 41d2c6c0
    set_random_null_mask_inplace,
)


@contextmanager
def _hide_pyarrow_parquet_cpu_warnings(engine):
    if engine == "pyarrow":
        with pytest.warns(
            UserWarning,
            match="Using CPU via PyArrow to read Parquet dataset. This option "
            "is both inefficient and unstable!",
        ):
            yield
    else:
        yield


@pytest.fixture(scope="module")
def datadir(datadir):
    return datadir / "parquet"


@pytest.fixture(params=[1, 5, 10, 100000])
def simple_pdf(request):
    types = [
        "bool",
        "int8",
        "int16",
        "int32",
        "int64",
        "uint8",
        "uint16",
        # "uint32", pandas promotes uint32 to int64
        # https://issues.apache.org/jira/browse/ARROW-9215
        "uint64",
        "float32",
        "float64",
    ]
    nrows = request.param

    # Create a pandas dataframe with random data of mixed types
    test_pdf = pd.DataFrame(
        {
            f"col_{typ}": np.random.randint(0, nrows, nrows).astype(typ)
            for typ in types
        },
        # Need to ensure that this index is not a RangeIndex to get the
        # expected round-tripping behavior from Parquet reader/writer.
        index=pd.Index(list(range(nrows))),
    )
    # Delete the name of the column index, and rename the row index
    test_pdf.columns.name = None
    test_pdf.index.name = "test_index"

    return test_pdf


@pytest.fixture
def simple_gdf(simple_pdf):
    return cudf.DataFrame.from_pandas(simple_pdf)


def build_pdf(num_columns, day_resolution_timestamps):
    types = [
        "bool",
        "int8",
        "int16",
        "int32",
        "int64",
        "uint8",
        "uint16",
        # "uint32", pandas promotes uint32 to int64
        # https://issues.apache.org/jira/browse/ARROW-9215
        "uint64",
        "float32",
        "float64",
        "datetime64[ms]",
        "datetime64[us]",
        "str",
    ]
    nrows = num_columns.param

    # Create a pandas dataframe with random data of mixed types
    test_pdf = pd.DataFrame(
        {
            f"col_{typ}": np.random.randint(0, nrows, nrows).astype(typ)
            for typ in types
        },
        # Need to ensure that this index is not a RangeIndex to get the
        # expected round-tripping behavior from Parquet reader/writer.
        index=pd.Index(list(range(nrows))),
    )
    # Delete the name of the column index, and rename the row index
    test_pdf.columns.name = None
    test_pdf.index.name = "test_index"

    # make datetime64's a little more interesting by increasing the range of
    # dates note that pandas will convert these to ns timestamps, so care is
    # taken to avoid overflowing a ns timestamp. There is also the ability to
    # request timestamps be whole days only via `day_resolution_timestamps`.
    for t in [
        {
            "name": "datetime64[ms]",
            "nsDivisor": 1000000,
            "dayModulus": 86400000,
        },
        {
            "name": "datetime64[us]",
            "nsDivisor": 1000,
            "dayModulus": 86400000000,
        },
    ]:
        data = [
            np.random.randint(0, (0x7FFFFFFFFFFFFFFF / t["nsDivisor"]))
            for i in range(nrows)
        ]
        if day_resolution_timestamps:
            data = [int(d / t["dayModulus"]) * t["dayModulus"] for d in data]
        test_pdf["col_" + t["name"]] = pd.Series(
            np.asarray(data, dtype=t["name"])
        )

    # Create non-numeric categorical data otherwise parquet may typecast it
    data = [ascii_letters[np.random.randint(0, 52)] for i in range(nrows)]
    test_pdf["col_category"] = pd.Series(data, dtype="category")

    # Create non-numeric str data
    data = [ascii_letters[np.random.randint(0, 52)] for i in range(nrows)]
    test_pdf["col_str"] = pd.Series(data, dtype="str")

    return test_pdf


@pytest.fixture(params=[0, 1, 10, 10000])
def pdf(request):
    return build_pdf(request, False)


@pytest.fixture(params=[0, 1, 10, 10000])
def pdf_day_timestamps(request):
    return build_pdf(request, True)


@pytest.fixture
def gdf(pdf):
    return cudf.DataFrame.from_pandas(pdf)


@pytest.fixture
def gdf_day_timestamps(pdf_day_timestamps):
    return cudf.DataFrame.from_pandas(pdf_day_timestamps)


@pytest.fixture(params=["snappy", "gzip", "brotli", None, np.str_("snappy")])
def parquet_file(request, tmp_path_factory, pdf):
    fname = tmp_path_factory.mktemp("parquet") / (
        str(request.param) + "_test.parquet"
    )
    pdf.to_parquet(fname, engine="pyarrow", compression=request.param)
    return fname


@pytest.fixture(scope="module")
def rdg_seed():
    return int(os.environ.get("TEST_CUDF_RDG_SEED", "42"))


def make_pdf(nrows, ncolumns=1, nvalids=0, dtype=np.int64):
    test_pdf = pd.DataFrame(
        [list(range(ncolumns * i, ncolumns * (i + 1))) for i in range(nrows)],
        columns=pd.Index(["foo"], name="bar"),
        # Need to ensure that this index is not a RangeIndex to get the
        # expected round-tripping behavior from Parquet reader/writer.
        index=pd.Index(list(range(nrows))),
    )
    test_pdf.columns.name = None

    if nvalids:
        # Randomly but reproducibly mark subset of rows as invalid
        random.seed(1337)
        mask = random.sample(range(nrows), nvalids)
        test_pdf[test_pdf.index.isin(mask)] = np.NaN
    if dtype:
        test_pdf = test_pdf.astype(dtype)

    return test_pdf


@pytest.fixture
def parquet_path_or_buf(datadir):
    fname = datadir / "spark_timestamp.snappy.parquet"
    try:
        with open(fname, "rb") as f:
            buffer = BytesIO(f.read())
    except Exception as excpr:
        if type(excpr).__name__ == "FileNotFoundError":
            pytest.skip(".parquet file is not found")
        else:
            print(type(excpr).__name__)

    def _make_parquet_path_or_buf(src):
        if src == "filepath":
            return str(fname)
        if src == "pathobj":
            return fname
        if src == "bytes_io":
            return buffer
        if src == "bytes":
            return buffer.getvalue()
        if src == "url":
            return fname.as_uri()

        raise ValueError("Invalid source type")

    yield _make_parquet_path_or_buf


@pytest.fixture(scope="module")
def large_int64_gdf():
    return cudf.DataFrame.from_pandas(pd.DataFrame({"col": range(0, 1 << 20)}))


@pytest.mark.filterwarnings("ignore:Using CPU")
@pytest.mark.parametrize("engine", ["pyarrow", "cudf"])
@pytest.mark.parametrize(
    "columns",
    [
        ["col_int8"],
        ["col_category"],
        ["col_int32", "col_float32"],
        ["col_int16", "col_float64", "col_int8"],
        None,
    ],
)
def test_parquet_reader_basic(parquet_file, columns, engine):
    expect = pd.read_parquet(parquet_file, columns=columns)
    got = cudf.read_parquet(parquet_file, engine=engine, columns=columns)
    if len(expect) == 0:
        expect = expect.reset_index(drop=True)
        got = got.reset_index(drop=True)
        if "col_category" in expect.columns:
            expect["col_category"] = expect["col_category"].astype("category")

    # PANDAS returns category objects whereas cuDF returns hashes
    if engine == "cudf":
        if "col_category" in expect.columns:
            expect = expect.drop(columns=["col_category"])
        if "col_category" in got.columns:
            got = got.drop(columns=["col_category"])

    if PANDAS_GE_200 and columns is None:
        # https://github.com/pandas-dev/pandas/issues/52412
        assert expect["col_datetime64[ms]"].dtype == np.dtype("datetime64[ns]")
        assert expect["col_datetime64[us]"].dtype == np.dtype("datetime64[ns]")
        expect["col_datetime64[ms]"] = expect["col_datetime64[ms]"].astype(
            "datetime64[ms]"
        )
        expect["col_datetime64[us]"] = expect["col_datetime64[us]"].astype(
            "datetime64[us]"
        )
    assert_eq(expect, got, check_categorical=False)


@pytest.mark.filterwarnings("ignore:Using CPU")
@pytest.mark.parametrize("engine", ["cudf"])
def test_parquet_reader_empty_pandas_dataframe(tmpdir, engine):
    df = pd.DataFrame()
    fname = tmpdir.join("test_pq_reader_empty_pandas_dataframe.parquet")
    df.to_parquet(fname)
    assert os.path.exists(fname)
    expect = pd.read_parquet(fname)
    got = cudf.read_parquet(fname, engine=engine)
    expect = expect.reset_index(drop=True)
    got = got.reset_index(drop=True)

    assert_eq(expect, got, check_column_type=not PANDAS_GE_200)


@pytest.mark.parametrize("has_null", [False, True])
@pytest.mark.parametrize("strings_to_categorical", [False, True, None])
def test_parquet_reader_strings(tmpdir, strings_to_categorical, has_null):
    df = pd.DataFrame(
        [(1, "aaa", 9.0), (2, "bbb", 8.0), (3, "ccc", 7.0)],
        columns=pd.Index(list("abc")),
    )
    if has_null:
        df.at[1, "b"] = None
    fname = tmpdir.join("test_pq_reader_strings.parquet")
    df.to_parquet(fname)
    assert os.path.exists(fname)

    if strings_to_categorical is not None:
        with expect_warning_if(strings_to_categorical is not False):
            gdf = cudf.read_parquet(
                fname,
                engine="cudf",
                strings_to_categorical=strings_to_categorical,
            )
    else:
        gdf = cudf.read_parquet(fname, engine="cudf")

    if strings_to_categorical:
        if has_null:
            hash_ref = [989983842, None, 1169108191]
        else:
            hash_ref = [989983842, 429364346, 1169108191]
        assert gdf["b"].dtype == np.dtype("int32")
        assert_eq(
            gdf["b"], cudf.Series(hash_ref, dtype=np.dtype("int32"), name="b")
        )
    else:
        assert gdf["b"].dtype == np.dtype("object")
        assert_eq(gdf["b"], df["b"])


@pytest.mark.parametrize("columns", [None, ["b"]])
@pytest.mark.parametrize("index_col", ["b", "Nameless", None])
def test_parquet_reader_index_col(tmpdir, index_col, columns):
    df = pd.DataFrame({"a": range(3), "b": range(3, 6), "c": range(6, 9)})

    if index_col is None:
        # No index column
        df.reset_index(drop=True, inplace=True)
    elif index_col == "Nameless":
        # Index column but no name
        df.set_index("a", inplace=True)
        df.index.name = None
    else:
        # Index column as normal
        df.set_index(index_col, inplace=True)

    fname = tmpdir.join("test_pq_reader_index_col.parquet")

    # PANDAS' PyArrow backend always writes the index unless disabled
    df.to_parquet(fname, index=(index_col is not None))
    assert os.path.exists(fname)

    pdf = pd.read_parquet(fname, columns=columns)
    gdf = cudf.read_parquet(fname, engine="cudf", columns=columns)

    assert_eq(pdf, gdf, check_categorical=False)


@pytest.mark.parametrize("pandas_compat", [True, False])
@pytest.mark.parametrize(
    "columns", [["a"], ["d"], ["a", "b"], ["a", "d"], None]
)
def test_parquet_reader_pandas_metadata(tmpdir, columns, pandas_compat):
    df = pd.DataFrame(
        {
            "a": range(6, 9),
            "b": range(3, 6),
            "c": range(6, 9),
            "d": ["abc", "def", "xyz"],
        }
    )
    df.set_index("b", inplace=True)

    fname = tmpdir.join("test_pq_reader_pandas_metadata.parquet")
    df.to_parquet(fname)
    assert os.path.exists(fname)

    # PANDAS `read_parquet()` and PyArrow `read_pandas()` always includes index
    # Instead, directly use PyArrow to optionally omit the index
    expect = pa.parquet.read_table(
        fname, columns=columns, use_pandas_metadata=pandas_compat
    ).to_pandas()
    got = cudf.read_parquet(
        fname, columns=columns, use_pandas_metadata=pandas_compat
    )

    if pandas_compat or columns is None or "b" in columns:
        assert got.index.name == "b"
    else:
        assert got.index.name is None
    assert_eq(expect, got, check_categorical=False)


@pytest.mark.parametrize("pandas_compat", [True, False])
@pytest.mark.parametrize("as_bytes", [True, False])
def test_parquet_range_index_pandas_metadata(tmpdir, pandas_compat, as_bytes):
    df = pd.DataFrame(
        {"a": range(6, 9), "b": ["abc", "def", "xyz"]},
        index=pd.RangeIndex(3, 6, 1, name="c"),
    )

    fname = tmpdir.join("test_parquet_range_index_pandas_metadata")
    df.to_parquet(fname)
    assert os.path.exists(fname)

    # PANDAS `read_parquet()` and PyArrow `read_pandas()` always includes index
    # Instead, directly use PyArrow to optionally omit the index
    expect = pa.parquet.read_table(
        fname, use_pandas_metadata=pandas_compat
    ).to_pandas()
    if as_bytes:
        # Make sure we can handle RangeIndex parsing
        # in pandas when the input is `bytes`
        with open(fname, "rb") as f:
            got = cudf.read_parquet(
                f.read(), use_pandas_metadata=pandas_compat
            )
    else:
        got = cudf.read_parquet(fname, use_pandas_metadata=pandas_compat)

    assert_eq(expect, got)


def test_parquet_read_metadata(tmpdir, pdf):
    if len(pdf) > 100:
        pytest.skip("Skipping long setup test")

    def num_row_groups(rows, group_size):
        return max(1, (rows + (group_size - 1)) // group_size)

    fname = tmpdir.join("metadata.parquet")
    row_group_size = 5
    pdf.to_parquet(fname, compression="snappy", row_group_size=row_group_size)

    num_rows, row_groups, col_names = cudf.io.read_parquet_metadata(fname)

    assert num_rows == len(pdf.index)
    assert row_groups == num_row_groups(num_rows, row_group_size)
    for a, b in zip(col_names, pdf.columns):
        assert a == b


def test_parquet_read_filtered(tmpdir, rdg_seed):
    # Generate data
    fname = tmpdir.join("filtered.parquet")
    dg.generate(
        fname,
        dg.Parameters(
            num_rows=2048,
            column_parameters=[
                dg.ColumnParameters(
                    cardinality=40,
                    null_frequency=0.05,
                    generator=lambda g: [g.address.city() for _ in range(40)],
                    is_sorted=False,
                ),
                dg.ColumnParameters(
                    40,
                    0.2,
                    lambda g: [g.person.age() for _ in range(40)],
                    True,
                ),
            ],
            seed=rdg_seed,
        ),
        format={"name": "parquet", "row_group_size": 64},
    )

    # Get dataframes to compare
    df = cudf.read_parquet(fname)
    df_filtered = cudf.read_parquet(fname, filters=[("1", ">", 60)])
    # PyArrow's read_table function does row-group-level filtering in addition
    # to applying given filters once the table has been read into memory.
    # Because of this, we aren't using PyArrow as a reference for testing our
    # row-group selection method since the only way to only select row groups
    # with PyArrow is with the method we use and intend to test.
    tbl_filtered = pq.read_table(
        fname, filters=[("1", ">", 60)], use_legacy_dataset=False
    )

    assert_eq(cudf.io.read_parquet_metadata(fname)[1], 2048 / 64)
    print(len(df_filtered))
    print(len(tbl_filtered))
    assert len(df_filtered) < len(df)
    assert len(tbl_filtered) <= len(df_filtered)


def test_parquet_read_filtered_everything(tmpdir):
    # Generate data
    fname = tmpdir.join("filtered_everything.parquet")
    df = pd.DataFrame({"x": range(10), "y": list("aabbccddee")})
    df.to_parquet(fname, row_group_size=2)

    # Check filter
    df_filtered = cudf.read_parquet(fname, filters=[("x", "==", 12)])
    assert_eq(len(df_filtered), 0)
    assert_eq(df_filtered["x"].dtype, "int64")
    assert_eq(df_filtered["y"].dtype, "object")


def test_parquet_read_filtered_multiple_files(tmpdir):
    # Generate data
    fname_0 = tmpdir.join("filtered_multiple_files_0.parquet")
    df = pd.DataFrame({"x": range(10), "y": list("aabbccddee")})
    df.to_parquet(fname_0, row_group_size=2)
    fname_1 = tmpdir.join("filtered_multiple_files_1.parquet")
    df = pd.DataFrame({"x": range(10), "y": list("aaccccddee")})
    df.to_parquet(fname_1, row_group_size=2)
    fname_2 = tmpdir.join("filtered_multiple_files_2.parquet")
    df = pd.DataFrame(
        {"x": [0, 1, 9, 9, 4, 5, 6, 7, 8, 9], "y": list("aabbzzddee")}
    )
    df.to_parquet(fname_2, row_group_size=2)

    # Check filter
    filtered_df = cudf.read_parquet(
        [fname_0, fname_1, fname_2], filters=[("x", "==", 2)]
    )
    assert_eq(
        filtered_df,
        cudf.DataFrame({"x": [2, 2], "y": list("bc")}, index=[2, 2]),
    )


@pytest.mark.skipif(
    version.parse(pa.__version__) < version.parse("1.0.1"),
    reason="pyarrow 1.0.0 needed for various operators and operand types",
)
@pytest.mark.parametrize(
    "predicate,expected_len",
    [
        ([[("x", "==", 0)], [("z", "==", 0)]], 2),
        ([("x", "==", 0), ("z", "==", 0)], 0),
        ([("x", "==", 0), ("z", "!=", 0)], 1),
        ([("y", "==", "c"), ("x", ">", 8)], 0),
        ([("y", "==", "c"), ("x", ">=", 5)], 1),
        ([[("y", "==", "c")], [("x", "<", 3)]], 5),
        ([[("x", "not in", (0, 9)), ("z", "not in", (4, 5))]], 6),
        ([[("y", "==", "c")], [("x", "in", (0, 9)), ("z", "in", (0, 9))]], 4),
        ([[("x", "==", 0)], [("x", "==", 1)], [("x", "==", 2)]], 3),
        ([[("x", "==", 0), ("z", "==", 9), ("y", "==", "a")]], 1),
    ],
)
def test_parquet_read_filtered_complex_predicate(
    tmpdir, predicate, expected_len
):
    # Generate data
    fname = tmpdir.join("filtered_complex_predicate.parquet")
    df = pd.DataFrame(
        {
            "x": range(10),
            "y": list("aabbccddee"),
            "z": reversed(range(10)),
        }
    )
    df.to_parquet(fname, row_group_size=2)

    # Check filters
    df_filtered = cudf.read_parquet(fname, filters=predicate)
    assert_eq(cudf.io.read_parquet_metadata(fname)[1], 10 / 2)
    assert_eq(len(df_filtered), expected_len)


@pytest.mark.parametrize("row_group_size", [1, 5, 100])
def test_parquet_read_row_groups(tmpdir, pdf, row_group_size):
    if len(pdf) > 100:
        pytest.skip("Skipping long setup test")

    if "col_category" in pdf.columns:
        pdf = pdf.drop(columns=["col_category"])
    fname = tmpdir.join("row_group.parquet")
    pdf.to_parquet(fname, compression="gzip", row_group_size=row_group_size)

    num_rows, row_groups, col_names = cudf.io.read_parquet_metadata(fname)

    gdf = [cudf.read_parquet(fname, row_groups=[i]) for i in range(row_groups)]
    gdf = cudf.concat(gdf)
    assert_eq(pdf.reset_index(drop=True), gdf.reset_index(drop=True))

    # first half rows come from the first source, rest from the second
    gdf = cudf.read_parquet(
        [fname, fname],
        row_groups=[
            list(range(row_groups // 2)),
            list(range(row_groups // 2, row_groups)),
        ],
    )
    assert_eq(pdf.reset_index(drop=True), gdf.reset_index(drop=True))


@pytest.mark.parametrize("row_group_size", [1, 5, 100])
def test_parquet_read_row_groups_non_contiguous(tmpdir, pdf, row_group_size):
    if len(pdf) > 100:
        pytest.skip("Skipping long setup test")

    fname = tmpdir.join("row_group.parquet")
    pdf.to_parquet(fname, compression="gzip", row_group_size=row_group_size)

    num_rows, row_groups, col_names = cudf.io.read_parquet_metadata(fname)

    # alternate rows between the two sources
    gdf = cudf.read_parquet(
        [fname, fname],
        row_groups=[
            list(range(0, row_groups, 2)),
            list(range(1, row_groups, 2)),
        ],
    )

    ref_df = [
        cudf.read_parquet(fname, row_groups=i)
        for i in list(range(0, row_groups, 2)) + list(range(1, row_groups, 2))
    ]
    ref_df = cudf.concat(ref_df)

    assert_eq(ref_df, gdf)


def test_parquet_reader_spark_timestamps(datadir):
    fname = datadir / "spark_timestamp.snappy.parquet"

    expect = pd.read_parquet(fname)
    got = cudf.read_parquet(fname)

    assert_eq(expect, got)


def test_parquet_reader_spark_decimals(datadir):
    fname = datadir / "spark_decimal.parquet"

    expect = pd.read_parquet(fname)
    got = cudf.read_parquet(fname)

    assert_eq(expect, got)


@pytest.mark.parametrize("columns", [["a"], ["b", "a"], None])
def test_parquet_reader_decimal128(datadir, columns):
    fname = datadir / "nested_decimal128_file.parquet"
    got = cudf.read_parquet(fname, columns=columns)
    expect = cudf.read_parquet(fname, columns=columns)

    assert_eq(expect, got)


def test_parquet_reader_microsecond_timestamps(datadir):
    fname = datadir / "usec_timestamp.parquet"

    expect = pd.read_parquet(fname)
    got = cudf.read_parquet(fname)

    if PANDAS_GE_200:
        # TODO: Remove typecast to `ns` after following
        # issue is fixed:
        # https://github.com/pandas-dev/pandas/issues/52449
        assert got["a"].dtype == cudf.dtype("datetime64[us]")
        got = got.astype("datetime64[ns]")

    assert_eq(expect, got)


def test_parquet_reader_mixedcompression(datadir):
    fname = datadir / "mixed_compression.parquet"

    expect = pd.read_parquet(fname)
    got = cudf.read_parquet(fname)

    assert_eq(expect, got)


def test_parquet_reader_select_columns(datadir):
    fname = datadir / "nested_column_map.parquet"

    expect = cudf.read_parquet(fname).to_pandas()[["value"]]
    got = cudf.read_parquet(fname, columns=["value"])

    assert_eq(expect, got)


def test_parquet_reader_invalids(tmpdir):
    test_pdf = make_pdf(nrows=1000, nvalids=1000 // 4, dtype="Int64")

    fname = tmpdir.join("invalids.parquet")
    test_pdf.to_parquet(fname, engine="pyarrow")

    expect = pd.read_parquet(fname)
    got = cudf.read_parquet(fname)

    assert_eq(expect, got.to_pandas(nullable=True))


def test_parquet_reader_filenotfound(tmpdir):
    with pytest.raises(FileNotFoundError):
        cudf.read_parquet("TestMissingFile.parquet")

    with pytest.raises(FileNotFoundError):
        cudf.read_parquet(tmpdir.mkdir("cudf_parquet"))


def test_parquet_reader_local_filepath():
    fname = "~/TestLocalFile.parquet"
    if not os.path.isfile(fname):
        pytest.skip("Local .parquet file is not found")

    cudf.read_parquet(fname)


@pytest.mark.parametrize(
    "src", ["filepath", "pathobj", "bytes_io", "bytes", "url"]
)
def test_parquet_reader_filepath_or_buffer(parquet_path_or_buf, src):
    expect = pd.read_parquet(parquet_path_or_buf("filepath"))
    got = cudf.read_parquet(parquet_path_or_buf(src))

    assert_eq(expect, got)


def test_parquet_reader_arrow_nativefile(parquet_path_or_buf):
    # Check that we can read a file opened with the
    # Arrow FileSystem interface
    expect = cudf.read_parquet(parquet_path_or_buf("filepath"))
    fs, path = pa_fs.FileSystem.from_uri(parquet_path_or_buf("filepath"))
    with fs.open_input_file(path) as fil:
        got = cudf.read_parquet(fil)

    assert_eq(expect, got)


@pytest.mark.parametrize("use_python_file_object", [True, False])
def test_parquet_reader_use_python_file_object(
    parquet_path_or_buf, use_python_file_object
):
    # Check that the non-default `use_python_file_object=True`
    # option works as expected
    expect = cudf.read_parquet(parquet_path_or_buf("filepath"))
    fs, _, paths = get_fs_token_paths(parquet_path_or_buf("filepath"))

    # Pass open fsspec file
    with fs.open(paths[0], mode="rb") as fil:
        got1 = cudf.read_parquet(
            fil, use_python_file_object=use_python_file_object
        )
    assert_eq(expect, got1)

    # Pass path only
    got2 = cudf.read_parquet(
        paths[0], use_python_file_object=use_python_file_object
    )
    assert_eq(expect, got2)


def create_parquet_source(df, src_type, fname):
    if src_type == "filepath":
        df.to_parquet(fname, engine="pyarrow")
        return str(fname)
    if src_type == "pathobj":
        df.to_parquet(fname, engine="pyarrow")
        return fname
    if src_type == "bytes_io":
        buffer = BytesIO()
        df.to_parquet(buffer, engine="pyarrow")
        return buffer
    if src_type == "bytes":
        buffer = BytesIO()
        df.to_parquet(buffer, engine="pyarrow")
        return buffer.getvalue()
    if src_type == "url":
        df.to_parquet(fname, engine="pyarrow")
        return pathlib.Path(fname).as_uri()


@pytest.mark.parametrize(
    "src", ["filepath", "pathobj", "bytes_io", "bytes", "url"]
)
def test_parquet_reader_multiple_files(tmpdir, src):
    test_pdf1 = make_pdf(nrows=1000, nvalids=1000 // 2, dtype="float64")
    test_pdf2 = make_pdf(nrows=500, dtype="float64")
    expect = pd.concat([test_pdf1, test_pdf2])

    src1 = create_parquet_source(test_pdf1, src, tmpdir.join("multi1.parquet"))
    src2 = create_parquet_source(test_pdf2, src, tmpdir.join("multi2.parquet"))
    got = cudf.read_parquet([src1, src2])

    assert_eq(expect, got)


def test_parquet_reader_reordered_columns(tmpdir):
    src = pd.DataFrame(
        {"name": ["cow", None, "duck", "fish", None], "id": [0, 1, 2, 3, 4]}
    )
    fname = tmpdir.join("test_parquet_reader_reordered_columns.parquet")
    src.to_parquet(fname)
    assert os.path.exists(fname)
    expect = pd.DataFrame(
        {"id": [0, 1, 2, 3, 4], "name": ["cow", None, "duck", "fish", None]}
    )
    got = cudf.read_parquet(fname, columns=["id", "name"])
    assert_eq(expect, got, check_dtype=False)


def test_parquet_reader_reordered_columns_mixed(tmpdir):
    src = pd.DataFrame(
        {
            "name": ["cow", None, "duck", "fish", None],
            "list0": [
                [[1, 2], [3, 4]],
                None,
                [[5, 6], None],
                [[1]],
                [[5], [6, None, 8]],
            ],
            "id": [0, 1, 2, 3, 4],
            "list1": [
                [[1, 2], [3, 4]],
                [[0, 0]],
                [[5, 6], [10, 12]],
                [[1]],
                [[5], [6, 8]],
            ],
        }
    )
    fname = tmpdir.join("test_parquet_reader_reordered_columns.parquet")
    src.to_parquet(fname)
    assert os.path.exists(fname)
    expect = pd.DataFrame(
        {
            "list1": [
                [[1, 2], [3, 4]],
                [[0, 0]],
                [[5, 6], [10, 12]],
                [[1]],
                [[5], [6, 8]],
            ],
            "id": [0, 1, 2, 3, 4],
            "list0": [
                [[1, 2], [3, 4]],
                None,
                [[5, 6], None],
                [[1]],
                [[5], [6, None, 8]],
            ],
            "name": ["cow", None, "duck", "fish", None],
        }
    )
    got = cudf.read_parquet(fname, columns=["list1", "id", "list0", "name"])
    assert_eq(expect, got, check_dtype=False)


def test_parquet_reader_list_basic(tmpdir):
    expect = pd.DataFrame({"a": [[[1, 2], [3, 4]], None, [[5, 6], None]]})
    fname = tmpdir.join("test_parquet_reader_list_basic.parquet")
    expect.to_parquet(fname)
    assert os.path.exists(fname)
    got = cudf.read_parquet(fname)
    assert_eq(expect, got)


def test_parquet_reader_list_table(tmpdir):
    expect = pd.DataFrame(
        {
            "a": [[[1, 2], [3, 4]], None, [[5, 6], None]],
            "b": [[None, None], None, [None, None]],
            "c": [[[1, 2, 3]], [[None]], [[], None]],
            "d": [[[]], [[None]], [[1, 2, 3], None]],
            "e": [[["cows"]], [["dogs"]], [["cats", "birds", "owls"], None]],
        }
    )
    fname = tmpdir.join("test_parquet_reader_list_table.parquet")
    expect.to_parquet(fname)
    assert os.path.exists(fname)
    got = cudf.read_parquet(fname)
    assert pa.Table.from_pandas(expect).equals(got.to_arrow())


def int_gen(first_val, i):
    """
    Returns an integer based on an absolute index and a starting value. Used
    as input to `list_gen`.
    """
    return int(i + first_val)


strings = [
    "cats",
    "dogs",
    "cows",
    "birds",
    "fish",
    "sheep",
    "owls",
    "bears",
    "ants",
]


def string_gen(first_val, i):
    """
    Returns a string based on an absolute index and a starting value. Used as
    input to `list_gen`.
    """
    return strings[int_gen(first_val, i) % len(strings)]


def list_row_gen(
    gen, first_val, list_size, lists_per_row, include_validity=False
):
    """
    Generate a single row for a List<List<>> column based on input parameters.

    Parameters
    ----------
    gen : A callable which generates an individual leaf element based on an
        absolute index.
    first_val : Generate the column as if it had started at 'first_val'
        instead of 0.
    list_size : Size of each generated list.
    lists_per_row : Number of lists to generate per row.
    include_validity : Whether or not to include nulls as part of the
        column. If true, it will add a selection of nulls at both the
        topmost row level and at the leaf level.

    Returns
    -------
    The generated list column.
    """

    def L(list_size, first_val):
        return [
            (gen(first_val, i) if i % 2 == 0 else None)
            if include_validity
            else (gen(first_val, i))
            for i in range(list_size)
        ]

    return [
        (L(list_size, first_val + (list_size * i)) if i % 2 == 0 else None)
        if include_validity
        else L(list_size, first_val + (list_size * i))
        for i in range(lists_per_row)
    ]


def list_gen(gen, num_rows, lists_per_row, list_size, include_validity=False):
    """
    Generate a list column based on input parameters.

    Parameters
    ----------
    gen : A callable which generates an individual leaf element based on an
        absolute index.
    num_rows : Number of rows to generate.
    lists_per_row : Number of lists to generate per row.
    list_size : Size of each generated list.
    include_validity : Whether or not to include nulls as part of the
        column. If true, it will add a selection of nulls at both the
        topmost row level and at the leaf level.

    Returns
    -------
    The generated list column.
    """

    def L(list_size, first_val):
        return [
            (gen(first_val, i) if i % 2 == 0 else None)
            if include_validity
            else (gen(first_val, i))
            for i in range(list_size)
        ]

    def R(first_val, lists_per_row, list_size):
        return [
            L(list_size, first_val + (list_size * i))
            for i in range(lists_per_row)
        ]

    return [
        (
            R(
                lists_per_row * list_size * i,
                lists_per_row,
                list_size,
            )
            if i % 2 == 0
            else None
        )
        if include_validity
        else R(
            lists_per_row * list_size * i,
            lists_per_row,
            list_size,
        )
        for i in range(num_rows)
    ]


def test_parquet_reader_list_large(tmpdir):
    expect = pd.DataFrame({"a": list_gen(int_gen, 256, 80, 50)})
    fname = tmpdir.join("test_parquet_reader_list_large.parquet")
    expect.to_parquet(fname)
    assert os.path.exists(fname)
    got = cudf.read_parquet(fname)
    assert_eq(expect, got, check_dtype=False)


def test_parquet_reader_list_validity(tmpdir):
    expect = pd.DataFrame(
        {"a": list_gen(int_gen, 256, 80, 50, include_validity=True)}
    )
    fname = tmpdir.join("test_parquet_reader_list_validity.parquet")
    expect.to_parquet(fname)
    assert os.path.exists(fname)
    got = cudf.read_parquet(fname)
    assert_eq(expect, got, check_dtype=False)


def test_parquet_reader_list_large_mixed(tmpdir):
    expect = pd.DataFrame(
        {
            "a": list_gen(string_gen, 128, 80, 50),
            "b": list_gen(int_gen, 128, 80, 50),
            "c": list_gen(int_gen, 128, 80, 50, include_validity=True),
            "d": list_gen(string_gen, 128, 80, 50, include_validity=True),
        }
    )
    fname = tmpdir.join("test_parquet_reader_list_large_mixed.parquet")
    expect.to_parquet(fname)
    assert os.path.exists(fname)
    got = cudf.read_parquet(fname)
    assert pa.Table.from_pandas(expect).equals(got.to_arrow())


def test_parquet_reader_list_large_multi_rowgroup(tmpdir):
    # > 40 row groups
    num_rows = 100000
    num_docs = num_rows / 2
    num_categories = 1_000
    row_group_size = 1000

    cupy.random.seed(0)

    # generate a random pairing of doc: category
    documents = cudf.DataFrame(
        {
            "document_id": cupy.random.randint(num_docs, size=num_rows),
            "category_id": cupy.random.randint(num_categories, size=num_rows),
        }
    )

    # group categories by document_id to create a list column
    expect = documents.groupby("document_id").agg({"category_id": ["collect"]})
    expect.columns = expect.columns.get_level_values(0)
    expect.reset_index(inplace=True)

    # round trip the dataframe to/from parquet
    fname = tmpdir.join(
        "test_parquet_reader_list_large_multi_rowgroup.parquet"
    )
    expect.to_pandas().to_parquet(fname, row_group_size=row_group_size)
    got = cudf.read_parquet(fname)

    assert_eq(expect, got)


def test_parquet_reader_list_large_multi_rowgroup_nulls(tmpdir):
    # 25 row groups
    num_rows = 25000
    row_group_size = 1000

    expect = cudf.DataFrame(
        {"a": list_gen(int_gen, num_rows, 3, 2, include_validity=True)}
    )

    # round trip the dataframe to/from parquet
    fname = tmpdir.join(
        "test_parquet_reader_list_large_multi_rowgroup_nulls.parquet"
    )
    expect.to_pandas().to_parquet(fname, row_group_size=row_group_size)
    assert os.path.exists(fname)
    got = cudf.read_parquet(fname)
    assert_eq(expect, got)


def struct_gen(gen, skip_rows, num_rows, include_validity=False):
    """
    Generate a struct column based on input parameters.

    Parameters
    ----------
    gen : A array of callables which generate an individual row based on an
        absolute index.
    skip_rows : Generate the column as if it had started at 'skip_rows'
        instead of 0. The intent here is to emulate the skip_rows
        parameter of the parquet reader.
    num_fields : Number of fields in the struct.
    include_validity : Whether or not to include nulls as part of the
        column. If true, it will add a selection of nulls at both the
        field level and at the value level.

    Returns
    -------
    The generated struct column.
    """

    def R(first_val, num_fields):
        return {
            "col"
            + str(f): (gen[f](first_val, first_val) if f % 4 != 0 else None)
            if include_validity
            else (gen[f](first_val, first_val))
            for f in range(len(gen))
        }

    return [
        (R((i + skip_rows), len(gen)) if (i + skip_rows) % 4 != 0 else None)
        if include_validity
        else R((i + skip_rows), len(gen))
        for i in range(num_rows)
    ]


@pytest.mark.parametrize(
    "data",
    [
        # struct
        [
            {"a": 1, "b": 2},
            {"a": 10, "b": 20},
            {"a": None, "b": 22},
            {"a": None, "b": None},
            {"a": 15, "b": None},
        ],
        # struct-of-list
        [
            {"a": 1, "b": 2, "c": [1, 2, 3]},
            {"a": 10, "b": 20, "c": [4, 5]},
            {"a": None, "b": 22, "c": [6]},
            {"a": None, "b": None, "c": None},
            {"a": 15, "b": None, "c": [-1, -2]},
            None,
            {"a": 100, "b": 200, "c": [-10, None, -20]},
        ],
        # list-of-struct
        [
            [{"a": 1, "b": 2}, {"a": 2, "b": 3}, {"a": 4, "b": 5}],
            None,
            [{"a": 10, "b": 20}],
            [{"a": 100, "b": 200}, {"a": None, "b": 300}, None],
        ],
        # struct-of-struct
        [
            {"a": 1, "b": {"inner_a": 10, "inner_b": 20}, "c": 2},
            {"a": 3, "b": {"inner_a": 30, "inner_b": 40}, "c": 4},
            {"a": 5, "b": {"inner_a": 50, "inner_b": None}, "c": 6},
            {"a": 7, "b": None, "c": 8},
            {"a": None, "b": {"inner_a": None, "inner_b": None}, "c": None},
            None,
            {"a": None, "b": {"inner_a": None, "inner_b": 100}, "c": 10},
        ],
    ],
)
def test_parquet_reader_struct_basic(tmpdir, data):
    expect = pa.Table.from_pydict({"struct": data})
    fname = tmpdir.join("test_parquet_reader_struct_basic.parquet")
    pa.parquet.write_table(expect, fname)
    assert os.path.exists(fname)
    got = cudf.read_parquet(fname)
    assert expect.equals(got.to_arrow())


def select_columns_params():
    dfs = [
        # struct
        (
            [
                {"a": 1, "b": 2},
                {"a": 10, "b": 20},
                {"a": None, "b": 22},
                {"a": None, "b": None},
                {"a": 15, "b": None},
            ],
            [["struct"], ["struct.a"], ["struct.b"], ["c"]],
        ),
        # struct-of-list
        (
            [
                {"a": 1, "b": 2, "c": [1, 2, 3]},
                {"a": 10, "b": 20, "c": [4, 5]},
                {"a": None, "b": 22, "c": [6]},
                {"a": None, "b": None, "c": None},
                {"a": 15, "b": None, "c": [-1, -2]},
                None,
                {"a": 100, "b": 200, "c": [-10, None, -20]},
            ],
            [
                ["struct"],
                ["struct.c"],
                ["struct.c.list"],
                ["struct.c.list.item"],
                ["struct.b", "struct.c"],
                ["struct.b", "struct.d", "struct.c"],
            ],
        ),
        # list-of-struct
        (
            [
                [{"a": 1, "b": 2}, {"a": 2, "b": 3}, {"a": 4, "b": 5}],
                None,
                [{"a": 10, "b": 20}],
                [{"a": 100, "b": 200}, {"a": None, "b": 300}, None],
            ],
            [
                ["struct"],
                ["struct.list"],
                ["struct.list.item"],
                ["struct.list.item.a", "struct.list.item.b"],
                ["struct.list.item.c"],
            ],
        ),
        # struct with "." in field names
        (
            [
                {"a.b": 1, "b.a": 2},
                {"a.b": 10, "b.a": 20},
                {"a.b": None, "b.a": 22},
                {"a.b": None, "b.a": None},
                {"a.b": 15, "b.a": None},
            ],
            [["struct"], ["struct.a"], ["struct.b.a"]],
        ),
    ]
    for df_col_pair in dfs:
        for cols in df_col_pair[1]:
            yield df_col_pair[0], cols


@pytest.mark.parametrize("data, columns", select_columns_params())
def test_parquet_reader_struct_select_columns(tmpdir, data, columns):
    table = pa.Table.from_pydict({"struct": data})
    buff = BytesIO()

    pa.parquet.write_table(table, buff)

    expect = pq.ParquetFile(buff).read(columns=columns)
    got = cudf.read_parquet(buff, columns=columns)
    assert expect.equals(got.to_arrow())


def test_parquet_reader_struct_los_large(tmpdir):
    num_rows = 256
    list_size = 64
    data = [
        struct_gen([string_gen, int_gen, string_gen], 0, list_size, False)
        if i % 2 == 0
        else None
        for i in range(num_rows)
    ]
    expect = pa.Table.from_pydict({"los": data})
    fname = tmpdir.join("test_parquet_reader_struct_los_large.parquet")
    pa.parquet.write_table(expect, fname)
    assert os.path.exists(fname)
    got = cudf.read_parquet(fname)
    assert expect.equals(got.to_arrow())


@pytest.mark.parametrize(
    "params", [[3, 4, 32, False], [3, 4, 32, True], [100, 25, 256, True]]
)
def test_parquet_reader_struct_sol_table(tmpdir, params):
    # Struct<List<List>>
    lists_per_row = params[0]
    list_size = params[1]
    num_rows = params[2]
    include_validity = params[3]

    def list_gen_wrapped(x, y):
        return list_row_gen(
            int_gen, x * list_size * lists_per_row, list_size, lists_per_row
        )

    def string_list_gen_wrapped(x, y):
        return list_row_gen(
            string_gen,
            x * list_size * lists_per_row,
            list_size,
            lists_per_row,
            include_validity,
        )

    data = struct_gen(
        [int_gen, string_gen, list_gen_wrapped, string_list_gen_wrapped],
        0,
        num_rows,
        include_validity,
    )
    expect = pa.Table.from_pydict({"sol": data})
    fname = tmpdir.join("test_parquet_reader_struct_sol_table.parquet")
    pa.parquet.write_table(expect, fname)
    assert os.path.exists(fname)
    got = cudf.read_parquet(fname)
    assert expect.equals(got.to_arrow())


def test_parquet_reader_v2(tmpdir, simple_pdf):
    pdf_fname = tmpdir.join("pdfv2.parquet")
    simple_pdf.to_parquet(pdf_fname, data_page_version="2.0")
    assert_eq(cudf.read_parquet(pdf_fname), simple_pdf)


@pytest.mark.parametrize(
    "data",
    [
        # Structs
        {
            "being": [
                None,
                {"human?": True, "Deets": {"Name": "Carrot", "Age": 27}},
                {"human?": None, "Deets": {"Name": "Angua", "Age": 25}},
                {"human?": False, "Deets": {"Name": "Cheery", "Age": 31}},
                {"human?": False, "Deets": None},
                {"human?": None, "Deets": {"Name": "Mr", "Age": None}},
            ]
        },
        # List of Structs
        {
            "family": [
                [None, {"human?": True, "deets": {"weight": 2.4, "age": 27}}],
                [
                    {"human?": None, "deets": {"weight": 5.3, "age": 25}},
                    {"human?": False, "deets": {"weight": 8.0, "age": 31}},
                    {"human?": False, "deets": None},
                ],
                [],
                [{"human?": None, "deets": {"weight": 6.9, "age": None}}],
            ]
        },
        # Struct of Lists
        {
            "Real estate records": [
                None,
                {
                    "Status": "NRI",
                    "Ownerships": {
                        "land_unit": [None, 2, None],
                        "flats": [[1, 2, 3], [], [4, 5], [], [0, 6, 0]],
                    },
                },
                {
                    "Status": None,
                    "Ownerships": {
                        "land_unit": [4, 5],
                        "flats": [[7, 8], []],
                    },
                },
                {
                    "Status": "RI",
                    "Ownerships": {"land_unit": None, "flats": [[]]},
                },
                {"Status": "RI", "Ownerships": None},
                {
                    "Status": None,
                    "Ownerships": {
                        "land_unit": [7, 8, 9],
                        "flats": [[], [], []],
                    },
                },
            ]
        },
    ],
)
def test_parquet_reader_nested_v2(tmpdir, data):
    expect = pd.DataFrame(data)
    pdf_fname = tmpdir.join("pdfv2.parquet")
    expect.to_parquet(pdf_fname, data_page_version="2.0")
    assert_eq(cudf.read_parquet(pdf_fname), expect)


@pytest.mark.filterwarnings("ignore:Using CPU")
def test_parquet_writer_cpu_pyarrow(
    tmpdir, pdf_day_timestamps, gdf_day_timestamps
):
    pdf_fname = tmpdir.join("pdf.parquet")
    gdf_fname = tmpdir.join("gdf.parquet")

    if len(pdf_day_timestamps) == 0:
        pdf_day_timestamps = pdf_day_timestamps.reset_index(drop=True)
        gdf_day_timestamps = pdf_day_timestamps.reset_index(drop=True)

    pdf_day_timestamps.to_parquet(pdf_fname.strpath)
    gdf_day_timestamps.to_parquet(gdf_fname.strpath, engine="pyarrow")

    assert os.path.exists(pdf_fname)
    assert os.path.exists(gdf_fname)

    expect = pa.parquet.read_pandas(pdf_fname)
    got = pa.parquet.read_pandas(gdf_fname)

    assert_eq(expect, got)

    def clone_field(table, name, datatype):
        f = table.schema.field(name)
        return pa.field(f.name, datatype, f.nullable, f.metadata)

    # Pandas uses a datetime64[ns] while we use a datetime64[ms]
    for t in [expect, got]:
        for t_col in ["col_datetime64[ms]", "col_datetime64[us]"]:
            idx = t.schema.get_field_index(t_col)
            field = clone_field(t, t_col, pa.timestamp("ms"))
            t = t.set_column(idx, field, t.column(idx).cast(field.type))
            t = t.replace_schema_metadata()

    assert_eq(expect, got)


@pytest.mark.filterwarnings("ignore:Using CPU")
def test_parquet_writer_int96_timestamps(tmpdir, pdf, gdf):
    gdf_fname = tmpdir.join("gdf.parquet")

    if len(pdf) == 0:
        pdf = pdf.reset_index(drop=True)
        gdf = gdf.reset_index(drop=True)

    if "col_category" in pdf.columns:
        pdf = pdf.drop(columns=["col_category"])
    if "col_category" in gdf.columns:
        gdf = gdf.drop(columns=["col_category"])

    assert_eq(pdf, gdf)

    # Write out the gdf using the GPU accelerated writer with INT96 timestamps
    gdf.to_parquet(gdf_fname.strpath, index=None, int96_timestamps=True)

    assert os.path.exists(gdf_fname)

    expect = pdf
    got = pd.read_parquet(gdf_fname)
    if PANDAS_GE_200:
        # https://github.com/pandas-dev/pandas/issues/52412
        assert got["col_datetime64[ms]"].dtype == np.dtype("datetime64[ns]")
        assert got["col_datetime64[us]"].dtype == np.dtype("datetime64[ns]")
        got["col_datetime64[ms]"] = got["col_datetime64[ms]"].astype(
            "datetime64[ms]"
        )
        got["col_datetime64[us]"] = got["col_datetime64[us]"].astype(
            "datetime64[us]"
        )
    # verify INT96 timestamps were converted back to the same data.
    assert_eq(expect, got, check_categorical=False)


def test_multifile_parquet_folder(tmpdir):

    test_pdf1 = make_pdf(nrows=10, nvalids=10 // 2, dtype="float64")
    test_pdf2 = make_pdf(nrows=20, dtype="float64")
    expect = pd.concat([test_pdf1, test_pdf2])

    tmpdir.mkdir("multi_part")

    create_parquet_source(
        test_pdf1, "filepath", tmpdir.join("multi_part/multi1.parquet")
    )
    create_parquet_source(
        test_pdf2, "filepath", tmpdir.join("multi_part/multi2.parquet")
    )

    got1 = cudf.read_parquet(tmpdir.join("multi_part/*.parquet"))
    assert_eq(expect, got1)

    got2 = cudf.read_parquet(tmpdir.join("multi_part"))
    assert_eq(expect, got2)


# Validates the metadata return path of the parquet writer
def test_parquet_writer_return_metadata(tmpdir, simple_gdf):
    gdf_fname = tmpdir.join("data1.parquet")

    # Write out the gdf using the GPU accelerated writer
    df_metadata = simple_gdf.to_parquet(
        gdf_fname.strpath, index=None, metadata_file_path="test/data1.parquet"
    )
    # Verify that we got a valid parquet signature in the initial metadata blob
    assert df_metadata.tobytes()[0:4] == b"PAR1"

    df_metadata_list1 = [df_metadata]
    df_metadata_list2 = [df_metadata, df_metadata]
    merged_metadata1 = merge_parquet_filemetadata(df_metadata_list1)
    merged_metadata2 = merge_parquet_filemetadata(df_metadata_list2)

    # Verify that we got a valid parquet signature in the final metadata blob
    assert merged_metadata1.tobytes()[0:4] == b"PAR1"
    assert merged_metadata2.tobytes()[0:4] == b"PAR1"

    # Make sure aggregation is combining metadata correctly
    fmd1 = pa.parquet.ParquetFile(BytesIO(merged_metadata1.tobytes())).metadata
    fmd2 = pa.parquet.ParquetFile(BytesIO(merged_metadata2.tobytes())).metadata
    assert fmd2.num_columns == fmd1.num_columns
    assert fmd2.num_rows == 2 * fmd1.num_rows
    assert fmd2.num_row_groups == 2 * fmd1.num_row_groups


# Validates the integrity of the GPU accelerated parquet writer.
def test_parquet_writer_gpu_none_index(tmpdir, simple_pdf, simple_gdf):
    gdf_fname = tmpdir.join("gdf.parquet")
    pdf_fname = tmpdir.join("pdf.parquet")

    assert_eq(simple_pdf, simple_gdf)

    # Write out the gdf using the GPU accelerated writer
    simple_gdf.to_parquet(gdf_fname.strpath, index=None)
    simple_pdf.to_parquet(pdf_fname.strpath, index=None)

    assert os.path.exists(gdf_fname)
    assert os.path.exists(pdf_fname)

    expect = pd.read_parquet(pdf_fname)
    got = pd.read_parquet(gdf_fname)

    assert_eq(expect, got, check_categorical=False)


def test_parquet_writer_gpu_true_index(tmpdir, simple_pdf, simple_gdf):
    gdf_fname = tmpdir.join("gdf.parquet")
    pdf_fname = tmpdir.join("pdf.parquet")

    assert_eq(simple_pdf, simple_gdf)

    # Write out the gdf using the GPU accelerated writer
    simple_gdf.to_parquet(gdf_fname.strpath, index=True)
    simple_pdf.to_parquet(pdf_fname.strpath, index=True)

    assert os.path.exists(gdf_fname)
    assert os.path.exists(pdf_fname)

    expect = pd.read_parquet(pdf_fname)
    got = pd.read_parquet(gdf_fname)

    assert_eq(expect, got, check_categorical=False)


def test_parquet_writer_gpu_false_index(tmpdir, simple_pdf, simple_gdf):
    gdf_fname = tmpdir.join("gdf.parquet")
    pdf_fname = tmpdir.join("pdf.parquet")

    assert_eq(simple_pdf, simple_gdf)

    # Write out the gdf using the GPU accelerated writer
    simple_gdf.to_parquet(gdf_fname.strpath, index=False)
    simple_pdf.to_parquet(pdf_fname.strpath, index=False)

    assert os.path.exists(gdf_fname)
    assert os.path.exists(pdf_fname)

    expect = pd.read_parquet(pdf_fname)
    got = pd.read_parquet(gdf_fname)

    assert_eq(expect, got, check_categorical=False)


def test_parquet_writer_gpu_multi_index(tmpdir, simple_pdf, simple_gdf):
    gdf_fname = tmpdir.join("gdf.parquet")
    pdf_fname = tmpdir.join("pdf.parquet")

    simple_pdf = simple_pdf.set_index(["col_bool", "col_int8"])
    simple_gdf = simple_gdf.set_index(["col_bool", "col_int8"])

    assert_eq(simple_pdf, simple_gdf)

    print("PDF Index Type: " + str(type(simple_pdf.index)))
    print("GDF Index Type: " + str(type(simple_gdf.index)))

    # Write out the gdf using the GPU accelerated writer
    simple_gdf.to_parquet(gdf_fname.strpath, index=None)
    simple_pdf.to_parquet(pdf_fname.strpath, index=None)

    assert os.path.exists(gdf_fname)
    assert os.path.exists(pdf_fname)

    expect = pd.read_parquet(pdf_fname)
    got = pd.read_parquet(gdf_fname)

    assert_eq(expect, got, check_categorical=False)


def test_parquet_writer_gpu_chunked(tmpdir, simple_pdf, simple_gdf):
    gdf_fname = tmpdir.join("gdf.parquet")

    writer = ParquetWriter(gdf_fname)
    writer.write_table(simple_gdf)
    writer.write_table(simple_gdf)
    writer.close()

    assert_eq(pd.read_parquet(gdf_fname), pd.concat([simple_pdf, simple_pdf]))


def test_parquet_writer_gpu_chunked_context(tmpdir, simple_pdf, simple_gdf):
    gdf_fname = tmpdir.join("gdf.parquet")

    with ParquetWriter(gdf_fname) as writer:
        writer.write_table(simple_gdf)
        writer.write_table(simple_gdf)

    got = pd.read_parquet(gdf_fname)
    expect = pd.concat([simple_pdf, simple_pdf])
    assert_eq(got, expect)


def test_parquet_write_bytes_io(simple_gdf):
    output = BytesIO()
    simple_gdf.to_parquet(output)
    assert_eq(cudf.read_parquet(output), simple_gdf)


def test_parquet_writer_bytes_io(simple_gdf):
    output = BytesIO()

    writer = ParquetWriter(output)
    writer.write_table(simple_gdf)
    writer.write_table(simple_gdf)
    writer.close()

    assert_eq(cudf.read_parquet(output), cudf.concat([simple_gdf, simple_gdf]))


@pytest.mark.parametrize(
    "row_group_size_kwargs",
    [
        {"row_group_size_bytes": 4 * 1024},
        {"row_group_size_rows": 5000},
    ],
)
def test_parquet_writer_row_group_size(tmpdir, row_group_size_kwargs):
    # Check that row_group_size options are exposed in Python
    # See https://github.com/rapidsai/cudf/issues/10978

    size = 20000
    gdf = cudf.DataFrame({"a": range(size), "b": [1] * size})

    fname = tmpdir.join("gdf.parquet")
    with ParquetWriter(fname, **row_group_size_kwargs) as writer:
        writer.write_table(gdf)

    # Simple check for multiple row-groups
    nrows, nrow_groups, columns = cudf.io.parquet.read_parquet_metadata(fname)
    assert nrows == size
    assert nrow_groups > 1
    assert columns == ["a", "b"]

    # Know the specific row-group count for row_group_size_rows
    if "row_group_size_rows" in row_group_size_kwargs:
        assert (
            nrow_groups == size // row_group_size_kwargs["row_group_size_rows"]
        )

    assert_eq(cudf.read_parquet(fname), gdf)


def test_parquet_writer_column_index(tmpdir):
    # Simple test for presence of indices. validity is checked
    # in libcudf tests.
    # Write 2 files, one with column index set, one without.
    # Make sure the former is larger in size.

    size = 20000
    gdf = cudf.DataFrame({"a": range(size), "b": [1] * size})

    fname = tmpdir.join("gdf.parquet")
    with ParquetWriter(fname, statistics="ROWGROUP") as writer:
        writer.write_table(gdf)
    s1 = os.path.getsize(fname)

    fname = tmpdir.join("gdfi.parquet")
    with ParquetWriter(fname, statistics="COLUMN") as writer:
        writer.write_table(gdf)
    s2 = os.path.getsize(fname)
    assert s2 > s1


@pytest.mark.parametrize(
    "max_page_size_kwargs",
    [
        {"max_page_size_bytes": 4 * 1024},
        {"max_page_size_rows": 5000},
    ],
)
def test_parquet_writer_max_page_size(tmpdir, max_page_size_kwargs):
    # Check that max_page_size options are exposed in Python
    # Since we don't have access to page metadata, instead check that
    # file written with more pages will be slightly larger

    size = 20000
    gdf = cudf.DataFrame({"a": range(size), "b": [1] * size})

    fname = tmpdir.join("gdf.parquet")
    with ParquetWriter(fname, **max_page_size_kwargs) as writer:
        writer.write_table(gdf)
    s1 = os.path.getsize(fname)

    assert_eq(cudf.read_parquet(fname), gdf)

    fname = tmpdir.join("gdf0.parquet")
    with ParquetWriter(fname) as writer:
        writer.write_table(gdf)
    s2 = os.path.getsize(fname)

    assert_eq(cudf.read_parquet(fname), gdf)
    assert s1 > s2


@pytest.mark.parametrize("filename", ["myfile.parquet", None])
@pytest.mark.parametrize("cols", [["b"], ["c", "b"]])
def test_parquet_partitioned(tmpdir_factory, cols, filename):
    # Checks that write_to_dataset is wrapping to_parquet
    # as expected
    gdf_dir = str(tmpdir_factory.mktemp("gdf_dir"))
    pdf_dir = str(tmpdir_factory.mktemp("pdf_dir"))
    size = 100
    pdf = pd.DataFrame(
        {
            "a": np.arange(0, stop=size, dtype="int64"),
            "b": np.random.choice(list("abcd"), size=size),
            "c": np.random.choice(np.arange(4), size=size),
        }
    )
    pdf.to_parquet(pdf_dir, index=False, partition_cols=cols)
    gdf = cudf.from_pandas(pdf)
    gdf.to_parquet(
        gdf_dir, index=False, partition_cols=cols, partition_file_name=filename
    )

    # Read back with pandas to compare
    expect_pd = pd.read_parquet(pdf_dir)
    got_pd = pd.read_parquet(gdf_dir)
    assert_eq(expect_pd, got_pd)

    # Check that cudf and pd return the same read
    got_cudf = cudf.read_parquet(gdf_dir)
    if PANDAS_GE_200 and isinstance(got_pd["c"].dtype, pd.CategoricalDtype):
        # Work-around for pandas bug:
        # https://github.com/pandas-dev/pandas/issues/53345
        got_pd["c"] = got_pd["c"].astype(
            pd.CategoricalDtype(
                categories=got_pd["c"].dtype.categories.astype("int64"),
                ordered=got_pd["c"].dtype.ordered,
            )
        )
    assert_eq(got_pd, got_cudf)

    # If filename is specified, check that it is correct
    if filename:
        for _, _, files in os.walk(gdf_dir):
            for fn in files:
                assert fn == filename


@pytest.mark.parametrize("return_meta", [True, False])
def test_parquet_writer_chunked_partitioned(tmpdir_factory, return_meta):
    pdf_dir = str(tmpdir_factory.mktemp("pdf_dir"))
    gdf_dir = str(tmpdir_factory.mktemp("gdf_dir"))

    df1 = cudf.DataFrame({"a": [1, 1, 2, 2, 1], "b": [9, 8, 7, 6, 5]})
    df2 = cudf.DataFrame({"a": [1, 3, 3, 1, 3], "b": [4, 3, 2, 1, 0]})

    cw = ParquetDatasetWriter(gdf_dir, partition_cols=["a"], index=False)
    cw.write_table(df1)
    cw.write_table(df2)
    meta_byte_array = cw.close(return_metadata=return_meta)
    pdf = cudf.concat([df1, df2]).to_pandas()
    pdf.to_parquet(pdf_dir, index=False, partition_cols=["a"])

    if return_meta:
        fmd = pq.ParquetFile(BytesIO(meta_byte_array)).metadata
        assert fmd.num_rows == len(pdf)
        assert fmd.num_row_groups == 4
        files = {
            os.path.join(directory, files[0])
            for directory, _, files in os.walk(gdf_dir)
            if files
        }
        meta_files = {
            os.path.join(gdf_dir, fmd.row_group(i).column(c).file_path)
            for i in range(fmd.num_row_groups)
            for c in range(fmd.row_group(i).num_columns)
        }
        assert files == meta_files

    # Read back with pandas to compare
    expect_pd = pd.read_parquet(pdf_dir)
    got_pd = pd.read_parquet(gdf_dir)
    assert_eq(expect_pd, got_pd)

    # Check that cudf and pd return the same read
    got_cudf = cudf.read_parquet(gdf_dir)
    if PANDAS_GE_200:
        # Work-around for pandas bug:
        # https://github.com/pandas-dev/pandas/issues/53345
        got_pd["a"] = got_pd["a"].astype(
            pd.CategoricalDtype(
                categories=got_pd["a"].dtype.categories.astype("int64"),
                ordered=got_pd["a"].dtype.ordered,
            )
        )
    assert_eq(got_pd, got_cudf)


@pytest.mark.parametrize(
    "max_file_size,max_file_size_in_bytes",
    [("500KB", 500000), ("MB", 1000000)],
)
def test_parquet_writer_chunked_max_file_size(
    tmpdir_factory, max_file_size, max_file_size_in_bytes
):
    pdf_dir = str(tmpdir_factory.mktemp("pdf_dir"))
    gdf_dir = str(tmpdir_factory.mktemp("gdf_dir"))

    df1 = cudf.DataFrame({"a": [1, 1, 2, 2, 1] * 10000, "b": range(0, 50000)})
    df2 = cudf.DataFrame(
        {"a": [1, 3, 3, 1, 3] * 10000, "b": range(50000, 100000)}
    )

    cw = ParquetDatasetWriter(
        gdf_dir,
        partition_cols=["a"],
        max_file_size=max_file_size,
        file_name_prefix="sample",
    )
    cw.write_table(df1)
    cw.write_table(df2)
    cw.close()
    pdf = cudf.concat([df1, df2]).to_pandas()
    pdf.to_parquet(pdf_dir, index=False, partition_cols=["a"])

    expect_pd = pd.read_parquet(pdf_dir)
    got_pd = pd.read_parquet(gdf_dir)

    assert_eq(
        expect_pd.sort_values(["b"]).reset_index(drop=True),
        got_pd.sort_values(["b"]).reset_index(drop=True),
    )

    # Check that cudf and pd return the same read
    got_cudf = cudf.read_parquet(gdf_dir)
    if PANDAS_GE_200:
        # Work-around for pandas bug:
        # https://github.com/pandas-dev/pandas/issues/53345
        got_pd["a"] = got_pd["a"].astype(
            pd.CategoricalDtype(
                categories=got_pd["a"].dtype.categories.astype("int64"),
                ordered=got_pd["a"].dtype.ordered,
            )
        )
    assert_eq(
        got_pd.sort_values(["b"]).reset_index(drop=True),
        got_cudf.sort_values(["b"]).reset_index(drop=True),
    )

    all_files = glob.glob(gdf_dir + "/**/*.parquet", recursive=True)
    for each_file in all_files:
        # Validate file sizes with some extra 1000
        # bytes buffer to spare
        assert os.path.getsize(each_file) <= (
            max_file_size_in_bytes
        ), "File exceeded max_file_size"


def test_parquet_writer_chunked_max_file_size_error():
    with pytest.raises(
        ValueError,
        match="file_name_prefix cannot be None if max_file_size is passed",
    ):
        ParquetDatasetWriter("sample", partition_cols=["a"], max_file_size=100)


def test_parquet_writer_chunked_partitioned_context(tmpdir_factory):
    pdf_dir = str(tmpdir_factory.mktemp("pdf_dir"))
    gdf_dir = str(tmpdir_factory.mktemp("gdf_dir"))

    df1 = cudf.DataFrame({"a": [1, 1, 2, 2, 1], "b": [9, 8, 7, 6, 5]})
    df2 = cudf.DataFrame({"a": [1, 3, 3, 1, 3], "b": [4, 3, 2, 1, 0]})

    with ParquetDatasetWriter(
        gdf_dir, partition_cols=["a"], index=False
    ) as cw:
        cw.write_table(df1)
        cw.write_table(df2)

    pdf = cudf.concat([df1, df2]).to_pandas()
    pdf.to_parquet(pdf_dir, index=False, partition_cols=["a"])

    # Read back with pandas to compare
    expect_pd = pd.read_parquet(pdf_dir)
    got_pd = pd.read_parquet(gdf_dir)
    assert_eq(expect_pd, got_pd)

    # Check that cudf and pd return the same read
    got_cudf = cudf.read_parquet(gdf_dir)
    if PANDAS_GE_200:
        # Work-around for pandas bug:
        # https://github.com/pandas-dev/pandas/issues/53345
        got_pd["a"] = got_pd["a"].astype(
            pd.CategoricalDtype(
                categories=got_pd["a"].dtype.categories.astype("int64"),
                ordered=got_pd["a"].dtype.ordered,
            )
        )
    assert_eq(got_pd, got_cudf)


@pytest.mark.parametrize("cols", [None, ["b"]])
def test_parquet_write_to_dataset(tmpdir_factory, cols):
    dir1 = tmpdir_factory.mktemp("dir1")
    dir2 = tmpdir_factory.mktemp("dir2")
    if cols is None:
        dir1 = dir1.join("file.pq")
        dir2 = dir2.join("file.pq")
    dir1 = str(dir1)
    dir2 = str(dir2)

    size = 100
    gdf = cudf.DataFrame(
        {
            "a": np.arange(0, stop=size),
            "b": np.random.choice(np.arange(4), size=size),
        }
    )
    gdf.to_parquet(dir1, partition_cols=cols)
    cudf.io.write_to_dataset(gdf, dir2, partition_cols=cols)

    # Read back with cudf
    expect = cudf.read_parquet(dir1)
    got = cudf.read_parquet(dir2)
    assert_eq(expect, got)

    gdf = cudf.DataFrame(
        {
            "a": cudf.Series([1, 2, 3]),
            "b": cudf.Series([1, 2, 3]),
            "c": cudf.Series(["a", "b", "c"], dtype="category"),
        }
    )
    with pytest.raises(ValueError):
        gdf.to_parquet(dir1, partition_cols=cols)


@pytest.mark.parametrize(
    "pfilters",
    [[("b", "==", "b")], [("b", "==", "a"), ("c", "==", 1)]],
)
@pytest.mark.parametrize("selection", ["directory", "files", "row-groups"])
@pytest.mark.parametrize("use_cat", [True, False])
def test_read_parquet_partitioned_filtered(
    tmpdir, pfilters, selection, use_cat
):
    path = str(tmpdir)
    size = 100
    df = cudf.DataFrame(
        {
            "a": np.arange(0, stop=size, dtype="int64"),
            "b": np.random.choice(list("abcd"), size=size),
            "c": np.random.choice(np.arange(4), size=size),
        }
    )
    df.to_parquet(path, partition_cols=["c", "b"])

    if selection == "files":
        # Pass in a list of paths
        fs = get_fs_token_paths(path)[0]
        read_path = fs.find(path)
        row_groups = None
    elif selection == "row-groups":
        # Pass in a list of paths AND row-group ids
        fs = get_fs_token_paths(path)[0]
        read_path = fs.find(path)
        row_groups = [[0] for p in read_path]
    else:
        # Pass in a directory path
        # (row-group selection not allowed in this case)
        read_path = path
        row_groups = None

    # Filter on partitioned columns
    expect = pd.read_parquet(read_path, filters=pfilters)
    got = cudf.read_parquet(
        read_path,
        filters=pfilters,
        row_groups=row_groups,
        categorical_partitions=use_cat,
    )
    expect["b"] = expect["b"].astype(str)
    expect["c"] = expect["c"].astype(int)
    if use_cat:
        assert got.dtypes["b"] == "category"
        assert got.dtypes["c"] == "category"
        got["b"] = got["b"].astype(str)
        got["c"] = got["c"].astype(int)
    else:
        # Check that we didn't get categorical
        # columns, but convert back to categorical
        # for comparison with pandas
        assert got.dtypes["b"] == "object"
        assert got.dtypes["c"] == "int"
    assert_eq(expect, got)

    # Filter on non-partitioned column
    filters = [("a", "==", 10)]
    got = cudf.read_parquet(read_path, filters=filters)
    expect = pd.read_parquet(read_path, filters=filters)

    # Filter on both kinds of columns
    filters = [[("a", "==", 10)], [("c", "==", 1)]]
    got = cudf.read_parquet(read_path, filters=filters)
    expect = pd.read_parquet(read_path, filters=filters)
    if PANDAS_GE_200:
        # Work-around for pandas bug:
        # https://github.com/pandas-dev/pandas/issues/53345
        expect["c"] = expect["c"].astype(
            pd.CategoricalDtype(
                categories=expect["c"].dtype.categories.astype("int64"),
                ordered=expect["c"].dtype.ordered,
            )
        )
    assert_eq(expect, got)


def test_parquet_writer_chunked_metadata(tmpdir, simple_pdf, simple_gdf):
    gdf_fname = tmpdir.join("gdf.parquet")
    test_path = "test/path"

    writer = ParquetWriter(gdf_fname)
    writer.write_table(simple_gdf)
    writer.write_table(simple_gdf)
    meta_byte_array = writer.close(metadata_file_path=test_path)
    fmd = pq.ParquetFile(BytesIO(meta_byte_array)).metadata

    assert fmd.num_rows == 2 * len(simple_gdf)
    assert fmd.num_row_groups == 2

    for r in range(fmd.num_row_groups):
        for c in range(fmd.num_columns):
            assert fmd.row_group(r).column(c).file_path == test_path


def test_write_read_cudf(tmpdir, pdf):
    file_path = tmpdir.join("cudf.parquet")
    if "col_category" in pdf.columns:
        pdf = pdf.drop(columns=["col_category"])

    gdf = cudf.from_pandas(pdf)
    gdf.to_parquet(file_path)
    gdf = cudf.read_parquet(file_path)

    assert_eq(gdf, pdf, check_index_type=not pdf.empty)


def test_write_cudf_read_pandas_pyarrow(tmpdir, pdf):
    cudf_path = tmpdir.join("cudf.parquet")
    pandas_path = tmpdir.join("pandas.parquet")

    if "col_category" in pdf.columns:
        pdf = pdf.drop(columns=["col_category"])

    df = cudf.from_pandas(pdf)

    df.to_parquet(cudf_path)
    pdf.to_parquet(pandas_path)

    cudf_res = pd.read_parquet(cudf_path)
    pd_res = pd.read_parquet(pandas_path)

    assert_eq(pd_res, cudf_res, check_index_type=not pdf.empty)

    cudf_res = pa.parquet.read_table(
        cudf_path, use_pandas_metadata=True
    ).to_pandas()
    pd_res = pa.parquet.read_table(
        pandas_path, use_pandas_metadata=True
    ).to_pandas()

    assert_eq(cudf_res, pd_res, check_index_type=not pdf.empty)


def test_parquet_writer_criteo(tmpdir):
    # To run this test, download the day 0 of criteo dataset from
    # http://labs.criteo.com/2013/12/download-terabyte-click-logs/
    # and place the uncompressed dataset in the home directory
    fname = os.path.expanduser("~/day_0")
    if not os.path.isfile(fname):
        pytest.skip("Local criteo day 0 tsv file is not found")

    cudf_path = tmpdir.join("cudf.parquet")

    cont_names = ["I" + str(x) for x in range(1, 14)]
    cat_names = ["C" + str(x) for x in range(1, 27)]
    cols = ["label"] + cont_names + cat_names

    df = cudf.read_csv(fname, sep="\t", names=cols, byte_range=(0, 1000000000))
    df = df.drop(columns=cont_names)

    df.to_parquet(cudf_path)


def test_trailing_nans(datadir, tmpdir):
    fname = "trailing_nans.parquet"
    file_path = datadir / fname
    cu_df = cudf.read_parquet(file_path)

    tmp_file_path = tmpdir.join(fname)
    cu_df.to_parquet(tmp_file_path)

    pd.read_parquet(tmp_file_path)


def test_parquet_writer_sliced(tmpdir):
    cudf_path = tmpdir.join("cudf.parquet")

    df = pd.DataFrame()
    df["String"] = np.array(["Alpha", "Beta", "Gamma", "Delta"])
    df = cudf.from_pandas(df)

    df_select = df.iloc[1:3]

    df_select.to_parquet(cudf_path)
    assert_eq(cudf.read_parquet(cudf_path), df_select)


def test_parquet_writer_list_basic(tmpdir):
    expect = pd.DataFrame({"a": [[[1, 2], [3, 4]], None, [[5, 6], None]]})
    fname = tmpdir.join("test_parquet_writer_list_basic.parquet")

    gdf = cudf.from_pandas(expect)

    gdf.to_parquet(fname)
    assert os.path.exists(fname)

    got = pd.read_parquet(fname)
    assert_eq(expect, got)


def test_parquet_writer_list_large(tmpdir):
    expect = pd.DataFrame({"a": list_gen(int_gen, 256, 80, 50)})
    fname = tmpdir.join("test_parquet_writer_list_large.parquet")

    gdf = cudf.from_pandas(expect)

    gdf.to_parquet(fname)
    assert os.path.exists(fname)

    got = pd.read_parquet(fname)
    assert_eq(expect, got)


def test_parquet_writer_list_large_mixed(tmpdir):
    expect = pd.DataFrame(
        {
            "a": list_gen(string_gen, 128, 80, 50),
            "b": list_gen(int_gen, 128, 80, 50),
            "c": list_gen(int_gen, 128, 80, 50, include_validity=True),
            "d": list_gen(string_gen, 128, 80, 50, include_validity=True),
        }
    )
    fname = tmpdir.join("test_parquet_writer_list_large_mixed.parquet")
    gdf = cudf.from_pandas(expect)

    gdf.to_parquet(fname)
    assert os.path.exists(fname)

    got = pd.read_parquet(fname)
    assert_eq(expect, got)


def test_parquet_writer_list_chunked(tmpdir):
    table1 = cudf.DataFrame(
        {
            "a": list_gen(string_gen, 128, 80, 50),
            "b": list_gen(int_gen, 128, 80, 50),
            "c": list_gen(int_gen, 128, 80, 50, include_validity=True),
            "d": list_gen(string_gen, 128, 80, 50, include_validity=True),
        }
    )
    table2 = cudf.DataFrame(
        {
            "a": list_gen(string_gen, 128, 80, 50),
            "b": list_gen(int_gen, 128, 80, 50),
            "c": list_gen(int_gen, 128, 80, 50, include_validity=True),
            "d": list_gen(string_gen, 128, 80, 50, include_validity=True),
        }
    )
    fname = tmpdir.join("test_parquet_writer_list_chunked.parquet")
    expect = cudf.concat([table1, table2])
    expect = expect.reset_index(drop=True)

    writer = ParquetWriter(fname)
    writer.write_table(table1)
    writer.write_table(table2)
    writer.close()

    assert os.path.exists(fname)

    got = pd.read_parquet(fname)
    assert_eq(expect, got)


@pytest.mark.parametrize("engine", ["cudf", "pyarrow"])
def test_parquet_nullable_boolean(tmpdir, engine):
    pandas_path = tmpdir.join("pandas_bools.parquet")

    pdf = pd.DataFrame(
        {
            "a": pd.Series(
                [True, False, None, True, False], dtype=pd.BooleanDtype()
            )
        }
    )
    expected_gdf = cudf.DataFrame({"a": [True, False, None, True, False]})

    pdf.to_parquet(pandas_path)
    with _hide_pyarrow_parquet_cpu_warnings(engine):
        actual_gdf = cudf.read_parquet(pandas_path, engine=engine)

    assert_eq(actual_gdf, expected_gdf)


def run_parquet_index(pdf, index):
    pandas_buffer = BytesIO()
    cudf_buffer = BytesIO()

    gdf = cudf.from_pandas(pdf)

    pdf.to_parquet(pandas_buffer, index=index)
    gdf.to_parquet(cudf_buffer, index=index)

    expected = pd.read_parquet(cudf_buffer)
    actual = cudf.read_parquet(pandas_buffer)

    assert_eq(expected, actual, check_index_type=True)

    expected = pd.read_parquet(pandas_buffer)
    actual = cudf.read_parquet(cudf_buffer)

    assert_eq(
        expected,
        actual,
        check_index_type=True,
        check_column_type=not PANDAS_GE_200,
    )


@pytest.mark.parametrize(
    "pdf",
    [
        pd.DataFrame(index=[1, 2, 3]),
        pd.DataFrame({"a": [1, 2, 3]}, index=[0.43534, 345, 0.34534]),
        pd.DataFrame(
            {"b": [11, 22, 33], "c": ["a", "b", "c"]},
            index=pd.Index(["a", "b", "c"], name="custom name"),
        ),
        pd.DataFrame(
            {"a": [10, 11, 12], "b": [99, 88, 77]},
            index=pd.RangeIndex(12, 17, 2),
        ),
        pd.DataFrame(
            {"b": [99, 88, 77]},
            index=pd.RangeIndex(22, 27, 2, name="hello index"),
        ),
        pd.DataFrame(index=pd.Index(["a", "b", "c"], name="custom name")),
        pd.DataFrame(
            {"a": ["a", "bb", "cc"], "b": [10, 21, 32]},
            index=pd.MultiIndex.from_tuples([[1, 2], [10, 11], [15, 16]]),
        ),
        pd.DataFrame(
            {"a": ["a", "bb", "cc"], "b": [10, 21, 32]},
            index=pd.MultiIndex.from_tuples(
                [[1, 2], [10, 11], [15, 16]], names=["first", "second"]
            ),
        ),
    ],
)
@pytest.mark.parametrize("index", [None, True, False])
def test_parquet_index(pdf, index):
    run_parquet_index(pdf, index)


@pytest.mark.parametrize("index", [None, True])
@pytest.mark.xfail(
    reason="https://github.com/rapidsai/cudf/issues/12243",
)
def test_parquet_index_empty(index):
    pdf = pd.DataFrame(index=pd.RangeIndex(0, 10, 1))
    run_parquet_index(pdf, index)


def test_parquet_no_index_empty():
    pdf = pd.DataFrame(index=pd.RangeIndex(0, 10, 1))
    run_parquet_index(pdf, index=False)


@pytest.mark.parametrize("engine", ["cudf", "pyarrow"])
def test_parquet_allnull_str(tmpdir, engine):
    pandas_path = tmpdir.join("pandas_allnulls.parquet")

    pdf = pd.DataFrame(
        {"a": pd.Series([None, None, None, None, None], dtype="str")}
    )
    expected_gdf = cudf.DataFrame(
        {"a": cudf.Series([None, None, None, None, None], dtype="str")}
    )

    pdf.to_parquet(pandas_path)
    with _hide_pyarrow_parquet_cpu_warnings(engine):
        actual_gdf = cudf.read_parquet(pandas_path, engine=engine)

    assert_eq(actual_gdf, expected_gdf)


def normalized_equals(value1, value2):
    if value1 is pd.NA or value1 is pd.NaT:
        value1 = None
    if value2 is pd.NA or value2 is pd.NaT:
        value2 = None
    if isinstance(value1, pd.Timestamp):
        value1 = value1.to_pydatetime()
    if isinstance(value2, pd.Timestamp):
        value2 = value2.to_pydatetime()
    if isinstance(value1, datetime.datetime):
        value1 = value1.replace(tzinfo=None)
    if isinstance(value2, datetime.datetime):
        value2 = value2.replace(tzinfo=None)

    # if one is datetime then both values are datetimes now
    if isinstance(value1, datetime.datetime):
        return value1 == value2

    # Compare integers with floats now
    if isinstance(value1, float) or isinstance(value2, float):
        return math.isclose(value1, value2)

    return value1 == value2


@pytest.mark.parametrize("add_nulls", [True, False])
def test_parquet_writer_statistics(tmpdir, pdf, add_nulls):
    file_path = tmpdir.join("cudf.parquet")
    if "col_category" in pdf.columns:
        pdf = pdf.drop(columns=["col_category", "col_bool"])

    if not add_nulls:
        # Timedelta types convert NA to None when reading from parquet into
        # pandas which interferes with series.max()/min()
        for t in TIMEDELTA_TYPES:
            pdf["col_" + t] = pd.Series(np.arange(len(pdf.index))).astype(t)
        # pyarrow can't read values with non-zero nanoseconds
        pdf["col_timedelta64[ns]"] = pdf["col_timedelta64[ns]"] * 1000

    gdf = cudf.from_pandas(pdf)
    if add_nulls:
        for col in gdf:
            set_random_null_mask_inplace(gdf[col])
    gdf.to_parquet(file_path, index=False)

    # Read back from pyarrow
    pq_file = pq.ParquetFile(file_path)
    # verify each row group's statistics
    for rg in range(0, pq_file.num_row_groups):
        pd_slice = pq_file.read_row_group(rg).to_pandas()

        # statistics are per-column. So need to verify independently
        for i, col in enumerate(pd_slice):
            stats = pq_file.metadata.row_group(rg).column(i).statistics

            actual_min = pd_slice[col].min()
            stats_min = stats.min
            assert normalized_equals(actual_min, stats_min)

            actual_max = pd_slice[col].max()
            stats_max = stats.max
            assert normalized_equals(actual_max, stats_max)

            assert stats.null_count == pd_slice[col].isna().sum()
            assert stats.num_values == pd_slice[col].count()


def test_parquet_writer_list_statistics(tmpdir):
    df = pd.DataFrame(
        {
            "a": list_gen(string_gen, 128, 80, 50),
            "b": list_gen(int_gen, 128, 80, 50),
            "c": list_gen(int_gen, 128, 80, 50, include_validity=True),
            "d": list_gen(string_gen, 128, 80, 50, include_validity=True),
        }
    )
    fname = tmpdir.join("test_parquet_writer_list_statistics.parquet")
    gdf = cudf.from_pandas(df)

    gdf.to_parquet(fname)
    assert os.path.exists(fname)

    # Read back from pyarrow
    pq_file = pq.ParquetFile(fname)
    # verify each row group's statistics
    for rg in range(0, pq_file.num_row_groups):
        pd_slice = pq_file.read_row_group(rg).to_pandas()

        # statistics are per-column. So need to verify independently
        for i, col in enumerate(pd_slice):
            stats = pq_file.metadata.row_group(rg).column(i).statistics

            actual_min = cudf.Series(pd_slice[col].explode().explode()).min()
            stats_min = stats.min
            assert normalized_equals(actual_min, stats_min)

            actual_max = cudf.Series(pd_slice[col].explode().explode()).max()
            stats_max = stats.max
            assert normalized_equals(actual_max, stats_max)


@pytest.mark.parametrize(
    "data",
    [
        # Structs
        {
            "being": [
                None,
                {"human?": True, "Deets": {"Name": "Carrot", "Age": 27}},
                {"human?": None, "Deets": {"Name": "Angua", "Age": 25}},
                {"human?": False, "Deets": {"Name": "Cheery", "Age": 31}},
                {"human?": False, "Deets": None},
                {"human?": None, "Deets": {"Name": "Mr", "Age": None}},
            ]
        },
        # List of Structs
        {
            "family": [
                [None, {"human?": True, "deets": {"weight": 2.4, "age": 27}}],
                [
                    {"human?": None, "deets": {"weight": 5.3, "age": 25}},
                    {"human?": False, "deets": {"weight": 8.0, "age": 31}},
                    {"human?": False, "deets": None},
                ],
                [],
                [{"human?": None, "deets": {"weight": 6.9, "age": None}}],
            ]
        },
        # Struct of Lists
        pytest.param(
            {
                "Real estate records": [
                    None,
                    {
                        "Status": "NRI",
                        "Ownerships": {
                            "land_unit": [None, 2, None],
                            "flats": [[1, 2, 3], [], [4, 5], [], [0, 6, 0]],
                        },
                    },
                    {
                        "Status": None,
                        "Ownerships": {
                            "land_unit": [4, 5],
                            "flats": [[7, 8], []],
                        },
                    },
                    {
                        "Status": "RI",
                        "Ownerships": {"land_unit": None, "flats": [[]]},
                    },
                    {"Status": "RI", "Ownerships": None},
                    {
                        "Status": None,
                        "Ownerships": {
                            "land_unit": [7, 8, 9],
                            "flats": [[], [], []],
                        },
                    },
                ]
            },
            marks=pytest.mark.xfail(
                condition=PANDAS_LT_153,
                reason="pandas assertion fixed in pandas 1.5.3",
            ),
        ),
    ],
)
def test_parquet_writer_nested(tmpdir, data):
    expect = pd.DataFrame(data)
    gdf = cudf.from_pandas(expect)

    fname = tmpdir.join("test_parquet_writer_nested.parquet")
    gdf.to_parquet(fname)
    assert os.path.exists(fname)

    got = pd.read_parquet(fname)
    assert_eq(expect, got)


@pytest.mark.parametrize(
    "decimal_type",
    [cudf.Decimal32Dtype, cudf.Decimal64Dtype, cudf.Decimal128Dtype],
)
@pytest.mark.parametrize("data", [[1, 2, 3], [0.00, 0.01, None, 0.5]])
def test_parquet_writer_decimal(decimal_type, data):
    gdf = cudf.DataFrame({"val": data})

    gdf["dec_val"] = gdf["val"].astype(decimal_type(7, 2))

    buff = BytesIO()
    gdf.to_parquet(buff)

    got = pd.read_parquet(buff, dtype_backend="numpy_nullable")
    assert_eq(gdf.to_pandas(nullable=True), got)


# TODO: Make use of set_option context manager
# once https://github.com/rapidsai/cudf/issues/12736
# is resolved.
@contextmanager
def pandas_compatible(on):
    original_compat_setting = cudf.get_option("mode.pandas_compatible")
    cudf.set_option("mode.pandas_compatible", on)
    yield
    cudf.set_option("mode.pandas_compatible", original_compat_setting)


def test_parquet_writer_column_validation():
    df = cudf.DataFrame({1: [1, 2, 3], "a": ["a", "b", "c"]})
    pdf = df.to_pandas()

    with pandas_compatible(on=True):
        with pytest.warns(UserWarning):
            df.to_parquet("cudf.parquet")

    if PANDAS_GE_200:
        with pytest.warns(UserWarning):
            pdf.to_parquet("pandas.parquet")

        assert_eq(
            pd.read_parquet("cudf.parquet"),
            cudf.read_parquet("pandas.parquet"),
        )
        assert_eq(
            cudf.read_parquet("cudf.parquet"),
            pd.read_parquet("pandas.parquet"),
        )

    with pandas_compatible(on=False):
        with pytest.raises(ValueError):
            df.to_parquet("cudf.parquet")


def test_parquet_writer_nulls_pandas_read(tmpdir, pdf):
    if "col_bool" in pdf.columns:
        pdf.drop(columns="col_bool", inplace=True)
    if "col_category" in pdf.columns:
        pdf.drop(columns="col_category", inplace=True)
    gdf = cudf.from_pandas(pdf)

    num_rows = len(gdf)

    if num_rows > 0:
        for col in gdf.columns:
            gdf[col][random.randint(0, num_rows - 1)] = None

    fname = tmpdir.join("test_parquet_writer_nulls_pandas_read.parquet")
    gdf.to_parquet(fname)
    assert os.path.exists(fname)

    got = pd.read_parquet(fname)
    nullable = num_rows > 0
    if PANDAS_GE_200:
        # TODO: Remove typecast to `ns` after following
        # issue is fixed:
        # https://github.com/pandas-dev/pandas/issues/52449
        gdf["col_datetime64[ms]"] = gdf["col_datetime64[ms]"].astype(
            "datetime64[ns]"
        )
        gdf["col_datetime64[us]"] = gdf["col_datetime64[us]"].astype(
            "datetime64[ns]"
        )
    assert_eq(gdf.to_pandas(nullable=nullable), got)


@pytest.mark.parametrize(
    "decimal_type",
    [cudf.Decimal32Dtype, cudf.Decimal64Dtype, cudf.Decimal128Dtype],
)
def test_parquet_decimal_precision(tmpdir, decimal_type):
    df = cudf.DataFrame({"val": ["3.5", "4.2"]}).astype(decimal_type(5, 2))
    assert df.val.dtype.precision == 5

    fname = tmpdir.join("decimal_test.parquet")
    df.to_parquet(fname)
    df = cudf.read_parquet(fname)
    assert df.val.dtype.precision == 5


def test_parquet_decimal_precision_empty(tmpdir):
    df = (
        cudf.DataFrame({"val": ["3.5", "4.2"]})
        .astype(cudf.Decimal64Dtype(5, 2))
        .iloc[:0]
    )
    assert df.val.dtype.precision == 5

    fname = tmpdir.join("decimal_test.parquet")
    df.to_parquet(fname)
    df = cudf.read_parquet(fname)
    assert df.val.dtype.precision == 5


def test_parquet_reader_brotli(datadir):
    fname = datadir / "brotli_int16.parquet"

    expect = pd.read_parquet(fname)
    got = cudf.read_parquet(fname).to_pandas(nullable=True)

    assert_eq(expect, got)


def test_parquet_reader_one_level_list(datadir):
    fname = datadir / "one_level_list.parquet"

    expect = pd.read_parquet(fname)
    got = cudf.read_parquet(fname).to_pandas(nullable=True)

    assert_eq(expect, got)


def test_parquet_reader_binary_decimal(datadir):
    fname = datadir / "binary_decimal.parquet"

    expect = pd.read_parquet(fname)
    got = cudf.read_parquet(fname).to_pandas()

    assert_eq(expect, got)


# testing a specific bug-fix/edge case.
# specifically:  int a parquet file containing a particular way of representing
#                a list column in a schema, the cudf reader was confusing
#                nesting information between a list column and a subsequent
#                string column, ultimately causing a crash.
def test_parquet_reader_one_level_list2(datadir):
    # we are reading in a file containing binary types, but cudf returns
    # those as strings. so we have to massage the pandas data to get
    # them to compare correctly.
    def postprocess(val):
        if isinstance(val, bytes):
            return val.decode()
        elif isinstance(val, np.ndarray):
            return np.array([v.decode() for v in val])
        else:
            return val

    fname = datadir / "one_level_list2.parquet"

    expect = pd.read_parquet(fname)
    expect = expect.applymap(postprocess)
    got = cudf.read_parquet(fname)

    assert_eq(expect, got, check_dtype=False)


# testing a specific bug-fix/edge case.
# specifically:  in a parquet file containing a particular way of representing
#                a list column in a schema, the cudf reader was confusing
#                nesting information and building a list of list of int instead
#                of a list of int
def test_parquet_reader_one_level_list3(datadir):
    fname = datadir / "one_level_list3.parquet"

    expect = pd.read_parquet(fname)
    got = cudf.read_parquet(fname)

    assert_eq(expect, got, check_dtype=True)


@pytest.mark.parametrize("size_bytes", [4_000_000, 1_000_000, 600_000])
@pytest.mark.parametrize("size_rows", [1_000_000, 100_000, 10_000])
def test_to_parquet_row_group_size(
    tmpdir, large_int64_gdf, size_bytes, size_rows
):
    fname = tmpdir.join("row_group_size.parquet")
    large_int64_gdf.to_parquet(
        fname, row_group_size_bytes=size_bytes, row_group_size_rows=size_rows
    )

    num_rows, row_groups, col_names = cudf.io.read_parquet_metadata(fname)
    # 8 bytes per row, as the column is int64
    expected_num_rows = max(
        math.ceil(num_rows / size_rows), math.ceil(8 * num_rows / size_bytes)
    )
    assert expected_num_rows == row_groups


def test_parquet_reader_decimal_columns():
    df = cudf.DataFrame(
        {
            "col1": cudf.Series([1, 2, 3], dtype=cudf.Decimal64Dtype(10, 2)),
            "col2": [10, 11, 12],
            "col3": [12, 13, 14],
            "col4": ["a", "b", "c"],
        }
    )
    buffer = BytesIO()
    df.to_parquet(buffer)

    actual = cudf.read_parquet(buffer, columns=["col3", "col2", "col1"])
    expected = pd.read_parquet(buffer, columns=["col3", "col2", "col1"])

    assert_eq(actual, expected)


def test_parquet_reader_zstd_compression(datadir):
    fname = datadir / "spark_zstd.parquet"
    try:
        df = cudf.read_parquet(fname)
        pdf = pd.read_parquet(fname)
        assert_eq(df, pdf)
    except RuntimeError:
        pytest.mark.xfail(reason="zstd support is not enabled")


def test_read_parquet_multiple_files(tmpdir):
    df_1_path = tmpdir / "df_1.parquet"
    df_2_path = tmpdir / "df_2.parquet"
    df_1 = cudf.DataFrame({"id": range(100), "a": [1] * 100})
    df_1.to_parquet(df_1_path)

    df_2 = cudf.DataFrame({"id": range(200, 2200), "a": [2] * 2000})
    df_2.to_parquet(df_2_path)

    expected = pd.read_parquet([df_1_path, df_2_path])
    actual = cudf.read_parquet([df_1_path, df_2_path])
    assert_eq(expected, actual)

    expected = pd.read_parquet([df_2_path, df_1_path])
    actual = cudf.read_parquet([df_2_path, df_1_path])
    assert_eq(expected, actual)


@pytest.mark.parametrize("index", [True, False, None])
@pytest.mark.parametrize("columns", [None, [], ["b", "a"]])
def test_parquet_columns_and_index_param(index, columns):
    buffer = BytesIO()
    df = cudf.DataFrame({"a": [1, 2, 3], "b": ["a", "b", "c"]})
    df.to_parquet(buffer, index=index)

    expected = pd.read_parquet(buffer, columns=columns)
    got = cudf.read_parquet(buffer, columns=columns)

    assert_eq(expected, got, check_index_type=True)


@pytest.mark.parametrize("columns", [None, ["b", "a"]])
def test_parquet_columns_and_range_index(columns):
    buffer = BytesIO()
    df = cudf.DataFrame(
        {"a": [1, 2, 3], "b": ["a", "b", "c"]}, index=pd.RangeIndex(2, 5)
    )
    df.to_parquet(buffer)

    expected = pd.read_parquet(buffer, columns=columns)
    got = cudf.read_parquet(buffer, columns=columns)

    assert_eq(expected, got, check_index_type=True)


def test_parquet_nested_struct_list():
    buffer = BytesIO()
    data = {
        "payload": {
            "Domain": {
                "Name": "abc",
                "Id": {"Name": "host", "Value": "127.0.0.8"},
            },
            "StreamId": "12345678",
            "Duration": 10,
            "Offset": 12,
            "Resource": [{"Name": "ZoneName", "Value": "RAPIDS"}],
        }
    }
    df = cudf.DataFrame({"a": cudf.Series(data)})

    df.to_parquet(buffer)
    expected = pd.read_parquet(buffer)
    actual = cudf.read_parquet(buffer)
    assert_eq(expected, actual)
    assert_eq(actual.a.dtype, df.a.dtype)


def test_parquet_writer_zstd():
    size = 12345
    expected = cudf.DataFrame(
        {
            "a": np.arange(0, stop=size, dtype="float64"),
            "b": np.random.choice(list("abcd"), size=size),
            "c": np.random.choice(np.arange(4), size=size),
        }
    )

    buff = BytesIO()
    try:
        expected.to_parquet(buff, compression="ZSTD")
    except RuntimeError:
        pytest.mark.xfail(reason="Newer nvCOMP version is required")
    else:
        got = pd.read_parquet(buff)
        assert_eq(expected, got)


def test_parquet_writer_time_delta_physical_type():
    df = cudf.DataFrame(
        {
            "s": cudf.Series([1], dtype="timedelta64[s]"),
            "ms": cudf.Series([2], dtype="timedelta64[ms]"),
            "us": cudf.Series([3], dtype="timedelta64[us]"),
            # 4K because Pandas/pyarrow don't support non-zero nanoseconds
            # in Parquet files
            "ns": cudf.Series([4000], dtype="timedelta64[ns]"),
        }
    )
    buffer = BytesIO()
    df.to_parquet(buffer)

    got = pd.read_parquet(buffer)
    expected = pd.DataFrame(
        {
            "s": ["00:00:01"],
            "ms": ["00:00:00.002000"],
            "us": ["00:00:00.000003"],
            "ns": ["00:00:00.000004"],
        },
        dtype="str",
    )
    assert_eq(got.astype("str"), expected)


def test_parquet_roundtrip_time_delta():
    num_rows = 12345
    df = cudf.DataFrame(
        {
            "s": cudf.Series(
                random.sample(range(0, 200000), num_rows),
                dtype="timedelta64[s]",
            ),
            "ms": cudf.Series(
                random.sample(range(0, 200000), num_rows),
                dtype="timedelta64[ms]",
            ),
            "us": cudf.Series(
                random.sample(range(0, 200000), num_rows),
                dtype="timedelta64[us]",
            ),
            "ns": cudf.Series(
                random.sample(range(0, 200000), num_rows),
                dtype="timedelta64[ns]",
            ),
        }
    )
    buffer = BytesIO()
    df.to_parquet(buffer)
    # TODO: Remove `check_dtype` once following issue is fixed in arrow:
    # https://github.com/apache/arrow/issues/33321
    assert_eq(df, cudf.read_parquet(buffer), check_dtype=not PANDAS_GE_200)


def test_parquet_reader_malformed_file(datadir):
    fname = datadir / "nested-unsigned-malformed.parquet"

    # expect a failure when reading the whole file
    with pytest.raises(RuntimeError):
        cudf.read_parquet(fname)


def test_parquet_reader_unsupported_page_encoding(datadir):
    fname = datadir / "delta_encoding.parquet"

    # expect a failure when reading the whole file
    with pytest.raises(RuntimeError):
        cudf.read_parquet(fname)


@pytest.mark.parametrize("data", [{"a": [1, 2, 3, 4]}, {"b": [1, None, 2, 3]}])
@pytest.mark.parametrize("force_nullable_schema", [True, False])
def test_parquet_writer_schema_nullability(data, force_nullable_schema):
    df = cudf.DataFrame(data)
    file_obj = BytesIO()

    df.to_parquet(file_obj, force_nullable_schema=force_nullable_schema)

    assert pa.parquet.read_schema(file_obj).field(0).nullable == (
        force_nullable_schema or df.isnull().any().any()
    )<|MERGE_RESOLUTION|>--- conflicted
+++ resolved
@@ -30,11 +30,7 @@
 from cudf.testing._utils import (
     TIMEDELTA_TYPES,
     assert_eq,
-<<<<<<< HEAD
-=======
-    assert_exceptions_equal,
     expect_warning_if,
->>>>>>> 41d2c6c0
     set_random_null_mask_inplace,
 )
 
