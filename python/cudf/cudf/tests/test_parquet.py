--- conflicted
+++ resolved
@@ -1,13 +1,9 @@
 # Copyright (c) 2019-2020, NVIDIA CORPORATION.
+import datetime
+import math
 import os
 import pathlib
 import random
-<<<<<<< HEAD
-=======
-import datetime
-import math
-from glob import glob
->>>>>>> 0f0e748f
 from io import BytesIO
 from string import ascii_letters
 
