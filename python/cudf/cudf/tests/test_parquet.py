--- conflicted
+++ resolved
@@ -7,7 +7,6 @@
 import math
 import os
 import pathlib
-import platform
 import random
 import string
 from contextlib import contextmanager
@@ -4375,13 +4374,8 @@
 
 
 @pytest.mark.skipif(
-<<<<<<< HEAD
-        platform.machine() == "aarch64",
-        reason="https://github.com/rapidsai/cudf/issues/17806",
-=======
     pa.__version__ == "19.0.0",
     reason="https://github.com/rapidsai/cudf/issues/17806",
->>>>>>> 922ca75d
 )
 @pytest.mark.parametrize(
     "stats_fname,bloom_filter_fname",
