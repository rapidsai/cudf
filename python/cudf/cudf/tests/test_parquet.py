# Copyright (c) 2019-2020, NVIDIA CORPORATION.

import datetime
import math
import os
import pathlib
import random
from glob import glob
from io import BytesIO
from string import ascii_letters

import cupy
import numpy as np
import pandas as pd
import pyarrow as pa
import pytest
from packaging import version
from pyarrow import parquet as pq

import cudf
from cudf.io.parquet import ParquetWriter, merge_parquet_filemetadata
from cudf.tests import dataset_generator as dg
from cudf.tests.utils import assert_eq


@pytest.fixture(scope="module")
def datadir(datadir):
    return datadir / "parquet"


@pytest.fixture(params=[1, 5, 10, 100])
def simple_pdf(request):
    types = [
        "bool",
        "int8",
        "int16",
        "int32",
        "int64",
        "uint8",
        "uint16",
        # "uint32", pandas promotes uint32 to int64
        # https://issues.apache.org/jira/browse/ARROW-9215
        "uint64",
        "float32",
        "float64",
    ]
    renamer = {
        "C_l0_g" + str(idx): "col_" + val for (idx, val) in enumerate(types)
    }
    typer = {"col_" + val: val for val in types}
    ncols = len(types)
    nrows = request.param

    # Create a pandas dataframe with random data of mixed types
    test_pdf = pd._testing.makeCustomDataframe(
        nrows=nrows, ncols=ncols, data_gen_f=lambda r, c: r, r_idx_type="i"
    )
    # Delete the name of the column index, and rename the row index
    test_pdf.columns.name = None
    test_pdf.index.name = "test_index"

    # Cast all the column dtypes to objects, rename them, and then cast to
    # appropriate types
    test_pdf = test_pdf.astype("object").rename(renamer, axis=1).astype(typer)

    return test_pdf


@pytest.fixture
def simple_gdf(simple_pdf):
    return cudf.DataFrame.from_pandas(simple_pdf)


def build_pdf(num_columns, day_resolution_timestamps):
    types = [
        "bool",
        "int8",
        "int16",
        "int32",
        "int64",
        "uint8",
        "uint16",
        # "uint32", pandas promotes uint32 to int64
        # https://issues.apache.org/jira/browse/ARROW-9215
        "uint64",
        "float32",
        "float64",
        "datetime64[ms]",
        "datetime64[us]",
        "str",
    ]
    renamer = {
        "C_l0_g" + str(idx): "col_" + val for (idx, val) in enumerate(types)
    }
    typer = {"col_" + val: val for val in types}
    ncols = len(types)
    nrows = num_columns.param

    # Create a pandas dataframe with random data of mixed types
    test_pdf = pd._testing.makeCustomDataframe(
        nrows=nrows, ncols=ncols, data_gen_f=lambda r, c: r, r_idx_type="i"
    )
    # Delete the name of the column index, and rename the row index
    test_pdf.columns.name = None
    test_pdf.index.name = "test_index"

    # Cast all the column dtypes to objects, rename them, and then cast to
    # appropriate types
    test_pdf = test_pdf.rename(renamer, axis=1).astype(typer)

    # make datetime64's a little more interesting by increasing the range of
    # dates note that pandas will convert these to ns timestamps, so care is
    # taken to avoid overflowing a ns timestamp. There is also the ability to
    # request timestamps be whole days only via `day_resolution_timestamps`.
    for t in [
        {
            "name": "datetime64[ms]",
            "nsDivisor": 1000000,
            "dayModulus": 86400000,
        },
        {
            "name": "datetime64[us]",
            "nsDivisor": 1000,
            "dayModulus": 86400000000,
        },
    ]:
        data = [
            np.random.randint(0, (0x7FFFFFFFFFFFFFFF / t["nsDivisor"]))
            for i in range(nrows)
        ]
        if day_resolution_timestamps:
            data = [int(d / t["dayModulus"]) * t["dayModulus"] for d in data]
        test_pdf["col_" + t["name"]] = pd.Series(
            np.asarray(data, dtype=t["name"])
        )

    # Create non-numeric categorical data otherwise parquet may typecast it
    data = [ascii_letters[np.random.randint(0, 52)] for i in range(nrows)]
    test_pdf["col_category"] = pd.Series(data, dtype="category")

    # Create non-numeric str data
    data = [ascii_letters[np.random.randint(0, 52)] for i in range(nrows)]
    test_pdf["col_str"] = pd.Series(data, dtype="str")

    return test_pdf


@pytest.fixture(params=[0, 1, 10, 100])
def pdf(request):
    return build_pdf(request, False)


@pytest.fixture(params=[0, 1, 10, 100])
def pdf_day_timestamps(request):
    return build_pdf(request, True)


@pytest.fixture
def gdf(pdf):
    return cudf.DataFrame.from_pandas(pdf)


@pytest.fixture
def gdf_day_timestamps(pdf_day_timestamps):
    return cudf.DataFrame.from_pandas(pdf_day_timestamps)


@pytest.fixture(params=["snappy", "gzip", "brotli", None, np.str_("snappy")])
def parquet_file(request, tmp_path_factory, pdf):
    fname = tmp_path_factory.mktemp("parquet") / "test.parquet"
    pdf.to_parquet(fname, engine="pyarrow", compression=request.param)
    return fname


@pytest.fixture(scope="module")
def rdg_seed():
    return int(os.environ.get("TEST_CUDF_RDG_SEED", "42"))


def make_pdf(nrows, ncolumns=1, nvalids=0, dtype=np.int64):
    test_pdf = pd._testing.makeCustomDataframe(
        nrows=nrows,
        ncols=1,
        data_gen_f=lambda r, c: r,
        dtype=dtype,
        r_idx_type="i",
    )
    test_pdf.columns.name = None

    # Randomly but reproducibly mark subset of rows as invalid
    random.seed(1337)
    mask = random.sample(range(nrows), nvalids)
    test_pdf[test_pdf.index.isin(mask)] = np.NaN

    return test_pdf


@pytest.fixture
def parquet_path_or_buf(datadir):
    fname = datadir / "spark_timestamp.snappy.parquet"
    try:
        with open(fname, "rb") as f:
            buffer = BytesIO(f.read())
    except Exception as excpr:
        if type(excpr).__name__ == "FileNotFoundError":
            pytest.skip(".parquet file is not found")
        else:
            print(type(excpr).__name__)

    def _make_parquet_path_or_buf(src):
        if src == "filepath":
            return str(fname)
        if src == "pathobj":
            return fname
        if src == "bytes_io":
            return buffer
        if src == "bytes":
            return buffer.getvalue()
        if src == "url":
            return fname.as_uri()

        raise ValueError("Invalid source type")

    yield _make_parquet_path_or_buf


@pytest.mark.filterwarnings("ignore:Using CPU")
@pytest.mark.parametrize("engine", ["pyarrow", "cudf"])
@pytest.mark.parametrize(
    "columns",
    [
        ["col_int8"],
        ["col_category"],
        ["col_int32", "col_float32"],
        ["col_int16", "col_float64", "col_int8"],
        None,
    ],
)
def test_parquet_reader_basic(parquet_file, columns, engine):
    expect = pd.read_parquet(parquet_file, columns=columns)
    got = cudf.read_parquet(parquet_file, engine=engine, columns=columns)
    if len(expect) == 0:
        expect = expect.reset_index(drop=True)
        got = got.reset_index(drop=True)
        if "col_category" in expect.columns:
            expect["col_category"] = expect["col_category"].astype("category")

    # PANDAS returns category objects whereas cuDF returns hashes
    if engine == "cudf":
        if "col_category" in expect.columns:
            expect = expect.drop(columns=["col_category"])
        if "col_category" in got.columns:
            got = got.drop(columns=["col_category"])

    assert_eq(expect, got, check_categorical=False)


@pytest.mark.filterwarnings("ignore:Using CPU")
@pytest.mark.parametrize("engine", ["cudf"])
def test_parquet_reader_empty_pandas_dataframe(tmpdir, engine):
    df = pd.DataFrame()
    fname = tmpdir.join("test_pq_reader_empty_pandas_dataframe.parquet")
    df.to_parquet(fname)
    assert os.path.exists(fname)
    expect = pd.read_parquet(fname)
    got = cudf.read_parquet(fname, engine=engine)
    expect = expect.reset_index(drop=True)
    got = got.reset_index(drop=True)

    assert_eq(expect, got)


@pytest.mark.parametrize("has_null", [False, True])
@pytest.mark.parametrize("strings_to_categorical", [False, True, None])
def test_parquet_reader_strings(tmpdir, strings_to_categorical, has_null):
    df = pd.DataFrame(
        [(1, "aaa", 9.0), (2, "bbb", 8.0), (3, "ccc", 7.0)],
        columns=pd.Index(list("abc")),
    )
    if has_null:
        df.at[1, "b"] = None
    fname = tmpdir.join("test_pq_reader_strings.parquet")
    df.to_parquet(fname)
    assert os.path.exists(fname)

    if strings_to_categorical is not None:
        gdf = cudf.read_parquet(
            fname, engine="cudf", strings_to_categorical=strings_to_categorical
        )
    else:
        gdf = cudf.read_parquet(fname, engine="cudf")

    if strings_to_categorical:
        if has_null:
            hash_ref = [989983842, None, 1169108191]
        else:
            hash_ref = [989983842, 429364346, 1169108191]
        assert gdf["b"].dtype == np.dtype("int32")
        assert_eq(
            gdf["b"], cudf.Series(hash_ref, dtype=np.dtype("int32"), name="b")
        )
    else:
        assert gdf["b"].dtype == np.dtype("object")
        assert_eq(gdf["b"], df["b"])


@pytest.mark.parametrize("columns", [None, ["b"]])
@pytest.mark.parametrize("index_col", ["b", "Nameless", None])
def test_parquet_reader_index_col(tmpdir, index_col, columns):
    df = pd.DataFrame({"a": range(3), "b": range(3, 6), "c": range(6, 9)})

    if index_col is None:
        # No index column
        df.reset_index(drop=True, inplace=True)
    elif index_col == "Nameless":
        # Index column but no name
        df.set_index("a", inplace=True)
        df.index.name = None
    else:
        # Index column as normal
        df.set_index(index_col, inplace=True)

    fname = tmpdir.join("test_pq_reader_index_col.parquet")

    # PANDAS' PyArrow backend always writes the index unless disabled
    df.to_parquet(fname, index=(False if index_col is None else True))
    assert os.path.exists(fname)

    pdf = pd.read_parquet(fname, columns=columns)
    gdf = cudf.read_parquet(fname, engine="cudf", columns=columns)

    assert_eq(pdf, gdf, check_categorical=False)


@pytest.mark.parametrize("pandas_compat", [True, False])
@pytest.mark.parametrize(
    "columns", [["a"], ["d"], ["a", "b"], ["a", "d"], None]
)
def test_parquet_reader_pandas_metadata(tmpdir, columns, pandas_compat):
    df = pd.DataFrame(
        {
            "a": range(6, 9),
            "b": range(3, 6),
            "c": range(6, 9),
            "d": ["abc", "def", "xyz"],
        }
    )
    df.set_index("b", inplace=True)

    fname = tmpdir.join("test_pq_reader_pandas_metadata.parquet")
    df.to_parquet(fname)
    assert os.path.exists(fname)

    # PANDAS `read_parquet()` and PyArrow `read_pandas()` always includes index
    # Instead, directly use PyArrow to optionally omit the index
    expect = pa.parquet.read_table(
        fname, columns=columns, use_pandas_metadata=pandas_compat
    ).to_pandas()
    got = cudf.read_parquet(
        fname, columns=columns, use_pandas_metadata=pandas_compat
    )

    if pandas_compat or columns is None or "b" in columns:
        assert got.index.name == "b"
    else:
        assert got.index.name is None
    assert_eq(expect, got, check_categorical=False)


def test_parquet_read_metadata(tmpdir, pdf):
    def num_row_groups(rows, group_size):
        return max(1, (rows + (group_size - 1)) // group_size)

    fname = tmpdir.join("metadata.parquet")
    row_group_size = 5
    pdf.to_parquet(fname, compression="snappy", row_group_size=row_group_size)

    num_rows, row_groups, col_names = cudf.io.read_parquet_metadata(fname)

    assert num_rows == len(pdf.index)
    assert row_groups == num_row_groups(num_rows, row_group_size)
    for a, b in zip(col_names, pdf.columns):
        assert a == b


def test_parquet_read_filtered(tmpdir, rdg_seed):
    # Generate data
    fname = tmpdir.join("filtered.parquet")
    dg.generate(
        fname,
        dg.Parameters(
            num_rows=2048,
            column_parameters=[
                dg.ColumnParameters(
                    cardinality=40,
                    null_frequency=0.05,
                    generator=lambda g: [g.address.city() for _ in range(40)],
                    is_sorted=False,
                ),
                dg.ColumnParameters(
                    40,
                    0.2,
                    lambda g: [g.person.age() for _ in range(40)],
                    True,
                ),
            ],
            seed=rdg_seed,
        ),
        format={"name": "parquet", "row_group_size": 64},
    )

    # Get dataframes to compare
    df = cudf.read_parquet(fname)
    df_filtered = cudf.read_parquet(fname, filters=[("1", ">", 60)])
    # PyArrow's read_table function does row-group-level filtering in addition
    # to applying given filters once the table has been read into memory.
    # Because of this, we aren't using PyArrow as a reference for testing our
    # row-group selection method since the only way to only select row groups
    # with PyArrow is with the method we use and intend to test.
    tbl_filtered = pq.read_table(
        fname, filters=[("1", ">", 60)], use_legacy_dataset=False
    )

    assert_eq(cudf.io.read_parquet_metadata(fname)[1], 2048 / 64)
    print(len(df_filtered))
    print(len(tbl_filtered))
    assert len(df_filtered) < len(df)
    assert len(tbl_filtered) <= len(df_filtered)


def test_parquet_read_filtered_everything(tmpdir):
    # Generate data
    fname = tmpdir.join("filtered_everything.parquet")
    df = pd.DataFrame({"x": range(10), "y": list("aabbccddee")})
    df.to_parquet(fname, row_group_size=2)

    # Check filter
    df_filtered = cudf.read_parquet(fname, filters=[("x", "==", 12)])
    assert_eq(len(df_filtered), 0)
    assert_eq(df_filtered["x"].dtype, "int64")
    assert_eq(df_filtered["y"].dtype, "object")


def test_parquet_read_filtered_multiple_files(tmpdir):
    # Generate data
    fname_0 = tmpdir.join("filtered_multiple_files_0.parquet")
    df = pd.DataFrame({"x": range(10), "y": list("aabbccddee")})
    df.to_parquet(fname_0, row_group_size=2)
    fname_1 = tmpdir.join("filtered_multiple_files_1.parquet")
    df = pd.DataFrame({"x": range(10), "y": list("aaccccddee")})
    df.to_parquet(fname_1, row_group_size=2)
    fname_2 = tmpdir.join("filtered_multiple_files_2.parquet")
    df = pd.DataFrame(
        {"x": [0, 1, 9, 9, 4, 5, 6, 7, 8, 9], "y": list("aabbzzddee")}
    )
    df.to_parquet(fname_2, row_group_size=2)

    # Check filter
    filtered_df = cudf.read_parquet(
        [fname_0, fname_1, fname_2], filters=[("x", "==", 2)]
    )
    assert_eq(
        filtered_df, cudf.DataFrame({"x": [2, 3, 2, 3], "y": list("bbcc")})
    )


@pytest.mark.skipif(
    version.parse(pa.__version__) < version.parse("1.0.1"),
    reason="pyarrow 1.0.0 needed for various operators and operand types",
)
@pytest.mark.parametrize(
    "predicate,expected_len",
    [
        ([[("x", "==", 0)], [("z", "==", 0)]], 4),
        ([("x", "==", 0), ("z", "==", 0)], 0),
        ([("x", "==", 0), ("z", "!=", 0)], 2),
        ([("x", "==", 0), ("z", "==", 0)], 0),
        ([("y", "==", "c"), ("x", ">", 8)], 0),
        ([("y", "==", "c"), ("x", ">=", 5)], 2),
        ([[("y", "==", "c")], [("x", "<", 3)]], 6),
    ],
)
def test_parquet_read_filtered_complex_predicate(
    tmpdir, predicate, expected_len
):
    # Generate data
    fname = tmpdir.join("filtered_complex_predicate.parquet")
    df = pd.DataFrame(
        {"x": range(10), "y": list("aabbccddee"), "z": reversed(range(10))}
    )
    df.to_parquet(fname, row_group_size=2)

    # Check filters
    df_filtered = cudf.read_parquet(fname, filters=predicate)
    assert_eq(cudf.io.read_parquet_metadata(fname)[1], 10 / 2)
    assert_eq(len(df_filtered), expected_len)


@pytest.mark.parametrize("row_group_size", [1, 5, 100])
def test_parquet_read_row_groups(tmpdir, pdf, row_group_size):
    if "col_category" in pdf.columns:
        pdf = pdf.drop(columns=["col_category"])
    fname = tmpdir.join("row_group.parquet")
    pdf.to_parquet(fname, compression="gzip", row_group_size=row_group_size)

    num_rows, row_groups, col_names = cudf.io.read_parquet_metadata(fname)

    gdf = [cudf.read_parquet(fname, row_groups=[i]) for i in range(row_groups)]
    gdf = cudf.concat(gdf)
    assert_eq(pdf.reset_index(drop=True), gdf.reset_index(drop=True))

    # first half rows come from the first source, rest from the second
    gdf = cudf.read_parquet(
        [fname, fname],
        row_groups=[
            list(range(row_groups // 2)),
            list(range(row_groups // 2, row_groups)),
        ],
    )
    assert_eq(pdf.reset_index(drop=True), gdf.reset_index(drop=True))


@pytest.mark.parametrize("row_group_size", [1, 5, 100])
def test_parquet_read_row_groups_non_contiguous(tmpdir, pdf, row_group_size):
    fname = tmpdir.join("row_group.parquet")
    pdf.to_parquet(fname, compression="gzip", row_group_size=row_group_size)

    num_rows, row_groups, col_names = cudf.io.read_parquet_metadata(fname)

    # alternate rows between the two sources
    gdf = cudf.read_parquet(
        [fname, fname],
        row_groups=[
            list(range(0, row_groups, 2)),
            list(range(1, row_groups, 2)),
        ],
    )

    ref_df = [
        cudf.read_parquet(fname, row_groups=i)
        for i in list(range(0, row_groups, 2)) + list(range(1, row_groups, 2))
    ]
    ref_df = cudf.concat(ref_df)

    assert_eq(ref_df, gdf)


@pytest.mark.parametrize("row_group_size", [1, 4, 33])
def test_parquet_read_rows(tmpdir, pdf, row_group_size):
    fname = tmpdir.join("row_group.parquet")
    pdf.to_parquet(fname, compression="None", row_group_size=row_group_size)

    total_rows, row_groups, col_names = cudf.io.read_parquet_metadata(fname)

    num_rows = total_rows // 4
    skiprows = (total_rows - num_rows) // 2
    gdf = cudf.read_parquet(fname, skiprows=skiprows, num_rows=num_rows)

    for row in range(num_rows):
        assert gdf["col_int32"].iloc[row] == row + skiprows


def test_parquet_reader_spark_timestamps(datadir):
    fname = datadir / "spark_timestamp.snappy.parquet"

    expect = pd.read_parquet(fname)
    got = cudf.read_parquet(fname)

    assert_eq(expect, got)


def test_parquet_reader_spark_decimals(datadir):
    fname = datadir / "spark_decimal.parquet"

    expect = pd.read_parquet(fname)
    got = cudf.read_parquet(fname)

    # Convert the decimal dtype from PyArrow to float64 for comparison to cuDF
    # This is because cuDF returns as float64 as it lacks an equivalent dtype
    expect = expect.apply(pd.to_numeric)

    # np.testing.assert_allclose(expect, got)
    assert_eq(expect, got)


def test_parquet_reader_microsecond_timestamps(datadir):
    fname = datadir / "usec_timestamp.parquet"

    expect = pd.read_parquet(fname)
    got = cudf.read_parquet(fname)

    assert_eq(expect, got)


def test_parquet_reader_mixedcompression(datadir):
    fname = datadir / "mixed_compression.parquet"

    expect = pd.read_parquet(fname)
    got = cudf.read_parquet(fname)

    assert_eq(expect, got)


def test_parquet_reader_invalids(tmpdir):
    test_pdf = make_pdf(nrows=1000, nvalids=1000 // 4, dtype=np.int64)

    fname = tmpdir.join("invalids.parquet")
    test_pdf.to_parquet(fname, engine="pyarrow")

    expect = pd.read_parquet(fname)
    got = cudf.read_parquet(fname)

    assert_eq(expect, got)


def test_parquet_chunked_skiprows(tmpdir):
    processed = 0
    batch = 10000
    n = 100000
    out_df = cudf.DataFrame(
        {
            "y": np.arange(n),
            "z": np.random.choice(range(1000000, 2000000), n, replace=False),
            "s": np.random.choice(range(20), n, replace=True),
            "a": np.round(np.random.uniform(1, 5000, n), 2),
        }
    )

    fname = tmpdir.join("skiprows.parquet")
    out_df.to_pandas().to_parquet(fname)

    for i in range(10):
        chunk = cudf.read_parquet(fname, skiprows=processed, num_rows=batch)
        expect = out_df[processed : processed + batch].reset_index(drop=True)
        assert_eq(chunk.reset_index(drop=True), expect)
        processed += batch
        del chunk


def test_parquet_reader_filenotfound(tmpdir):
    with pytest.raises(FileNotFoundError):
        cudf.read_parquet("TestMissingFile.parquet")

    with pytest.raises(FileNotFoundError):
        cudf.read_parquet(tmpdir.mkdir("cudf_parquet"))


def test_parquet_reader_local_filepath():
    fname = "~/TestLocalFile.parquet"
    if not os.path.isfile(fname):
        pytest.skip("Local .parquet file is not found")

    cudf.read_parquet(fname)


@pytest.mark.parametrize(
    "src", ["filepath", "pathobj", "bytes_io", "bytes", "url"]
)
def test_parquet_reader_filepath_or_buffer(parquet_path_or_buf, src):
    expect = pd.read_parquet(parquet_path_or_buf("filepath"))
    got = cudf.read_parquet(parquet_path_or_buf(src))

    assert_eq(expect, got)


def create_parquet_source(df, src_type, fname):
    if src_type == "filepath":
        df.to_parquet(fname, engine="pyarrow")
        return str(fname)
    if src_type == "pathobj":
        df.to_parquet(fname, engine="pyarrow")
        return fname
    if src_type == "bytes_io":
        buffer = BytesIO()
        df.to_parquet(buffer, engine="pyarrow")
        return buffer
    if src_type == "bytes":
        buffer = BytesIO()
        df.to_parquet(buffer, engine="pyarrow")
        return buffer.getvalue()
    if src_type == "url":
        df.to_parquet(fname, engine="pyarrow")
        return pathlib.Path(fname).as_uri()


@pytest.mark.parametrize(
    "src", ["filepath", "pathobj", "bytes_io", "bytes", "url"]
)
def test_parquet_reader_multiple_files(tmpdir, src):
    test_pdf1 = make_pdf(nrows=1000, nvalids=1000 // 2)
    test_pdf2 = make_pdf(nrows=500)
    expect = pd.concat([test_pdf1, test_pdf2])

    src1 = create_parquet_source(test_pdf1, src, tmpdir.join("multi1.parquet"))
    src2 = create_parquet_source(test_pdf2, src, tmpdir.join("multi2.parquet"))
    got = cudf.read_parquet([src1, src2])

    assert_eq(expect, got)


def test_parquet_reader_reordered_columns(tmpdir):
    src = pd.DataFrame(
        {"name": ["cow", None, "duck", "fish", None], "id": [0, 1, 2, 3, 4]}
    )
    fname = tmpdir.join("test_parquet_reader_reordered_columns.parquet")
    src.to_parquet(fname)
    assert os.path.exists(fname)
    expect = pd.DataFrame(
        {"id": [0, 1, 2, 3, 4], "name": ["cow", None, "duck", "fish", None]}
    )
    got = cudf.read_parquet(fname, columns=["id", "name"])
    assert_eq(expect, got, check_dtype=False)


def test_parquet_reader_reordered_columns_mixed(tmpdir):
    src = pd.DataFrame(
        {
            "name": ["cow", None, "duck", "fish", None],
            "list0": [
                [[1, 2], [3, 4]],
                None,
                [[5, 6], None],
                [[1]],
                [[5], [6, None, 8]],
            ],
            "id": [0, 1, 2, 3, 4],
            "list1": [
                [[1, 2], [3, 4]],
                [[0, 0]],
                [[5, 6], [10, 12]],
                [[1]],
                [[5], [6, 8]],
            ],
        }
    )
    fname = tmpdir.join("test_parquet_reader_reordered_columns.parquet")
    src.to_parquet(fname)
    assert os.path.exists(fname)
    expect = pd.DataFrame(
        {
            "list1": [
                [[1, 2], [3, 4]],
                [[0, 0]],
                [[5, 6], [10, 12]],
                [[1]],
                [[5], [6, 8]],
            ],
            "id": [0, 1, 2, 3, 4],
            "list0": [
                [[1, 2], [3, 4]],
                None,
                [[5, 6], None],
                [[1]],
                [[5], [6, None, 8]],
            ],
            "name": ["cow", None, "duck", "fish", None],
        }
    )
    got = cudf.read_parquet(fname, columns=["list1", "id", "list0", "name"])
    assert_eq(expect, got, check_dtype=False)


def test_parquet_reader_list_basic(tmpdir):
    expect = pd.DataFrame({"a": [[[1, 2], [3, 4]], None, [[5, 6], None]]})
    fname = tmpdir.join("test_parquet_reader_list_basic.parquet")
    expect.to_parquet(fname)
    assert os.path.exists(fname)
    got = cudf.read_parquet(fname)
    assert_eq(expect, got)


def test_parquet_reader_list_table(tmpdir):
    expect = pd.DataFrame(
        {
            "a": [[[1, 2], [3, 4]], None, [[5, 6], None]],
            "b": [[None, None], None, [None, None]],
            "c": [[[1, 2, 3]], [[None]], [[], None]],
            "d": [[[]], [[None]], [[1, 2, 3], None]],
            "e": [[["cows"]], [["dogs"]], [["cats", "birds", "owls"], None]],
        }
    )
    fname = tmpdir.join("test_parquet_reader_list_table.parquet")
    expect.to_parquet(fname)
    assert os.path.exists(fname)
    got = cudf.read_parquet(fname)
    assert_eq(expect, got, check_dtype=False)


def int_gen(first_val, i):
    """
    Returns an integer based on an absolute index and a starting value. Used
    as input to `list_gen`.
    """
    return int(i + first_val)


strings = [
    "cats",
    "dogs",
    "cows",
    "birds",
    "fish",
    "sheep",
    "owls",
    "bears",
    "ants",
]


def string_gen(first_val, i):
    """
    Returns a string based on an absolute index and a starting value. Used as
    input to `list_gen`.
    """
    return strings[int_gen(first_val, i) % len(strings)]


def list_row_gen(
    gen, first_val, list_size, lists_per_row, include_validity=False
):
    """
    Generate a single row for a List<List<>> column based on input parameters.

    Args:
        gen: A callable which generates an individual leaf element based on an
            absolute index.
        first_val : Generate the column as if it had started at 'first_val'
            instead of 0.
        list_size : Size of each generated list.
        lists_per_row : Number of lists to generate per row.
        include_validity : Whether or not to include nulls as part of the
            column. If true, it will add a selection of nulls at both the
            topmost row level and at the leaf level.

    Returns:
        The generated list column.
    """

    def L(list_size, first_val):
        return [
            (gen(first_val, i) if i % 2 == 0 else None)
            if include_validity
            else (gen(first_val, i))
            for i in range(list_size)
        ]

    return [
        (L(list_size, first_val + (list_size * i)) if i % 2 == 0 else None)
        if include_validity
        else L(list_size, first_val + (list_size * i))
        for i in range(lists_per_row)
    ]


def list_gen(
    gen, skiprows, num_rows, lists_per_row, list_size, include_validity=False
):
    """
    Generate a list column based on input parameters.

    Args:
        gen: A callable which generates an individual leaf element based on an
            absolute index.
        skiprows : Generate the column as if it had started at 'skiprows'
            instead of 0. The intent here is to emulate the skiprows
            parameter of the parquet reader.
        num_rows : Number of rows to generate.  Again, this is to emulate the
            'num_rows' parameter of the parquet reader.
        lists_per_row : Number of lists to generate per row.
        list_size : Size of each generated list.
        include_validity : Whether or not to include nulls as part of the
            column. If true, it will add a selection of nulls at both the
            topmost row level and at the leaf level.

    Returns:
        The generated list column.
    """

    def L(list_size, first_val):
        return [
            (gen(first_val, i) if i % 2 == 0 else None)
            if include_validity
            else (gen(first_val, i))
            for i in range(list_size)
        ]

    def R(first_val, lists_per_row, list_size):
        return [
            L(list_size, first_val + (list_size * i))
            for i in range(lists_per_row)
        ]

    return [
        (
            R(
                lists_per_row * list_size * (i + skiprows),
                lists_per_row,
                list_size,
            )
            if (i + skiprows) % 2 == 0
            else None
        )
        if include_validity
        else R(
            lists_per_row * list_size * (i + skiprows),
            lists_per_row,
            list_size,
        )
        for i in range(num_rows)
    ]


def test_parquet_reader_list_large(tmpdir):
    expect = pd.DataFrame({"a": list_gen(int_gen, 0, 256, 80, 50)})
    fname = tmpdir.join("test_parquet_reader_list_large.parquet")
    expect.to_parquet(fname)
    assert os.path.exists(fname)
    got = cudf.read_parquet(fname)
    assert_eq(expect, got, check_dtype=False)


def test_parquet_reader_list_validity(tmpdir):
    expect = pd.DataFrame(
        {"a": list_gen(int_gen, 0, 256, 80, 50, include_validity=True)}
    )
    fname = tmpdir.join("test_parquet_reader_list_validity.parquet")
    expect.to_parquet(fname)
    assert os.path.exists(fname)
    got = cudf.read_parquet(fname)
    assert_eq(expect, got, check_dtype=False)


def test_parquet_reader_list_large_mixed(tmpdir):
    expect = pd.DataFrame(
        {
            "a": list_gen(string_gen, 0, 128, 80, 50),
            "b": list_gen(int_gen, 0, 128, 80, 50),
            "c": list_gen(int_gen, 0, 128, 80, 50, include_validity=True),
            "d": list_gen(string_gen, 0, 128, 80, 50, include_validity=True),
        }
    )
    fname = tmpdir.join("test_parquet_reader_list_large_mixed.parquet")
    expect.to_parquet(fname)
    assert os.path.exists(fname)
    got = cudf.read_parquet(fname)
    assert_eq(expect, got, check_dtype=False)


def test_parquet_reader_list_large_multi_rowgroup(tmpdir):
    # > 40 row groups
    num_rows = 100000
    num_docs = num_rows / 2
    num_categories = 1_000
    row_group_size = 1000

    cupy.random.seed(0)

    # generate a random pairing of doc: category
    documents = cudf.DataFrame(
        {
            "document_id": cupy.random.randint(num_docs, size=num_rows),
            "category_id": cupy.random.randint(num_categories, size=num_rows),
        }
    )

    # group categories by document_id to create a list column
    expect = documents.groupby("document_id").agg({"category_id": ["collect"]})
    expect.columns = expect.columns.get_level_values(0)
    expect.reset_index(inplace=True)

    # round trip the dataframe to/from parquet
    fname = tmpdir.join(
        "test_parquet_reader_list_large_multi_rowgroup.parquet"
    )
    expect.to_pandas().to_parquet(fname, row_group_size=row_group_size)
    got = cudf.read_parquet(fname)

    assert_eq(expect, got)


def test_parquet_reader_list_large_multi_rowgroup_nulls(tmpdir):
    # 25 row groups
    num_rows = 25000
    row_group_size = 1000

    expect = cudf.DataFrame(
        {"a": list_gen(int_gen, 0, num_rows, 3, 2, include_validity=True)}
    )

    # round trip the dataframe to/from parquet
    fname = tmpdir.join(
        "test_parquet_reader_list_large_multi_rowgroup_nulls.parquet"
    )
    expect.to_pandas().to_parquet(fname, row_group_size=row_group_size)
    assert os.path.exists(fname)
    got = cudf.read_parquet(fname)
    assert_eq(expect, got)


@pytest.mark.parametrize("skip", range(0, 128))
def test_parquet_reader_list_skiprows(skip, tmpdir):
    num_rows = 128
    src = pd.DataFrame(
        {
            "a": list_gen(int_gen, 0, num_rows, 80, 50),
            "b": list_gen(string_gen, 0, num_rows, 80, 50),
            "c": list_gen(int_gen, 0, num_rows, 80, 50, include_validity=True),
        }
    )
    fname = tmpdir.join("test_parquet_reader_list_skiprows.parquet")
    src.to_parquet(fname)
    assert os.path.exists(fname)

    expect = src.iloc[skip:]
    got = cudf.read_parquet(fname, skiprows=skip)
    assert_eq(expect, got, check_dtype=False)


@pytest.mark.parametrize("skip", range(0, 128))
def test_parquet_reader_list_num_rows(skip, tmpdir):
    num_rows = 128
    src = pd.DataFrame(
        {
            "a": list_gen(int_gen, 0, num_rows, 80, 50),
            "b": list_gen(string_gen, 0, num_rows, 80, 50),
            "c": list_gen(int_gen, 0, num_rows, 80, 50, include_validity=True),
            "d": list_gen(
                string_gen, 0, num_rows, 80, 50, include_validity=True
            ),
        }
    )
    fname = tmpdir.join("test_parquet_reader_list_num_rows.parquet")
    src.to_parquet(fname)
    assert os.path.exists(fname)

    rows_to_read = min(3, num_rows - skip)
    expect = src.iloc[skip:].head(rows_to_read)
    got = cudf.read_parquet(fname, skiprows=skip, num_rows=rows_to_read)
    assert_eq(expect, got, check_dtype=False)


def struct_gen(gen, skip_rows, num_rows, include_validity=False):
    """
    Generate a struct column based on input parameters.

    Args:
        gen: A array of callables which generate an individual row based on an
            absolute index.
        skip_rows : Generate the column as if it had started at 'skip_rows'
            instead of 0. The intent here is to emulate the skip_rows
            parameter of the parquet reader.
        num_fields : Number of fields in the struct.
        include_validity : Whether or not to include nulls as part of the
            column. If true, it will add a selection of nulls at both the
            field level and at the value level.

    Returns:
        The generated struct column.
    """

    def R(first_val, num_fields):
        return {
            "col"
            + str(f): (gen[f](first_val, first_val) if f % 4 != 0 else None)
            if include_validity
            else (gen[f](first_val, first_val))
            for f in range(len(gen))
        }

    return [
        (R((i + skip_rows), len(gen)) if (i + skip_rows) % 4 != 0 else None)
        if include_validity
        else R((i + skip_rows), len(gen))
        for i in range(num_rows)
    ]


@pytest.mark.parametrize(
    "data",
    [
        # struct
        [
            {"a": 1, "b": 2},
            {"a": 10, "b": 20},
            {"a": None, "b": 22},
            {"a": None, "b": None},
            {"a": 15, "b": None},
        ],
        # struct-of-list
        [
            {"a": 1, "b": 2, "c": [1, 2, 3]},
            {"a": 10, "b": 20, "c": [4, 5]},
            {"a": None, "b": 22, "c": [6]},
            {"a": None, "b": None, "c": None},
            {"a": 15, "b": None, "c": [-1, -2]},
            None,
            {"a": 100, "b": 200, "c": [-10, None, -20]},
        ],
        # list-of-struct
        [
            [{"a": 1, "b": 2}, {"a": 2, "b": 3}, {"a": 4, "b": 5}],
            None,
            [{"a": 10, "b": 20}],
            [{"a": 100, "b": 200}, {"a": None, "b": 300}, None],
        ],
        # struct-of-struct
        [
            {"a": 1, "b": {"inner_a": 10, "inner_b": 20}, "c": 2},
            {"a": 3, "b": {"inner_a": 30, "inner_b": 40}, "c": 4},
            {"a": 5, "b": {"inner_a": 50, "inner_b": None}, "c": 6},
            {"a": 7, "b": None, "c": 8},
            {"a": None, "b": {"inner_a": None, "inner_b": None}, "c": None},
            None,
            {"a": None, "b": {"inner_a": None, "inner_b": 100}, "c": 10},
        ],
    ],
)
def test_parquet_reader_struct_basic(tmpdir, data):
    expect = pa.Table.from_pydict({"struct": data})
    fname = tmpdir.join("test_parquet_reader_struct_basic.parquet")
    pa.parquet.write_table(expect, fname)
    assert os.path.exists(fname)
    got = cudf.read_parquet(fname)
    assert expect.equals(got.to_arrow())


def test_parquet_reader_struct_los_large(tmpdir):
    num_rows = 256
    list_size = 64
    data = [
        struct_gen([string_gen, int_gen, string_gen], 0, list_size, False)
        if i % 2 == 0
        else None
        for i in range(num_rows)
    ]
    expect = pa.Table.from_pydict({"los": data})
    fname = tmpdir.join("test_parquet_reader_struct_los_large.parquet")
    pa.parquet.write_table(expect, fname)
    assert os.path.exists(fname)
    got = cudf.read_parquet(fname)
    assert expect.equals(got.to_arrow())


@pytest.mark.parametrize(
    "params", [[3, 4, 32, False], [3, 4, 32, True], [100, 25, 256, True]]
)
def test_parquet_reader_struct_sol_table(tmpdir, params):
    # Struct<List<List>>
    lists_per_row = params[0]
    list_size = params[1]
    num_rows = params[2]
    include_validity = params[3]

    def list_gen_wrapped(x, y):
        return list_row_gen(
            int_gen, x * list_size * lists_per_row, list_size, lists_per_row
        )

    def string_list_gen_wrapped(x, y):
        return list_row_gen(
            string_gen,
            x * list_size * lists_per_row,
            list_size,
            lists_per_row,
            include_validity,
        )

    data = struct_gen(
        [int_gen, string_gen, list_gen_wrapped, string_list_gen_wrapped],
        0,
        num_rows,
        include_validity,
    )
    expect = pa.Table.from_pydict({"sol": data})
    fname = tmpdir.join("test_parquet_reader_struct_sol_table.parquet")
    pa.parquet.write_table(expect, fname)
    assert os.path.exists(fname)
    got = cudf.read_parquet(fname)
    assert expect.equals(got.to_arrow())


@pytest.mark.filterwarnings("ignore:Using CPU")
def test_parquet_writer_cpu_pyarrow(
    tmpdir, pdf_day_timestamps, gdf_day_timestamps
):
    pdf_fname = tmpdir.join("pdf.parquet")
    gdf_fname = tmpdir.join("gdf.parquet")

    if len(pdf_day_timestamps) == 0:
        pdf_day_timestamps = pdf_day_timestamps.reset_index(drop=True)
        gdf_day_timestamps = pdf_day_timestamps.reset_index(drop=True)

    pdf_day_timestamps.to_parquet(pdf_fname.strpath)
    gdf_day_timestamps.to_parquet(gdf_fname.strpath, engine="pyarrow")

    assert os.path.exists(pdf_fname)
    assert os.path.exists(gdf_fname)

    expect = pa.parquet.read_pandas(pdf_fname)
    got = pa.parquet.read_pandas(gdf_fname)

    assert_eq(expect, got)

    def clone_field(table, name, datatype):
        f = table.schema.field(name)
        return pa.field(f.name, datatype, f.nullable, f.metadata)

    # Pandas uses a datetime64[ns] while we use a datetime64[ms]
    for t in [expect, got]:
        for t_col in ["col_datetime64[ms]", "col_datetime64[us]"]:
            idx = t.schema.get_field_index(t_col)
            field = clone_field(t, t_col, pa.timestamp("ms"))
            t = t.set_column(idx, field, t.column(idx).cast(field.type))
            t = t.replace_schema_metadata()

    assert_eq(expect, got)


@pytest.mark.filterwarnings("ignore:Using CPU")
def test_parquet_writer_int96_timestamps(tmpdir, pdf, gdf):
    gdf_fname = tmpdir.join("gdf.parquet")

    if len(pdf) == 0:
        pdf = pdf.reset_index(drop=True)
        gdf = gdf.reset_index(drop=True)

    if "col_category" in pdf.columns:
        pdf = pdf.drop(columns=["col_category"])
    if "col_category" in gdf.columns:
        gdf = gdf.drop(columns=["col_category"])

    assert_eq(pdf, gdf)

    # Write out the gdf using the GPU accelerated writer with INT96 timestamps
    gdf.to_parquet(gdf_fname.strpath, index=None, int96_timestamps=True)

    assert os.path.exists(gdf_fname)

    expect = pdf
    got = pd.read_parquet(gdf_fname)

    # verify INT96 timestamps were converted back to the same data.
    assert_eq(expect, got, check_categorical=False)


def test_multifile_warning(datadir):
    fpath = datadir.__fspath__() + "/*.parquet"
    with pytest.warns(UserWarning):
        got = cudf.read_parquet(fpath)
        fname = sorted(glob(fpath))[0]
        expect = pd.read_parquet(fname)
        expect = expect.apply(pd.to_numeric)
        assert_eq(expect, got)


# Validates the metadata return path of the parquet writer
def test_parquet_writer_return_metadata(tmpdir, simple_gdf):
    gdf_fname = tmpdir.join("data1.parquet")

    # Write out the gdf using the GPU accelerated writer
    df_metadata = simple_gdf.to_parquet(
        gdf_fname.strpath, index=None, metadata_file_path="test/data1.parquet"
    )
    # Verify that we got a valid parquet signature in the initial metadata blob
    assert df_metadata.tobytes()[0:4] == b"PAR1"

    df_metadata_list1 = [df_metadata]
    df_metadata_list2 = [df_metadata, df_metadata]
    merged_metadata1 = merge_parquet_filemetadata(df_metadata_list1)
    merged_metadata2 = merge_parquet_filemetadata(df_metadata_list2)

    # Verify that we got a valid parquet signature in the final metadata blob
    assert merged_metadata1.tobytes()[0:4] == b"PAR1"
    assert merged_metadata2.tobytes()[0:4] == b"PAR1"

    # Make sure aggregation is combining metadata correctly
    fmd1 = pa.parquet.ParquetFile(BytesIO(merged_metadata1.tobytes())).metadata
    fmd2 = pa.parquet.ParquetFile(BytesIO(merged_metadata2.tobytes())).metadata
    assert fmd2.num_columns == fmd1.num_columns
    assert fmd2.num_rows == 2 * fmd1.num_rows
    assert fmd2.num_row_groups == 2 * fmd1.num_row_groups


# Validates the integrity of the GPU accelerated parquet writer.
def test_parquet_writer_gpu_none_index(tmpdir, simple_pdf, simple_gdf):
    gdf_fname = tmpdir.join("gdf.parquet")
    pdf_fname = tmpdir.join("pdf.parquet")

    assert_eq(simple_pdf, simple_gdf)

    # Write out the gdf using the GPU accelerated writer
    simple_gdf.to_parquet(gdf_fname.strpath, index=None)
    simple_pdf.to_parquet(pdf_fname.strpath, index=None)

    assert os.path.exists(gdf_fname)
    assert os.path.exists(pdf_fname)

    expect = pd.read_parquet(pdf_fname)
    got = pd.read_parquet(gdf_fname)

    assert_eq(expect, got, check_categorical=False)


def test_parquet_writer_gpu_true_index(tmpdir, simple_pdf, simple_gdf):
    gdf_fname = tmpdir.join("gdf.parquet")
    pdf_fname = tmpdir.join("pdf.parquet")

    assert_eq(simple_pdf, simple_gdf)

    # Write out the gdf using the GPU accelerated writer
    simple_gdf.to_parquet(gdf_fname.strpath, index=True)
    simple_pdf.to_parquet(pdf_fname.strpath, index=True)

    assert os.path.exists(gdf_fname)
    assert os.path.exists(pdf_fname)

    expect = pd.read_parquet(pdf_fname)
    got = pd.read_parquet(gdf_fname)

    assert_eq(expect, got, check_categorical=False)


def test_parquet_writer_gpu_false_index(tmpdir, simple_pdf, simple_gdf):
    gdf_fname = tmpdir.join("gdf.parquet")
    pdf_fname = tmpdir.join("pdf.parquet")

    assert_eq(simple_pdf, simple_gdf)

    # Write out the gdf using the GPU accelerated writer
    simple_gdf.to_parquet(gdf_fname.strpath, index=False)
    simple_pdf.to_parquet(pdf_fname.strpath, index=False)

    assert os.path.exists(gdf_fname)
    assert os.path.exists(pdf_fname)

    expect = pd.read_parquet(pdf_fname)
    got = pd.read_parquet(gdf_fname)

    assert_eq(expect, got, check_categorical=False)


def test_parquet_writer_gpu_multi_index(tmpdir, simple_pdf, simple_gdf):
    gdf_fname = tmpdir.join("gdf.parquet")
    pdf_fname = tmpdir.join("pdf.parquet")

    simple_pdf = simple_pdf.set_index(["col_bool", "col_int8"])
    simple_gdf = simple_gdf.set_index(["col_bool", "col_int8"])

    assert_eq(simple_pdf, simple_gdf)

    print("PDF Index Type: " + str(type(simple_pdf.index)))
    print("GDF Index Type: " + str(type(simple_gdf.index)))

    # Write out the gdf using the GPU accelerated writer
    simple_gdf.to_parquet(gdf_fname.strpath, index=None)
    simple_pdf.to_parquet(pdf_fname.strpath, index=None)

    assert os.path.exists(gdf_fname)
    assert os.path.exists(pdf_fname)

    expect = pd.read_parquet(pdf_fname)
    got = pd.read_parquet(gdf_fname)

    assert_eq(expect, got, check_categorical=False)


def test_parquet_writer_gpu_chunked(tmpdir, simple_pdf, simple_gdf):
    gdf_fname = tmpdir.join("gdf.parquet")

    writer = ParquetWriter(gdf_fname)
    writer.write_table(simple_gdf)
    writer.write_table(simple_gdf)
    writer.close()

    assert_eq(pd.read_parquet(gdf_fname), pd.concat([simple_pdf, simple_pdf]))


def test_parquet_write_bytes_io(simple_gdf):
    output = BytesIO()
    simple_gdf.to_parquet(output)
    assert_eq(cudf.read_parquet(output), simple_gdf)


def test_parquet_writer_bytes_io(simple_gdf):
    output = BytesIO()

    writer = ParquetWriter(output)
    writer.write_table(simple_gdf)
    writer.write_table(simple_gdf)
    writer.close()

    assert_eq(cudf.read_parquet(output), cudf.concat([simple_gdf, simple_gdf]))


@pytest.mark.parametrize("filename", ["myfile.parquet", None])
@pytest.mark.parametrize("cols", [["b"], ["c", "b"]])
def test_parquet_write_partitioned(tmpdir_factory, cols, filename):
    # Checks that write_to_dataset is wrapping to_parquet
    # as expected
    gdf_dir = str(tmpdir_factory.mktemp("gdf_dir"))
    pdf_dir = str(tmpdir_factory.mktemp("pdf_dir"))
    size = 100
    pdf = pd.DataFrame(
        {
            "a": np.arange(0, stop=size, dtype="int64"),
            "b": np.random.choice(list("abcd"), size=size),
            "c": np.random.choice(np.arange(4), size=size),
        }
    )
    pdf.to_parquet(pdf_dir, index=False, partition_cols=cols)
    gdf = cudf.from_pandas(pdf)
    gdf.to_parquet(
        gdf_dir, index=False, partition_cols=cols, partition_file_name=filename
    )

    # Use pandas since dataset may be partitioned
    expect = pd.read_parquet(pdf_dir)
    got = pd.read_parquet(gdf_dir)
    assert_eq(expect, got)

    # If filename is specified, check that it is correct
    if filename:
        for _, _, files in os.walk(gdf_dir):
            for fn in files:
                assert fn == filename


@pytest.mark.parametrize("cols", [None, ["b"]])
def test_parquet_write_to_dataset(tmpdir_factory, cols):
    dir1 = tmpdir_factory.mktemp("dir1")
    dir2 = tmpdir_factory.mktemp("dir2")
    if cols is None:
        dir1 = dir1.join("file.pq")
        dir2 = dir2.join("file.pq")
    dir1 = str(dir1)
    dir2 = str(dir2)

    size = 100
    gdf = cudf.DataFrame(
        {
            "a": np.arange(0, stop=size),
            "b": np.random.choice(np.arange(4), size=size),
        }
    )
    gdf.to_parquet(dir1, partition_cols=cols)
    cudf.io.write_to_dataset(gdf, dir2, partition_cols=cols)

    # cudf read_parquet cannot handle partitioned dataset
    expect = pd.read_parquet(dir1)
    got = pd.read_parquet(dir2)
    assert_eq(expect, got)

    gdf = cudf.DataFrame(
        {
            "a": cudf.Series([1, 2, 3]),
            "b": cudf.Series([1, 2, 3]),
            "c": cudf.Series(["a", "b", "c"], dtype="category"),
        }
    )
    with pytest.raises(ValueError):
        gdf.to_parquet(dir1, partition_cols=cols)


def test_parquet_writer_chunked_metadata(tmpdir, simple_pdf, simple_gdf):
    gdf_fname = tmpdir.join("gdf.parquet")
    test_path = "test/path"

    writer = ParquetWriter(gdf_fname)
    writer.write_table(simple_gdf)
    writer.write_table(simple_gdf)
    meta_byte_array = writer.close(metadata_file_path=test_path)
    fmd = pq.ParquetFile(BytesIO(meta_byte_array)).metadata

    assert fmd.num_rows == 2 * len(simple_gdf)
    assert fmd.num_row_groups == 2

    for r in range(fmd.num_row_groups):
        for c in range(fmd.num_columns):
            assert fmd.row_group(r).column(c).file_path == test_path


def test_write_read_cudf(tmpdir, pdf):
    file_path = tmpdir.join("cudf.parquet")
    if "col_category" in pdf.columns:
        pdf = pdf.drop(columns=["col_category"])

    gdf = cudf.from_pandas(pdf)
    gdf.to_parquet(file_path)
    gdf = cudf.read_parquet(file_path)

    assert_eq(gdf, pdf, check_index_type=False if pdf.empty else True)


def test_write_cudf_read_pandas_pyarrow(tmpdir, pdf):
    cudf_path = tmpdir.join("cudf.parquet")
    pandas_path = tmpdir.join("pandas.parquet")

    if "col_category" in pdf.columns:
        pdf = pdf.drop(columns=["col_category"])

    df = cudf.from_pandas(pdf)

    df.to_parquet(cudf_path)
    pdf.to_parquet(pandas_path)

    cudf_res = pd.read_parquet(cudf_path)
    pd_res = pd.read_parquet(pandas_path)

    assert_eq(pd_res, cudf_res, check_index_type=False if pdf.empty else True)

    cudf_res = pa.parquet.read_table(
        cudf_path, use_pandas_metadata=True
    ).to_pandas()
    pd_res = pa.parquet.read_table(
        pandas_path, use_pandas_metadata=True
    ).to_pandas()

    assert_eq(cudf_res, pd_res, check_index_type=False if pdf.empty else True)


def test_parquet_writer_criteo(tmpdir):
    # To run this test, download the day 0 of criteo dataset from
    # http://labs.criteo.com/2013/12/download-terabyte-click-logs/
    # and place the uncompressed dataset in the home directory
    fname = os.path.expanduser("~/day_0")
    if not os.path.isfile(fname):
        pytest.skip("Local criteo day 0 tsv file is not found")

    cudf_path = tmpdir.join("cudf.parquet")

    cont_names = ["I" + str(x) for x in range(1, 14)]
    cat_names = ["C" + str(x) for x in range(1, 27)]
    cols = ["label"] + cont_names + cat_names

    df = cudf.read_csv(fname, sep="\t", names=cols, byte_range=(0, 1000000000))
    df = df.drop(columns=cont_names)

    df.to_parquet(cudf_path)


def test_trailing_nans(datadir, tmpdir):
    fname = "trailing_nans.parquet"
    file_path = datadir / fname
    cu_df = cudf.read_parquet(file_path)

    tmp_file_path = tmpdir.join(fname)
    cu_df.to_parquet(tmp_file_path)

    pd.read_parquet(tmp_file_path)


def test_parquet_writer_sliced(tmpdir):
    cudf_path = tmpdir.join("cudf.parquet")

    df = pd.DataFrame()
    df["String"] = np.array(["Alpha", "Beta", "Gamma", "Delta"])
    df = cudf.from_pandas(df)

    df_select = df.iloc[1:3]

    df_select.to_parquet(cudf_path)
    assert_eq(cudf.read_parquet(cudf_path), df_select)


def test_parquet_writer_list_basic(tmpdir):
    expect = pd.DataFrame({"a": [[[1, 2], [3, 4]], None, [[5, 6], None]]})
    fname = tmpdir.join("test_parquet_writer_list_basic.parquet")

    gdf = cudf.from_pandas(expect)

    gdf.to_parquet(fname)
    assert os.path.exists(fname)

    got = pd.read_parquet(fname)
    assert_eq(expect, got)


def test_parquet_writer_list_large(tmpdir):
    expect = pd.DataFrame({"a": list_gen(int_gen, 0, 256, 80, 50)})
    fname = tmpdir.join("test_parquet_writer_list_large.parquet")

    gdf = cudf.from_pandas(expect)

    gdf.to_parquet(fname)
    assert os.path.exists(fname)

    got = pd.read_parquet(fname)
    assert_eq(expect, got)


def test_parquet_writer_list_large_mixed(tmpdir):
    expect = pd.DataFrame(
        {
            "a": list_gen(string_gen, 0, 128, 80, 50),
            "b": list_gen(int_gen, 0, 128, 80, 50),
            "c": list_gen(int_gen, 0, 128, 80, 50, include_validity=True),
            "d": list_gen(string_gen, 0, 128, 80, 50, include_validity=True),
        }
    )
    fname = tmpdir.join("test_parquet_writer_list_large_mixed.parquet")
    gdf = cudf.from_pandas(expect)

    gdf.to_parquet(fname)
    assert os.path.exists(fname)

    got = pd.read_parquet(fname)
    assert_eq(expect, got)


@pytest.mark.parametrize("engine", ["cudf", "pyarrow"])
def test_parquet_nullable_boolean(tmpdir, engine):
    pandas_path = tmpdir.join("pandas_bools.parquet")

    pdf = pd.DataFrame(
        {
            "a": pd.Series(
                [True, False, None, True, False], dtype=pd.BooleanDtype()
            )
        }
    )
    expected_gdf = cudf.DataFrame({"a": [True, False, None, True, False]})

    pdf.to_parquet(pandas_path)
    actual_gdf = cudf.read_parquet(pandas_path, engine=engine)

    assert_eq(actual_gdf, expected_gdf)


<<<<<<< HEAD
@pytest.mark.parametrize(
    "pdf",
    [
        pd.DataFrame(index=[1, 2, 3]),
        pytest.param(
            pd.DataFrame(index=pd.RangeIndex(0, 10, 1)),
            marks=pytest.mark.xfail(
                reason="https://github.com/pandas-dev/pandas/issues/37897"
                "https://github.com/pandas-dev/pandas/issues/37896"
            ),
        ),
        pd.DataFrame({"a": [1, 2, 3]}, index=[0.43534, 345, 0.34534]),
        pd.DataFrame(
            {"b": [11, 22, 33], "c": ["a", "b", "c"]},
            index=pd.Index(["a", "b", "c"], name="custom name"),
        ),
        pd.DataFrame(
            {"a": [10, 11, 12], "b": [99, 88, 77]},
            index=pd.RangeIndex(12, 17, 2),
        ),
        pd.DataFrame(
            {"b": [99, 88, 77]},
            index=pd.RangeIndex(22, 27, 2, name="hello index"),
        ),
        pd.DataFrame(index=pd.Index(["a", "b", "c"], name="custom name")),
        pd.DataFrame(
            {"a": ["a", "bb", "cc"], "b": [10, 21, 32]},
            index=pd.MultiIndex.from_tuples([[1, 2], [10, 11], [15, 16]]),
        ),
        pd.DataFrame(
            {"a": ["a", "bb", "cc"], "b": [10, 21, 32]},
            index=pd.MultiIndex.from_tuples(
                [[1, 2], [10, 11], [15, 16]], names=["first", "second"]
            ),
        ),
    ],
)
@pytest.mark.parametrize("index", [None, True, False])
def test_parquet_index(tmpdir, pdf, index):
    pandas_path = tmpdir.join("pandas_index.parquet")
    cudf_path = tmpdir.join("pandas_index.parquet")

    gdf = cudf.from_pandas(pdf)

    pdf.to_parquet(pandas_path, index=index)
    gdf.to_parquet(cudf_path, index=index)

    expected = pd.read_parquet(cudf_path)
    actual = cudf.read_parquet(cudf_path)

    assert_eq(expected, actual)

    expected = pd.read_parquet(pandas_path)
    actual = cudf.read_parquet(pandas_path)

    assert_eq(expected, actual)
=======
@pytest.mark.parametrize("engine", ["cudf", "pyarrow"])
def test_parquet_allnull_str(tmpdir, engine):
    pandas_path = tmpdir.join("pandas_allnulls.parquet")

    pdf = pd.DataFrame(
        {"a": pd.Series([None, None, None, None, None], dtype="str")}
    )
    expected_gdf = cudf.DataFrame(
        {"a": cudf.Series([None, None, None, None, None], dtype="str")}
    )

    pdf.to_parquet(pandas_path)
    actual_gdf = cudf.read_parquet(pandas_path, engine=engine)

    assert_eq(actual_gdf, expected_gdf)
>>>>>>> 1c818277


def normalized_equals(value1, value2):
    if isinstance(value1, pd.Timestamp):
        value1 = value1.to_pydatetime()
    if isinstance(value2, pd.Timestamp):
        value2 = value2.to_pydatetime()
    if isinstance(value1, datetime.datetime):
        value1 = value1.replace(tzinfo=None)
    if isinstance(value2, datetime.datetime):
        value2 = value2.replace(tzinfo=None)

    # if one is datetime then both values are datetimes now
    if isinstance(value1, datetime.datetime):
        return value1 == value2

    # Compare integers with floats now
    if isinstance(value1, float) or isinstance(value2, float):
        return math.isclose(value1, value2)

    return value1 == value2


def test_parquet_writer_statistics(tmpdir, pdf):
    file_path = tmpdir.join("cudf.parquet")
    if "col_category" in pdf.columns:
        pdf = pdf.drop(columns=["col_category", "col_bool"])

    gdf = cudf.from_pandas(pdf)
    gdf.to_parquet(file_path, index=False)

    # Read back from pyarrow
    pq_file = pq.ParquetFile(file_path)
    # verify each row group's statistics
    for rg in range(0, pq_file.num_row_groups):
        pd_slice = pq_file.read_row_group(rg).to_pandas()

        # statistics are per-column. So need to verify independently
        for i, col in enumerate(pd_slice):
            stats = pq_file.metadata.row_group(rg).column(i).statistics

            actual_min = pd_slice[col].min()
            stats_min = stats.min
            assert normalized_equals(actual_min, stats_min)

            actual_max = pd_slice[col].max()
            stats_max = stats.max
            assert normalized_equals(actual_max, stats_max)


def test_parquet_writer_list_statistics(tmpdir):
    df = pd.DataFrame(
        {
            "a": list_gen(string_gen, 0, 128, 80, 50),
            "b": list_gen(int_gen, 0, 128, 80, 50),
            "c": list_gen(int_gen, 0, 128, 80, 50, include_validity=True),
            "d": list_gen(string_gen, 0, 128, 80, 50, include_validity=True),
        }
    )
    fname = tmpdir.join("test_parquet_writer_list_statistics.parquet")
    gdf = cudf.from_pandas(df)

    gdf.to_parquet(fname)
    assert os.path.exists(fname)

    # Read back from pyarrow
    pq_file = pq.ParquetFile(fname)
    # verify each row group's statistics
    for rg in range(0, pq_file.num_row_groups):
        pd_slice = pq_file.read_row_group(rg).to_pandas()

        # statistics are per-column. So need to verify independently
        for i, col in enumerate(pd_slice):
            stats = pq_file.metadata.row_group(rg).column(i).statistics

            actual_min = cudf.Series(pd_slice[col].explode().explode()).min()
            stats_min = stats.min
            assert normalized_equals(actual_min, stats_min)

            actual_max = cudf.Series(pd_slice[col].explode().explode()).max()
            stats_max = stats.max
            assert normalized_equals(actual_max, stats_max)<|MERGE_RESOLUTION|>--- conflicted
+++ resolved
@@ -1626,7 +1626,6 @@
     assert_eq(actual_gdf, expected_gdf)
 
 
-<<<<<<< HEAD
 @pytest.mark.parametrize(
     "pdf",
     [
@@ -1683,7 +1682,8 @@
     actual = cudf.read_parquet(pandas_path)
 
     assert_eq(expected, actual)
-=======
+
+
 @pytest.mark.parametrize("engine", ["cudf", "pyarrow"])
 def test_parquet_allnull_str(tmpdir, engine):
     pandas_path = tmpdir.join("pandas_allnulls.parquet")
@@ -1699,7 +1699,6 @@
     actual_gdf = cudf.read_parquet(pandas_path, engine=engine)
 
     assert_eq(actual_gdf, expected_gdf)
->>>>>>> 1c818277
 
 
 def normalized_equals(value1, value2):
