--- conflicted
+++ resolved
@@ -551,20 +551,10 @@
     pd_data = pd.Series(data)
     gd_data = cudf.Series.from_pandas(pd_data)
 
-<<<<<<< HEAD
     assert_eq(pd_data.astype(expect_dtype), gd_data.astype(alias))
 
 
 @pytest.mark.parametrize("length", [-1, 0])
 def test_as_column_invalid_length(length):
     with pytest.raises(ValueError):
-        as_column(1, length=length)
-
-
-def test_arange_empty():
-    result = arange(0)
-    assert len(result) == 0
-    assert result.dtype == np.dtype(np.int64)
-=======
-    assert_eq(pd_data.astype(expect_dtype), gd_data.astype(alias))
->>>>>>> 726a7f30
+        as_column(1, length=length)