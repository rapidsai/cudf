--- conflicted
+++ resolved
@@ -510,7 +510,6 @@
     return request.param
 
 
-<<<<<<< HEAD
 axis_0s = [0, "index"]
 axis_1s = [1, "columns"]
 
@@ -536,7 +535,9 @@
 @pytest.fixture(params=[True, False])
 def sort(request):
     """Param for `sort` argument"""
-=======
+    return request.param
+
+
 @pytest.fixture(params=[True, False])
 def numeric_only(request):
     """Param for `numeric_only` argument"""
@@ -552,5 +553,4 @@
 @pytest.fixture(params=["left", "right", "both", "neither"])
 def interval_closed(request):
     """Param for `closed` argument for interval types"""
->>>>>>> 4a309b43
     return request.param