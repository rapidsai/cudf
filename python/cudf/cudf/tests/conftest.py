--- conflicted
+++ resolved
@@ -1,9 +1,6 @@
 # Copyright (c) 2019-2022, NVIDIA CORPORATION.
 
-<<<<<<< HEAD
-=======
 import os
->>>>>>> aa746ae3
 import pathlib
 
 import cupy as cp
@@ -12,11 +9,9 @@
 
 import rmm  # noqa: F401
 
-<<<<<<< HEAD
 from cudf.testing._utils import assert_eq
-=======
+
 _CURRENT_DIRECTORY = str(pathlib.Path(__file__).resolve().parent)
->>>>>>> aa746ae3
 
 
 @pytest.fixture(scope="session")
@@ -24,7 +19,6 @@
     return pathlib.Path(__file__).parent / "data"
 
 
-<<<<<<< HEAD
 @pytest.fixture(
     params=[None, 42, np.random.RandomState, cp.random.RandomState]
 )
@@ -81,7 +75,8 @@
                 return np.ones(size), cp.ones(size)
 
         return wrapped
-=======
+
+
 # To set and remove the NO_EXTERNAL_ONLY_APIS environment variable we must use
 # the sessionstart and sessionfinish hooks rather than a simple autouse,
 # session-scope fixture because we need to set these variable before collection
@@ -105,5 +100,4 @@
         del os.environ["NO_EXTERNAL_ONLY_APIS"]
         del os.environ["_CUDF_TEST_ROOT"]
     except KeyError:
-        pass
->>>>>>> aa746ae3
+        pass