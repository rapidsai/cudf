--- conflicted
+++ resolved
@@ -529,8 +529,6 @@
 @pytest.fixture(params=[True, False])
 def numeric_only(request):
     """Param for `numeric_only` argument"""
-<<<<<<< HEAD
-=======
     return request.param
 
 
@@ -543,5 +541,4 @@
 @pytest.fixture(params=["left", "right", "both", "neither"])
 def interval_closed(request):
     """Param for `closed` argument for interval types"""
->>>>>>> 4a309b43
     return request.param