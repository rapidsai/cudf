--- conflicted
+++ resolved
@@ -6,16 +6,12 @@
 
 import cudf
 from cudf.core.dtypes import Decimal64Dtype
-<<<<<<< HEAD
-from cudf.tests.utils import INTEGER_TYPES, NUMERIC_TYPES, assert_eq, gen_rand
-=======
 from cudf.testing._utils import (
     INTEGER_TYPES,
     NUMERIC_TYPES,
     assert_eq,
     gen_rand,
 )
->>>>>>> fa50b7d0
 
 params_sizes = [0, 1, 2, 5]
 
