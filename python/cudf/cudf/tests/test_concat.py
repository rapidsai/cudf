--- conflicted
+++ resolved
@@ -576,11 +576,7 @@
     if expected.shape != df.shape:
         for key, col in actual[actual.columns].iteritems():
             if is_categorical_dtype(col.dtype):
-<<<<<<< HEAD
-                if not isinstance(expected[key].dtype, pd.CategoricalDtype):
-=======
                 if not is_categorical_dtype(expected[key].dtype):
->>>>>>> a93d333a
                     # TODO: Pandas bug:
                     # https://github.com/pandas-dev/pandas/issues/42840
                     expected[key] = expected[key].fillna("-1").astype("str")
@@ -1190,13 +1186,7 @@
         if axis == 0:
             for key, col in actual[actual.columns].iteritems():
                 if is_categorical_dtype(col.dtype):
-<<<<<<< HEAD
-                    if not isinstance(
-                        expected[key].dtype, pd.CategoricalDtype
-                    ):
-=======
                     if not is_categorical_dtype(expected[key].dtype):
->>>>>>> a93d333a
                         # TODO: Pandas bug:
                         # https://github.com/pandas-dev/pandas/issues/42840
                         expected[key] = (
