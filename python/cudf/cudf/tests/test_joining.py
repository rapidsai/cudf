# Copyright (c) 2018-2021, NVIDIA CORPORATION.

import numpy as np
import pandas as pd
import pytest

import cudf
from cudf.core._compat import PANDAS_GE_120
<<<<<<< HEAD
from cudf.core.dtypes import CategoricalDtype
from cudf.testing._utils import (
=======
from cudf.core.dtypes import CategoricalDtype, Decimal64Dtype
from cudf.tests.utils import (
>>>>>>> a57f9cb0
    INTEGER_TYPES,
    NUMERIC_TYPES,
    assert_eq,
    assert_exceptions_equal,
)

_JOIN_TYPES = ("left", "inner", "outer", "right", "leftanti", "leftsemi")


def make_params():
    np.random.seed(0)

    hows = _JOIN_TYPES
    methods = "hash,sort".split(",")

    # Test specific cases (1)
    aa = [0, 0, 4, 5, 5]
    bb = [0, 0, 2, 3, 5]
    for how in hows:
        if how in ["left", "inner", "right", "leftanti", "leftsemi"]:
            for method in methods:
                yield (aa, bb, how, method)
        else:
            yield (aa, bb, how, "sort")

    # Test specific cases (2)
    aa = [0, 0, 1, 2, 3]
    bb = [0, 1, 2, 2, 3]
    for how in hows:
        if how in ["left", "inner", "right", "leftanti", "leftsemi"]:
            for method in methods:
                yield (aa, bb, how, method)
        else:
            yield (aa, bb, how, "sort")

    # Test large random integer inputs
    aa = np.random.randint(0, 50, 100)
    bb = np.random.randint(0, 50, 100)
    for how in hows:
        if how in ["left", "inner", "right", "leftanti", "leftsemi"]:
            for method in methods:
                yield (aa, bb, how, method)
        else:
            yield (aa, bb, how, "sort")

    # Test floating point inputs
    aa = np.random.random(50)
    bb = np.random.random(50)
    for how in hows:
        if how in ["left", "inner", "right", "leftanti", "leftsemi"]:
            for method in methods:
                yield (aa, bb, how, method)
        else:
            yield (aa, bb, how, "sort")


def pd_odd_joins(left, right, join_type):
    if join_type == "leftanti":
        return left[~left.index.isin(right.index)][left.columns]
    elif join_type == "leftsemi":
        return left[left.index.isin(right.index)][left.columns]


def assert_join_results_equal(expect, got, how, **kwargs):
    if how not in _JOIN_TYPES:
        raise ValueError(f"Unrecognized join type {how}")
    if how == "right":
        got = got[expect.columns]

    if isinstance(expect, (pd.Series, cudf.Series)):
        return assert_eq(
            expect.sort_values().reset_index(drop=True),
            got.sort_values().reset_index(drop=True),
            **kwargs,
        )
    elif isinstance(expect, (pd.DataFrame, cudf.DataFrame)):
        if not len(
            expect.columns
        ):  # can't sort_values() on a df without columns
            return assert_eq(expect, got, **kwargs)

        assert_eq(
            expect.sort_values(expect.columns.to_list()).reset_index(
                drop=True
            ),
            got.sort_values(got.columns.to_list()).reset_index(drop=True),
            **kwargs,
        )
    elif isinstance(expect, (pd.Index, cudf.Index)):
        return assert_eq(expect.sort_values(), got.sort_values(), **kwargs)
    else:
        raise ValueError(f"Not a join result: {type(expect).__name__}")


@pytest.mark.parametrize("aa,bb,how,method", make_params())
def test_dataframe_join_how(aa, bb, how, method):
    df = cudf.DataFrame()
    df["a"] = aa
    df["b"] = bb

    def work_pandas(df, how):
        df1 = df.set_index("a")
        df2 = df.set_index("b")
        if how == "leftanti":
            joined = pd_odd_joins(df1, df2, "leftanti")
        elif how == "leftsemi":
            joined = pd_odd_joins(df1, df2, "leftsemi")
        else:
            joined = df1.join(df2, how=how, sort=True)
        return joined

    def work_gdf(df):
        df1 = df.set_index("a")
        df2 = df.set_index("b")
        joined = df1.join(df2, how=how, sort=True, method=method)
        return joined

    expect = work_pandas(df.to_pandas(), how)
    got = work_gdf(df)
    expecto = expect.copy()
    goto = got.copy()

    expect = expect.astype(np.float64).fillna(np.nan)[expect.columns]
    got = got.astype(np.float64).fillna(np.nan)[expect.columns]

    assert got.index.name is None

    assert list(expect.columns) == list(got.columns)
    # test disabled until libgdf sort join gets updated with new api
    if method == "hash":
        assert_eq(sorted(expect.index.values), sorted(got.index.values))
        if how != "outer":
            # Newly introduced ambiguous ValueError thrown when
            # an index and column have the same name. Rename the
            # index so sorts work.
            # TODO: What is the less hacky way?
            expect.index.name = "bob"
            got.index.name = "mary"
            assert_join_results_equal(expect, got, how=how)
        # if(how=='right'):
        #     _sorted_check_series(expect['a'], expect['b'],
        #                          got['a'], got['b'])
        # else:
        #     _sorted_check_series(expect['b'], expect['a'], got['b'],
        #                          got['a'])
        else:
            for c in expecto.columns:
                _check_series(expecto[c].fillna(-1), goto[c].fillna(-1))


def _check_series(expect, got):
    magic = 0xDEADBEAF

    direct_equal = np.all(expect.values == got.to_array())
    nanfilled_equal = np.all(
        expect.fillna(magic).values == got.fillna(magic).to_array()
    )
    msg = "direct_equal={}, nanfilled_equal={}".format(
        direct_equal, nanfilled_equal
    )
    assert direct_equal or nanfilled_equal, msg


def test_dataframe_join_suffix():
    np.random.seed(0)

    df = cudf.DataFrame()
    for k in "abc":
        df[k] = np.random.randint(0, 5, 5)

    left = df.set_index("a")
    right = df.set_index("c")
    with pytest.raises(ValueError) as raises:
        left.join(right)
    raises.match(
        "there are overlapping columns but lsuffix"
        " and rsuffix are not defined"
    )

    got = left.join(right, lsuffix="_left", rsuffix="_right", sort=True)
    # Get expected value
    pddf = df.to_pandas()
    expect = pddf.set_index("a").join(
        pddf.set_index("c"), lsuffix="_left", rsuffix="_right"
    )
    # Check
    assert list(expect.columns) == list(got.columns)
    assert_eq(expect.index.values, got.index.values)
    for k in expect.columns:
        _check_series(expect[k].fillna(-1), got[k].fillna(-1))


def test_dataframe_join_cats():
    lhs = cudf.DataFrame()
    lhs["a"] = pd.Categorical(list("aababcabbc"), categories=list("abc"))
    lhs["b"] = bb = np.arange(len(lhs))
    lhs = lhs.set_index("a")

    rhs = cudf.DataFrame()
    rhs["a"] = pd.Categorical(list("abcac"), categories=list("abc"))
    rhs["c"] = cc = np.arange(len(rhs))
    rhs = rhs.set_index("a")

    got = lhs.join(rhs)
    expect = lhs.to_pandas().join(rhs.to_pandas())

    # Note: pandas make an object Index after joining
    assert_join_results_equal(expect, got, how="inner")

    # Just do some rough checking here.
    assert list(got.columns) == ["b", "c"]
    assert len(got) > 0
    assert set(got.index.to_pandas()) & set("abc")
    assert set(got["b"].to_array()) & set(bb)
    assert set(got["c"].to_array()) & set(cc)


def test_dataframe_join_combine_cats():
    lhs = cudf.DataFrame({"join_index": ["a", "b", "c"], "data_x": [1, 2, 3]})
    rhs = cudf.DataFrame({"join_index": ["b", "c", "d"], "data_y": [2, 3, 4]})

    lhs["join_index"] = lhs["join_index"].astype("category")
    rhs["join_index"] = rhs["join_index"].astype("category")

    lhs = lhs.set_index("join_index")
    rhs = rhs.set_index("join_index")

    lhs_pd = lhs.to_pandas()
    rhs_pd = rhs.to_pandas()

    lhs_pd.index = lhs_pd.index.astype("object")
    rhs_pd.index = rhs_pd.index.astype("object")

    expect = lhs_pd.join(rhs_pd, how="outer")
    expect.index = expect.index.astype("category")
    got = lhs.join(rhs, how="outer")

    # TODO: Remove copying to host
    # after https://github.com/rapidsai/cudf/issues/5676
    # is implemented
    assert_eq(expect.index.sort_values(), got.index.to_pandas().sort_values())


@pytest.mark.parametrize("how", ["left", "right", "inner", "outer"])
def test_dataframe_join_mismatch_cats(how):
    pdf1 = pd.DataFrame(
        {
            "join_col": ["a", "b", "c", "d", "e"],
            "data_col_left": [10, 20, 30, 40, 50],
        }
    )
    pdf2 = pd.DataFrame(
        {"join_col": ["c", "e", "f"], "data_col_right": [6, 7, 8]}
    )

    pdf1["join_col"] = pdf1["join_col"].astype("category")
    pdf2["join_col"] = pdf2["join_col"].astype("category")

    gdf1 = cudf.from_pandas(pdf1)
    gdf2 = cudf.from_pandas(pdf2)

    gdf1 = gdf1.set_index("join_col")
    gdf2 = gdf2.set_index("join_col")

    pdf1 = pdf1.set_index("join_col")
    pdf2 = pdf2.set_index("join_col")
    join_gdf = gdf1.join(gdf2, how=how, sort=True, method="hash")
    join_pdf = pdf1.join(pdf2, how=how)

    got = join_gdf.fillna(-1).to_pandas()
    expect = join_pdf.fillna(-1)  # note: cudf join doesn't mask NA

    # We yield a categorical here whereas pandas gives Object.
    expect.index = expect.index.astype("category")
    # cudf creates the columns in different order than pandas for right join
    if how == "right":
        got = got[["data_col_left", "data_col_right"]]

    expect.data_col_right = expect.data_col_right.astype(np.int64)
    expect.data_col_left = expect.data_col_left.astype(np.int64)

    assert_join_results_equal(expect, got, how=how, check_categorical=False)


@pytest.mark.parametrize("on", ["key1", ["key1", "key2"], None])
def test_dataframe_merge_on(on):
    np.random.seed(0)

    # Make cuDF
    df_left = cudf.DataFrame()
    nelem = 500
    df_left["key1"] = np.random.randint(0, 40, nelem)
    df_left["key2"] = np.random.randint(0, 50, nelem)
    df_left["left_val"] = np.arange(nelem)

    df_right = cudf.DataFrame()
    nelem = 500
    df_right["key1"] = np.random.randint(0, 30, nelem)
    df_right["key2"] = np.random.randint(0, 50, nelem)
    df_right["right_val"] = np.arange(nelem)

    # Make pandas DF
    pddf_left = df_left.to_pandas()
    pddf_right = df_right.to_pandas()

    # Expected result (from pandas)
    pddf_joined = pddf_left.merge(pddf_right, on=on, how="left")

    # Test (from cuDF; doesn't check for ordering)
    join_result = df_left.merge(df_right, on=on, how="left")
    join_result_cudf = cudf.merge(df_left, df_right, on=on, how="left")

    join_result["right_val"] = (
        join_result["right_val"].astype(np.float64).fillna(np.nan)
    )

    join_result_cudf["right_val"] = (
        join_result_cudf["right_val"].astype(np.float64).fillna(np.nan)
    )

    for col in list(pddf_joined.columns):
        if col.count("_y") > 0:
            join_result[col] = (
                join_result[col].astype(np.float64).fillna(np.nan)
            )
            join_result_cudf[col] = (
                join_result_cudf[col].astype(np.float64).fillna(np.nan)
            )

    # Test dataframe equality (ignore order of rows and columns)
    cdf_result = (
        join_result.to_pandas()
        .sort_values(list(pddf_joined.columns))
        .reset_index(drop=True)
    )

    pdf_result = pddf_joined.sort_values(
        list(pddf_joined.columns)
    ).reset_index(drop=True)

    assert_join_results_equal(cdf_result, pdf_result, how="left")

    merge_func_result_cdf = (
        join_result_cudf.to_pandas()
        .sort_values(list(pddf_joined.columns))
        .reset_index(drop=True)
    )

    assert_join_results_equal(merge_func_result_cdf, cdf_result, how="left")


def test_dataframe_merge_on_unknown_column():
    np.random.seed(0)

    # Make cuDF
    df_left = cudf.DataFrame()
    nelem = 500
    df_left["key1"] = np.random.randint(0, 40, nelem)
    df_left["key2"] = np.random.randint(0, 50, nelem)
    df_left["left_val"] = np.arange(nelem)

    df_right = cudf.DataFrame()
    nelem = 500
    df_right["key1"] = np.random.randint(0, 30, nelem)
    df_right["key2"] = np.random.randint(0, 50, nelem)
    df_right["right_val"] = np.arange(nelem)

    with pytest.raises(KeyError) as raises:
        df_left.merge(df_right, on="bad_key", how="left")
    raises.match("bad_key")


def test_dataframe_merge_no_common_column():
    np.random.seed(0)

    # Make cuDF
    df_left = cudf.DataFrame()
    nelem = 500
    df_left["key1"] = np.random.randint(0, 40, nelem)
    df_left["key2"] = np.random.randint(0, 50, nelem)
    df_left["left_val"] = np.arange(nelem)

    df_right = cudf.DataFrame()
    nelem = 500
    df_right["key3"] = np.random.randint(0, 30, nelem)
    df_right["key4"] = np.random.randint(0, 50, nelem)
    df_right["right_val"] = np.arange(nelem)

    with pytest.raises(ValueError) as raises:
        df_left.merge(df_right, how="left")
    raises.match("No common columns to perform merge on")


def test_dataframe_empty_merge():
    gdf1 = cudf.DataFrame({"a": [], "b": []})
    gdf2 = cudf.DataFrame({"a": [], "c": []})

    expect = cudf.DataFrame({"a": [], "b": [], "c": []})
    got = gdf1.merge(gdf2, how="left", on=["a"])

    assert_join_results_equal(expect, got, how="left")


def test_dataframe_merge_order():
    gdf1 = cudf.DataFrame()
    gdf2 = cudf.DataFrame()
    gdf1["id"] = [10, 11]
    gdf1["timestamp"] = [1, 2]
    gdf1["a"] = [3, 4]

    gdf2["id"] = [4, 5]
    gdf2["a"] = [7, 8]

    gdf = gdf1.merge(gdf2, how="left", on=["id", "a"], method="hash")

    df1 = pd.DataFrame()
    df2 = pd.DataFrame()
    df1["id"] = [10, 11]
    df1["timestamp"] = [1, 2]
    df1["a"] = [3, 4]

    df2["id"] = [4, 5]
    df2["a"] = [7, 8]

    df = df1.merge(df2, how="left", on=["id", "a"])
    assert_join_results_equal(df, gdf, how="left")


@pytest.mark.parametrize(
    "pairs",
    [
        ("", ""),
        ("", "a"),
        ("", "ab"),
        ("", "abc"),
        ("", "b"),
        ("", "bcd"),
        ("", "cde"),
        ("a", "a"),
        ("a", "ab"),
        ("a", "abc"),
        ("a", "b"),
        ("a", "bcd"),
        ("a", "cde"),
        ("ab", "ab"),
        ("ab", "abc"),
        ("ab", "b"),
        ("ab", "bcd"),
        ("ab", "cde"),
        ("abc", "abc"),
        ("abc", "b"),
        ("abc", "bcd"),
        ("abc", "cde"),
        ("b", "b"),
        ("b", "bcd"),
        ("b", "cde"),
        ("bcd", "bcd"),
        ("bcd", "cde"),
        ("cde", "cde"),
    ],
)
@pytest.mark.parametrize("max", [5, 1000])
@pytest.mark.parametrize("rows", [1, 5, 100])
@pytest.mark.parametrize("how", ["left", "inner", "outer"])
def test_dataframe_pairs_of_triples(pairs, max, rows, how):
    np.random.seed(0)

    pdf_left = pd.DataFrame()
    pdf_right = pd.DataFrame()
    for left_column in pairs[0]:
        pdf_left[left_column] = np.random.randint(0, max, rows)
    for right_column in pairs[1]:
        pdf_right[right_column] = np.random.randint(0, max, rows)
    gdf_left = cudf.from_pandas(pdf_left)
    gdf_right = cudf.from_pandas(pdf_right)
    if not set(pdf_left.columns).intersection(pdf_right.columns):
        with pytest.raises(
            pd.core.reshape.merge.MergeError,
            match="No common columns to perform merge on",
        ):
            pdf_left.merge(pdf_right)
        with pytest.raises(
            ValueError, match="No common columns to perform merge on"
        ):
            gdf_left.merge(gdf_right)
    elif not [value for value in pdf_left if value in pdf_right]:
        with pytest.raises(
            pd.core.reshape.merge.MergeError,
            match="No common columns to perform merge on",
        ):
            pdf_left.merge(pdf_right)
        with pytest.raises(
            ValueError, match="No common columns to perform merge on"
        ):
            gdf_left.merge(gdf_right)
    else:
        pdf_result = pdf_left.merge(pdf_right, how=how)
        gdf_result = gdf_left.merge(gdf_right, how=how)
        assert np.array_equal(gdf_result.columns, pdf_result.columns)
        for column in gdf_result:
            gdf_col_result_sorted = gdf_result[column].fillna(-1).sort_values()
            pd_col_result_sorted = pdf_result[column].fillna(-1).sort_values()
            assert np.array_equal(
                gdf_col_result_sorted.to_pandas().values,
                pd_col_result_sorted.values,
            )


def test_safe_merging_with_left_empty():

    np.random.seed(0)

    pairs = ("bcd", "b")
    pdf_left = pd.DataFrame()
    pdf_right = pd.DataFrame()
    for left_column in pairs[0]:
        pdf_left[left_column] = np.random.randint(0, 10, 0)
    for right_column in pairs[1]:
        pdf_right[right_column] = np.random.randint(0, 10, 5)
    gdf_left = cudf.from_pandas(pdf_left)
    gdf_right = cudf.from_pandas(pdf_right)

    pdf_result = pdf_left.merge(pdf_right)
    gdf_result = gdf_left.merge(gdf_right)
    # Simplify test because pandas does not consider empty Index and RangeIndex
    # to be equivalent. TODO: Allow empty Index objects to have equivalence.
    assert len(pdf_result) == len(gdf_result)


@pytest.mark.parametrize("how", ["left", "inner", "outer"])
@pytest.mark.parametrize("left_empty", [True, False])
@pytest.mark.parametrize("right_empty", [True, False])
def test_empty_joins(how, left_empty, right_empty):
    pdf = pd.DataFrame({"x": [1, 2, 3]})

    if left_empty:
        left = pdf.head(0)
    else:
        left = pdf
    if right_empty:
        right = pdf.head(0)
    else:
        right = pdf

    gleft = cudf.from_pandas(left)
    gright = cudf.from_pandas(right)

    expected = left.merge(right, how=how)
    result = gleft.merge(gright, how=how)
    assert len(expected) == len(result)


@pytest.mark.xfail(
    condition=not PANDAS_GE_120,
    reason="left_on/right_on produces undefined results with 0"
    "index and is disabled",
)
def test_merge_left_index_zero():
    left = pd.DataFrame({"x": [1, 2, 3, 4, 5, 6]}, index=[0, 1, 2, 3, 4, 5])
    right = pd.DataFrame(
        {"y": [10, 20, 30, 6, 5, 4]}, index=[0, 1, 2, 3, 4, 6]
    )
    gleft = cudf.from_pandas(left)
    gright = cudf.from_pandas(right)
    pd_merge = left.merge(right, left_on="x", right_on="y")
    gd_merge = gleft.merge(gright, left_on="x", right_on="y")

    assert_join_results_equal(pd_merge, gd_merge, how="left")


@pytest.mark.parametrize(
    "kwargs",
    [
        {"left_index": True, "right_on": "y"},
        {"right_index": True, "left_on": "x"},
        {"left_on": "x", "right_on": "y"},
        {"left_index": True, "right_index": True},
    ],
)
def test_merge_left_right_index_left_right_on_zero_kwargs(kwargs):
    left = pd.DataFrame({"x": [1, 2, 3, 4, 5, 6]}, index=[0, 1, 2, 3, 4, 5])
    right = pd.DataFrame(
        {"y": [10, 20, 30, 6, 5, 4]}, index=[0, 1, 2, 3, 4, 6]
    )
    gleft = cudf.from_pandas(left)
    gright = cudf.from_pandas(right)
    pd_merge = left.merge(right, **kwargs)
    gd_merge = gleft.merge(gright, **kwargs)
    assert_join_results_equal(pd_merge, gd_merge, how="left")


@pytest.mark.parametrize(
    "kwargs",
    [
        {"left_index": True, "right_on": "y"},
        {"right_index": True, "left_on": "x"},
        {"left_on": "x", "right_on": "y"},
        {"left_index": True, "right_index": True},
    ],
)
def test_merge_left_right_index_left_right_on_kwargs(kwargs):
    left = pd.DataFrame({"x": [1, 2, 3, 4, 5, 6]}, index=[1, 2, 3, 4, 5, 6])
    right = pd.DataFrame(
        {"y": [10, 20, 30, 6, 5, 4]}, index=[1, 2, 3, 4, 5, 7]
    )
    gleft = cudf.from_pandas(left)
    gright = cudf.from_pandas(right)
    pd_merge = left.merge(right, **kwargs)
    gd_merge = gleft.merge(gright, **kwargs)
    assert_join_results_equal(pd_merge, gd_merge, how="left")


def test_indicator():
    gdf = cudf.DataFrame({"x": [1, 2, 1]})
    gdf.merge(gdf, indicator=False)

    with pytest.raises(NotImplementedError) as info:
        gdf.merge(gdf, indicator=True)

    assert "indicator=False" in str(info.value)


def test_merge_suffixes():
    pdf = cudf.DataFrame({"x": [1, 2, 1]})
    gdf = cudf.DataFrame({"x": [1, 2, 1]})
    assert_join_results_equal(
        gdf.merge(gdf, suffixes=("left", "right")),
        pdf.merge(pdf, suffixes=("left", "right")),
        how="left",
    )

    assert_exceptions_equal(
        lfunc=pdf.merge,
        rfunc=gdf.merge,
        lfunc_args_and_kwargs=([pdf], {"lsuffix": "left", "rsuffix": "right"}),
        rfunc_args_and_kwargs=([gdf], {"lsuffix": "left", "rsuffix": "right"}),
    )


def test_merge_left_on_right_on():
    left = pd.DataFrame({"xx": [1, 2, 3, 4, 5, 6]})
    right = pd.DataFrame({"xx": [10, 20, 30, 6, 5, 4]})

    gleft = cudf.from_pandas(left)
    gright = cudf.from_pandas(right)

    assert_join_results_equal(
        left.merge(right, on="xx"), gleft.merge(gright, on="xx"), how="left"
    )

    assert_join_results_equal(
        left.merge(right, left_on="xx", right_on="xx"),
        gleft.merge(gright, left_on="xx", right_on="xx"),
        how="left",
    )


def test_merge_on_index_retained():
    df = cudf.DataFrame()
    df["a"] = [1, 2, 3, 4, 5]
    df["b"] = ["a", "b", "c", "d", "e"]
    df.index = [5, 3, 4, 2, 1]

    df2 = cudf.DataFrame()
    df2["a2"] = [1, 2, 3, 4, 5]
    df2["res"] = ["a", "b", "c", "d", "e"]

    pdf = df.to_pandas()
    pdf2 = df2.to_pandas()

    gdm = df.merge(df2, left_index=True, right_index=True, how="left")
    pdm = pdf.merge(pdf2, left_index=True, right_index=True, how="left")
    gdm["a2"] = gdm["a2"].astype("float64")
    assert_eq(gdm.sort_index(), pdm.sort_index())


@pytest.mark.parametrize(
    "kwargs",
    [
        {"left_index": True, "right_on": "y"},
        {"right_index": True, "left_on": "x"},
        {"left_on": "x", "right_on": "y"},
    ],
)
def test_merge_left_right_index_left_right_on_kwargs2(kwargs):
    left = pd.DataFrame({"x": [1, 2, 3]}, index=[10, 20, 30])
    right = pd.DataFrame({"y": [10, 20, 30]}, index=[1, 2, 30])
    gleft = cudf.from_pandas(left)
    gright = cudf.from_pandas(right)
    gd_merge = gleft.merge(gright, **kwargs)
    pd_merge = left.merge(right, **kwargs)
    if pd_merge.empty:
        assert gd_merge.empty


@pytest.mark.parametrize(
    "hows", [{"how": "inner"}, {"how": "left"}, {"how": "outer"}]
)
@pytest.mark.parametrize(
    "ons",
    [
        {"on": "a"},
        {"on": ["a", "b"]},
        {"on": ["b", "a"]},
        {"on": ["a", "aa", "b"]},
        {"on": ["b", "a", "aa"]},
    ],
)
def test_merge_sort(ons, hows):
    kwargs = {}
    kwargs.update(hows)
    kwargs.update(ons)
    kwargs["sort"] = True
    a = [4, 6, 9, 5, 2, 4, 1, 8, 1]
    b = [9, 8, 7, 8, 3, 9, 7, 9, 2]
    aa = [8, 9, 2, 9, 3, 1, 2, 3, 4]
    left = pd.DataFrame({"a": a, "b": b, "aa": aa})
    right = left.copy(deep=True)

    left.index = [6, 5, 4, 7, 5, 5, 5, 4, 4]
    right.index = [5, 4, 1, 9, 4, 3, 5, 4, 4]

    gleft = cudf.from_pandas(left)
    gright = cudf.from_pandas(right)
    gd_merge = gleft.merge(gright, **kwargs)

    pd_merge = left.merge(right, **kwargs)
    # require the join keys themselves to be sorted correctly
    # the non-key columns will NOT match pandas ordering
    assert_join_results_equal(
        pd_merge[kwargs["on"]], gd_merge[kwargs["on"]], how="left"
    )
    pd_merge = pd_merge.drop(kwargs["on"], axis=1)
    gd_merge = gd_merge.drop(kwargs["on"], axis=1)
    if not pd_merge.empty:
        # check to make sure the non join key columns are the same
        pd_merge = pd_merge.sort_values(list(pd_merge.columns)).reset_index(
            drop=True
        )
        gd_merge = gd_merge.sort_values(list(gd_merge.columns)).reset_index(
            drop=True
        )

    assert_join_results_equal(pd_merge, gd_merge, how="left")


@pytest.mark.parametrize(
    "kwargs",
    [
        {"left_on": ["a"], "left_index": False, "right_index": True},
        {"right_on": ["b"], "left_index": True, "right_index": False},
        {
            "left_on": ["a"],
            "right_on": ["b"],
            "left_index": True,
            "right_index": True,
        },
    ],
)
def test_merge_sort_on_indexes(kwargs):
    left_index = kwargs["left_index"]
    right_index = kwargs["right_index"]
    kwargs["sort"] = True
    a = [4, 6, 9, 5, 2, 4, 1, 8, 1]
    left = pd.DataFrame({"a": a})
    right = pd.DataFrame({"b": a})

    left.index = [6, 5, 4, 7, 5, 5, 5, 4, 4]
    right.index = [5, 4, 1, 9, 4, 3, 5, 4, 4]

    gleft = cudf.from_pandas(left)
    gright = cudf.from_pandas(right)
    gd_merge = gleft.merge(gright, **kwargs)

    if left_index and right_index:
        check_if_sorted = gd_merge[["a", "b"]].to_pandas()
        check_if_sorted.index.name = "index"
        definitely_sorted = check_if_sorted.sort_values(["index", "a", "b"])
        definitely_sorted.index.name = None
        assert_eq(gd_merge, definitely_sorted)
    elif left_index:
        assert gd_merge["b"].is_monotonic
    elif right_index:
        assert gd_merge["a"].is_monotonic


@pytest.mark.parametrize(
    "dtype",
    ["datetime64[s]", "datetime64[ms]", "datetime64[us]", "datetime64[ns]"],
)
def test_join_datetimes_index(dtype):
    datetimes = pd.Series(pd.date_range("20010101", "20010102", freq="12h"))
    pdf_lhs = pd.DataFrame(index=[1, 0, 1, 2, 0, 0, 1])
    pdf_rhs = pd.DataFrame({"d": datetimes})
    gdf_lhs = cudf.from_pandas(pdf_lhs)
    gdf_rhs = cudf.from_pandas(pdf_rhs)

    gdf_rhs["d"] = gdf_rhs["d"].astype(dtype)

    pdf = pdf_lhs.join(pdf_rhs, sort=True)
    gdf = gdf_lhs.join(gdf_rhs, sort=True)

    assert gdf["d"].dtype == np.dtype(dtype)

    assert_join_results_equal(pdf, gdf, how="inner")


def test_join_with_different_names():
    left = pd.DataFrame({"a": [0, 1, 2.0, 3, 4, 5, 9]})
    right = pd.DataFrame({"b": [12, 5, 3, 9.0, 5], "c": [1, 2, 3, 4, 5.0]})
    gleft = cudf.from_pandas(left)
    gright = cudf.from_pandas(right)
    pd_merge = left.merge(right, how="outer", left_on=["a"], right_on=["b"])
    gd_merge = gleft.merge(gright, how="outer", left_on=["a"], right_on=["b"])
    assert_join_results_equal(pd_merge, gd_merge, how="outer")


def test_join_same_name_different_order():
    left = pd.DataFrame({"a": [0, 0], "b": [1, 2]})
    right = pd.DataFrame({"a": [1, 2], "b": [0, 0]})
    gleft = cudf.from_pandas(left)
    gright = cudf.from_pandas(right)
    pd_merge = left.merge(right, left_on=["a", "b"], right_on=["b", "a"])
    gd_merge = gleft.merge(gright, left_on=["a", "b"], right_on=["b", "a"])
    assert_join_results_equal(pd_merge, gd_merge, how="left")


def test_join_empty_table_dtype():
    left = pd.DataFrame({"a": []})
    right = pd.DataFrame({"b": [12, 5, 3, 9.0, 5], "c": [1, 2, 3, 4, 5.0]})
    gleft = cudf.from_pandas(left)
    gright = cudf.from_pandas(right)
    pd_merge = left.merge(right, how="left", left_on=["a"], right_on=["b"])
    gd_merge = gleft.merge(gright, how="left", left_on=["a"], right_on=["b"])
    assert_eq(pd_merge["a"].dtype, gd_merge["a"].dtype)


@pytest.mark.parametrize("how", ["outer", "inner", "left", "right"])
@pytest.mark.parametrize(
    "column_a",
    [
        (
            pd.Series([None, 1, 2, 3, 4, 5, 6, 7], dtype=np.float64),
            pd.Series([8, 9, 10, 11, 12, None, 14, 15], dtype=np.float64),
        )
    ],
)
@pytest.mark.parametrize(
    "column_b",
    [
        (
            pd.Series([0, 1, 0, None, 1, 0, 0, 0], dtype=np.float64),
            pd.Series([None, 1, 2, 1, 2, 2, 0, 0], dtype=np.float64),
        )
    ],
)
@pytest.mark.parametrize(
    "column_c",
    [
        (
            pd.Series(["dog", "cat", "fish", "bug"] * 2),
            pd.Series(["bird", "cat", "mouse", "snake"] * 2),
        ),
        (
            pd.Series(["dog", "cat", "fish", "bug"] * 2).astype("category"),
            pd.Series(["bird", "cat", "mouse", "snake"] * 2).astype(
                "category"
            ),
        ),
    ],
)
def test_join_multi(how, column_a, column_b, column_c):
    index = ["b", "c"]
    df1 = pd.DataFrame()
    df1["a1"] = column_a[0]
    df1["b"] = column_b[0]
    df1["c"] = column_c[0]
    df1 = df1.set_index(index)
    gdf1 = cudf.from_pandas(df1)

    df2 = pd.DataFrame()
    df2["a2"] = column_a[1]
    df2["b"] = column_b[1]
    df2["c"] = column_c[1]
    df2 = df2.set_index(index)
    gdf2 = cudf.from_pandas(df2)

    gdf_result = gdf1.join(gdf2, how=how, sort=True)
    pdf_result = df1.join(df2, how=how, sort=True)

    # Make sure columns are in the same order
    columns = pdf_result.columns.values
    gdf_result = gdf_result[columns]
    pdf_result = pdf_result[columns]

    assert_join_results_equal(pdf_result, gdf_result, how="inner")


@pytest.mark.parametrize(
    "kwargs",
    [
        {
            "left_on": ["a", "b"],
            "right_on": ["a", "b"],
            "left_index": False,
            "right_index": False,
        },  # left and right on, no indices
        {
            "left_on": None,
            "right_on": None,
            "left_index": True,
            "right_index": True,
        },  # left_index and right_index, no on
        {
            "left_on": ["a", "b"],
            "right_on": None,
            "left_index": False,
            "right_index": True,
        },  # left on and right_index
        {
            "left_on": None,
            "right_on": ["a", "b"],
            "left_index": True,
            "right_index": False,
        },  # right_on and left_index
    ],
)
def test_merge_multi(kwargs):

    left = cudf.DataFrame(
        {
            "a": [1, 2, 3, 4, 3, 5, 6],
            "b": [1, 3, 5, 7, 5, 9, 0],
            "c": ["o", "p", "q", "r", "s", "t", "u"],
            "d": ["v", "w", "x", "y", "z", "1", "2"],
        }
    )
    right = cudf.DataFrame(
        {
            "a": [0, 9, 3, 4, 3, 7, 8],
            "b": [2, 4, 5, 7, 5, 6, 8],
            "c": ["a", "b", "c", "d", "e", "f", "g"],
            "d": ["j", "i", "j", "k", "l", "m", "n"],
        }
    )

    if (
        kwargs["left_on"] is not None
        and kwargs["right_on"] is not None
        and kwargs["left_index"] is False
        and kwargs["right_index"] is False
    ):
        left = left.set_index(["c", "d"])
        right = right.set_index(["c", "d"])
    elif (
        kwargs["left_on"] is None
        and kwargs["right_on"] is None
        and kwargs["left_index"] is True
        and kwargs["right_index"] is True
    ):
        left = left.set_index(["a", "b"])
        right = right.set_index(["a", "b"])
    elif kwargs["left_on"] is not None and kwargs["right_index"] is True:
        left = left.set_index(["c", "d"])
        right = right.set_index(["a", "b"])
    elif kwargs["right_on"] is not None and kwargs["left_index"] is True:
        left = left.set_index(["a", "b"])
        right = right.set_index(["c", "d"])

    gleft = left.to_pandas()
    gright = right.to_pandas()

    kwargs["sort"] = True
    expect = gleft.merge(gright, **kwargs)
    got = left.merge(right, **kwargs)

    assert_eq(expect.sort_index().index, got.sort_index().index)

    expect.index = range(len(expect))
    got.index = range(len(got))
    expect = expect.sort_values(list(expect.columns))
    got = got.sort_values(list(got.columns))
    expect.index = range(len(expect))
    got.index = range(len(got))

    assert_join_results_equal(expect, got, how="left")


@pytest.mark.parametrize("dtype_l", INTEGER_TYPES)
@pytest.mark.parametrize("dtype_r", INTEGER_TYPES)
def test_typecast_on_join_int_to_int(dtype_l, dtype_r):
    other_data = ["a", "b", "c"]

    join_data_l = cudf.Series([1, 2, 3], dtype=dtype_l)
    join_data_r = cudf.Series([1, 2, 4], dtype=dtype_r)

    gdf_l = cudf.DataFrame({"join_col": join_data_l, "B": other_data})
    gdf_r = cudf.DataFrame({"join_col": join_data_r, "B": other_data})

    exp_dtype = np.find_common_type([], [np.dtype(dtype_l), np.dtype(dtype_r)])

    exp_join_data = [1, 2]
    exp_other_data = ["a", "b"]
    exp_join_col = cudf.Series(exp_join_data, dtype=exp_dtype)

    expect = cudf.DataFrame(
        {
            "join_col": exp_join_col,
            "B_x": exp_other_data,
            "B_y": exp_other_data,
        }
    )

    got = gdf_l.merge(gdf_r, on="join_col", how="inner")

    assert_join_results_equal(expect, got, how="inner")


@pytest.mark.parametrize("dtype_l", ["float32", "float64"])
@pytest.mark.parametrize("dtype_r", ["float32", "float64"])
def test_typecast_on_join_float_to_float(dtype_l, dtype_r):
    other_data = ["a", "b", "c", "d", "e", "f"]

    join_data_l = cudf.Series([1, 2, 3, 0.9, 4.5, 6], dtype=dtype_l)
    join_data_r = cudf.Series([1, 2, 3, 0.9, 4.5, 7], dtype=dtype_r)

    gdf_l = cudf.DataFrame({"join_col": join_data_l, "B": other_data})
    gdf_r = cudf.DataFrame({"join_col": join_data_r, "B": other_data})

    exp_dtype = np.find_common_type([], [np.dtype(dtype_l), np.dtype(dtype_r)])

    if dtype_l != dtype_r:
        exp_join_data = [1, 2, 3, 4.5]
        exp_other_data = ["a", "b", "c", "e"]
    else:
        exp_join_data = [1, 2, 3, 0.9, 4.5]
        exp_other_data = ["a", "b", "c", "d", "e"]

    exp_join_col = cudf.Series(exp_join_data, dtype=exp_dtype)

    expect = cudf.DataFrame(
        {
            "join_col": exp_join_col,
            "B_x": exp_other_data,
            "B_y": exp_other_data,
        }
    )

    got = gdf_l.merge(gdf_r, on="join_col", how="inner")

    assert_join_results_equal(expect, got, how="inner")


@pytest.mark.parametrize("dtype_l", NUMERIC_TYPES)
@pytest.mark.parametrize("dtype_r", NUMERIC_TYPES)
def test_typecast_on_join_mixed_int_float(dtype_l, dtype_r):
    if (
        ("int" in dtype_l or "long" in dtype_l)
        and ("int" in dtype_r or "long" in dtype_r)
    ) or ("float" in dtype_l and "float" in dtype_r):
        pytest.skip("like types not tested in this function")

    other_data = ["a", "b", "c", "d", "e", "f"]

    join_data_l = cudf.Series([1, 2, 3, 0.9, 4.5, 6], dtype=dtype_l)
    join_data_r = cudf.Series([1, 2, 3, 0.9, 4.5, 7], dtype=dtype_r)

    gdf_l = cudf.DataFrame({"join_col": join_data_l, "B": other_data})
    gdf_r = cudf.DataFrame({"join_col": join_data_r, "B": other_data})

    exp_dtype = np.find_common_type([], [np.dtype(dtype_l), np.dtype(dtype_r)])

    exp_join_data = [1, 2, 3]
    exp_other_data = ["a", "b", "c"]
    exp_join_col = cudf.Series(exp_join_data, dtype=exp_dtype)

    expect = cudf.DataFrame(
        {
            "join_col": exp_join_col,
            "B_x": exp_other_data,
            "B_y": exp_other_data,
        }
    )

    got = gdf_l.merge(gdf_r, on="join_col", how="inner")

    assert_join_results_equal(expect, got, how="inner")


def test_typecast_on_join_no_float_round():

    other_data = ["a", "b", "c", "d", "e"]

    join_data_l = cudf.Series([1, 2, 3, 4, 5], dtype="int8")
    join_data_r = cudf.Series([1, 2, 3, 4.01, 4.99], dtype="float32")

    gdf_l = cudf.DataFrame({"join_col": join_data_l, "B": other_data})
    gdf_r = cudf.DataFrame({"join_col": join_data_r, "B": other_data})

    exp_join_data = [1, 2, 3, 4, 5]
    exp_Bx = ["a", "b", "c", "d", "e"]
    exp_By = ["a", "b", "c", None, None]
    exp_join_col = cudf.Series(exp_join_data, dtype="float32")

    expect = cudf.DataFrame(
        {"join_col": exp_join_col, "B_x": exp_Bx, "B_y": exp_By}
    )

    got = gdf_l.merge(gdf_r, on="join_col", how="left")

    assert_join_results_equal(expect, got, how="left")


@pytest.mark.parametrize(
    "dtypes",
    [
        (np.dtype("int8"), np.dtype("int16")),
        (np.dtype("int16"), np.dtype("int32")),
        (np.dtype("int32"), np.dtype("int64")),
        (np.dtype("uint8"), np.dtype("uint16")),
        (np.dtype("uint16"), np.dtype("uint32")),
        (np.dtype("uint32"), np.dtype("uint64")),
        (np.dtype("float32"), np.dtype("float64")),
        (np.dtype("int32"), np.dtype("float32")),
        (np.dtype("uint32"), np.dtype("float32")),
    ],
)
def test_typecast_on_join_overflow_unsafe(dtypes):
    dtype_l, dtype_r = dtypes
    if dtype_l.kind in {"i", "u"}:
        dtype_l_max = np.iinfo(dtype_l).max
    elif dtype_l.kind == "f":
        dtype_l_max = np.finfo(dtype_r).max

    lhs = cudf.DataFrame({"a": [1, 2, 3, 4, 5]}, dtype=dtype_l)
    rhs = cudf.DataFrame({"a": [1, 2, 3, 4, dtype_l_max + 1]}, dtype=dtype_r)

    with pytest.warns(
        UserWarning,
        match=(f"Can't safely cast column" f" from {dtype_r} to {dtype_l}"),
    ):
        merged = lhs.merge(rhs, on="a", how="left")  # noqa: F841


@pytest.mark.parametrize(
    "dtype",
    [Decimal64Dtype(5, 2), Decimal64Dtype(7, 5), Decimal64Dtype(12, 7)],
)
def test_decimal_typecast_inner(dtype):
    other_data = ["a", "b", "c", "d", "e"]

    join_data_l = cudf.Series(["1.6", "9.5", "7.2", "8.7", "2.3"]).astype(
        dtype
    )
    join_data_r = cudf.Series(["1.6", "9.5", "7.2", "4.5", "2.3"]).astype(
        dtype
    )

    gdf_l = cudf.DataFrame({"join_col": join_data_l, "B": other_data})
    gdf_r = cudf.DataFrame({"join_col": join_data_r, "B": other_data})

    exp_join_data = ["1.6", "9.5", "7.2", "2.3"]
    exp_other_data = ["a", "b", "c", "e"]

    exp_join_col = cudf.Series(exp_join_data).astype(dtype)

    expected = cudf.DataFrame(
        {
            "join_col": exp_join_col,
            "B_x": exp_other_data,
            "B_y": exp_other_data,
        }
    )

    got = gdf_l.merge(gdf_r, on="join_col", how="inner")

    assert_join_results_equal(expected, got, how="inner")
    assert_eq(dtype, got["join_col"].dtype)


@pytest.mark.parametrize(
    "dtype",
    [Decimal64Dtype(7, 3), Decimal64Dtype(9, 5), Decimal64Dtype(14, 10)],
)
def test_decimal_typecast_left(dtype):
    other_data = ["a", "b", "c", "d"]

    join_data_l = cudf.Series(["95.05", "384.26", "74.22", "1456.94"]).astype(
        dtype
    )
    join_data_r = cudf.Series(
        ["95.05", "62.4056", "74.22", "1456.9472"]
    ).astype(dtype)

    gdf_l = cudf.DataFrame({"join_col": join_data_l, "B": other_data})
    gdf_r = cudf.DataFrame({"join_col": join_data_r, "B": other_data})

    exp_join_data = ["95.05", "74.22", "384.26", "1456.94"]
    exp_other_data_x = ["a", "c", "b", "d"]
    exp_other_data_y = ["a", "c", None, None]

    exp_join_col = cudf.Series(exp_join_data).astype(dtype)

    expected = cudf.DataFrame(
        {
            "join_col": exp_join_col,
            "B_x": exp_other_data_x,
            "B_y": exp_other_data_y,
        }
    )

    got = gdf_l.merge(gdf_r, on="join_col", how="left")

    assert_join_results_equal(expected, got, how="left")
    assert_eq(dtype, got["join_col"].dtype)


@pytest.mark.parametrize(
    "dtype",
    [Decimal64Dtype(7, 3), Decimal64Dtype(10, 5), Decimal64Dtype(18, 9)],
)
def test_decimal_typecast_outer(dtype):
    other_data = ["a", "b", "c"]
    join_data_l = cudf.Series(["741.248", "1029.528", "3627.292"]).astype(
        dtype
    )
    join_data_r = cudf.Series(["9284.103", "1029.528", "948.637"]).astype(
        dtype
    )
    gdf_l = cudf.DataFrame({"join_col": join_data_l, "B": other_data})
    gdf_r = cudf.DataFrame({"join_col": join_data_r, "B": other_data})
    exp_join_data = ["9284.103", "948.637", "1029.528", "741.248", "3627.292"]
    exp_other_data_x = [None, None, "b", "a", "c"]
    exp_other_data_y = ["a", "c", "b", None, None]
    exp_join_col = cudf.Series(exp_join_data).astype(dtype)
    expected = cudf.DataFrame(
        {
            "join_col": exp_join_col,
            "B_x": exp_other_data_x,
            "B_y": exp_other_data_y,
        }
    )
    got = gdf_l.merge(gdf_r, on="join_col", how="outer")

    assert_join_results_equal(expected, got, how="outer")
    assert_eq(dtype, got["join_col"].dtype)


@pytest.mark.parametrize(
    "dtype_l", [Decimal64Dtype(7, 3), Decimal64Dtype(9, 5)],
)
@pytest.mark.parametrize(
    "dtype_r", [Decimal64Dtype(8, 3), Decimal64Dtype(11, 6)],
)
def test_mixed_decimal_typecast(dtype_l, dtype_r):
    other_data = ["a", "b", "c", "d"]

    join_data_l = cudf.Series(["95.05", "34.6", "74.22", "14.94"]).astype(
        dtype_r
    )
    join_data_r = cudf.Series(["95.05", "62.4056", "74.22", "1.42"]).astype(
        dtype_l
    )

    gdf_l = cudf.DataFrame({"join_col": join_data_l, "B": other_data})
    gdf_r = cudf.DataFrame({"join_col": join_data_r, "B": other_data})

    with pytest.raises(
        TypeError,
        match="Decimal columns can only be merged with decimal columns "
        "of the same precision and scale",
    ):
        gdf_l.merge(gdf_r, on="join_col", how="inner")


@pytest.mark.parametrize(
    "dtype_l",
    ["datetime64[s]", "datetime64[ms]", "datetime64[us]", "datetime64[ns]"],
)
@pytest.mark.parametrize(
    "dtype_r",
    ["datetime64[s]", "datetime64[ms]", "datetime64[us]", "datetime64[ns]"],
)
def test_typecast_on_join_dt_to_dt(dtype_l, dtype_r):
    other_data = ["a", "b", "c", "d", "e"]
    join_data_l = cudf.Series(
        ["1991-11-20", "1999-12-31", "2004-12-04", "2015-01-01", "2019-08-15"]
    ).astype(dtype_l)
    join_data_r = cudf.Series(
        ["1991-11-20", "1999-12-31", "2004-12-04", "2015-01-01", "2019-08-16"]
    ).astype(dtype_r)

    gdf_l = cudf.DataFrame({"join_col": join_data_l, "B": other_data})
    gdf_r = cudf.DataFrame({"join_col": join_data_r, "B": other_data})

    exp_dtype = max(np.dtype(dtype_l), np.dtype(dtype_r))

    exp_join_data = ["1991-11-20", "1999-12-31", "2004-12-04", "2015-01-01"]
    exp_other_data = ["a", "b", "c", "d"]
    exp_join_col = cudf.Series(exp_join_data, dtype=exp_dtype)

    expect = cudf.DataFrame(
        {
            "join_col": exp_join_col,
            "B_x": exp_other_data,
            "B_y": exp_other_data,
        }
    )

    got = gdf_l.merge(gdf_r, on="join_col", how="inner")

    assert_join_results_equal(expect, got, how="inner")


@pytest.mark.parametrize("dtype_l", ["category", "str", "int32", "float32"])
@pytest.mark.parametrize("dtype_r", ["category", "str", "int32", "float32"])
def test_typecast_on_join_categorical(dtype_l, dtype_r):
    if not (dtype_l == "category" or dtype_r == "category"):
        pytest.skip("at least one side must be category for this set of tests")
    if dtype_l == "category" and dtype_r == "category":
        pytest.skip("Can't determine which categorical to use")

    other_data = ["a", "b", "c", "d", "e"]
    join_data_l = cudf.Series([1, 2, 3, 4, 5], dtype=dtype_l)
    join_data_r = cudf.Series([1, 2, 3, 4, 6], dtype=dtype_r)
    if dtype_l == "category":
        exp_dtype = join_data_l.dtype.categories.dtype
    elif dtype_r == "category":
        exp_dtype = join_data_r.dtype.categories.dtype

    gdf_l = cudf.DataFrame({"join_col": join_data_l, "B": other_data})
    gdf_r = cudf.DataFrame({"join_col": join_data_r, "B": other_data})

    exp_join_data = [1, 2, 3, 4]
    exp_other_data = ["a", "b", "c", "d"]
    exp_join_col = cudf.Series(exp_join_data, dtype=exp_dtype)

    expect = cudf.DataFrame(
        {
            "join_col": exp_join_col,
            "B_x": exp_other_data,
            "B_y": exp_other_data,
        }
    )

    got = gdf_l.merge(gdf_r, on="join_col", how="inner")
    assert_join_results_equal(expect, got, how="inner")


def make_categorical_dataframe(categories, ordered=False):
    dtype = CategoricalDtype(categories=categories, ordered=ordered)
    data = cudf.Series(categories).astype(dtype)
    return cudf.DataFrame({"key": data})


def test_categorical_typecast_inner():
    # Inner join casting rules for categoricals

    # Equal categories, equal ordering -> common categorical
    left = make_categorical_dataframe([1, 2, 3], ordered=False)
    right = make_categorical_dataframe([1, 2, 3], ordered=False)
    result = left.merge(right, how="inner", on="key")

    expect_dtype = CategoricalDtype(categories=[1, 2, 3], ordered=False)
    expect_data = cudf.Series([1, 2, 3], dtype=expect_dtype, name="key")

    assert_eq(expect_data, result["key"], check_categorical=False)

    # Equal categories, unequal ordering -> error
    left = make_categorical_dataframe([1, 2, 3], ordered=False)
    right = make_categorical_dataframe([1, 2, 3], ordered=True)

    with pytest.raises(TypeError):
        result = left.merge(right, how="inner", on="key")

    # Unequal categories
    # Neither ordered -> unordered categorical with intersection
    left = make_categorical_dataframe([1, 2, 3], ordered=False)
    right = make_categorical_dataframe([2, 3, 4], ordered=False)

    result = left.merge(right, how="inner", on="key")

    expect_dtype = cudf.CategoricalDtype(categories=[2, 3], ordered=False)
    expect_data = cudf.Series([2, 3], dtype=expect_dtype, name="key")
    assert_eq(expect_data, result["key"], check_categorical=False)

    # One is ordered -> error
    left = make_categorical_dataframe([1, 2, 3], ordered=False)
    right = make_categorical_dataframe([2, 3, 4], ordered=True)

    with pytest.raises(TypeError):
        result = left.merge(right, how="inner", on="key")

    # Both are ordered -> error
    left = make_categorical_dataframe([1, 2, 3], ordered=True)
    right = make_categorical_dataframe([2, 3, 4], ordered=True)

    with pytest.raises(TypeError):
        result = left.merge(right, how="inner", on="key")


def test_categorical_typecast_left():
    # TODO: generalize to right or write another test
    # Left join casting rules for categoricals

    # equal categories, neither ordered -> common dtype
    left = make_categorical_dataframe([1, 2, 3], ordered=False)
    right = make_categorical_dataframe([1, 2, 3], ordered=False)

    result = left.merge(right, on="key", how="left")

    expect_dtype = CategoricalDtype(categories=[1, 2, 3], ordered=False)
    expect_data = cudf.Series([1, 2, 3], dtype=expect_dtype, name="key")

    assert_eq(expect_data, result["key"])

    # equal categories, unequal ordering -> error
    left = make_categorical_dataframe([1, 2, 3], ordered=True)
    right = make_categorical_dataframe([1, 2, 3], ordered=False)

    with pytest.raises(TypeError):
        result = left.merge(right, on="key", how="left")
    with pytest.raises(TypeError):
        result = right.merge(left, on="key", how="left")

    # unequal categories neither ordered -> left dtype
    left = make_categorical_dataframe([1, 2, 3], ordered=False)
    right = make_categorical_dataframe([2, 3, 4], ordered=False)

    result = left.merge(right, on="key", how="left")
    expect_dtype = CategoricalDtype(categories=[1, 2, 3], ordered=False)
    expect_data = cudf.Series([1, 2, 3], dtype=expect_dtype, name="key")

    assert_eq(expect_data, result["key"].sort_values().reset_index(drop=True))

    # unequal categories, unequal ordering -> error
    left = make_categorical_dataframe([1, 2, 3], ordered=True)
    right = make_categorical_dataframe([2, 3, 4], ordered=False)

    with pytest.raises(TypeError):
        result = left.merge(right, on="key", how="left")

    # unequal categories, right ordered -> error
    left = make_categorical_dataframe([1, 2, 3], ordered=False)
    right = make_categorical_dataframe([2, 3, 4], ordered=True)

    with pytest.raises(TypeError):
        result = left.merge(right, on="key", how="left")

    # unequal categories, both ordered -> error
    left = make_categorical_dataframe([1, 2, 3], ordered=True)
    right = make_categorical_dataframe([2, 3, 4], ordered=True)

    with pytest.raises(TypeError):
        result = left.merge(right, on="key", how="left")


def test_categorical_typecast_outer():
    # Outer join casting rules for categoricals

    # equal categories, neither ordered -> common dtype
    left = make_categorical_dataframe([1, 2, 3], ordered=False)
    right = make_categorical_dataframe([1, 2, 3], ordered=False)
    result = left.merge(right, on="key", how="outer")

    expect_dtype = CategoricalDtype(categories=[1, 2, 3], ordered=False)
    expect_data = cudf.Series([1, 2, 3], dtype=expect_dtype, name="key")

    assert_eq(expect_data, result["key"])

    # equal categories, both ordered -> common dtype
    left = make_categorical_dataframe([1, 2, 3], ordered=True)
    right = make_categorical_dataframe([1, 2, 3], ordered=True)
    result = left.merge(right, on="key", how="outer")

    expect_dtype = CategoricalDtype(categories=[1, 2, 3], ordered=True)
    expect_data = cudf.Series([1, 2, 3], dtype=expect_dtype, name="key")

    assert_eq(expect_data, result["key"])

    # equal categories, one ordered -> error
    left = make_categorical_dataframe([1, 2, 3], ordered=False)
    right = make_categorical_dataframe([1, 2, 3], ordered=True)

    with pytest.raises(TypeError):
        result = left.merge(right, how="outer", on="key")
    with pytest.raises(TypeError):
        result = right.merge(left, how="outer", on="key")

    # unequal categories, neither ordered -> superset
    left = make_categorical_dataframe([1, 2, 3], ordered=False)
    right = make_categorical_dataframe([2, 3, 4], ordered=False)
    result = left.merge(right, on="key", how="outer")

    expect_dtype = CategoricalDtype(categories=[1, 2, 3, 4], ordered=False)
    expect_data = cudf.Series([1, 2, 3, 4], dtype=expect_dtype, name="key")

    assert_eq(expect_data, result["key"].sort_values().reset_index(drop=True))

    # unequal categories, one ordered -> error
    left = make_categorical_dataframe([1, 2, 3], ordered=False)
    right = make_categorical_dataframe([2, 3, 4], ordered=True)

    with pytest.raises(TypeError):
        result = left.merge(right, how="outer", on="key")
    with pytest.raises(TypeError):
        result = right.merge(left, how="outer", on="key")

    # unequal categories, both ordered -> error
    left = make_categorical_dataframe([1, 2, 3], ordered=True)
    right = make_categorical_dataframe([2, 3, 4], ordered=True)
    with pytest.raises(TypeError):
        result = left.merge(right, how="outer", on="key")


@pytest.mark.parametrize("dtype", NUMERIC_TYPES + ["object"])
def test_categorical_typecast_inner_one_cat(dtype):

    data = np.array([1, 2, 3], dtype=dtype)

    left = make_categorical_dataframe(data)
    right = left.astype(left["key"].dtype.categories)

    result = left.merge(right, on="key", how="inner")
    assert result["key"].dtype == left["key"].dtype.categories.dtype


@pytest.mark.parametrize("dtype", NUMERIC_TYPES + ["object"])
def test_categorical_typecast_left_one_cat(dtype):

    data = np.array([1, 2, 3], dtype=dtype)

    left = make_categorical_dataframe(data)
    right = left.astype(left["key"].dtype.categories)

    result = left.merge(right, on="key", how="left")
    assert result["key"].dtype == left["key"].dtype


@pytest.mark.parametrize("dtype", NUMERIC_TYPES + ["object"])
def test_categorical_typecast_outer_one_cat(dtype):

    data = np.array([1, 2, 3], dtype=dtype)

    left = make_categorical_dataframe(data)
    right = left.astype(left["key"].dtype.categories)

    result = left.merge(right, on="key", how="outer")
    assert result["key"].dtype == left["key"].dtype.categories.dtype


@pytest.mark.parametrize(
    ("lhs", "rhs"),
    [
        (["a", "b"], ["a"]),
        (["a"], ["a", "b"]),
        (["a", "b"], ["b"]),
        (["b"], ["a", "b"]),
        (["a"], ["a"]),
    ],
)
@pytest.mark.parametrize("how", ["left", "right", "outer", "inner"])
@pytest.mark.parametrize("level", ["a", "b", 0, 1])
def test_index_join(lhs, rhs, how, level):
    l_pdf = pd.DataFrame({"a": [2, 3, 1, 4], "b": [3, 7, 8, 1]})
    r_pdf = pd.DataFrame({"a": [1, 5, 4, 0], "b": [3, 9, 8, 4]})
    l_df = cudf.from_pandas(l_pdf)
    r_df = cudf.from_pandas(r_pdf)
    p_lhs = l_pdf.set_index(lhs).index
    p_rhs = r_pdf.set_index(rhs).index
    g_lhs = l_df.set_index(lhs).index
    g_rhs = r_df.set_index(rhs).index

    expected = p_lhs.join(p_rhs, level=level, how=how).to_frame(index=False)
    got = g_lhs.join(g_rhs, level=level, how=how).to_frame(index=False)

    assert_join_results_equal(expected, got, how=how)


def test_index_join_corner_cases():
    l_pdf = pd.DataFrame({"a": [2, 3, 1, 4], "b": [3, 7, 8, 1]})
    r_pdf = pd.DataFrame(
        {"a": [1, 5, 4, 0], "b": [3, 9, 8, 4], "c": [2, 3, 6, 0]}
    )
    l_df = cudf.from_pandas(l_pdf)
    r_df = cudf.from_pandas(r_pdf)

    # Join when column name doesn't match with level
    lhs = ["a", "b"]
    # level and rhs don't match
    rhs = ["c"]
    level = "b"
    how = "outer"
    p_lhs = l_pdf.set_index(lhs).index
    p_rhs = r_pdf.set_index(rhs).index
    g_lhs = l_df.set_index(lhs).index
    g_rhs = r_df.set_index(rhs).index
    expected = p_lhs.join(p_rhs, level=level, how=how).to_frame(index=False)
    got = g_lhs.join(g_rhs, level=level, how=how).to_frame(index=False)

    assert_join_results_equal(expected, got, how=how)

    # sort is supported only in case of two non-MultiIndex join
    # Join when column name doesn't match with level
    lhs = ["a"]
    # level and rhs don't match
    rhs = ["a"]
    level = "b"
    how = "left"
    p_lhs = l_pdf.set_index(lhs).index
    p_rhs = r_pdf.set_index(rhs).index
    g_lhs = l_df.set_index(lhs).index
    g_rhs = r_df.set_index(rhs).index
    expected = p_lhs.join(p_rhs, how=how, sort=True)
    got = g_lhs.join(g_rhs, how=how, sort=True)

    assert_join_results_equal(expected, got, how=how)

    # Pandas Index.join on categorical column returns generic column
    # but cudf will be returning a categorical column itself.
    lhs = ["a", "b"]
    rhs = ["a"]
    level = "a"
    how = "inner"
    l_df["a"] = l_df["a"].astype("category")
    r_df["a"] = r_df["a"].astype("category")
    p_lhs = l_pdf.set_index(lhs).index
    p_rhs = r_pdf.set_index(rhs).index
    g_lhs = l_df.set_index(lhs).index
    g_rhs = r_df.set_index(rhs).index
    expected = p_lhs.join(p_rhs, level=level, how=how).to_frame(index=False)
    got = g_lhs.join(g_rhs, level=level, how=how).to_frame(index=False)

    got["a"] = got["a"].astype(expected["a"].dtype)

    assert_join_results_equal(expected, got, how=how)


def test_index_join_exception_cases():
    l_df = cudf.DataFrame({"a": [2, 3, 1, 4], "b": [3, 7, 8, 1]})
    r_df = cudf.DataFrame(
        {"a": [1, 5, 4, 0], "b": [3, 9, 8, 4], "c": [2, 3, 6, 0]}
    )

    # Join between two MultiIndex
    lhs = ["a", "b"]
    rhs = ["a", "c"]
    level = "a"
    how = "outer"
    g_lhs = l_df.set_index(lhs).index
    g_rhs = r_df.set_index(rhs).index

    with pytest.raises(TypeError):
        g_lhs.join(g_rhs, level=level, how=how)

    # Improper level value, level should be an int or scalar value
    level = ["a"]
    rhs = ["a"]
    g_lhs = l_df.set_index(lhs).index
    g_rhs = r_df.set_index(rhs).index
    with pytest.raises(ValueError):
        g_lhs.join(g_rhs, level=level, how=how)


def test_typecast_on_join_indexes():
    join_data_l = cudf.Series([1, 2, 3, 4, 5], dtype="int8")
    join_data_r = cudf.Series([1, 2, 3, 4, 6], dtype="int32")
    other_data = ["a", "b", "c", "d", "e"]

    gdf_l = cudf.DataFrame({"join_col": join_data_l, "B": other_data})
    gdf_r = cudf.DataFrame({"join_col": join_data_r, "B": other_data})

    gdf_l = gdf_l.set_index("join_col")
    gdf_r = gdf_r.set_index("join_col")

    exp_join_data = [1, 2, 3, 4]
    exp_other_data = ["a", "b", "c", "d"]

    expect = cudf.DataFrame(
        {
            "join_col": exp_join_data,
            "B_x": exp_other_data,
            "B_y": exp_other_data,
        }
    )
    expect = expect.set_index("join_col")

    got = gdf_l.join(gdf_r, how="inner", lsuffix="_x", rsuffix="_y")

    assert_join_results_equal(expect, got, how="inner")


def test_typecast_on_join_multiindices():
    join_data_l_0 = cudf.Series([1, 2, 3, 4, 5], dtype="int8")
    join_data_l_1 = cudf.Series([2, 3, 4.1, 5.9, 6], dtype="float32")
    join_data_l_2 = cudf.Series([7, 8, 9, 0, 1], dtype="float32")

    join_data_r_0 = cudf.Series([1, 2, 3, 4, 5], dtype="int32")
    join_data_r_1 = cudf.Series([2, 3, 4, 5, 6], dtype="int32")
    join_data_r_2 = cudf.Series([7, 8, 9, 0, 0], dtype="float64")

    other_data = ["a", "b", "c", "d", "e"]

    gdf_l = cudf.DataFrame(
        {
            "join_col_0": join_data_l_0,
            "join_col_1": join_data_l_1,
            "join_col_2": join_data_l_2,
            "B": other_data,
        }
    )
    gdf_r = cudf.DataFrame(
        {
            "join_col_0": join_data_r_0,
            "join_col_1": join_data_r_1,
            "join_col_2": join_data_r_2,
            "B": other_data,
        }
    )

    gdf_l = gdf_l.set_index(["join_col_0", "join_col_1", "join_col_2"])
    gdf_r = gdf_r.set_index(["join_col_0", "join_col_1", "join_col_2"])

    exp_join_data_0 = cudf.Series([1, 2], dtype="int32")
    exp_join_data_1 = cudf.Series([2, 3], dtype="float64")
    exp_join_data_2 = cudf.Series([7, 8], dtype="float64")
    exp_other_data = cudf.Series(["a", "b"])

    expect = cudf.DataFrame(
        {
            "join_col_0": exp_join_data_0,
            "join_col_1": exp_join_data_1,
            "join_col_2": exp_join_data_2,
            "B_x": exp_other_data,
            "B_y": exp_other_data,
        }
    )
    expect = expect.set_index(["join_col_0", "join_col_1", "join_col_2"])
    got = gdf_l.join(gdf_r, how="inner", lsuffix="_x", rsuffix="_y")

    assert_join_results_equal(expect, got, how="inner")


def test_typecast_on_join_indexes_matching_categorical():
    join_data_l = cudf.Series(["a", "b", "c", "d", "e"], dtype="category")
    join_data_r = cudf.Series(["a", "b", "c", "d", "e"], dtype="str")
    other_data = [1, 2, 3, 4, 5]

    gdf_l = cudf.DataFrame({"join_col": join_data_l, "B": other_data})
    gdf_r = cudf.DataFrame({"join_col": join_data_r, "B": other_data})

    gdf_l = gdf_l.set_index("join_col")
    gdf_r = gdf_r.set_index("join_col")

    exp_join_data = ["a", "b", "c", "d", "e"]
    exp_other_data = [1, 2, 3, 4, 5]

    expect = cudf.DataFrame(
        {
            "join_col": exp_join_data,
            "B_x": exp_other_data,
            "B_y": exp_other_data,
        }
    )
    expect = expect.set_index("join_col")
    got = gdf_l.join(gdf_r, how="inner", lsuffix="_x", rsuffix="_y")

    assert_join_results_equal(expect, got, how="inner")


@pytest.mark.parametrize(
    "lhs",
    [
        cudf.Series([1, 2, 3], name="a"),
        cudf.DataFrame({"a": [2, 3, 4], "c": [4, 5, 6]}),
    ],
)
@pytest.mark.parametrize(
    "rhs",
    [
        cudf.Series([1, 2, 3], name="b"),
        cudf.DataFrame({"b": [2, 3, 4], "c": [4, 5, 6]}),
    ],
)
@pytest.mark.parametrize(
    "how", ["left", "inner", "outer", "leftanti", "leftsemi"]
)
@pytest.mark.parametrize(
    "kwargs",
    [
        {"left_on": "a", "right_on": "b"},
        {"left_index": True, "right_on": "b"},
        {"left_on": "a", "right_index": True},
        {"left_index": True, "right_index": True},
        {
            "left_on": "a",
            "right_on": "b",
            "left_index": True,
            "right_index": True,
        },
    ],
)
def test_series_dataframe_mixed_merging(lhs, rhs, how, kwargs):

    if how in ("leftsemi", "leftanti") and (
        kwargs.get("left_index") or kwargs.get("right_index")
    ):
        pytest.skip("Index joins not compatible with leftsemi and leftanti")

    check_lhs = lhs.copy()
    check_rhs = rhs.copy()
    if isinstance(lhs, cudf.Series):
        check_lhs = lhs.to_frame()
    if isinstance(rhs, cudf.Series):
        check_rhs = rhs.to_frame()

    expect = check_lhs.merge(check_rhs, how=how, **kwargs)
    got = lhs.merge(rhs, how=how, **kwargs)

    assert_join_results_equal(expect, got, how=how)


@pytest.mark.xfail(reason="Cannot sort values of list dtype")
@pytest.mark.parametrize(
    "how", ["left", "inner", "right", "leftanti", "leftsemi"]
)
def test_merge_with_lists(how):
    pd_left = pd.DataFrame(
        {
            "a": [1, 2, 3, 4, 5, 6],
            "b": [[1, 2, 3], [4, 5], None, [6], [7, 8, None], []],
            "c": ["a", "b", "c", "d", "e", "f"],
        }
    )
    pd_right = pd.DataFrame(
        {
            "a": [4, 3, 2, 1, 0, -1],
            "d": [[[1, 2], None], [], [[3, 4]], None, [[5], [6, 7]], [[8]]],
        }
    )

    gd_left = cudf.from_pandas(pd_left)
    gd_right = cudf.from_pandas(pd_right)

    expect = pd_left.merge(pd_right, on="a")
    got = gd_left.merge(gd_right, on="a")

    assert_join_results_equal(expect, got, how=how)


def test_join_renamed_index():
    df = cudf.DataFrame(
        {0: [1, 2, 3, 4, 5], 1: [1, 2, 3, 4, 5], "c": [1, 2, 3, 4, 5]}
    ).set_index([0, 1])
    df.index.names = ["a", "b"]  # doesn't actually change df._index._data

    expect = df.to_pandas().merge(
        df.to_pandas(), left_index=True, right_index=True
    )
    got = df.merge(df, left_index=True, right_index=True, how="inner")
    assert_join_results_equal(expect, got, how="inner")


@pytest.mark.parametrize(
    "lhs_col, lhs_idx, rhs_col, rhs_idx, on",
    [
        (["A", "B"], "L0", ["B", "C"], "L0", ["B"]),
        (["A", "B"], "L0", ["B", "C"], "L0", ["L0"]),
        (["A", "B"], "L0", ["B", "C"], "L0", ["B", "L0"]),
        (["A", "B"], "L0", ["C", "L0"], "A", ["A"]),
        (["A", "B"], "L0", ["C", "L0"], "A", ["L0"]),
        (["A", "B"], "L0", ["C", "L0"], "A", ["A", "L0"]),
    ],
)
@pytest.mark.parametrize(
    "how", ["left", "inner", "right", "outer", "leftanti", "leftsemi"]
)
def test_join_merge_with_on(lhs_col, lhs_idx, rhs_col, rhs_idx, on, how):
    lhs_data = {col_name: [4, 5, 6] for col_name in lhs_col}
    lhs_index = cudf.Index([0, 1, 2], name=lhs_idx)

    rhs_data = {col_name: [4, 5, 6] for col_name in rhs_col}
    rhs_index = cudf.Index([2, 3, 4], name=rhs_idx)

    gd_left = cudf.DataFrame(lhs_data, lhs_index)
    gd_right = cudf.DataFrame(rhs_data, rhs_index)
    pd_left = gd_left.to_pandas()
    pd_right = gd_right.to_pandas()

    expect = pd_left.merge(pd_right, on=on).sort_index(axis=1, ascending=False)
    got = gd_left.merge(gd_right, on=on).sort_index(axis=1, ascending=False)

    assert_join_results_equal(expect, got, how=how)


@pytest.mark.parametrize(
    "on", ["A", "L0"],
)
@pytest.mark.parametrize(
    "how", ["left", "inner", "right", "outer", "leftanti", "leftsemi"]
)
def test_join_merge_invalid_keys(on, how):
    gd_left = cudf.DataFrame(
        {"A": [1, 2, 3], "B": [4, 5, 6]}, index=cudf.Index([0, 1, 2], name="C")
    )
    gd_right = cudf.DataFrame(
        {"D": [2, 3, 4], "E": [7, 8, 0]}, index=cudf.Index([0, 2, 4], name="F")
    )
    pd_left = gd_left.to_pandas()
    pd_right = gd_right.to_pandas()

    with pytest.raises(KeyError):
        pd_left.merge(pd_right, on=on)
        gd_left.merge(gd_right, on=on)<|MERGE_RESOLUTION|>--- conflicted
+++ resolved
@@ -6,13 +6,8 @@
 
 import cudf
 from cudf.core._compat import PANDAS_GE_120
-<<<<<<< HEAD
-from cudf.core.dtypes import CategoricalDtype
+from cudf.core.dtypes import CategoricalDtype, Decimal64Dtype
 from cudf.testing._utils import (
-=======
-from cudf.core.dtypes import CategoricalDtype, Decimal64Dtype
-from cudf.tests.utils import (
->>>>>>> a57f9cb0
     INTEGER_TYPES,
     NUMERIC_TYPES,
     assert_eq,
