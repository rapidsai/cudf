# Copyright (c) 2021-2022, NVIDIA CORPORATION.

import datetime
import re
from decimal import Decimal

import numpy as np
import pandas as pd
import pyarrow as pa
import pytest

import rmm

import cudf
from cudf._lib.copying import get_element
from cudf.testing._utils import (
    ALL_TYPES,
    DATETIME_TYPES,
    NUMERIC_TYPES,
    TIMEDELTA_TYPES,
)


@pytest.fixture(autouse=True)
def clear_scalar_cache():
    cudf.Scalar._clear_cache()
    yield


TEST_DECIMAL_TYPES = [
    cudf.Decimal64Dtype(1, 1),
    cudf.Decimal64Dtype(4, 2),
    cudf.Decimal64Dtype(4, -2),
    cudf.Decimal32Dtype(3, 1),
    cudf.Decimal128Dtype(28, 3),
]

SCALAR_VALUES = [
    0,
    -1,
    42,
    0.0,
    1.0,
    np.int8(0),
    np.int8(1),
    np.int8(-1),
    np.iinfo(np.int8).min,
    np.iinfo(np.int8).max,
    np.int16(1),
    np.iinfo(np.int16).min,
    np.iinfo(np.int16).max,
    np.int32(42),
    np.int32(-42),
    np.iinfo(np.int32).min,
    np.iinfo(np.int32).max,
    np.int64(42),
    np.iinfo(np.int64).min,
    np.iinfo(np.int64).max,
    np.uint8(0),
    np.uint8(1),
    np.uint8(255),
    np.iinfo(np.uint8).min,
    np.iinfo(np.uint8).max,
    np.uint16(1),
    np.iinfo(np.uint16).min,
    np.iinfo(np.uint16).max,
    np.uint32(42),
    np.uint32(4294967254),
    np.iinfo(np.uint32).min,
    np.iinfo(np.uint32).max,
    np.uint64(42),
    np.iinfo(np.uint64).min,
    np.uint64(np.iinfo(np.uint64).max),
    np.float32(1),
    np.float32(-1),
    np.finfo(np.float32).min,
    np.finfo(np.float32).max,
    np.float64(1),
    np.float64(-1),
    np.finfo(np.float64).min,
    np.finfo(np.float64).max,
    np.float32("NaN"),
    np.float64("NaN"),
    np.datetime64(0, "s"),
    np.datetime64(1, "s"),
    np.datetime64(-1, "s"),
    np.datetime64(42, "s"),
    np.datetime64(np.iinfo(np.int64).max, "s"),
    np.datetime64(np.iinfo(np.int64).min + 1, "s"),
    np.datetime64(42, "ms"),
    np.datetime64(np.iinfo(np.int64).max, "ms"),
    np.datetime64(np.iinfo(np.int64).min + 1, "ms"),
    np.datetime64(42, "us"),
    np.datetime64(np.iinfo(np.int64).max, "us"),
    np.datetime64(np.iinfo(np.int64).min + 1, "us"),
    np.datetime64(42, "ns"),
    np.datetime64(np.iinfo(np.int64).max, "ns"),
    np.datetime64(np.iinfo(np.int64).min + 1, "ns"),
    np.timedelta64(0, "s"),
    np.timedelta64(1, "s"),
    np.timedelta64(-1, "s"),
    np.timedelta64(42, "s"),
    np.timedelta64(np.iinfo(np.int64).max, "s"),
    np.timedelta64(np.iinfo(np.int64).min + 1, "s"),
    np.timedelta64(42, "ms"),
    np.timedelta64(np.iinfo(np.int64).max, "ms"),
    np.timedelta64(np.iinfo(np.int64).min + 1, "ms"),
    np.timedelta64(42, "us"),
    np.timedelta64(np.iinfo(np.int64).max, "us"),
    np.timedelta64(np.iinfo(np.int64).min + 1, "us"),
    np.timedelta64(42, "ns"),
    np.timedelta64(np.iinfo(np.int64).max, "ns"),
    np.timedelta64(np.iinfo(np.int64).min + 1, "ns"),
    "",
    "one",
    "1",
    True,
    False,
    np.bool_(True),
    np.bool_(False),
    np.str_("asdf"),
    np.object_("asdf"),
]

DECIMAL_VALUES = [
    Decimal("100"),
    Decimal("0.0042"),
    Decimal("1.0042"),
]


@pytest.mark.parametrize("value", SCALAR_VALUES + DECIMAL_VALUES)
def test_scalar_host_initialization(value):
    s = cudf.Scalar(value)

    np.testing.assert_equal(s.value, value)
    assert s.is_valid() is True
    assert s._is_host_value_current
    assert not s._is_device_value_current


@pytest.mark.parametrize("value", SCALAR_VALUES)
def test_scalar_device_initialization(value):
    column = cudf.Series([value], nan_as_null=False)._column
    dev_slr = get_element(column, 0)

    s = cudf.Scalar.from_device_scalar(dev_slr)

    assert s._is_device_value_current
    assert not s._is_host_value_current

    assert s.value == value or np.isnan(s.value) and np.isnan(value)

    assert s._is_device_value_current
    assert s._is_host_value_current


@pytest.mark.parametrize("value", DECIMAL_VALUES)
@pytest.mark.parametrize(
    "decimal_type",
    [cudf.Decimal32Dtype, cudf.Decimal64Dtype, cudf.Decimal128Dtype],
)
def test_scalar_device_initialization_decimal(value, decimal_type):
    dtype = decimal_type._from_decimal(value)
    column = cudf.Series([str(value)]).astype(dtype)._column
    dev_slr = get_element(column, 0)

    s = cudf.Scalar.from_device_scalar(dev_slr)

    assert s._is_device_value_current
    assert not s._is_host_value_current

    assert s.value == value

    assert s._is_device_value_current
    assert s._is_host_value_current


@pytest.mark.parametrize("value", SCALAR_VALUES + DECIMAL_VALUES)
def test_scalar_roundtrip(value):

    s = cudf.Scalar(value)

    assert s._is_host_value_current
    assert not s._is_device_value_current

    # call this property to sync the scalar
    s.device_value

    assert s._is_host_value_current
    assert s._is_device_value_current

    # invalidate the host cache
    s._host_value = None
    s._host_dtype = None

    assert not s._is_host_value_current
    assert s._is_device_value_current

    # this should trigger a host copy

    assert s.value == value or np.isnan(s.value) and np.isnan(value)


@pytest.mark.parametrize(
    "dtype",
    NUMERIC_TYPES
    + DATETIME_TYPES
    + TIMEDELTA_TYPES
    + ["object"]
    + TEST_DECIMAL_TYPES,
)
def test_null_scalar(dtype):
    s = cudf.Scalar(None, dtype=dtype)
    assert s.value is cudf.NA
    assert s.dtype == (
        cudf.dtype(dtype)
        if not isinstance(dtype, cudf.core.dtypes.DecimalDtype)
        else dtype
    )
    assert s.is_valid() is False


@pytest.mark.parametrize(
    "value",
    [
        np.datetime64("NaT", "ns"),
        np.datetime64("NaT", "us"),
        np.datetime64("NaT", "ms"),
        np.datetime64("NaT", "s"),
        np.timedelta64("NaT", "ns"),
        np.timedelta64("NaT", "us"),
        np.timedelta64("NaT", "ms"),
        np.timedelta64("NaT", "s"),
    ],
)
def test_nat_to_null_scalar_succeeds(value):
    s = cudf.Scalar(value)
    assert s.value is cudf.NA
    assert not s.is_valid()
    assert s.dtype == value.dtype


@pytest.mark.parametrize(
    "value", [None, np.datetime64("NaT"), np.timedelta64("NaT")]
)
def test_generic_null_scalar_construction_fails(value):
    with pytest.raises(TypeError):
        cudf.Scalar(value)


@pytest.mark.parametrize(
    "dtype", NUMERIC_TYPES + DATETIME_TYPES + TIMEDELTA_TYPES + ["object"]
)
def test_scalar_dtype_and_validity(dtype):
    s = cudf.Scalar(1, dtype=dtype)

    assert s.dtype == cudf.dtype(dtype)
    assert s.is_valid() is True


@pytest.mark.parametrize(
    "slr,dtype,expect",
    [
        (1, cudf.Decimal64Dtype(1, 0), Decimal("1")),
        (Decimal(1), cudf.Decimal64Dtype(1, 0), Decimal("1")),
        (Decimal("1.1"), cudf.Decimal64Dtype(2, 1), Decimal("1.1")),
        (Decimal("1.1"), cudf.Decimal64Dtype(4, 3), Decimal("1.100")),
        (Decimal("41.123"), cudf.Decimal32Dtype(5, 3), Decimal("41.123")),
        (
            Decimal("41345435344353535344373628492731234.123"),
            cudf.Decimal128Dtype(38, 3),
            Decimal("41345435344353535344373628492731234.123"),
        ),
        (Decimal("1.11"), cudf.Decimal64Dtype(2, 2), pa.lib.ArrowInvalid),
    ],
)
def test_scalar_dtype_and_validity_decimal(slr, dtype, expect):
    if expect is pa.lib.ArrowInvalid:
        with pytest.raises(expect):
            cudf.Scalar(slr, dtype=dtype)
        return
    else:
        result = cudf.Scalar(slr, dtype=dtype)
        assert result.dtype == dtype
        assert result.is_valid


@pytest.mark.parametrize(
    "value",
    [
        datetime.timedelta(seconds=76),
        datetime.timedelta(microseconds=7),
        datetime.timedelta(minutes=47),
        datetime.timedelta(hours=4427),
        datetime.timedelta(weeks=7134),
        pd.Timestamp(15133.5, unit="s"),
        pd.Timestamp(15133.5, unit="D"),
        pd.Timedelta(1513393355.5, unit="s"),
        pd.Timedelta(34765, unit="D"),
    ],
)
def test_date_duration_scalars(value):
    s = cudf.Scalar(value)

    actual = s.value

    if isinstance(value, datetime.datetime):
        expected = np.datetime64(value)
    elif isinstance(value, datetime.timedelta):
        expected = np.timedelta64(value)
    elif isinstance(value, pd.Timestamp):
        expected = value.to_datetime64()
    elif isinstance(value, pd.Timedelta):
        expected = value.to_timedelta64()

    np.testing.assert_equal(actual, expected)
    assert s.is_valid() is True


def test_scalar_implicit_bool_conversion():
    assert cudf.Scalar(True)
    assert not cudf.Scalar(False)
    assert cudf.Scalar(0) == cudf.Scalar(0)
    assert cudf.Scalar(1) <= cudf.Scalar(2)
    assert cudf.Scalar(1) <= 2


@pytest.mark.parametrize("value", [1, -1, 1.5, 0, "1.5", "1", True, False])
def test_scalar_implicit_float_conversion(value):
    expect = float(value)
    got = float(cudf.Scalar(value))

    assert expect == got
    assert type(expect) == type(got)


@pytest.mark.parametrize("value", [1, -1, 1.5, 0, "1", True, False])
def test_scalar_implicit_int_conversion(value):
    expect = int(value)
    got = int(cudf.Scalar(value))

    assert expect == got
    assert type(expect) == type(got)


@pytest.mark.parametrize("cls", [int, float, bool])
@pytest.mark.parametrize("dtype", sorted(set(ALL_TYPES) - {"category"}))
def test_scalar_invalid_implicit_conversion(cls, dtype):

    try:
        cls(pd.NA)
    except TypeError as e:
        with pytest.raises(TypeError, match=re.escape(str(e))):
            slr = cudf.Scalar(None, dtype=dtype)
            cls(slr)


@pytest.mark.parametrize("value", SCALAR_VALUES + DECIMAL_VALUES)
@pytest.mark.parametrize(
    "decimal_type",
    [cudf.Decimal32Dtype, cudf.Decimal64Dtype, cudf.Decimal128Dtype],
)
def test_device_scalar_direct_construction(value, decimal_type):
    value = cudf.utils.dtypes.to_cudf_compatible_scalar(value)

    dtype = (
        value.dtype
        if not isinstance(value, Decimal)
        else decimal_type._from_decimal(value)
    )

    s = cudf._lib.scalar.DeviceScalar(value, dtype)

    assert s.value == value or np.isnan(s.value) and np.isnan(value)
    if isinstance(
        dtype, (cudf.Decimal64Dtype, cudf.Decimal128Dtype, cudf.Decimal32Dtype)
    ):
        assert s.dtype.precision == dtype.precision
        assert s.dtype.scale == dtype.scale
    elif dtype.char == "U":
        assert s.dtype == "object"
    else:
        assert s.dtype == dtype


@pytest.mark.parametrize("value", SCALAR_VALUES + DECIMAL_VALUES)
def test_construct_from_scalar(value):
    value = cudf.utils.dtypes.to_cudf_compatible_scalar(value)
    x = cudf.Scalar(
        value, value.dtype if not isinstance(value, Decimal) else None
    )
    y = cudf.Scalar(x)
    assert x.value == y.value or np.isnan(x.value) and np.isnan(y.value)

    # check that this works:
    y.device_value

    x._is_host_value_current == y._is_host_value_current
    x._is_device_value_current == y._is_device_value_current


@pytest.mark.parametrize(
    "data", ["20000101", "2000-01-01", "2000-01-01T00:00:00.000000000", "2000"]
)
@pytest.mark.parametrize("dtype", DATETIME_TYPES)
def test_datetime_scalar_from_string(data, dtype):
    slr = cudf.Scalar(data, dtype)

    expected = np.datetime64(datetime.datetime(2000, 1, 1)).astype(dtype)

    assert expected == slr.value


<<<<<<< HEAD
def test_scalar_cache():
    s = cudf.Scalar(1)
    s2 = cudf.Scalar(1)

    assert s is s2


def test_scalar_cache_rmm_hook():
    # test that reinitializing rmm clears the cuDF scalar cache, as we
    # register a hook with RMM that does that on reinitialization
    s = cudf.Scalar(1)
    s2 = cudf.Scalar(1)

    assert s is s2

    rmm.reinitialize()

    s3 = cudf.Scalar(1)
    assert s3 is not s
=======
def test_default_integer_bitwidth_scalar(default_integer_bitwidth):
    # Test that integer scalars are default to 32 bits under user options.
    slr = cudf.Scalar(128)
    assert slr.dtype == np.dtype(f"i{default_integer_bitwidth//8}")


def test_default_float_bitwidth_scalar(default_float_bitwidth):
    # Test that float scalars are default to 32 bits under user options.
    slr = cudf.Scalar(128.0)
    assert slr.dtype == np.dtype(f"f{default_float_bitwidth//8}")
>>>>>>> be783516
<|MERGE_RESOLUTION|>--- conflicted
+++ resolved
@@ -412,7 +412,6 @@
     assert expected == slr.value
 
 
-<<<<<<< HEAD
 def test_scalar_cache():
     s = cudf.Scalar(1)
     s2 = cudf.Scalar(1)
@@ -432,7 +431,8 @@
 
     s3 = cudf.Scalar(1)
     assert s3 is not s
-=======
+
+
 def test_default_integer_bitwidth_scalar(default_integer_bitwidth):
     # Test that integer scalars are default to 32 bits under user options.
     slr = cudf.Scalar(128)
@@ -442,5 +442,4 @@
 def test_default_float_bitwidth_scalar(default_float_bitwidth):
     # Test that float scalars are default to 32 bits under user options.
     slr = cudf.Scalar(128.0)
-    assert slr.dtype == np.dtype(f"f{default_float_bitwidth//8}")
->>>>>>> be783516
+    assert slr.dtype == np.dtype(f"f{default_float_bitwidth//8}")