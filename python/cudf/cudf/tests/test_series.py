# Copyright (c) 2020-2021, NVIDIA CORPORATION.

import operator
import re
from string import ascii_letters, digits

import cupy as cp
import numpy as np
import pandas as pd
import pyarrow as pa
import pytest

import cudf
from cudf.core._compat import PANDAS_GE_120
from cudf.testing._utils import (
    NUMERIC_TYPES,
    TIMEDELTA_TYPES,
    assert_eq,
    assert_exceptions_equal,
)


def _series_na_data():
    return [
        pd.Series([0, 1, 2, np.nan, 4, None, 6]),
        pd.Series(
            [0, 1, 2, np.nan, 4, None, 6],
            index=["q", "w", "e", "r", "t", "y", "u"],
            name="a",
        ),
        pd.Series([0, 1, 2, 3, 4]),
        pd.Series(["a", "b", "u", "h", "d"]),
        pd.Series([None, None, np.nan, None, np.inf, -np.inf]),
        pd.Series([], dtype="float64"),
        pd.Series(
            [pd.NaT, pd.Timestamp("1939-05-27"), pd.Timestamp("1940-04-25")]
        ),
        pd.Series([np.nan]),
        pd.Series([None]),
        pd.Series(["a", "b", "", "c", None, "e"]),
    ]


@pytest.mark.parametrize(
    "data",
    [
        {"a": 1, "b": 2, "c": 24, "d": 1010},
        {"a": 1},
        {1: "a", 2: "b", 24: "c", 1010: "d"},
        {1: "a"},
    ],
)
def test_series_init_dict(data):
    pandas_series = pd.Series(data)
    cudf_series = cudf.Series(data)

    assert_eq(pandas_series, cudf_series)


@pytest.mark.parametrize(
    "data",
    [
        {
            "a": [1, 2, 3],
            "b": [2, 3, 5],
            "c": [24, 12212, 22233],
            "d": [1010, 101010, 1111],
        },
        {"a": [1]},
    ],
)
def test_series_init_dict_lists(data):
    assert_eq(pd.Series(data), cudf.Series(data))


@pytest.mark.parametrize(
    "data",
    [
        [1, 2, 3, 4],
        [1.0, 12.221, 12.34, 13.324, 324.3242],
        [-10, -1111, 100, 11, 133],
    ],
)
@pytest.mark.parametrize(
    "others",
    [
        [10, 11, 12, 13],
        [0.1, 0.002, 324.2332, 0.2342],
        [-10, -1111, 100, 11, 133],
    ],
)
@pytest.mark.parametrize("ignore_index", [True, False])
def test_series_append_basic(data, others, ignore_index):
    psr = pd.Series(data)
    gsr = cudf.Series(data)

    other_ps = pd.Series(others)
    other_gs = cudf.Series(others)

    expected = psr.append(other_ps, ignore_index=ignore_index)
    actual = gsr.append(other_gs, ignore_index=ignore_index)
    assert_eq(expected, actual)


@pytest.mark.parametrize(
    "data",
    [
        [
            "abc",
            "def",
            "this is a string",
            "this is another string",
            "a",
            "b",
            "c",
        ],
        ["a"],
    ],
)
@pytest.mark.parametrize(
    "others",
    [
        [
            "abc",
            "def",
            "this is a string",
            "this is another string",
            "a",
            "b",
            "c",
        ],
        ["a"],
        ["1", "2", "3", "4", "5"],
        ["+", "-", "!", "_", "="],
    ],
)
@pytest.mark.parametrize("ignore_index", [True, False])
def test_series_append_basic_str(data, others, ignore_index):
    psr = pd.Series(data)
    gsr = cudf.Series(data)

    other_ps = pd.Series(others)
    other_gs = cudf.Series(others)

    expected = psr.append(other_ps, ignore_index=ignore_index)
    actual = gsr.append(other_gs, ignore_index=ignore_index)
    assert_eq(expected, actual)


@pytest.mark.parametrize(
    "data",
    [
        pd.Series(
            [
                "abc",
                "def",
                "this is a string",
                "this is another string",
                "a",
                "b",
                "c",
            ],
            index=[10, 20, 30, 40, 50, 60, 70],
        ),
        pd.Series(["a"], index=[2]),
    ],
)
@pytest.mark.parametrize(
    "others",
    [
        pd.Series(
            [
                "abc",
                "def",
                "this is a   string",
                "this is another string",
                "a",
                "b",
                "c",
            ],
            index=[10, 20, 30, 40, 50, 60, 70],
        ),
        pd.Series(["a"], index=[133]),
        pd.Series(["1", "2", "3", "4", "5"], index=[-10, 22, 33, 44, 49]),
        pd.Series(["+", "-", "!", "_", "="], index=[11, 22, 33, 44, 2]),
    ],
)
@pytest.mark.parametrize("ignore_index", [True, False])
def test_series_append_series_with_index(data, others, ignore_index):
    psr = pd.Series(data)
    gsr = cudf.Series(data)

    other_ps = others
    other_gs = cudf.from_pandas(others)

    expected = psr.append(other_ps, ignore_index=ignore_index)
    actual = gsr.append(other_gs, ignore_index=ignore_index)
    assert_eq(expected, actual)


def test_series_append_error_mixed_types():
    gsr = cudf.Series([1, 2, 3, 4])
    other = cudf.Series(["a", "b", "c", "d"])

    with pytest.raises(
        TypeError,
        match="cudf does not support mixed types, please type-cast "
        "both series to same dtypes.",
    ):
        gsr.append(other)

    with pytest.raises(
        TypeError,
        match="cudf does not support mixed types, please type-cast "
        "both series to same dtypes.",
    ):
        gsr.append([gsr, other, gsr, other])


@pytest.mark.parametrize(
    "data",
    [
        pd.Series([1, 2, 3, 4], index=["a", "b", "c", "d"]),
        pd.Series(
            [1.0, 12.221, 12.34, 13.324, 324.3242],
            index=[
                "float one",
                "float two",
                "float three",
                "float four",
                "float five",
            ],
        ),
        pd.Series(
            [-10, -1111, 100, 11, 133],
            index=["one", "two", "three", "four", "five"],
        ),
    ],
)
@pytest.mark.parametrize(
    "others",
    [
        [
            pd.Series([10, 11, 12, 13], index=["a", "b", "c", "d"]),
            pd.Series([12, 14, 15, 27], index=["d", "e", "z", "x"]),
        ],
        [
            pd.Series([10, 11, 12, 13], index=["a", "b", "c", "d"]),
            pd.Series([12, 14, 15, 27], index=["d", "e", "z", "x"]),
        ]
        * 25,
        [
            pd.Series(
                [0.1, 0.002, 324.2332, 0.2342], index=["-", "+", "%", "#"]
            ),
            pd.Series([12, 14, 15, 27], index=["d", "e", "z", "x"]),
        ]
        * 46,
        [
            pd.Series(
                [-10, -1111, 100, 11, 133],
                index=["aa", "vv", "bb", "dd", "ll"],
            )
        ],
    ],
)
@pytest.mark.parametrize("ignore_index", [True, False])
def test_series_append_list_series_with_index(data, others, ignore_index):
    psr = pd.Series(data)
    gsr = cudf.Series(data)

    other_ps = others
    other_gs = [cudf.from_pandas(obj) for obj in others]

    expected = psr.append(other_ps, ignore_index=ignore_index)
    actual = gsr.append(other_gs, ignore_index=ignore_index)
    assert_eq(expected, actual)


def test_series_append_existing_buffers():
    a1 = np.arange(10, dtype=np.float64)
    gs = cudf.Series(a1)

    # Add new buffer
    a2 = cudf.Series(np.arange(5))
    gs = gs.append(a2)
    assert len(gs) == 15
    np.testing.assert_equal(gs.to_numpy(), np.hstack([a1, a2.to_numpy()]))

    # Ensure appending to previous buffer
    a3 = cudf.Series(np.arange(3))
    gs = gs.append(a3)
    assert len(gs) == 18
    a4 = np.hstack([a1, a2.to_numpy(), a3.to_numpy()])
    np.testing.assert_equal(gs.to_numpy(), a4)

    # Appending different dtype
    a5 = cudf.Series(np.array([1, 2, 3], dtype=np.int32))
    a6 = cudf.Series(np.array([4.5, 5.5, 6.5], dtype=np.float64))
    gs = a5.append(a6)
    np.testing.assert_equal(
        gs.to_numpy(), np.hstack([a5.to_numpy(), a6.to_numpy()])
    )
    gs = cudf.Series(a6).append(a5)
    np.testing.assert_equal(
        gs.to_numpy(), np.hstack([a6.to_numpy(), a5.to_numpy()])
    )


def test_series_column_iter_error():
    gs = cudf.Series([1, 2, 3])

    with pytest.raises(
        TypeError,
        match=re.escape(
            f"{gs.__class__.__name__} object is not iterable. "
            f"Consider using `.to_arrow()`, `.to_pandas()` or `.values_host` "
            f"if you wish to iterate over the values."
        ),
    ):
        iter(gs)

    with pytest.raises(
        TypeError,
        match=re.escape(
            f"{gs.__class__.__name__} object is not iterable. "
            f"Consider using `.to_arrow()`, `.to_pandas()` or `.values_host` "
            f"if you wish to iterate over the values."
        ),
    ):
        gs.items()

    with pytest.raises(
        TypeError,
        match=re.escape(
            f"{gs.__class__.__name__} object is not iterable. "
            f"Consider using `.to_arrow()`, `.to_pandas()` or `.values_host` "
            f"if you wish to iterate over the values."
        ),
    ):
        gs.iteritems()

    with pytest.raises(
        TypeError,
        match=re.escape(
            f"{gs._column.__class__.__name__} object is not iterable. "
            f"Consider using `.to_arrow()`, `.to_pandas()` or `.values_host` "
            f"if you wish to iterate over the values."
        ),
    ):
        iter(gs._column)


@pytest.mark.parametrize(
    "data",
    [
        [1.0, 2.0, None, 4.0, 5.0],
        ["a", "b", "c", "d", "e"],
        ["a", "b", None, "d", "e"],
        [None, None, None, None, None],
        np.array(["1991-11-20", "2004-12-04"], dtype=np.datetime64),
        np.array(["1991-11-20", None], dtype=np.datetime64),
        np.array(
            ["1991-11-20 05:15:00", "2004-12-04 10:00:00"], dtype=np.datetime64
        ),
        np.array(["1991-11-20 05:15:00", None], dtype=np.datetime64),
    ],
)
def test_series_tolist(data):
    psr = pd.Series(data)
    gsr = cudf.from_pandas(psr)

    with pytest.raises(
        TypeError,
        match=re.escape(
            r"cuDF does not support conversion to host memory "
            r"via the `tolist()` method. Consider using "
            r"`.to_arrow().to_pylist()` to construct a Python list."
        ),
    ):
        gsr.tolist()


@pytest.mark.parametrize(
    "data",
    [[], [None, None], ["a"], ["a", "b", "c"] * 500, [1.0, 2.0, 0.3] * 57],
)
def test_series_size(data):
    psr = cudf.utils.utils._create_pandas_series(data=data)
    gsr = cudf.Series(data)

    assert_eq(psr.size, gsr.size)


@pytest.mark.parametrize("dtype", NUMERIC_TYPES)
def test_series_describe_numeric(dtype):
    ps = pd.Series([0, 1, 2, 3, 1, 2, 3], dtype=dtype)
    gs = cudf.from_pandas(ps)
    actual = gs.describe()
    expected = ps.describe()

    assert_eq(expected, actual)


@pytest.mark.parametrize("dtype", ["datetime64[ns]"])
def test_series_describe_datetime(dtype):
    # Note that other datetime units are not tested because pandas does not
    # support them. When specified coarser units, cuDF datetime columns cannot
    # represent fractional time for quantiles of the column, which may require
    # interpolation, this differs from pandas which always stay in [ns] unit.
    gs = cudf.Series([0, 1, 2, 3, 1, 2, 3], dtype=dtype)
    ps = gs.to_pandas()

    # Treating datetimes as categoricals is deprecated in pandas and will
    # be removed in future. Future behavior is treating datetime as numeric.
    expected = ps.describe(datetime_is_numeric=True)
    actual = gs.describe()

    assert_eq(expected.astype("str"), actual)


@pytest.mark.parametrize("dtype", TIMEDELTA_TYPES)
def test_series_describe_timedelta(dtype):
    ps = pd.Series([0, 1, 2, 3, 1, 2, 3], dtype=dtype)
    gs = cudf.from_pandas(ps)

    expected = ps.describe()
    actual = gs.describe()

    assert_eq(actual, expected.astype("str"))


@pytest.mark.parametrize(
    "ps",
    [
        pd.Series(["a", "b", "c", "d", "e", "a"]),
        pd.Series([True, False, True, True, False]),
        pd.Series([], dtype="str"),
        pd.Series(["a", "b", "c", "a"], dtype="category"),
        pd.Series(["d", "e", "f"], dtype="category"),
        pd.Series(pd.Categorical(["d", "e", "f"], categories=["f", "e", "d"])),
        pd.Series(
            pd.Categorical(
                ["d", "e", "f"], categories=["f", "e", "d"], ordered=True
            )
        ),
    ],
)
def test_series_describe_other_types(ps):
    gs = cudf.from_pandas(ps)

    expected = ps.describe()
    actual = gs.describe()

    if len(ps) == 0:
        assert_eq(expected.fillna("a").astype("str"), actual.fillna("a"))
    else:
        assert_eq(expected.astype("str"), actual)


@pytest.mark.parametrize(
    "data",
    [
        [1, 2, 3, 2, 1],
        [1, 2, None, 3, 1, 1],
        [],
        ["a", "b", "c", None, "z", "a"],
    ],
)
@pytest.mark.parametrize("na_sentinel", [99999, 11, -1, 0])
def test_series_factorize(data, na_sentinel):
    gsr = cudf.Series(data)
    psr = gsr.to_pandas()

    expected_labels, expected_cats = psr.factorize(na_sentinel=na_sentinel)
    actual_labels, actual_cats = gsr.factorize(na_sentinel=na_sentinel)

    assert_eq(expected_labels, actual_labels.get())
    assert_eq(expected_cats.values, actual_cats.to_pandas().values)


@pytest.mark.parametrize(
    "data",
    [
        pd.Series([], dtype="datetime64[ns]"),
        pd.Series(pd.date_range("2010-01-01", "2010-02-01")),
        pd.Series([None, None], dtype="datetime64[ns]"),
    ],
)
@pytest.mark.parametrize("dropna", [True, False])
@pytest.mark.parametrize("normalize", [True, False])
@pytest.mark.parametrize("nulls", ["none", "some"])
def test_series_datetime_value_counts(data, nulls, normalize, dropna):
    psr = data.copy()

    if len(data) > 0:
        if nulls == "one":
            p = np.random.randint(0, len(data))
            psr[p] = None
        elif nulls == "some":
            p = np.random.randint(0, len(data), 2)
            psr[p] = None

    gsr = cudf.from_pandas(psr)
    expected = psr.value_counts(dropna=dropna, normalize=normalize)
    got = gsr.value_counts(dropna=dropna, normalize=normalize)

    assert_eq(expected.sort_index(), got.sort_index(), check_dtype=False)
    assert_eq(
        expected.reset_index(drop=True),
        got.reset_index(drop=True),
        check_dtype=False,
        check_index_type=True,
    )


@pytest.mark.parametrize("dropna", [True, False])
@pytest.mark.parametrize("normalize", [True, False])
@pytest.mark.parametrize("num_elements", [10, 100, 1000])
def test_categorical_value_counts(dropna, normalize, num_elements):
    # create categorical series
    np.random.seed(12)
    pd_cat = pd.Categorical(
        pd.Series(
            np.random.choice(list(ascii_letters + digits), num_elements),
            dtype="category",
        )
    )

    # gdf
    gdf = cudf.DataFrame()
    gdf["a"] = cudf.Series.from_categorical(pd_cat)
    gdf_value_counts = gdf["a"].value_counts(
        dropna=dropna, normalize=normalize
    )

    # pandas
    pdf = pd.DataFrame()
    pdf["a"] = pd_cat
    pdf_value_counts = pdf["a"].value_counts(
        dropna=dropna, normalize=normalize
    )

    # verify
    assert_eq(
        pdf_value_counts.sort_index(),
        gdf_value_counts.sort_index(),
        check_dtype=False,
        check_index_type=True,
    )
    assert_eq(
        pdf_value_counts.reset_index(drop=True),
        gdf_value_counts.reset_index(drop=True),
        check_dtype=False,
        check_index_type=True,
    )


@pytest.mark.parametrize("dropna", [True, False])
@pytest.mark.parametrize("normalize", [True, False])
def test_series_value_counts(dropna, normalize):
    for size in [10 ** x for x in range(5)]:
        arr = np.random.randint(low=-1, high=10, size=size)
        mask = arr != -1
        sr = cudf.Series.from_masked_array(
            arr, cudf.Series(mask)._column.as_mask()
        )
        sr.name = "col"

        expect = (
            sr.to_pandas()
            .value_counts(dropna=dropna, normalize=normalize)
            .sort_index()
        )
        got = sr.value_counts(dropna=dropna, normalize=normalize).sort_index()

        assert_eq(expect, got, check_dtype=False, check_index_type=False)


@pytest.mark.parametrize("ascending", [True, False])
@pytest.mark.parametrize("dropna", [True, False])
@pytest.mark.parametrize("normalize", [True, False])
def test_series_value_counts_optional_arguments(ascending, dropna, normalize):
    psr = pd.Series([1.0, 2.0, 2.0, 3.0, 3.0, 3.0, None])
    gsr = cudf.from_pandas(psr)

    expected = psr.value_counts(
        ascending=ascending, dropna=dropna, normalize=normalize
    )
    got = gsr.value_counts(
        ascending=ascending, dropna=dropna, normalize=normalize
    )

    assert_eq(expected.sort_index(), got.sort_index(), check_dtype=False)
    assert_eq(
        expected.reset_index(drop=True),
        got.reset_index(drop=True),
        check_dtype=False,
    )


@pytest.mark.parametrize(
    "df",
    [
        cudf.Series([1, 2, 3]),
        cudf.Series([None]),
        cudf.Series([4]),
        cudf.Series([2, 3, -1, 0, 1], name="test name"),
        cudf.Series(
            [1, 2, 3, None, 2, 1], index=["a", "v", "d", "e", "f", "g"]
        ),
        cudf.Series([1, 2, 3, None, 2, 1, None], name="abc"),
        cudf.Series(["ab", "bc", "ab", None, "bc", None, None]),
        cudf.Series([None, None, None, None, None], dtype="str"),
        cudf.Series([None, None, None, None, None]),
        cudf.Series(
            [
                123213,
                23123,
                123123,
                12213123,
                12213123,
                12213123,
                23123,
                2312323123,
                None,
                None,
            ],
            dtype="timedelta64[ns]",
        ),
        cudf.Series(
            [
                None,
                1,
                2,
                3242434,
                3233243,
                1,
                2,
                1023,
                None,
                12213123,
                None,
                2312323123,
                None,
                None,
            ],
            dtype="datetime64[ns]",
        ),
        cudf.Series(name="empty series"),
        cudf.Series(["a", "b", "c", " ", "a", "b", "z"], dtype="category"),
    ],
)
@pytest.mark.parametrize("dropna", [True, False])
def test_series_mode(df, dropna):
    pdf = df.to_pandas()

    expected = pdf.mode(dropna=dropna)
    actual = df.mode(dropna=dropna)

    assert_eq(expected, actual, check_dtype=False)


@pytest.mark.parametrize(
    "arr",
    [
        np.random.normal(-100, 100, 1000),
        np.random.randint(-50, 50, 1000),
        np.zeros(100),
        np.repeat([-0.6459412758761901], 100),
        np.repeat(np.nan, 100),
        np.array([1.123, 2.343, np.nan, 0.0]),
        np.arange(-100.5, 101.5, 1),
    ],
)
@pytest.mark.parametrize("decimals", [-5, -3, -1, 0, 1, 4, 12, np.int8(1)])
def test_series_round(arr, decimals):
    pser = pd.Series(arr)
    ser = cudf.Series(arr)
    result = ser.round(decimals)
    expected = pser.round(decimals)

    assert_eq(result, expected)

    # with nulls, maintaining existing null mask
    arr = arr.astype("float64")  # for pandas nulls
    arr.ravel()[
        np.random.choice(arr.shape[0], arr.shape[0] // 2, replace=False)
    ] = np.nan

    pser = pd.Series(arr)
    ser = cudf.Series(arr)
    result = ser.round(decimals)
    expected = pser.round(decimals)

    assert_eq(result, expected)


def test_series_round_half_up():
    s = cudf.Series([0.0, 1.0, 1.2, 1.7, 0.5, 1.5, 2.5, None])
    expect = cudf.Series([0.0, 1.0, 1.0, 2.0, 1.0, 2.0, 3.0, None])
    got = s.round(how="half_up")
    assert_eq(expect, got)


@pytest.mark.parametrize(
    "series",
    [
        cudf.Series([1.0, None, np.nan, 4.0], nan_as_null=False),
        cudf.Series([1.24430, None, np.nan, 4.423530], nan_as_null=False),
        cudf.Series([1.24430, np.nan, 4.423530], nan_as_null=False),
        cudf.Series([-1.24430, np.nan, -4.423530], nan_as_null=False),
        cudf.Series(np.repeat(np.nan, 100)),
    ],
)
@pytest.mark.parametrize("decimal", [0, 1, 2, 3])
def test_round_nan_as_null_false(series, decimal):
    pser = series.to_pandas()
    result = series.round(decimal)
    expected = pser.round(decimal)
    assert_eq(result, expected, atol=1e-10)


@pytest.mark.parametrize("ps", _series_na_data())
@pytest.mark.parametrize("nan_as_null", [True, False, None])
def test_series_isnull_isna(ps, nan_as_null):

    gs = cudf.Series.from_pandas(ps, nan_as_null=nan_as_null)

    assert_eq(ps.isnull(), gs.isnull())
    assert_eq(ps.isna(), gs.isna())


@pytest.mark.parametrize("ps", _series_na_data())
@pytest.mark.parametrize("nan_as_null", [True, False, None])
def test_series_notnull_notna(ps, nan_as_null):

    gs = cudf.Series.from_pandas(ps, nan_as_null=nan_as_null)

    assert_eq(ps.notnull(), gs.notnull())
    assert_eq(ps.notna(), gs.notna())


@pytest.mark.parametrize(
    "sr1", [pd.Series([10, 11, 12], index=["a", "b", "z"]), pd.Series(["a"])]
)
@pytest.mark.parametrize(
    "sr2",
    [pd.Series([], dtype="float64"), pd.Series(["a", "a", "c", "z", "A"])],
)
@pytest.mark.parametrize(
    "op",
    [
        operator.eq,
        operator.ne,
        operator.lt,
        operator.gt,
        operator.le,
        operator.ge,
    ],
)
def test_series_error_equality(sr1, sr2, op):
    gsr1 = cudf.from_pandas(sr1)
    gsr2 = cudf.from_pandas(sr2)

    assert_exceptions_equal(op, op, ([sr1, sr2],), ([gsr1, gsr2],))


def test_series_memory_usage():
    sr = cudf.Series([1, 2, 3, 4], dtype="int64")
    assert sr.memory_usage() == 32

    sliced_sr = sr[2:]
    assert sliced_sr.memory_usage() == 16

    sliced_sr[3] = None
    assert sliced_sr.memory_usage() == 80

    sr = cudf.Series(["hello world", "rapids ai", "abc", "z"])
    assert sr.memory_usage() == 44

    assert sr[3:].memory_usage() == 9  # z
    assert sr[:1].memory_usage() == 19  # hello world


@pytest.mark.parametrize(
    "sr,expected_psr",
    [
        (
            cudf.Series([1, 2, None, 3], dtype="uint8"),
            pd.Series([1, 2, None, 3], dtype=pd.UInt8Dtype()),
        ),
        (
            cudf.Series([23, None, None, 32], dtype="uint16"),
            pd.Series([23, None, None, 32], dtype=pd.UInt16Dtype()),
        ),
        (
            cudf.Series([None, 123, None, 1], dtype="uint32"),
            pd.Series([None, 123, None, 1], dtype=pd.UInt32Dtype()),
        ),
        (
            cudf.Series([234, 2323, 23432, None, None, 224], dtype="uint64"),
            pd.Series(
                [234, 2323, 23432, None, None, 224], dtype=pd.UInt64Dtype()
            ),
        ),
        (
            cudf.Series([-10, 1, None, -1, None, 3], dtype="int8"),
            pd.Series([-10, 1, None, -1, None, 3], dtype=pd.Int8Dtype()),
        ),
        (
            cudf.Series([111, None, 222, None, 13], dtype="int16"),
            pd.Series([111, None, 222, None, 13], dtype=pd.Int16Dtype()),
        ),
        (
            cudf.Series([11, None, 22, 33, None, 2, None, 3], dtype="int32"),
            pd.Series(
                [11, None, 22, 33, None, 2, None, 3], dtype=pd.Int32Dtype()
            ),
        ),
        (
            cudf.Series(
                [32431, None, None, 32322, 0, 10, -32324, None], dtype="int64"
            ),
            pd.Series(
                [32431, None, None, 32322, 0, 10, -32324, None],
                dtype=pd.Int64Dtype(),
            ),
        ),
        (
            cudf.Series(
                [True, None, False, None, False, True, True, False],
                dtype="bool_",
            ),
            pd.Series(
                [True, None, False, None, False, True, True, False],
                dtype=pd.BooleanDtype(),
            ),
        ),
        (
            cudf.Series(
                [
                    "abc",
                    "a",
                    None,
                    "hello world",
                    "foo buzz",
                    "",
                    None,
                    "rapids ai",
                ],
                dtype="object",
            ),
            pd.Series(
                [
                    "abc",
                    "a",
                    None,
                    "hello world",
                    "foo buzz",
                    "",
                    None,
                    "rapids ai",
                ],
                dtype=pd.StringDtype(),
            ),
        ),
        (
            cudf.Series([1, 2, None, 10.2, None], dtype="float32",),
            pd.Series([1, 2, None, 10.2, None], dtype=pd.Float32Dtype(),),
        ),
    ],
)
def test_series_to_pandas_nullable_dtypes(sr, expected_psr):
    actual_psr = sr.to_pandas(nullable=True)

    assert_eq(actual_psr, expected_psr)


def test_series_pipe():
    psr = pd.Series([10, 20, 30, 40])
    gsr = cudf.Series([10, 20, 30, 40])

    def custom_add_func(sr, val):
        new_sr = sr + val
        return new_sr

    def custom_to_str_func(sr, val):
        new_sr = sr.astype("str") + val
        return new_sr

    expected = (
        psr.pipe(custom_add_func, 11)
        .pipe(custom_add_func, val=12)
        .pipe(custom_to_str_func, "rapids")
    )
    actual = (
        gsr.pipe(custom_add_func, 11)
        .pipe(custom_add_func, val=12)
        .pipe(custom_to_str_func, "rapids")
    )

    assert_eq(expected, actual)

    expected = (
        psr.pipe((custom_add_func, "sr"), val=11)
        .pipe(custom_add_func, val=1)
        .pipe(custom_to_str_func, "rapids-ai")
    )
    actual = (
        gsr.pipe((custom_add_func, "sr"), val=11)
        .pipe(custom_add_func, val=1)
        .pipe(custom_to_str_func, "rapids-ai")
    )

    assert_eq(expected, actual)


def test_series_pipe_error():
    psr = pd.Series([10, 20, 30, 40])
    gsr = cudf.Series([10, 20, 30, 40])

    def custom_add_func(sr, val):
        new_sr = sr + val
        return new_sr

    assert_exceptions_equal(
        lfunc=psr.pipe,
        rfunc=gsr.pipe,
        lfunc_args_and_kwargs=([(custom_add_func, "val")], {"val": 11}),
        rfunc_args_and_kwargs=([(custom_add_func, "val")], {"val": 11}),
    )


@pytest.mark.parametrize(
    "data",
    [cudf.Series([1, 2, 3]), cudf.Series([10, 11, 12], index=[1, 2, 3])],
)
@pytest.mark.parametrize(
    "other",
    [
        cudf.Series([4, 5, 6]),
        cudf.Series([4, 5, 6, 7, 8]),
        cudf.Series([4, np.nan, 6], nan_as_null=False),
        [4, np.nan, 6],
        {1: 9},
    ],
)
def test_series_update(data, other):
    gs = data.copy(deep=True)
    if isinstance(other, cudf.Series):
        g_other = other.copy(deep=True)
        p_other = g_other.to_pandas()
    else:
        g_other = other
        p_other = other

    ps = gs.to_pandas()

    ps.update(p_other)
    gs.update(g_other)
    assert_eq(gs, ps)


@pytest.mark.parametrize(
    "data",
    [
        [1, None, 11, 2.0, np.nan],
        [np.nan],
        [None, None, None],
        [np.nan, 1, 10, 393.32, np.nan],
    ],
)
@pytest.mark.parametrize("nan_as_null", [True, False])
@pytest.mark.parametrize("fill_value", [1.2, 332, np.nan])
def test_fillna_with_nan(data, nan_as_null, fill_value):
    gs = cudf.Series(data, dtype="float64", nan_as_null=nan_as_null)
    ps = gs.to_pandas()

    expected = ps.fillna(fill_value)
    actual = gs.fillna(fill_value)

    assert_eq(expected, actual)


def test_series_mask_mixed_dtypes_error():
    s = cudf.Series(["a", "b", "c"])
    with pytest.raises(
        TypeError,
        match=re.escape(
            "cudf does not support mixed types, please type-cast "
            "the column of dataframe/series and other "
            "to same dtypes."
        ),
    ):
        s.where([True, False, True], [1, 2, 3])


@pytest.mark.parametrize(
    "ps",
    [
        pd.Series(["a"] * 20, index=range(0, 20)),
        pd.Series(["b", None] * 10, index=range(0, 20), name="ASeries"),
    ],
)
@pytest.mark.parametrize(
    "labels",
    [[1], [0], 1, 5, [5, 9], pd.Index([0, 1, 2, 3, 4, 5, 6, 7, 8, 9])],
)
@pytest.mark.parametrize("inplace", [True, False])
def test_series_drop_labels(ps, labels, inplace):
    ps = ps.copy()
    gs = cudf.from_pandas(ps)

    expected = ps.drop(labels=labels, axis=0, inplace=inplace)
    actual = gs.drop(labels=labels, axis=0, inplace=inplace)

    if inplace:
        expected = ps
        actual = gs

    assert_eq(expected, actual)


@pytest.mark.parametrize(
    "ps",
    [
        pd.Series(["a"] * 20, index=range(0, 20)),
        pd.Series(["b", None] * 10, index=range(0, 20), name="ASeries"),
    ],
)
@pytest.mark.parametrize(
    "index",
    [[1], [0], 1, 5, [5, 9], pd.Index([0, 1, 2, 3, 4, 5, 6, 7, 8, 9])],
)
@pytest.mark.parametrize("inplace", [True, False])
def test_series_drop_index(ps, index, inplace):
    ps = ps.copy()
    gs = cudf.from_pandas(ps)

    expected = ps.drop(index=index, inplace=inplace)
    actual = gs.drop(index=index, inplace=inplace)

    if inplace:
        expected = ps
        actual = gs

    assert_eq(expected, actual)


@pytest.mark.parametrize(
    "ps",
    [
        pd.Series(
            ["a" if i % 2 == 0 else "b" for i in range(0, 10)],
            index=pd.MultiIndex(
                levels=[
                    ["lama", "cow", "falcon"],
                    ["speed", "weight", "length"],
                ],
                codes=[
                    [0, 0, 0, 1, 1, 1, 2, 2, 2, 1],
                    [0, 1, 2, 0, 1, 2, 0, 1, 2, 1],
                ],
            ),
            name="abc",
        )
    ],
)
@pytest.mark.parametrize(
    "index,level",
    [
        ("cow", 0),
        ("lama", 0),
        ("falcon", 0),
        ("speed", 1),
        ("weight", 1),
        ("length", 1),
        ("cow", None,),
        ("lama", None,),
        ("falcon", None,),
    ],
)
@pytest.mark.parametrize("inplace", [True, False])
def test_series_drop_multiindex(ps, index, level, inplace):
    ps = ps.copy()
    gs = cudf.from_pandas(ps)

    expected = ps.drop(index=index, inplace=inplace, level=level)
    actual = gs.drop(index=index, inplace=inplace, level=level)

    if inplace:
        expected = ps
        actual = gs

    assert_eq(expected, actual)


def test_series_drop_edge_inputs():
    gs = cudf.Series([42], name="a")
    ps = gs.to_pandas()

    assert_eq(ps.drop(columns=["b"]), gs.drop(columns=["b"]))

    assert_eq(ps.drop(columns="b"), gs.drop(columns="b"))

    assert_exceptions_equal(
        lfunc=ps.drop,
        rfunc=gs.drop,
        lfunc_args_and_kwargs=(["a"], {"columns": "a", "axis": 1}),
        rfunc_args_and_kwargs=(["a"], {"columns": "a", "axis": 1}),
        expected_error_message="Cannot specify both",
    )

    assert_exceptions_equal(
        lfunc=ps.drop,
        rfunc=gs.drop,
        lfunc_args_and_kwargs=([], {}),
        rfunc_args_and_kwargs=([], {}),
        expected_error_message="Need to specify at least one",
    )

    assert_exceptions_equal(
        lfunc=ps.drop,
        rfunc=gs.drop,
        lfunc_args_and_kwargs=(["b"], {"axis": 1}),
        rfunc_args_and_kwargs=(["b"], {"axis": 1}),
        expected_error_message="No axis named 1",
    )


def test_series_drop_raises():
    gs = cudf.Series([10, 20, 30], index=["x", "y", "z"], name="c")
    ps = gs.to_pandas()

    assert_exceptions_equal(
        lfunc=ps.drop,
        rfunc=gs.drop,
        lfunc_args_and_kwargs=(["p"],),
        rfunc_args_and_kwargs=(["p"],),
        expected_error_message="One or more values not found in axis",
    )

    # dtype specified mismatch
    assert_exceptions_equal(
        lfunc=ps.drop,
        rfunc=gs.drop,
        lfunc_args_and_kwargs=([3],),
        rfunc_args_and_kwargs=([3],),
        expected_error_message="One or more values not found in axis",
    )

    expect = ps.drop("p", errors="ignore")
    actual = gs.drop("p", errors="ignore")

    assert_eq(actual, expect)


@pytest.mark.parametrize(
    "data", [[[1, 2, 3], None, [4], [], [5, 6]], [1, 2, 3, 4, 5]],
)
@pytest.mark.parametrize("ignore_index", [True, False])
@pytest.mark.parametrize(
    "p_index",
    [
        None,
        ["ia", "ib", "ic", "id", "ie"],
        pd.MultiIndex.from_tuples(
            [(0, "a"), (0, "b"), (0, "c"), (1, "a"), (1, "b")]
        ),
    ],
)
def test_explode(data, ignore_index, p_index):
    pdf = pd.Series(data, index=p_index, name="someseries")
    gdf = cudf.from_pandas(pdf)

    expect = pdf.explode(ignore_index)
    got = gdf.explode(ignore_index)

    assert_eq(expect, got, check_dtype=False)


@pytest.mark.parametrize(
    "data, expected",
    [
        (
            [cudf.Series([1, 2, 3]), cudf.Series([10, 20])],
            cudf.Series([[1, 2, 3], [10, 20]]),
        ),
        (
            [cudf.Series([1, 2, 3]), None, cudf.Series([10, 20, np.nan])],
            cudf.Series([[1, 2, 3], None, [10, 20, np.nan]]),
        ),
        (
            [cp.array([5, 6]), cudf.NA, cp.array([1])],
            cudf.Series([[5, 6], None, [1]]),
        ),
        (
            [None, None, None, None, None, cudf.Series([10, 20])],
            cudf.Series([None, None, None, None, None, [10, 20]]),
        ),
    ],
)
def test_nested_series_from_sequence_data(data, expected):
    actual = cudf.Series(data)
    assert_eq(actual, expected)


@pytest.mark.parametrize(
    "data",
    [
        cp.ones(5, dtype=cp.float16),
        np.ones(5, dtype="float16"),
        pd.Series([0.1, 1.2, 3.3], dtype="float16"),
        pytest.param(
            pa.array(np.ones(5, dtype="float16")),
            marks=pytest.mark.xfail(
                reason="https://issues.apache.org/jira/browse/ARROW-13762"
            ),
        ),
    ],
)
def test_series_upcast_float16(data):
    actual_series = cudf.Series(data)
    expected_series = cudf.Series(data, dtype="float32")
    assert_eq(actual_series, expected_series)


@pytest.mark.parametrize(
    "index",
    [
        pd.RangeIndex(0, 3, 1),
        [3.0, 1.0, np.nan],
        ["a", "z", None],
        pytest.param(
            pd.RangeIndex(4, -1, -2),
            marks=[
                pytest.mark.xfail(
                    reason="https://github.com/pandas-dev/pandas/issues/43591"
                )
            ],
        ),
    ],
)
@pytest.mark.parametrize("axis", [0, "index"])
@pytest.mark.parametrize("ascending", [True, False])
@pytest.mark.parametrize("ignore_index", [True, False])
@pytest.mark.parametrize("inplace", [True, False])
@pytest.mark.parametrize("na_position", ["first", "last"])
def test_series_sort_index(
    index, axis, ascending, inplace, ignore_index, na_position
):
    ps = pd.Series([10, 3, 12], index=index)
    gs = cudf.from_pandas(ps)

    expected = ps.sort_index(
        axis=axis,
        ascending=ascending,
        ignore_index=ignore_index,
        inplace=inplace,
        na_position=na_position,
    )
    got = gs.sort_index(
        axis=axis,
        ascending=ascending,
        ignore_index=ignore_index,
        inplace=inplace,
        na_position=na_position,
    )

    if inplace is True:
        assert_eq(ps, gs, check_index_type=True)
    else:
        assert_eq(expected, got, check_index_type=True)


@pytest.mark.parametrize(
    "method,validation_data",
    [
        (
            "md5",
            [
                "d41d8cd98f00b204e9800998ecf8427e",
                "cfcd208495d565ef66e7dff9f98764da",
                "3d3aaae21d57b101227f0384f644abe0",
                "3e76c7023d771ad1c1520c27ab3d4874",
                "f8d805e33ec3ade1a6ea251ac1c118e7",
                "c30515f66a5aec7af7666abf33600c92",
                "c61a4185135eda043f35e92c3505e180",
                "52da74c75cb6575d25be29e66bd0adde",
                "5152ac13bdd09110d9ee9c169a3d9237",
                "f1d3ff8443297732862df21dc4e57262",
            ],
        )
    ],
)
def test_series_hash_values(method, validation_data):
    inputs = cudf.Series(
        [
            "",
            "0",
            "A 56 character string to test message padding algorithm.",
            "A 63 character string to test message padding algorithm, again.",
            "A 64 character string to test message padding algorithm, again!!",
            (
                "A very long (greater than 128 bytes/char string) to execute "
                "a multi hash-step data point in the hash function being "
                "tested. This string needed to be longer."
            ),
            "All work and no play makes Jack a dull boy",
            "!\"#$%&'()*+,-./0123456789:;<=>?@[\\]^_`{|}~",
            "\x00\x00\x00\x10\x00\x00\x00\x00",
            "\x00\x00\x00\x00",
        ]
    )
    validation_results = cudf.Series(validation_data)
    hash_values = inputs.hash_values(method=method)
    assert_eq(hash_values, validation_results)


def test_set_index_unequal_length():
    s = cudf.Series()
    with pytest.raises(ValueError):
        s.index = [1, 2, 3]


@pytest.mark.parametrize(
    "lhs, rhs", [("a", "a"), ("a", "b"), (1, 1.0), (None, None), (None, "a")]
)
def test_equals_names(lhs, rhs):
    lhs = cudf.Series([1, 2], name=lhs)
    rhs = cudf.Series([1, 2], name=rhs)

    got = lhs.equals(rhs)
    expect = lhs.to_pandas().equals(rhs.to_pandas())

    assert_eq(expect, got)


@pytest.mark.parametrize(
    "data", [[True, False, None, True, False], [None, None], []]
)
@pytest.mark.parametrize("bool_dtype", ["bool", "boolean", pd.BooleanDtype()])
def test_nullable_bool_dtype_series(data, bool_dtype):
    psr = pd.Series(data, dtype=pd.BooleanDtype())
    gsr = cudf.Series(data, dtype=bool_dtype)

    assert_eq(psr, gsr.to_pandas(nullable=True))


@pytest.mark.parametrize("level", [None, 0, "l0", 1, ["l0", 1]])
@pytest.mark.parametrize("drop", [True, False])
@pytest.mark.parametrize("original_name", [None, "original_ser"])
@pytest.mark.parametrize("name", [None, "ser"])
@pytest.mark.parametrize("inplace", [True, False])
def test_reset_index(level, drop, inplace, original_name, name):
    midx = pd.MultiIndex.from_tuples(
        [("a", 1), ("a", 2), ("b", 1), ("b", 2)], names=["l0", None]
    )
    ps = pd.Series(range(4), index=midx, name=original_name)
    gs = cudf.from_pandas(ps)

    if not drop and inplace:
        pytest.skip(
            "For exception checks, see "
            "test_reset_index_dup_level_name_exceptions"
        )

    expect = ps.reset_index(level=level, drop=drop, name=name, inplace=inplace)
    got = gs.reset_index(level=level, drop=drop, name=name, inplace=inplace)
    if inplace:
        expect = ps
        got = gs

    assert_eq(expect, got)


@pytest.mark.parametrize("level", [None, 0, 1, [None]])
@pytest.mark.parametrize("drop", [False, True])
@pytest.mark.parametrize("inplace", [False, True])
@pytest.mark.parametrize("original_name", [None, "original_ser"])
@pytest.mark.parametrize("name", [None, "ser"])
def test_reset_index_dup_level_name(level, drop, inplace, original_name, name):
    # midx levels are named [None, None]
    midx = pd.MultiIndex.from_tuples([("a", 1), ("a", 2), ("b", 1), ("b", 2)])
    ps = pd.Series(range(4), index=midx, name=original_name)
    gs = cudf.from_pandas(ps)
    if level == [None] or not drop and inplace:
        pytest.skip(
            "For exception checks, see "
            "test_reset_index_dup_level_name_exceptions"
        )

    expect = ps.reset_index(level=level, drop=drop, inplace=inplace, name=name)
    got = gs.reset_index(level=level, drop=drop, inplace=inplace, name=name)
    if inplace:
        expect = ps
        got = gs

    assert_eq(expect, got)


@pytest.mark.parametrize("drop", [True, False])
@pytest.mark.parametrize("inplace", [True, False])
@pytest.mark.parametrize("original_name", [None, "original_ser"])
@pytest.mark.parametrize("name", [None, "ser"])
def test_reset_index_named(drop, inplace, original_name, name):
    ps = pd.Series(range(4), index=["x", "y", "z", "w"], name=original_name)
    gs = cudf.from_pandas(ps)

    ps.index.name = "cudf"
    gs.index.name = "cudf"

    if not drop and inplace:
        pytest.skip(
            "For exception checks, see "
            "test_reset_index_dup_level_name_exceptions"
        )

    expect = ps.reset_index(drop=drop, inplace=inplace, name=name)
    got = gs.reset_index(drop=drop, inplace=inplace, name=name)

    if inplace:
        expect = ps
        got = gs

    assert_eq(expect, got)


def test_reset_index_dup_level_name_exceptions():
    midx = pd.MultiIndex.from_tuples([("a", 1), ("a", 2), ("b", 1), ("b", 2)])
    ps = pd.Series(range(4), index=midx)
    gs = cudf.from_pandas(ps)

    # Should specify duplicate level names with level number.
    assert_exceptions_equal(
        lfunc=ps.reset_index,
        rfunc=gs.reset_index,
        lfunc_args_and_kwargs=([], {"level": [None]},),
        rfunc_args_and_kwargs=([], {"level": [None]},),
        expected_error_message="occurs multiple times, use a level number",
    )

    # Cannot use drop=False and inplace=True to turn a series into dataframe.
    assert_exceptions_equal(
        lfunc=ps.reset_index,
        rfunc=gs.reset_index,
        lfunc_args_and_kwargs=([], {"drop": False, "inplace": True},),
        rfunc_args_and_kwargs=([], {"drop": False, "inplace": True},),
    )

    # Pandas raises the above exception should these two inputs crosses.
    assert_exceptions_equal(
        lfunc=ps.reset_index,
        rfunc=gs.reset_index,
        lfunc_args_and_kwargs=(
            [],
            {"level": [None], "drop": False, "inplace": True},
        ),
        rfunc_args_and_kwargs=(
            [],
            {"level": [None], "drop": False, "inplace": True},
        ),
    )


def test_series_add_prefix():
    cd_s = cudf.Series([1, 2, 3, 4])
    pd_s = cd_s.to_pandas()

    got = cd_s.add_prefix("item_")
    expected = pd_s.add_prefix("item_")

    assert_eq(got, expected)


def test_series_add_suffix():
    cd_s = cudf.Series([1, 2, 3, 4])
    pd_s = cd_s.to_pandas()

    got = cd_s.add_suffix("_item")
    expected = pd_s.add_suffix("_item")

    assert_eq(got, expected)


@pytest.mark.parametrize(
    "cudf_series",
    [
        cudf.Series([0.25, 0.5, 0.2, -0.05]),
        cudf.Series([0, 1, 2, np.nan, 4, cudf.NA, 6]),
    ],
)
@pytest.mark.parametrize("lag", [1, 2, 3, 4])
def test_autocorr(cudf_series, lag):
    psr = cudf_series.to_pandas()

    cudf_corr = cudf_series.autocorr(lag=lag)
    pd_corr = psr.autocorr(lag=lag)

    assert_eq(pd_corr, cudf_corr)


@pytest.mark.parametrize(
    "data",
    [
        [0, 1, 2, 3],
        ["abc", "a", None, "hello world", "foo buzz", "", None, "rapids ai"],
    ],
)
def test_series_transpose(data):
    psr = pd.Series(data=data)
    csr = cudf.Series(data=data)

    cudf_transposed = csr.transpose()
    pd_transposed = psr.transpose()
    cudf_property = csr.T
    pd_property = psr.T

    assert_eq(pd_transposed, cudf_transposed)
    assert_eq(pd_property, cudf_property)
    assert_eq(cudf_transposed, csr)


@pytest.mark.parametrize(
<<<<<<< HEAD
    "data",
=======
    "data", [1, 3, 5, 7, 7],
)
def test_series_nunique(data):
    cd_s = cudf.Series(data)
    pd_s = cd_s.to_pandas()

    actual = cd_s.nunique()
    expected = pd_s.nunique()

    assert_eq(expected, actual)


@pytest.mark.parametrize(
    "data", [1, 3, 5, 7, 7],
)
def test_series_nunique_index(data):
    cd_s = cudf.Series(data)
    pd_s = cd_s.to_pandas()

    actual = cd_s.index.nunique()
    expected = pd_s.index.nunique()

    assert_eq(expected, actual)


@pytest.mark.parametrize(
    "fill_value,data",
>>>>>>> bd98bfe8
    [
        [],
        [0, 12, 14],
        [0, 14, 12, 12, 3, 10, 12, 14],
        np.random.randint(-100, 100, 200),
        pd.Series([0.0, 1.0, None, 10.0]),
        [None, None, None, None],
        [np.nan, None, -1, 2, 3],
    ],
)
@pytest.mark.parametrize(
    "values",
    [
        np.random.randint(-100, 100, 10),
        [],
        [np.nan, None, -1, 2, 3],
        [1.0, 12.0, None, None, 120],
        [0, 14, 12, 12, 3, 10, 12, 14, None],
        [None, None, None],
        ["0", "12", "14"],
        ["0", "12", "14", "a"],
    ],
)
def test_isin_numeric(data, values):
    index = np.random.randint(0, 100, len(data))
    psr = cudf.utils.utils._create_pandas_series(data=data, index=index)
    gsr = cudf.Series.from_pandas(psr, nan_as_null=False)

    expected = psr.isin(values)
    got = gsr.isin(values)

    assert_eq(got, expected)


@pytest.mark.parametrize(
    "data",
    [
        [],
        pd.Series(
            ["2018-01-01", "2019-04-03", None, "2019-12-30"],
            dtype="datetime64[ns]",
        ),
        pd.Series(
            [
                "2018-01-01",
                "2019-04-03",
                None,
                "2019-12-30",
                "2018-01-01",
                "2018-01-01",
            ],
            dtype="datetime64[ns]",
        ),
    ],
)
@pytest.mark.parametrize(
    "values",
    [
        [],
        [1514764800000000000, 1577664000000000000],
        [
            1514764800000000000,
            1577664000000000000,
            1577664000000000000,
            1577664000000000000,
            1514764800000000000,
        ],
        ["2019-04-03", "2019-12-30", "2012-01-01"],
        [
            "2012-01-01",
            "2012-01-01",
            "2012-01-01",
            "2019-04-03",
            "2019-12-30",
            "2012-01-01",
        ],
    ],
)
def test_isin_datetime(data, values):
    psr = cudf.utils.utils._create_pandas_series(data=data)
    gsr = cudf.Series.from_pandas(psr)

    got = gsr.isin(values)
    expected = psr.isin(values)
    assert_eq(got, expected)


@pytest.mark.parametrize(
    "data",
    [
        [],
        pd.Series(["this", "is", None, "a", "test"]),
        pd.Series(["test", "this", "test", "is", None, "test", "a", "test"]),
        pd.Series(["0", "12", "14"]),
    ],
)
@pytest.mark.parametrize(
    "values",
    [
        [],
        ["this", "is"],
        [None, None, None],
        ["12", "14", "19"],
        pytest.param(
            [12, 14, 19],
            marks=pytest.mark.xfail(
                not PANDAS_GE_120,
                reason="pandas's failure here seems like a bug(in < 1.2) "
                "given the reverse succeeds",
            ),
        ),
        ["is", "this", "is", "this", "is"],
    ],
)
def test_isin_string(data, values):
    psr = cudf.utils.utils._create_pandas_series(data=data)
    gsr = cudf.Series.from_pandas(psr)

    got = gsr.isin(values)
    expected = psr.isin(values)
    assert_eq(got, expected)


@pytest.mark.parametrize(
    "data",
    [
        [],
        pd.Series(["a", "b", "c", "c", "c", "d", "e"], dtype="category"),
        pd.Series(["a", "b", None, "c", "d", "e"], dtype="category"),
        pd.Series([0, 3, 10, 12], dtype="category"),
        pd.Series([0, 3, 10, 12, 0, 10, 3, 0, 0, 3, 3], dtype="category"),
    ],
)
@pytest.mark.parametrize(
    "values",
    [
        [],
        ["a", "b", None, "f", "words"],
        ["0", "12", None, "14"],
        [0, 10, 12, None, 39, 40, 1000],
        [0, 0, 0, 0, 3, 3, 3, None, 1, 2, 3],
    ],
)
def test_isin_categorical(data, values):
    psr = cudf.utils.utils._create_pandas_series(data=data)
    gsr = cudf.Series.from_pandas(psr)

    got = gsr.isin(values)
    expected = psr.isin(values)
    assert_eq(got, expected)<|MERGE_RESOLUTION|>--- conflicted
+++ resolved
@@ -1523,9 +1523,6 @@
 
 
 @pytest.mark.parametrize(
-<<<<<<< HEAD
-    "data",
-=======
     "data", [1, 3, 5, 7, 7],
 )
 def test_series_nunique(data):
@@ -1552,8 +1549,7 @@
 
 
 @pytest.mark.parametrize(
-    "fill_value,data",
->>>>>>> bd98bfe8
+    "data",
     [
         [],
         [0, 12, 14],
