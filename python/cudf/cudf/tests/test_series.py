--- conflicted
+++ resolved
@@ -1349,7 +1349,6 @@
 
 
 @pytest.mark.parametrize(
-<<<<<<< HEAD
     "cudf_series", [(cudf.Series([0.25, 0.5, 0.2, -0.05]))]
 )
 def test_autocorr(cudf_series):
@@ -1359,7 +1358,9 @@
     pd_corr = psr.autocorr()
 
     assert_eq(pd_corr, cudf_corr)
-=======
+
+
+@pytest.mark.parametrize(
     "data",
     [
         [0, 1, 2, 3],
@@ -1377,5 +1378,4 @@
 
     assert_eq(pd_transposed, cudf_transposed)
     assert_eq(pd_property, cudf_property)
-    assert_eq(cudf_transposed, csr)
->>>>>>> 8c82d6ac
+    assert_eq(cudf_transposed, csr)