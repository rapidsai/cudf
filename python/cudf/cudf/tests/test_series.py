--- conflicted
+++ resolved
@@ -1348,7 +1348,6 @@
     assert_eq(psr, gsr.to_pandas(nullable=True))
 
 
-<<<<<<< HEAD
 @pytest.mark.parametrize("level", [None, 0, "l0", 1, ["l0", 1]])
 @pytest.mark.parametrize("drop", [True, False])
 @pytest.mark.parametrize("original_name", [None, "original_ser"])
@@ -1453,7 +1452,8 @@
         got = gs
 
     assert_eq(expect, got)
-=======
+
+
 def test_series_add_prefix():
     cd_s = cudf.Series([1, 2, 3, 4])
     pd_s = cd_s.to_pandas()
@@ -1472,7 +1472,6 @@
     expected = pd_s.add_suffix("_item")
 
     assert_eq(got, expected)
->>>>>>> 4579d237
 
 
 @pytest.mark.parametrize(
