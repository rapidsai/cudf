--- conflicted
+++ resolved
@@ -655,7 +655,6 @@
     assert_eq(expected, actual, check_dtype=False)
 
 
-<<<<<<< HEAD
 @pytest.mark.parametrize("ps", _series_na_data())
 @pytest.mark.parametrize("nan_as_null", [True, False, None])
 def test_series_isnull_isna(ps, nan_as_null):
@@ -674,7 +673,8 @@
 
     assert_eq(ps.notnull(), gs.notnull())
     assert_eq(ps.notna(), gs.notna())
-=======
+
+
 @pytest.mark.parametrize(
     "sr1", [pd.Series([10, 11, 12], index=["a", "b", "z"]), pd.Series(["a"])]
 )
@@ -696,5 +696,4 @@
     gsr1 = cudf.from_pandas(sr1)
     gsr2 = cudf.from_pandas(sr2)
 
-    assert_exceptions_equal(op, op, ([sr1, sr2],), ([gsr1, gsr2],))
->>>>>>> 89b802e6
+    assert_exceptions_equal(op, op, ([sr1, sr2],), ([gsr1, gsr2],))