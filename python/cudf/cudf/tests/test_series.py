# Copyright (c) 2020-2023, NVIDIA CORPORATION.

import hashlib
import operator
import re
from collections import OrderedDict, defaultdict
from string import ascii_letters, digits

import cupy as cp
import numpy as np
import pandas as pd
import pyarrow as pa
import pytest

import cudf
from cudf.core._compat import PANDAS_LT_140
from cudf.testing._utils import (
    NUMERIC_TYPES,
    TIMEDELTA_TYPES,
    _create_pandas_series,
    assert_eq,
    assert_exceptions_equal,
    expect_warning_if,
    gen_rand,
)


def _series_na_data():
    return [
        pd.Series([0, 1, 2, np.nan, 4, None, 6]),
        pd.Series(
            [0, 1, 2, np.nan, 4, None, 6],
            index=["q", "w", "e", "r", "t", "y", "u"],
            name="a",
        ),
        pd.Series([0, 1, 2, 3, 4]),
        pd.Series(["a", "b", "u", "h", "d"]),
        pd.Series([None, None, np.nan, None, np.inf, -np.inf]),
        pd.Series([], dtype="float64"),
        pd.Series(
            [pd.NaT, pd.Timestamp("1939-05-27"), pd.Timestamp("1940-04-25")]
        ),
        pd.Series([np.nan]),
        pd.Series([None]),
        pd.Series(["a", "b", "", "c", None, "e"]),
    ]


@pytest.mark.parametrize(
    "data",
    [
        {"a": 1, "b": 2, "c": 24, "d": 1010},
        {"a": 1},
        {1: "a", 2: "b", 24: "c", 1010: "d"},
        {1: "a"},
    ],
)
def test_series_init_dict(data):
    pandas_series = pd.Series(data)
    cudf_series = cudf.Series(data)

    assert_eq(pandas_series, cudf_series)


@pytest.mark.parametrize(
    "data",
    [
        {
            "a": [1, 2, 3],
            "b": [2, 3, 5],
            "c": [24, 12212, 22233],
            "d": [1010, 101010, 1111],
        },
        {"a": [1]},
    ],
)
def test_series_init_dict_lists(data):
    assert_eq(pd.Series(data), cudf.Series(data))


@pytest.mark.parametrize(
    "data",
    [
        [1, 2, 3, 4],
        [1.0, 12.221, 12.34, 13.324, 324.3242],
        [-10, -1111, 100, 11, 133],
    ],
)
@pytest.mark.parametrize(
    "others",
    [
        [10, 11, 12, 13],
        [0.1, 0.002, 324.2332, 0.2342],
        [-10, -1111, 100, 11, 133],
    ],
)
@pytest.mark.parametrize("ignore_index", [True, False])
def test_series_append_basic(data, others, ignore_index):
    psr = pd.Series(data)
    gsr = cudf.Series(data)

    other_ps = pd.Series(others)
    other_gs = cudf.Series(others)

    with pytest.warns(FutureWarning):
        expected = psr.append(other_ps, ignore_index=ignore_index)
    with pytest.warns(FutureWarning):
        actual = gsr.append(other_gs, ignore_index=ignore_index)
    assert_eq(expected, actual)


@pytest.mark.parametrize(
    "data",
    [
        [
            "abc",
            "def",
            "this is a string",
            "this is another string",
            "a",
            "b",
            "c",
        ],
        ["a"],
    ],
)
@pytest.mark.parametrize(
    "others",
    [
        [
            "abc",
            "def",
            "this is a string",
            "this is another string",
            "a",
            "b",
            "c",
        ],
        ["a"],
        ["1", "2", "3", "4", "5"],
        ["+", "-", "!", "_", "="],
    ],
)
@pytest.mark.parametrize("ignore_index", [True, False])
def test_series_append_basic_str(data, others, ignore_index):
    psr = pd.Series(data)
    gsr = cudf.Series(data)

    other_ps = pd.Series(others)
    other_gs = cudf.Series(others)

    with pytest.warns(FutureWarning):
        expected = psr.append(other_ps, ignore_index=ignore_index)
    with pytest.warns(FutureWarning):
        actual = gsr.append(other_gs, ignore_index=ignore_index)
    assert_eq(expected, actual)


@pytest.mark.parametrize(
    "data",
    [
        pd.Series(
            [
                "abc",
                "def",
                "this is a string",
                "this is another string",
                "a",
                "b",
                "c",
            ],
            index=[10, 20, 30, 40, 50, 60, 70],
        ),
        pd.Series(["a"], index=[2]),
    ],
)
@pytest.mark.parametrize(
    "others",
    [
        pd.Series(
            [
                "abc",
                "def",
                "this is a   string",
                "this is another string",
                "a",
                "b",
                "c",
            ],
            index=[10, 20, 30, 40, 50, 60, 70],
        ),
        pd.Series(["a"], index=[133]),
        pd.Series(["1", "2", "3", "4", "5"], index=[-10, 22, 33, 44, 49]),
        pd.Series(["+", "-", "!", "_", "="], index=[11, 22, 33, 44, 2]),
    ],
)
@pytest.mark.parametrize("ignore_index", [True, False])
def test_series_append_series_with_index(data, others, ignore_index):
    psr = pd.Series(data)
    gsr = cudf.Series(data)

    other_ps = others
    other_gs = cudf.from_pandas(others)

    with pytest.warns(FutureWarning):
        expected = psr.append(other_ps, ignore_index=ignore_index)
    with pytest.warns(FutureWarning):
        actual = gsr.append(other_gs, ignore_index=ignore_index)
    assert_eq(expected, actual)


def test_series_append_error_mixed_types():
    gsr = cudf.Series([1, 2, 3, 4])
    other = cudf.Series(["a", "b", "c", "d"])

    with pytest.raises(
        TypeError,
        match="cudf does not support mixed types, please type-cast "
        "both series to same dtypes.",
    ):
        with pytest.warns(FutureWarning):
            gsr.append(other)

    with pytest.raises(
        TypeError,
        match="cudf does not support mixed types, please type-cast "
        "both series to same dtypes.",
    ):
        with pytest.warns(FutureWarning):
            gsr.append([gsr, other, gsr, other])


@pytest.mark.parametrize(
    "data",
    [
        pd.Series([1, 2, 3, 4], index=["a", "b", "c", "d"]),
        pd.Series(
            [1.0, 12.221, 12.34, 13.324, 324.3242],
            index=[
                "float one",
                "float two",
                "float three",
                "float four",
                "float five",
            ],
        ),
        pd.Series(
            [-10, -1111, 100, 11, 133],
            index=["one", "two", "three", "four", "five"],
        ),
    ],
)
@pytest.mark.parametrize(
    "others",
    [
        [
            pd.Series([10, 11, 12, 13], index=["a", "b", "c", "d"]),
            pd.Series([12, 14, 15, 27], index=["d", "e", "z", "x"]),
        ],
        [
            pd.Series([10, 11, 12, 13], index=["a", "b", "c", "d"]),
            pd.Series([12, 14, 15, 27], index=["d", "e", "z", "x"]),
        ]
        * 25,
        [
            pd.Series(
                [0.1, 0.002, 324.2332, 0.2342], index=["-", "+", "%", "#"]
            ),
            pd.Series([12, 14, 15, 27], index=["d", "e", "z", "x"]),
        ]
        * 46,
        [
            pd.Series(
                [-10, -1111, 100, 11, 133],
                index=["aa", "vv", "bb", "dd", "ll"],
            )
        ],
    ],
)
@pytest.mark.parametrize("ignore_index", [True, False])
def test_series_append_list_series_with_index(data, others, ignore_index):
    psr = pd.Series(data)
    gsr = cudf.Series(data)

    other_ps = others
    other_gs = [cudf.from_pandas(obj) for obj in others]

    with pytest.warns(FutureWarning):
        expected = psr.append(other_ps, ignore_index=ignore_index)
    with pytest.warns(FutureWarning):
        actual = gsr.append(other_gs, ignore_index=ignore_index)
    assert_eq(expected, actual)


def test_series_append_existing_buffers():
    a1 = np.arange(10, dtype=np.float64)
    gs = cudf.Series(a1)

    # Add new buffer
    a2 = cudf.Series(np.arange(5))
    with pytest.warns(FutureWarning):
        gs = gs.append(a2)
    assert len(gs) == 15
    np.testing.assert_equal(gs.to_numpy(), np.hstack([a1, a2.to_numpy()]))

    # Ensure appending to previous buffer
    a3 = cudf.Series(np.arange(3))
    with pytest.warns(FutureWarning):
        gs = gs.append(a3)
    assert len(gs) == 18
    a4 = np.hstack([a1, a2.to_numpy(), a3.to_numpy()])
    np.testing.assert_equal(gs.to_numpy(), a4)

    # Appending different dtype
    a5 = cudf.Series(np.array([1, 2, 3], dtype=np.int32))
    a6 = cudf.Series(np.array([4.5, 5.5, 6.5], dtype=np.float64))
    with pytest.warns(FutureWarning):
        gs = a5.append(a6)
    np.testing.assert_equal(
        gs.to_numpy(), np.hstack([a5.to_numpy(), a6.to_numpy()])
    )
    with pytest.warns(FutureWarning):
        gs = cudf.Series(a6).append(a5)
    np.testing.assert_equal(
        gs.to_numpy(), np.hstack([a6.to_numpy(), a5.to_numpy()])
    )


def test_series_column_iter_error():
    gs = cudf.Series([1, 2, 3])

    with pytest.raises(
        TypeError,
        match=re.escape(
            f"{gs.__class__.__name__} object is not iterable. "
            f"Consider using `.to_arrow()`, `.to_pandas()` or `.values_host` "
            f"if you wish to iterate over the values."
        ),
    ):
        iter(gs)

    with pytest.raises(
        TypeError,
        match=re.escape(
            f"{gs.__class__.__name__} object is not iterable. "
            f"Consider using `.to_arrow()`, `.to_pandas()` or `.values_host` "
            f"if you wish to iterate over the values."
        ),
    ):
        gs.items()

    with pytest.raises(
        TypeError,
        match=re.escape(
            f"{gs.__class__.__name__} object is not iterable. "
            f"Consider using `.to_arrow()`, `.to_pandas()` or `.values_host` "
            f"if you wish to iterate over the values."
        ),
    ):
        gs.iteritems()

    with pytest.raises(TypeError):
        iter(gs._column)


@pytest.mark.parametrize(
    "data",
    [
        [1.0, 2.0, None, 4.0, 5.0],
        ["a", "b", "c", "d", "e"],
        ["a", "b", None, "d", "e"],
        [None, None, None, None, None],
        np.array(["1991-11-20", "2004-12-04"], dtype=np.datetime64),
        np.array(["1991-11-20", None], dtype=np.datetime64),
        np.array(
            ["1991-11-20 05:15:00", "2004-12-04 10:00:00"], dtype=np.datetime64
        ),
        np.array(["1991-11-20 05:15:00", None], dtype=np.datetime64),
    ],
)
def test_series_tolist(data):
    psr = pd.Series(data)
    gsr = cudf.from_pandas(psr)

    with pytest.raises(
        TypeError,
        match=re.escape(
            r"cuDF does not support conversion to host memory "
            r"via the `tolist()` method. Consider using "
            r"`.to_arrow().to_pylist()` to construct a Python list."
        ),
    ):
        gsr.tolist()


@pytest.mark.parametrize(
    "data",
    [[], [None, None], ["a"], ["a", "b", "c"] * 500, [1.0, 2.0, 0.3] * 57],
)
def test_series_size(data):
    psr = _create_pandas_series(data)
    gsr = cudf.Series(data)

    assert_eq(psr.size, gsr.size)


@pytest.mark.parametrize("dtype", NUMERIC_TYPES)
def test_series_describe_numeric(dtype):
    ps = pd.Series([0, 1, 2, 3, 1, 2, 3], dtype=dtype)
    gs = cudf.from_pandas(ps)
    with pytest.warns(FutureWarning):
        actual = gs.describe()
    expected = ps.describe()

    assert_eq(expected, actual, check_dtype=True)


@pytest.mark.parametrize("dtype", ["datetime64[ns]"])
def test_series_describe_datetime(dtype):
    # Note that other datetime units are not tested because pandas does not
    # support them. When specified coarser units, cuDF datetime columns cannot
    # represent fractional time for quantiles of the column, which may require
    # interpolation, this differs from pandas which always stay in [ns] unit.
    gs = cudf.Series([0, 1, 2, 3, 1, 2, 3], dtype=dtype)
    ps = gs.to_pandas()

    # Treating datetimes as categoricals is deprecated in pandas and will
    # be removed in future. Future behavior is treating datetime as numeric.
    expected = ps.describe(datetime_is_numeric=True)
    with pytest.warns(FutureWarning):
        actual = gs.describe()

    assert_eq(expected.astype("str"), actual)


@pytest.mark.parametrize("dtype", TIMEDELTA_TYPES)
def test_series_describe_timedelta(dtype):
    ps = pd.Series([0, 1, 2, 3, 1, 2, 3], dtype=dtype)
    gs = cudf.from_pandas(ps)

    expected = ps.describe()
    with pytest.warns(FutureWarning):
        actual = gs.describe()

    assert_eq(actual, expected.astype("str"))


@pytest.mark.parametrize(
    "ps",
    [
        pd.Series(["a", "b", "c", "d", "e", "a"]),
        pd.Series([True, False, True, True, False]),
        pd.Series([], dtype="str"),
        pd.Series(["a", "b", "c", "a"], dtype="category"),
        pd.Series(["d", "e", "f"], dtype="category"),
        pd.Series(pd.Categorical(["d", "e", "f"], categories=["f", "e", "d"])),
        pd.Series(
            pd.Categorical(
                ["d", "e", "f"], categories=["f", "e", "d"], ordered=True
            )
        ),
    ],
)
def test_series_describe_other_types(ps):
    gs = cudf.from_pandas(ps)

    expected = ps.describe()
    with pytest.warns(FutureWarning):
        actual = gs.describe()

    if len(ps) == 0:
        assert_eq(expected.fillna("a").astype("str"), actual.fillna("a"))
    else:
        assert_eq(expected.astype("str"), actual)


@pytest.mark.parametrize(
    "data",
    [
        [1, 2, 3, 2, 1],
        [1, 2, None, 3, 1, 1],
        [],
        ["a", "b", "c", None, "z", "a"],
    ],
)
@pytest.mark.parametrize("na_sentinel", [99999, 11, -1, 0])
def test_series_factorize(data, na_sentinel):
    gsr = cudf.Series(data)
    psr = gsr.to_pandas()

    with pytest.warns(FutureWarning):
        expected_labels, expected_cats = psr.factorize(na_sentinel=na_sentinel)
    with pytest.warns(FutureWarning):
        actual_labels, actual_cats = gsr.factorize(na_sentinel=na_sentinel)

    assert_eq(expected_labels, actual_labels.get())
    assert_eq(expected_cats.values, actual_cats.to_pandas().values)


@pytest.mark.parametrize(
    "data",
    [
        [1, 2, 3, 2, 1],
        [1, 2, None, 3, 1, 1],
        [],
        ["a", "b", "c", None, "z", "a"],
    ],
)
@pytest.mark.parametrize("use_na_sentinel", [True, False])
def test_series_factorize_use_na_sentinel(data, use_na_sentinel):
    gsr = cudf.Series(data)
    psr = gsr.to_pandas(nullable=True)

    expected_labels, expected_cats = psr.factorize(
        use_na_sentinel=use_na_sentinel, sort=True
    )
    actual_labels, actual_cats = gsr.factorize(
        use_na_sentinel=use_na_sentinel, sort=True
    )
    assert_eq(expected_labels, actual_labels.get())
    assert_eq(expected_cats, actual_cats.to_pandas(nullable=True))


@pytest.mark.parametrize(
    "data",
    [
        [1, 2, 3, 2, 1],
        [1, 2, None, 3, 1, 1],
        [],
        ["a", "b", "c", None, "z", "a"],
    ],
)
@pytest.mark.parametrize("sort", [True, False])
def test_series_factorize_sort(data, sort):
    gsr = cudf.Series(data)
    psr = gsr.to_pandas(nullable=True)

    expected_labels, expected_cats = psr.factorize(sort=sort)
    actual_labels, actual_cats = gsr.factorize(sort=sort)
    assert_eq(expected_labels, actual_labels.get())
    assert_eq(expected_cats, actual_cats.to_pandas(nullable=True))


@pytest.mark.parametrize(
    "data",
    [
        pd.Series([], dtype="datetime64[ns]"),
        pd.Series(pd.date_range("2010-01-01", "2010-02-01")),
        pd.Series([None, None], dtype="datetime64[ns]"),
    ],
)
@pytest.mark.parametrize("dropna", [True, False])
@pytest.mark.parametrize("normalize", [True, False])
@pytest.mark.parametrize("nulls", ["none", "some"])
def test_series_datetime_value_counts(data, nulls, normalize, dropna):
    psr = data.copy()

    if len(data) > 0:
        if nulls == "one":
            p = np.random.randint(0, len(data))
            psr[p] = None
        elif nulls == "some":
            p = np.random.randint(0, len(data), 2)
            psr[p] = None

    gsr = cudf.from_pandas(psr)
    expected = psr.value_counts(dropna=dropna, normalize=normalize)
    got = gsr.value_counts(dropna=dropna, normalize=normalize)

    assert_eq(expected.sort_index(), got.sort_index(), check_dtype=False)
    assert_eq(
        expected.reset_index(drop=True),
        got.reset_index(drop=True),
        check_dtype=False,
        check_index_type=True,
    )


@pytest.mark.parametrize("dropna", [True, False])
@pytest.mark.parametrize("normalize", [True, False])
@pytest.mark.parametrize("num_elements", [10, 100, 1000])
def test_categorical_value_counts(dropna, normalize, num_elements):
    # create categorical series
    np.random.seed(12)
    pd_cat = pd.Categorical(
        pd.Series(
            np.random.choice(list(ascii_letters + digits), num_elements),
            dtype="category",
        )
    )

    # gdf
    gdf = cudf.DataFrame()
    gdf["a"] = cudf.Series.from_categorical(pd_cat)
    gdf_value_counts = gdf["a"].value_counts(
        dropna=dropna, normalize=normalize
    )

    # pandas
    pdf = pd.DataFrame()
    pdf["a"] = pd_cat
    pdf_value_counts = pdf["a"].value_counts(
        dropna=dropna, normalize=normalize
    )

    # verify
    assert_eq(
        pdf_value_counts.sort_index(),
        gdf_value_counts.sort_index(),
        check_dtype=False,
        check_index_type=True,
    )
    assert_eq(
        pdf_value_counts.reset_index(drop=True),
        gdf_value_counts.reset_index(drop=True),
        check_dtype=False,
        check_index_type=True,
    )


@pytest.mark.parametrize("dropna", [True, False])
@pytest.mark.parametrize("normalize", [True, False])
def test_series_value_counts(dropna, normalize):
    for size in [10**x for x in range(5)]:
        arr = np.random.randint(low=-1, high=10, size=size)
        mask = arr != -1
        sr = cudf.Series.from_masked_array(
            arr, cudf.Series(mask)._column.as_mask()
        )
        sr.name = "col"

        expect = (
            sr.to_pandas()
            .value_counts(dropna=dropna, normalize=normalize)
            .sort_index()
        )
        got = sr.value_counts(dropna=dropna, normalize=normalize).sort_index()

        assert_eq(expect, got, check_dtype=False, check_index_type=False)


@pytest.mark.parametrize("bins", [1, 2, 3])
def test_series_value_counts_bins(bins):
    psr = pd.Series([1.0, 2.0, 2.0, 3.0, 3.0, 3.0])
    gsr = cudf.from_pandas(psr)

    expected = psr.value_counts(bins=bins)
    got = gsr.value_counts(bins=bins)

    assert_eq(expected.sort_index(), got.sort_index(), check_dtype=False)


@pytest.mark.parametrize("bins", [1, 2, 3])
@pytest.mark.parametrize("dropna", [True, False])
def test_series_value_counts_bins_dropna(bins, dropna):
    psr = pd.Series([1.0, 2.0, 2.0, 3.0, 3.0, 3.0, np.nan])
    gsr = cudf.from_pandas(psr)

    expected = psr.value_counts(bins=bins, dropna=dropna)
    got = gsr.value_counts(bins=bins, dropna=dropna)

    assert_eq(expected.sort_index(), got.sort_index(), check_dtype=False)


@pytest.mark.parametrize("ascending", [True, False])
@pytest.mark.parametrize("dropna", [True, False])
@pytest.mark.parametrize("normalize", [True, False])
def test_series_value_counts_optional_arguments(ascending, dropna, normalize):
    psr = pd.Series([1.0, 2.0, 2.0, 3.0, 3.0, 3.0, None])
    gsr = cudf.from_pandas(psr)

    expected = psr.value_counts(
        ascending=ascending, dropna=dropna, normalize=normalize
    )
    got = gsr.value_counts(
        ascending=ascending, dropna=dropna, normalize=normalize
    )

    assert_eq(expected.sort_index(), got.sort_index(), check_dtype=False)
    assert_eq(
        expected.reset_index(drop=True),
        got.reset_index(drop=True),
        check_dtype=False,
    )


@pytest.mark.parametrize(
    "gs",
    [
        cudf.Series([1, 2, 3]),
        cudf.Series([None]),
        cudf.Series([4]),
        cudf.Series([2, 3, -1, 0, 1], name="test name"),
        cudf.Series(
            [1, 2, 3, None, 2, 1], index=["a", "v", "d", "e", "f", "g"]
        ),
        cudf.Series([1, 2, 3, None, 2, 1, None], name="abc"),
        cudf.Series(["ab", "bc", "ab", None, "bc", None, None]),
        cudf.Series([None, None, None, None, None], dtype="str"),
        cudf.Series([None, None, None, None, None]),
        cudf.Series(
            [
                123213,
                23123,
                123123,
                12213123,
                12213123,
                12213123,
                23123,
                2312323123,
                None,
                None,
            ],
            dtype="timedelta64[ns]",
        ),
        cudf.Series(
            [
                None,
                1,
                2,
                3242434,
                3233243,
                1,
                2,
                1023,
                None,
                12213123,
                None,
                2312323123,
                None,
                None,
            ],
            dtype="datetime64[ns]",
        ),
        cudf.Series(name="empty series"),
        cudf.Series(["a", "b", "c", " ", "a", "b", "z"], dtype="category"),
    ],
)
@pytest.mark.parametrize("dropna", [True, False])
def test_series_mode(gs, dropna):
    ps = gs.to_pandas()

    expected = ps.mode(dropna=dropna)
    actual = gs.mode(dropna=dropna)

    assert_eq(expected, actual, check_dtype=False)


@pytest.mark.parametrize(
    "arr",
    [
        np.random.normal(-100, 100, 1000),
        np.random.randint(-50, 50, 1000),
        np.zeros(100),
        np.repeat([-0.6459412758761901], 100),
        np.repeat(np.nan, 100),
        np.array([1.123, 2.343, np.nan, 0.0]),
        np.arange(-100.5, 101.5, 1),
    ],
)
@pytest.mark.parametrize("decimals", [-5, -3, -1, 0, 1, 4, 12, np.int8(1)])
def test_series_round(arr, decimals):
    pser = pd.Series(arr)
    ser = cudf.Series(arr)
    result = ser.round(decimals)
    expected = pser.round(decimals)

    assert_eq(result, expected)

    # with nulls, maintaining existing null mask
    arr = arr.astype("float64")  # for pandas nulls
    arr.ravel()[
        np.random.choice(arr.shape[0], arr.shape[0] // 2, replace=False)
    ] = np.nan

    pser = pd.Series(arr)
    ser = cudf.Series(arr)
    result = ser.round(decimals)
    expected = pser.round(decimals)

    assert_eq(result, expected)


def test_series_round_half_up():
    s = cudf.Series([0.0, 1.0, 1.2, 1.7, 0.5, 1.5, 2.5, None])
    expect = cudf.Series([0.0, 1.0, 1.0, 2.0, 1.0, 2.0, 3.0, None])
    got = s.round(how="half_up")
    assert_eq(expect, got)


@pytest.mark.parametrize(
    "series",
    [
        cudf.Series([1.0, None, np.nan, 4.0], nan_as_null=False),
        cudf.Series([1.24430, None, np.nan, 4.423530], nan_as_null=False),
        cudf.Series([1.24430, np.nan, 4.423530], nan_as_null=False),
        cudf.Series([-1.24430, np.nan, -4.423530], nan_as_null=False),
        cudf.Series(np.repeat(np.nan, 100)),
    ],
)
@pytest.mark.parametrize("decimal", [0, 1, 2, 3])
def test_round_nan_as_null_false(series, decimal):
    pser = series.to_pandas()
    result = series.round(decimal)
    expected = pser.round(decimal)
    assert_eq(result, expected, atol=1e-10)


@pytest.mark.parametrize("ps", _series_na_data())
@pytest.mark.parametrize("nan_as_null", [True, False, None])
def test_series_isnull_isna(ps, nan_as_null):

    gs = cudf.Series.from_pandas(ps, nan_as_null=nan_as_null)

    assert_eq(ps.isnull(), gs.isnull())
    assert_eq(ps.isna(), gs.isna())


@pytest.mark.parametrize("ps", _series_na_data())
@pytest.mark.parametrize("nan_as_null", [True, False, None])
def test_series_notnull_notna(ps, nan_as_null):

    gs = cudf.Series.from_pandas(ps, nan_as_null=nan_as_null)

    assert_eq(ps.notnull(), gs.notnull())
    assert_eq(ps.notna(), gs.notna())


@pytest.mark.parametrize(
    "sr1", [pd.Series([10, 11, 12], index=["a", "b", "z"]), pd.Series(["a"])]
)
@pytest.mark.parametrize(
    "sr2",
    [pd.Series([], dtype="float64"), pd.Series(["a", "a", "c", "z", "A"])],
)
@pytest.mark.parametrize(
    "op",
    [
        operator.eq,
        operator.ne,
        operator.lt,
        operator.gt,
        operator.le,
        operator.ge,
    ],
)
def test_series_error_equality(sr1, sr2, op):
    gsr1 = cudf.from_pandas(sr1)
    gsr2 = cudf.from_pandas(sr2)

    assert_exceptions_equal(op, op, ([sr1, sr2],), ([gsr1, gsr2],))


def test_series_memory_usage():
    sr = cudf.Series([1, 2, 3, 4], dtype="int64")
    assert sr.memory_usage() == 32

    sliced_sr = sr[2:]
    assert sliced_sr.memory_usage() == 16

    sliced_sr[3] = None
    assert sliced_sr.memory_usage() == 80

    sr = cudf.Series(["hello world", "rapids ai", "abc", "z"])
    assert sr.memory_usage() == 44

    assert sr[3:].memory_usage() == 9  # z
    assert sr[:1].memory_usage() == 19  # hello world


@pytest.mark.parametrize(
    "sr,expected_psr",
    [
        (
            cudf.Series([1, 2, None, 3], dtype="uint8"),
            pd.Series([1, 2, None, 3], dtype=pd.UInt8Dtype()),
        ),
        (
            cudf.Series([23, None, None, 32], dtype="uint16"),
            pd.Series([23, None, None, 32], dtype=pd.UInt16Dtype()),
        ),
        (
            cudf.Series([None, 123, None, 1], dtype="uint32"),
            pd.Series([None, 123, None, 1], dtype=pd.UInt32Dtype()),
        ),
        (
            cudf.Series([234, 2323, 23432, None, None, 224], dtype="uint64"),
            pd.Series(
                [234, 2323, 23432, None, None, 224], dtype=pd.UInt64Dtype()
            ),
        ),
        (
            cudf.Series([-10, 1, None, -1, None, 3], dtype="int8"),
            pd.Series([-10, 1, None, -1, None, 3], dtype=pd.Int8Dtype()),
        ),
        (
            cudf.Series([111, None, 222, None, 13], dtype="int16"),
            pd.Series([111, None, 222, None, 13], dtype=pd.Int16Dtype()),
        ),
        (
            cudf.Series([11, None, 22, 33, None, 2, None, 3], dtype="int32"),
            pd.Series(
                [11, None, 22, 33, None, 2, None, 3], dtype=pd.Int32Dtype()
            ),
        ),
        (
            cudf.Series(
                [32431, None, None, 32322, 0, 10, -32324, None], dtype="int64"
            ),
            pd.Series(
                [32431, None, None, 32322, 0, 10, -32324, None],
                dtype=pd.Int64Dtype(),
            ),
        ),
        (
            cudf.Series(
                [True, None, False, None, False, True, True, False],
                dtype="bool_",
            ),
            pd.Series(
                [True, None, False, None, False, True, True, False],
                dtype=pd.BooleanDtype(),
            ),
        ),
        (
            cudf.Series(
                [
                    "abc",
                    "a",
                    None,
                    "hello world",
                    "foo buzz",
                    "",
                    None,
                    "rapids ai",
                ],
                dtype="object",
            ),
            pd.Series(
                [
                    "abc",
                    "a",
                    None,
                    "hello world",
                    "foo buzz",
                    "",
                    None,
                    "rapids ai",
                ],
                dtype=pd.StringDtype(),
            ),
        ),
        (
            cudf.Series(
                [1, 2, None, 10.2, None],
                dtype="float32",
            ),
            pd.Series(
                [1, 2, None, 10.2, None],
                dtype=pd.Float32Dtype(),
            ),
        ),
    ],
)
def test_series_to_pandas_nullable_dtypes(sr, expected_psr):
    actual_psr = sr.to_pandas(nullable=True)

    assert_eq(actual_psr, expected_psr)


def test_series_pipe():
    psr = pd.Series([10, 20, 30, 40])
    gsr = cudf.Series([10, 20, 30, 40])

    def custom_add_func(sr, val):
        new_sr = sr + val
        return new_sr

    def custom_to_str_func(sr, val):
        new_sr = sr.astype("str") + val
        return new_sr

    expected = (
        psr.pipe(custom_add_func, 11)
        .pipe(custom_add_func, val=12)
        .pipe(custom_to_str_func, "rapids")
    )
    actual = (
        gsr.pipe(custom_add_func, 11)
        .pipe(custom_add_func, val=12)
        .pipe(custom_to_str_func, "rapids")
    )

    assert_eq(expected, actual)

    expected = (
        psr.pipe((custom_add_func, "sr"), val=11)
        .pipe(custom_add_func, val=1)
        .pipe(custom_to_str_func, "rapids-ai")
    )
    actual = (
        gsr.pipe((custom_add_func, "sr"), val=11)
        .pipe(custom_add_func, val=1)
        .pipe(custom_to_str_func, "rapids-ai")
    )

    assert_eq(expected, actual)


def test_series_pipe_error():
    psr = pd.Series([10, 20, 30, 40])
    gsr = cudf.Series([10, 20, 30, 40])

    def custom_add_func(sr, val):
        new_sr = sr + val
        return new_sr

    assert_exceptions_equal(
        lfunc=psr.pipe,
        rfunc=gsr.pipe,
        lfunc_args_and_kwargs=([(custom_add_func, "val")], {"val": 11}),
        rfunc_args_and_kwargs=([(custom_add_func, "val")], {"val": 11}),
    )


@pytest.mark.parametrize(
    "data",
    [cudf.Series([1, 2, 3]), cudf.Series([10, 11, 12], index=[1, 2, 3])],
)
@pytest.mark.parametrize(
    "other",
    [
        cudf.Series([4, 5, 6]),
        cudf.Series([4, 5, 6, 7, 8]),
        cudf.Series([4, np.nan, 6], nan_as_null=False),
        [4, np.nan, 6],
        {1: 9},
    ],
)
def test_series_update(data, other):
    gs = data.copy(deep=True)
    if isinstance(other, cudf.Series):
        g_other = other.copy(deep=True)
        p_other = g_other.to_pandas()
    else:
        g_other = other
        p_other = other

    ps = gs.to_pandas()

    ps.update(p_other)
    with expect_warning_if(
        isinstance(other, cudf.Series) and other.isna().any(), UserWarning
    ):
        gs.update(g_other)
    assert_eq(gs, ps)


@pytest.mark.parametrize(
    "data",
    [
        [1, None, 11, 2.0, np.nan],
        [np.nan],
        [None, None, None],
        [np.nan, 1, 10, 393.32, np.nan],
    ],
)
@pytest.mark.parametrize("nan_as_null", [True, False])
@pytest.mark.parametrize("fill_value", [1.2, 332, np.nan])
def test_fillna_with_nan(data, nan_as_null, fill_value):
    gs = cudf.Series(data, dtype="float64", nan_as_null=nan_as_null)
    ps = gs.to_pandas()

    expected = ps.fillna(fill_value)
    actual = gs.fillna(fill_value)

    assert_eq(expected, actual)


def test_series_mask_mixed_dtypes_error():
    s = cudf.Series(["a", "b", "c"])
    with pytest.raises(
        TypeError,
        match=re.escape(
            "cudf does not support mixed types, please type-cast "
            "the column of dataframe/series and other "
            "to same dtypes."
        ),
    ):
        s.where([True, False, True], [1, 2, 3])


@pytest.mark.parametrize(
    "ps",
    [
        pd.Series(["a"] * 20, index=range(0, 20)),
        pd.Series(["b", None] * 10, index=range(0, 20), name="ASeries"),
    ],
)
@pytest.mark.parametrize(
    "labels",
    [[1], [0], 1, 5, [5, 9], pd.Index([0, 1, 2, 3, 4, 5, 6, 7, 8, 9])],
)
@pytest.mark.parametrize("inplace", [True, False])
def test_series_drop_labels(ps, labels, inplace):
    ps = ps.copy()
    gs = cudf.from_pandas(ps)

    expected = ps.drop(labels=labels, axis=0, inplace=inplace)
    actual = gs.drop(labels=labels, axis=0, inplace=inplace)

    if inplace:
        expected = ps
        actual = gs

    assert_eq(expected, actual)


@pytest.mark.parametrize(
    "ps",
    [
        pd.Series(["a"] * 20, index=range(0, 20)),
        pd.Series(["b", None] * 10, index=range(0, 20), name="ASeries"),
    ],
)
@pytest.mark.parametrize(
    "index",
    [[1], [0], 1, 5, [5, 9], pd.Index([0, 1, 2, 3, 4, 5, 6, 7, 8, 9])],
)
@pytest.mark.parametrize("inplace", [True, False])
def test_series_drop_index(ps, index, inplace):
    ps = ps.copy()
    gs = cudf.from_pandas(ps)

    expected = ps.drop(index=index, inplace=inplace)
    actual = gs.drop(index=index, inplace=inplace)

    if inplace:
        expected = ps
        actual = gs

    assert_eq(expected, actual)


@pytest.mark.parametrize(
    "ps",
    [
        pd.Series(
            ["a" if i % 2 == 0 else "b" for i in range(0, 10)],
            index=pd.MultiIndex(
                levels=[
                    ["lama", "cow", "falcon"],
                    ["speed", "weight", "length"],
                ],
                codes=[
                    [0, 0, 0, 1, 1, 1, 2, 2, 2, 1],
                    [0, 1, 2, 0, 1, 2, 0, 1, 2, 1],
                ],
            ),
            name="abc",
        )
    ],
)
@pytest.mark.parametrize(
    "index,level",
    [
        ("cow", 0),
        ("lama", 0),
        ("falcon", 0),
        ("speed", 1),
        ("weight", 1),
        ("length", 1),
        (
            "cow",
            None,
        ),
        (
            "lama",
            None,
        ),
        (
            "falcon",
            None,
        ),
    ],
)
@pytest.mark.parametrize("inplace", [True, False])
def test_series_drop_multiindex(ps, index, level, inplace):
    ps = ps.copy()
    gs = cudf.from_pandas(ps)

    expected = ps.drop(index=index, inplace=inplace, level=level)
    actual = gs.drop(index=index, inplace=inplace, level=level)

    if inplace:
        expected = ps
        actual = gs

    assert_eq(expected, actual)


def test_series_drop_edge_inputs():
    gs = cudf.Series([42], name="a")
    ps = gs.to_pandas()

    assert_eq(ps.drop(columns=["b"]), gs.drop(columns=["b"]))

    assert_eq(ps.drop(columns="b"), gs.drop(columns="b"))

    assert_exceptions_equal(
        lfunc=ps.drop,
        rfunc=gs.drop,
        lfunc_args_and_kwargs=(["a"], {"columns": "a", "axis": 1}),
        rfunc_args_and_kwargs=(["a"], {"columns": "a", "axis": 1}),
    )

    assert_exceptions_equal(
        lfunc=ps.drop,
        rfunc=gs.drop,
        lfunc_args_and_kwargs=([], {}),
        rfunc_args_and_kwargs=([], {}),
    )

    assert_exceptions_equal(
        lfunc=ps.drop,
        rfunc=gs.drop,
        lfunc_args_and_kwargs=(["b"], {"axis": 1}),
        rfunc_args_and_kwargs=(["b"], {"axis": 1}),
    )


def test_series_drop_raises():
    gs = cudf.Series([10, 20, 30], index=["x", "y", "z"], name="c")
    ps = gs.to_pandas()

    assert_exceptions_equal(
        lfunc=ps.drop,
        rfunc=gs.drop,
        lfunc_args_and_kwargs=(["p"],),
        rfunc_args_and_kwargs=(["p"],),
    )

    # dtype specified mismatch
    assert_exceptions_equal(
        lfunc=ps.drop,
        rfunc=gs.drop,
        lfunc_args_and_kwargs=([3],),
        rfunc_args_and_kwargs=([3],),
    )

    expect = ps.drop("p", errors="ignore")
    actual = gs.drop("p", errors="ignore")

    assert_eq(actual, expect)


@pytest.mark.parametrize(
    "data",
    [[[1, 2, 3], None, [4], [], [5, 6]], [1, 2, 3, 4, 5]],
)
@pytest.mark.parametrize("ignore_index", [True, False])
@pytest.mark.parametrize(
    "p_index",
    [
        None,
        ["ia", "ib", "ic", "id", "ie"],
        pd.MultiIndex.from_tuples(
            [(0, "a"), (0, "b"), (0, "c"), (1, "a"), (1, "b")]
        ),
    ],
)
def test_explode(data, ignore_index, p_index):
    pdf = pd.Series(data, index=p_index, name="someseries")
    gdf = cudf.from_pandas(pdf)

    expect = pdf.explode(ignore_index)
    got = gdf.explode(ignore_index)

    assert_eq(expect, got, check_dtype=False)


@pytest.mark.parametrize(
    "data, expected",
    [
        (
            [cudf.Series([1, 2, 3]), cudf.Series([10, 20])],
            cudf.Series([[1, 2, 3], [10, 20]]),
        ),
        (
            [cudf.Series([1, 2, 3]), None, cudf.Series([10, 20, np.nan])],
            cudf.Series([[1, 2, 3], None, [10, 20, np.nan]]),
        ),
        (
            [cp.array([5, 6]), cudf.NA, cp.array([1])],
            cudf.Series([[5, 6], None, [1]]),
        ),
        (
            [None, None, None, None, None, cudf.Series([10, 20])],
            cudf.Series([None, None, None, None, None, [10, 20]]),
        ),
    ],
)
def test_nested_series_from_sequence_data(data, expected):
    actual = cudf.Series(data)
    assert_eq(actual, expected)


@pytest.mark.parametrize(
    "data",
    [
        cp.ones(5, dtype=cp.float16),
        np.ones(5, dtype="float16"),
        pd.Series([0.1, 1.2, 3.3], dtype="float16"),
        pytest.param(
            pa.array(np.ones(5, dtype="float16")),
            marks=pytest.mark.xfail(
                reason="https://issues.apache.org/jira/browse/ARROW-13762"
            ),
        ),
    ],
)
def test_series_upcast_float16(data):
    actual_series = cudf.Series(data)
    expected_series = cudf.Series(data, dtype="float32")
    assert_eq(actual_series, expected_series)


@pytest.mark.parametrize(
    "index",
    [
        pd.RangeIndex(0, 3, 1),
        [3.0, 1.0, np.nan],
        ["a", "z", None],
        pytest.param(
            pd.RangeIndex(4, -1, -2),
            marks=[
                pytest.mark.xfail(
                    condition=PANDAS_LT_140,
                    reason="https://github.com/pandas-dev/pandas/issues/43591",
                )
            ],
        ),
    ],
)
@pytest.mark.parametrize("axis", [0, "index"])
@pytest.mark.parametrize("ascending", [True, False])
@pytest.mark.parametrize("ignore_index", [True, False])
@pytest.mark.parametrize("inplace", [True, False])
@pytest.mark.parametrize("na_position", ["first", "last"])
def test_series_sort_index(
    index, axis, ascending, inplace, ignore_index, na_position
):
    ps = pd.Series([10, 3, 12], index=index)
    gs = cudf.from_pandas(ps)

    expected = ps.sort_index(
        axis=axis,
        ascending=ascending,
        ignore_index=ignore_index,
        inplace=inplace,
        na_position=na_position,
    )
    got = gs.sort_index(
        axis=axis,
        ascending=ascending,
        ignore_index=ignore_index,
        inplace=inplace,
        na_position=na_position,
    )

    if inplace is True:
        assert_eq(ps, gs, check_index_type=True)
    else:
        assert_eq(expected, got, check_index_type=True)


@pytest.mark.parametrize("method", ["md5"])
def test_series_hash_values(method):
    inputs = cudf.Series(
        [
            "",
            "0",
            "A 56 character string to test message padding algorithm.",
            "A 63 character string to test message padding algorithm, again.",
            "A 64 character string to test message padding algorithm, again!!",
            (
                "A very long (greater than 128 bytes/char string) to execute "
                "a multi hash-step data point in the hash function being "
                "tested. This string needed to be longer."
            ),
            "All work and no play makes Jack a dull boy",
            "!\"#$%&'()*+,-./0123456789:;<=>?@[\\]^_`{|}~",
            "\x00\x00\x00\x10\x00\x00\x00\x00",
            "\x00\x00\x00\x00",
        ]
    )

    def hashlib_compute_digest(data):
        hasher = getattr(hashlib, method)()
        hasher.update(data.encode("utf-8"))
        return hasher.hexdigest()

    hashlib_validation = inputs.to_pandas().apply(hashlib_compute_digest)
    validation_results = cudf.Series(hashlib_validation)
    hash_values = inputs.hash_values(method=method)
    assert_eq(hash_values, validation_results)


def test_series_hash_values_invalid_method():
    inputs = cudf.Series(["", "0"])
    with pytest.raises(ValueError):
        inputs.hash_values(method="invalid_method")


def test_set_index_unequal_length():
    s = cudf.Series()
    with pytest.raises(ValueError):
        s.index = [1, 2, 3]


@pytest.mark.parametrize(
    "lhs, rhs", [("a", "a"), ("a", "b"), (1, 1.0), (None, None), (None, "a")]
)
def test_equals_names(lhs, rhs):
    lhs = cudf.Series([1, 2], name=lhs)
    rhs = cudf.Series([1, 2], name=rhs)

    got = lhs.equals(rhs)
    expect = lhs.to_pandas().equals(rhs.to_pandas())

    assert_eq(expect, got)


@pytest.mark.parametrize(
    "data", [[True, False, None, True, False], [None, None], []]
)
@pytest.mark.parametrize("bool_dtype", ["bool", "boolean", pd.BooleanDtype()])
def test_nullable_bool_dtype_series(data, bool_dtype):
    psr = pd.Series(data, dtype=pd.BooleanDtype())
    gsr = cudf.Series(data, dtype=bool_dtype)

    assert_eq(psr, gsr.to_pandas(nullable=True))


@pytest.mark.parametrize("level", [None, 0, "l0", 1, ["l0", 1]])
@pytest.mark.parametrize("drop", [True, False])
@pytest.mark.parametrize("original_name", [None, "original_ser"])
@pytest.mark.parametrize("name", [None, "ser"])
@pytest.mark.parametrize("inplace", [True, False])
def test_reset_index(level, drop, inplace, original_name, name):
    midx = pd.MultiIndex.from_tuples(
        [("a", 1), ("a", 2), ("b", 1), ("b", 2)], names=["l0", None]
    )
    ps = pd.Series(range(4), index=midx, name=original_name)
    gs = cudf.from_pandas(ps)

    if not drop and inplace:
        pytest.skip(
            "For exception checks, see "
            "test_reset_index_dup_level_name_exceptions"
        )

    with expect_warning_if(name is None and not drop):
        expect = ps.reset_index(
            level=level, drop=drop, name=name, inplace=inplace
        )
    got = gs.reset_index(level=level, drop=drop, name=name, inplace=inplace)
    if inplace:
        expect = ps
        got = gs

    assert_eq(expect, got)


@pytest.mark.parametrize("level", [None, 0, 1, [None]])
@pytest.mark.parametrize("drop", [False, True])
@pytest.mark.parametrize("inplace", [False, True])
@pytest.mark.parametrize("original_name", [None, "original_ser"])
@pytest.mark.parametrize("name", [None, "ser"])
def test_reset_index_dup_level_name(level, drop, inplace, original_name, name):
    # midx levels are named [None, None]
    midx = pd.MultiIndex.from_tuples([("a", 1), ("a", 2), ("b", 1), ("b", 2)])
    ps = pd.Series(range(4), index=midx, name=original_name)
    gs = cudf.from_pandas(ps)
    if level == [None] or not drop and inplace:
        pytest.skip(
            "For exception checks, see "
            "test_reset_index_dup_level_name_exceptions"
        )

    with expect_warning_if(name is None and not drop):
        expect = ps.reset_index(
            level=level, drop=drop, inplace=inplace, name=name
        )
    got = gs.reset_index(level=level, drop=drop, inplace=inplace, name=name)
    if inplace:
        expect = ps
        got = gs

    assert_eq(expect, got)


@pytest.mark.parametrize("drop", [True, False])
@pytest.mark.parametrize("inplace", [True, False])
@pytest.mark.parametrize("original_name", [None, "original_ser"])
@pytest.mark.parametrize("name", [None, "ser"])
def test_reset_index_named(drop, inplace, original_name, name):
    ps = pd.Series(range(4), index=["x", "y", "z", "w"], name=original_name)
    gs = cudf.from_pandas(ps)

    ps.index.name = "cudf"
    gs.index.name = "cudf"

    if not drop and inplace:
        pytest.skip(
            "For exception checks, see "
            "test_reset_index_dup_level_name_exceptions"
        )

    with expect_warning_if(name is None and not drop):
        expect = ps.reset_index(drop=drop, inplace=inplace, name=name)
    got = gs.reset_index(drop=drop, inplace=inplace, name=name)

    if inplace:
        expect = ps
        got = gs

    assert_eq(expect, got)


def test_reset_index_dup_level_name_exceptions():
    midx = pd.MultiIndex.from_tuples([("a", 1), ("a", 2), ("b", 1), ("b", 2)])
    ps = pd.Series(range(4), index=midx)
    gs = cudf.from_pandas(ps)

    # Should specify duplicate level names with level number.
    assert_exceptions_equal(
        lfunc=ps.reset_index,
        rfunc=gs.reset_index,
        lfunc_args_and_kwargs=(
            [],
            {"level": [None]},
        ),
        rfunc_args_and_kwargs=(
            [],
            {"level": [None]},
        ),
    )

    # Cannot use drop=False and inplace=True to turn a series into dataframe.
    assert_exceptions_equal(
        lfunc=ps.reset_index,
        rfunc=gs.reset_index,
        lfunc_args_and_kwargs=(
            [],
            {"drop": False, "inplace": True},
        ),
        rfunc_args_and_kwargs=(
            [],
            {"drop": False, "inplace": True},
        ),
    )

    # Pandas raises the above exception should these two inputs crosses.
    assert_exceptions_equal(
        lfunc=ps.reset_index,
        rfunc=gs.reset_index,
        lfunc_args_and_kwargs=(
            [],
            {"level": [None], "drop": False, "inplace": True},
        ),
        rfunc_args_and_kwargs=(
            [],
            {"level": [None], "drop": False, "inplace": True},
        ),
    )


def test_series_add_prefix():
    cd_s = cudf.Series([1, 2, 3, 4])
    pd_s = cd_s.to_pandas()

    got = cd_s.add_prefix("item_")
    expected = pd_s.add_prefix("item_")

    assert_eq(got, expected)


def test_series_add_suffix():
    cd_s = cudf.Series([1, 2, 3, 4])
    pd_s = cd_s.to_pandas()

    got = cd_s.add_suffix("_item")
    expected = pd_s.add_suffix("_item")

    assert_eq(got, expected)


@pytest.mark.parametrize(
    "cudf_series",
    [
        cudf.Series([0.25, 0.5, 0.2, -0.05]),
        cudf.Series([0, 1, 2, np.nan, 4, cudf.NA, 6]),
    ],
)
@pytest.mark.parametrize("lag", [1, 2, 3, 4])
def test_autocorr(cudf_series, lag):
    psr = cudf_series.to_pandas()

    cudf_corr = cudf_series.autocorr(lag=lag)

    # autocorrelation is undefined (nan) for less than two entries, but pandas
    # short-circuits when there are 0 entries and bypasses the numpy function
    # call that generates an error.
    num_both_valid = (psr.notna() & psr.shift(lag).notna()).sum()
    with expect_warning_if(num_both_valid == 1, RuntimeWarning):
        pd_corr = psr.autocorr(lag=lag)

    assert_eq(pd_corr, cudf_corr)


@pytest.mark.parametrize(
    "data",
    [
        [0, 1, 2, 3],
        ["abc", "a", None, "hello world", "foo buzz", "", None, "rapids ai"],
    ],
)
def test_series_transpose(data):
    psr = pd.Series(data=data)
    csr = cudf.Series(data=data)

    cudf_transposed = csr.transpose()
    pd_transposed = psr.transpose()
    cudf_property = csr.T
    pd_property = psr.T

    assert_eq(pd_transposed, cudf_transposed)
    assert_eq(pd_property, cudf_property)
    assert_eq(cudf_transposed, csr)


@pytest.mark.parametrize(
    "data",
    [1, 3, 5, 7, 7],
)
def test_series_nunique(data):
    cd_s = cudf.Series(data)
    pd_s = cd_s.to_pandas()

    actual = cd_s.nunique()
    expected = pd_s.nunique()

    assert_eq(expected, actual)


@pytest.mark.parametrize(
    "data",
    [1, 3, 5, 7, 7],
)
def test_series_nunique_index(data):
    cd_s = cudf.Series(data)
    pd_s = cd_s.to_pandas()

    actual = cd_s.index.nunique()
    expected = pd_s.index.nunique()

    assert_eq(expected, actual)


@pytest.mark.parametrize(
    "data",
    [
        [],
        [1, 2, 3, 4],
        ["a", "b", "c"],
        [1.2, 2.2, 4.5],
        [np.nan, np.nan],
        [None, None, None],
    ],
)
def test_axes(data):
    csr = cudf.Series(data)
    psr = csr.to_pandas()

    expected = psr.axes
    actual = csr.axes

    for e, a in zip(expected, actual):
        assert_eq(e, a)


def test_series_truncate():
    csr = cudf.Series([1, 2, 3, 4])
    psr = csr.to_pandas()

    assert_eq(csr.truncate(), psr.truncate())
    assert_eq(csr.truncate(1, 2), psr.truncate(1, 2))
    assert_eq(csr.truncate(before=1, after=2), psr.truncate(before=1, after=2))


def test_series_truncate_errors():
    csr = cudf.Series([1, 2, 3, 4])
    with pytest.raises(ValueError):
        csr.truncate(axis=1)
    with pytest.raises(ValueError):
        csr.truncate(copy=False)

    csr.index = [3, 2, 1, 6]
    psr = csr.to_pandas()
    assert_exceptions_equal(
        lfunc=csr.truncate,
        rfunc=psr.truncate,
    )


def test_series_truncate_datetimeindex():
    dates = cudf.date_range(
        "2021-01-01 23:45:00", "2021-01-02 23:46:00", freq="s"
    )
    csr = cudf.Series(range(len(dates)), index=dates)
    psr = csr.to_pandas()

    assert_eq(
        csr.truncate(
            before="2021-01-01 23:45:18", after="2021-01-01 23:45:27"
        ),
        psr.truncate(
            before="2021-01-01 23:45:18", after="2021-01-01 23:45:27"
        ),
    )


@pytest.mark.parametrize(
    "data",
    [
        [],
        [0, 12, 14],
        [0, 14, 12, 12, 3, 10, 12, 14],
        np.random.randint(-100, 100, 200),
        pd.Series([0.0, 1.0, None, 10.0]),
        [None, None, None, None],
        [np.nan, None, -1, 2, 3],
    ],
)
@pytest.mark.parametrize(
    "values",
    [
        np.random.randint(-100, 100, 10),
        [],
        [np.nan, None, -1, 2, 3],
        [1.0, 12.0, None, None, 120],
        [0, 14, 12, 12, 3, 10, 12, 14, None],
        [None, None, None],
        ["0", "12", "14"],
        ["0", "12", "14", "a"],
    ],
)
def test_isin_numeric(data, values):
    index = np.random.randint(0, 100, len(data))
    psr = _create_pandas_series(data, index=index)
    gsr = cudf.Series.from_pandas(psr, nan_as_null=False)

    expected = psr.isin(values)
    got = gsr.isin(values)

    assert_eq(got, expected)


@pytest.mark.xfail(raises=TypeError)
def test_fill_new_category():
    gs = cudf.Series(pd.Categorical(["a", "b", "c"]))
    gs[0:1] = "d"


@pytest.mark.parametrize(
    "data",
    [
        [],
        pd.Series(
            ["2018-01-01", "2019-04-03", None, "2019-12-30"],
            dtype="datetime64[ns]",
        ),
        pd.Series(
            [
                "2018-01-01",
                "2019-04-03",
                None,
                "2019-12-30",
                "2018-01-01",
                "2018-01-01",
            ],
            dtype="datetime64[ns]",
        ),
    ],
)
@pytest.mark.parametrize(
    "values",
    [
        [],
        [1514764800000000000, 1577664000000000000],
        [
            1514764800000000000,
            1577664000000000000,
            1577664000000000000,
            1577664000000000000,
            1514764800000000000,
        ],
        ["2019-04-03", "2019-12-30", "2012-01-01"],
        [
            "2012-01-01",
            "2012-01-01",
            "2012-01-01",
            "2019-04-03",
            "2019-12-30",
            "2012-01-01",
        ],
    ],
)
def test_isin_datetime(data, values):
    psr = _create_pandas_series(data)
    gsr = cudf.Series.from_pandas(psr)

    got = gsr.isin(values)
    expected = psr.isin(values)
    assert_eq(got, expected)


@pytest.mark.parametrize(
    "data",
    [
        [],
        pd.Series(["this", "is", None, "a", "test"]),
        pd.Series(["test", "this", "test", "is", None, "test", "a", "test"]),
        pd.Series(["0", "12", "14"]),
    ],
)
@pytest.mark.parametrize(
    "values",
    [
        [],
        ["this", "is"],
        [None, None, None],
        ["12", "14", "19"],
        [12, 14, 19],
        ["is", "this", "is", "this", "is"],
    ],
)
def test_isin_string(data, values):
    psr = _create_pandas_series(data)
    gsr = cudf.Series.from_pandas(psr)

    got = gsr.isin(values)
    expected = psr.isin(values)
    assert_eq(got, expected)


@pytest.mark.parametrize(
    "data",
    [
        [],
        pd.Series(["a", "b", "c", "c", "c", "d", "e"], dtype="category"),
        pd.Series(["a", "b", None, "c", "d", "e"], dtype="category"),
        pd.Series([0, 3, 10, 12], dtype="category"),
        pd.Series([0, 3, 10, 12, 0, 10, 3, 0, 0, 3, 3], dtype="category"),
    ],
)
@pytest.mark.parametrize(
    "values",
    [
        [],
        ["a", "b", None, "f", "words"],
        ["0", "12", None, "14"],
        [0, 10, 12, None, 39, 40, 1000],
        [0, 0, 0, 0, 3, 3, 3, None, 1, 2, 3],
    ],
)
def test_isin_categorical(data, values):
    psr = _create_pandas_series(data)
    gsr = cudf.Series.from_pandas(psr)

    got = gsr.isin(values)
    expected = psr.isin(values)
    assert_eq(got, expected)


@pytest.mark.parametrize("dtype", NUMERIC_TYPES)
@pytest.mark.parametrize("period", [-1, -5, -10, -20, 0, 1, 5, 10, 20])
@pytest.mark.parametrize("data_empty", [False, True])
def test_diff(dtype, period, data_empty):
    if data_empty:
        data = None
    else:
        if dtype == np.int8:
            # to keep data in range
            data = gen_rand(dtype, 100000, low=-2, high=2)
        else:
            data = gen_rand(dtype, 100000)

    gs = cudf.Series(data, dtype=dtype)
    ps = pd.Series(data, dtype=dtype)

    expected_outcome = ps.diff(period)
    diffed_outcome = gs.diff(period).astype(expected_outcome.dtype)

    if data_empty:
        assert_eq(diffed_outcome, expected_outcome, check_index_type=False)
    else:
        assert_eq(diffed_outcome, expected_outcome)


@pytest.mark.parametrize(
    "data",
    [
        ["a", "b", "c", "d", "e"],
    ],
)
def test_diff_unsupported_dtypes(data):
    gs = cudf.Series(data)
    with pytest.raises(
        TypeError,
        match=r"unsupported operand type\(s\)",
    ):
        gs.diff()


@pytest.mark.parametrize(
    "data",
    [
        pd.date_range("2020-01-01", "2020-01-06", freq="D"),
        [True, True, True, False, True, True],
        [1.0, 2.0, 3.5, 4.0, 5.0, -1.7],
        [1, 2, 3, 3, 4, 5],
        [np.nan, None, None, np.nan, np.nan, None],
    ],
)
def test_diff_many_dtypes(data):
    ps = pd.Series(data)
    gs = cudf.from_pandas(ps)
    assert_eq(ps.diff(), gs.diff())
    assert_eq(ps.diff(periods=2), gs.diff(periods=2))


@pytest.mark.parametrize("num_rows", [1, 100])
@pytest.mark.parametrize("num_bins", [1, 10])
@pytest.mark.parametrize("right", [True, False])
@pytest.mark.parametrize("dtype", NUMERIC_TYPES + ["bool"])
@pytest.mark.parametrize("series_bins", [True, False])
def test_series_digitize(num_rows, num_bins, right, dtype, series_bins):
    data = np.random.randint(0, 100, num_rows).astype(dtype)
    bins = np.unique(np.sort(np.random.randint(2, 95, num_bins).astype(dtype)))
    s = cudf.Series(data)
    if series_bins:
        s_bins = cudf.Series(bins)
        indices = s.digitize(s_bins, right)
    else:
        indices = s.digitize(bins, right)
    np.testing.assert_array_equal(
        np.digitize(data, bins, right), indices.to_numpy()
    )


def test_series_digitize_invalid_bins():
    s = cudf.Series(np.random.randint(0, 30, 80), dtype="int32")
    bins = cudf.Series([2, None, None, 50, 90], dtype="int32")

    with pytest.raises(
        ValueError, match="`bins` cannot contain null entries."
    ):
        _ = s.digitize(bins)


@pytest.mark.parametrize(
    "data,left,right",
    [
        ([0, 1, 2, 3, 4, 5, 10], 0, 5),
        ([0, 1, 2, 3, 4, 5, 10], 10, 1),
        ([0, 1, 2, 3, 4, 5], [0, 10, 11] * 2, [1, 2, 5] * 2),
        (["a", "few", "set", "of", "strings", "xyz", "abc"], "banana", "few"),
        (["a", "few", "set", "of", "strings", "xyz", "abc"], "phone", "hello"),
        (
            ["a", "few", "set", "of", "strings", "xyz", "abc"],
            ["a", "hello", "rapids", "ai", "world", "chars", "strs"],
            ["yes", "no", "hi", "bye", "test", "pass", "fail"],
        ),
        ([0, 1, 2, np.nan, 4, np.nan, 10], 10, 1),
    ],
)
@pytest.mark.parametrize("inclusive", ["both", "neither", "left", "right"])
def test_series_between(data, left, right, inclusive):
    ps = pd.Series(data)
    gs = cudf.from_pandas(ps, nan_as_null=False)

    expected = ps.between(left, right, inclusive=inclusive)
    actual = gs.between(left, right, inclusive=inclusive)

    assert_eq(expected, actual)


@pytest.mark.parametrize(
    "data,left,right",
    [
        ([0, 1, 2, None, 4, 5, 10], 0, 5),
        ([0, 1, 2, 3, None, 5, 10], 10, 1),
        ([None, 1, 2, 3, 4, None], [0, 10, 11] * 2, [1, 2, 5] * 2),
        (
            ["a", "few", "set", None, "strings", "xyz", "abc"],
            ["a", "hello", "rapids", "ai", "world", "chars", "strs"],
            ["yes", "no", "hi", "bye", "test", "pass", "fail"],
        ),
    ],
)
@pytest.mark.parametrize("inclusive", ["both", "neither", "left", "right"])
def test_series_between_with_null(data, left, right, inclusive):
    gs = cudf.Series(data)
    ps = gs.to_pandas(nullable=True)

    expected = ps.between(left, right, inclusive=inclusive)
    actual = gs.between(left, right, inclusive=inclusive)

    assert_eq(expected, actual.to_pandas(nullable=True))


def test_default_construction():
    s = cudf.Series([np.int8(8), np.int16(128)])
    assert s.dtype == np.dtype("i2")


@pytest.mark.parametrize(
    "data", [[0, 1, 2, 3, 4], range(5), [np.int8(8), np.int16(128)]]
)
def test_default_integer_bitwidth_construction(default_integer_bitwidth, data):
    s = cudf.Series(data)
    assert s.dtype == np.dtype(f"i{default_integer_bitwidth//8}")


@pytest.mark.parametrize("data", [[1.5, 2.5, 4.5], [1000, 2000, 4000, 3.14]])
def test_default_float_bitwidth_construction(default_float_bitwidth, data):
    s = cudf.Series(data)
    assert s.dtype == np.dtype(f"f{default_float_bitwidth//8}")


def test_series_ordered_dedup():
    # part of https://github.com/rapidsai/cudf/issues/11486
    sr = cudf.Series(np.random.randint(0, 100, 1000))
    # pandas unique() preserves order
    expect = pd.Series(sr.to_pandas().unique())
    got = cudf.Series(sr._column.unique())
    assert_eq(expect.values, got.values)


@pytest.mark.parametrize("dtype", ["int64", "float64"])
@pytest.mark.parametrize("bool_scalar", [True, False])
def test_set_bool_error(dtype, bool_scalar):
    sr = cudf.Series([1, 2, 3], dtype=dtype)
    psr = sr.to_pandas(nullable=True)

    assert_exceptions_equal(
        lfunc=sr.__setitem__,
        rfunc=psr.__setitem__,
        lfunc_args_and_kwargs=([bool_scalar],),
        rfunc_args_and_kwargs=([bool_scalar],),
    )


def test_int64_equality():
    s = cudf.Series(np.asarray([2**63 - 10, 2**63 - 100], dtype=np.int64))
    assert (s != np.int64(2**63 - 1)).all()
    assert (s != cudf.Scalar(2**63 - 1, dtype=np.int64)).all()


@pytest.mark.parametrize("into", [dict, OrderedDict, defaultdict(list)])
def test_series_to_dict(into):
    gs = cudf.Series(["ab", "de", "zx"], index=[10, 20, 100])
    ps = gs.to_pandas()

    actual = gs.to_dict(into=into)
    expected = ps.to_dict(into=into)

    assert_eq(expected, actual)


@pytest.mark.parametrize(
    "data",
    [
        [1, 2, 3],
        pytest.param(
            [np.nan, 10, 15, 16],
            marks=pytest.mark.xfail(
                reason="https://github.com/pandas-dev/pandas/issues/49818"
            ),
        ),
        [np.nan, None, 10, 20],
        ["ab", "zx", "pq"],
        ["ab", "zx", None, "pq"],
        [],
    ],
)
def test_series_hasnans(data):
    gs = cudf.Series(data, nan_as_null=False)
    ps = gs.to_pandas(nullable=True)

    assert_eq(gs.hasnans, ps.hasnans)


@pytest.mark.parametrize(
    "data,index",
    [
        ([1, 2, 3], [10, 11, 12]),
        ([1, 2, 3, 1, 1, 2, 3, 2], [10, 20, 23, 24, 25, 26, 27, 28]),
        ([1, None, 2, None, 3, None, 3, 1], [5, 6, 7, 8, 9, 10, 11, 12]),
        ([np.nan, 1.0, np.nan, 5.4, 5.4, 1.0], ["a", "b", "c", "d", "e", "f"]),
        (
            ["lama", "cow", "lama", None, "beetle", "lama", None, None],
            [1, 4, 10, 11, 2, 100, 200, 400],
        ),
    ],
)
@pytest.mark.parametrize("keep", ["first", "last", False])
def test_series_duplicated(data, index, keep):
    gs = cudf.Series(data, index=index)
    ps = gs.to_pandas()

    assert_eq(gs.duplicated(keep=keep), ps.duplicated(keep=keep))


@pytest.mark.parametrize(
    "data",
    [
        [1, 2, 3, 4],
        [10, 20, None, None],
    ],
)
@pytest.mark.parametrize("copy", [True, False])
def test_series_copy(data, copy):
    psr = pd.Series(data)
    gsr = cudf.from_pandas(psr)

    new_psr = pd.Series(psr, copy=copy)
    new_gsr = cudf.Series(gsr, copy=copy)

    new_psr.iloc[0] = 999
    new_gsr.iloc[0] = 999

    assert_eq(psr, gsr)
    assert_eq(new_psr, new_gsr)


@pytest.mark.parametrize(
    "data",
    [
        {"a": 1, "b": 2, "c": 24, "d": 1010},
        {"a": 1},
    ],
)
@pytest.mark.parametrize(
    "index", [None, ["b", "c"], ["d", "a", "c", "b"], ["a"]]
)
def test_series_init_dict_with_index(data, index):
    pandas_series = pd.Series(data, index=index)
    cudf_series = cudf.Series(data, index=index)

    assert_eq(pandas_series, cudf_series)


@pytest.mark.parametrize("data", ["abc", None, 1, 3.7])
@pytest.mark.parametrize(
    "index", [None, ["b", "c"], ["d", "a", "c", "b"], ["a"]]
)
def test_series_init_scalar_with_index(data, index):
    pandas_series = _create_pandas_series(data, index=index)
    cudf_series = cudf.Series(data, index=index)

    assert_eq(
        pandas_series,
        cudf_series,
        check_index_type=False if data is None and index is None else True,
    )


def test_series_init_error():
    assert_exceptions_equal(
        lfunc=pd.Series,
        rfunc=cudf.Series,
        lfunc_args_and_kwargs=([], {"data": [11], "index": [10, 11]}),
        rfunc_args_and_kwargs=([], {"data": [11], "index": [10, 11]}),
    )


<<<<<<< HEAD
@pytest.mark.parametrize("dtype", ["datetime64[ns]", "timedelta64[ns]"])
def test_series_mixed_dtype_error(dtype):
    ps = pd.concat([pd.Series([1, 2, 3], dtype=dtype), pd.Series([10, 11])])
    with pytest.raises(TypeError):
        cudf.Series(ps)
=======
@pytest.mark.parametrize("data", [[True, False, None], [10, 200, 300]])
@pytest.mark.parametrize("index", [None, [10, 20, 30]])
def test_series_contains(data, index):
    ps = pd.Series(data, index=index)
    gs = cudf.from_pandas(ps)

    assert_eq(1 in ps, 1 in gs)
    assert_eq(10 in ps, 10 in gs)
    assert_eq(True in ps, True in gs)
    assert_eq(False in ps, False in gs)
>>>>>>> 80641708
<|MERGE_RESOLUTION|>--- conflicted
+++ resolved
@@ -2187,13 +2187,13 @@
     )
 
 
-<<<<<<< HEAD
 @pytest.mark.parametrize("dtype", ["datetime64[ns]", "timedelta64[ns]"])
 def test_series_mixed_dtype_error(dtype):
     ps = pd.concat([pd.Series([1, 2, 3], dtype=dtype), pd.Series([10, 11])])
     with pytest.raises(TypeError):
         cudf.Series(ps)
-=======
+
+
 @pytest.mark.parametrize("data", [[True, False, None], [10, 200, 300]])
 @pytest.mark.parametrize("index", [None, [10, 20, 30]])
 def test_series_contains(data, index):
@@ -2203,5 +2203,4 @@
     assert_eq(1 in ps, 1 in gs)
     assert_eq(10 in ps, 10 in gs)
     assert_eq(True in ps, True in gs)
-    assert_eq(False in ps, False in gs)
->>>>>>> 80641708
+    assert_eq(False in ps, False in gs)