# Copyright (c) 2020-2021, NVIDIA CORPORATION.

import operator
import re
from string import ascii_letters, digits

import numpy as np
import pandas as pd
import pytest

import cudf
from cudf.tests.utils import (
    DATETIME_TYPES,
    NUMERIC_TYPES,
    TIMEDELTA_TYPES,
    assert_eq,
    assert_exceptions_equal,
)


def _series_na_data():
    return [
        pd.Series([0, 1, 2, np.nan, 4, None, 6]),
        pd.Series(
            [0, 1, 2, np.nan, 4, None, 6],
            index=["q", "w", "e", "r", "t", "y", "u"],
            name="a",
        ),
        pd.Series([0, 1, 2, 3, 4]),
        pd.Series(["a", "b", "u", "h", "d"]),
        pd.Series([None, None, np.nan, None, np.inf, -np.inf]),
        pd.Series([], dtype="float64"),
        pd.Series(
            [pd.NaT, pd.Timestamp("1939-05-27"), pd.Timestamp("1940-04-25")]
        ),
        pd.Series([np.nan]),
        pd.Series([None]),
        pd.Series(["a", "b", "", "c", None, "e"]),
    ]


@pytest.mark.parametrize(
    "data",
    [
        {"a": 1, "b": 2, "c": 24, "d": 1010},
        {"a": 1},
        {1: "a", 2: "b", 24: "c", 1010: "d"},
        {1: "a"},
    ],
)
def test_series_init_dict(data):
    pandas_series = pd.Series(data)
    cudf_series = cudf.Series(data)

    assert_eq(pandas_series, cudf_series)


@pytest.mark.parametrize(
    "data",
    [
        {
            "a": [1, 2, 3],
            "b": [2, 3, 5],
            "c": [24, 12212, 22233],
            "d": [1010, 101010, 1111],
        },
        {"a": [1]},
    ],
)
def test_series_init_dict_lists(data):
    assert_eq(pd.Series(data), cudf.Series(data))


@pytest.mark.parametrize(
    "data",
    [
        [1, 2, 3, 4],
        [1.0, 12.221, 12.34, 13.324, 324.3242],
        [-10, -1111, 100, 11, 133],
    ],
)
@pytest.mark.parametrize(
    "others",
    [
        [10, 11, 12, 13],
        [0.1, 0.002, 324.2332, 0.2342],
        [-10, -1111, 100, 11, 133],
    ],
)
@pytest.mark.parametrize("ignore_index", [True, False])
def test_series_append_basic(data, others, ignore_index):
    psr = pd.Series(data)
    gsr = cudf.Series(data)

    other_ps = pd.Series(others)
    other_gs = cudf.Series(others)

    expected = psr.append(other_ps, ignore_index=ignore_index)
    actual = gsr.append(other_gs, ignore_index=ignore_index)
    assert_eq(expected, actual)


@pytest.mark.parametrize(
    "data",
    [
        [
            "abc",
            "def",
            "this is a string",
            "this is another string",
            "a",
            "b",
            "c",
        ],
        ["a"],
    ],
)
@pytest.mark.parametrize(
    "others",
    [
        [
            "abc",
            "def",
            "this is a string",
            "this is another string",
            "a",
            "b",
            "c",
        ],
        ["a"],
        ["1", "2", "3", "4", "5"],
        ["+", "-", "!", "_", "="],
    ],
)
@pytest.mark.parametrize("ignore_index", [True, False])
def test_series_append_basic_str(data, others, ignore_index):
    psr = pd.Series(data)
    gsr = cudf.Series(data)

    other_ps = pd.Series(others)
    other_gs = cudf.Series(others)

    expected = psr.append(other_ps, ignore_index=ignore_index)
    actual = gsr.append(other_gs, ignore_index=ignore_index)
    assert_eq(expected, actual)


@pytest.mark.parametrize(
    "data",
    [
        pd.Series(
            [
                "abc",
                "def",
                "this is a string",
                "this is another string",
                "a",
                "b",
                "c",
            ],
            index=[10, 20, 30, 40, 50, 60, 70],
        ),
        pd.Series(["a"], index=[2]),
    ],
)
@pytest.mark.parametrize(
    "others",
    [
        pd.Series(
            [
                "abc",
                "def",
                "this is a   string",
                "this is another string",
                "a",
                "b",
                "c",
            ],
            index=[10, 20, 30, 40, 50, 60, 70],
        ),
        pd.Series(["a"], index=[133]),
        pd.Series(["1", "2", "3", "4", "5"], index=[-10, 22, 33, 44, 49]),
        pd.Series(["+", "-", "!", "_", "="], index=[11, 22, 33, 44, 2]),
    ],
)
@pytest.mark.parametrize("ignore_index", [True, False])
def test_series_append_series_with_index(data, others, ignore_index):
    psr = pd.Series(data)
    gsr = cudf.Series(data)

    other_ps = others
    other_gs = cudf.from_pandas(others)

    expected = psr.append(other_ps, ignore_index=ignore_index)
    actual = gsr.append(other_gs, ignore_index=ignore_index)
    assert_eq(expected, actual)


def test_series_append_error_mixed_types():
    gsr = cudf.Series([1, 2, 3, 4])
    other = cudf.Series(["a", "b", "c", "d"])

    with pytest.raises(
        TypeError,
        match="cudf does not support mixed types, please type-cast "
        "both series to same dtypes.",
    ):
        gsr.append(other)

    with pytest.raises(
        TypeError,
        match="cudf does not support mixed types, please type-cast "
        "both series to same dtypes.",
    ):
        gsr.append([gsr, other, gsr, other])


@pytest.mark.parametrize(
    "data",
    [
        pd.Series([1, 2, 3, 4], index=["a", "b", "c", "d"]),
        pd.Series(
            [1.0, 12.221, 12.34, 13.324, 324.3242],
            index=[
                "float one",
                "float two",
                "float three",
                "float four",
                "float five",
            ],
        ),
        pd.Series(
            [-10, -1111, 100, 11, 133],
            index=["one", "two", "three", "four", "five"],
        ),
    ],
)
@pytest.mark.parametrize(
    "others",
    [
        [
            pd.Series([10, 11, 12, 13], index=["a", "b", "c", "d"]),
            pd.Series([12, 14, 15, 27], index=["d", "e", "z", "x"]),
        ],
        [
            pd.Series([10, 11, 12, 13], index=["a", "b", "c", "d"]),
            pd.Series([12, 14, 15, 27], index=["d", "e", "z", "x"]),
        ]
        * 25,
        [
            pd.Series(
                [0.1, 0.002, 324.2332, 0.2342], index=["-", "+", "%", "#"]
            ),
            pd.Series([12, 14, 15, 27], index=["d", "e", "z", "x"]),
        ]
        * 46,
        [
            pd.Series(
                [-10, -1111, 100, 11, 133],
                index=["aa", "vv", "bb", "dd", "ll"],
            )
        ],
    ],
)
@pytest.mark.parametrize("ignore_index", [True, False])
def test_series_append_list_series_with_index(data, others, ignore_index):
    psr = pd.Series(data)
    gsr = cudf.Series(data)

    other_ps = others
    other_gs = [cudf.from_pandas(obj) for obj in others]

    expected = psr.append(other_ps, ignore_index=ignore_index)
    actual = gsr.append(other_gs, ignore_index=ignore_index)
    assert_eq(expected, actual)


def test_series_append_existing_buffers():
    a1 = np.arange(10, dtype=np.float64)
    gs = cudf.Series(a1)

    # Add new buffer
    a2 = cudf.Series(np.arange(5))
    gs = gs.append(a2)
    assert len(gs) == 15
    np.testing.assert_equal(gs.to_array(), np.hstack([a1, a2.to_array()]))

    # Ensure appending to previous buffer
    a3 = cudf.Series(np.arange(3))
    gs = gs.append(a3)
    assert len(gs) == 18
    a4 = np.hstack([a1, a2.to_array(), a3.to_array()])
    np.testing.assert_equal(gs.to_array(), a4)

    # Appending different dtype
    a5 = cudf.Series(np.array([1, 2, 3], dtype=np.int32))
    a6 = cudf.Series(np.array([4.5, 5.5, 6.5], dtype=np.float64))
    gs = a5.append(a6)
    np.testing.assert_equal(
        gs.to_array(), np.hstack([a5.to_array(), a6.to_array()])
    )
    gs = cudf.Series(a6).append(a5)
    np.testing.assert_equal(
        gs.to_array(), np.hstack([a6.to_array(), a5.to_array()])
    )


def test_series_column_iter_error():
    gs = cudf.Series([1, 2, 3])

    with pytest.raises(
        TypeError,
        match=re.escape(
            f"{gs.__class__.__name__} object is not iterable. "
            f"Consider using `.to_arrow()`, `.to_pandas()` or `.values_host` "
            f"if you wish to iterate over the values."
        ),
    ):
        iter(gs)

    with pytest.raises(
        TypeError,
        match=re.escape(
            f"{gs.__class__.__name__} object is not iterable. "
            f"Consider using `.to_arrow()`, `.to_pandas()` or `.values_host` "
            f"if you wish to iterate over the values."
        ),
    ):
        gs.items()

    with pytest.raises(
        TypeError,
        match=re.escape(
            f"{gs.__class__.__name__} object is not iterable. "
            f"Consider using `.to_arrow()`, `.to_pandas()` or `.values_host` "
            f"if you wish to iterate over the values."
        ),
    ):
        gs.iteritems()

    with pytest.raises(
        TypeError,
        match=re.escape(
            f"{gs._column.__class__.__name__} object is not iterable. "
            f"Consider using `.to_arrow()`, `.to_pandas()` or `.values_host` "
            f"if you wish to iterate over the values."
        ),
    ):
        iter(gs._column)


@pytest.mark.parametrize(
    "data",
    [
        [1.0, 2.0, None, 4.0, 5.0],
        ["a", "b", "c", "d", "e"],
        ["a", "b", None, "d", "e"],
        [None, None, None, None, None],
        np.array(["1991-11-20", "2004-12-04"], dtype=np.datetime64),
        np.array(["1991-11-20", None], dtype=np.datetime64),
        np.array(
            ["1991-11-20 05:15:00", "2004-12-04 10:00:00"], dtype=np.datetime64
        ),
        np.array(["1991-11-20 05:15:00", None], dtype=np.datetime64),
    ],
)
def test_series_tolist(data):
    psr = pd.Series(data)
    gsr = cudf.from_pandas(psr)

    with pytest.raises(
        TypeError,
        match=re.escape(
            r"cuDF does not support conversion to host memory "
            r"via `tolist()` method. Consider using "
            r"`.to_arrow().to_pylist()` to construct a Python list."
        ),
    ):
        gsr.tolist()


@pytest.mark.parametrize(
    "data",
    [[], [None, None], ["a"], ["a", "b", "c"] * 500, [1.0, 2.0, 0.3] * 57],
)
def test_series_size(data):
    psr = cudf.utils.utils._create_pandas_series(data=data)
    gsr = cudf.Series(data)

    assert_eq(psr.size, gsr.size)


@pytest.mark.parametrize("dtype", NUMERIC_TYPES)
def test_series_describe_numeric(dtype):
    ps = pd.Series([0, 1, 2, 3, 1, 2, 3], dtype=dtype)
    gs = cudf.from_pandas(ps)
    actual = gs.describe()
    expected = ps.describe()

    assert_eq(expected, actual)


@pytest.mark.xfail(reason="https://github.com/rapidsai/cudf/issues/6219")
@pytest.mark.parametrize("dtype", DATETIME_TYPES)
def test_series_describe_datetime(dtype):
    gs = cudf.Series([0, 1, 2, 3, 1, 2, 3], dtype=dtype)
    ps = gs.to_pandas()

    pdf_results = ps.describe(datetime_is_numeric=True)
    gdf_results = gs.describe()

    # Assert count
    p_count = pdf_results["count"]
    g_count = gdf_results["count"]

    assert_eq(int(g_count), p_count)

    # Assert Index
    assert_eq(gdf_results.index, pdf_results.index)

    # Assert rest of the element apart from
    # the first index('count')
    actual = gdf_results.tail(-1).astype("datetime64[ns]")
    expected = pdf_results.tail(-1).astype("str").astype("datetime64[ns]")

    assert_eq(expected, actual)


@pytest.mark.parametrize("dtype", TIMEDELTA_TYPES)
def test_series_describe_timedelta(dtype):
    ps = pd.Series([0, 1, 2, 3, 1, 2, 3], dtype=dtype)
    gs = cudf.from_pandas(ps)

    expected = ps.describe()
    actual = gs.describe()

    assert_eq(actual, expected.astype("str"))


@pytest.mark.parametrize(
    "ps",
    [
        pd.Series(["a", "b", "c", "d", "e", "a"]),
        pd.Series([True, False, True, True, False]),
        pd.Series([], dtype="str"),
        pd.Series(["a", "b", "c", "a"], dtype="category"),
    ],
)
def test_series_describe_other_types(ps):
    gs = cudf.from_pandas(ps)

    expected = ps.describe()
    actual = gs.describe()

    if len(ps) == 0:
        assert_eq(expected.fillna("a").astype("str"), actual.fillna("a"))
    else:
        assert_eq(expected.astype("str"), actual)


@pytest.mark.parametrize(
    "data",
    [
        [1, 2, 3, 2, 1],
        [1, 2, None, 3, 1, 1],
        [],
        ["a", "b", "c", None, "z", "a"],
    ],
)
@pytest.mark.parametrize("na_sentinel", [99999, 11, -1, 0])
def test_series_factorize(data, na_sentinel):
    gsr = cudf.Series(data)
    psr = gsr.to_pandas()

    expected_labels, expected_cats = psr.factorize(na_sentinel=na_sentinel)
    actual_labels, actual_cats = gsr.factorize(na_sentinel=na_sentinel)

    assert_eq(expected_labels, actual_labels.get())
    assert_eq(expected_cats.values, actual_cats.to_pandas().values)


@pytest.mark.parametrize(
    "data",
    [
        pd.Series([], dtype="datetime64[ns]"),
        pd.Series(pd.date_range("2010-01-01", "2010-02-01")),
        pd.Series([None, None], dtype="datetime64[ns]"),
    ],
)
@pytest.mark.parametrize("dropna", [True, False])
@pytest.mark.parametrize("normalize", [True, False])
@pytest.mark.parametrize("nulls", ["none", "some"])
def test_series_datetime_value_counts(data, nulls, normalize, dropna):
    psr = data.copy()

    if len(data) > 0:
        if nulls == "one":
            p = np.random.randint(0, len(data))
            psr[p] = None
        elif nulls == "some":
            p = np.random.randint(0, len(data), 2)
            psr[p] = None

    gsr = cudf.from_pandas(psr)
    expected = psr.value_counts(dropna=dropna, normalize=normalize)
    got = gsr.value_counts(dropna=dropna, normalize=normalize)

    assert_eq(expected.sort_index(), got.sort_index(), check_dtype=False)
    assert_eq(
        expected.reset_index(drop=True),
        got.reset_index(drop=True),
        check_dtype=False,
    )


@pytest.mark.parametrize("dropna", [True, False])
@pytest.mark.parametrize("normalize", [True, False])
@pytest.mark.parametrize("num_elements", [10, 100, 1000])
def test_categorical_value_counts(dropna, normalize, num_elements):
    # create categorical series
    np.random.seed(12)
    pd_cat = pd.Categorical(
        pd.Series(
            np.random.choice(list(ascii_letters + digits), num_elements),
            dtype="category",
        )
    )

    # gdf
    gdf = cudf.DataFrame()
    gdf["a"] = cudf.Series.from_categorical(pd_cat)
    gdf_value_counts = gdf["a"].value_counts(
        dropna=dropna, normalize=normalize
    )

    # pandas
    pdf = pd.DataFrame()
    pdf["a"] = pd_cat
    pdf_value_counts = pdf["a"].value_counts(
        dropna=dropna, normalize=normalize
    )

    # verify
    assert_eq(
        pdf_value_counts.sort_index(),
        gdf_value_counts.sort_index(),
        check_dtype=False,
    )
    assert_eq(
        pdf_value_counts.reset_index(drop=True),
        gdf_value_counts.reset_index(drop=True),
        check_dtype=False,
    )


@pytest.mark.parametrize("dropna", [True, False])
@pytest.mark.parametrize("normalize", [True, False])
def test_series_value_counts(dropna, normalize):
    for size in [10 ** x for x in range(5)]:
        arr = np.random.randint(low=-1, high=10, size=size)
        mask = arr != -1
        sr = cudf.Series.from_masked_array(arr, cudf.Series(mask).as_mask())
        sr.name = "col"

        expect = (
            sr.to_pandas()
            .value_counts(dropna=dropna, normalize=normalize)
            .sort_index()
        )
        got = sr.value_counts(dropna=dropna, normalize=normalize).sort_index()

        assert_eq(expect, got, check_dtype=False, check_index_type=False)


@pytest.mark.parametrize("ascending", [True, False])
@pytest.mark.parametrize("dropna", [True, False])
@pytest.mark.parametrize("normalize", [True, False])
def test_series_value_counts_optional_arguments(ascending, dropna, normalize):
    psr = pd.Series([1.0, 2.0, 2.0, 3.0, 3.0, 3.0, None])
    gsr = cudf.from_pandas(psr)

    expected = psr.value_counts(
        ascending=ascending, dropna=dropna, normalize=normalize
    )
    got = gsr.value_counts(
        ascending=ascending, dropna=dropna, normalize=normalize
    )

    assert_eq(expected.sort_index(), got.sort_index(), check_dtype=False)
    assert_eq(
        expected.reset_index(drop=True),
        got.reset_index(drop=True),
        check_dtype=False,
    )


@pytest.mark.parametrize(
    "df",
    [
        cudf.Series([1, 2, 3]),
        cudf.Series([None]),
        cudf.Series([4]),
        cudf.Series([2, 3, -1, 0, 1], name="test name"),
        cudf.Series(
            [1, 2, 3, None, 2, 1], index=["a", "v", "d", "e", "f", "g"]
        ),
        cudf.Series([1, 2, 3, None, 2, 1, None], name="abc"),
        cudf.Series(["ab", "bc", "ab", None, "bc", None, None]),
        cudf.Series([None, None, None, None, None], dtype="str"),
        cudf.Series([None, None, None, None, None]),
        cudf.Series(
            [
                123213,
                23123,
                123123,
                12213123,
                12213123,
                12213123,
                23123,
                2312323123,
                None,
                None,
            ],
            dtype="timedelta64[ns]",
        ),
        cudf.Series(
            [
                None,
                1,
                2,
                3242434,
                3233243,
                1,
                2,
                1023,
                None,
                12213123,
                None,
                2312323123,
                None,
                None,
            ],
            dtype="datetime64[ns]",
        ),
        cudf.Series(name="empty series"),
        cudf.Series(["a", "b", "c", " ", "a", "b", "z"], dtype="category"),
    ],
)
@pytest.mark.parametrize("dropna", [True, False])
def test_series_mode(df, dropna):
    pdf = df.to_pandas()

    expected = pdf.mode(dropna=dropna)
    actual = df.mode(dropna=dropna)

    assert_eq(expected, actual, check_dtype=False)


@pytest.mark.parametrize(
    "arr",
    [
        np.random.normal(-100, 100, 1000),
        np.random.randint(-50, 50, 1000),
        np.zeros(100),
        np.repeat([-0.6459412758761901], 100),
        np.repeat(np.nan, 100),
        np.array([1.123, 2.343, np.nan, 0.0]),
        np.arange(-100.5, 101.5, 1),
    ],
)
@pytest.mark.parametrize("decimals", [-5, -3, -1, 0, 1, 4, 12])
def test_series_round(arr, decimals):
    pser = pd.Series(arr)
    ser = cudf.Series(arr)
    result = ser.round(decimals)
    expected = pser.round(decimals)

    assert_eq(result, expected)

    # with nulls, maintaining existing null mask
    arr = arr.astype("float64")  # for pandas nulls
    arr.ravel()[
        np.random.choice(arr.shape[0], arr.shape[0] // 2, replace=False)
    ] = np.nan

    pser = pd.Series(arr)
    ser = cudf.Series(arr)
    result = ser.round(decimals)
    expected = pser.round(decimals)

    assert_eq(result, expected)
    np.array_equal(ser.nullmask.to_array(), result.to_array())


@pytest.mark.parametrize(
    "series",
    [
        cudf.Series([1.0, None, np.nan, 4.0], nan_as_null=False),
        cudf.Series([1.24430, None, np.nan, 4.423530], nan_as_null=False),
        cudf.Series([1.24430, np.nan, 4.423530], nan_as_null=False),
        cudf.Series([-1.24430, np.nan, -4.423530], nan_as_null=False),
        cudf.Series(np.repeat(np.nan, 100)),
    ],
)
@pytest.mark.parametrize("decimal", [0, 1, 2, 3])
def test_round_nan_as_null_false(series, decimal):
    pser = series.to_pandas()
    result = series.round(decimal)
    expected = pser.round(decimal)
    assert_eq(result, expected, atol=1e-10)


@pytest.mark.parametrize("ps", _series_na_data())
@pytest.mark.parametrize("nan_as_null", [True, False, None])
def test_series_isnull_isna(ps, nan_as_null):

    gs = cudf.Series.from_pandas(ps, nan_as_null=nan_as_null)

    assert_eq(ps.isnull(), gs.isnull())
    assert_eq(ps.isna(), gs.isna())


@pytest.mark.parametrize("ps", _series_na_data())
@pytest.mark.parametrize("nan_as_null", [True, False, None])
def test_series_notnull_notna(ps, nan_as_null):

    gs = cudf.Series.from_pandas(ps, nan_as_null=nan_as_null)

    assert_eq(ps.notnull(), gs.notnull())
    assert_eq(ps.notna(), gs.notna())


@pytest.mark.parametrize(
    "sr1", [pd.Series([10, 11, 12], index=["a", "b", "z"]), pd.Series(["a"])]
)
@pytest.mark.parametrize(
    "sr2",
    [pd.Series([], dtype="float64"), pd.Series(["a", "a", "c", "z", "A"])],
)
@pytest.mark.parametrize(
    "op",
    [
        operator.eq,
        operator.ne,
        operator.lt,
        operator.gt,
        operator.le,
        operator.ge,
    ],
)
def test_series_error_equality(sr1, sr2, op):
    gsr1 = cudf.from_pandas(sr1)
    gsr2 = cudf.from_pandas(sr2)

    assert_exceptions_equal(op, op, ([sr1, sr2],), ([gsr1, gsr2],))


def test_series_memory_usage():
    sr = cudf.Series([1, 2, 3, 4], dtype="int64")
    assert sr.memory_usage() == 32

    sliced_sr = sr[2:]
    assert sliced_sr.memory_usage() == 16

    sliced_sr[3] = None
    assert sliced_sr.memory_usage() == 80

    sr = cudf.Series(["hello world", "rapids ai", "abc", "z"])
    assert sr.memory_usage() == 44

    assert sr[3:].memory_usage() == 9  # z
    assert sr[:1].memory_usage() == 19  # hello world


@pytest.mark.parametrize(
    "sr,expected_psr",
    [
        (
            cudf.Series([1, 2, None, 3], dtype="uint8"),
            pd.Series([1, 2, None, 3], dtype=pd.UInt8Dtype()),
        ),
        (
            cudf.Series([23, None, None, 32], dtype="uint16"),
            pd.Series([23, None, None, 32], dtype=pd.UInt16Dtype()),
        ),
        (
            cudf.Series([None, 123, None, 1], dtype="uint32"),
            pd.Series([None, 123, None, 1], dtype=pd.UInt32Dtype()),
        ),
        (
            cudf.Series([234, 2323, 23432, None, None, 224], dtype="uint64"),
            pd.Series(
                [234, 2323, 23432, None, None, 224], dtype=pd.UInt64Dtype()
            ),
        ),
        (
            cudf.Series([-10, 1, None, -1, None, 3], dtype="int8"),
            pd.Series([-10, 1, None, -1, None, 3], dtype=pd.Int8Dtype()),
        ),
        (
            cudf.Series([111, None, 222, None, 13], dtype="int16"),
            pd.Series([111, None, 222, None, 13], dtype=pd.Int16Dtype()),
        ),
        (
            cudf.Series([11, None, 22, 33, None, 2, None, 3], dtype="int32"),
            pd.Series(
                [11, None, 22, 33, None, 2, None, 3], dtype=pd.Int32Dtype()
            ),
        ),
        (
            cudf.Series(
                [32431, None, None, 32322, 0, 10, -32324, None], dtype="int64"
            ),
            pd.Series(
                [32431, None, None, 32322, 0, 10, -32324, None],
                dtype=pd.Int64Dtype(),
            ),
        ),
        (
            cudf.Series(
                [True, None, False, None, False, True, True, False],
                dtype="bool_",
            ),
            pd.Series(
                [True, None, False, None, False, True, True, False],
                dtype=pd.BooleanDtype(),
            ),
        ),
        (
            cudf.Series(
                [
                    "abc",
                    "a",
                    None,
                    "hello world",
                    "foo buzz",
                    "",
                    None,
                    "rapids ai",
                ],
                dtype="object",
            ),
            pd.Series(
                [
                    "abc",
                    "a",
                    None,
                    "hello world",
                    "foo buzz",
                    "",
                    None,
                    "rapids ai",
                ],
                dtype=pd.StringDtype(),
            ),
        ),
        (
            cudf.Series([1, 2, None, 10.2, None], dtype="float32",),
            pd.Series([1, 2, None, 10.2, None], dtype=pd.Float32Dtype(),),
        ),
    ],
)
def test_series_to_pandas_nullable_dtypes(sr, expected_psr):
    actual_psr = sr.to_pandas(nullable=True)

    assert_eq(actual_psr, expected_psr)


def test_series_pipe():
    psr = pd.Series([10, 20, 30, 40])
    gsr = cudf.Series([10, 20, 30, 40])

    def custom_add_func(sr, val):
        new_sr = sr + val
        return new_sr

    def custom_to_str_func(sr, val):
        new_sr = sr.astype("str") + val
        return new_sr

    expected = (
        psr.pipe(custom_add_func, 11)
        .pipe(custom_add_func, val=12)
        .pipe(custom_to_str_func, "rapids")
    )
    actual = (
        gsr.pipe(custom_add_func, 11)
        .pipe(custom_add_func, val=12)
        .pipe(custom_to_str_func, "rapids")
    )

    assert_eq(expected, actual)

    expected = (
        psr.pipe((custom_add_func, "sr"), val=11)
        .pipe(custom_add_func, val=1)
        .pipe(custom_to_str_func, "rapids-ai")
    )
    actual = (
        gsr.pipe((custom_add_func, "sr"), val=11)
        .pipe(custom_add_func, val=1)
        .pipe(custom_to_str_func, "rapids-ai")
    )

    assert_eq(expected, actual)


def test_series_pipe_error():
    psr = pd.Series([10, 20, 30, 40])
    gsr = cudf.Series([10, 20, 30, 40])

    def custom_add_func(sr, val):
        new_sr = sr + val
        return new_sr

    assert_exceptions_equal(
        lfunc=psr.pipe,
        rfunc=gsr.pipe,
        lfunc_args_and_kwargs=([(custom_add_func, "val")], {"val": 11}),
        rfunc_args_and_kwargs=([(custom_add_func, "val")], {"val": 11}),
    )


@pytest.mark.parametrize(
    "data",
    [cudf.Series([1, 2, 3]), cudf.Series([10, 11, 12], index=[1, 2, 3])],
)
@pytest.mark.parametrize(
    "other",
    [
        cudf.Series([4, 5, 6]),
        cudf.Series([4, 5, 6, 7, 8]),
        cudf.Series([4, np.nan, 6], nan_as_null=False),
        [4, np.nan, 6],
        {1: 9},
    ],
)
def test_series_update(data, other):
    gs = data.copy(deep=True)
    if isinstance(other, cudf.Series):
        g_other = other.copy(deep=True)
        p_other = g_other.to_pandas()
    else:
        g_other = other
        p_other = other

    ps = gs.to_pandas()

    gs_column_before = gs._column
    gs.update(g_other)
    gs_column_after = gs._column

    assert_eq(gs_column_before.to_array(), gs_column_after.to_array())

    ps.update(p_other)

    assert_eq(gs, ps)


@pytest.mark.parametrize(
    "data",
    [
        [1, None, 11, 2.0, np.nan],
        [np.nan],
        [None, None, None],
        [np.nan, 1, 10, 393.32, np.nan],
    ],
)
@pytest.mark.parametrize("nan_as_null", [True, False])
@pytest.mark.parametrize("fill_value", [1.2, 332, np.nan])
def test_fillna_with_nan(data, nan_as_null, fill_value):
    gs = cudf.Series(data, nan_as_null=nan_as_null)
    ps = gs.to_pandas()

    expected = ps.fillna(fill_value)
    actual = gs.fillna(fill_value)

    assert_eq(expected, actual)


<<<<<<< HEAD
def test_series_mask_mixed_dtypes_error():
    s = cudf.Series(["a", "b", "c"])
    with pytest.raises(
        TypeError,
        match=re.escape(
            "cudf does not support mixed types, please type-cast "
            "the column of dataframe/series and other "
            "to same dtypes."
        ),
    ):
        s.where([True, False, True], [1, 2, 3])
=======
@pytest.mark.parametrize(
    "ps",
    [
        pd.Series(["a"] * 20, index=range(0, 20)),
        pd.Series(["b", None] * 10, index=range(0, 20), name="ASeries"),
    ],
)
@pytest.mark.parametrize(
    "labels",
    [[1], [0], 1, 5, [5, 9], pd.Index([0, 1, 2, 3, 4, 5, 6, 7, 8, 9])],
)
@pytest.mark.parametrize("inplace", [True, False])
def test_series_drop_labels(ps, labels, inplace):
    ps = ps.copy()
    gs = cudf.from_pandas(ps)

    expected = ps.drop(labels=labels, axis=0, inplace=inplace)
    actual = gs.drop(labels=labels, axis=0, inplace=inplace)

    if inplace:
        expected = ps
        actual = gs

    assert_eq(expected, actual)


@pytest.mark.parametrize(
    "ps",
    [
        pd.Series(["a"] * 20, index=range(0, 20)),
        pd.Series(["b", None] * 10, index=range(0, 20), name="ASeries"),
    ],
)
@pytest.mark.parametrize(
    "index",
    [[1], [0], 1, 5, [5, 9], pd.Index([0, 1, 2, 3, 4, 5, 6, 7, 8, 9])],
)
@pytest.mark.parametrize("inplace", [True, False])
def test_series_drop_index(ps, index, inplace):
    ps = ps.copy()
    gs = cudf.from_pandas(ps)

    expected = ps.drop(index=index, inplace=inplace)
    actual = gs.drop(index=index, inplace=inplace)

    if inplace:
        expected = ps
        actual = gs

    assert_eq(expected, actual)


@pytest.mark.parametrize(
    "ps",
    [
        pd.Series(
            ["a" if i % 2 == 0 else "b" for i in range(0, 10)],
            index=pd.MultiIndex(
                levels=[
                    ["lama", "cow", "falcon"],
                    ["speed", "weight", "length"],
                ],
                codes=[
                    [0, 0, 0, 1, 1, 1, 2, 2, 2, 1],
                    [0, 1, 2, 0, 1, 2, 0, 1, 2, 1],
                ],
            ),
            name="abc",
        )
    ],
)
@pytest.mark.parametrize(
    "index,level",
    [
        ("cow", 0),
        ("lama", 0),
        ("falcon", 0),
        ("speed", 1),
        ("weight", 1),
        ("length", 1),
        pytest.param(
            "cow",
            None,
            marks=pytest.mark.xfail(
                reason="https://github.com/pandas-dev/pandas/issues/36293"
            ),
        ),
        pytest.param(
            "lama",
            None,
            marks=pytest.mark.xfail(
                reason="https://github.com/pandas-dev/pandas/issues/36293"
            ),
        ),
        pytest.param(
            "falcon",
            None,
            marks=pytest.mark.xfail(
                reason="https://github.com/pandas-dev/pandas/issues/36293"
            ),
        ),
    ],
)
@pytest.mark.parametrize("inplace", [True, False])
def test_series_drop_multiindex(ps, index, level, inplace):
    ps = ps.copy()
    gs = cudf.from_pandas(ps)

    expected = ps.drop(index=index, inplace=inplace, level=level)
    actual = gs.drop(index=index, inplace=inplace, level=level)

    if inplace:
        expected = ps
        actual = gs

    assert_eq(expected, actual)


def test_series_drop_edge_inputs():
    gs = cudf.Series([42], name="a")
    ps = gs.to_pandas()

    assert_eq(ps.drop(columns=["b"]), gs.drop(columns=["b"]))

    assert_eq(ps.drop(columns="b"), gs.drop(columns="b"))

    assert_exceptions_equal(
        lfunc=ps.drop,
        rfunc=gs.drop,
        lfunc_args_and_kwargs=(["a"], {"columns": "a", "axis": 1}),
        rfunc_args_and_kwargs=(["a"], {"columns": "a", "axis": 1}),
        expected_error_message="Cannot specify both",
    )

    assert_exceptions_equal(
        lfunc=ps.drop,
        rfunc=gs.drop,
        lfunc_args_and_kwargs=([], {}),
        rfunc_args_and_kwargs=([], {}),
        expected_error_message="Need to specify at least one",
    )

    assert_exceptions_equal(
        lfunc=ps.drop,
        rfunc=gs.drop,
        lfunc_args_and_kwargs=(["b"], {"axis": 1}),
        rfunc_args_and_kwargs=(["b"], {"axis": 1}),
        expected_error_message="No axis named 1",
    )


def test_series_drop_raises():
    gs = cudf.Series([10, 20, 30], index=["x", "y", "z"], name="c")
    ps = gs.to_pandas()

    assert_exceptions_equal(
        lfunc=ps.drop,
        rfunc=gs.drop,
        lfunc_args_and_kwargs=(["p"],),
        rfunc_args_and_kwargs=(["p"],),
        expected_error_message="One or more values not found in axis",
    )

    # dtype specified mismatch
    assert_exceptions_equal(
        lfunc=ps.drop,
        rfunc=gs.drop,
        lfunc_args_and_kwargs=([3],),
        rfunc_args_and_kwargs=([3],),
        expected_error_message="One or more values not found in axis",
    )

    expect = ps.drop("p", errors="ignore")
    actual = gs.drop("p", errors="ignore")

    assert_eq(actual, expect)


@pytest.mark.parametrize(
    "data", [[[1, 2, 3], None, [4], [], [5, 6]], [1, 2, 3, 4, 5]],
)
@pytest.mark.parametrize("ignore_index", [True, False])
@pytest.mark.parametrize(
    "p_index",
    [
        None,
        ["ia", "ib", "ic", "id", "ie"],
        pd.MultiIndex.from_tuples(
            [(0, "a"), (0, "b"), (0, "c"), (1, "a"), (1, "b")]
        ),
    ],
)
def test_explode(data, ignore_index, p_index):
    pdf = pd.Series(data, index=p_index, name="someseries")
    gdf = cudf.from_pandas(pdf)

    expect = pdf.explode(ignore_index)
    got = gdf.explode(ignore_index)

    if data == [1, 2, 3, 4, 5] and ignore_index and p_index is not None:
        # https://github.com/pandas-dev/pandas/issues/40487
        with pytest.raises(AssertionError, match="different"):
            assert_eq(expect, got, check_dtype=False)
    else:
        assert_eq(expect, got, check_dtype=False)
>>>>>>> df3c0f05
<|MERGE_RESOLUTION|>--- conflicted
+++ resolved
@@ -978,7 +978,6 @@
     assert_eq(expected, actual)
 
 
-<<<<<<< HEAD
 def test_series_mask_mixed_dtypes_error():
     s = cudf.Series(["a", "b", "c"])
     with pytest.raises(
@@ -990,7 +989,8 @@
         ),
     ):
         s.where([True, False, True], [1, 2, 3])
-=======
+
+
 @pytest.mark.parametrize(
     "ps",
     [
@@ -1195,5 +1195,4 @@
         with pytest.raises(AssertionError, match="different"):
             assert_eq(expect, got, check_dtype=False)
     else:
-        assert_eq(expect, got, check_dtype=False)
->>>>>>> df3c0f05
+        assert_eq(expect, got, check_dtype=False)