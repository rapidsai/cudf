--- conflicted
+++ resolved
@@ -2311,9 +2311,6 @@
     expected.name = None
     actual = round(gs, digits)
 
-<<<<<<< HEAD
-    assert_eq(expected, actual)
-=======
     assert_eq(expected, actual)
 
 
@@ -2328,5 +2325,4 @@
 def test_series_count_invalid_param():
     s = cudf.Series([], dtype="float64")
     with pytest.raises(TypeError):
-        s.count(skipna=True)
->>>>>>> 56516e9b
+        s.count(skipna=True)