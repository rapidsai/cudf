# Copyright (c) 2020-2025, NVIDIA CORPORATION.
import datetime
import decimal
import hashlib
import operator
import re
from collections import OrderedDict, defaultdict
from string import ascii_letters, digits

import cupy as cp
import numpy as np
import pandas as pd
import pyarrow as pa
import pytest

import cudf
from cudf.api.extensions import no_default
from cudf.core._compat import PANDAS_CURRENT_SUPPORTED_VERSION, PANDAS_VERSION
from cudf.errors import MixedTypeError
from cudf.testing import assert_eq
from cudf.testing._utils import (
    NUMERIC_TYPES,
    SERIES_OR_INDEX_NAMES,
    TIMEDELTA_TYPES,
    assert_exceptions_equal,
    expect_warning_if,
    gen_rand,
)


def _series_na_data():
    return [
        pd.Series([0, 1, 2, np.nan, 4, None, 6]),
        pd.Series(
            [0, 1, 2, np.nan, 4, None, 6],
            index=["q", "w", "e", "r", "t", "y", "u"],
            name="a",
        ),
        pd.Series([0, 1, 2, 3, 4]),
        pd.Series(["a", "b", "u", "h", "d"]),
        pd.Series([None, None, np.nan, None, np.inf, -np.inf]),
        pd.Series([], dtype="float64"),
        pd.Series(
            [pd.NaT, pd.Timestamp("1939-05-27"), pd.Timestamp("1940-04-25")]
        ),
        pd.Series([np.nan]),
        pd.Series([None]),
        pd.Series(["a", "b", "", "c", None, "e"]),
    ]


@pytest.mark.parametrize(
    "data",
    [
        {"a": 1, "b": 2, "c": 24, "d": 1010},
        {"a": 1},
        {1: "a", 2: "b", 24: "c", 1010: "d"},
        {1: "a"},
    ],
)
def test_series_init_dict(data):
    pandas_series = pd.Series(data)
    cudf_series = cudf.Series(data)

    assert_eq(pandas_series, cudf_series)


@pytest.mark.parametrize(
    "data",
    [
        {
            "a": [1, 2, 3],
            "b": [2, 3, 5],
            "c": [24, 12212, 22233],
            "d": [1010, 101010, 1111],
        },
        {"a": [1]},
    ],
)
def test_series_init_dict_lists(data):
    assert_eq(pd.Series(data), cudf.Series(data))


@pytest.mark.parametrize(
    "data",
    [
        [1, 2, 3, 4],
        [1.0, 12.221, 12.34, 13.324, 324.3242],
        [-10, -1111, 100, 11, 133],
    ],
)
@pytest.mark.parametrize(
    "others",
    [
        [10, 11, 12, 13],
        [0.1, 0.002, 324.2332, 0.2342],
        [-10, -1111, 100, 11, 133],
    ],
)
@pytest.mark.parametrize("ignore_index", [True, False])
def test_series_concat_basic(data, others, ignore_index):
    psr = pd.Series(data)
    gsr = cudf.Series(data)

    other_ps = pd.Series(others)
    other_gs = cudf.Series(others)

    expected = pd.concat([psr, other_ps], ignore_index=ignore_index)
    actual = cudf.concat([gsr, other_gs], ignore_index=ignore_index)

    assert_eq(expected, actual)


@pytest.mark.parametrize(
    "data",
    [
        [
            "abc",
            "def",
            "this is a string",
            "this is another string",
            "a",
            "b",
            "c",
        ],
        ["a"],
    ],
)
@pytest.mark.parametrize(
    "others",
    [
        [
            "abc",
            "def",
            "this is a string",
            "this is another string",
            "a",
            "b",
            "c",
        ],
        ["a"],
        ["1", "2", "3", "4", "5"],
        ["+", "-", "!", "_", "="],
    ],
)
@pytest.mark.parametrize("ignore_index", [True, False])
def test_series_concat_basic_str(data, others, ignore_index):
    psr = pd.Series(data)
    gsr = cudf.Series(data)

    other_ps = pd.Series(others)
    other_gs = cudf.Series(others)

    expected = pd.concat([psr, other_ps], ignore_index=ignore_index)
    actual = cudf.concat([gsr, other_gs], ignore_index=ignore_index)
    assert_eq(expected, actual)


@pytest.mark.parametrize(
    "data",
    [
        pd.Series(
            [
                "abc",
                "def",
                "this is a string",
                "this is another string",
                "a",
                "b",
                "c",
            ],
            index=[10, 20, 30, 40, 50, 60, 70],
        ),
        pd.Series(["a"], index=[2]),
    ],
)
@pytest.mark.parametrize(
    "others",
    [
        pd.Series(
            [
                "abc",
                "def",
                "this is a   string",
                "this is another string",
                "a",
                "b",
                "c",
            ],
            index=[10, 20, 30, 40, 50, 60, 70],
        ),
        pd.Series(["a"], index=[133]),
        pd.Series(["1", "2", "3", "4", "5"], index=[-10, 22, 33, 44, 49]),
        pd.Series(["+", "-", "!", "_", "="], index=[11, 22, 33, 44, 2]),
    ],
)
@pytest.mark.parametrize("ignore_index", [True, False])
def test_series_concat_series_with_index(data, others, ignore_index):
    psr = pd.Series(data)
    gsr = cudf.Series(data)

    other_ps = others
    other_gs = cudf.from_pandas(others)

    expected = pd.concat([psr, other_ps], ignore_index=ignore_index)
    actual = cudf.concat([gsr, other_gs], ignore_index=ignore_index)

    assert_eq(expected, actual)


def test_series_concat_error_mixed_types():
    gsr = cudf.Series([1, 2, 3, 4])
    other = cudf.Series(["a", "b", "c", "d"])

    with pytest.raises(
        TypeError,
        match="cudf does not support mixed types, please type-cast "
        "both series to same dtypes.",
    ):
        cudf.concat([gsr, other])

    with pytest.raises(
        TypeError,
        match="cudf does not support mixed types, please type-cast "
        "both series to same dtypes.",
    ):
        cudf.concat([gsr, gsr, other, gsr, other])


@pytest.mark.parametrize(
    "data",
    [
        pd.Series([1, 2, 3, 4], index=["a", "b", "c", "d"]),
        pd.Series(
            [1.0, 12.221, 12.34, 13.324, 324.3242],
            index=[
                "float one",
                "float two",
                "float three",
                "float four",
                "float five",
            ],
        ),
        pd.Series(
            [-10, -1111, 100, 11, 133],
            index=["one", "two", "three", "four", "five"],
        ),
    ],
)
@pytest.mark.parametrize(
    "others",
    [
        [
            pd.Series([10, 11, 12, 13], index=["a", "b", "c", "d"]),
            pd.Series([12, 14, 15, 27], index=["d", "e", "z", "x"]),
        ],
        [
            pd.Series([10, 11, 12, 13], index=["a", "b", "c", "d"]),
            pd.Series([12, 14, 15, 27], index=["d", "e", "z", "x"]),
        ]
        * 25,
        [
            pd.Series(
                [0.1, 0.002, 324.2332, 0.2342], index=["-", "+", "%", "#"]
            ),
            pd.Series([12, 14, 15, 27], index=["d", "e", "z", "x"]),
        ]
        * 46,
        [
            pd.Series(
                [-10, -1111, 100, 11, 133],
                index=["aa", "vv", "bb", "dd", "ll"],
            )
        ],
    ],
)
@pytest.mark.parametrize("ignore_index", [True, False])
def test_series_concat_list_series_with_index(data, others, ignore_index):
    psr = pd.Series(data)
    gsr = cudf.Series(data)

    other_ps = others
    other_gs = [cudf.from_pandas(obj) for obj in others]

    expected = pd.concat([psr, *other_ps], ignore_index=ignore_index)
    actual = cudf.concat([gsr, *other_gs], ignore_index=ignore_index)

    assert_eq(expected, actual)


def test_series_concat_existing_buffers():
    a1 = np.arange(10, dtype=np.float64)
    gs = cudf.Series(a1)

    # Add new buffer
    a2 = cudf.Series(np.arange(5))
    gs = cudf.concat([gs, a2])
    assert len(gs) == 15
    np.testing.assert_equal(gs.to_numpy(), np.hstack([a1, a2.to_numpy()]))

    # Ensure appending to previous buffer
    a3 = cudf.Series(np.arange(3))
    gs = cudf.concat([gs, a3])
    assert len(gs) == 18
    a4 = np.hstack([a1, a2.to_numpy(), a3.to_numpy()])
    np.testing.assert_equal(gs.to_numpy(), a4)

    # Appending different dtype
    a5 = cudf.Series(np.array([1, 2, 3], dtype=np.int32))
    a6 = cudf.Series(np.array([4.5, 5.5, 6.5], dtype=np.float64))
    gs = cudf.concat([a5, a6])
    np.testing.assert_equal(
        gs.to_numpy(), np.hstack([a5.to_numpy(), a6.to_numpy()])
    )
    gs = cudf.concat([cudf.Series(a6), a5])
    np.testing.assert_equal(
        gs.to_numpy(), np.hstack([a6.to_numpy(), a5.to_numpy()])
    )


def test_series_column_iter_error():
    gs = cudf.Series([1, 2, 3])

    with pytest.raises(
        TypeError,
        match=re.escape(
            f"{gs.__class__.__name__} object is not iterable. "
            f"Consider using `.to_arrow()`, `.to_pandas()` or `.values_host` "
            f"if you wish to iterate over the values."
        ),
    ):
        iter(gs)

    with pytest.raises(
        TypeError,
        match=re.escape(
            f"{gs.__class__.__name__} object is not iterable. "
            f"Consider using `.to_arrow()`, `.to_pandas()` or `.values_host` "
            f"if you wish to iterate over the values."
        ),
    ):
        gs.items()

    with pytest.raises(
        TypeError,
        match=re.escape(
            f"{gs.__class__.__name__} object is not iterable. "
            f"Consider using `.to_arrow()`, `.to_pandas()` or `.values_host` "
            f"if you wish to iterate over the values."
        ),
    ):
        gs.iteritems()

    with pytest.raises(TypeError):
        iter(gs._column)


@pytest.mark.parametrize(
    "data",
    [
        [1.0, 2.0, None, 4.0, 5.0],
        ["a", "b", "c", "d", "e"],
        ["a", "b", None, "d", "e"],
        [None, None, None, None, None],
        np.array(["1991-11-20", "2004-12-04"], dtype=np.datetime64),
        np.array(["1991-11-20", None], dtype=np.datetime64),
        np.array(
            ["1991-11-20 05:15:00", "2004-12-04 10:00:00"], dtype=np.datetime64
        ),
        np.array(["1991-11-20 05:15:00", None], dtype=np.datetime64),
    ],
)
def test_series_tolist(data):
    psr = pd.Series(data)
    gsr = cudf.from_pandas(psr)

    with pytest.raises(
        TypeError,
        match=re.escape(
            r"cuDF does not support conversion to host memory "
            r"via the `tolist()` method. Consider using "
            r"`.to_arrow().to_pylist()` to construct a Python list."
        ),
    ):
        gsr.tolist()


@pytest.mark.parametrize(
    "data",
    [[], [None, None], ["a"], ["a", "b", "c"] * 500, [1.0, 2.0, 0.3] * 57],
)
def test_series_size(data):
    psr = pd.Series(data)
    gsr = cudf.Series(data)

    assert_eq(psr.size, gsr.size)


@pytest.mark.parametrize("dtype", NUMERIC_TYPES)
def test_series_describe_numeric(dtype):
    ps = pd.Series([0, 1, 2, 3, 1, 2, 3], dtype=dtype)
    gs = cudf.from_pandas(ps)
    actual = gs.describe()
    expected = ps.describe()

    assert_eq(expected, actual, check_dtype=True)


@pytest.mark.parametrize("dtype", ["datetime64[ns]"])
def test_series_describe_datetime(dtype):
    # Note that other datetime units are not tested because pandas does not
    # support them. When specified coarser units, cuDF datetime columns cannot
    # represent fractional time for quantiles of the column, which may require
    # interpolation, this differs from pandas which always stay in [ns] unit.
    gs = cudf.Series([0, 1, 2, 3, 1, 2, 3], dtype=dtype)
    ps = gs.to_pandas()

    # Treating datetimes as categoricals is deprecated in pandas and will
    # be removed in future. Future behavior is treating datetime as numeric.
    expected = ps.describe()
    actual = gs.describe()

    assert_eq(expected.astype("str"), actual)


@pytest.mark.parametrize("dtype", TIMEDELTA_TYPES)
def test_series_describe_timedelta(dtype):
    ps = pd.Series([0, 1, 2, 3, 1, 2, 3], dtype=dtype)
    gs = cudf.from_pandas(ps)

    expected = ps.describe()
    actual = gs.describe()

    assert_eq(actual, expected.astype("str"))


@pytest.mark.parametrize(
    "ps",
    [
        pd.Series(["a", "b", "c", "d", "e", "a"]),
        pd.Series([True, False, True, True, False]),
        pd.Series([], dtype="str"),
        pd.Series(["a", "b", "c", "a"], dtype="category"),
        pd.Series(["d", "e", "f"], dtype="category"),
        pd.Series(pd.Categorical(["d", "e", "f"], categories=["f", "e", "d"])),
        pd.Series(
            pd.Categorical(
                ["d", "e", "f"], categories=["f", "e", "d"], ordered=True
            )
        ),
    ],
)
def test_series_describe_other_types(ps):
    gs = cudf.from_pandas(ps)

    expected = ps.describe()
    actual = gs.describe()

    if len(ps) == 0:
        assert_eq(expected.fillna("a").astype("str"), actual.fillna("a"))
    else:
        assert_eq(expected.astype("str"), actual)


@pytest.mark.parametrize(
    "data",
    [
        [1, 2, 3, 2, 1],
        [1, 2, None, 3, 1, 1],
        [],
        ["a", "b", "c", None, "z", "a"],
    ],
)
@pytest.mark.parametrize("use_na_sentinel", [True, False])
def test_series_factorize_use_na_sentinel(data, use_na_sentinel):
    gsr = cudf.Series(data)
    psr = gsr.to_pandas(nullable=True)

    expected_labels, expected_cats = psr.factorize(
        use_na_sentinel=use_na_sentinel, sort=True
    )
    actual_labels, actual_cats = gsr.factorize(
        use_na_sentinel=use_na_sentinel, sort=True
    )
    assert_eq(expected_labels, actual_labels.get())
    assert_eq(expected_cats, actual_cats.to_pandas(nullable=True))


@pytest.mark.parametrize(
    "data",
    [
        [1, 2, 3, 2, 1],
        [1, 2, None, 3, 1, 1],
        [],
        ["a", "b", "c", None, "z", "a"],
    ],
)
@pytest.mark.parametrize("sort", [True, False])
def test_series_factorize_sort(data, sort):
    gsr = cudf.Series(data)
    psr = gsr.to_pandas(nullable=True)

    expected_labels, expected_cats = psr.factorize(sort=sort)
    actual_labels, actual_cats = gsr.factorize(sort=sort)
    assert_eq(expected_labels, actual_labels.get())
    assert_eq(expected_cats, actual_cats.to_pandas(nullable=True))


@pytest.mark.parametrize(
    "data",
    [
        pd.Series([], dtype="datetime64[ns]"),
        pd.Series(pd.date_range("2010-01-01", "2010-02-01")),
        pd.Series([None, None], dtype="datetime64[ns]"),
    ],
)
@pytest.mark.parametrize("dropna", [True, False])
@pytest.mark.parametrize("normalize", [True, False])
@pytest.mark.parametrize("nulls", ["none", "some"])
def test_series_datetime_value_counts(data, nulls, normalize, dropna):
    psr = data.copy()
    rng = np.random.default_rng(seed=0)
    if len(data) > 0:
        if nulls == "one":
            p = rng.integers(0, len(data))
            psr[p] = None
        elif nulls == "some":
            p = rng.integers(0, len(data), 2)
            psr[p] = None

    gsr = cudf.from_pandas(psr)
    expected = psr.value_counts(dropna=dropna, normalize=normalize)
    got = gsr.value_counts(dropna=dropna, normalize=normalize)

    assert_eq(expected.sort_index(), got.sort_index(), check_dtype=False)
    assert_eq(
        expected.reset_index(drop=True),
        got.reset_index(drop=True),
        check_dtype=False,
        check_index_type=True,
    )


@pytest.mark.parametrize("dropna", [True, False])
@pytest.mark.parametrize("normalize", [True, False])
@pytest.mark.parametrize("num_elements", [10, 100, 1000])
def test_categorical_value_counts(dropna, normalize, num_elements):
    # create categorical series
    rng = np.random.default_rng(seed=12)
    pd_cat = pd.Categorical(
        pd.Series(
            rng.choice(list(ascii_letters + digits), num_elements),
            dtype="category",
        )
    )

    # gdf
    gdf = cudf.DataFrame()
    gdf["a"] = cudf.Series.from_categorical(pd_cat)
    gdf_value_counts = gdf["a"].value_counts(
        dropna=dropna, normalize=normalize
    )

    # pandas
    pdf = pd.DataFrame()
    pdf["a"] = pd_cat
    pdf_value_counts = pdf["a"].value_counts(
        dropna=dropna, normalize=normalize
    )

    # verify
    assert_eq(
        pdf_value_counts.sort_index(),
        gdf_value_counts.sort_index(),
        check_dtype=False,
        check_index_type=True,
    )
    assert_eq(
        pdf_value_counts.reset_index(drop=True),
        gdf_value_counts.reset_index(drop=True),
        check_dtype=False,
        check_index_type=True,
    )


@pytest.mark.parametrize("dropna", [True, False])
@pytest.mark.parametrize("normalize", [True, False])
def test_series_value_counts(dropna, normalize):
    rng = np.random.default_rng(seed=0)
    for size in [10**x for x in range(5)]:
        arr = rng.integers(low=-1, high=10, size=size)
        mask = arr != -1
        sr = cudf.Series.from_masked_array(
            arr, cudf.Series(mask)._column.as_mask()
        )
        sr.name = "col"

        expect = (
            sr.to_pandas()
            .value_counts(dropna=dropna, normalize=normalize)
            .sort_index()
        )
        got = sr.value_counts(dropna=dropna, normalize=normalize).sort_index()

        assert_eq(expect, got, check_dtype=True, check_index_type=False)


@pytest.mark.parametrize("bins", [1, 2, 3])
def test_series_value_counts_bins(bins):
    psr = pd.Series([1.0, 2.0, 2.0, 3.0, 3.0, 3.0])
    gsr = cudf.from_pandas(psr)

    expected = psr.value_counts(bins=bins)
    got = gsr.value_counts(bins=bins)

    assert_eq(expected.sort_index(), got.sort_index(), check_dtype=True)


@pytest.mark.parametrize("bins", [1, 2, 3])
@pytest.mark.parametrize("dropna", [True, False])
def test_series_value_counts_bins_dropna(bins, dropna):
    psr = pd.Series([1.0, 2.0, 2.0, 3.0, 3.0, 3.0, np.nan])
    gsr = cudf.from_pandas(psr)

    expected = psr.value_counts(bins=bins, dropna=dropna)
    got = gsr.value_counts(bins=bins, dropna=dropna)

    assert_eq(expected.sort_index(), got.sort_index(), check_dtype=True)


@pytest.mark.parametrize("ascending", [True, False])
@pytest.mark.parametrize("dropna", [True, False])
@pytest.mark.parametrize("normalize", [True, False])
def test_series_value_counts_optional_arguments(ascending, dropna, normalize):
    psr = pd.Series([1.0, 2.0, 2.0, 3.0, 3.0, 3.0, None])
    gsr = cudf.from_pandas(psr)

    expected = psr.value_counts(
        ascending=ascending, dropna=dropna, normalize=normalize
    )
    got = gsr.value_counts(
        ascending=ascending, dropna=dropna, normalize=normalize
    )

    assert_eq(expected.sort_index(), got.sort_index(), check_dtype=True)
    assert_eq(
        expected.reset_index(drop=True),
        got.reset_index(drop=True),
        check_dtype=True,
    )


@pytest.mark.parametrize(
    "gs",
    [
        cudf.Series([1, 2, 3]),
        cudf.Series([None]),
        cudf.Series([4]),
        cudf.Series([2, 3, -1, 0, 1], name="test name"),
        cudf.Series(
            [1, 2, 3, None, 2, 1], index=["a", "v", "d", "e", "f", "g"]
        ),
        cudf.Series([1, 2, 3, None, 2, 1, None], name="abc"),
        cudf.Series(["ab", "bc", "ab", None, "bc", None, None]),
        cudf.Series([None, None, None, None, None], dtype="str"),
        cudf.Series([None, None, None, None, None]),
        cudf.Series(
            [
                123213,
                23123,
                123123,
                12213123,
                12213123,
                12213123,
                23123,
                2312323123,
                None,
                None,
            ],
            dtype="timedelta64[ns]",
        ),
        cudf.Series(
            [
                None,
                1,
                2,
                3242434,
                3233243,
                1,
                2,
                1023,
                None,
                12213123,
                None,
                2312323123,
                None,
                None,
            ],
            dtype="datetime64[ns]",
        ),
        cudf.Series(name="empty series", dtype="float64"),
        cudf.Series(["a", "b", "c", " ", "a", "b", "z"], dtype="category"),
    ],
)
@pytest.mark.parametrize("dropna", [True, False])
def test_series_mode(gs, dropna):
    ps = gs.to_pandas()

    expected = ps.mode(dropna=dropna)
    actual = gs.mode(dropna=dropna)

    assert_eq(expected, actual, check_dtype=False)


@pytest.mark.parametrize(
    "arr",
    [
        np.random.default_rng(seed=0).normal(-100, 100, 1000),
        np.random.default_rng(seed=0).integers(-50, 50, 1000),
        np.zeros(100),
        np.repeat([-0.6459412758761901], 100),
        np.repeat(np.nan, 100),
        np.array([1.123, 2.343, np.nan, 0.0]),
        np.arange(-100.5, 101.5, 1),
    ],
)
@pytest.mark.parametrize("decimals", [-5, -3, -1, 0, 1, 4, 12, np.int8(1)])
def test_series_round(arr, decimals):
    pser = pd.Series(arr)
    ser = cudf.Series(arr)
    result = ser.round(decimals)
    expected = pser.round(decimals)

    assert_eq(result, expected)
    rng = np.random.default_rng(seed=0)
    # with nulls, maintaining existing null mask
    arr = arr.astype("float64")  # for pandas nulls
    arr.ravel()[rng.choice(arr.shape[0], arr.shape[0] // 2, replace=False)] = (
        np.nan
    )

    pser = pd.Series(arr)
    ser = cudf.Series(arr)
    result = ser.round(decimals)
    expected = pser.round(decimals)

    assert_eq(result, expected)


def test_series_round_half_up():
    s = cudf.Series([0.0, 1.0, 1.2, 1.7, 0.5, 1.5, 2.5, None])
    expect = cudf.Series([0.0, 1.0, 1.0, 2.0, 1.0, 2.0, 3.0, None])
    got = s.round(how="half_up")
    assert_eq(expect, got)


@pytest.mark.parametrize(
    "series",
    [
        cudf.Series([1.0, None, np.nan, 4.0], nan_as_null=False),
        cudf.Series([1.24430, None, np.nan, 4.423530], nan_as_null=False),
        cudf.Series([1.24430, np.nan, 4.423530], nan_as_null=False),
        cudf.Series([-1.24430, np.nan, -4.423530], nan_as_null=False),
        cudf.Series(np.repeat(np.nan, 100)),
    ],
)
@pytest.mark.parametrize("decimal", [0, 1, 2, 3])
def test_round_nan_as_null_false(series, decimal):
    pser = series.to_pandas()
    result = series.round(decimal)
    expected = pser.round(decimal)
    assert_eq(result, expected, atol=1e-10)


@pytest.mark.parametrize(
    "data, dtype, decimals, expected_half_up, expected_half_even",
    [
        (
            [1.234, 2.345, 3.456],
            cudf.Decimal32Dtype(precision=5, scale=3),
            2,
            [1.23, 2.35, 3.46],
            [1.23, 2.34, 3.46],
        ),
        (
            [1.234, 2.345, 3.456],
            cudf.Decimal32Dtype(precision=5, scale=3),
            0,
            [1.0, 2.0, 3.0],
            [1.0, 2.0, 3.0],
        ),
        (
            [1.234, 2.345, 3.456],
            cudf.Decimal32Dtype(precision=5, scale=3),
            3,
            [1.234, 2.345, 3.456],
            [1.234, 2.345, 3.456],
        ),
        (
            [1.234567, 2.345678, 3.456789],
            cudf.Decimal64Dtype(precision=10, scale=6),
            4,
            [1.2346, 2.3457, 3.4568],
            [1.2346, 2.3457, 3.4568],
        ),
        (
            [1.234567, 2.345678, 3.456789],
            cudf.Decimal64Dtype(precision=10, scale=6),
            2,
            [1.23, 2.35, 3.46],
            [1.23, 2.35, 3.46],
        ),
        (
            [1.234567, 2.345678, 3.456789],
            cudf.Decimal64Dtype(precision=10, scale=6),
            6,
            [1.234567, 2.345678, 3.456789],
            [1.234567, 2.345678, 3.456789],
        ),
    ],
)
def test_series_round_decimal(
    data, dtype, decimals, expected_half_up, expected_half_even
):
    ser = cudf.Series(data).astype(dtype)

    result_half_up = ser.round(decimals=decimals, how="half_up").astype(dtype)
    expected_ser_half_up = cudf.Series(expected_half_up).astype(dtype)
    assert_eq(result_half_up, expected_ser_half_up)

    result_half_even = ser.round(decimals=decimals, how="half_even").astype(
        dtype
    )
    expected_ser_half_even = cudf.Series(expected_half_even).astype(dtype)
    assert_eq(result_half_even, expected_ser_half_even)


@pytest.mark.parametrize("ps", _series_na_data())
@pytest.mark.parametrize("nan_as_null", [True, False, None])
def test_series_isnull_isna(ps, nan_as_null):
    nan_contains = ps.apply(lambda x: isinstance(x, float) and np.isnan(x))
    if nan_as_null is False and (
        nan_contains.any() and not nan_contains.all() and ps.dtype == object
    ):
        with pytest.raises(MixedTypeError):
            cudf.Series.from_pandas(ps, nan_as_null=nan_as_null)
    else:
        gs = cudf.Series.from_pandas(ps, nan_as_null=nan_as_null)

        assert_eq(ps.isnull(), gs.isnull())
        assert_eq(ps.isna(), gs.isna())


@pytest.mark.parametrize("ps", _series_na_data())
@pytest.mark.parametrize("nan_as_null", [True, False, None])
def test_series_notnull_notna(ps, nan_as_null):
    nan_contains = ps.apply(lambda x: isinstance(x, float) and np.isnan(x))
    if nan_as_null is False and (
        nan_contains.any() and not nan_contains.all() and ps.dtype == object
    ):
        with pytest.raises(MixedTypeError):
            cudf.Series.from_pandas(ps, nan_as_null=nan_as_null)
    else:
        gs = cudf.Series.from_pandas(ps, nan_as_null=nan_as_null)

        assert_eq(ps.notnull(), gs.notnull())
        assert_eq(ps.notna(), gs.notna())


@pytest.mark.parametrize(
    "sr1", [pd.Series([10, 11, 12], index=["a", "b", "z"]), pd.Series(["a"])]
)
@pytest.mark.parametrize(
    "sr2",
    [pd.Series([], dtype="float64"), pd.Series(["a", "a", "c", "z", "A"])],
)
@pytest.mark.parametrize(
    "op",
    [
        operator.eq,
        operator.ne,
        operator.lt,
        operator.gt,
        operator.le,
        operator.ge,
    ],
)
def test_series_error_equality(sr1, sr2, op):
    gsr1 = cudf.from_pandas(sr1)
    gsr2 = cudf.from_pandas(sr2)

    assert_exceptions_equal(op, op, ([sr1, sr2],), ([gsr1, gsr2],))


def test_series_memory_usage():
    sr = cudf.Series([1, 2, 3, 4], dtype="int64")
    assert sr.memory_usage() == 32

    sliced_sr = sr[2:]
    assert sliced_sr.memory_usage() == 16

    sliced_sr[3] = None
    assert sliced_sr.memory_usage() == 80

    sr = cudf.Series(["hello world", "rapids ai", "abc", "z"])
    assert sr.memory_usage() == 44

    assert sr[3:].memory_usage() == 9  # z
    assert sr[:1].memory_usage() == 19  # hello world


@pytest.mark.parametrize(
    "sr,expected_psr",
    [
        (
            cudf.Series([1, 2, None, 3], dtype="uint8"),
            pd.Series([1, 2, None, 3], dtype=pd.UInt8Dtype()),
        ),
        (
            cudf.Series([23, None, None, 32], dtype="uint16"),
            pd.Series([23, None, None, 32], dtype=pd.UInt16Dtype()),
        ),
        (
            cudf.Series([None, 123, None, 1], dtype="uint32"),
            pd.Series([None, 123, None, 1], dtype=pd.UInt32Dtype()),
        ),
        (
            cudf.Series([234, 2323, 23432, None, None, 224], dtype="uint64"),
            pd.Series(
                [234, 2323, 23432, None, None, 224], dtype=pd.UInt64Dtype()
            ),
        ),
        (
            cudf.Series([-10, 1, None, -1, None, 3], dtype="int8"),
            pd.Series([-10, 1, None, -1, None, 3], dtype=pd.Int8Dtype()),
        ),
        (
            cudf.Series([111, None, 222, None, 13], dtype="int16"),
            pd.Series([111, None, 222, None, 13], dtype=pd.Int16Dtype()),
        ),
        (
            cudf.Series([11, None, 22, 33, None, 2, None, 3], dtype="int32"),
            pd.Series(
                [11, None, 22, 33, None, 2, None, 3], dtype=pd.Int32Dtype()
            ),
        ),
        (
            cudf.Series(
                [32431, None, None, 32322, 0, 10, -32324, None], dtype="int64"
            ),
            pd.Series(
                [32431, None, None, 32322, 0, 10, -32324, None],
                dtype=pd.Int64Dtype(),
            ),
        ),
        (
            cudf.Series(
                [True, None, False, None, False, True, True, False],
                dtype="bool_",
            ),
            pd.Series(
                [True, None, False, None, False, True, True, False],
                dtype=pd.BooleanDtype(),
            ),
        ),
        (
            cudf.Series(
                [
                    "abc",
                    "a",
                    None,
                    "hello world",
                    "foo buzz",
                    "",
                    None,
                    "rapids ai",
                ],
                dtype="object",
            ),
            pd.Series(
                [
                    "abc",
                    "a",
                    None,
                    "hello world",
                    "foo buzz",
                    "",
                    None,
                    "rapids ai",
                ],
                dtype=pd.StringDtype(),
            ),
        ),
        (
            cudf.Series(
                [1, 2, None, 10.2, None],
                dtype="float32",
            ),
            pd.Series(
                [1, 2, None, 10.2, None],
                dtype=pd.Float32Dtype(),
            ),
        ),
    ],
)
def test_series_to_pandas_nullable_dtypes(sr, expected_psr):
    actual_psr = sr.to_pandas(nullable=True)

    assert_eq(actual_psr, expected_psr)


def test_series_pipe():
    psr = pd.Series([10, 20, 30, 40])
    gsr = cudf.Series([10, 20, 30, 40])

    def custom_add_func(sr, val):
        new_sr = sr + val
        return new_sr

    def custom_to_str_func(sr, val):
        new_sr = sr.astype("str") + val
        return new_sr

    expected = (
        psr.pipe(custom_add_func, 11)
        .pipe(custom_add_func, val=12)
        .pipe(custom_to_str_func, "rapids")
    )
    actual = (
        gsr.pipe(custom_add_func, 11)
        .pipe(custom_add_func, val=12)
        .pipe(custom_to_str_func, "rapids")
    )

    assert_eq(expected, actual)

    expected = (
        psr.pipe((custom_add_func, "sr"), val=11)
        .pipe(custom_add_func, val=1)
        .pipe(custom_to_str_func, "rapids-ai")
    )
    actual = (
        gsr.pipe((custom_add_func, "sr"), val=11)
        .pipe(custom_add_func, val=1)
        .pipe(custom_to_str_func, "rapids-ai")
    )

    assert_eq(expected, actual)


def test_series_pipe_error():
    psr = pd.Series([10, 20, 30, 40])
    gsr = cudf.Series([10, 20, 30, 40])

    def custom_add_func(sr, val):
        new_sr = sr + val
        return new_sr

    assert_exceptions_equal(
        lfunc=psr.pipe,
        rfunc=gsr.pipe,
        lfunc_args_and_kwargs=([(custom_add_func, "val")], {"val": 11}),
        rfunc_args_and_kwargs=([(custom_add_func, "val")], {"val": 11}),
    )


@pytest.mark.parametrize(
    "data",
    [cudf.Series([1, 2, 3]), cudf.Series([10, 11, 12], index=[1, 2, 3])],
)
@pytest.mark.parametrize(
    "other",
    [
        cudf.Series([4, 5, 6]),
        cudf.Series([4, 5, 6, 7, 8]),
        cudf.Series([4, np.nan, 6], nan_as_null=False),
        [4, np.nan, 6],
        {1: 9},
    ],
)
def test_series_update(data, other):
    gs = data.copy(deep=True)
    if isinstance(other, cudf.Series):
        g_other = other.copy(deep=True)
        p_other = g_other.to_pandas()
    else:
        g_other = other
        p_other = other

    ps = gs.to_pandas()

    ps.update(p_other)
    with expect_warning_if(
        isinstance(other, cudf.Series) and other.isna().any(), UserWarning
    ):
        gs.update(g_other)
    assert_eq(gs, ps)


@pytest.mark.parametrize(
    "data",
    [
        [1, None, 11, 2.0, np.nan],
        [np.nan],
        [None, None, None],
        [np.nan, 1, 10, 393.32, np.nan],
    ],
)
@pytest.mark.parametrize("nan_as_null", [True, False])
@pytest.mark.parametrize("fill_value", [1.2, 332, np.nan])
def test_fillna_with_nan(data, nan_as_null, fill_value):
    gs = cudf.Series(data, dtype="float64", nan_as_null=nan_as_null)
    ps = gs.to_pandas()

    expected = ps.fillna(fill_value)
    actual = gs.fillna(fill_value)

    assert_eq(expected, actual)


def test_fillna_categorical_with_non_categorical_raises():
    ser = cudf.Series([1, None], dtype="category")
    with pytest.raises(TypeError):
        ser.fillna(cudf.Series([1, 2]))


def test_fillna_categorical_with_different_categories_raises():
    ser = cudf.Series([1, None], dtype="category")
    with pytest.raises(TypeError):
        ser.fillna(cudf.Series([1, 2]), dtype="category")


def test_series_mask_mixed_dtypes_error():
    s = cudf.Series(["a", "b", "c"])
    with pytest.raises(
        TypeError,
        match=re.escape(
            "cudf does not support mixed types, please type-cast "
            "the column of dataframe/series and other "
            "to same dtypes."
        ),
    ):
        s.where([True, False, True], [1, 2, 3])


@pytest.mark.parametrize(
    "ps",
    [
        pd.Series(["a"] * 20, index=range(0, 20)),
        pd.Series(["b", None] * 10, index=range(0, 20), name="ASeries"),
        pd.Series(
            ["b", None] * 5,
            index=pd.Index(list(range(10)), dtype="uint64"),
            name="BSeries",
        ),
    ],
)
@pytest.mark.parametrize(
    "labels",
    [
        [1],
        [0],
        1,
        5,
        [5, 9],
        pd.Index([0, 1, 2, 3, 4, 5, 6, 7, 8, 9]),
        pd.Index([0, 1, 2, 3, 4], dtype="float32"),
    ],
)
@pytest.mark.parametrize("inplace", [True, False])
def test_series_drop_labels(ps, labels, inplace):
    ps = ps.copy()
    gs = cudf.from_pandas(ps)

    expected = ps.drop(labels=labels, axis=0, inplace=inplace)
    actual = gs.drop(labels=labels, axis=0, inplace=inplace)

    if inplace:
        expected = ps
        actual = gs

    assert_eq(expected, actual)


@pytest.mark.parametrize(
    "ps",
    [
        pd.Series(["a"] * 20, index=range(0, 20)),
        pd.Series(["b", None] * 10, index=range(0, 20), name="ASeries"),
    ],
)
@pytest.mark.parametrize(
    "index",
    [[1], [0], 1, 5, [5, 9], pd.Index([0, 1, 2, 3, 4, 5, 6, 7, 8, 9])],
)
@pytest.mark.parametrize("inplace", [True, False])
def test_series_drop_index(ps, index, inplace):
    ps = ps.copy()
    gs = cudf.from_pandas(ps)

    expected = ps.drop(index=index, inplace=inplace)
    actual = gs.drop(index=index, inplace=inplace)

    if inplace:
        expected = ps
        actual = gs

    assert_eq(expected, actual)


@pytest.mark.parametrize(
    "ps",
    [
        pd.Series(
            ["a" if i % 2 == 0 else "b" for i in range(0, 10)],
            index=pd.MultiIndex(
                levels=[
                    ["lama", "cow", "falcon"],
                    ["speed", "weight", "length"],
                ],
                codes=[
                    [0, 0, 0, 1, 1, 1, 2, 2, 2, 1],
                    [0, 1, 2, 0, 1, 2, 0, 1, 2, 1],
                ],
            ),
            name="abc",
        )
    ],
)
@pytest.mark.parametrize(
    "index,level",
    [
        ("cow", 0),
        ("lama", 0),
        ("falcon", 0),
        ("speed", 1),
        ("weight", 1),
        ("length", 1),
        (
            "cow",
            None,
        ),
        (
            "lama",
            None,
        ),
        (
            "falcon",
            None,
        ),
    ],
)
@pytest.mark.parametrize("inplace", [True, False])
def test_series_drop_multiindex(ps, index, level, inplace):
    ps = ps.copy()
    gs = cudf.from_pandas(ps)

    expected = ps.drop(index=index, inplace=inplace, level=level)
    actual = gs.drop(index=index, inplace=inplace, level=level)

    if inplace:
        expected = ps
        actual = gs

    assert_eq(expected, actual)


def test_series_drop_edge_inputs():
    gs = cudf.Series([42], name="a")
    ps = gs.to_pandas()

    assert_eq(ps.drop(columns=["b"]), gs.drop(columns=["b"]))

    assert_eq(ps.drop(columns="b"), gs.drop(columns="b"))

    assert_exceptions_equal(
        lfunc=ps.drop,
        rfunc=gs.drop,
        lfunc_args_and_kwargs=(["a"], {"columns": "a", "axis": 1}),
        rfunc_args_and_kwargs=(["a"], {"columns": "a", "axis": 1}),
    )

    assert_exceptions_equal(
        lfunc=ps.drop,
        rfunc=gs.drop,
        lfunc_args_and_kwargs=([], {}),
        rfunc_args_and_kwargs=([], {}),
    )

    assert_exceptions_equal(
        lfunc=ps.drop,
        rfunc=gs.drop,
        lfunc_args_and_kwargs=(["b"], {"axis": 1}),
        rfunc_args_and_kwargs=(["b"], {"axis": 1}),
    )


def test_series_drop_raises():
    gs = cudf.Series([10, 20, 30], index=["x", "y", "z"], name="c")
    ps = gs.to_pandas()

    assert_exceptions_equal(
        lfunc=ps.drop,
        rfunc=gs.drop,
        lfunc_args_and_kwargs=(["p"],),
        rfunc_args_and_kwargs=(["p"],),
    )

    # dtype specified mismatch
    assert_exceptions_equal(
        lfunc=ps.drop,
        rfunc=gs.drop,
        lfunc_args_and_kwargs=([3],),
        rfunc_args_and_kwargs=([3],),
    )

    expect = ps.drop("p", errors="ignore")
    actual = gs.drop("p", errors="ignore")

    assert_eq(actual, expect)


@pytest.mark.parametrize(
    "data",
    [[[1, 2, 3], None, [4], [], [5, 6]], [1, 2, 3, 4, 5]],
)
@pytest.mark.parametrize("ignore_index", [True, False])
@pytest.mark.parametrize(
    "p_index",
    [
        None,
        ["ia", "ib", "ic", "id", "ie"],
        pd.MultiIndex.from_tuples(
            [(0, "a"), (0, "b"), (0, "c"), (1, "a"), (1, "b")]
        ),
    ],
)
def test_explode(data, ignore_index, p_index):
    pdf = pd.Series(data, index=p_index, name="someseries")
    gdf = cudf.from_pandas(pdf)

    expect = pdf.explode(ignore_index)
    got = gdf.explode(ignore_index)

    assert_eq(expect, got, check_dtype=False)


@pytest.mark.parametrize(
    "data, expected",
    [
        (
            [cudf.Series([1, 2, 3]), cudf.Series([10, 20])],
            cudf.Series([[1, 2, 3], [10, 20]]),
        ),
        (
            [cudf.Series([1, 2, 3]), None, cudf.Series([10, 20, np.nan])],
            cudf.Series([[1, 2, 3], None, [10, 20, np.nan]]),
        ),
        (
            [cp.array([5, 6]), cudf.NA, cp.array([1])],
            cudf.Series([[5, 6], None, [1]]),
        ),
        (
            [None, None, None, None, None, cudf.Series([10, 20])],
            cudf.Series([None, None, None, None, None, [10, 20]]),
        ),
    ],
)
def test_nested_series_from_sequence_data(data, expected):
    actual = cudf.Series(data)
    assert_eq(actual, expected)


@pytest.mark.parametrize(
    "data",
    [
        cp.ones(5, dtype=cp.float16),
        np.ones(5, dtype="float16"),
        pd.Series([0.1, 1.2, 3.3], dtype="float16"),
        pytest.param(
            pa.array(np.ones(5, dtype="float16")),
            marks=pytest.mark.xfail(
                reason="https://issues.apache.org/jira/browse/ARROW-13762"
            ),
        ),
    ],
)
def test_series_raises_float16(data):
    with pytest.raises(TypeError):
        cudf.Series(data)


@pytest.mark.parametrize(
    "index",
    [
        pd.RangeIndex(0, 3, 1),
        [3.0, 1.0, np.nan],
        ["a", "z", None],
        pd.RangeIndex(4, -1, -2),
    ],
)
@pytest.mark.parametrize("axis", [0, "index"])
@pytest.mark.parametrize("ascending", [True, False])
@pytest.mark.parametrize("ignore_index", [True, False])
@pytest.mark.parametrize("inplace", [True, False])
@pytest.mark.parametrize("na_position", ["first", "last"])
def test_series_sort_index(
    index, axis, ascending, inplace, ignore_index, na_position
):
    ps = pd.Series([10, 3, 12], index=index)
    gs = cudf.from_pandas(ps)

    expected = ps.sort_index(
        axis=axis,
        ascending=ascending,
        ignore_index=ignore_index,
        inplace=inplace,
        na_position=na_position,
    )
    got = gs.sort_index(
        axis=axis,
        ascending=ascending,
        ignore_index=ignore_index,
        inplace=inplace,
        na_position=na_position,
    )

    if inplace is True:
        assert_eq(ps, gs, check_index_type=True)
    else:
        assert_eq(expected, got, check_index_type=True)


@pytest.mark.parametrize(
    "method", ["md5", "sha1", "sha224", "sha256", "sha384", "sha512"]
)
def test_series_hash_values(method):
    inputs = cudf.Series(
        [
            "",
            "0",
            "A 56 character string to test message padding algorithm.",
            "A 63 character string to test message padding algorithm, again.",
            "A 64 character string to test message padding algorithm, again!!",
            (
                "A very long (greater than 128 bytes/char string) to execute "
                "a multi hash-step data point in the hash function being "
                "tested. This string needed to be longer."
            ),
            "All work and no play makes Jack a dull boy",
            "!\"#$%&'()*+,-./0123456789:;<=>?@[\\]^_`{|}~",
            "\x00\x00\x00\x10\x00\x00\x00\x00",
            "\x00\x00\x00\x00",
        ]
    )

    def hashlib_compute_digest(data):
        hasher = getattr(hashlib, method)()
        hasher.update(data.encode("utf-8"))
        return hasher.hexdigest()

    hashlib_validation = inputs.to_pandas().apply(hashlib_compute_digest)
    validation_results = cudf.Series(hashlib_validation)
    hash_values = inputs.hash_values(method=method)
    assert_eq(hash_values, validation_results)


def test_series_hash_values_invalid_method():
    inputs = cudf.Series(["", "0"])
    with pytest.raises(ValueError):
        inputs.hash_values(method="invalid_method")


def test_set_index_unequal_length():
    s = cudf.Series(dtype="float64")
    with pytest.raises(ValueError):
        s.index = [1, 2, 3]


@pytest.mark.parametrize(
    "lhs, rhs", [("a", "a"), ("a", "b"), (1, 1.0), (None, None), (None, "a")]
)
def test_equals_names(lhs, rhs):
    lhs = cudf.Series([1, 2], name=lhs)
    rhs = cudf.Series([1, 2], name=rhs)

    got = lhs.equals(rhs)
    expect = lhs.to_pandas().equals(rhs.to_pandas())

    assert_eq(expect, got)


@pytest.mark.parametrize(
    "data", [[True, False, None, True, False], [None, None], []]
)
@pytest.mark.parametrize("bool_dtype", ["bool", "boolean", pd.BooleanDtype()])
def test_nullable_bool_dtype_series(data, bool_dtype):
    psr = pd.Series(data, dtype=pd.BooleanDtype())
    gsr = cudf.Series(data, dtype=bool_dtype)

    assert_eq(psr, gsr.to_pandas(nullable=True))


@pytest.mark.parametrize("level", [None, 0, "l0", 1, ["l0", 1]])
@pytest.mark.parametrize("drop", [True, False])
@pytest.mark.parametrize("original_name", [None, "original_ser"])
@pytest.mark.parametrize("name", [None, "ser", no_default])
@pytest.mark.parametrize("inplace", [True, False])
def test_reset_index(level, drop, inplace, original_name, name):
    midx = pd.MultiIndex.from_tuples(
        [("a", 1), ("a", 2), ("b", 1), ("b", 2)], names=["l0", None]
    )
    ps = pd.Series(range(4), index=midx, name=original_name)
    gs = cudf.from_pandas(ps)

    if not drop and inplace:
        pytest.skip(
            "For exception checks, see "
            "test_reset_index_dup_level_name_exceptions"
        )

    expect = ps.reset_index(level=level, drop=drop, name=name, inplace=inplace)

    got = gs.reset_index(level=level, drop=drop, name=name, inplace=inplace)
    if inplace:
        expect = ps
        got = gs

    assert_eq(expect, got)


@pytest.mark.parametrize("level", [None, 0, 1, [None]])
@pytest.mark.parametrize("drop", [False, True])
@pytest.mark.parametrize("inplace", [False, True])
@pytest.mark.parametrize("original_name", [None, "original_ser"])
@pytest.mark.parametrize("name", [None, "ser"])
def test_reset_index_dup_level_name(level, drop, inplace, original_name, name):
    # midx levels are named [None, None]
    midx = pd.MultiIndex.from_tuples([("a", 1), ("a", 2), ("b", 1), ("b", 2)])
    ps = pd.Series(range(4), index=midx, name=original_name)
    gs = cudf.from_pandas(ps)
    if level == [None] or not drop and inplace:
        pytest.skip(
            "For exception checks, see "
            "test_reset_index_dup_level_name_exceptions"
        )

    expect = ps.reset_index(level=level, drop=drop, inplace=inplace, name=name)
    got = gs.reset_index(level=level, drop=drop, inplace=inplace, name=name)
    if inplace:
        expect = ps
        got = gs

    assert_eq(expect, got)


@pytest.mark.parametrize("drop", [True, False])
@pytest.mark.parametrize("inplace", [True, False])
@pytest.mark.parametrize("original_name", [None, "original_ser"])
@pytest.mark.parametrize("name", [None, "ser"])
def test_reset_index_named(drop, inplace, original_name, name):
    ps = pd.Series(range(4), index=["x", "y", "z", "w"], name=original_name)
    gs = cudf.from_pandas(ps)

    ps.index.name = "cudf"
    gs.index.name = "cudf"

    if not drop and inplace:
        pytest.skip(
            "For exception checks, see "
            "test_reset_index_dup_level_name_exceptions"
        )

    expect = ps.reset_index(drop=drop, inplace=inplace, name=name)
    got = gs.reset_index(drop=drop, inplace=inplace, name=name)

    if inplace:
        expect = ps
        got = gs

    assert_eq(expect, got)


def test_reset_index_dup_level_name_exceptions():
    midx = pd.MultiIndex.from_tuples([("a", 1), ("a", 2), ("b", 1), ("b", 2)])
    ps = pd.Series(range(4), index=midx)
    gs = cudf.from_pandas(ps)

    # Should specify duplicate level names with level number.
    assert_exceptions_equal(
        lfunc=ps.reset_index,
        rfunc=gs.reset_index,
        lfunc_args_and_kwargs=(
            [],
            {"level": [None]},
        ),
        rfunc_args_and_kwargs=(
            [],
            {"level": [None]},
        ),
    )

    # Cannot use drop=False and inplace=True to turn a series into dataframe.
    assert_exceptions_equal(
        lfunc=ps.reset_index,
        rfunc=gs.reset_index,
        lfunc_args_and_kwargs=(
            [],
            {"drop": False, "inplace": True},
        ),
        rfunc_args_and_kwargs=(
            [],
            {"drop": False, "inplace": True},
        ),
    )

    # Pandas raises the above exception should these two inputs crosses.
    assert_exceptions_equal(
        lfunc=ps.reset_index,
        rfunc=gs.reset_index,
        lfunc_args_and_kwargs=(
            [],
            {"level": [None], "drop": False, "inplace": True},
        ),
        rfunc_args_and_kwargs=(
            [],
            {"level": [None], "drop": False, "inplace": True},
        ),
    )


def test_series_add_prefix():
    cd_s = cudf.Series([1, 2, 3, 4])
    pd_s = cd_s.to_pandas()

    got = cd_s.add_prefix("item_")
    expected = pd_s.add_prefix("item_")

    assert_eq(got, expected)


def test_series_add_suffix():
    cd_s = cudf.Series([1, 2, 3, 4])
    pd_s = cd_s.to_pandas()

    got = cd_s.add_suffix("_item")
    expected = pd_s.add_suffix("_item")

    assert_eq(got, expected)


@pytest.mark.parametrize(
    "cudf_series",
    [
        cudf.Series([0.25, 0.5, 0.2, -0.05]),
        cudf.Series([0, 1, 2, np.nan, 4, cudf.NA, 6]),
    ],
)
@pytest.mark.parametrize("lag", [1, 2, 3, 4])
def test_autocorr(cudf_series, lag):
    psr = cudf_series.to_pandas()

    cudf_corr = cudf_series.autocorr(lag=lag)

    # autocorrelation is undefined (nan) for less than two entries, but pandas
    # short-circuits when there are 0 entries and bypasses the numpy function
    # call that generates an error.
    num_both_valid = (psr.notna() & psr.shift(lag).notna()).sum()
    with expect_warning_if(num_both_valid == 1, RuntimeWarning):
        pd_corr = psr.autocorr(lag=lag)

    assert_eq(pd_corr, cudf_corr)


@pytest.mark.parametrize(
    "data",
    [
        [0, 1, 2, 3],
        ["abc", "a", None, "hello world", "foo buzz", "", None, "rapids ai"],
    ],
)
def test_series_transpose(data):
    psr = pd.Series(data=data)
    csr = cudf.Series(data=data)

    cudf_transposed = csr.transpose()
    pd_transposed = psr.transpose()
    cudf_property = csr.T
    pd_property = psr.T

    assert_eq(pd_transposed, cudf_transposed)
    assert_eq(pd_property, cudf_property)
    assert_eq(cudf_transposed, csr)


@pytest.mark.parametrize(
    "data",
    [1, 3, 5, 7, 7],
)
def test_series_nunique(data):
    cd_s = cudf.Series(data)
    pd_s = cd_s.to_pandas()

    actual = cd_s.nunique()
    expected = pd_s.nunique()

    assert_eq(expected, actual)


@pytest.mark.parametrize(
    "data",
    [1, 3, 5, 7, 7],
)
def test_series_nunique_index(data):
    cd_s = cudf.Series(data)
    pd_s = cd_s.to_pandas()

    actual = cd_s.index.nunique()
    expected = pd_s.index.nunique()

    assert_eq(expected, actual)


@pytest.mark.parametrize(
    "data",
    [
        [],
        [1, 2, 3, 4],
        ["a", "b", "c"],
        [1.2, 2.2, 4.5],
        [np.nan, np.nan],
        [None, None, None],
    ],
)
def test_axes(data):
    csr = cudf.Series(data)
    psr = csr.to_pandas()

    expected = psr.axes
    actual = csr.axes

    for e, a in zip(expected, actual):
        assert_eq(e, a)


def test_series_truncate():
    csr = cudf.Series([1, 2, 3, 4])
    psr = csr.to_pandas()

    assert_eq(csr.truncate(), psr.truncate())
    assert_eq(csr.truncate(1, 2), psr.truncate(1, 2))
    assert_eq(csr.truncate(before=1, after=2), psr.truncate(before=1, after=2))


def test_series_truncate_errors():
    csr = cudf.Series([1, 2, 3, 4])
    with pytest.raises(ValueError):
        csr.truncate(axis=1)
    with pytest.raises(ValueError):
        csr.truncate(copy=False)

    csr.index = [3, 2, 1, 6]
    psr = csr.to_pandas()
    assert_exceptions_equal(
        lfunc=csr.truncate,
        rfunc=psr.truncate,
    )


def test_series_truncate_datetimeindex():
    dates = cudf.date_range(
        "2021-01-01 23:45:00", "2021-01-02 23:46:00", freq="s"
    )
    csr = cudf.Series(range(len(dates)), index=dates)
    psr = csr.to_pandas()

    assert_eq(
        csr.truncate(
            before="2021-01-01 23:45:18", after="2021-01-01 23:45:27"
        ),
        psr.truncate(
            before="2021-01-01 23:45:18", after="2021-01-01 23:45:27"
        ),
    )


@pytest.mark.parametrize(
    "data",
    [
        [],
        [0, 12, 14],
        [0, 14, 12, 12, 3, 10, 12, 14],
        np.random.default_rng(seed=0).integers(-100, 100, 200),
        pd.Series([0.0, 1.0, None, 10.0]),
        [None, None, None, None],
        [np.nan, None, -1, 2, 3],
    ],
)
@pytest.mark.parametrize(
    "values",
    [
        np.random.default_rng(seed=0).integers(-100, 100, 10),
        [],
        [np.nan, None, -1, 2, 3],
        [1.0, 12.0, None, None, 120],
        [0, 14, 12, 12, 3, 10, 12, 14, None],
        [None, None, None],
        ["0", "12", "14"],
        ["0", "12", "14", "a"],
    ],
)
def test_isin_numeric(data, values):
    rng = np.random.default_rng(seed=0)
    index = rng.integers(0, 100, len(data))
    psr = pd.Series(data, index=index)
    gsr = cudf.Series.from_pandas(psr, nan_as_null=False)

    expected = psr.isin(values)
    got = gsr.isin(values)

    assert_eq(got, expected)


@pytest.mark.xfail(raises=TypeError)
def test_fill_new_category():
    gs = cudf.Series(pd.Categorical(["a", "b", "c"]))
    gs[0:1] = "d"


@pytest.mark.skipif(
    PANDAS_VERSION < PANDAS_CURRENT_SUPPORTED_VERSION,
    reason="Warning newly introduced in pandas-2.2.0",
)
@pytest.mark.parametrize(
    "data",
    [
        [],
        pd.Series(
            ["2018-01-01", "2019-04-03", None, "2019-12-30"],
            dtype="datetime64[ns]",
        ),
        pd.Series(
            [
                "2018-01-01",
                "2019-04-03",
                None,
                "2019-12-30",
                "2018-01-01",
                "2018-01-01",
            ],
            dtype="datetime64[ns]",
        ),
    ],
)
@pytest.mark.parametrize(
    "values",
    [
        [],
        [1514764800000000000, 1577664000000000000],
        [
            1514764800000000000,
            1577664000000000000,
            1577664000000000000,
            1577664000000000000,
            1514764800000000000,
        ],
        ["2019-04-03", "2019-12-30", "2012-01-01"],
        [
            "2012-01-01",
            "2012-01-01",
            "2012-01-01",
            "2019-04-03",
            "2019-12-30",
            "2012-01-01",
        ],
    ],
)
def test_isin_datetime(data, values):
    psr = pd.Series(data)
    gsr = cudf.Series.from_pandas(psr)

    is_len_str = isinstance(next(iter(values), None), str) and len(data)
    with expect_warning_if(is_len_str):
        got = gsr.isin(values)
    with expect_warning_if(is_len_str):
        expected = psr.isin(values)
    assert_eq(got, expected)


@pytest.mark.parametrize(
    "data",
    [
        [],
        pd.Series(["this", "is", None, "a", "test"]),
        pd.Series(["test", "this", "test", "is", None, "test", "a", "test"]),
        pd.Series(["0", "12", "14"]),
    ],
)
@pytest.mark.parametrize(
    "values",
    [
        [],
        ["this", "is"],
        [None, None, None],
        ["12", "14", "19"],
        [12, 14, 19],
        ["is", "this", "is", "this", "is"],
    ],
)
def test_isin_string(data, values):
    psr = pd.Series(data)
    gsr = cudf.Series.from_pandas(psr)

    got = gsr.isin(values)
    expected = psr.isin(values)
    assert_eq(got, expected)


@pytest.mark.parametrize(
    "data",
    [
        [],
        pd.Series(["a", "b", "c", "c", "c", "d", "e"], dtype="category"),
        pd.Series(["a", "b", None, "c", "d", "e"], dtype="category"),
        pd.Series([0, 3, 10, 12], dtype="category"),
        pd.Series([0, 3, 10, 12, 0, 10, 3, 0, 0, 3, 3], dtype="category"),
    ],
)
@pytest.mark.parametrize(
    "values",
    [
        [],
        ["a", "b", None, "f", "words"],
        ["0", "12", None, "14"],
        [0, 10, 12, None, 39, 40, 1000],
        [0, 0, 0, 0, 3, 3, 3, None, 1, 2, 3],
    ],
)
def test_isin_categorical(data, values):
    psr = pd.Series(data)
    gsr = cudf.Series.from_pandas(psr)

    got = gsr.isin(values)
    expected = psr.isin(values)
    assert_eq(got, expected)


@pytest.mark.parametrize("dtype", NUMERIC_TYPES)
@pytest.mark.parametrize("period", [-1, -5, -10, -20, 0, 1, 5, 10, 20])
@pytest.mark.parametrize("data_empty", [False, True])
def test_diff(dtype, period, data_empty):
    if data_empty:
        data = None
    else:
        if dtype == np.int8:
            # to keep data in range
            data = gen_rand(dtype, 100000, low=-2, high=2)
        else:
            data = gen_rand(dtype, 100000)

    gs = cudf.Series(data, dtype=dtype)
    ps = pd.Series(data, dtype=dtype)

    expected_outcome = ps.diff(period)
    diffed_outcome = gs.diff(period).astype(expected_outcome.dtype)

    if data_empty:
        assert_eq(diffed_outcome, expected_outcome, check_index_type=False)
    else:
        assert_eq(diffed_outcome, expected_outcome)


@pytest.mark.parametrize(
    "data",
    [
        ["a", "b", "c", "d", "e"],
    ],
)
def test_diff_unsupported_dtypes(data):
    gs = cudf.Series(data)
    with pytest.raises(
        TypeError,
        match=r"unsupported operand type\(s\)",
    ):
        gs.diff()


@pytest.mark.parametrize(
    "data",
    [
        pd.date_range("2020-01-01", "2020-01-06", freq="D"),
        [True, True, True, False, True, True],
        [1.0, 2.0, 3.5, 4.0, 5.0, -1.7],
        [1, 2, 3, 3, 4, 5],
        [np.nan, None, None, np.nan, np.nan, None],
    ],
)
def test_diff_many_dtypes(data):
    ps = pd.Series(data)
    gs = cudf.from_pandas(ps)
    assert_eq(ps.diff(), gs.diff())
    assert_eq(ps.diff(periods=2), gs.diff(periods=2))


@pytest.mark.parametrize("num_rows", [1, 100])
@pytest.mark.parametrize("num_bins", [1, 10])
@pytest.mark.parametrize("right", [True, False])
@pytest.mark.parametrize("dtype", [*NUMERIC_TYPES, "bool"])
@pytest.mark.parametrize("series_bins", [True, False])
def test_series_digitize(num_rows, num_bins, right, dtype, series_bins):
    rng = np.random.default_rng(seed=0)
    data = rng.integers(0, 100, num_rows).astype(dtype)
    bins = np.unique(np.sort(rng.integers(2, 95, num_bins).astype(dtype)))
    s = cudf.Series(data)
    if series_bins:
        s_bins = cudf.Series(bins)
        indices = s.digitize(s_bins, right)
    else:
        indices = s.digitize(bins, right)
    np.testing.assert_array_equal(
        np.digitize(data, bins, right), indices.to_numpy()
    )


def test_series_digitize_invalid_bins():
    rng = np.random.default_rng(seed=0)
    s = cudf.Series(rng.integers(0, 30, 80), dtype="int32")
    bins = cudf.Series([2, None, None, 50, 90], dtype="int32")

    with pytest.raises(
        ValueError, match="`bins` cannot contain null entries."
    ):
        _ = s.digitize(bins)


@pytest.mark.parametrize(
    "data,left,right",
    [
        ([0, 1, 2, 3, 4, 5, 10], 0, 5),
        ([0, 1, 2, 3, 4, 5, 10], 10, 1),
        ([0, 1, 2, 3, 4, 5], [0, 10, 11] * 2, [1, 2, 5] * 2),
        (["a", "few", "set", "of", "strings", "xyz", "abc"], "banana", "few"),
        (["a", "few", "set", "of", "strings", "xyz", "abc"], "phone", "hello"),
        (
            ["a", "few", "set", "of", "strings", "xyz", "abc"],
            ["a", "hello", "rapids", "ai", "world", "chars", "strs"],
            ["yes", "no", "hi", "bye", "test", "pass", "fail"],
        ),
        ([0, 1, 2, np.nan, 4, np.nan, 10], 10, 1),
    ],
)
@pytest.mark.parametrize("inclusive", ["both", "neither", "left", "right"])
def test_series_between(data, left, right, inclusive):
    ps = pd.Series(data)
    gs = cudf.from_pandas(ps, nan_as_null=False)

    expected = ps.between(left, right, inclusive=inclusive)
    actual = gs.between(left, right, inclusive=inclusive)

    assert_eq(expected, actual)


@pytest.mark.parametrize(
    "data,left,right",
    [
        ([0, 1, 2, None, 4, 5, 10], 0, 5),
        ([0, 1, 2, 3, None, 5, 10], 10, 1),
        ([None, 1, 2, 3, 4, None], [0, 10, 11] * 2, [1, 2, 5] * 2),
        (
            ["a", "few", "set", None, "strings", "xyz", "abc"],
            ["a", "hello", "rapids", "ai", "world", "chars", "strs"],
            ["yes", "no", "hi", "bye", "test", "pass", "fail"],
        ),
    ],
)
@pytest.mark.parametrize("inclusive", ["both", "neither", "left", "right"])
def test_series_between_with_null(data, left, right, inclusive):
    gs = cudf.Series(data)
    ps = gs.to_pandas(nullable=True)

    expected = ps.between(left, right, inclusive=inclusive)
    actual = gs.between(left, right, inclusive=inclusive)

    assert_eq(expected, actual.to_pandas(nullable=True))


def test_default_construction():
    s = cudf.Series([np.int8(8), np.int16(128)])
    assert s.dtype == np.dtype("i2")


@pytest.mark.parametrize(
    "data", [[0, 1, 2, 3, 4], range(5), [np.int8(8), np.int16(128)]]
)
def test_default_integer_bitwidth_construction(default_integer_bitwidth, data):
    s = cudf.Series(data)
    assert s.dtype == np.dtype(f"i{default_integer_bitwidth//8}")


@pytest.mark.parametrize("data", [[1.5, 2.5, 4.5], [1000, 2000, 4000, 3.14]])
def test_default_float_bitwidth_construction(default_float_bitwidth, data):
    s = cudf.Series(data)
    assert s.dtype == np.dtype(f"f{default_float_bitwidth//8}")


def test_series_ordered_dedup():
    # part of https://github.com/rapidsai/cudf/issues/11486
    rng = np.random.default_rng(seed=0)
    sr = cudf.Series(rng.integers(0, 100, 1000))
    # pandas unique() preserves order
    expect = pd.Series(sr.to_pandas().unique())
    got = cudf.Series._from_column(sr._column.unique())
    assert_eq(expect.values, got.values)


@pytest.mark.parametrize("dtype", ["int64", "float64"])
@pytest.mark.parametrize("bool_scalar", [True, False])
def test_set_bool_error(dtype, bool_scalar):
    sr = cudf.Series([1, 2, 3], dtype=dtype)
    psr = sr.to_pandas(nullable=True)

    assert_exceptions_equal(
        lfunc=sr.__setitem__,
        rfunc=psr.__setitem__,
        lfunc_args_and_kwargs=([bool_scalar],),
        rfunc_args_and_kwargs=([bool_scalar],),
    )


def test_int64_equality():
    s = cudf.Series(np.asarray([2**63 - 10, 2**63 - 100], dtype=np.int64))
    assert (s != np.int64(2**63 - 1)).all()
    assert (s != cudf.Scalar(2**63 - 1, dtype=np.int64)).all()


@pytest.mark.parametrize("into", [dict, OrderedDict, defaultdict(list)])
def test_series_to_dict(into):
    gs = cudf.Series(["ab", "de", "zx"], index=[10, 20, 100])
    ps = gs.to_pandas()

    actual = gs.to_dict(into=into)
    expected = ps.to_dict(into=into)

    assert_eq(expected, actual)


@pytest.mark.parametrize(
    "data",
    [
        [1, 2, 3],
        pytest.param(
            [np.nan, 10, 15, 16],
            marks=pytest.mark.xfail(
                reason="https://github.com/pandas-dev/pandas/issues/49818"
            ),
        ),
        [np.nan, None, 10, 20],
        ["ab", "zx", "pq"],
        ["ab", "zx", None, "pq"],
        [],
    ],
)
def test_series_hasnans(data):
    gs = cudf.Series(data, nan_as_null=False)
    ps = gs.to_pandas(nullable=True)

    # Check type to avoid mixing Python bool and NumPy bool
    assert isinstance(gs.hasnans, bool)
    assert gs.hasnans == ps.hasnans


@pytest.mark.parametrize(
    "data,index",
    [
        ([1, 2, 3], [10, 11, 12]),
        ([1, 2, 3, 1, 1, 2, 3, 2], [10, 20, 23, 24, 25, 26, 27, 28]),
        ([1, None, 2, None, 3, None, 3, 1], [5, 6, 7, 8, 9, 10, 11, 12]),
        ([np.nan, 1.0, np.nan, 5.4, 5.4, 1.0], ["a", "b", "c", "d", "e", "f"]),
        (
            ["lama", "cow", "lama", None, "beetle", "lama", None, None],
            [1, 4, 10, 11, 2, 100, 200, 400],
        ),
    ],
)
@pytest.mark.parametrize("keep", ["first", "last", False])
@pytest.mark.parametrize("name", [None, "a"])
def test_series_duplicated(data, index, keep, name):
    gs = cudf.Series(data, index=index, name=name)
    ps = gs.to_pandas()

    assert_eq(gs.duplicated(keep=keep), ps.duplicated(keep=keep))


@pytest.mark.parametrize(
    "data",
    [
        [1, 2, 3, 4],
        [10, 20, None, None],
    ],
)
@pytest.mark.parametrize("copy", [True, False])
def test_series_copy(data, copy):
    psr = pd.Series(data)
    gsr = cudf.from_pandas(psr)

    new_psr = pd.Series(psr, copy=copy)
    new_gsr = cudf.Series(gsr, copy=copy)

    new_psr.iloc[0] = 999
    new_gsr.iloc[0] = 999

    assert_eq(psr, gsr)
    assert_eq(new_psr, new_gsr)


@pytest.mark.parametrize(
    "data",
    [
        {"a": 1, "b": 2, "c": 24, "d": 1010},
        {"a": 1},
    ],
)
@pytest.mark.parametrize(
    "index", [None, ["b", "c"], ["d", "a", "c", "b"], ["a"]]
)
def test_series_init_dict_with_index(data, index):
    pandas_series = pd.Series(data, index=index)
    cudf_series = cudf.Series(data, index=index)

    assert_eq(pandas_series, cudf_series)


@pytest.mark.parametrize("data", ["abc", None, 1, 3.7])
@pytest.mark.parametrize(
    "index", [None, ["b", "c"], ["d", "a", "c", "b"], ["a"]]
)
def test_series_init_scalar_with_index(data, index):
    pandas_series = pd.Series(data, index=index)
    cudf_series = cudf.Series(data, index=index)

    assert_eq(
        pandas_series,
        cudf_series,
        check_index_type=data is not None or index is not None,
        check_dtype=data is not None,
    )


def test_series_init_error():
    assert_exceptions_equal(
        lfunc=pd.Series,
        rfunc=cudf.Series,
        lfunc_args_and_kwargs=([], {"data": [11], "index": [10, 11]}),
        rfunc_args_and_kwargs=([], {"data": [11], "index": [10, 11]}),
    )


def test_series_init_from_series_and_index():
    ser = cudf.Series([4, 7, -5, 3], index=["d", "b", "a", "c"])
    result = cudf.Series(ser, index=list("abcd"))
    expected = cudf.Series([-5, 7, 3, 4], index=list("abcd"))
    assert_eq(result, expected)


@pytest.mark.parametrize(
    "dtype", ["datetime64[ns]", "timedelta64[ns]", "object", "str"]
)
def test_series_mixed_dtype_error(dtype):
    ps = pd.concat([pd.Series([1, 2, 3], dtype=dtype), pd.Series([10, 11])])
    with pytest.raises(TypeError):
        cudf.Series(ps)
    with pytest.raises(TypeError):
        cudf.Series(ps.array)


@pytest.mark.parametrize("data", [[True, False, None], [10, 200, 300]])
@pytest.mark.parametrize("index", [None, [10, 20, 30]])
def test_series_contains(data, index):
    ps = pd.Series(data, index=index)
    gs = cudf.Series(data, index=index)

    assert_eq(1 in ps, 1 in gs)
    assert_eq(10 in ps, 10 in gs)
    assert_eq(True in ps, True in gs)
    assert_eq(False in ps, False in gs)


def test_series_from_pandas_sparse():
    pser = pd.Series(range(2), dtype=pd.SparseDtype(np.int64, 0))
    with pytest.raises(NotImplementedError):
        cudf.Series(pser)


def test_series_constructor_unbounded_sequence():
    class A:
        def __getitem__(self, key):
            return 1

    with pytest.raises(TypeError):
        cudf.Series(A())


def test_series_constructor_error_mixed_type():
    with pytest.raises(MixedTypeError):
        cudf.Series(["abc", np.nan, "123"], nan_as_null=False)


def test_series_typecast_to_object_error():
    actual = cudf.Series([1, 2, 3], dtype="datetime64[ns]")
    with cudf.option_context("mode.pandas_compatible", True):
        with pytest.raises(ValueError):
            actual.astype(object)
        with pytest.raises(ValueError):
            actual.astype(np.dtype("object"))
        new_series = actual.astype("str")
        assert new_series[0] == "1970-01-01 00:00:00.000000001"


def test_series_typecast_to_object():
    actual = cudf.Series([1, 2, 3], dtype="datetime64[ns]")
    with cudf.option_context("mode.pandas_compatible", False):
        new_series = actual.astype(object)
        assert new_series[0] == "1970-01-01 00:00:00.000000001"
        new_series = actual.astype(np.dtype("object"))
        assert new_series[0] == "1970-01-01 00:00:00.000000001"


@pytest.mark.parametrize("attr", ["nlargest", "nsmallest"])
def test_series_nlargest_nsmallest_str_error(attr):
    gs = cudf.Series(["a", "b", "c", "d", "e"])
    ps = gs.to_pandas()

    assert_exceptions_equal(
        getattr(gs, attr), getattr(ps, attr), ([], {"n": 1}), ([], {"n": 1})
    )


def test_series_unique_pandas_compatibility():
    gs = cudf.Series([10, 11, 12, 11, 10])
    ps = gs.to_pandas()
    with cudf.option_context("mode.pandas_compatible", True):
        actual = gs.unique()
    expected = ps.unique()
    assert_eq(actual, expected)


@pytest.mark.parametrize("initial_name", SERIES_OR_INDEX_NAMES)
@pytest.mark.parametrize("name", SERIES_OR_INDEX_NAMES)
def test_series_rename(initial_name, name):
    gsr = cudf.Series([1, 2, 3], name=initial_name)
    psr = pd.Series([1, 2, 3], name=initial_name)

    assert_eq(gsr, psr)

    actual = gsr.rename(name)
    expected = psr.rename(name)

    assert_eq(actual, expected)


@pytest.mark.parametrize("index", [lambda x: x * 2, {1: 2}])
def test_rename_index_not_supported(index):
    ser = cudf.Series(range(2))
    with pytest.raises(NotImplementedError):
        ser.rename(index=index)


@pytest.mark.parametrize(
    "data",
    [
        [1.2234242333234, 323432.3243423, np.nan],
        pd.Series([34224, 324324, 324342], dtype="datetime64[ns]"),
        pd.Series([224.242, None, 2424.234324], dtype="category"),
        [
            decimal.Decimal("342.3243234234242"),
            decimal.Decimal("89.32432497687622"),
            None,
        ],
    ],
)
@pytest.mark.parametrize("digits", [0, 1, 3, 4, 10])
def test_series_round_builtin(data, digits):
    ps = pd.Series(data)
    gs = cudf.from_pandas(ps, nan_as_null=False)

    # TODO: Remove `to_frame` workaround
    # after following issue is fixed:
    # https://github.com/pandas-dev/pandas/issues/55114
    expected = round(ps.to_frame(), digits)[0]
    expected.name = None
    actual = round(gs, digits)

    assert_eq(expected, actual)


def test_series_empty_dtype():
    expected = pd.Series([])
    actual = cudf.Series([])
    assert_eq(expected, actual, check_dtype=True)


@pytest.mark.parametrize("data", [None, {}, []])
def test_series_empty_index_rangeindex(data):
    expected = cudf.RangeIndex(0)
    result = cudf.Series(data).index
    assert_eq(result, expected)


def test_series_count_invalid_param():
    s = cudf.Series([], dtype="float64")
    with pytest.raises(TypeError):
        s.count(skipna=True)


@pytest.mark.parametrize(
    "data", [[0, 1, 2], ["a", "b", "c"], [0.324, 32.32, 3243.23]]
)
def test_series_setitem_nat_with_non_datetimes(data):
    s = cudf.Series(data)
    with pytest.raises(TypeError):
        s[0] = cudf.NaT


def test_series_string_setitem():
    gs = cudf.Series(["abc", "def", "ghi", "xyz", "pqr"])
    ps = gs.to_pandas()

    gs[0] = "NaT"
    gs[1] = "NA"
    gs[2] = "<NA>"
    gs[3] = "NaN"

    ps[0] = "NaT"
    ps[1] = "NA"
    ps[2] = "<NA>"
    ps[3] = "NaN"

    assert_eq(gs, ps)


def test_multi_dim_series_error():
    arr = cp.array([(1, 2), (3, 4)])
    with pytest.raises(ValueError):
        cudf.Series(arr)


def test_bool_series_mixed_dtype_error():
    ps = pd.Series([True, False, None])
    all_bool_ps = pd.Series([True, False, True], dtype="object")
    # ps now has `object` dtype, which
    # isn't supported by `cudf`.
    with cudf.option_context("mode.pandas_compatible", True):
        with pytest.raises(TypeError):
            cudf.Series(ps)
        with pytest.raises(TypeError):
            cudf.from_pandas(ps)
        with pytest.raises(TypeError):
            cudf.Series(ps, dtype=bool)
        expected = cudf.Series(all_bool_ps, dtype=bool)
        assert_eq(expected, all_bool_ps.astype(bool))
    nan_bools_mix = pd.Series([True, False, True, np.nan], dtype="object")
    gs = cudf.Series(nan_bools_mix, nan_as_null=True)
    assert_eq(gs.to_pandas(nullable=True), nan_bools_mix.astype("boolean"))
    with pytest.raises(TypeError):
        cudf.Series(nan_bools_mix, nan_as_null=False)


@pytest.mark.parametrize(
    "pandas_type",
    [
        pd.ArrowDtype(pa.int8()),
        pd.ArrowDtype(pa.int16()),
        pd.ArrowDtype(pa.int32()),
        pd.ArrowDtype(pa.int64()),
        pd.ArrowDtype(pa.uint8()),
        pd.ArrowDtype(pa.uint16()),
        pd.ArrowDtype(pa.uint32()),
        pd.ArrowDtype(pa.uint64()),
        pd.ArrowDtype(pa.float32()),
        pd.ArrowDtype(pa.float64()),
        pd.Int8Dtype(),
        pd.Int16Dtype(),
        pd.Int32Dtype(),
        pd.Int64Dtype(),
        pd.UInt8Dtype(),
        pd.UInt16Dtype(),
        pd.UInt32Dtype(),
        pd.UInt64Dtype(),
        pd.Float32Dtype(),
        pd.Float64Dtype(),
    ],
)
def test_series_arrow_numeric_types_roundtrip(pandas_type):
    ps = pd.Series([1, 2, 3], dtype=pandas_type)
    pi = pd.Index(ps)
    pdf = ps.to_frame()

    with cudf.option_context("mode.pandas_compatible", True):
        with pytest.raises(NotImplementedError):
            cudf.from_pandas(ps)

    with cudf.option_context("mode.pandas_compatible", True):
        with pytest.raises(NotImplementedError):
            cudf.from_pandas(pi)

    with cudf.option_context("mode.pandas_compatible", True):
        with pytest.raises(NotImplementedError):
            cudf.from_pandas(pdf)


@pytest.mark.parametrize(
    "pandas_type", [pd.ArrowDtype(pa.bool_()), pd.BooleanDtype()]
)
def test_series_arrow_bool_types_roundtrip(pandas_type):
    ps = pd.Series([True, False, None], dtype=pandas_type)
    pi = pd.Index(ps)
    pdf = ps.to_frame()

    with cudf.option_context("mode.pandas_compatible", True):
        with pytest.raises(NotImplementedError):
            cudf.from_pandas(ps)

    with cudf.option_context("mode.pandas_compatible", True):
        with pytest.raises(NotImplementedError):
            cudf.from_pandas(pi)

    with cudf.option_context("mode.pandas_compatible", True):
        with pytest.raises(NotImplementedError):
            cudf.from_pandas(pdf)


@pytest.mark.parametrize(
    "pandas_type", [pd.ArrowDtype(pa.string()), pd.StringDtype()]
)
def test_series_arrow_string_types_roundtrip(pandas_type):
    ps = pd.Series(["abc", None, "xyz"], dtype=pandas_type)
    pi = pd.Index(ps)
    pdf = ps.to_frame()

    with cudf.option_context("mode.pandas_compatible", True):
        with pytest.raises(NotImplementedError):
            cudf.from_pandas(ps)

    with cudf.option_context("mode.pandas_compatible", True):
        with pytest.raises(NotImplementedError):
            cudf.from_pandas(pi)

    with cudf.option_context("mode.pandas_compatible", True):
        with pytest.raises(NotImplementedError):
            cudf.from_pandas(pdf)


def test_series_arrow_category_types_roundtrip():
    pa_array = pa.array(pd.Series([1, 2, 3], dtype="category"))
    ps = pd.Series([1, 2, 3], dtype=pd.ArrowDtype(pa_array.type))
    pi = pd.Index(ps)
    pdf = pi.to_frame()

    with cudf.option_context("mode.pandas_compatible", True):
        with pytest.raises(NotImplementedError):
            cudf.from_pandas(ps)

    with cudf.option_context("mode.pandas_compatible", True):
        with pytest.raises(NotImplementedError):
            cudf.from_pandas(pi)

    with cudf.option_context("mode.pandas_compatible", True):
        with pytest.raises(NotImplementedError):
            cudf.from_pandas(pdf)


@pytest.mark.parametrize(
    "pa_type",
    [pa.decimal128(10, 2), pa.decimal128(5, 2), pa.decimal128(20, 2)],
)
def test_series_arrow_decimal_types_roundtrip(pa_type):
    ps = pd.Series(
        [
            decimal.Decimal("1.2"),
            decimal.Decimal("20.56"),
            decimal.Decimal("3"),
        ],
        dtype=pd.ArrowDtype(pa_type),
    )
    pdf = ps.to_frame()

    with cudf.option_context("mode.pandas_compatible", True):
        with pytest.raises(NotImplementedError):
            cudf.from_pandas(ps)

    with cudf.option_context("mode.pandas_compatible", True):
        with pytest.raises(NotImplementedError):
            cudf.from_pandas(pdf)


def test_series_arrow_struct_types_roundtrip():
    ps = pd.Series(
        [{"a": 1}, {"b": "abc"}],
        dtype=pd.ArrowDtype(pa.struct({"a": pa.int64(), "b": pa.string()})),
    )
    pdf = ps.to_frame()

    with cudf.option_context("mode.pandas_compatible", True):
        with pytest.raises(NotImplementedError):
            cudf.from_pandas(ps)

    with cudf.option_context("mode.pandas_compatible", True):
        with pytest.raises(NotImplementedError):
            cudf.from_pandas(pdf)


def test_series_arrow_list_types_roundtrip():
    ps = pd.Series([[1], [2], [4]], dtype=pd.ArrowDtype(pa.list_(pa.int64())))
    with cudf.option_context("mode.pandas_compatible", True):
        with pytest.raises(NotImplementedError):
            cudf.from_pandas(ps)
    pdf = ps.to_frame()

    with cudf.option_context("mode.pandas_compatible", True):
        with pytest.raises(NotImplementedError):
            cudf.from_pandas(ps)

    with cudf.option_context("mode.pandas_compatible", True):
        with pytest.raises(NotImplementedError):
            cudf.from_pandas(pdf)


@pytest.mark.parametrize("base_name", [None, "a"])
def test_series_to_frame_none_name(base_name):
    result = cudf.Series(range(1), name=base_name).to_frame(name=None)
    expected = pd.Series(range(1), name=base_name).to_frame(name=None)
    assert_eq(result, expected)


@pytest.mark.parametrize("klass", [cudf.Index, cudf.Series])
@pytest.mark.parametrize(
    "data", [pa.array([float("nan")]), pa.chunked_array([[float("nan")]])]
)
def test_nan_as_null_from_arrow_objects(klass, data):
    result = klass(data, nan_as_null=True)
    expected = klass(pa.array([None], type=pa.float64()))
    assert_eq(result, expected)


@pytest.mark.parametrize("reso", ["M", "ps"])
@pytest.mark.parametrize("typ", ["M", "m"])
def test_series_invalid_reso_dtype(reso, typ):
    with pytest.raises(TypeError):
        cudf.Series([], dtype=f"{typ}8[{reso}]")


def test_series_categorical_missing_value_count():
    ps = pd.Series(pd.Categorical(list("abcccb"), categories=list("cabd")))
    gs = cudf.from_pandas(ps)

    expected = ps.value_counts()
    actual = gs.value_counts()

    assert_eq(expected, actual, check_dtype=False)


def test_series_error_nan_mixed_types():
    ps = pd.Series([np.nan, "ab", "cd"])
    with cudf.option_context("mode.pandas_compatible", True):
        with pytest.raises(MixedTypeError):
            cudf.from_pandas(ps)


def test_series_error_nan_non_float_dtypes():
    s = cudf.Series(["a", "b", "c"])
    with pytest.raises(TypeError):
        s[0] = np.nan

    s = cudf.Series([1, 2, 3], dtype="datetime64[ns]")
    with pytest.raises(TypeError):
        s[0] = np.nan


@pytest.mark.parametrize(
    "dtype",
    [
        pd.ArrowDtype(pa.int8()),
        pd.ArrowDtype(pa.int16()),
        pd.ArrowDtype(pa.int32()),
        pd.ArrowDtype(pa.int64()),
        pd.ArrowDtype(pa.uint8()),
        pd.ArrowDtype(pa.uint16()),
        pd.ArrowDtype(pa.uint32()),
        pd.ArrowDtype(pa.uint64()),
        pd.ArrowDtype(pa.float32()),
        pd.ArrowDtype(pa.float64()),
        pd.Int8Dtype(),
        pd.Int16Dtype(),
        pd.Int32Dtype(),
        pd.Int64Dtype(),
        pd.UInt8Dtype(),
        pd.UInt16Dtype(),
        pd.UInt32Dtype(),
        pd.UInt64Dtype(),
        pd.Float32Dtype(),
        pd.Float64Dtype(),
    ],
)
@pytest.mark.parametrize("klass", [cudf.Series, cudf.DataFrame, cudf.Index])
@pytest.mark.parametrize("kind", [lambda x: x, str], ids=["obj", "string"])
def test_astype_pandas_nullable_pandas_compat(dtype, klass, kind):
    ser = klass([1, 2, 3])
    with cudf.option_context("mode.pandas_compatible", True):
        with pytest.raises(NotImplementedError):
            ser.astype(kind(dtype))


@pytest.mark.parametrize("klass", [cudf.Series, cudf.Index])
@pytest.mark.parametrize(
    "data",
    [
        pa.array([1, None], type=pa.int64()),
        pa.chunked_array([[1, None]], type=pa.int64()),
    ],
)
def test_from_arrow_array_dtype(klass, data):
    obj = klass(data, dtype="int8")
    assert obj.dtype == np.dtype("int8")


@pytest.mark.parametrize("klass", [cudf.Series, cudf.Index])
def test_from_pandas_object_dtype_passed_dtype(klass):
    result = klass(pd.Series([True, False], dtype=object), dtype="int8")
    expected = klass(pa.array([1, 0], type=pa.int8()))
    assert_eq(result, expected)


def test_series_where_mixed_bool_dtype():
    s = cudf.Series([True, False, True])
    with pytest.raises(TypeError):
        s.where(~s, 10)


def test_series_setitem_mixed_bool_dtype():
    s = cudf.Series([True, False, True])
    with pytest.raises(TypeError):
        s[0] = 10


@pytest.mark.parametrize(
    "nat, value",
    [
        [np.datetime64("nat", "ns"), np.datetime64("2020-01-01", "ns")],
        [np.timedelta64("nat", "ns"), np.timedelta64(1, "ns")],
    ],
)
@pytest.mark.parametrize("nan_as_null", [True, False])
def test_series_np_array_nat_nan_as_nulls(nat, value, nan_as_null):
    expected = np.array([nat, value])
    ser = cudf.Series(expected, nan_as_null=nan_as_null)
    assert ser[0] is pd.NaT
    assert ser[1] == value


def test_series_unitness_np_datetimelike_units():
    data = np.array([np.timedelta64(1)])
    with pytest.raises(TypeError):
        cudf.Series(data)
    with pytest.raises(TypeError):
        pd.Series(data)


def test_series_duplicate_index_reindex():
    gs = cudf.Series([0, 1, 2, 3], index=[0, 0, 1, 1])
    ps = gs.to_pandas()

    assert_exceptions_equal(
        gs.reindex,
        ps.reindex,
        lfunc_args_and_kwargs=([10, 11, 12, 13], {}),
        rfunc_args_and_kwargs=([10, 11, 12, 13], {}),
    )


def test_list_category_like_maintains_dtype():
    dtype = cudf.CategoricalDtype(categories=[1, 2, 3, 4], ordered=True)
    data = [1, 2, 3]
    result = cudf.Series._from_column(
        cudf.core.column.as_column(data, dtype=dtype)
    )
    expected = pd.Series(data, dtype=dtype.to_pandas())
    assert_eq(result, expected)


def test_list_interval_like_maintains_dtype():
    dtype = cudf.IntervalDtype(subtype=np.int8)
    data = [pd.Interval(1, 2)]
    result = cudf.Series._from_column(
        cudf.core.column.as_column(data, dtype=dtype)
    )
    expected = pd.Series(data, dtype=dtype.to_pandas())
    assert_eq(result, expected)


@pytest.mark.parametrize(
    "klass", [cudf.Series, cudf.Index, pd.Series, pd.Index]
)
def test_series_from_named_object_name_priority(klass):
    result = cudf.Series(klass([1], name="a"), name="b")
    assert result.name == "b"


@pytest.mark.parametrize(
    "data",
    [
        {"a": 1, "b": 2, "c": 3},
        cudf.Series([1, 2, 3], index=list("abc")),
        pd.Series([1, 2, 3], index=list("abc")),
    ],
)
def test_series_from_object_with_index_index_arg_reindex(data):
    result = cudf.Series(data, index=list("bca"))
    expected = cudf.Series([2, 3, 1], index=list("bca"))
    assert_eq(result, expected)


@pytest.mark.parametrize(
    "data",
    [
        {0: 1, 1: 2, 2: 3},
        cudf.Series([1, 2, 3]),
        cudf.Index([1, 2, 3]),
        pd.Series([1, 2, 3]),
        pd.Index([1, 2, 3]),
        [1, 2, 3],
    ],
)
def test_series_dtype_astypes(data):
    result = cudf.Series(data, dtype="float64")
    expected = cudf.Series([1.0, 2.0, 3.0])
    assert_eq(result, expected)


@pytest.mark.parametrize("pa_type", [pa.string, pa.large_string])
def test_series_from_large_string(pa_type):
    pa_string_array = pa.array(["a", "b", "c"]).cast(pa_type())
    got = cudf.Series(pa_string_array)
    expected = pd.Series(pa_string_array)

    assert_eq(expected, got)


@pytest.mark.parametrize(
    "scalar",
    [
        1,
        1.0,
        "a",
        datetime.datetime(2020, 1, 1),
        datetime.timedelta(1),
        {"1": 2},
        [1],
        decimal.Decimal("1.0"),
    ],
)
def test_series_to_pandas_arrow_type_nullable_raises(scalar):
    pa_array = pa.array([scalar, None])
    ser = cudf.Series(pa_array)
    with pytest.raises(ValueError, match=".* cannot both be set"):
        ser.to_pandas(nullable=True, arrow_type=True)


@pytest.mark.parametrize(
    "scalar",
    [
        1,
        1.0,
        "a",
        datetime.datetime(2020, 1, 1),
        datetime.timedelta(1),
        {"1": 2},
        [1],
        decimal.Decimal("1.0"),
    ],
)
def test_series_to_pandas_arrow_type(scalar):
    pa_array = pa.array([scalar, None])
    ser = cudf.Series(pa_array)
    result = ser.to_pandas(arrow_type=True)
    expected = pd.Series(pd.arrays.ArrowExtensionArray(pa_array))
    pd.testing.assert_series_equal(result, expected)


@pytest.mark.parametrize("axis", [None, 0, "index"])
@pytest.mark.parametrize("data", [[1, 2], [1]])
def test_squeeze(axis, data):
    ser = cudf.Series(data)
    result = ser.squeeze(axis=axis)
    expected = ser.to_pandas().squeeze(axis=axis)
    assert_eq(result, expected)


@pytest.mark.parametrize("axis", [1, "columns"])
def test_squeeze_invalid_axis(axis):
    with pytest.raises(ValueError):
        cudf.Series([1]).squeeze(axis=axis)


def test_series_init_with_nans():
    with cudf.option_context("mode.pandas_compatible", True):
        gs = cudf.Series([1, 2, 3, np.nan])
    assert gs.dtype == np.dtype("float64")
    ps = pd.Series([1, 2, 3, np.nan])
    assert_eq(ps, gs)


@pytest.mark.parametrize("data", [None, 123, 33243243232423, 0])
def test_timestamp_series_init(data):
    scalar = pd.Timestamp(data)
    expected = pd.Series([scalar])
    actual = cudf.Series([scalar])

    assert_eq(expected, actual)

    expected = pd.Series(scalar)
    actual = cudf.Series(scalar)

    assert_eq(expected, actual)


@pytest.mark.parametrize("data", [None, 123, 33243243232423, 0])
def test_timedelta_series_init(data):
    scalar = pd.Timedelta(data)
    expected = pd.Series([scalar])
    actual = cudf.Series([scalar])

    assert_eq(expected, actual)

    expected = pd.Series(scalar)
    actual = cudf.Series(scalar)

    assert_eq(expected, actual)


def test_series_from_series_index_no_shallow_copy():
    ser1 = cudf.Series(range(3), index=list("abc"))
    ser2 = cudf.Series(ser1)
    assert ser1.index is ser2.index


@pytest.mark.parametrize("value", [1, 1.1])
def test_nans_to_nulls_noop_copies_column(value):
    ser1 = cudf.Series([value])
    ser2 = ser1.nans_to_nulls()
    assert ser1._column is not ser2._column


@pytest.mark.parametrize("dropna", [False, True])
def test_nunique_all_null(dropna):
    data = [None, None]
    pd_ser = pd.Series(data)
    cudf_ser = cudf.Series(data)
    result = pd_ser.nunique(dropna=dropna)
    expected = cudf_ser.nunique(dropna=dropna)
    assert result == expected


@pytest.mark.parametrize(
    "type1",
    [
        "category",
        "interval[int64, right]",
        "int64",
        "float64",
        "str",
        "datetime64[ns]",
        "timedelta64[ns]",
    ],
)
@pytest.mark.parametrize(
    "type2",
    [
        "category",
        "interval[int64, right]",
        "int64",
        "float64",
        "str",
        "datetime64[ns]",
        "timedelta64[ns]",
    ],
)
@pytest.mark.parametrize(
    "as_dtype", [lambda x: x, cudf.dtype], ids=["string", "object"]
)
@pytest.mark.parametrize("copy", [True, False])
def test_empty_astype_always_castable(type1, type2, as_dtype, copy):
    ser = cudf.Series([], dtype=as_dtype(type1))
    result = ser.astype(as_dtype(type2), copy=copy)
    expected = cudf.Series([], dtype=as_dtype(type2))
    assert_eq(result, expected)
    if not copy and cudf.dtype(type1) == cudf.dtype(type2):
        assert ser._column is result._column
    else:
        assert ser._column is not result._column


def test_dtype_dtypes_equal():
    ser = cudf.Series([0])
    assert ser.dtype is ser.dtypes
    assert ser.dtypes is ser.to_pandas().dtypes


def test_null_like_to_nan_pandas_compat():
    with cudf.option_context("mode.pandas_compatible", True):
        ser = cudf.Series([1, 2, np.nan, 10, None])
        pser = pd.Series([1, 2, np.nan, 10, None])

        assert pser.dtype == ser.dtype
        assert_eq(ser, pser)


@pytest.mark.parametrize("ps", _series_na_data())
def test_roundtrip_series_plc_column(ps):
    expect = cudf.Series(ps)
    actual = cudf.Series.from_pylibcudf(*expect.to_pylibcudf())
    assert_eq(expect, actual)


<<<<<<< HEAD
def test_non_strings_dtype_object_pandas_compat_raises():
    with cudf.option_context("mode.pandas_compatible", True):
        with pytest.raises(TypeError):
            cudf.Series([1], dtype=object)
=======
def test_series_dataframe_count_float():
    gs = cudf.Series([1, 2, 3, None, np.nan, 10], nan_as_null=False)
    ps = cudf.Series([1, 2, 3, None, np.nan, 10])

    with cudf.option_context("mode.pandas_compatible", True):
        assert_eq(ps.count(), gs.count())
        assert_eq(ps.to_frame().count(), gs.to_frame().count())
    with cudf.option_context("mode.pandas_compatible", False):
        assert_eq(gs.count(), gs.to_pandas(nullable=True).count())
        assert_eq(
            gs.to_frame().count(),
            gs.to_frame().to_pandas(nullable=True).count(),
        )
>>>>>>> db7f1e39
<|MERGE_RESOLUTION|>--- conflicted
+++ resolved
@@ -3021,12 +3021,12 @@
     assert_eq(expect, actual)
 
 
-<<<<<<< HEAD
 def test_non_strings_dtype_object_pandas_compat_raises():
     with cudf.option_context("mode.pandas_compatible", True):
         with pytest.raises(TypeError):
             cudf.Series([1], dtype=object)
-=======
+
+
 def test_series_dataframe_count_float():
     gs = cudf.Series([1, 2, 3, None, np.nan, 10], nan_as_null=False)
     ps = cudf.Series([1, 2, 3, None, np.nan, 10])
@@ -3039,5 +3039,4 @@
         assert_eq(
             gs.to_frame().count(),
             gs.to_frame().to_pandas(nullable=True).count(),
-        )
->>>>>>> db7f1e39
+        )