# Copyright (c) 2020-2023, NVIDIA CORPORATION.

import hashlib
import operator
import re
from collections import OrderedDict, defaultdict
from string import ascii_letters, digits

import cupy as cp
import numpy as np
import pandas as pd
import pyarrow as pa
import pytest

import cudf
from cudf.core._compat import PANDAS_LT_140
from cudf.testing._utils import (
    NUMERIC_TYPES,
    TIMEDELTA_TYPES,
    _create_pandas_series,
    assert_eq,
    assert_exceptions_equal,
    expect_warning_if,
    gen_rand,
)


def _series_na_data():
    return [
        pd.Series([0, 1, 2, np.nan, 4, None, 6]),
        pd.Series(
            [0, 1, 2, np.nan, 4, None, 6],
            index=["q", "w", "e", "r", "t", "y", "u"],
            name="a",
        ),
        pd.Series([0, 1, 2, 3, 4]),
        pd.Series(["a", "b", "u", "h", "d"]),
        pd.Series([None, None, np.nan, None, np.inf, -np.inf]),
        pd.Series([], dtype="float64"),
        pd.Series(
            [pd.NaT, pd.Timestamp("1939-05-27"), pd.Timestamp("1940-04-25")]
        ),
        pd.Series([np.nan]),
        pd.Series([None]),
        pd.Series(["a", "b", "", "c", None, "e"]),
    ]


@pytest.mark.parametrize(
    "data",
    [
        {"a": 1, "b": 2, "c": 24, "d": 1010},
        {"a": 1},
        {1: "a", 2: "b", 24: "c", 1010: "d"},
        {1: "a"},
    ],
)
def test_series_init_dict(data):
    pandas_series = pd.Series(data)
    cudf_series = cudf.Series(data)

    assert_eq(pandas_series, cudf_series)


@pytest.mark.parametrize(
    "data",
    [
        {
            "a": [1, 2, 3],
            "b": [2, 3, 5],
            "c": [24, 12212, 22233],
            "d": [1010, 101010, 1111],
        },
        {"a": [1]},
    ],
)
def test_series_init_dict_lists(data):
    assert_eq(pd.Series(data), cudf.Series(data))


@pytest.mark.parametrize(
    "data",
    [
        [1, 2, 3, 4],
        [1.0, 12.221, 12.34, 13.324, 324.3242],
        [-10, -1111, 100, 11, 133],
    ],
)
@pytest.mark.parametrize(
    "others",
    [
        [10, 11, 12, 13],
        [0.1, 0.002, 324.2332, 0.2342],
        [-10, -1111, 100, 11, 133],
    ],
)
@pytest.mark.parametrize("ignore_index", [True, False])
def test_series_append_basic(data, others, ignore_index):
    psr = pd.Series(data)
    gsr = cudf.Series(data)

    other_ps = pd.Series(others)
    other_gs = cudf.Series(others)

    with pytest.warns(FutureWarning):
        expected = psr.append(other_ps, ignore_index=ignore_index)
    with pytest.warns(FutureWarning):
        actual = gsr.append(other_gs, ignore_index=ignore_index)
    assert_eq(expected, actual)


@pytest.mark.parametrize(
    "data",
    [
        [
            "abc",
            "def",
            "this is a string",
            "this is another string",
            "a",
            "b",
            "c",
        ],
        ["a"],
    ],
)
@pytest.mark.parametrize(
    "others",
    [
        [
            "abc",
            "def",
            "this is a string",
            "this is another string",
            "a",
            "b",
            "c",
        ],
        ["a"],
        ["1", "2", "3", "4", "5"],
        ["+", "-", "!", "_", "="],
    ],
)
@pytest.mark.parametrize("ignore_index", [True, False])
def test_series_append_basic_str(data, others, ignore_index):
    psr = pd.Series(data)
    gsr = cudf.Series(data)

    other_ps = pd.Series(others)
    other_gs = cudf.Series(others)

    with pytest.warns(FutureWarning):
        expected = psr.append(other_ps, ignore_index=ignore_index)
    with pytest.warns(FutureWarning):
        actual = gsr.append(other_gs, ignore_index=ignore_index)
    assert_eq(expected, actual)


@pytest.mark.parametrize(
    "data",
    [
        pd.Series(
            [
                "abc",
                "def",
                "this is a string",
                "this is another string",
                "a",
                "b",
                "c",
            ],
            index=[10, 20, 30, 40, 50, 60, 70],
        ),
        pd.Series(["a"], index=[2]),
    ],
)
@pytest.mark.parametrize(
    "others",
    [
        pd.Series(
            [
                "abc",
                "def",
                "this is a   string",
                "this is another string",
                "a",
                "b",
                "c",
            ],
            index=[10, 20, 30, 40, 50, 60, 70],
        ),
        pd.Series(["a"], index=[133]),
        pd.Series(["1", "2", "3", "4", "5"], index=[-10, 22, 33, 44, 49]),
        pd.Series(["+", "-", "!", "_", "="], index=[11, 22, 33, 44, 2]),
    ],
)
@pytest.mark.parametrize("ignore_index", [True, False])
def test_series_append_series_with_index(data, others, ignore_index):
    psr = pd.Series(data)
    gsr = cudf.Series(data)

    other_ps = others
    other_gs = cudf.from_pandas(others)

    with pytest.warns(FutureWarning):
        expected = psr.append(other_ps, ignore_index=ignore_index)
    with pytest.warns(FutureWarning):
        actual = gsr.append(other_gs, ignore_index=ignore_index)
    assert_eq(expected, actual)


def test_series_append_error_mixed_types():
    gsr = cudf.Series([1, 2, 3, 4])
    other = cudf.Series(["a", "b", "c", "d"])

    with pytest.raises(
        TypeError,
        match="cudf does not support mixed types, please type-cast "
        "both series to same dtypes.",
    ):
        with pytest.warns(FutureWarning):
            gsr.append(other)

    with pytest.raises(
        TypeError,
        match="cudf does not support mixed types, please type-cast "
        "both series to same dtypes.",
    ):
        with pytest.warns(FutureWarning):
            gsr.append([gsr, other, gsr, other])


@pytest.mark.parametrize(
    "data",
    [
        pd.Series([1, 2, 3, 4], index=["a", "b", "c", "d"]),
        pd.Series(
            [1.0, 12.221, 12.34, 13.324, 324.3242],
            index=[
                "float one",
                "float two",
                "float three",
                "float four",
                "float five",
            ],
        ),
        pd.Series(
            [-10, -1111, 100, 11, 133],
            index=["one", "two", "three", "four", "five"],
        ),
    ],
)
@pytest.mark.parametrize(
    "others",
    [
        [
            pd.Series([10, 11, 12, 13], index=["a", "b", "c", "d"]),
            pd.Series([12, 14, 15, 27], index=["d", "e", "z", "x"]),
        ],
        [
            pd.Series([10, 11, 12, 13], index=["a", "b", "c", "d"]),
            pd.Series([12, 14, 15, 27], index=["d", "e", "z", "x"]),
        ]
        * 25,
        [
            pd.Series(
                [0.1, 0.002, 324.2332, 0.2342], index=["-", "+", "%", "#"]
            ),
            pd.Series([12, 14, 15, 27], index=["d", "e", "z", "x"]),
        ]
        * 46,
        [
            pd.Series(
                [-10, -1111, 100, 11, 133],
                index=["aa", "vv", "bb", "dd", "ll"],
            )
        ],
    ],
)
@pytest.mark.parametrize("ignore_index", [True, False])
def test_series_append_list_series_with_index(data, others, ignore_index):
    psr = pd.Series(data)
    gsr = cudf.Series(data)

    other_ps = others
    other_gs = [cudf.from_pandas(obj) for obj in others]

    with pytest.warns(FutureWarning):
        expected = psr.append(other_ps, ignore_index=ignore_index)
    with pytest.warns(FutureWarning):
        actual = gsr.append(other_gs, ignore_index=ignore_index)
    assert_eq(expected, actual)


def test_series_append_existing_buffers():
    a1 = np.arange(10, dtype=np.float64)
    gs = cudf.Series(a1)

    # Add new buffer
    a2 = cudf.Series(np.arange(5))
    with pytest.warns(FutureWarning):
        gs = gs.append(a2)
    assert len(gs) == 15
    np.testing.assert_equal(gs.to_numpy(), np.hstack([a1, a2.to_numpy()]))

    # Ensure appending to previous buffer
    a3 = cudf.Series(np.arange(3))
    with pytest.warns(FutureWarning):
        gs = gs.append(a3)
    assert len(gs) == 18
    a4 = np.hstack([a1, a2.to_numpy(), a3.to_numpy()])
    np.testing.assert_equal(gs.to_numpy(), a4)

    # Appending different dtype
    a5 = cudf.Series(np.array([1, 2, 3], dtype=np.int32))
    a6 = cudf.Series(np.array([4.5, 5.5, 6.5], dtype=np.float64))
    with pytest.warns(FutureWarning):
        gs = a5.append(a6)
    np.testing.assert_equal(
        gs.to_numpy(), np.hstack([a5.to_numpy(), a6.to_numpy()])
    )
    with pytest.warns(FutureWarning):
        gs = cudf.Series(a6).append(a5)
    np.testing.assert_equal(
        gs.to_numpy(), np.hstack([a6.to_numpy(), a5.to_numpy()])
    )


def test_series_column_iter_error():
    gs = cudf.Series([1, 2, 3])

    with pytest.raises(
        TypeError,
        match=re.escape(
            f"{gs.__class__.__name__} object is not iterable. "
            f"Consider using `.to_arrow()`, `.to_pandas()` or `.values_host` "
            f"if you wish to iterate over the values."
        ),
    ):
        iter(gs)

    with pytest.raises(
        TypeError,
        match=re.escape(
            f"{gs.__class__.__name__} object is not iterable. "
            f"Consider using `.to_arrow()`, `.to_pandas()` or `.values_host` "
            f"if you wish to iterate over the values."
        ),
    ):
        gs.items()

    with pytest.raises(
        TypeError,
        match=re.escape(
            f"{gs.__class__.__name__} object is not iterable. "
            f"Consider using `.to_arrow()`, `.to_pandas()` or `.values_host` "
            f"if you wish to iterate over the values."
        ),
    ):
        gs.iteritems()

    with pytest.raises(TypeError):
        iter(gs._column)


@pytest.mark.parametrize(
    "data",
    [
        [1.0, 2.0, None, 4.0, 5.0],
        ["a", "b", "c", "d", "e"],
        ["a", "b", None, "d", "e"],
        [None, None, None, None, None],
        np.array(["1991-11-20", "2004-12-04"], dtype=np.datetime64),
        np.array(["1991-11-20", None], dtype=np.datetime64),
        np.array(
            ["1991-11-20 05:15:00", "2004-12-04 10:00:00"], dtype=np.datetime64
        ),
        np.array(["1991-11-20 05:15:00", None], dtype=np.datetime64),
    ],
)
def test_series_tolist(data):
    psr = pd.Series(data)
    gsr = cudf.from_pandas(psr)

    with pytest.raises(
        TypeError,
        match=re.escape(
            r"cuDF does not support conversion to host memory "
            r"via the `tolist()` method. Consider using "
            r"`.to_arrow().to_pylist()` to construct a Python list."
        ),
    ):
        gsr.tolist()


@pytest.mark.parametrize(
    "data",
    [[], [None, None], ["a"], ["a", "b", "c"] * 500, [1.0, 2.0, 0.3] * 57],
)
def test_series_size(data):
    psr = _create_pandas_series(data)
    gsr = cudf.Series(data)

    assert_eq(psr.size, gsr.size)


@pytest.mark.parametrize("dtype", NUMERIC_TYPES)
def test_series_describe_numeric(dtype):
    ps = pd.Series([0, 1, 2, 3, 1, 2, 3], dtype=dtype)
    gs = cudf.from_pandas(ps)
    with pytest.warns(FutureWarning):
        actual = gs.describe()
    expected = ps.describe()

    assert_eq(expected, actual, check_dtype=True)


@pytest.mark.parametrize("dtype", ["datetime64[ns]"])
def test_series_describe_datetime(dtype):
    # Note that other datetime units are not tested because pandas does not
    # support them. When specified coarser units, cuDF datetime columns cannot
    # represent fractional time for quantiles of the column, which may require
    # interpolation, this differs from pandas which always stay in [ns] unit.
    gs = cudf.Series([0, 1, 2, 3, 1, 2, 3], dtype=dtype)
    ps = gs.to_pandas()

    # Treating datetimes as categoricals is deprecated in pandas and will
    # be removed in future. Future behavior is treating datetime as numeric.
    expected = ps.describe(datetime_is_numeric=True)
    with pytest.warns(FutureWarning):
        actual = gs.describe()

    assert_eq(expected.astype("str"), actual)


@pytest.mark.parametrize("dtype", TIMEDELTA_TYPES)
def test_series_describe_timedelta(dtype):
    ps = pd.Series([0, 1, 2, 3, 1, 2, 3], dtype=dtype)
    gs = cudf.from_pandas(ps)

    expected = ps.describe()
    with pytest.warns(FutureWarning):
        actual = gs.describe()

    assert_eq(actual, expected.astype("str"))


@pytest.mark.parametrize(
    "ps",
    [
        pd.Series(["a", "b", "c", "d", "e", "a"]),
        pd.Series([True, False, True, True, False]),
        pd.Series([], dtype="str"),
        pd.Series(["a", "b", "c", "a"], dtype="category"),
        pd.Series(["d", "e", "f"], dtype="category"),
        pd.Series(pd.Categorical(["d", "e", "f"], categories=["f", "e", "d"])),
        pd.Series(
            pd.Categorical(
                ["d", "e", "f"], categories=["f", "e", "d"], ordered=True
            )
        ),
    ],
)
def test_series_describe_other_types(ps):
    gs = cudf.from_pandas(ps)

    expected = ps.describe()
    with pytest.warns(FutureWarning):
        actual = gs.describe()

    if len(ps) == 0:
        assert_eq(expected.fillna("a").astype("str"), actual.fillna("a"))
    else:
        assert_eq(expected.astype("str"), actual)


@pytest.mark.parametrize(
    "data",
    [
        [1, 2, 3, 2, 1],
        [1, 2, None, 3, 1, 1],
        [],
        ["a", "b", "c", None, "z", "a"],
    ],
)
@pytest.mark.parametrize("na_sentinel", [99999, 11, -1, 0])
def test_series_factorize(data, na_sentinel):
    gsr = cudf.Series(data)
    psr = gsr.to_pandas()

    with pytest.warns(FutureWarning):
        expected_labels, expected_cats = psr.factorize(na_sentinel=na_sentinel)
    with pytest.warns(FutureWarning):
        actual_labels, actual_cats = gsr.factorize(na_sentinel=na_sentinel)

    assert_eq(expected_labels, actual_labels.get())
    assert_eq(expected_cats.values, actual_cats.to_pandas().values)


@pytest.mark.parametrize(
    "data",
    [
        [1, 2, 3, 2, 1],
        [1, 2, None, 3, 1, 1],
        [],
        ["a", "b", "c", None, "z", "a"],
    ],
)
@pytest.mark.parametrize("use_na_sentinel", [True, False])
def test_series_factorize_use_na_sentinel(data, use_na_sentinel):
    gsr = cudf.Series(data)
    psr = gsr.to_pandas(nullable=True)

    expected_labels, expected_cats = psr.factorize(
        use_na_sentinel=use_na_sentinel, sort=True
    )
    actual_labels, actual_cats = gsr.factorize(
        use_na_sentinel=use_na_sentinel, sort=True
    )
    assert_eq(expected_labels, actual_labels.get())
    assert_eq(expected_cats, actual_cats.to_pandas(nullable=True))


@pytest.mark.parametrize(
    "data",
    [
        [1, 2, 3, 2, 1],
        [1, 2, None, 3, 1, 1],
        [],
        ["a", "b", "c", None, "z", "a"],
    ],
)
@pytest.mark.parametrize("sort", [True, False])
def test_series_factorize_sort(data, sort):
    gsr = cudf.Series(data)
    psr = gsr.to_pandas(nullable=True)

    expected_labels, expected_cats = psr.factorize(sort=sort)
    actual_labels, actual_cats = gsr.factorize(sort=sort)
    assert_eq(expected_labels, actual_labels.get())
    assert_eq(expected_cats, actual_cats.to_pandas(nullable=True))


@pytest.mark.parametrize(
    "data",
    [
        pd.Series([], dtype="datetime64[ns]"),
        pd.Series(pd.date_range("2010-01-01", "2010-02-01")),
        pd.Series([None, None], dtype="datetime64[ns]"),
    ],
)
@pytest.mark.parametrize("dropna", [True, False])
@pytest.mark.parametrize("normalize", [True, False])
@pytest.mark.parametrize("nulls", ["none", "some"])
def test_series_datetime_value_counts(data, nulls, normalize, dropna):
    psr = data.copy()

    if len(data) > 0:
        if nulls == "one":
            p = np.random.randint(0, len(data))
            psr[p] = None
        elif nulls == "some":
            p = np.random.randint(0, len(data), 2)
            psr[p] = None

    gsr = cudf.from_pandas(psr)
    expected = psr.value_counts(dropna=dropna, normalize=normalize)
    got = gsr.value_counts(dropna=dropna, normalize=normalize)

    assert_eq(expected.sort_index(), got.sort_index(), check_dtype=False)
    assert_eq(
        expected.reset_index(drop=True),
        got.reset_index(drop=True),
        check_dtype=False,
        check_index_type=True,
    )


@pytest.mark.parametrize("dropna", [True, False])
@pytest.mark.parametrize("normalize", [True, False])
@pytest.mark.parametrize("num_elements", [10, 100, 1000])
def test_categorical_value_counts(dropna, normalize, num_elements):
    # create categorical series
    np.random.seed(12)
    pd_cat = pd.Categorical(
        pd.Series(
            np.random.choice(list(ascii_letters + digits), num_elements),
            dtype="category",
        )
    )

    # gdf
    gdf = cudf.DataFrame()
    gdf["a"] = cudf.Series.from_categorical(pd_cat)
    gdf_value_counts = gdf["a"].value_counts(
        dropna=dropna, normalize=normalize
    )

    # pandas
    pdf = pd.DataFrame()
    pdf["a"] = pd_cat
    pdf_value_counts = pdf["a"].value_counts(
        dropna=dropna, normalize=normalize
    )

    # verify
    assert_eq(
        pdf_value_counts.sort_index(),
        gdf_value_counts.sort_index(),
        check_dtype=False,
        check_index_type=True,
    )
    assert_eq(
        pdf_value_counts.reset_index(drop=True),
        gdf_value_counts.reset_index(drop=True),
        check_dtype=False,
        check_index_type=True,
    )


@pytest.mark.parametrize("dropna", [True, False])
@pytest.mark.parametrize("normalize", [True, False])
def test_series_value_counts(dropna, normalize):
    for size in [10**x for x in range(5)]:
        arr = np.random.randint(low=-1, high=10, size=size)
        mask = arr != -1
        sr = cudf.Series.from_masked_array(
            arr, cudf.Series(mask)._column.as_mask()
        )
        sr.name = "col"

        expect = (
            sr.to_pandas()
            .value_counts(dropna=dropna, normalize=normalize)
            .sort_index()
        )
        got = sr.value_counts(dropna=dropna, normalize=normalize).sort_index()

        assert_eq(expect, got, check_dtype=False, check_index_type=False)


@pytest.mark.parametrize("bins", [1, 2, 3])
def test_series_value_counts_bins(bins):
    psr = pd.Series([1.0, 2.0, 2.0, 3.0, 3.0, 3.0])
    gsr = cudf.from_pandas(psr)

    expected = psr.value_counts(bins=bins)
    got = gsr.value_counts(bins=bins)

    assert_eq(expected.sort_index(), got.sort_index(), check_dtype=False)


@pytest.mark.parametrize("bins", [1, 2, 3])
@pytest.mark.parametrize("dropna", [True, False])
def test_series_value_counts_bins_dropna(bins, dropna):
    psr = pd.Series([1.0, 2.0, 2.0, 3.0, 3.0, 3.0, np.nan])
    gsr = cudf.from_pandas(psr)

    expected = psr.value_counts(bins=bins, dropna=dropna)
    got = gsr.value_counts(bins=bins, dropna=dropna)

    assert_eq(expected.sort_index(), got.sort_index(), check_dtype=False)


@pytest.mark.parametrize("ascending", [True, False])
@pytest.mark.parametrize("dropna", [True, False])
@pytest.mark.parametrize("normalize", [True, False])
def test_series_value_counts_optional_arguments(ascending, dropna, normalize):
    psr = pd.Series([1.0, 2.0, 2.0, 3.0, 3.0, 3.0, None])
    gsr = cudf.from_pandas(psr)

    expected = psr.value_counts(
        ascending=ascending, dropna=dropna, normalize=normalize
    )
    got = gsr.value_counts(
        ascending=ascending, dropna=dropna, normalize=normalize
    )

    assert_eq(expected.sort_index(), got.sort_index(), check_dtype=False)
    assert_eq(
        expected.reset_index(drop=True),
        got.reset_index(drop=True),
        check_dtype=False,
    )


@pytest.mark.parametrize(
    "gs",
    [
        cudf.Series([1, 2, 3]),
        cudf.Series([None]),
        cudf.Series([4]),
        cudf.Series([2, 3, -1, 0, 1], name="test name"),
        cudf.Series(
            [1, 2, 3, None, 2, 1], index=["a", "v", "d", "e", "f", "g"]
        ),
        cudf.Series([1, 2, 3, None, 2, 1, None], name="abc"),
        cudf.Series(["ab", "bc", "ab", None, "bc", None, None]),
        cudf.Series([None, None, None, None, None], dtype="str"),
        cudf.Series([None, None, None, None, None]),
        cudf.Series(
            [
                123213,
                23123,
                123123,
                12213123,
                12213123,
                12213123,
                23123,
                2312323123,
                None,
                None,
            ],
            dtype="timedelta64[ns]",
        ),
        cudf.Series(
            [
                None,
                1,
                2,
                3242434,
                3233243,
                1,
                2,
                1023,
                None,
                12213123,
                None,
                2312323123,
                None,
                None,
            ],
            dtype="datetime64[ns]",
        ),
        cudf.Series(name="empty series"),
        cudf.Series(["a", "b", "c", " ", "a", "b", "z"], dtype="category"),
    ],
)
@pytest.mark.parametrize("dropna", [True, False])
def test_series_mode(gs, dropna):
    ps = gs.to_pandas()

    expected = ps.mode(dropna=dropna)
    actual = gs.mode(dropna=dropna)

    assert_eq(expected, actual, check_dtype=False)


@pytest.mark.parametrize(
    "arr",
    [
        np.random.normal(-100, 100, 1000),
        np.random.randint(-50, 50, 1000),
        np.zeros(100),
        np.repeat([-0.6459412758761901], 100),
        np.repeat(np.nan, 100),
        np.array([1.123, 2.343, np.nan, 0.0]),
        np.arange(-100.5, 101.5, 1),
    ],
)
@pytest.mark.parametrize("decimals", [-5, -3, -1, 0, 1, 4, 12, np.int8(1)])
def test_series_round(arr, decimals):
    pser = pd.Series(arr)
    ser = cudf.Series(arr)
    result = ser.round(decimals)
    expected = pser.round(decimals)

    assert_eq(result, expected)

    # with nulls, maintaining existing null mask
    arr = arr.astype("float64")  # for pandas nulls
    arr.ravel()[
        np.random.choice(arr.shape[0], arr.shape[0] // 2, replace=False)
    ] = np.nan

    pser = pd.Series(arr)
    ser = cudf.Series(arr)
    result = ser.round(decimals)
    expected = pser.round(decimals)

    assert_eq(result, expected)


def test_series_round_half_up():
    s = cudf.Series([0.0, 1.0, 1.2, 1.7, 0.5, 1.5, 2.5, None])
    expect = cudf.Series([0.0, 1.0, 1.0, 2.0, 1.0, 2.0, 3.0, None])
    got = s.round(how="half_up")
    assert_eq(expect, got)


@pytest.mark.parametrize(
    "series",
    [
        cudf.Series([1.0, None, np.nan, 4.0], nan_as_null=False),
        cudf.Series([1.24430, None, np.nan, 4.423530], nan_as_null=False),
        cudf.Series([1.24430, np.nan, 4.423530], nan_as_null=False),
        cudf.Series([-1.24430, np.nan, -4.423530], nan_as_null=False),
        cudf.Series(np.repeat(np.nan, 100)),
    ],
)
@pytest.mark.parametrize("decimal", [0, 1, 2, 3])
def test_round_nan_as_null_false(series, decimal):
    pser = series.to_pandas()
    result = series.round(decimal)
    expected = pser.round(decimal)
    assert_eq(result, expected, atol=1e-10)


@pytest.mark.parametrize("ps", _series_na_data())
@pytest.mark.parametrize("nan_as_null", [True, False, None])
def test_series_isnull_isna(ps, nan_as_null):

    gs = cudf.Series.from_pandas(ps, nan_as_null=nan_as_null)

    assert_eq(ps.isnull(), gs.isnull())
    assert_eq(ps.isna(), gs.isna())


@pytest.mark.parametrize("ps", _series_na_data())
@pytest.mark.parametrize("nan_as_null", [True, False, None])
def test_series_notnull_notna(ps, nan_as_null):

    gs = cudf.Series.from_pandas(ps, nan_as_null=nan_as_null)

    assert_eq(ps.notnull(), gs.notnull())
    assert_eq(ps.notna(), gs.notna())


@pytest.mark.parametrize(
    "sr1", [pd.Series([10, 11, 12], index=["a", "b", "z"]), pd.Series(["a"])]
)
@pytest.mark.parametrize(
    "sr2",
    [pd.Series([], dtype="float64"), pd.Series(["a", "a", "c", "z", "A"])],
)
@pytest.mark.parametrize(
    "op",
    [
        operator.eq,
        operator.ne,
        operator.lt,
        operator.gt,
        operator.le,
        operator.ge,
    ],
)
def test_series_error_equality(sr1, sr2, op):
    gsr1 = cudf.from_pandas(sr1)
    gsr2 = cudf.from_pandas(sr2)

    assert_exceptions_equal(op, op, ([sr1, sr2],), ([gsr1, gsr2],))


def test_series_memory_usage():
    sr = cudf.Series([1, 2, 3, 4], dtype="int64")
    assert sr.memory_usage() == 32

    sliced_sr = sr[2:]
    assert sliced_sr.memory_usage() == 16

    sliced_sr[3] = None
    assert sliced_sr.memory_usage() == 80

    sr = cudf.Series(["hello world", "rapids ai", "abc", "z"])
    assert sr.memory_usage() == 44

    assert sr[3:].memory_usage() == 9  # z
    assert sr[:1].memory_usage() == 19  # hello world


@pytest.mark.parametrize(
    "sr,expected_psr",
    [
        (
            cudf.Series([1, 2, None, 3], dtype="uint8"),
            pd.Series([1, 2, None, 3], dtype=pd.UInt8Dtype()),
        ),
        (
            cudf.Series([23, None, None, 32], dtype="uint16"),
            pd.Series([23, None, None, 32], dtype=pd.UInt16Dtype()),
        ),
        (
            cudf.Series([None, 123, None, 1], dtype="uint32"),
            pd.Series([None, 123, None, 1], dtype=pd.UInt32Dtype()),
        ),
        (
            cudf.Series([234, 2323, 23432, None, None, 224], dtype="uint64"),
            pd.Series(
                [234, 2323, 23432, None, None, 224], dtype=pd.UInt64Dtype()
            ),
        ),
        (
            cudf.Series([-10, 1, None, -1, None, 3], dtype="int8"),
            pd.Series([-10, 1, None, -1, None, 3], dtype=pd.Int8Dtype()),
        ),
        (
            cudf.Series([111, None, 222, None, 13], dtype="int16"),
            pd.Series([111, None, 222, None, 13], dtype=pd.Int16Dtype()),
        ),
        (
            cudf.Series([11, None, 22, 33, None, 2, None, 3], dtype="int32"),
            pd.Series(
                [11, None, 22, 33, None, 2, None, 3], dtype=pd.Int32Dtype()
            ),
        ),
        (
            cudf.Series(
                [32431, None, None, 32322, 0, 10, -32324, None], dtype="int64"
            ),
            pd.Series(
                [32431, None, None, 32322, 0, 10, -32324, None],
                dtype=pd.Int64Dtype(),
            ),
        ),
        (
            cudf.Series(
                [True, None, False, None, False, True, True, False],
                dtype="bool_",
            ),
            pd.Series(
                [True, None, False, None, False, True, True, False],
                dtype=pd.BooleanDtype(),
            ),
        ),
        (
            cudf.Series(
                [
                    "abc",
                    "a",
                    None,
                    "hello world",
                    "foo buzz",
                    "",
                    None,
                    "rapids ai",
                ],
                dtype="object",
            ),
            pd.Series(
                [
                    "abc",
                    "a",
                    None,
                    "hello world",
                    "foo buzz",
                    "",
                    None,
                    "rapids ai",
                ],
                dtype=pd.StringDtype(),
            ),
        ),
        (
            cudf.Series(
                [1, 2, None, 10.2, None],
                dtype="float32",
            ),
            pd.Series(
                [1, 2, None, 10.2, None],
                dtype=pd.Float32Dtype(),
            ),
        ),
    ],
)
def test_series_to_pandas_nullable_dtypes(sr, expected_psr):
    actual_psr = sr.to_pandas(nullable=True)

    assert_eq(actual_psr, expected_psr)


def test_series_pipe():
    psr = pd.Series([10, 20, 30, 40])
    gsr = cudf.Series([10, 20, 30, 40])

    def custom_add_func(sr, val):
        new_sr = sr + val
        return new_sr

    def custom_to_str_func(sr, val):
        new_sr = sr.astype("str") + val
        return new_sr

    expected = (
        psr.pipe(custom_add_func, 11)
        .pipe(custom_add_func, val=12)
        .pipe(custom_to_str_func, "rapids")
    )
    actual = (
        gsr.pipe(custom_add_func, 11)
        .pipe(custom_add_func, val=12)
        .pipe(custom_to_str_func, "rapids")
    )

    assert_eq(expected, actual)

    expected = (
        psr.pipe((custom_add_func, "sr"), val=11)
        .pipe(custom_add_func, val=1)
        .pipe(custom_to_str_func, "rapids-ai")
    )
    actual = (
        gsr.pipe((custom_add_func, "sr"), val=11)
        .pipe(custom_add_func, val=1)
        .pipe(custom_to_str_func, "rapids-ai")
    )

    assert_eq(expected, actual)


def test_series_pipe_error():
    psr = pd.Series([10, 20, 30, 40])
    gsr = cudf.Series([10, 20, 30, 40])

    def custom_add_func(sr, val):
        new_sr = sr + val
        return new_sr

    assert_exceptions_equal(
        lfunc=psr.pipe,
        rfunc=gsr.pipe,
        lfunc_args_and_kwargs=([(custom_add_func, "val")], {"val": 11}),
        rfunc_args_and_kwargs=([(custom_add_func, "val")], {"val": 11}),
    )


@pytest.mark.parametrize(
    "data",
    [cudf.Series([1, 2, 3]), cudf.Series([10, 11, 12], index=[1, 2, 3])],
)
@pytest.mark.parametrize(
    "other",
    [
        cudf.Series([4, 5, 6]),
        cudf.Series([4, 5, 6, 7, 8]),
        cudf.Series([4, np.nan, 6], nan_as_null=False),
        [4, np.nan, 6],
        {1: 9},
    ],
)
def test_series_update(data, other):
    gs = data.copy(deep=True)
    if isinstance(other, cudf.Series):
        g_other = other.copy(deep=True)
        p_other = g_other.to_pandas()
    else:
        g_other = other
        p_other = other

    ps = gs.to_pandas()

    ps.update(p_other)
    with expect_warning_if(
        isinstance(other, cudf.Series) and other.isna().any(), UserWarning
    ):
        gs.update(g_other)
    assert_eq(gs, ps)


@pytest.mark.parametrize(
    "data",
    [
        [1, None, 11, 2.0, np.nan],
        [np.nan],
        [None, None, None],
        [np.nan, 1, 10, 393.32, np.nan],
    ],
)
@pytest.mark.parametrize("nan_as_null", [True, False])
@pytest.mark.parametrize("fill_value", [1.2, 332, np.nan])
def test_fillna_with_nan(data, nan_as_null, fill_value):
    gs = cudf.Series(data, dtype="float64", nan_as_null=nan_as_null)
    ps = gs.to_pandas()

    expected = ps.fillna(fill_value)
    actual = gs.fillna(fill_value)

    assert_eq(expected, actual)


def test_series_mask_mixed_dtypes_error():
    s = cudf.Series(["a", "b", "c"])
    with pytest.raises(
        TypeError,
        match=re.escape(
            "cudf does not support mixed types, please type-cast "
            "the column of dataframe/series and other "
            "to same dtypes."
        ),
    ):
        s.where([True, False, True], [1, 2, 3])


@pytest.mark.parametrize(
    "ps",
    [
        pd.Series(["a"] * 20, index=range(0, 20)),
        pd.Series(["b", None] * 10, index=range(0, 20), name="ASeries"),
    ],
)
@pytest.mark.parametrize(
    "labels",
    [[1], [0], 1, 5, [5, 9], pd.Index([0, 1, 2, 3, 4, 5, 6, 7, 8, 9])],
)
@pytest.mark.parametrize("inplace", [True, False])
def test_series_drop_labels(ps, labels, inplace):
    ps = ps.copy()
    gs = cudf.from_pandas(ps)

    expected = ps.drop(labels=labels, axis=0, inplace=inplace)
    actual = gs.drop(labels=labels, axis=0, inplace=inplace)

    if inplace:
        expected = ps
        actual = gs

    assert_eq(expected, actual)


@pytest.mark.parametrize(
    "ps",
    [
        pd.Series(["a"] * 20, index=range(0, 20)),
        pd.Series(["b", None] * 10, index=range(0, 20), name="ASeries"),
    ],
)
@pytest.mark.parametrize(
    "index",
    [[1], [0], 1, 5, [5, 9], pd.Index([0, 1, 2, 3, 4, 5, 6, 7, 8, 9])],
)
@pytest.mark.parametrize("inplace", [True, False])
def test_series_drop_index(ps, index, inplace):
    ps = ps.copy()
    gs = cudf.from_pandas(ps)

    expected = ps.drop(index=index, inplace=inplace)
    actual = gs.drop(index=index, inplace=inplace)

    if inplace:
        expected = ps
        actual = gs

    assert_eq(expected, actual)


@pytest.mark.parametrize(
    "ps",
    [
        pd.Series(
            ["a" if i % 2 == 0 else "b" for i in range(0, 10)],
            index=pd.MultiIndex(
                levels=[
                    ["lama", "cow", "falcon"],
                    ["speed", "weight", "length"],
                ],
                codes=[
                    [0, 0, 0, 1, 1, 1, 2, 2, 2, 1],
                    [0, 1, 2, 0, 1, 2, 0, 1, 2, 1],
                ],
            ),
            name="abc",
        )
    ],
)
@pytest.mark.parametrize(
    "index,level",
    [
        ("cow", 0),
        ("lama", 0),
        ("falcon", 0),
        ("speed", 1),
        ("weight", 1),
        ("length", 1),
        (
            "cow",
            None,
        ),
        (
            "lama",
            None,
        ),
        (
            "falcon",
            None,
        ),
    ],
)
@pytest.mark.parametrize("inplace", [True, False])
def test_series_drop_multiindex(ps, index, level, inplace):
    ps = ps.copy()
    gs = cudf.from_pandas(ps)

    expected = ps.drop(index=index, inplace=inplace, level=level)
    actual = gs.drop(index=index, inplace=inplace, level=level)

    if inplace:
        expected = ps
        actual = gs

    assert_eq(expected, actual)


def test_series_drop_edge_inputs():
    gs = cudf.Series([42], name="a")
    ps = gs.to_pandas()

    assert_eq(ps.drop(columns=["b"]), gs.drop(columns=["b"]))

    assert_eq(ps.drop(columns="b"), gs.drop(columns="b"))

    assert_exceptions_equal(
        lfunc=ps.drop,
        rfunc=gs.drop,
        lfunc_args_and_kwargs=(["a"], {"columns": "a", "axis": 1}),
        rfunc_args_and_kwargs=(["a"], {"columns": "a", "axis": 1}),
    )

    assert_exceptions_equal(
        lfunc=ps.drop,
        rfunc=gs.drop,
        lfunc_args_and_kwargs=([], {}),
        rfunc_args_and_kwargs=([], {}),
    )

    assert_exceptions_equal(
        lfunc=ps.drop,
        rfunc=gs.drop,
        lfunc_args_and_kwargs=(["b"], {"axis": 1}),
        rfunc_args_and_kwargs=(["b"], {"axis": 1}),
    )


def test_series_drop_raises():
    gs = cudf.Series([10, 20, 30], index=["x", "y", "z"], name="c")
    ps = gs.to_pandas()

    assert_exceptions_equal(
        lfunc=ps.drop,
        rfunc=gs.drop,
        lfunc_args_and_kwargs=(["p"],),
        rfunc_args_and_kwargs=(["p"],),
    )

    # dtype specified mismatch
    assert_exceptions_equal(
        lfunc=ps.drop,
        rfunc=gs.drop,
        lfunc_args_and_kwargs=([3],),
        rfunc_args_and_kwargs=([3],),
    )

    expect = ps.drop("p", errors="ignore")
    actual = gs.drop("p", errors="ignore")

    assert_eq(actual, expect)


@pytest.mark.parametrize(
    "data",
    [[[1, 2, 3], None, [4], [], [5, 6]], [1, 2, 3, 4, 5]],
)
@pytest.mark.parametrize("ignore_index", [True, False])
@pytest.mark.parametrize(
    "p_index",
    [
        None,
        ["ia", "ib", "ic", "id", "ie"],
        pd.MultiIndex.from_tuples(
            [(0, "a"), (0, "b"), (0, "c"), (1, "a"), (1, "b")]
        ),
    ],
)
def test_explode(data, ignore_index, p_index):
    pdf = pd.Series(data, index=p_index, name="someseries")
    gdf = cudf.from_pandas(pdf)

    expect = pdf.explode(ignore_index)
    got = gdf.explode(ignore_index)

    assert_eq(expect, got, check_dtype=False)


@pytest.mark.parametrize(
    "data, expected",
    [
        (
            [cudf.Series([1, 2, 3]), cudf.Series([10, 20])],
            cudf.Series([[1, 2, 3], [10, 20]]),
        ),
        (
            [cudf.Series([1, 2, 3]), None, cudf.Series([10, 20, np.nan])],
            cudf.Series([[1, 2, 3], None, [10, 20, np.nan]]),
        ),
        (
            [cp.array([5, 6]), cudf.NA, cp.array([1])],
            cudf.Series([[5, 6], None, [1]]),
        ),
        (
            [None, None, None, None, None, cudf.Series([10, 20])],
            cudf.Series([None, None, None, None, None, [10, 20]]),
        ),
    ],
)
def test_nested_series_from_sequence_data(data, expected):
    actual = cudf.Series(data)
    assert_eq(actual, expected)


@pytest.mark.parametrize(
    "data",
    [
        cp.ones(5, dtype=cp.float16),
        np.ones(5, dtype="float16"),
        pd.Series([0.1, 1.2, 3.3], dtype="float16"),
        pytest.param(
            pa.array(np.ones(5, dtype="float16")),
            marks=pytest.mark.xfail(
                reason="https://issues.apache.org/jira/browse/ARROW-13762"
            ),
        ),
    ],
)
def test_series_upcast_float16(data):
    actual_series = cudf.Series(data)
    expected_series = cudf.Series(data, dtype="float32")
    assert_eq(actual_series, expected_series)


@pytest.mark.parametrize(
    "index",
    [
        pd.RangeIndex(0, 3, 1),
        [3.0, 1.0, np.nan],
        ["a", "z", None],
        pytest.param(
            pd.RangeIndex(4, -1, -2),
            marks=[
                pytest.mark.xfail(
                    condition=PANDAS_LT_140,
                    reason="https://github.com/pandas-dev/pandas/issues/43591",
                )
            ],
        ),
    ],
)
@pytest.mark.parametrize("axis", [0, "index"])
@pytest.mark.parametrize("ascending", [True, False])
@pytest.mark.parametrize("ignore_index", [True, False])
@pytest.mark.parametrize("inplace", [True, False])
@pytest.mark.parametrize("na_position", ["first", "last"])
def test_series_sort_index(
    index, axis, ascending, inplace, ignore_index, na_position
):
    ps = pd.Series([10, 3, 12], index=index)
    gs = cudf.from_pandas(ps)

    expected = ps.sort_index(
        axis=axis,
        ascending=ascending,
        ignore_index=ignore_index,
        inplace=inplace,
        na_position=na_position,
    )
    got = gs.sort_index(
        axis=axis,
        ascending=ascending,
        ignore_index=ignore_index,
        inplace=inplace,
        na_position=na_position,
    )

    if inplace is True:
        assert_eq(ps, gs, check_index_type=True)
    else:
        assert_eq(expected, got, check_index_type=True)


@pytest.mark.parametrize("method", ["md5"])
def test_series_hash_values(method):
    inputs = cudf.Series(
        [
            "",
            "0",
            "A 56 character string to test message padding algorithm.",
            "A 63 character string to test message padding algorithm, again.",
            "A 64 character string to test message padding algorithm, again!!",
            (
                "A very long (greater than 128 bytes/char string) to execute "
                "a multi hash-step data point in the hash function being "
                "tested. This string needed to be longer."
            ),
            "All work and no play makes Jack a dull boy",
            "!\"#$%&'()*+,-./0123456789:;<=>?@[\\]^_`{|}~",
            "\x00\x00\x00\x10\x00\x00\x00\x00",
            "\x00\x00\x00\x00",
        ]
    )

    def hashlib_compute_digest(data):
        hasher = getattr(hashlib, method)()
        hasher.update(data.encode("utf-8"))
        return hasher.hexdigest()

    hashlib_validation = inputs.to_pandas().apply(hashlib_compute_digest)
    validation_results = cudf.Series(hashlib_validation)
    hash_values = inputs.hash_values(method=method)
    assert_eq(hash_values, validation_results)


def test_series_hash_values_invalid_method():
    inputs = cudf.Series(["", "0"])
    with pytest.raises(ValueError):
        inputs.hash_values(method="invalid_method")


def test_set_index_unequal_length():
    s = cudf.Series()
    with pytest.raises(ValueError):
        s.index = [1, 2, 3]


@pytest.mark.parametrize(
    "lhs, rhs", [("a", "a"), ("a", "b"), (1, 1.0), (None, None), (None, "a")]
)
def test_equals_names(lhs, rhs):
    lhs = cudf.Series([1, 2], name=lhs)
    rhs = cudf.Series([1, 2], name=rhs)

    got = lhs.equals(rhs)
    expect = lhs.to_pandas().equals(rhs.to_pandas())

    assert_eq(expect, got)


@pytest.mark.parametrize(
    "data", [[True, False, None, True, False], [None, None], []]
)
@pytest.mark.parametrize("bool_dtype", ["bool", "boolean", pd.BooleanDtype()])
def test_nullable_bool_dtype_series(data, bool_dtype):
    psr = pd.Series(data, dtype=pd.BooleanDtype())
    gsr = cudf.Series(data, dtype=bool_dtype)

    assert_eq(psr, gsr.to_pandas(nullable=True))


@pytest.mark.parametrize("level", [None, 0, "l0", 1, ["l0", 1]])
@pytest.mark.parametrize("drop", [True, False])
@pytest.mark.parametrize("original_name", [None, "original_ser"])
@pytest.mark.parametrize("name", [None, "ser"])
@pytest.mark.parametrize("inplace", [True, False])
def test_reset_index(level, drop, inplace, original_name, name):
    midx = pd.MultiIndex.from_tuples(
        [("a", 1), ("a", 2), ("b", 1), ("b", 2)], names=["l0", None]
    )
    ps = pd.Series(range(4), index=midx, name=original_name)
    gs = cudf.from_pandas(ps)

    if not drop and inplace:
        pytest.skip(
            "For exception checks, see "
            "test_reset_index_dup_level_name_exceptions"
        )

    with expect_warning_if(name is None and not drop):
        expect = ps.reset_index(
            level=level, drop=drop, name=name, inplace=inplace
        )
    got = gs.reset_index(level=level, drop=drop, name=name, inplace=inplace)
    if inplace:
        expect = ps
        got = gs

    assert_eq(expect, got)


@pytest.mark.parametrize("level", [None, 0, 1, [None]])
@pytest.mark.parametrize("drop", [False, True])
@pytest.mark.parametrize("inplace", [False, True])
@pytest.mark.parametrize("original_name", [None, "original_ser"])
@pytest.mark.parametrize("name", [None, "ser"])
def test_reset_index_dup_level_name(level, drop, inplace, original_name, name):
    # midx levels are named [None, None]
    midx = pd.MultiIndex.from_tuples([("a", 1), ("a", 2), ("b", 1), ("b", 2)])
    ps = pd.Series(range(4), index=midx, name=original_name)
    gs = cudf.from_pandas(ps)
    if level == [None] or not drop and inplace:
        pytest.skip(
            "For exception checks, see "
            "test_reset_index_dup_level_name_exceptions"
        )

    with expect_warning_if(name is None and not drop):
        expect = ps.reset_index(
            level=level, drop=drop, inplace=inplace, name=name
        )
    got = gs.reset_index(level=level, drop=drop, inplace=inplace, name=name)
    if inplace:
        expect = ps
        got = gs

    assert_eq(expect, got)


@pytest.mark.parametrize("drop", [True, False])
@pytest.mark.parametrize("inplace", [True, False])
@pytest.mark.parametrize("original_name", [None, "original_ser"])
@pytest.mark.parametrize("name", [None, "ser"])
def test_reset_index_named(drop, inplace, original_name, name):
    ps = pd.Series(range(4), index=["x", "y", "z", "w"], name=original_name)
    gs = cudf.from_pandas(ps)

    ps.index.name = "cudf"
    gs.index.name = "cudf"

    if not drop and inplace:
        pytest.skip(
            "For exception checks, see "
            "test_reset_index_dup_level_name_exceptions"
        )

    with expect_warning_if(name is None and not drop):
        expect = ps.reset_index(drop=drop, inplace=inplace, name=name)
    got = gs.reset_index(drop=drop, inplace=inplace, name=name)

    if inplace:
        expect = ps
        got = gs

    assert_eq(expect, got)


def test_reset_index_dup_level_name_exceptions():
    midx = pd.MultiIndex.from_tuples([("a", 1), ("a", 2), ("b", 1), ("b", 2)])
    ps = pd.Series(range(4), index=midx)
    gs = cudf.from_pandas(ps)

    # Should specify duplicate level names with level number.
    assert_exceptions_equal(
        lfunc=ps.reset_index,
        rfunc=gs.reset_index,
        lfunc_args_and_kwargs=(
            [],
            {"level": [None]},
        ),
        rfunc_args_and_kwargs=(
            [],
            {"level": [None]},
        ),
    )

    # Cannot use drop=False and inplace=True to turn a series into dataframe.
    assert_exceptions_equal(
        lfunc=ps.reset_index,
        rfunc=gs.reset_index,
        lfunc_args_and_kwargs=(
            [],
            {"drop": False, "inplace": True},
        ),
        rfunc_args_and_kwargs=(
            [],
            {"drop": False, "inplace": True},
        ),
    )

    # Pandas raises the above exception should these two inputs crosses.
    assert_exceptions_equal(
        lfunc=ps.reset_index,
        rfunc=gs.reset_index,
        lfunc_args_and_kwargs=(
            [],
            {"level": [None], "drop": False, "inplace": True},
        ),
        rfunc_args_and_kwargs=(
            [],
            {"level": [None], "drop": False, "inplace": True},
        ),
    )


def test_series_add_prefix():
    cd_s = cudf.Series([1, 2, 3, 4])
    pd_s = cd_s.to_pandas()

    got = cd_s.add_prefix("item_")
    expected = pd_s.add_prefix("item_")

    assert_eq(got, expected)


def test_series_add_suffix():
    cd_s = cudf.Series([1, 2, 3, 4])
    pd_s = cd_s.to_pandas()

    got = cd_s.add_suffix("_item")
    expected = pd_s.add_suffix("_item")

    assert_eq(got, expected)


@pytest.mark.parametrize(
    "cudf_series",
    [
        cudf.Series([0.25, 0.5, 0.2, -0.05]),
        cudf.Series([0, 1, 2, np.nan, 4, cudf.NA, 6]),
    ],
)
@pytest.mark.parametrize("lag", [1, 2, 3, 4])
def test_autocorr(cudf_series, lag):
    psr = cudf_series.to_pandas()

    cudf_corr = cudf_series.autocorr(lag=lag)

    # autocorrelation is undefined (nan) for less than two entries, but pandas
    # short-circuits when there are 0 entries and bypasses the numpy function
    # call that generates an error.
    num_both_valid = (psr.notna() & psr.shift(lag).notna()).sum()
    with expect_warning_if(num_both_valid == 1, RuntimeWarning):
        pd_corr = psr.autocorr(lag=lag)

    assert_eq(pd_corr, cudf_corr)


@pytest.mark.parametrize(
    "data",
    [
        [0, 1, 2, 3],
        ["abc", "a", None, "hello world", "foo buzz", "", None, "rapids ai"],
    ],
)
def test_series_transpose(data):
    psr = pd.Series(data=data)
    csr = cudf.Series(data=data)

    cudf_transposed = csr.transpose()
    pd_transposed = psr.transpose()
    cudf_property = csr.T
    pd_property = psr.T

    assert_eq(pd_transposed, cudf_transposed)
    assert_eq(pd_property, cudf_property)
    assert_eq(cudf_transposed, csr)


@pytest.mark.parametrize(
    "data",
    [1, 3, 5, 7, 7],
)
def test_series_nunique(data):
    cd_s = cudf.Series(data)
    pd_s = cd_s.to_pandas()

    actual = cd_s.nunique()
    expected = pd_s.nunique()

    assert_eq(expected, actual)


@pytest.mark.parametrize(
    "data",
    [1, 3, 5, 7, 7],
)
def test_series_nunique_index(data):
    cd_s = cudf.Series(data)
    pd_s = cd_s.to_pandas()

    actual = cd_s.index.nunique()
    expected = pd_s.index.nunique()

    assert_eq(expected, actual)


@pytest.mark.parametrize(
    "data",
    [
        [],
        [1, 2, 3, 4],
        ["a", "b", "c"],
        [1.2, 2.2, 4.5],
        [np.nan, np.nan],
        [None, None, None],
    ],
)
def test_axes(data):
    csr = cudf.Series(data)
    psr = csr.to_pandas()

    expected = psr.axes
    actual = csr.axes

    for e, a in zip(expected, actual):
        assert_eq(e, a)


def test_series_truncate():
    csr = cudf.Series([1, 2, 3, 4])
    psr = csr.to_pandas()

    assert_eq(csr.truncate(), psr.truncate())
    assert_eq(csr.truncate(1, 2), psr.truncate(1, 2))
    assert_eq(csr.truncate(before=1, after=2), psr.truncate(before=1, after=2))


def test_series_truncate_errors():
    csr = cudf.Series([1, 2, 3, 4])
    with pytest.raises(ValueError):
        csr.truncate(axis=1)
    with pytest.raises(ValueError):
        csr.truncate(copy=False)

    csr.index = [3, 2, 1, 6]
    psr = csr.to_pandas()
    assert_exceptions_equal(
        lfunc=csr.truncate,
        rfunc=psr.truncate,
    )


def test_series_truncate_datetimeindex():
    dates = cudf.date_range(
        "2021-01-01 23:45:00", "2021-01-02 23:46:00", freq="s"
    )
    csr = cudf.Series(range(len(dates)), index=dates)
    psr = csr.to_pandas()

    assert_eq(
        csr.truncate(
            before="2021-01-01 23:45:18", after="2021-01-01 23:45:27"
        ),
        psr.truncate(
            before="2021-01-01 23:45:18", after="2021-01-01 23:45:27"
        ),
    )


@pytest.mark.parametrize(
    "data",
    [
        [],
        [0, 12, 14],
        [0, 14, 12, 12, 3, 10, 12, 14],
        np.random.randint(-100, 100, 200),
        pd.Series([0.0, 1.0, None, 10.0]),
        [None, None, None, None],
        [np.nan, None, -1, 2, 3],
    ],
)
@pytest.mark.parametrize(
    "values",
    [
        np.random.randint(-100, 100, 10),
        [],
        [np.nan, None, -1, 2, 3],
        [1.0, 12.0, None, None, 120],
        [0, 14, 12, 12, 3, 10, 12, 14, None],
        [None, None, None],
        ["0", "12", "14"],
        ["0", "12", "14", "a"],
    ],
)
def test_isin_numeric(data, values):
    index = np.random.randint(0, 100, len(data))
    psr = _create_pandas_series(data, index=index)
    gsr = cudf.Series.from_pandas(psr, nan_as_null=False)

    expected = psr.isin(values)
    got = gsr.isin(values)

    assert_eq(got, expected)


@pytest.mark.xfail(raises=TypeError)
def test_fill_new_category():
    gs = cudf.Series(pd.Categorical(["a", "b", "c"]))
    gs[0:1] = "d"


@pytest.mark.parametrize(
    "data",
    [
        [],
        pd.Series(
            ["2018-01-01", "2019-04-03", None, "2019-12-30"],
            dtype="datetime64[ns]",
        ),
        pd.Series(
            [
                "2018-01-01",
                "2019-04-03",
                None,
                "2019-12-30",
                "2018-01-01",
                "2018-01-01",
            ],
            dtype="datetime64[ns]",
        ),
    ],
)
@pytest.mark.parametrize(
    "values",
    [
        [],
        [1514764800000000000, 1577664000000000000],
        [
            1514764800000000000,
            1577664000000000000,
            1577664000000000000,
            1577664000000000000,
            1514764800000000000,
        ],
        ["2019-04-03", "2019-12-30", "2012-01-01"],
        [
            "2012-01-01",
            "2012-01-01",
            "2012-01-01",
            "2019-04-03",
            "2019-12-30",
            "2012-01-01",
        ],
    ],
)
def test_isin_datetime(data, values):
    psr = _create_pandas_series(data)
    gsr = cudf.Series.from_pandas(psr)

    got = gsr.isin(values)
    expected = psr.isin(values)
    assert_eq(got, expected)


@pytest.mark.parametrize(
    "data",
    [
        [],
        pd.Series(["this", "is", None, "a", "test"]),
        pd.Series(["test", "this", "test", "is", None, "test", "a", "test"]),
        pd.Series(["0", "12", "14"]),
    ],
)
@pytest.mark.parametrize(
    "values",
    [
        [],
        ["this", "is"],
        [None, None, None],
        ["12", "14", "19"],
        [12, 14, 19],
        ["is", "this", "is", "this", "is"],
    ],
)
def test_isin_string(data, values):
    psr = _create_pandas_series(data)
    gsr = cudf.Series.from_pandas(psr)

    got = gsr.isin(values)
    expected = psr.isin(values)
    assert_eq(got, expected)


@pytest.mark.parametrize(
    "data",
    [
        [],
        pd.Series(["a", "b", "c", "c", "c", "d", "e"], dtype="category"),
        pd.Series(["a", "b", None, "c", "d", "e"], dtype="category"),
        pd.Series([0, 3, 10, 12], dtype="category"),
        pd.Series([0, 3, 10, 12, 0, 10, 3, 0, 0, 3, 3], dtype="category"),
    ],
)
@pytest.mark.parametrize(
    "values",
    [
        [],
        ["a", "b", None, "f", "words"],
        ["0", "12", None, "14"],
        [0, 10, 12, None, 39, 40, 1000],
        [0, 0, 0, 0, 3, 3, 3, None, 1, 2, 3],
    ],
)
def test_isin_categorical(data, values):
    psr = _create_pandas_series(data)
    gsr = cudf.Series.from_pandas(psr)

    got = gsr.isin(values)
    expected = psr.isin(values)
    assert_eq(got, expected)


@pytest.mark.parametrize("dtype", NUMERIC_TYPES)
@pytest.mark.parametrize("period", [-1, -5, -10, -20, 0, 1, 5, 10, 20])
@pytest.mark.parametrize("data_empty", [False, True])
def test_diff(dtype, period, data_empty):
    if data_empty:
        data = None
    else:
        if dtype == np.int8:
            # to keep data in range
            data = gen_rand(dtype, 100000, low=-2, high=2)
        else:
            data = gen_rand(dtype, 100000)

    gs = cudf.Series(data, dtype=dtype)
    ps = pd.Series(data, dtype=dtype)

    expected_outcome = ps.diff(period)
    diffed_outcome = gs.diff(period).astype(expected_outcome.dtype)

    if data_empty:
        assert_eq(diffed_outcome, expected_outcome, check_index_type=False)
    else:
        assert_eq(diffed_outcome, expected_outcome)


@pytest.mark.parametrize(
    "data",
    [
        ["a", "b", "c", "d", "e"],
    ],
)
def test_diff_unsupported_dtypes(data):
    gs = cudf.Series(data)
    with pytest.raises(
        TypeError,
        match=r"unsupported operand type\(s\)",
    ):
        gs.diff()


@pytest.mark.parametrize(
    "data",
    [
        pd.date_range("2020-01-01", "2020-01-06", freq="D"),
        [True, True, True, False, True, True],
        [1.0, 2.0, 3.5, 4.0, 5.0, -1.7],
        [1, 2, 3, 3, 4, 5],
        [np.nan, None, None, np.nan, np.nan, None],
    ],
)
def test_diff_many_dtypes(data):
    ps = pd.Series(data)
    gs = cudf.from_pandas(ps)
    assert_eq(ps.diff(), gs.diff())
    assert_eq(ps.diff(periods=2), gs.diff(periods=2))


@pytest.mark.parametrize("num_rows", [1, 100])
@pytest.mark.parametrize("num_bins", [1, 10])
@pytest.mark.parametrize("right", [True, False])
@pytest.mark.parametrize("dtype", NUMERIC_TYPES + ["bool"])
@pytest.mark.parametrize("series_bins", [True, False])
def test_series_digitize(num_rows, num_bins, right, dtype, series_bins):
    data = np.random.randint(0, 100, num_rows).astype(dtype)
    bins = np.unique(np.sort(np.random.randint(2, 95, num_bins).astype(dtype)))
    s = cudf.Series(data)
    if series_bins:
        s_bins = cudf.Series(bins)
        indices = s.digitize(s_bins, right)
    else:
        indices = s.digitize(bins, right)
    np.testing.assert_array_equal(
        np.digitize(data, bins, right), indices.to_numpy()
    )


def test_series_digitize_invalid_bins():
    s = cudf.Series(np.random.randint(0, 30, 80), dtype="int32")
    bins = cudf.Series([2, None, None, 50, 90], dtype="int32")

    with pytest.raises(
        ValueError, match="`bins` cannot contain null entries."
    ):
        _ = s.digitize(bins)


@pytest.mark.parametrize(
    "data,left,right",
    [
        ([0, 1, 2, 3, 4, 5, 10], 0, 5),
        ([0, 1, 2, 3, 4, 5, 10], 10, 1),
        ([0, 1, 2, 3, 4, 5], [0, 10, 11] * 2, [1, 2, 5] * 2),
        (["a", "few", "set", "of", "strings", "xyz", "abc"], "banana", "few"),
        (["a", "few", "set", "of", "strings", "xyz", "abc"], "phone", "hello"),
        (
            ["a", "few", "set", "of", "strings", "xyz", "abc"],
            ["a", "hello", "rapids", "ai", "world", "chars", "strs"],
            ["yes", "no", "hi", "bye", "test", "pass", "fail"],
        ),
        ([0, 1, 2, np.nan, 4, np.nan, 10], 10, 1),
    ],
)
@pytest.mark.parametrize("inclusive", ["both", "neither", "left", "right"])
def test_series_between(data, left, right, inclusive):
    ps = pd.Series(data)
    gs = cudf.from_pandas(ps, nan_as_null=False)

    expected = ps.between(left, right, inclusive=inclusive)
    actual = gs.between(left, right, inclusive=inclusive)

    assert_eq(expected, actual)


@pytest.mark.parametrize(
    "data,left,right",
    [
        ([0, 1, 2, None, 4, 5, 10], 0, 5),
        ([0, 1, 2, 3, None, 5, 10], 10, 1),
        ([None, 1, 2, 3, 4, None], [0, 10, 11] * 2, [1, 2, 5] * 2),
        (
            ["a", "few", "set", None, "strings", "xyz", "abc"],
            ["a", "hello", "rapids", "ai", "world", "chars", "strs"],
            ["yes", "no", "hi", "bye", "test", "pass", "fail"],
        ),
    ],
)
@pytest.mark.parametrize("inclusive", ["both", "neither", "left", "right"])
def test_series_between_with_null(data, left, right, inclusive):
    gs = cudf.Series(data)
    ps = gs.to_pandas(nullable=True)

    expected = ps.between(left, right, inclusive=inclusive)
    actual = gs.between(left, right, inclusive=inclusive)

    assert_eq(expected, actual.to_pandas(nullable=True))


def test_default_construction():
    s = cudf.Series([np.int8(8), np.int16(128)])
    assert s.dtype == np.dtype("i2")


@pytest.mark.parametrize(
    "data", [[0, 1, 2, 3, 4], range(5), [np.int8(8), np.int16(128)]]
)
def test_default_integer_bitwidth_construction(default_integer_bitwidth, data):
    s = cudf.Series(data)
    assert s.dtype == np.dtype(f"i{default_integer_bitwidth//8}")


@pytest.mark.parametrize("data", [[1.5, 2.5, 4.5], [1000, 2000, 4000, 3.14]])
def test_default_float_bitwidth_construction(default_float_bitwidth, data):
    s = cudf.Series(data)
    assert s.dtype == np.dtype(f"f{default_float_bitwidth//8}")


def test_series_ordered_dedup():
    # part of https://github.com/rapidsai/cudf/issues/11486
    sr = cudf.Series(np.random.randint(0, 100, 1000))
    # pandas unique() preserves order
    expect = pd.Series(sr.to_pandas().unique())
    got = cudf.Series(sr._column.unique())
    assert_eq(expect.values, got.values)


@pytest.mark.parametrize("dtype", ["int64", "float64"])
@pytest.mark.parametrize("bool_scalar", [True, False])
def test_set_bool_error(dtype, bool_scalar):
    sr = cudf.Series([1, 2, 3], dtype=dtype)
    psr = sr.to_pandas(nullable=True)

    assert_exceptions_equal(
        lfunc=sr.__setitem__,
        rfunc=psr.__setitem__,
        lfunc_args_and_kwargs=([bool_scalar],),
        rfunc_args_and_kwargs=([bool_scalar],),
    )


def test_int64_equality():
    s = cudf.Series(np.asarray([2**63 - 10, 2**63 - 100], dtype=np.int64))
    assert (s != np.int64(2**63 - 1)).all()
    assert (s != cudf.Scalar(2**63 - 1, dtype=np.int64)).all()


@pytest.mark.parametrize("into", [dict, OrderedDict, defaultdict(list)])
def test_series_to_dict(into):
    gs = cudf.Series(["ab", "de", "zx"], index=[10, 20, 100])
    ps = gs.to_pandas()

    actual = gs.to_dict(into=into)
    expected = ps.to_dict(into=into)

    assert_eq(expected, actual)


@pytest.mark.parametrize(
    "data",
    [
        [1, 2, 3],
        pytest.param(
            [np.nan, 10, 15, 16],
            marks=pytest.mark.xfail(
                reason="https://github.com/pandas-dev/pandas/issues/49818"
            ),
        ),
        [np.nan, None, 10, 20],
        ["ab", "zx", "pq"],
        ["ab", "zx", None, "pq"],
        [],
    ],
)
def test_series_hasnans(data):
    gs = cudf.Series(data, nan_as_null=False)
    ps = gs.to_pandas(nullable=True)

    assert_eq(gs.hasnans, ps.hasnans)


@pytest.mark.parametrize(
    "data,index",
    [
        ([1, 2, 3], [10, 11, 12]),
        ([1, 2, 3, 1, 1, 2, 3, 2], [10, 20, 23, 24, 25, 26, 27, 28]),
        ([1, None, 2, None, 3, None, 3, 1], [5, 6, 7, 8, 9, 10, 11, 12]),
        ([np.nan, 1.0, np.nan, 5.4, 5.4, 1.0], ["a", "b", "c", "d", "e", "f"]),
        (
            ["lama", "cow", "lama", None, "beetle", "lama", None, None],
            [1, 4, 10, 11, 2, 100, 200, 400],
        ),
    ],
)
@pytest.mark.parametrize("keep", ["first", "last", False])
def test_series_duplicated(data, index, keep):
    gs = cudf.Series(data, index=index)
    ps = gs.to_pandas()

    assert_eq(gs.duplicated(keep=keep), ps.duplicated(keep=keep))


@pytest.mark.parametrize(
    "data",
    [
        [1, 2, 3, 4],
        [10, 20, None, None],
    ],
)
@pytest.mark.parametrize("copy", [True, False])
def test_series_copy(data, copy):
    psr = pd.Series(data)
    gsr = cudf.from_pandas(psr)

    new_psr = pd.Series(psr, copy=copy)
    new_gsr = cudf.Series(gsr, copy=copy)

    new_psr.iloc[0] = 999
    new_gsr.iloc[0] = 999

    assert_eq(psr, gsr)
    assert_eq(new_psr, new_gsr)


@pytest.mark.parametrize(
    "data",
    [
        {"a": 1, "b": 2, "c": 24, "d": 1010},
        {"a": 1},
    ],
)
@pytest.mark.parametrize(
    "index", [None, ["b", "c"], ["d", "a", "c", "b"], ["a"]]
)
def test_series_init_dict_with_index(data, index):
    pandas_series = pd.Series(data, index=index)
    cudf_series = cudf.Series(data, index=index)

    assert_eq(pandas_series, cudf_series)


@pytest.mark.parametrize("data", ["abc", None, 1, 3.7])
@pytest.mark.parametrize(
    "index", [None, ["b", "c"], ["d", "a", "c", "b"], ["a"]]
)
def test_series_init_scalar_with_index(data, index):
    pandas_series = _create_pandas_series(data, index=index)
    cudf_series = cudf.Series(data, index=index)

    assert_eq(
        pandas_series,
        cudf_series,
        check_index_type=False if data is None and index is None else True,
    )


def test_series_init_error():
    assert_exceptions_equal(
        lfunc=pd.Series,
        rfunc=cudf.Series,
        lfunc_args_and_kwargs=([], {"data": [11], "index": [10, 11]}),
        rfunc_args_and_kwargs=([], {"data": [11], "index": [10, 11]}),
    )


@pytest.mark.parametrize("dtype", ["datetime64[ns]", "timedelta64[ns]"])
def test_series_mixed_dtype_error(dtype):
    ps = pd.concat([pd.Series([1, 2, 3], dtype=dtype), pd.Series([10, 11])])
    with pytest.raises(TypeError):
        cudf.Series(ps)


@pytest.mark.parametrize("data", [[True, False, None], [10, 200, 300]])
@pytest.mark.parametrize("index", [None, [10, 20, 30]])
def test_series_contains(data, index):
    ps = pd.Series(data, index=index)
    gs = cudf.from_pandas(ps)

    assert_eq(1 in ps, 1 in gs)
    assert_eq(10 in ps, 10 in gs)
    assert_eq(True in ps, True in gs)
    assert_eq(False in ps, False in gs)


<<<<<<< HEAD
def test_series_from_pandas_sparse():
    pser = pd.Series(range(2), dtype=pd.SparseDtype(np.int64, 0))
    with pytest.raises(NotImplementedError):
        cudf.Series(pser)
=======
def test_series_constructor_unbounded_sequence():
    class A:
        def __getitem__(self, key):
            return 1

    with pytest.raises(TypeError):
        cudf.Series(A())
>>>>>>> d5265306
<|MERGE_RESOLUTION|>--- conflicted
+++ resolved
@@ -2206,17 +2206,16 @@
     assert_eq(False in ps, False in gs)
 
 
-<<<<<<< HEAD
 def test_series_from_pandas_sparse():
     pser = pd.Series(range(2), dtype=pd.SparseDtype(np.int64, 0))
     with pytest.raises(NotImplementedError):
         cudf.Series(pser)
-=======
+
+
 def test_series_constructor_unbounded_sequence():
     class A:
         def __getitem__(self, key):
             return 1
 
     with pytest.raises(TypeError):
-        cudf.Series(A())
->>>>>>> d5265306
+        cudf.Series(A())