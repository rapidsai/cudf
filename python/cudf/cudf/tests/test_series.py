--- conflicted
+++ resolved
@@ -941,7 +941,6 @@
 
     assert_eq(expected, actual)
 
-<<<<<<< HEAD
 
 @pytest.mark.parametrize(
     "ps",
@@ -1119,7 +1118,8 @@
     actual = gs.drop("p", errors="ignore")
 
     assert_eq(actual, expect)
-=======
+
+
 @pytest.mark.parametrize("ignore_index", [True, False])
 @pytest.mark.parametrize("p_index", [None, ['ia', 'ib', 'ic']])
 def test_explode(ignore_index, p_index):
@@ -1129,5 +1129,4 @@
     expect = pdf.explode('a', ignore_index)
     got = gdf.explode('a', ignore_index)
 
-    assert_eq(expect, got)
->>>>>>> d963929c
+    assert_eq(expect, got)