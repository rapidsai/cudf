# Copyright (c) 2020-2024, NVIDIA CORPORATION.
import datetime
import decimal
import hashlib
import operator
import re
from collections import OrderedDict, defaultdict
from string import ascii_letters, digits

import cupy as cp
import numpy as np
import pandas as pd
import pyarrow as pa
import pytest

import cudf
from cudf.api.extensions import no_default
from cudf.core._compat import PANDAS_CURRENT_SUPPORTED_VERSION, PANDAS_VERSION
from cudf.errors import MixedTypeError
from cudf.testing._utils import (
    NUMERIC_TYPES,
    SERIES_OR_INDEX_NAMES,
    TIMEDELTA_TYPES,
    assert_eq,
    assert_exceptions_equal,
    expect_warning_if,
    gen_rand,
)


def _series_na_data():
    return [
        pd.Series([0, 1, 2, np.nan, 4, None, 6]),
        pd.Series(
            [0, 1, 2, np.nan, 4, None, 6],
            index=["q", "w", "e", "r", "t", "y", "u"],
            name="a",
        ),
        pd.Series([0, 1, 2, 3, 4]),
        pd.Series(["a", "b", "u", "h", "d"]),
        pd.Series([None, None, np.nan, None, np.inf, -np.inf]),
        pd.Series([], dtype="float64"),
        pd.Series(
            [pd.NaT, pd.Timestamp("1939-05-27"), pd.Timestamp("1940-04-25")]
        ),
        pd.Series([np.nan]),
        pd.Series([None]),
        pd.Series(["a", "b", "", "c", None, "e"]),
    ]


@pytest.mark.parametrize(
    "data",
    [
        {"a": 1, "b": 2, "c": 24, "d": 1010},
        {"a": 1},
        {1: "a", 2: "b", 24: "c", 1010: "d"},
        {1: "a"},
    ],
)
def test_series_init_dict(data):
    pandas_series = pd.Series(data)
    cudf_series = cudf.Series(data)

    assert_eq(pandas_series, cudf_series)


@pytest.mark.parametrize(
    "data",
    [
        {
            "a": [1, 2, 3],
            "b": [2, 3, 5],
            "c": [24, 12212, 22233],
            "d": [1010, 101010, 1111],
        },
        {"a": [1]},
    ],
)
def test_series_init_dict_lists(data):
    assert_eq(pd.Series(data), cudf.Series(data))


@pytest.mark.parametrize(
    "data",
    [
        [1, 2, 3, 4],
        [1.0, 12.221, 12.34, 13.324, 324.3242],
        [-10, -1111, 100, 11, 133],
    ],
)
@pytest.mark.parametrize(
    "others",
    [
        [10, 11, 12, 13],
        [0.1, 0.002, 324.2332, 0.2342],
        [-10, -1111, 100, 11, 133],
    ],
)
@pytest.mark.parametrize("ignore_index", [True, False])
def test_series_concat_basic(data, others, ignore_index):
    psr = pd.Series(data)
    gsr = cudf.Series(data)

    other_ps = pd.Series(others)
    other_gs = cudf.Series(others)

    expected = pd.concat([psr, other_ps], ignore_index=ignore_index)
    actual = cudf.concat([gsr, other_gs], ignore_index=ignore_index)

    assert_eq(expected, actual)


@pytest.mark.parametrize(
    "data",
    [
        [
            "abc",
            "def",
            "this is a string",
            "this is another string",
            "a",
            "b",
            "c",
        ],
        ["a"],
    ],
)
@pytest.mark.parametrize(
    "others",
    [
        [
            "abc",
            "def",
            "this is a string",
            "this is another string",
            "a",
            "b",
            "c",
        ],
        ["a"],
        ["1", "2", "3", "4", "5"],
        ["+", "-", "!", "_", "="],
    ],
)
@pytest.mark.parametrize("ignore_index", [True, False])
def test_series_concat_basic_str(data, others, ignore_index):
    psr = pd.Series(data)
    gsr = cudf.Series(data)

    other_ps = pd.Series(others)
    other_gs = cudf.Series(others)

    expected = pd.concat([psr, other_ps], ignore_index=ignore_index)
    actual = cudf.concat([gsr, other_gs], ignore_index=ignore_index)
    assert_eq(expected, actual)


@pytest.mark.parametrize(
    "data",
    [
        pd.Series(
            [
                "abc",
                "def",
                "this is a string",
                "this is another string",
                "a",
                "b",
                "c",
            ],
            index=[10, 20, 30, 40, 50, 60, 70],
        ),
        pd.Series(["a"], index=[2]),
    ],
)
@pytest.mark.parametrize(
    "others",
    [
        pd.Series(
            [
                "abc",
                "def",
                "this is a   string",
                "this is another string",
                "a",
                "b",
                "c",
            ],
            index=[10, 20, 30, 40, 50, 60, 70],
        ),
        pd.Series(["a"], index=[133]),
        pd.Series(["1", "2", "3", "4", "5"], index=[-10, 22, 33, 44, 49]),
        pd.Series(["+", "-", "!", "_", "="], index=[11, 22, 33, 44, 2]),
    ],
)
@pytest.mark.parametrize("ignore_index", [True, False])
def test_series_concat_series_with_index(data, others, ignore_index):
    psr = pd.Series(data)
    gsr = cudf.Series(data)

    other_ps = others
    other_gs = cudf.from_pandas(others)

    expected = pd.concat([psr, other_ps], ignore_index=ignore_index)
    actual = cudf.concat([gsr, other_gs], ignore_index=ignore_index)

    assert_eq(expected, actual)


def test_series_concat_error_mixed_types():
    gsr = cudf.Series([1, 2, 3, 4])
    other = cudf.Series(["a", "b", "c", "d"])

    with pytest.raises(
        TypeError,
        match="cudf does not support mixed types, please type-cast "
        "both series to same dtypes.",
    ):
        cudf.concat([gsr, other])

    with pytest.raises(
        TypeError,
        match="cudf does not support mixed types, please type-cast "
        "both series to same dtypes.",
    ):
        cudf.concat([gsr, gsr, other, gsr, other])


@pytest.mark.parametrize(
    "data",
    [
        pd.Series([1, 2, 3, 4], index=["a", "b", "c", "d"]),
        pd.Series(
            [1.0, 12.221, 12.34, 13.324, 324.3242],
            index=[
                "float one",
                "float two",
                "float three",
                "float four",
                "float five",
            ],
        ),
        pd.Series(
            [-10, -1111, 100, 11, 133],
            index=["one", "two", "three", "four", "five"],
        ),
    ],
)
@pytest.mark.parametrize(
    "others",
    [
        [
            pd.Series([10, 11, 12, 13], index=["a", "b", "c", "d"]),
            pd.Series([12, 14, 15, 27], index=["d", "e", "z", "x"]),
        ],
        [
            pd.Series([10, 11, 12, 13], index=["a", "b", "c", "d"]),
            pd.Series([12, 14, 15, 27], index=["d", "e", "z", "x"]),
        ]
        * 25,
        [
            pd.Series(
                [0.1, 0.002, 324.2332, 0.2342], index=["-", "+", "%", "#"]
            ),
            pd.Series([12, 14, 15, 27], index=["d", "e", "z", "x"]),
        ]
        * 46,
        [
            pd.Series(
                [-10, -1111, 100, 11, 133],
                index=["aa", "vv", "bb", "dd", "ll"],
            )
        ],
    ],
)
@pytest.mark.parametrize("ignore_index", [True, False])
def test_series_concat_list_series_with_index(data, others, ignore_index):
    psr = pd.Series(data)
    gsr = cudf.Series(data)

    other_ps = others
    other_gs = [cudf.from_pandas(obj) for obj in others]

    expected = pd.concat([psr] + other_ps, ignore_index=ignore_index)
    actual = cudf.concat([gsr] + other_gs, ignore_index=ignore_index)

    assert_eq(expected, actual)


def test_series_concat_existing_buffers():
    a1 = np.arange(10, dtype=np.float64)
    gs = cudf.Series(a1)

    # Add new buffer
    a2 = cudf.Series(np.arange(5))
    gs = cudf.concat([gs, a2])
    assert len(gs) == 15
    np.testing.assert_equal(gs.to_numpy(), np.hstack([a1, a2.to_numpy()]))

    # Ensure appending to previous buffer
    a3 = cudf.Series(np.arange(3))
    gs = cudf.concat([gs, a3])
    assert len(gs) == 18
    a4 = np.hstack([a1, a2.to_numpy(), a3.to_numpy()])
    np.testing.assert_equal(gs.to_numpy(), a4)

    # Appending different dtype
    a5 = cudf.Series(np.array([1, 2, 3], dtype=np.int32))
    a6 = cudf.Series(np.array([4.5, 5.5, 6.5], dtype=np.float64))
    gs = cudf.concat([a5, a6])
    np.testing.assert_equal(
        gs.to_numpy(), np.hstack([a5.to_numpy(), a6.to_numpy()])
    )
    gs = cudf.concat([cudf.Series(a6), a5])
    np.testing.assert_equal(
        gs.to_numpy(), np.hstack([a6.to_numpy(), a5.to_numpy()])
    )


def test_series_column_iter_error():
    gs = cudf.Series([1, 2, 3])

    with pytest.raises(
        TypeError,
        match=re.escape(
            f"{gs.__class__.__name__} object is not iterable. "
            f"Consider using `.to_arrow()`, `.to_pandas()` or `.values_host` "
            f"if you wish to iterate over the values."
        ),
    ):
        iter(gs)

    with pytest.raises(
        TypeError,
        match=re.escape(
            f"{gs.__class__.__name__} object is not iterable. "
            f"Consider using `.to_arrow()`, `.to_pandas()` or `.values_host` "
            f"if you wish to iterate over the values."
        ),
    ):
        gs.items()

    with pytest.raises(
        TypeError,
        match=re.escape(
            f"{gs.__class__.__name__} object is not iterable. "
            f"Consider using `.to_arrow()`, `.to_pandas()` or `.values_host` "
            f"if you wish to iterate over the values."
        ),
    ):
        gs.iteritems()

    with pytest.raises(TypeError):
        iter(gs._column)


@pytest.mark.parametrize(
    "data",
    [
        [1.0, 2.0, None, 4.0, 5.0],
        ["a", "b", "c", "d", "e"],
        ["a", "b", None, "d", "e"],
        [None, None, None, None, None],
        np.array(["1991-11-20", "2004-12-04"], dtype=np.datetime64),
        np.array(["1991-11-20", None], dtype=np.datetime64),
        np.array(
            ["1991-11-20 05:15:00", "2004-12-04 10:00:00"], dtype=np.datetime64
        ),
        np.array(["1991-11-20 05:15:00", None], dtype=np.datetime64),
    ],
)
def test_series_tolist(data):
    psr = pd.Series(data)
    gsr = cudf.from_pandas(psr)

    with pytest.raises(
        TypeError,
        match=re.escape(
            r"cuDF does not support conversion to host memory "
            r"via the `tolist()` method. Consider using "
            r"`.to_arrow().to_pylist()` to construct a Python list."
        ),
    ):
        gsr.tolist()


@pytest.mark.parametrize(
    "data",
    [[], [None, None], ["a"], ["a", "b", "c"] * 500, [1.0, 2.0, 0.3] * 57],
)
def test_series_size(data):
    psr = pd.Series(data)
    gsr = cudf.Series(data)

    assert_eq(psr.size, gsr.size)


@pytest.mark.parametrize("dtype", NUMERIC_TYPES)
def test_series_describe_numeric(dtype):
    ps = pd.Series([0, 1, 2, 3, 1, 2, 3], dtype=dtype)
    gs = cudf.from_pandas(ps)
    actual = gs.describe()
    expected = ps.describe()

    assert_eq(expected, actual, check_dtype=True)


@pytest.mark.parametrize("dtype", ["datetime64[ns]"])
def test_series_describe_datetime(dtype):
    # Note that other datetime units are not tested because pandas does not
    # support them. When specified coarser units, cuDF datetime columns cannot
    # represent fractional time for quantiles of the column, which may require
    # interpolation, this differs from pandas which always stay in [ns] unit.
    gs = cudf.Series([0, 1, 2, 3, 1, 2, 3], dtype=dtype)
    ps = gs.to_pandas()

    # Treating datetimes as categoricals is deprecated in pandas and will
    # be removed in future. Future behavior is treating datetime as numeric.
    expected = ps.describe()
    actual = gs.describe()

    assert_eq(expected.astype("str"), actual)


@pytest.mark.parametrize("dtype", TIMEDELTA_TYPES)
def test_series_describe_timedelta(dtype):
    ps = pd.Series([0, 1, 2, 3, 1, 2, 3], dtype=dtype)
    gs = cudf.from_pandas(ps)

    expected = ps.describe()
    actual = gs.describe()

    assert_eq(actual, expected.astype("str"))


@pytest.mark.parametrize(
    "ps",
    [
        pd.Series(["a", "b", "c", "d", "e", "a"]),
        pd.Series([True, False, True, True, False]),
        pd.Series([], dtype="str"),
        pd.Series(["a", "b", "c", "a"], dtype="category"),
        pd.Series(["d", "e", "f"], dtype="category"),
        pd.Series(pd.Categorical(["d", "e", "f"], categories=["f", "e", "d"])),
        pd.Series(
            pd.Categorical(
                ["d", "e", "f"], categories=["f", "e", "d"], ordered=True
            )
        ),
    ],
)
def test_series_describe_other_types(ps):
    gs = cudf.from_pandas(ps)

    expected = ps.describe()
    actual = gs.describe()

    if len(ps) == 0:
        assert_eq(expected.fillna("a").astype("str"), actual.fillna("a"))
    else:
        assert_eq(expected.astype("str"), actual)


@pytest.mark.parametrize(
    "data",
    [
        [1, 2, 3, 2, 1],
        [1, 2, None, 3, 1, 1],
        [],
        ["a", "b", "c", None, "z", "a"],
    ],
)
@pytest.mark.parametrize("use_na_sentinel", [True, False])
def test_series_factorize_use_na_sentinel(data, use_na_sentinel):
    gsr = cudf.Series(data)
    psr = gsr.to_pandas(nullable=True)

    expected_labels, expected_cats = psr.factorize(
        use_na_sentinel=use_na_sentinel, sort=True
    )
    actual_labels, actual_cats = gsr.factorize(
        use_na_sentinel=use_na_sentinel, sort=True
    )
    assert_eq(expected_labels, actual_labels.get())
    assert_eq(expected_cats, actual_cats.to_pandas(nullable=True))


@pytest.mark.parametrize(
    "data",
    [
        [1, 2, 3, 2, 1],
        [1, 2, None, 3, 1, 1],
        [],
        ["a", "b", "c", None, "z", "a"],
    ],
)
@pytest.mark.parametrize("sort", [True, False])
def test_series_factorize_sort(data, sort):
    gsr = cudf.Series(data)
    psr = gsr.to_pandas(nullable=True)

    expected_labels, expected_cats = psr.factorize(sort=sort)
    actual_labels, actual_cats = gsr.factorize(sort=sort)
    assert_eq(expected_labels, actual_labels.get())
    assert_eq(expected_cats, actual_cats.to_pandas(nullable=True))


@pytest.mark.parametrize(
    "data",
    [
        pd.Series([], dtype="datetime64[ns]"),
        pd.Series(pd.date_range("2010-01-01", "2010-02-01")),
        pd.Series([None, None], dtype="datetime64[ns]"),
    ],
)
@pytest.mark.parametrize("dropna", [True, False])
@pytest.mark.parametrize("normalize", [True, False])
@pytest.mark.parametrize("nulls", ["none", "some"])
def test_series_datetime_value_counts(data, nulls, normalize, dropna):
    psr = data.copy()

    if len(data) > 0:
        if nulls == "one":
            p = np.random.randint(0, len(data))
            psr[p] = None
        elif nulls == "some":
            p = np.random.randint(0, len(data), 2)
            psr[p] = None

    gsr = cudf.from_pandas(psr)
    expected = psr.value_counts(dropna=dropna, normalize=normalize)
    got = gsr.value_counts(dropna=dropna, normalize=normalize)

    assert_eq(expected.sort_index(), got.sort_index(), check_dtype=False)
    assert_eq(
        expected.reset_index(drop=True),
        got.reset_index(drop=True),
        check_dtype=False,
        check_index_type=True,
    )


@pytest.mark.parametrize("dropna", [True, False])
@pytest.mark.parametrize("normalize", [True, False])
@pytest.mark.parametrize("num_elements", [10, 100, 1000])
def test_categorical_value_counts(dropna, normalize, num_elements):
    # create categorical series
    np.random.seed(12)
    pd_cat = pd.Categorical(
        pd.Series(
            np.random.choice(list(ascii_letters + digits), num_elements),
            dtype="category",
        )
    )

    # gdf
    gdf = cudf.DataFrame()
    gdf["a"] = cudf.Series.from_categorical(pd_cat)
    gdf_value_counts = gdf["a"].value_counts(
        dropna=dropna, normalize=normalize
    )

    # pandas
    pdf = pd.DataFrame()
    pdf["a"] = pd_cat
    pdf_value_counts = pdf["a"].value_counts(
        dropna=dropna, normalize=normalize
    )

    # verify
    assert_eq(
        pdf_value_counts.sort_index(),
        gdf_value_counts.sort_index(),
        check_dtype=False,
        check_index_type=True,
    )
    assert_eq(
        pdf_value_counts.reset_index(drop=True),
        gdf_value_counts.reset_index(drop=True),
        check_dtype=False,
        check_index_type=True,
    )


@pytest.mark.parametrize("dropna", [True, False])
@pytest.mark.parametrize("normalize", [True, False])
def test_series_value_counts(dropna, normalize):
    for size in [10**x for x in range(5)]:
        arr = np.random.randint(low=-1, high=10, size=size)
        mask = arr != -1
        sr = cudf.Series.from_masked_array(
            arr, cudf.Series(mask)._column.as_mask()
        )
        sr.name = "col"

        expect = (
            sr.to_pandas()
            .value_counts(dropna=dropna, normalize=normalize)
            .sort_index()
        )
        got = sr.value_counts(dropna=dropna, normalize=normalize).sort_index()

        assert_eq(expect, got, check_dtype=True, check_index_type=False)


@pytest.mark.parametrize("bins", [1, 2, 3])
def test_series_value_counts_bins(bins):
    psr = pd.Series([1.0, 2.0, 2.0, 3.0, 3.0, 3.0])
    gsr = cudf.from_pandas(psr)

    expected = psr.value_counts(bins=bins)
    got = gsr.value_counts(bins=bins)

    assert_eq(expected.sort_index(), got.sort_index(), check_dtype=True)


@pytest.mark.parametrize("bins", [1, 2, 3])
@pytest.mark.parametrize("dropna", [True, False])
def test_series_value_counts_bins_dropna(bins, dropna):
    psr = pd.Series([1.0, 2.0, 2.0, 3.0, 3.0, 3.0, np.nan])
    gsr = cudf.from_pandas(psr)

    expected = psr.value_counts(bins=bins, dropna=dropna)
    got = gsr.value_counts(bins=bins, dropna=dropna)

    assert_eq(expected.sort_index(), got.sort_index(), check_dtype=True)


@pytest.mark.parametrize("ascending", [True, False])
@pytest.mark.parametrize("dropna", [True, False])
@pytest.mark.parametrize("normalize", [True, False])
def test_series_value_counts_optional_arguments(ascending, dropna, normalize):
    psr = pd.Series([1.0, 2.0, 2.0, 3.0, 3.0, 3.0, None])
    gsr = cudf.from_pandas(psr)

    expected = psr.value_counts(
        ascending=ascending, dropna=dropna, normalize=normalize
    )
    got = gsr.value_counts(
        ascending=ascending, dropna=dropna, normalize=normalize
    )

    assert_eq(expected.sort_index(), got.sort_index(), check_dtype=True)
    assert_eq(
        expected.reset_index(drop=True),
        got.reset_index(drop=True),
        check_dtype=True,
    )


@pytest.mark.parametrize(
    "gs",
    [
        cudf.Series([1, 2, 3]),
        cudf.Series([None]),
        cudf.Series([4]),
        cudf.Series([2, 3, -1, 0, 1], name="test name"),
        cudf.Series(
            [1, 2, 3, None, 2, 1], index=["a", "v", "d", "e", "f", "g"]
        ),
        cudf.Series([1, 2, 3, None, 2, 1, None], name="abc"),
        cudf.Series(["ab", "bc", "ab", None, "bc", None, None]),
        cudf.Series([None, None, None, None, None], dtype="str"),
        cudf.Series([None, None, None, None, None]),
        cudf.Series(
            [
                123213,
                23123,
                123123,
                12213123,
                12213123,
                12213123,
                23123,
                2312323123,
                None,
                None,
            ],
            dtype="timedelta64[ns]",
        ),
        cudf.Series(
            [
                None,
                1,
                2,
                3242434,
                3233243,
                1,
                2,
                1023,
                None,
                12213123,
                None,
                2312323123,
                None,
                None,
            ],
            dtype="datetime64[ns]",
        ),
        cudf.Series(name="empty series", dtype="float64"),
        cudf.Series(["a", "b", "c", " ", "a", "b", "z"], dtype="category"),
    ],
)
@pytest.mark.parametrize("dropna", [True, False])
def test_series_mode(gs, dropna):
    ps = gs.to_pandas()

    expected = ps.mode(dropna=dropna)
    actual = gs.mode(dropna=dropna)

    assert_eq(expected, actual, check_dtype=False)


@pytest.mark.parametrize(
    "arr",
    [
        np.random.normal(-100, 100, 1000),
        np.random.randint(-50, 50, 1000),
        np.zeros(100),
        np.repeat([-0.6459412758761901], 100),
        np.repeat(np.nan, 100),
        np.array([1.123, 2.343, np.nan, 0.0]),
        np.arange(-100.5, 101.5, 1),
    ],
)
@pytest.mark.parametrize("decimals", [-5, -3, -1, 0, 1, 4, 12, np.int8(1)])
def test_series_round(arr, decimals):
    pser = pd.Series(arr)
    ser = cudf.Series(arr)
    result = ser.round(decimals)
    expected = pser.round(decimals)

    assert_eq(result, expected)

    # with nulls, maintaining existing null mask
    arr = arr.astype("float64")  # for pandas nulls
    arr.ravel()[
        np.random.choice(arr.shape[0], arr.shape[0] // 2, replace=False)
    ] = np.nan

    pser = pd.Series(arr)
    ser = cudf.Series(arr)
    result = ser.round(decimals)
    expected = pser.round(decimals)

    assert_eq(result, expected)


def test_series_round_half_up():
    s = cudf.Series([0.0, 1.0, 1.2, 1.7, 0.5, 1.5, 2.5, None])
    expect = cudf.Series([0.0, 1.0, 1.0, 2.0, 1.0, 2.0, 3.0, None])
    got = s.round(how="half_up")
    assert_eq(expect, got)


@pytest.mark.parametrize(
    "series",
    [
        cudf.Series([1.0, None, np.nan, 4.0], nan_as_null=False),
        cudf.Series([1.24430, None, np.nan, 4.423530], nan_as_null=False),
        cudf.Series([1.24430, np.nan, 4.423530], nan_as_null=False),
        cudf.Series([-1.24430, np.nan, -4.423530], nan_as_null=False),
        cudf.Series(np.repeat(np.nan, 100)),
    ],
)
@pytest.mark.parametrize("decimal", [0, 1, 2, 3])
def test_round_nan_as_null_false(series, decimal):
    pser = series.to_pandas()
    result = series.round(decimal)
    expected = pser.round(decimal)
    assert_eq(result, expected, atol=1e-10)


@pytest.mark.parametrize("ps", _series_na_data())
@pytest.mark.parametrize("nan_as_null", [True, False, None])
def test_series_isnull_isna(ps, nan_as_null):
    if nan_as_null is False and (
        ps.isna().any() and not ps.isna().all() and ps.dtype == object
    ):
        with pytest.raises(MixedTypeError):
            cudf.Series.from_pandas(ps, nan_as_null=nan_as_null)
    else:
        gs = cudf.Series.from_pandas(ps, nan_as_null=nan_as_null)

        assert_eq(ps.isnull(), gs.isnull())
        assert_eq(ps.isna(), gs.isna())


@pytest.mark.parametrize("ps", _series_na_data())
@pytest.mark.parametrize("nan_as_null", [True, False, None])
def test_series_notnull_notna(ps, nan_as_null):
    if nan_as_null is False and (
        ps.isna().any() and not ps.isna().all() and ps.dtype == object
    ):
        with pytest.raises(MixedTypeError):
            cudf.Series.from_pandas(ps, nan_as_null=nan_as_null)
    else:
        gs = cudf.Series.from_pandas(ps, nan_as_null=nan_as_null)

        assert_eq(ps.notnull(), gs.notnull())
        assert_eq(ps.notna(), gs.notna())


@pytest.mark.parametrize(
    "sr1", [pd.Series([10, 11, 12], index=["a", "b", "z"]), pd.Series(["a"])]
)
@pytest.mark.parametrize(
    "sr2",
    [pd.Series([], dtype="float64"), pd.Series(["a", "a", "c", "z", "A"])],
)
@pytest.mark.parametrize(
    "op",
    [
        operator.eq,
        operator.ne,
        operator.lt,
        operator.gt,
        operator.le,
        operator.ge,
    ],
)
def test_series_error_equality(sr1, sr2, op):
    gsr1 = cudf.from_pandas(sr1)
    gsr2 = cudf.from_pandas(sr2)

    assert_exceptions_equal(op, op, ([sr1, sr2],), ([gsr1, gsr2],))


def test_series_memory_usage():
    sr = cudf.Series([1, 2, 3, 4], dtype="int64")
    assert sr.memory_usage() == 32

    sliced_sr = sr[2:]
    assert sliced_sr.memory_usage() == 16

    sliced_sr[3] = None
    assert sliced_sr.memory_usage() == 80

    sr = cudf.Series(["hello world", "rapids ai", "abc", "z"])
    assert sr.memory_usage() == 44

    assert sr[3:].memory_usage() == 9  # z
    assert sr[:1].memory_usage() == 19  # hello world


@pytest.mark.parametrize(
    "sr,expected_psr",
    [
        (
            cudf.Series([1, 2, None, 3], dtype="uint8"),
            pd.Series([1, 2, None, 3], dtype=pd.UInt8Dtype()),
        ),
        (
            cudf.Series([23, None, None, 32], dtype="uint16"),
            pd.Series([23, None, None, 32], dtype=pd.UInt16Dtype()),
        ),
        (
            cudf.Series([None, 123, None, 1], dtype="uint32"),
            pd.Series([None, 123, None, 1], dtype=pd.UInt32Dtype()),
        ),
        (
            cudf.Series([234, 2323, 23432, None, None, 224], dtype="uint64"),
            pd.Series(
                [234, 2323, 23432, None, None, 224], dtype=pd.UInt64Dtype()
            ),
        ),
        (
            cudf.Series([-10, 1, None, -1, None, 3], dtype="int8"),
            pd.Series([-10, 1, None, -1, None, 3], dtype=pd.Int8Dtype()),
        ),
        (
            cudf.Series([111, None, 222, None, 13], dtype="int16"),
            pd.Series([111, None, 222, None, 13], dtype=pd.Int16Dtype()),
        ),
        (
            cudf.Series([11, None, 22, 33, None, 2, None, 3], dtype="int32"),
            pd.Series(
                [11, None, 22, 33, None, 2, None, 3], dtype=pd.Int32Dtype()
            ),
        ),
        (
            cudf.Series(
                [32431, None, None, 32322, 0, 10, -32324, None], dtype="int64"
            ),
            pd.Series(
                [32431, None, None, 32322, 0, 10, -32324, None],
                dtype=pd.Int64Dtype(),
            ),
        ),
        (
            cudf.Series(
                [True, None, False, None, False, True, True, False],
                dtype="bool_",
            ),
            pd.Series(
                [True, None, False, None, False, True, True, False],
                dtype=pd.BooleanDtype(),
            ),
        ),
        (
            cudf.Series(
                [
                    "abc",
                    "a",
                    None,
                    "hello world",
                    "foo buzz",
                    "",
                    None,
                    "rapids ai",
                ],
                dtype="object",
            ),
            pd.Series(
                [
                    "abc",
                    "a",
                    None,
                    "hello world",
                    "foo buzz",
                    "",
                    None,
                    "rapids ai",
                ],
                dtype=pd.StringDtype(),
            ),
        ),
        (
            cudf.Series(
                [1, 2, None, 10.2, None],
                dtype="float32",
            ),
            pd.Series(
                [1, 2, None, 10.2, None],
                dtype=pd.Float32Dtype(),
            ),
        ),
    ],
)
def test_series_to_pandas_nullable_dtypes(sr, expected_psr):
    actual_psr = sr.to_pandas(nullable=True)

    assert_eq(actual_psr, expected_psr)


def test_series_pipe():
    psr = pd.Series([10, 20, 30, 40])
    gsr = cudf.Series([10, 20, 30, 40])

    def custom_add_func(sr, val):
        new_sr = sr + val
        return new_sr

    def custom_to_str_func(sr, val):
        new_sr = sr.astype("str") + val
        return new_sr

    expected = (
        psr.pipe(custom_add_func, 11)
        .pipe(custom_add_func, val=12)
        .pipe(custom_to_str_func, "rapids")
    )
    actual = (
        gsr.pipe(custom_add_func, 11)
        .pipe(custom_add_func, val=12)
        .pipe(custom_to_str_func, "rapids")
    )

    assert_eq(expected, actual)

    expected = (
        psr.pipe((custom_add_func, "sr"), val=11)
        .pipe(custom_add_func, val=1)
        .pipe(custom_to_str_func, "rapids-ai")
    )
    actual = (
        gsr.pipe((custom_add_func, "sr"), val=11)
        .pipe(custom_add_func, val=1)
        .pipe(custom_to_str_func, "rapids-ai")
    )

    assert_eq(expected, actual)


def test_series_pipe_error():
    psr = pd.Series([10, 20, 30, 40])
    gsr = cudf.Series([10, 20, 30, 40])

    def custom_add_func(sr, val):
        new_sr = sr + val
        return new_sr

    assert_exceptions_equal(
        lfunc=psr.pipe,
        rfunc=gsr.pipe,
        lfunc_args_and_kwargs=([(custom_add_func, "val")], {"val": 11}),
        rfunc_args_and_kwargs=([(custom_add_func, "val")], {"val": 11}),
    )


@pytest.mark.parametrize(
    "data",
    [cudf.Series([1, 2, 3]), cudf.Series([10, 11, 12], index=[1, 2, 3])],
)
@pytest.mark.parametrize(
    "other",
    [
        cudf.Series([4, 5, 6]),
        cudf.Series([4, 5, 6, 7, 8]),
        cudf.Series([4, np.nan, 6], nan_as_null=False),
        [4, np.nan, 6],
        {1: 9},
    ],
)
def test_series_update(data, other):
    gs = data.copy(deep=True)
    if isinstance(other, cudf.Series):
        g_other = other.copy(deep=True)
        p_other = g_other.to_pandas()
    else:
        g_other = other
        p_other = other

    ps = gs.to_pandas()

    ps.update(p_other)
    with expect_warning_if(
        isinstance(other, cudf.Series) and other.isna().any(), UserWarning
    ):
        gs.update(g_other)
    assert_eq(gs, ps)


@pytest.mark.parametrize(
    "data",
    [
        [1, None, 11, 2.0, np.nan],
        [np.nan],
        [None, None, None],
        [np.nan, 1, 10, 393.32, np.nan],
    ],
)
@pytest.mark.parametrize("nan_as_null", [True, False])
@pytest.mark.parametrize("fill_value", [1.2, 332, np.nan])
def test_fillna_with_nan(data, nan_as_null, fill_value):
    gs = cudf.Series(data, dtype="float64", nan_as_null=nan_as_null)
    ps = gs.to_pandas()

    expected = ps.fillna(fill_value)
    actual = gs.fillna(fill_value)

    assert_eq(expected, actual)


def test_series_mask_mixed_dtypes_error():
    s = cudf.Series(["a", "b", "c"])
    with pytest.raises(
        TypeError,
        match=re.escape(
            "cudf does not support mixed types, please type-cast "
            "the column of dataframe/series and other "
            "to same dtypes."
        ),
    ):
        s.where([True, False, True], [1, 2, 3])


@pytest.mark.parametrize(
    "ps",
    [
        pd.Series(["a"] * 20, index=range(0, 20)),
        pd.Series(["b", None] * 10, index=range(0, 20), name="ASeries"),
        pd.Series(
            ["b", None] * 5,
            index=pd.Index(list(range(10)), dtype="uint64"),
            name="BSeries",
        ),
    ],
)
@pytest.mark.parametrize(
    "labels",
    [
        [1],
        [0],
        1,
        5,
        [5, 9],
        pd.Index([0, 1, 2, 3, 4, 5, 6, 7, 8, 9]),
        pd.Index([0, 1, 2, 3, 4], dtype="float32"),
    ],
)
@pytest.mark.parametrize("inplace", [True, False])
def test_series_drop_labels(ps, labels, inplace):
    ps = ps.copy()
    gs = cudf.from_pandas(ps)

    expected = ps.drop(labels=labels, axis=0, inplace=inplace)
    actual = gs.drop(labels=labels, axis=0, inplace=inplace)

    if inplace:
        expected = ps
        actual = gs

    assert_eq(expected, actual)


@pytest.mark.parametrize(
    "ps",
    [
        pd.Series(["a"] * 20, index=range(0, 20)),
        pd.Series(["b", None] * 10, index=range(0, 20), name="ASeries"),
    ],
)
@pytest.mark.parametrize(
    "index",
    [[1], [0], 1, 5, [5, 9], pd.Index([0, 1, 2, 3, 4, 5, 6, 7, 8, 9])],
)
@pytest.mark.parametrize("inplace", [True, False])
def test_series_drop_index(ps, index, inplace):
    ps = ps.copy()
    gs = cudf.from_pandas(ps)

    expected = ps.drop(index=index, inplace=inplace)
    actual = gs.drop(index=index, inplace=inplace)

    if inplace:
        expected = ps
        actual = gs

    assert_eq(expected, actual)


@pytest.mark.parametrize(
    "ps",
    [
        pd.Series(
            ["a" if i % 2 == 0 else "b" for i in range(0, 10)],
            index=pd.MultiIndex(
                levels=[
                    ["lama", "cow", "falcon"],
                    ["speed", "weight", "length"],
                ],
                codes=[
                    [0, 0, 0, 1, 1, 1, 2, 2, 2, 1],
                    [0, 1, 2, 0, 1, 2, 0, 1, 2, 1],
                ],
            ),
            name="abc",
        )
    ],
)
@pytest.mark.parametrize(
    "index,level",
    [
        ("cow", 0),
        ("lama", 0),
        ("falcon", 0),
        ("speed", 1),
        ("weight", 1),
        ("length", 1),
        (
            "cow",
            None,
        ),
        (
            "lama",
            None,
        ),
        (
            "falcon",
            None,
        ),
    ],
)
@pytest.mark.parametrize("inplace", [True, False])
def test_series_drop_multiindex(ps, index, level, inplace):
    ps = ps.copy()
    gs = cudf.from_pandas(ps)

    expected = ps.drop(index=index, inplace=inplace, level=level)
    actual = gs.drop(index=index, inplace=inplace, level=level)

    if inplace:
        expected = ps
        actual = gs

    assert_eq(expected, actual)


def test_series_drop_edge_inputs():
    gs = cudf.Series([42], name="a")
    ps = gs.to_pandas()

    assert_eq(ps.drop(columns=["b"]), gs.drop(columns=["b"]))

    assert_eq(ps.drop(columns="b"), gs.drop(columns="b"))

    assert_exceptions_equal(
        lfunc=ps.drop,
        rfunc=gs.drop,
        lfunc_args_and_kwargs=(["a"], {"columns": "a", "axis": 1}),
        rfunc_args_and_kwargs=(["a"], {"columns": "a", "axis": 1}),
    )

    assert_exceptions_equal(
        lfunc=ps.drop,
        rfunc=gs.drop,
        lfunc_args_and_kwargs=([], {}),
        rfunc_args_and_kwargs=([], {}),
    )

    assert_exceptions_equal(
        lfunc=ps.drop,
        rfunc=gs.drop,
        lfunc_args_and_kwargs=(["b"], {"axis": 1}),
        rfunc_args_and_kwargs=(["b"], {"axis": 1}),
    )


def test_series_drop_raises():
    gs = cudf.Series([10, 20, 30], index=["x", "y", "z"], name="c")
    ps = gs.to_pandas()

    assert_exceptions_equal(
        lfunc=ps.drop,
        rfunc=gs.drop,
        lfunc_args_and_kwargs=(["p"],),
        rfunc_args_and_kwargs=(["p"],),
    )

    # dtype specified mismatch
    assert_exceptions_equal(
        lfunc=ps.drop,
        rfunc=gs.drop,
        lfunc_args_and_kwargs=([3],),
        rfunc_args_and_kwargs=([3],),
    )

    expect = ps.drop("p", errors="ignore")
    actual = gs.drop("p", errors="ignore")

    assert_eq(actual, expect)


@pytest.mark.parametrize(
    "data",
    [[[1, 2, 3], None, [4], [], [5, 6]], [1, 2, 3, 4, 5]],
)
@pytest.mark.parametrize("ignore_index", [True, False])
@pytest.mark.parametrize(
    "p_index",
    [
        None,
        ["ia", "ib", "ic", "id", "ie"],
        pd.MultiIndex.from_tuples(
            [(0, "a"), (0, "b"), (0, "c"), (1, "a"), (1, "b")]
        ),
    ],
)
def test_explode(data, ignore_index, p_index):
    pdf = pd.Series(data, index=p_index, name="someseries")
    gdf = cudf.from_pandas(pdf)

    expect = pdf.explode(ignore_index)
    got = gdf.explode(ignore_index)

    assert_eq(expect, got, check_dtype=False)


@pytest.mark.parametrize(
    "data, expected",
    [
        (
            [cudf.Series([1, 2, 3]), cudf.Series([10, 20])],
            cudf.Series([[1, 2, 3], [10, 20]]),
        ),
        (
            [cudf.Series([1, 2, 3]), None, cudf.Series([10, 20, np.nan])],
            cudf.Series([[1, 2, 3], None, [10, 20, np.nan]]),
        ),
        (
            [cp.array([5, 6]), cudf.NA, cp.array([1])],
            cudf.Series([[5, 6], None, [1]]),
        ),
        (
            [None, None, None, None, None, cudf.Series([10, 20])],
            cudf.Series([None, None, None, None, None, [10, 20]]),
        ),
    ],
)
def test_nested_series_from_sequence_data(data, expected):
    actual = cudf.Series(data)
    assert_eq(actual, expected)


@pytest.mark.parametrize(
    "data",
    [
        cp.ones(5, dtype=cp.float16),
        np.ones(5, dtype="float16"),
        pd.Series([0.1, 1.2, 3.3], dtype="float16"),
        pytest.param(
            pa.array(np.ones(5, dtype="float16")),
            marks=pytest.mark.xfail(
                reason="https://issues.apache.org/jira/browse/ARROW-13762"
            ),
        ),
    ],
)
def test_series_raises_float16(data):
    with pytest.raises(TypeError):
        cudf.Series(data)


@pytest.mark.parametrize(
    "index",
    [
        pd.RangeIndex(0, 3, 1),
        [3.0, 1.0, np.nan],
        ["a", "z", None],
        pd.RangeIndex(4, -1, -2),
    ],
)
@pytest.mark.parametrize("axis", [0, "index"])
@pytest.mark.parametrize("ascending", [True, False])
@pytest.mark.parametrize("ignore_index", [True, False])
@pytest.mark.parametrize("inplace", [True, False])
@pytest.mark.parametrize("na_position", ["first", "last"])
def test_series_sort_index(
    index, axis, ascending, inplace, ignore_index, na_position
):
    ps = pd.Series([10, 3, 12], index=index)
    gs = cudf.from_pandas(ps)

    expected = ps.sort_index(
        axis=axis,
        ascending=ascending,
        ignore_index=ignore_index,
        inplace=inplace,
        na_position=na_position,
    )
    got = gs.sort_index(
        axis=axis,
        ascending=ascending,
        ignore_index=ignore_index,
        inplace=inplace,
        na_position=na_position,
    )

    if inplace is True:
        assert_eq(ps, gs, check_index_type=True)
    else:
        assert_eq(expected, got, check_index_type=True)


@pytest.mark.parametrize(
    "method", ["md5", "sha1", "sha224", "sha256", "sha384", "sha512"]
)
def test_series_hash_values(method):
    inputs = cudf.Series(
        [
            "",
            "0",
            "A 56 character string to test message padding algorithm.",
            "A 63 character string to test message padding algorithm, again.",
            "A 64 character string to test message padding algorithm, again!!",
            (
                "A very long (greater than 128 bytes/char string) to execute "
                "a multi hash-step data point in the hash function being "
                "tested. This string needed to be longer."
            ),
            "All work and no play makes Jack a dull boy",
            "!\"#$%&'()*+,-./0123456789:;<=>?@[\\]^_`{|}~",
            "\x00\x00\x00\x10\x00\x00\x00\x00",
            "\x00\x00\x00\x00",
        ]
    )

    def hashlib_compute_digest(data):
        hasher = getattr(hashlib, method)()
        hasher.update(data.encode("utf-8"))
        return hasher.hexdigest()

    hashlib_validation = inputs.to_pandas().apply(hashlib_compute_digest)
    validation_results = cudf.Series(hashlib_validation)
    hash_values = inputs.hash_values(method=method)
    assert_eq(hash_values, validation_results)


def test_series_hash_values_invalid_method():
    inputs = cudf.Series(["", "0"])
    with pytest.raises(ValueError):
        inputs.hash_values(method="invalid_method")


def test_set_index_unequal_length():
    s = cudf.Series(dtype="float64")
    with pytest.raises(ValueError):
        s.index = [1, 2, 3]


@pytest.mark.parametrize(
    "lhs, rhs", [("a", "a"), ("a", "b"), (1, 1.0), (None, None), (None, "a")]
)
def test_equals_names(lhs, rhs):
    lhs = cudf.Series([1, 2], name=lhs)
    rhs = cudf.Series([1, 2], name=rhs)

    got = lhs.equals(rhs)
    expect = lhs.to_pandas().equals(rhs.to_pandas())

    assert_eq(expect, got)


@pytest.mark.parametrize(
    "data", [[True, False, None, True, False], [None, None], []]
)
@pytest.mark.parametrize("bool_dtype", ["bool", "boolean", pd.BooleanDtype()])
def test_nullable_bool_dtype_series(data, bool_dtype):
    psr = pd.Series(data, dtype=pd.BooleanDtype())
    gsr = cudf.Series(data, dtype=bool_dtype)

    assert_eq(psr, gsr.to_pandas(nullable=True))


@pytest.mark.parametrize("level", [None, 0, "l0", 1, ["l0", 1]])
@pytest.mark.parametrize("drop", [True, False])
@pytest.mark.parametrize("original_name", [None, "original_ser"])
@pytest.mark.parametrize("name", [None, "ser", no_default])
@pytest.mark.parametrize("inplace", [True, False])
def test_reset_index(level, drop, inplace, original_name, name):
    midx = pd.MultiIndex.from_tuples(
        [("a", 1), ("a", 2), ("b", 1), ("b", 2)], names=["l0", None]
    )
    ps = pd.Series(range(4), index=midx, name=original_name)
    gs = cudf.from_pandas(ps)

    if not drop and inplace:
        pytest.skip(
            "For exception checks, see "
            "test_reset_index_dup_level_name_exceptions"
        )

    expect = ps.reset_index(level=level, drop=drop, name=name, inplace=inplace)

    got = gs.reset_index(level=level, drop=drop, name=name, inplace=inplace)
    if inplace:
        expect = ps
        got = gs

    assert_eq(expect, got)


@pytest.mark.parametrize("level", [None, 0, 1, [None]])
@pytest.mark.parametrize("drop", [False, True])
@pytest.mark.parametrize("inplace", [False, True])
@pytest.mark.parametrize("original_name", [None, "original_ser"])
@pytest.mark.parametrize("name", [None, "ser"])
def test_reset_index_dup_level_name(level, drop, inplace, original_name, name):
    # midx levels are named [None, None]
    midx = pd.MultiIndex.from_tuples([("a", 1), ("a", 2), ("b", 1), ("b", 2)])
    ps = pd.Series(range(4), index=midx, name=original_name)
    gs = cudf.from_pandas(ps)
    if level == [None] or not drop and inplace:
        pytest.skip(
            "For exception checks, see "
            "test_reset_index_dup_level_name_exceptions"
        )

    expect = ps.reset_index(level=level, drop=drop, inplace=inplace, name=name)
    got = gs.reset_index(level=level, drop=drop, inplace=inplace, name=name)
    if inplace:
        expect = ps
        got = gs

    assert_eq(expect, got)


@pytest.mark.parametrize("drop", [True, False])
@pytest.mark.parametrize("inplace", [True, False])
@pytest.mark.parametrize("original_name", [None, "original_ser"])
@pytest.mark.parametrize("name", [None, "ser"])
def test_reset_index_named(drop, inplace, original_name, name):
    ps = pd.Series(range(4), index=["x", "y", "z", "w"], name=original_name)
    gs = cudf.from_pandas(ps)

    ps.index.name = "cudf"
    gs.index.name = "cudf"

    if not drop and inplace:
        pytest.skip(
            "For exception checks, see "
            "test_reset_index_dup_level_name_exceptions"
        )

    expect = ps.reset_index(drop=drop, inplace=inplace, name=name)
    got = gs.reset_index(drop=drop, inplace=inplace, name=name)

    if inplace:
        expect = ps
        got = gs

    assert_eq(expect, got)


def test_reset_index_dup_level_name_exceptions():
    midx = pd.MultiIndex.from_tuples([("a", 1), ("a", 2), ("b", 1), ("b", 2)])
    ps = pd.Series(range(4), index=midx)
    gs = cudf.from_pandas(ps)

    # Should specify duplicate level names with level number.
    assert_exceptions_equal(
        lfunc=ps.reset_index,
        rfunc=gs.reset_index,
        lfunc_args_and_kwargs=(
            [],
            {"level": [None]},
        ),
        rfunc_args_and_kwargs=(
            [],
            {"level": [None]},
        ),
    )

    # Cannot use drop=False and inplace=True to turn a series into dataframe.
    assert_exceptions_equal(
        lfunc=ps.reset_index,
        rfunc=gs.reset_index,
        lfunc_args_and_kwargs=(
            [],
            {"drop": False, "inplace": True},
        ),
        rfunc_args_and_kwargs=(
            [],
            {"drop": False, "inplace": True},
        ),
    )

    # Pandas raises the above exception should these two inputs crosses.
    assert_exceptions_equal(
        lfunc=ps.reset_index,
        rfunc=gs.reset_index,
        lfunc_args_and_kwargs=(
            [],
            {"level": [None], "drop": False, "inplace": True},
        ),
        rfunc_args_and_kwargs=(
            [],
            {"level": [None], "drop": False, "inplace": True},
        ),
    )


def test_series_add_prefix():
    cd_s = cudf.Series([1, 2, 3, 4])
    pd_s = cd_s.to_pandas()

    got = cd_s.add_prefix("item_")
    expected = pd_s.add_prefix("item_")

    assert_eq(got, expected)


def test_series_add_suffix():
    cd_s = cudf.Series([1, 2, 3, 4])
    pd_s = cd_s.to_pandas()

    got = cd_s.add_suffix("_item")
    expected = pd_s.add_suffix("_item")

    assert_eq(got, expected)


@pytest.mark.parametrize(
    "cudf_series",
    [
        cudf.Series([0.25, 0.5, 0.2, -0.05]),
        cudf.Series([0, 1, 2, np.nan, 4, cudf.NA, 6]),
    ],
)
@pytest.mark.parametrize("lag", [1, 2, 3, 4])
def test_autocorr(cudf_series, lag):
    psr = cudf_series.to_pandas()

    cudf_corr = cudf_series.autocorr(lag=lag)

    # autocorrelation is undefined (nan) for less than two entries, but pandas
    # short-circuits when there are 0 entries and bypasses the numpy function
    # call that generates an error.
    num_both_valid = (psr.notna() & psr.shift(lag).notna()).sum()
    with expect_warning_if(num_both_valid == 1, RuntimeWarning):
        pd_corr = psr.autocorr(lag=lag)

    assert_eq(pd_corr, cudf_corr)


@pytest.mark.parametrize(
    "data",
    [
        [0, 1, 2, 3],
        ["abc", "a", None, "hello world", "foo buzz", "", None, "rapids ai"],
    ],
)
def test_series_transpose(data):
    psr = pd.Series(data=data)
    csr = cudf.Series(data=data)

    cudf_transposed = csr.transpose()
    pd_transposed = psr.transpose()
    cudf_property = csr.T
    pd_property = psr.T

    assert_eq(pd_transposed, cudf_transposed)
    assert_eq(pd_property, cudf_property)
    assert_eq(cudf_transposed, csr)


@pytest.mark.parametrize(
    "data",
    [1, 3, 5, 7, 7],
)
def test_series_nunique(data):
    cd_s = cudf.Series(data)
    pd_s = cd_s.to_pandas()

    actual = cd_s.nunique()
    expected = pd_s.nunique()

    assert_eq(expected, actual)


@pytest.mark.parametrize(
    "data",
    [1, 3, 5, 7, 7],
)
def test_series_nunique_index(data):
    cd_s = cudf.Series(data)
    pd_s = cd_s.to_pandas()

    actual = cd_s.index.nunique()
    expected = pd_s.index.nunique()

    assert_eq(expected, actual)


@pytest.mark.parametrize(
    "data",
    [
        [],
        [1, 2, 3, 4],
        ["a", "b", "c"],
        [1.2, 2.2, 4.5],
        [np.nan, np.nan],
        [None, None, None],
    ],
)
def test_axes(data):
    csr = cudf.Series(data)
    psr = csr.to_pandas()

    expected = psr.axes
    actual = csr.axes

    for e, a in zip(expected, actual):
        assert_eq(e, a)


def test_series_truncate():
    csr = cudf.Series([1, 2, 3, 4])
    psr = csr.to_pandas()

    assert_eq(csr.truncate(), psr.truncate())
    assert_eq(csr.truncate(1, 2), psr.truncate(1, 2))
    assert_eq(csr.truncate(before=1, after=2), psr.truncate(before=1, after=2))


def test_series_truncate_errors():
    csr = cudf.Series([1, 2, 3, 4])
    with pytest.raises(ValueError):
        csr.truncate(axis=1)
    with pytest.raises(ValueError):
        csr.truncate(copy=False)

    csr.index = [3, 2, 1, 6]
    psr = csr.to_pandas()
    assert_exceptions_equal(
        lfunc=csr.truncate,
        rfunc=psr.truncate,
    )


def test_series_truncate_datetimeindex():
    dates = cudf.date_range(
        "2021-01-01 23:45:00", "2021-01-02 23:46:00", freq="s"
    )
    csr = cudf.Series(range(len(dates)), index=dates)
    psr = csr.to_pandas()

    assert_eq(
        csr.truncate(
            before="2021-01-01 23:45:18", after="2021-01-01 23:45:27"
        ),
        psr.truncate(
            before="2021-01-01 23:45:18", after="2021-01-01 23:45:27"
        ),
    )


@pytest.mark.parametrize(
    "data",
    [
        [],
        [0, 12, 14],
        [0, 14, 12, 12, 3, 10, 12, 14],
        np.random.randint(-100, 100, 200),
        pd.Series([0.0, 1.0, None, 10.0]),
        [None, None, None, None],
        [np.nan, None, -1, 2, 3],
    ],
)
@pytest.mark.parametrize(
    "values",
    [
        np.random.randint(-100, 100, 10),
        [],
        [np.nan, None, -1, 2, 3],
        [1.0, 12.0, None, None, 120],
        [0, 14, 12, 12, 3, 10, 12, 14, None],
        [None, None, None],
        ["0", "12", "14"],
        ["0", "12", "14", "a"],
    ],
)
def test_isin_numeric(data, values):
    index = np.random.randint(0, 100, len(data))
    psr = pd.Series(data, index=index)
    gsr = cudf.Series.from_pandas(psr, nan_as_null=False)

    expected = psr.isin(values)
    got = gsr.isin(values)

    assert_eq(got, expected)


@pytest.mark.xfail(raises=TypeError)
def test_fill_new_category():
    gs = cudf.Series(pd.Categorical(["a", "b", "c"]))
    gs[0:1] = "d"


@pytest.mark.skipif(
    PANDAS_VERSION < PANDAS_CURRENT_SUPPORTED_VERSION,
    reason="Warning newly introduced in pandas-2.2.0",
)
@pytest.mark.parametrize(
    "data",
    [
        [],
        pd.Series(
            ["2018-01-01", "2019-04-03", None, "2019-12-30"],
            dtype="datetime64[ns]",
        ),
        pd.Series(
            [
                "2018-01-01",
                "2019-04-03",
                None,
                "2019-12-30",
                "2018-01-01",
                "2018-01-01",
            ],
            dtype="datetime64[ns]",
        ),
    ],
)
@pytest.mark.parametrize(
    "values",
    [
        [],
        [1514764800000000000, 1577664000000000000],
        [
            1514764800000000000,
            1577664000000000000,
            1577664000000000000,
            1577664000000000000,
            1514764800000000000,
        ],
        ["2019-04-03", "2019-12-30", "2012-01-01"],
        [
            "2012-01-01",
            "2012-01-01",
            "2012-01-01",
            "2019-04-03",
            "2019-12-30",
            "2012-01-01",
        ],
    ],
)
def test_isin_datetime(data, values):
    psr = pd.Series(data)
    gsr = cudf.Series.from_pandas(psr)

    is_len_str = isinstance(next(iter(values), None), str) and len(data)
    with expect_warning_if(is_len_str):
        got = gsr.isin(values)
    with expect_warning_if(is_len_str):
        expected = psr.isin(values)
    assert_eq(got, expected)


@pytest.mark.parametrize(
    "data",
    [
        [],
        pd.Series(["this", "is", None, "a", "test"]),
        pd.Series(["test", "this", "test", "is", None, "test", "a", "test"]),
        pd.Series(["0", "12", "14"]),
    ],
)
@pytest.mark.parametrize(
    "values",
    [
        [],
        ["this", "is"],
        [None, None, None],
        ["12", "14", "19"],
        [12, 14, 19],
        ["is", "this", "is", "this", "is"],
    ],
)
def test_isin_string(data, values):
    psr = pd.Series(data)
    gsr = cudf.Series.from_pandas(psr)

    got = gsr.isin(values)
    expected = psr.isin(values)
    assert_eq(got, expected)


@pytest.mark.parametrize(
    "data",
    [
        [],
        pd.Series(["a", "b", "c", "c", "c", "d", "e"], dtype="category"),
        pd.Series(["a", "b", None, "c", "d", "e"], dtype="category"),
        pd.Series([0, 3, 10, 12], dtype="category"),
        pd.Series([0, 3, 10, 12, 0, 10, 3, 0, 0, 3, 3], dtype="category"),
    ],
)
@pytest.mark.parametrize(
    "values",
    [
        [],
        ["a", "b", None, "f", "words"],
        ["0", "12", None, "14"],
        [0, 10, 12, None, 39, 40, 1000],
        [0, 0, 0, 0, 3, 3, 3, None, 1, 2, 3],
    ],
)
def test_isin_categorical(data, values):
    psr = pd.Series(data)
    gsr = cudf.Series.from_pandas(psr)

    got = gsr.isin(values)
    expected = psr.isin(values)
    assert_eq(got, expected)


@pytest.mark.parametrize("dtype", NUMERIC_TYPES)
@pytest.mark.parametrize("period", [-1, -5, -10, -20, 0, 1, 5, 10, 20])
@pytest.mark.parametrize("data_empty", [False, True])
def test_diff(dtype, period, data_empty):
    if data_empty:
        data = None
    else:
        if dtype == np.int8:
            # to keep data in range
            data = gen_rand(dtype, 100000, low=-2, high=2)
        else:
            data = gen_rand(dtype, 100000)

    gs = cudf.Series(data, dtype=dtype)
    ps = pd.Series(data, dtype=dtype)

    expected_outcome = ps.diff(period)
    diffed_outcome = gs.diff(period).astype(expected_outcome.dtype)

    if data_empty:
        assert_eq(diffed_outcome, expected_outcome, check_index_type=False)
    else:
        assert_eq(diffed_outcome, expected_outcome)


@pytest.mark.parametrize(
    "data",
    [
        ["a", "b", "c", "d", "e"],
    ],
)
def test_diff_unsupported_dtypes(data):
    gs = cudf.Series(data)
    with pytest.raises(
        TypeError,
        match=r"unsupported operand type\(s\)",
    ):
        gs.diff()


@pytest.mark.parametrize(
    "data",
    [
        pd.date_range("2020-01-01", "2020-01-06", freq="D"),
        [True, True, True, False, True, True],
        [1.0, 2.0, 3.5, 4.0, 5.0, -1.7],
        [1, 2, 3, 3, 4, 5],
        [np.nan, None, None, np.nan, np.nan, None],
    ],
)
def test_diff_many_dtypes(data):
    ps = pd.Series(data)
    gs = cudf.from_pandas(ps)
    assert_eq(ps.diff(), gs.diff())
    assert_eq(ps.diff(periods=2), gs.diff(periods=2))


@pytest.mark.parametrize("num_rows", [1, 100])
@pytest.mark.parametrize("num_bins", [1, 10])
@pytest.mark.parametrize("right", [True, False])
@pytest.mark.parametrize("dtype", NUMERIC_TYPES + ["bool"])
@pytest.mark.parametrize("series_bins", [True, False])
def test_series_digitize(num_rows, num_bins, right, dtype, series_bins):
    data = np.random.randint(0, 100, num_rows).astype(dtype)
    bins = np.unique(np.sort(np.random.randint(2, 95, num_bins).astype(dtype)))
    s = cudf.Series(data)
    if series_bins:
        s_bins = cudf.Series(bins)
        indices = s.digitize(s_bins, right)
    else:
        indices = s.digitize(bins, right)
    np.testing.assert_array_equal(
        np.digitize(data, bins, right), indices.to_numpy()
    )


def test_series_digitize_invalid_bins():
    s = cudf.Series(np.random.randint(0, 30, 80), dtype="int32")
    bins = cudf.Series([2, None, None, 50, 90], dtype="int32")

    with pytest.raises(
        ValueError, match="`bins` cannot contain null entries."
    ):
        _ = s.digitize(bins)


@pytest.mark.parametrize(
    "data,left,right",
    [
        ([0, 1, 2, 3, 4, 5, 10], 0, 5),
        ([0, 1, 2, 3, 4, 5, 10], 10, 1),
        ([0, 1, 2, 3, 4, 5], [0, 10, 11] * 2, [1, 2, 5] * 2),
        (["a", "few", "set", "of", "strings", "xyz", "abc"], "banana", "few"),
        (["a", "few", "set", "of", "strings", "xyz", "abc"], "phone", "hello"),
        (
            ["a", "few", "set", "of", "strings", "xyz", "abc"],
            ["a", "hello", "rapids", "ai", "world", "chars", "strs"],
            ["yes", "no", "hi", "bye", "test", "pass", "fail"],
        ),
        ([0, 1, 2, np.nan, 4, np.nan, 10], 10, 1),
    ],
)
@pytest.mark.parametrize("inclusive", ["both", "neither", "left", "right"])
def test_series_between(data, left, right, inclusive):
    ps = pd.Series(data)
    gs = cudf.from_pandas(ps, nan_as_null=False)

    expected = ps.between(left, right, inclusive=inclusive)
    actual = gs.between(left, right, inclusive=inclusive)

    assert_eq(expected, actual)


@pytest.mark.parametrize(
    "data,left,right",
    [
        ([0, 1, 2, None, 4, 5, 10], 0, 5),
        ([0, 1, 2, 3, None, 5, 10], 10, 1),
        ([None, 1, 2, 3, 4, None], [0, 10, 11] * 2, [1, 2, 5] * 2),
        (
            ["a", "few", "set", None, "strings", "xyz", "abc"],
            ["a", "hello", "rapids", "ai", "world", "chars", "strs"],
            ["yes", "no", "hi", "bye", "test", "pass", "fail"],
        ),
    ],
)
@pytest.mark.parametrize("inclusive", ["both", "neither", "left", "right"])
def test_series_between_with_null(data, left, right, inclusive):
    gs = cudf.Series(data)
    ps = gs.to_pandas(nullable=True)

    expected = ps.between(left, right, inclusive=inclusive)
    actual = gs.between(left, right, inclusive=inclusive)

    assert_eq(expected, actual.to_pandas(nullable=True))


def test_default_construction():
    s = cudf.Series([np.int8(8), np.int16(128)])
    assert s.dtype == np.dtype("i2")


@pytest.mark.parametrize(
    "data", [[0, 1, 2, 3, 4], range(5), [np.int8(8), np.int16(128)]]
)
def test_default_integer_bitwidth_construction(default_integer_bitwidth, data):
    s = cudf.Series(data)
    assert s.dtype == np.dtype(f"i{default_integer_bitwidth//8}")


@pytest.mark.parametrize("data", [[1.5, 2.5, 4.5], [1000, 2000, 4000, 3.14]])
def test_default_float_bitwidth_construction(default_float_bitwidth, data):
    s = cudf.Series(data)
    assert s.dtype == np.dtype(f"f{default_float_bitwidth//8}")


def test_series_ordered_dedup():
    # part of https://github.com/rapidsai/cudf/issues/11486
    sr = cudf.Series(np.random.randint(0, 100, 1000))
    # pandas unique() preserves order
    expect = pd.Series(sr.to_pandas().unique())
    got = cudf.Series(sr._column.unique())
    assert_eq(expect.values, got.values)


@pytest.mark.parametrize("dtype", ["int64", "float64"])
@pytest.mark.parametrize("bool_scalar", [True, False])
def test_set_bool_error(dtype, bool_scalar):
    sr = cudf.Series([1, 2, 3], dtype=dtype)
    psr = sr.to_pandas(nullable=True)

    assert_exceptions_equal(
        lfunc=sr.__setitem__,
        rfunc=psr.__setitem__,
        lfunc_args_and_kwargs=([bool_scalar],),
        rfunc_args_and_kwargs=([bool_scalar],),
    )


def test_int64_equality():
    s = cudf.Series(np.asarray([2**63 - 10, 2**63 - 100], dtype=np.int64))
    assert (s != np.int64(2**63 - 1)).all()
    assert (s != cudf.Scalar(2**63 - 1, dtype=np.int64)).all()


@pytest.mark.parametrize("into", [dict, OrderedDict, defaultdict(list)])
def test_series_to_dict(into):
    gs = cudf.Series(["ab", "de", "zx"], index=[10, 20, 100])
    ps = gs.to_pandas()

    actual = gs.to_dict(into=into)
    expected = ps.to_dict(into=into)

    assert_eq(expected, actual)


@pytest.mark.parametrize(
    "data",
    [
        [1, 2, 3],
        pytest.param(
            [np.nan, 10, 15, 16],
            marks=pytest.mark.xfail(
                reason="https://github.com/pandas-dev/pandas/issues/49818"
            ),
        ),
        [np.nan, None, 10, 20],
        ["ab", "zx", "pq"],
        ["ab", "zx", None, "pq"],
        [],
    ],
)
def test_series_hasnans(data):
    gs = cudf.Series(data, nan_as_null=False)
    ps = gs.to_pandas(nullable=True)

    # Check type to avoid mixing Python bool and NumPy bool
    assert isinstance(gs.hasnans, bool)
    assert gs.hasnans == ps.hasnans


@pytest.mark.parametrize(
    "data,index",
    [
        ([1, 2, 3], [10, 11, 12]),
        ([1, 2, 3, 1, 1, 2, 3, 2], [10, 20, 23, 24, 25, 26, 27, 28]),
        ([1, None, 2, None, 3, None, 3, 1], [5, 6, 7, 8, 9, 10, 11, 12]),
        ([np.nan, 1.0, np.nan, 5.4, 5.4, 1.0], ["a", "b", "c", "d", "e", "f"]),
        (
            ["lama", "cow", "lama", None, "beetle", "lama", None, None],
            [1, 4, 10, 11, 2, 100, 200, 400],
        ),
    ],
)
@pytest.mark.parametrize("keep", ["first", "last", False])
def test_series_duplicated(data, index, keep):
    gs = cudf.Series(data, index=index)
    ps = gs.to_pandas()

    assert_eq(gs.duplicated(keep=keep), ps.duplicated(keep=keep))


@pytest.mark.parametrize(
    "data",
    [
        [1, 2, 3, 4],
        [10, 20, None, None],
    ],
)
@pytest.mark.parametrize("copy", [True, False])
def test_series_copy(data, copy):
    psr = pd.Series(data)
    gsr = cudf.from_pandas(psr)

    new_psr = pd.Series(psr, copy=copy)
    new_gsr = cudf.Series(gsr, copy=copy)

    new_psr.iloc[0] = 999
    new_gsr.iloc[0] = 999

    assert_eq(psr, gsr)
    assert_eq(new_psr, new_gsr)


@pytest.mark.parametrize(
    "data",
    [
        {"a": 1, "b": 2, "c": 24, "d": 1010},
        {"a": 1},
    ],
)
@pytest.mark.parametrize(
    "index", [None, ["b", "c"], ["d", "a", "c", "b"], ["a"]]
)
def test_series_init_dict_with_index(data, index):
    pandas_series = pd.Series(data, index=index)
    cudf_series = cudf.Series(data, index=index)

    assert_eq(pandas_series, cudf_series)


@pytest.mark.parametrize("data", ["abc", None, 1, 3.7])
@pytest.mark.parametrize(
    "index", [None, ["b", "c"], ["d", "a", "c", "b"], ["a"]]
)
def test_series_init_scalar_with_index(data, index):
    pandas_series = pd.Series(data, index=index)
    cudf_series = cudf.Series(data, index=index)

    assert_eq(
        pandas_series,
        cudf_series,
        check_index_type=data is not None or index is not None,
        check_dtype=data is not None,
    )


def test_series_init_error():
    assert_exceptions_equal(
        lfunc=pd.Series,
        rfunc=cudf.Series,
        lfunc_args_and_kwargs=([], {"data": [11], "index": [10, 11]}),
        rfunc_args_and_kwargs=([], {"data": [11], "index": [10, 11]}),
    )


def test_series_init_from_series_and_index():
    ser = cudf.Series([4, 7, -5, 3], index=["d", "b", "a", "c"])
    result = cudf.Series(ser, index=list("abcd"))
    expected = cudf.Series([-5, 7, 3, 4], index=list("abcd"))
    assert_eq(result, expected)


@pytest.mark.parametrize(
    "dtype", ["datetime64[ns]", "timedelta64[ns]", "object", "str"]
)
def test_series_mixed_dtype_error(dtype):
    ps = pd.concat([pd.Series([1, 2, 3], dtype=dtype), pd.Series([10, 11])])
    with pytest.raises(TypeError):
        cudf.Series(ps)
    with pytest.raises(TypeError):
        cudf.Series(ps.array)


@pytest.mark.parametrize("data", [[True, False, None], [10, 200, 300]])
@pytest.mark.parametrize("index", [None, [10, 20, 30]])
def test_series_contains(data, index):
    ps = pd.Series(data, index=index)
    gs = cudf.Series(data, index=index)

    assert_eq(1 in ps, 1 in gs)
    assert_eq(10 in ps, 10 in gs)
    assert_eq(True in ps, True in gs)
    assert_eq(False in ps, False in gs)


def test_series_from_pandas_sparse():
    pser = pd.Series(range(2), dtype=pd.SparseDtype(np.int64, 0))
    with pytest.raises(NotImplementedError):
        cudf.Series(pser)


def test_series_constructor_unbounded_sequence():
    class A:
        def __getitem__(self, key):
            return 1

    with pytest.raises(TypeError):
        cudf.Series(A())


def test_series_constructor_error_mixed_type():
    with pytest.raises(MixedTypeError):
        cudf.Series(["abc", np.nan, "123"], nan_as_null=False)


def test_series_typecast_to_object_error():
    actual = cudf.Series([1, 2, 3], dtype="datetime64[ns]")
    with cudf.option_context("mode.pandas_compatible", True):
        with pytest.raises(ValueError):
            actual.astype(object)
        with pytest.raises(ValueError):
            actual.astype(np.dtype("object"))
        new_series = actual.astype("str")
        assert new_series[0] == "1970-01-01 00:00:00.000000001"


def test_series_typecast_to_object():
    actual = cudf.Series([1, 2, 3], dtype="datetime64[ns]")
    with cudf.option_context("mode.pandas_compatible", False):
        new_series = actual.astype(object)
        assert new_series[0] == "1970-01-01 00:00:00.000000001"
        new_series = actual.astype(np.dtype("object"))
        assert new_series[0] == "1970-01-01 00:00:00.000000001"


@pytest.mark.parametrize("attr", ["nlargest", "nsmallest"])
def test_series_nlargest_nsmallest_str_error(attr):
    gs = cudf.Series(["a", "b", "c", "d", "e"])
    ps = gs.to_pandas()

    assert_exceptions_equal(
        getattr(gs, attr), getattr(ps, attr), ([], {"n": 1}), ([], {"n": 1})
    )


def test_series_unique_pandas_compatibility():
    gs = cudf.Series([10, 11, 12, 11, 10])
    ps = gs.to_pandas()
    with cudf.option_context("mode.pandas_compatible", True):
        actual = gs.unique()
    expected = ps.unique()
    assert_eq(actual, expected)


@pytest.mark.parametrize("initial_name", SERIES_OR_INDEX_NAMES)
@pytest.mark.parametrize("name", SERIES_OR_INDEX_NAMES)
def test_series_rename(initial_name, name):
    gsr = cudf.Series([1, 2, 3], name=initial_name)
    psr = pd.Series([1, 2, 3], name=initial_name)

    assert_eq(gsr, psr)

    actual = gsr.rename(name)
    expected = psr.rename(name)

    assert_eq(actual, expected)


@pytest.mark.parametrize(
    "data",
    [
        [1.2234242333234, 323432.3243423, np.nan],
        pd.Series([34224, 324324, 324342], dtype="datetime64[ns]"),
        pd.Series([224.242, None, 2424.234324], dtype="category"),
        [
            decimal.Decimal("342.3243234234242"),
            decimal.Decimal("89.32432497687622"),
            None,
        ],
    ],
)
@pytest.mark.parametrize("digits", [0, 1, 3, 4, 10])
def test_series_round_builtin(data, digits):
    ps = pd.Series(data)
    gs = cudf.from_pandas(ps, nan_as_null=False)

    # TODO: Remove `to_frame` workaround
    # after following issue is fixed:
    # https://github.com/pandas-dev/pandas/issues/55114
    expected = round(ps.to_frame(), digits)[0]
    expected.name = None
    actual = round(gs, digits)

    assert_eq(expected, actual)


def test_series_empty_dtype():
    expected = pd.Series([])
    actual = cudf.Series([])
    assert_eq(expected, actual, check_dtype=True)


@pytest.mark.parametrize("data", [None, {}, []])
def test_series_empty_index_rangeindex(data):
    expected = cudf.RangeIndex(0)
    result = cudf.Series(data).index
    assert_eq(result, expected)


def test_series_count_invalid_param():
    s = cudf.Series([], dtype="float64")
    with pytest.raises(TypeError):
        s.count(skipna=True)


@pytest.mark.parametrize(
    "data", [[0, 1, 2], ["a", "b", "c"], [0.324, 32.32, 3243.23]]
)
def test_series_setitem_nat_with_non_datetimes(data):
    s = cudf.Series(data)
    with pytest.raises(TypeError):
        s[0] = cudf.NaT


def test_series_string_setitem():
    gs = cudf.Series(["abc", "def", "ghi", "xyz", "pqr"])
    ps = gs.to_pandas()

    gs[0] = "NaT"
    gs[1] = "NA"
    gs[2] = "<NA>"
    gs[3] = "NaN"

    ps[0] = "NaT"
    ps[1] = "NA"
    ps[2] = "<NA>"
    ps[3] = "NaN"

    assert_eq(gs, ps)


def test_multi_dim_series_error():
    arr = cp.array([(1, 2), (3, 4)])
    with pytest.raises(ValueError):
        cudf.Series(arr)


def test_bool_series_mixed_dtype_error():
    ps = pd.Series([True, False, None])
    # ps now has `object` dtype, which
    # isn't supported by `cudf`.
    with pytest.raises(TypeError):
        cudf.Series(ps, nan_as_null=False)
    with pytest.raises(TypeError):
        cudf.from_pandas(ps, nan_as_null=False)


@pytest.mark.parametrize(
    "pandas_type",
    [
        pd.ArrowDtype(pa.int8()),
        pd.ArrowDtype(pa.int16()),
        pd.ArrowDtype(pa.int32()),
        pd.ArrowDtype(pa.int64()),
        pd.ArrowDtype(pa.uint8()),
        pd.ArrowDtype(pa.uint16()),
        pd.ArrowDtype(pa.uint32()),
        pd.ArrowDtype(pa.uint64()),
        pd.ArrowDtype(pa.float32()),
        pd.ArrowDtype(pa.float64()),
        pd.Int8Dtype(),
        pd.Int16Dtype(),
        pd.Int32Dtype(),
        pd.Int64Dtype(),
        pd.UInt8Dtype(),
        pd.UInt16Dtype(),
        pd.UInt32Dtype(),
        pd.UInt64Dtype(),
        pd.Float32Dtype(),
        pd.Float64Dtype(),
    ],
)
def test_series_arrow_numeric_types_roundtrip(pandas_type):
    ps = pd.Series([1, 2, 3], dtype=pandas_type)
    pi = pd.Index(ps)
    pdf = ps.to_frame()

    with cudf.option_context("mode.pandas_compatible", True):
        with pytest.raises(NotImplementedError):
            cudf.from_pandas(ps)

    with cudf.option_context("mode.pandas_compatible", True):
        with pytest.raises(NotImplementedError):
            cudf.from_pandas(pi)

    with cudf.option_context("mode.pandas_compatible", True):
        with pytest.raises(NotImplementedError):
            cudf.from_pandas(pdf)


@pytest.mark.parametrize(
    "pandas_type", [pd.ArrowDtype(pa.bool_()), pd.BooleanDtype()]
)
def test_series_arrow_bool_types_roundtrip(pandas_type):
    ps = pd.Series([True, False, None], dtype=pandas_type)
    pi = pd.Index(ps)
    pdf = ps.to_frame()

    with cudf.option_context("mode.pandas_compatible", True):
        with pytest.raises(NotImplementedError):
            cudf.from_pandas(ps)

    with cudf.option_context("mode.pandas_compatible", True):
        with pytest.raises(NotImplementedError):
            cudf.from_pandas(pi)

    with cudf.option_context("mode.pandas_compatible", True):
        with pytest.raises(NotImplementedError):
            cudf.from_pandas(pdf)


@pytest.mark.parametrize(
    "pandas_type", [pd.ArrowDtype(pa.string()), pd.StringDtype()]
)
def test_series_arrow_string_types_roundtrip(pandas_type):
    ps = pd.Series(["abc", None, "xyz"], dtype=pandas_type)
    pi = pd.Index(ps)
    pdf = ps.to_frame()

    with cudf.option_context("mode.pandas_compatible", True):
        with pytest.raises(NotImplementedError):
            cudf.from_pandas(ps)

    with cudf.option_context("mode.pandas_compatible", True):
        with pytest.raises(NotImplementedError):
            cudf.from_pandas(pi)

    with cudf.option_context("mode.pandas_compatible", True):
        with pytest.raises(NotImplementedError):
            cudf.from_pandas(pdf)


def test_series_arrow_category_types_roundtrip():
    pa_array = pa.array(pd.Series([1, 2, 3], dtype="category"))
    ps = pd.Series([1, 2, 3], dtype=pd.ArrowDtype(pa_array.type))
    pi = pd.Index(ps)
    pdf = pi.to_frame()

    with cudf.option_context("mode.pandas_compatible", True):
        with pytest.raises(NotImplementedError):
            cudf.from_pandas(ps)

    with cudf.option_context("mode.pandas_compatible", True):
        with pytest.raises(NotImplementedError):
            cudf.from_pandas(pi)

    with cudf.option_context("mode.pandas_compatible", True):
        with pytest.raises(NotImplementedError):
            cudf.from_pandas(pdf)


@pytest.mark.parametrize(
    "pa_type",
    [pa.decimal128(10, 2), pa.decimal128(5, 2), pa.decimal128(20, 2)],
)
def test_series_arrow_decimal_types_roundtrip(pa_type):
    ps = pd.Series(
        [
            decimal.Decimal("1.2"),
            decimal.Decimal("20.56"),
            decimal.Decimal("3"),
        ],
        dtype=pd.ArrowDtype(pa_type),
    )
    pdf = ps.to_frame()

    with cudf.option_context("mode.pandas_compatible", True):
        with pytest.raises(NotImplementedError):
            cudf.from_pandas(ps)

    with cudf.option_context("mode.pandas_compatible", True):
        with pytest.raises(NotImplementedError):
            cudf.from_pandas(pdf)


def test_series_arrow_struct_types_roundtrip():
    ps = pd.Series(
        [{"a": 1}, {"b": "abc"}],
        dtype=pd.ArrowDtype(pa.struct({"a": pa.int64(), "b": pa.string()})),
    )
    pdf = ps.to_frame()

    with cudf.option_context("mode.pandas_compatible", True):
        with pytest.raises(NotImplementedError):
            cudf.from_pandas(ps)

    with cudf.option_context("mode.pandas_compatible", True):
        with pytest.raises(NotImplementedError):
            cudf.from_pandas(pdf)


def test_series_arrow_list_types_roundtrip():
    ps = pd.Series([[1], [2], [4]], dtype=pd.ArrowDtype(pa.list_(pa.int64())))
    with cudf.option_context("mode.pandas_compatible", True):
        with pytest.raises(NotImplementedError):
            cudf.from_pandas(ps)
    pdf = ps.to_frame()

    with cudf.option_context("mode.pandas_compatible", True):
        with pytest.raises(NotImplementedError):
            cudf.from_pandas(ps)

    with cudf.option_context("mode.pandas_compatible", True):
        with pytest.raises(NotImplementedError):
            cudf.from_pandas(pdf)


@pytest.mark.parametrize("klass", [cudf.Index, cudf.Series])
@pytest.mark.parametrize(
    "data", [pa.array([float("nan")]), pa.chunked_array([[float("nan")]])]
)
def test_nan_as_null_from_arrow_objects(klass, data):
    result = klass(data, nan_as_null=True)
    expected = klass(pa.array([None], type=pa.float64()))
    assert_eq(result, expected)


@pytest.mark.parametrize("reso", ["M", "ps"])
@pytest.mark.parametrize("typ", ["M", "m"])
def test_series_invalid_reso_dtype(reso, typ):
    with pytest.raises(TypeError):
        cudf.Series([], dtype=f"{typ}8[{reso}]")


def test_series_categorical_missing_value_count():
    ps = pd.Series(pd.Categorical(list("abcccb"), categories=list("cabd")))
    gs = cudf.from_pandas(ps)

    expected = ps.value_counts()
    actual = gs.value_counts()

    assert_eq(expected, actual, check_dtype=False)


def test_series_error_nan_mixed_types():
    ps = pd.Series([np.nan, "ab", "cd"])
    with cudf.option_context("mode.pandas_compatible", True):
        with pytest.raises(MixedTypeError):
            cudf.from_pandas(ps)


def test_series_error_nan_non_float_dtypes():
    s = cudf.Series(["a", "b", "c"])
    with pytest.raises(TypeError):
        s[0] = np.nan

    s = cudf.Series([1, 2, 3], dtype="datetime64[ns]")
    with pytest.raises(TypeError):
        s[0] = np.nan


@pytest.mark.parametrize(
    "dtype",
    [
        pd.ArrowDtype(pa.int8()),
        pd.ArrowDtype(pa.int16()),
        pd.ArrowDtype(pa.int32()),
        pd.ArrowDtype(pa.int64()),
        pd.ArrowDtype(pa.uint8()),
        pd.ArrowDtype(pa.uint16()),
        pd.ArrowDtype(pa.uint32()),
        pd.ArrowDtype(pa.uint64()),
        pd.ArrowDtype(pa.float32()),
        pd.ArrowDtype(pa.float64()),
        pd.Int8Dtype(),
        pd.Int16Dtype(),
        pd.Int32Dtype(),
        pd.Int64Dtype(),
        pd.UInt8Dtype(),
        pd.UInt16Dtype(),
        pd.UInt32Dtype(),
        pd.UInt64Dtype(),
        pd.Float32Dtype(),
        pd.Float64Dtype(),
    ],
)
@pytest.mark.parametrize("klass", [cudf.Series, cudf.DataFrame, cudf.Index])
@pytest.mark.parametrize("kind", [lambda x: x, str], ids=["obj", "string"])
def test_astype_pandas_nullable_pandas_compat(dtype, klass, kind):
    ser = klass([1, 2, 3])
    with cudf.option_context("mode.pandas_compatible", True):
        with pytest.raises(NotImplementedError):
            ser.astype(kind(dtype))


@pytest.mark.parametrize("klass", [cudf.Series, cudf.Index])
@pytest.mark.parametrize(
    "data",
    [
        pa.array([1, None], type=pa.int64()),
        pa.chunked_array([[1, None]], type=pa.int64()),
    ],
)
def test_from_arrow_array_dtype(klass, data):
    obj = klass(data, dtype="int8")
    assert obj.dtype == np.dtype("int8")


@pytest.mark.parametrize("klass", [cudf.Series, cudf.Index])
def test_from_pandas_object_dtype_passed_dtype(klass):
    result = klass(pd.Series([True, False], dtype=object), dtype="int8")
    expected = klass(pa.array([1, 0], type=pa.int8()))
    assert_eq(result, expected)


def test_series_where_mixed_bool_dtype():
    s = cudf.Series([True, False, True])
    with pytest.raises(TypeError):
        s.where(~s, 10)


def test_series_setitem_mixed_bool_dtype():
    s = cudf.Series([True, False, True])
    with pytest.raises(TypeError):
        s[0] = 10


@pytest.mark.parametrize(
    "nat, value",
    [
        [np.datetime64("nat", "ns"), np.datetime64("2020-01-01", "ns")],
        [np.timedelta64("nat", "ns"), np.timedelta64(1, "ns")],
    ],
)
@pytest.mark.parametrize("nan_as_null", [True, False])
def test_series_np_array_nat_nan_as_nulls(nat, value, nan_as_null):
    expected = np.array([nat, value])
    ser = cudf.Series(expected, nan_as_null=nan_as_null)
    assert ser[0] is pd.NaT
    assert ser[1] == value


def test_series_unitness_np_datetimelike_units():
    data = np.array([np.timedelta64(1)])
    with pytest.raises(TypeError):
        cudf.Series(data)
    with pytest.raises(TypeError):
        pd.Series(data)


def test_series_duplicate_index_reindex():
    gs = cudf.Series([0, 1, 2, 3], index=[0, 0, 1, 1])
    ps = gs.to_pandas()

    assert_exceptions_equal(
        gs.reindex,
        ps.reindex,
        lfunc_args_and_kwargs=([10, 11, 12, 13], {}),
        rfunc_args_and_kwargs=([10, 11, 12, 13], {}),
    )


def test_list_category_like_maintains_dtype():
    dtype = cudf.CategoricalDtype(categories=[1, 2, 3, 4], ordered=True)
    data = [1, 2, 3]
    result = cudf.Series(cudf.core.column.as_column(data, dtype=dtype))
    expected = pd.Series(data, dtype=dtype.to_pandas())
    assert_eq(result, expected)


def test_list_interval_like_maintains_dtype():
    dtype = cudf.IntervalDtype(subtype=np.int8)
    data = [pd.Interval(1, 2)]
    result = cudf.Series(cudf.core.column.as_column(data, dtype=dtype))
    expected = pd.Series(data, dtype=dtype.to_pandas())
    assert_eq(result, expected)


@pytest.mark.parametrize(
    "klass", [cudf.Series, cudf.Index, pd.Series, pd.Index]
)
def test_series_from_named_object_name_priority(klass):
    result = cudf.Series(klass([1], name="a"), name="b")
    assert result.name == "b"


@pytest.mark.parametrize(
    "data",
    [
        {"a": 1, "b": 2, "c": 3},
        cudf.Series([1, 2, 3], index=list("abc")),
        pd.Series([1, 2, 3], index=list("abc")),
    ],
)
def test_series_from_object_with_index_index_arg_reindex(data):
    result = cudf.Series(data, index=list("bca"))
    expected = cudf.Series([2, 3, 1], index=list("bca"))
    assert_eq(result, expected)


@pytest.mark.parametrize(
    "data",
    [
        {0: 1, 1: 2, 2: 3},
        cudf.Series([1, 2, 3]),
        cudf.Index([1, 2, 3]),
        pd.Series([1, 2, 3]),
        pd.Index([1, 2, 3]),
        [1, 2, 3],
    ],
)
def test_series_dtype_astypes(data):
    result = cudf.Series(data, dtype="float64")
    expected = cudf.Series([1.0, 2.0, 3.0])
    assert_eq(result, expected)


def test_series_from_large_string():
    pa_large_string_array = pa.array(["a", "b", "c"]).cast(pa.large_string())
    got = cudf.Series(pa_large_string_array)
    expected = pd.Series(pa_large_string_array)

    assert_eq(expected, got)


@pytest.mark.parametrize(
    "scalar",
    [
        1,
        1.0,
        "a",
        datetime.datetime(2020, 1, 1),
        datetime.timedelta(1),
        {"1": 2},
        [1],
        decimal.Decimal("1.0"),
    ],
)
def test_series_to_pandas_arrow_type_nullable_raises(scalar):
    pa_array = pa.array([scalar, None])
    ser = cudf.Series(pa_array)
    with pytest.raises(ValueError, match=".* cannot both be set"):
        ser.to_pandas(nullable=True, arrow_type=True)


@pytest.mark.parametrize(
    "scalar",
    [
        1,
        1.0,
        "a",
        datetime.datetime(2020, 1, 1),
        datetime.timedelta(1),
        {"1": 2},
        [1],
        decimal.Decimal("1.0"),
    ],
)
def test_series_to_pandas_arrow_type(scalar):
    pa_array = pa.array([scalar, None])
    ser = cudf.Series(pa_array)
    result = ser.to_pandas(arrow_type=True)
    expected = pd.Series(pd.arrays.ArrowExtensionArray(pa_array))
    pd.testing.assert_series_equal(result, expected)


@pytest.mark.parametrize("axis", [None, 0, "index"])
@pytest.mark.parametrize("data", [[1, 2], [1]])
def test_squeeze(axis, data):
    ser = cudf.Series(data)
    result = ser.squeeze(axis=axis)
    expected = ser.to_pandas().squeeze(axis=axis)
    assert_eq(result, expected)


@pytest.mark.parametrize("axis", [1, "columns"])
def test_squeeze_invalid_axis(axis):
    with pytest.raises(ValueError):
        cudf.Series([1]).squeeze(axis=axis)


<<<<<<< HEAD
def test_series_init_with_nans():
    with cudf.option_context("mode.pandas_compatible", True):
        gs = cudf.Series([1, 2, 3, np.nan])
    assert gs.dtype == np.dtype("float64")
    ps = pd.Series([1, 2, 3, np.nan])
    assert_eq(ps, gs)
=======
@pytest.mark.parametrize("data", [None, 123, 33243243232423, 0])
def test_timestamp_series_init(data):
    scalar = pd.Timestamp(data)
    expected = pd.Series([scalar])
    actual = cudf.Series([scalar])

    assert_eq(expected, actual)

    expected = pd.Series(scalar)
    actual = cudf.Series(scalar)

    assert_eq(expected, actual)


@pytest.mark.parametrize("data", [None, 123, 33243243232423, 0])
def test_timedelta_series_init(data):
    scalar = pd.Timedelta(data)
    expected = pd.Series([scalar])
    actual = cudf.Series([scalar])

    assert_eq(expected, actual)

    expected = pd.Series(scalar)
    actual = cudf.Series(scalar)

    assert_eq(expected, actual)
>>>>>>> 5d244dfc
<|MERGE_RESOLUTION|>--- conflicted
+++ resolved
@@ -2788,14 +2788,14 @@
         cudf.Series([1]).squeeze(axis=axis)
 
 
-<<<<<<< HEAD
 def test_series_init_with_nans():
     with cudf.option_context("mode.pandas_compatible", True):
         gs = cudf.Series([1, 2, 3, np.nan])
     assert gs.dtype == np.dtype("float64")
     ps = pd.Series([1, 2, 3, np.nan])
     assert_eq(ps, gs)
-=======
+
+
 @pytest.mark.parametrize("data", [None, 123, 33243243232423, 0])
 def test_timestamp_series_init(data):
     scalar = pd.Timestamp(data)
@@ -2821,5 +2821,4 @@
     expected = pd.Series(scalar)
     actual = cudf.Series(scalar)
 
-    assert_eq(expected, actual)
->>>>>>> 5d244dfc
+    assert_eq(expected, actual)