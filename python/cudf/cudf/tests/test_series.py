--- conflicted
+++ resolved
@@ -1337,7 +1337,17 @@
     assert_eq(expect, got)
 
 
-<<<<<<< HEAD
+@pytest.mark.parametrize(
+    "data", [[True, False, None, True, False], [None, None], []]
+)
+@pytest.mark.parametrize("bool_dtype", ["bool", "boolean", pd.BooleanDtype()])
+def test_nullable_bool_dtype_series(data, bool_dtype):
+    psr = pd.Series(data, dtype=pd.BooleanDtype())
+    gsr = cudf.Series(data, dtype=bool_dtype)
+
+    assert_eq(psr, gsr.to_pandas(nullable=True))
+
+
 @pytest.mark.parametrize("level", [None, 0, "l0", 1, ["l0", 1]])
 @pytest.mark.parametrize("drop", [True, False])
 @pytest.mark.parametrize("original_name", [None, "original_ser"])
@@ -1409,15 +1419,4 @@
         expect = ps
         got = gs
 
-    assert_eq(expect, got)
-=======
-@pytest.mark.parametrize(
-    "data", [[True, False, None, True, False], [None, None], []]
-)
-@pytest.mark.parametrize("bool_dtype", ["bool", "boolean", pd.BooleanDtype()])
-def test_nullable_bool_dtype_series(data, bool_dtype):
-    psr = pd.Series(data, dtype=pd.BooleanDtype())
-    gsr = cudf.Series(data, dtype=bool_dtype)
-
-    assert_eq(psr, gsr.to_pandas(nullable=True))
->>>>>>> 83adc4b6
+    assert_eq(expect, got)