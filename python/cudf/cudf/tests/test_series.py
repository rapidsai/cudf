--- conflicted
+++ resolved
@@ -1584,120 +1584,6 @@
     assert_eq(got, expected)
 
 
-@pytest.mark.parametrize(
-    "data",
-    [
-        [],
-        pd.Series(
-            ["2018-01-01", "2019-04-03", None, "2019-12-30"],
-            dtype="datetime64[ns]",
-        ),
-        pd.Series(
-            [
-                "2018-01-01",
-                "2019-04-03",
-                None,
-                "2019-12-30",
-                "2018-01-01",
-                "2018-01-01",
-            ],
-            dtype="datetime64[ns]",
-        ),
-    ],
-)
-@pytest.mark.parametrize(
-    "values",
-    [
-        [],
-        [1514764800000000000, 1577664000000000000],
-        [
-            1514764800000000000,
-            1577664000000000000,
-            1577664000000000000,
-            1577664000000000000,
-            1514764800000000000,
-        ],
-        ["2019-04-03", "2019-12-30", "2012-01-01"],
-        [
-            "2012-01-01",
-            "2012-01-01",
-            "2012-01-01",
-            "2019-04-03",
-            "2019-12-30",
-            "2012-01-01",
-        ],
-    ],
-)
-def test_isin_datetime(data, values):
-    psr = cudf.utils.utils._create_pandas_series(data=data)
-    gsr = cudf.Series.from_pandas(psr)
-
-    got = gsr.isin(values)
-    expected = psr.isin(values)
-    assert_eq(got, expected)
-
-
-@pytest.mark.parametrize(
-    "data",
-    [
-        [],
-        pd.Series(["this", "is", None, "a", "test"]),
-        pd.Series(["test", "this", "test", "is", None, "test", "a", "test"]),
-        pd.Series(["0", "12", "14"]),
-    ],
-)
-@pytest.mark.parametrize(
-    "values",
-    [
-        [],
-        ["this", "is"],
-        [None, None, None],
-        ["12", "14", "19"],
-        pytest.param(
-            [12, 14, 19],
-            marks=pytest.mark.xfail(
-                not PANDAS_GE_120,
-                reason="pandas's failure here seems like a bug(in < 1.2) "
-                "given the reverse succeeds",
-            ),
-        ),
-        ["is", "this", "is", "this", "is"],
-    ],
-)
-def test_isin_string(data, values):
-    psr = cudf.utils.utils._create_pandas_series(data=data)
-    gsr = cudf.Series.from_pandas(psr)
-
-    got = gsr.isin(values)
-    expected = psr.isin(values)
-    assert_eq(got, expected)
-
-
-@pytest.mark.parametrize(
-    "data",
-    [
-        [],
-        pd.Series(["a", "b", "c", "c", "c", "d", "e"], dtype="category"),
-        pd.Series(["a", "b", None, "c", "d", "e"], dtype="category"),
-        pd.Series([0, 3, 10, 12], dtype="category"),
-        pd.Series([0, 3, 10, 12, 0, 10, 3, 0, 0, 3, 3], dtype="category"),
-    ],
-)
-@pytest.mark.parametrize(
-    "values",
-    [
-        [],
-        ["a", "b", None, "f", "words"],
-        ["0", "12", None, "14"],
-        [0, 10, 12, None, 39, 40, 1000],
-        [0, 0, 0, 0, 3, 3, 3, None, 1, 2, 3],
-    ],
-)
-def test_isin_categorical(data, values):
-    psr = cudf.utils.utils._create_pandas_series(data=data)
-    gsr = cudf.Series.from_pandas(psr)
-
-<<<<<<< HEAD
 @pytest.mark.xfail(raises=ValueError)
 def test_fill_new_category():
     gs = cudf.Series(pd.Categorical(["a", "b", "c"]))
@@ -1768,8 +1654,121 @@
             random_state=gd_random_state,
         )
         checker(expected, got)
-=======
+
+
+@pytest.mark.parametrize(
+    "data",
+    [
+        [],
+        pd.Series(
+            ["2018-01-01", "2019-04-03", None, "2019-12-30"],
+            dtype="datetime64[ns]",
+        ),
+        pd.Series(
+            [
+                "2018-01-01",
+                "2019-04-03",
+                None,
+                "2019-12-30",
+                "2018-01-01",
+                "2018-01-01",
+            ],
+            dtype="datetime64[ns]",
+        ),
+    ],
+)
+@pytest.mark.parametrize(
+    "values",
+    [
+        [],
+        [1514764800000000000, 1577664000000000000],
+        [
+            1514764800000000000,
+            1577664000000000000,
+            1577664000000000000,
+            1577664000000000000,
+            1514764800000000000,
+        ],
+        ["2019-04-03", "2019-12-30", "2012-01-01"],
+        [
+            "2012-01-01",
+            "2012-01-01",
+            "2012-01-01",
+            "2019-04-03",
+            "2019-12-30",
+            "2012-01-01",
+        ],
+    ],
+)
+def test_isin_datetime(data, values):
+    psr = cudf.utils.utils._create_pandas_series(data=data)
+    gsr = cudf.Series.from_pandas(psr)
+
     got = gsr.isin(values)
     expected = psr.isin(values)
     assert_eq(got, expected)
->>>>>>> aa746ae3
+
+
+@pytest.mark.parametrize(
+    "data",
+    [
+        [],
+        pd.Series(["this", "is", None, "a", "test"]),
+        pd.Series(["test", "this", "test", "is", None, "test", "a", "test"]),
+        pd.Series(["0", "12", "14"]),
+    ],
+)
+@pytest.mark.parametrize(
+    "values",
+    [
+        [],
+        ["this", "is"],
+        [None, None, None],
+        ["12", "14", "19"],
+        pytest.param(
+            [12, 14, 19],
+            marks=pytest.mark.xfail(
+                not PANDAS_GE_120,
+                reason="pandas's failure here seems like a bug(in < 1.2) "
+                "given the reverse succeeds",
+            ),
+        ),
+        ["is", "this", "is", "this", "is"],
+    ],
+)
+def test_isin_string(data, values):
+    psr = cudf.utils.utils._create_pandas_series(data=data)
+    gsr = cudf.Series.from_pandas(psr)
+
+    got = gsr.isin(values)
+    expected = psr.isin(values)
+    assert_eq(got, expected)
+
+
+@pytest.mark.parametrize(
+    "data",
+    [
+        [],
+        pd.Series(["a", "b", "c", "c", "c", "d", "e"], dtype="category"),
+        pd.Series(["a", "b", None, "c", "d", "e"], dtype="category"),
+        pd.Series([0, 3, 10, 12], dtype="category"),
+        pd.Series([0, 3, 10, 12, 0, 10, 3, 0, 0, 3, 3], dtype="category"),
+    ],
+)
+@pytest.mark.parametrize(
+    "values",
+    [
+        [],
+        ["a", "b", None, "f", "words"],
+        ["0", "12", None, "14"],
+        [0, 10, 12, None, 39, 40, 1000],
+        [0, 0, 0, 0, 3, 3, 3, None, 1, 2, 3],
+    ],
+)
+def test_isin_categorical(data, values):
+    psr = cudf.utils.utils._create_pandas_series(data=data)
+    gsr = cudf.Series.from_pandas(psr)
+
+    got = gsr.isin(values)
+    expected = psr.isin(values)
+    assert_eq(got, expected)