--- conflicted
+++ resolved
@@ -2653,7 +2653,6 @@
         s[0] = 10
 
 
-<<<<<<< HEAD
 @pytest.mark.parametrize(
     "nat, value",
     [
@@ -2672,7 +2671,8 @@
     ser = cudf.Series(expected, nan_as_null=False)
     assert ser[0] is pd.NaT
     assert ser[1] == value
-=======
+
+
 def test_series_duplicate_index_reindex():
     gs = cudf.Series([0, 1, 2, 3], index=[0, 0, 1, 1])
     ps = gs.to_pandas()
@@ -2682,5 +2682,4 @@
         ps.reindex,
         lfunc_args_and_kwargs=([10, 11, 12, 13], {}),
         rfunc_args_and_kwargs=([10, 11, 12, 13], {}),
-    )
->>>>>>> 8deb3dd7
+    )