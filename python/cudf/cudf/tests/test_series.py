# Copyright (c) 2020-2024, NVIDIA CORPORATION.

import decimal
import hashlib
import operator
import re
from collections import OrderedDict, defaultdict
from string import ascii_letters, digits

import cupy as cp
import numpy as np
import pandas as pd
import pyarrow as pa
import pytest

import cudf
from cudf.core._compat import PANDAS_LT_140
from cudf.errors import MixedTypeError
from cudf.testing._utils import (
    NUMERIC_TYPES,
    SERIES_OR_INDEX_NAMES,
    TIMEDELTA_TYPES,
    assert_eq,
    assert_exceptions_equal,
    expect_warning_if,
    gen_rand,
)
from cudf.api.extensions import no_default


def _series_na_data():
    return [
        pd.Series([0, 1, 2, np.nan, 4, None, 6]),
        pd.Series(
            [0, 1, 2, np.nan, 4, None, 6],
            index=["q", "w", "e", "r", "t", "y", "u"],
            name="a",
        ),
        pd.Series([0, 1, 2, 3, 4]),
        pd.Series(["a", "b", "u", "h", "d"]),
        pd.Series([None, None, np.nan, None, np.inf, -np.inf]),
        pd.Series([], dtype="float64"),
        pd.Series(
            [pd.NaT, pd.Timestamp("1939-05-27"), pd.Timestamp("1940-04-25")]
        ),
        pd.Series([np.nan]),
        pd.Series([None]),
        pd.Series(["a", "b", "", "c", None, "e"]),
    ]


@pytest.mark.parametrize(
    "data",
    [
        {"a": 1, "b": 2, "c": 24, "d": 1010},
        {"a": 1},
        {1: "a", 2: "b", 24: "c", 1010: "d"},
        {1: "a"},
    ],
)
def test_series_init_dict(data):
    pandas_series = pd.Series(data)
    cudf_series = cudf.Series(data)

    assert_eq(pandas_series, cudf_series)


@pytest.mark.parametrize(
    "data",
    [
        {
            "a": [1, 2, 3],
            "b": [2, 3, 5],
            "c": [24, 12212, 22233],
            "d": [1010, 101010, 1111],
        },
        {"a": [1]},
    ],
)
def test_series_init_dict_lists(data):
    assert_eq(pd.Series(data), cudf.Series(data))


@pytest.mark.parametrize(
    "data",
    [
        [1, 2, 3, 4],
        [1.0, 12.221, 12.34, 13.324, 324.3242],
        [-10, -1111, 100, 11, 133],
    ],
)
@pytest.mark.parametrize(
    "others",
    [
        [10, 11, 12, 13],
        [0.1, 0.002, 324.2332, 0.2342],
        [-10, -1111, 100, 11, 133],
    ],
)
@pytest.mark.parametrize("ignore_index", [True, False])
def test_series_concat_basic(data, others, ignore_index):
    psr = pd.Series(data)
    gsr = cudf.Series(data)

    other_ps = pd.Series(others)
    other_gs = cudf.Series(others)

    expected = pd.concat([psr, other_ps], ignore_index=ignore_index)
    actual = cudf.concat([gsr, other_gs], ignore_index=ignore_index)

    assert_eq(expected, actual)


@pytest.mark.parametrize(
    "data",
    [
        [
            "abc",
            "def",
            "this is a string",
            "this is another string",
            "a",
            "b",
            "c",
        ],
        ["a"],
    ],
)
@pytest.mark.parametrize(
    "others",
    [
        [
            "abc",
            "def",
            "this is a string",
            "this is another string",
            "a",
            "b",
            "c",
        ],
        ["a"],
        ["1", "2", "3", "4", "5"],
        ["+", "-", "!", "_", "="],
    ],
)
@pytest.mark.parametrize("ignore_index", [True, False])
def test_series_concat_basic_str(data, others, ignore_index):
    psr = pd.Series(data)
    gsr = cudf.Series(data)

    other_ps = pd.Series(others)
    other_gs = cudf.Series(others)

    expected = pd.concat([psr, other_ps], ignore_index=ignore_index)
    actual = cudf.concat([gsr, other_gs], ignore_index=ignore_index)
    assert_eq(expected, actual)


@pytest.mark.parametrize(
    "data",
    [
        pd.Series(
            [
                "abc",
                "def",
                "this is a string",
                "this is another string",
                "a",
                "b",
                "c",
            ],
            index=[10, 20, 30, 40, 50, 60, 70],
        ),
        pd.Series(["a"], index=[2]),
    ],
)
@pytest.mark.parametrize(
    "others",
    [
        pd.Series(
            [
                "abc",
                "def",
                "this is a   string",
                "this is another string",
                "a",
                "b",
                "c",
            ],
            index=[10, 20, 30, 40, 50, 60, 70],
        ),
        pd.Series(["a"], index=[133]),
        pd.Series(["1", "2", "3", "4", "5"], index=[-10, 22, 33, 44, 49]),
        pd.Series(["+", "-", "!", "_", "="], index=[11, 22, 33, 44, 2]),
    ],
)
@pytest.mark.parametrize("ignore_index", [True, False])
def test_series_concat_series_with_index(data, others, ignore_index):
    psr = pd.Series(data)
    gsr = cudf.Series(data)

    other_ps = others
    other_gs = cudf.from_pandas(others)

    expected = pd.concat([psr, other_ps], ignore_index=ignore_index)
    actual = cudf.concat([gsr, other_gs], ignore_index=ignore_index)

    assert_eq(expected, actual)


def test_series_concat_error_mixed_types():
    gsr = cudf.Series([1, 2, 3, 4])
    other = cudf.Series(["a", "b", "c", "d"])

    with pytest.raises(
        TypeError,
        match="cudf does not support mixed types, please type-cast "
        "both series to same dtypes.",
    ):
        cudf.concat([gsr, other])

    with pytest.raises(
        TypeError,
        match="cudf does not support mixed types, please type-cast "
        "both series to same dtypes.",
    ):
        cudf.concat([gsr, gsr, other, gsr, other])


@pytest.mark.parametrize(
    "data",
    [
        pd.Series([1, 2, 3, 4], index=["a", "b", "c", "d"]),
        pd.Series(
            [1.0, 12.221, 12.34, 13.324, 324.3242],
            index=[
                "float one",
                "float two",
                "float three",
                "float four",
                "float five",
            ],
        ),
        pd.Series(
            [-10, -1111, 100, 11, 133],
            index=["one", "two", "three", "four", "five"],
        ),
    ],
)
@pytest.mark.parametrize(
    "others",
    [
        [
            pd.Series([10, 11, 12, 13], index=["a", "b", "c", "d"]),
            pd.Series([12, 14, 15, 27], index=["d", "e", "z", "x"]),
        ],
        [
            pd.Series([10, 11, 12, 13], index=["a", "b", "c", "d"]),
            pd.Series([12, 14, 15, 27], index=["d", "e", "z", "x"]),
        ]
        * 25,
        [
            pd.Series(
                [0.1, 0.002, 324.2332, 0.2342], index=["-", "+", "%", "#"]
            ),
            pd.Series([12, 14, 15, 27], index=["d", "e", "z", "x"]),
        ]
        * 46,
        [
            pd.Series(
                [-10, -1111, 100, 11, 133],
                index=["aa", "vv", "bb", "dd", "ll"],
            )
        ],
    ],
)
@pytest.mark.parametrize("ignore_index", [True, False])
def test_series_concat_list_series_with_index(data, others, ignore_index):
    psr = pd.Series(data)
    gsr = cudf.Series(data)

    other_ps = others
    other_gs = [cudf.from_pandas(obj) for obj in others]

    expected = pd.concat([psr] + other_ps, ignore_index=ignore_index)
    actual = cudf.concat([gsr] + other_gs, ignore_index=ignore_index)

    assert_eq(expected, actual)


def test_series_concat_existing_buffers():
    a1 = np.arange(10, dtype=np.float64)
    gs = cudf.Series(a1)

    # Add new buffer
    a2 = cudf.Series(np.arange(5))
    gs = cudf.concat([gs, a2])
    assert len(gs) == 15
    np.testing.assert_equal(gs.to_numpy(), np.hstack([a1, a2.to_numpy()]))

    # Ensure appending to previous buffer
    a3 = cudf.Series(np.arange(3))
    gs = cudf.concat([gs, a3])
    assert len(gs) == 18
    a4 = np.hstack([a1, a2.to_numpy(), a3.to_numpy()])
    np.testing.assert_equal(gs.to_numpy(), a4)

    # Appending different dtype
    a5 = cudf.Series(np.array([1, 2, 3], dtype=np.int32))
    a6 = cudf.Series(np.array([4.5, 5.5, 6.5], dtype=np.float64))
    gs = cudf.concat([a5, a6])
    np.testing.assert_equal(
        gs.to_numpy(), np.hstack([a5.to_numpy(), a6.to_numpy()])
    )
    gs = cudf.concat([cudf.Series(a6), a5])
    np.testing.assert_equal(
        gs.to_numpy(), np.hstack([a6.to_numpy(), a5.to_numpy()])
    )


def test_series_column_iter_error():
    gs = cudf.Series([1, 2, 3])

    with pytest.raises(
        TypeError,
        match=re.escape(
            f"{gs.__class__.__name__} object is not iterable. "
            f"Consider using `.to_arrow()`, `.to_pandas()` or `.values_host` "
            f"if you wish to iterate over the values."
        ),
    ):
        iter(gs)

    with pytest.raises(
        TypeError,
        match=re.escape(
            f"{gs.__class__.__name__} object is not iterable. "
            f"Consider using `.to_arrow()`, `.to_pandas()` or `.values_host` "
            f"if you wish to iterate over the values."
        ),
    ):
        gs.items()

    with pytest.raises(
        TypeError,
        match=re.escape(
            f"{gs.__class__.__name__} object is not iterable. "
            f"Consider using `.to_arrow()`, `.to_pandas()` or `.values_host` "
            f"if you wish to iterate over the values."
        ),
    ):
        gs.iteritems()

    with pytest.raises(TypeError):
        iter(gs._column)


@pytest.mark.parametrize(
    "data",
    [
        [1.0, 2.0, None, 4.0, 5.0],
        ["a", "b", "c", "d", "e"],
        ["a", "b", None, "d", "e"],
        [None, None, None, None, None],
        np.array(["1991-11-20", "2004-12-04"], dtype=np.datetime64),
        np.array(["1991-11-20", None], dtype=np.datetime64),
        np.array(
            ["1991-11-20 05:15:00", "2004-12-04 10:00:00"], dtype=np.datetime64
        ),
        np.array(["1991-11-20 05:15:00", None], dtype=np.datetime64),
    ],
)
def test_series_tolist(data):
    psr = pd.Series(data)
    gsr = cudf.from_pandas(psr)

    with pytest.raises(
        TypeError,
        match=re.escape(
            r"cuDF does not support conversion to host memory "
            r"via the `tolist()` method. Consider using "
            r"`.to_arrow().to_pylist()` to construct a Python list."
        ),
    ):
        gsr.tolist()


@pytest.mark.parametrize(
    "data",
    [[], [None, None], ["a"], ["a", "b", "c"] * 500, [1.0, 2.0, 0.3] * 57],
)
def test_series_size(data):
    psr = pd.Series(data)
    gsr = cudf.Series(data)

    assert_eq(psr.size, gsr.size)


@pytest.mark.parametrize("dtype", NUMERIC_TYPES)
def test_series_describe_numeric(dtype):
    ps = pd.Series([0, 1, 2, 3, 1, 2, 3], dtype=dtype)
    gs = cudf.from_pandas(ps)
    actual = gs.describe()
    expected = ps.describe()

    assert_eq(expected, actual, check_dtype=True)


@pytest.mark.parametrize("dtype", ["datetime64[ns]"])
def test_series_describe_datetime(dtype):
    # Note that other datetime units are not tested because pandas does not
    # support them. When specified coarser units, cuDF datetime columns cannot
    # represent fractional time for quantiles of the column, which may require
    # interpolation, this differs from pandas which always stay in [ns] unit.
    gs = cudf.Series([0, 1, 2, 3, 1, 2, 3], dtype=dtype)
    ps = gs.to_pandas()

    # Treating datetimes as categoricals is deprecated in pandas and will
    # be removed in future. Future behavior is treating datetime as numeric.
    expected = ps.describe()
    actual = gs.describe()

    assert_eq(expected.astype("str"), actual)


@pytest.mark.parametrize("dtype", TIMEDELTA_TYPES)
def test_series_describe_timedelta(dtype):
    ps = pd.Series([0, 1, 2, 3, 1, 2, 3], dtype=dtype)
    gs = cudf.from_pandas(ps)

    expected = ps.describe()
    actual = gs.describe()

    assert_eq(actual, expected.astype("str"))


@pytest.mark.parametrize(
    "ps",
    [
        pd.Series(["a", "b", "c", "d", "e", "a"]),
        pd.Series([True, False, True, True, False]),
        pd.Series([], dtype="str"),
        pd.Series(["a", "b", "c", "a"], dtype="category"),
        pd.Series(["d", "e", "f"], dtype="category"),
        pd.Series(pd.Categorical(["d", "e", "f"], categories=["f", "e", "d"])),
        pd.Series(
            pd.Categorical(
                ["d", "e", "f"], categories=["f", "e", "d"], ordered=True
            )
        ),
    ],
)
def test_series_describe_other_types(ps):
    gs = cudf.from_pandas(ps)

    expected = ps.describe()
    actual = gs.describe()

    if len(ps) == 0:
        assert_eq(expected.fillna("a").astype("str"), actual.fillna("a"))
    else:
        assert_eq(expected.astype("str"), actual)


@pytest.mark.parametrize(
    "data",
    [
        [1, 2, 3, 2, 1],
        [1, 2, None, 3, 1, 1],
        [],
        ["a", "b", "c", None, "z", "a"],
    ],
)
@pytest.mark.parametrize("use_na_sentinel", [True, False])
def test_series_factorize_use_na_sentinel(data, use_na_sentinel):
    gsr = cudf.Series(data)
    psr = gsr.to_pandas(nullable=True)

    expected_labels, expected_cats = psr.factorize(
        use_na_sentinel=use_na_sentinel, sort=True
    )
    actual_labels, actual_cats = gsr.factorize(
        use_na_sentinel=use_na_sentinel, sort=True
    )
    assert_eq(expected_labels, actual_labels.get())
    assert_eq(expected_cats, actual_cats.to_pandas(nullable=True))


@pytest.mark.parametrize(
    "data",
    [
        [1, 2, 3, 2, 1],
        [1, 2, None, 3, 1, 1],
        [],
        ["a", "b", "c", None, "z", "a"],
    ],
)
@pytest.mark.parametrize("sort", [True, False])
def test_series_factorize_sort(data, sort):
    gsr = cudf.Series(data)
    psr = gsr.to_pandas(nullable=True)

    expected_labels, expected_cats = psr.factorize(sort=sort)
    actual_labels, actual_cats = gsr.factorize(sort=sort)
    assert_eq(expected_labels, actual_labels.get())
    assert_eq(expected_cats, actual_cats.to_pandas(nullable=True))


@pytest.mark.parametrize(
    "data",
    [
        pd.Series([], dtype="datetime64[ns]"),
        pd.Series(pd.date_range("2010-01-01", "2010-02-01")),
        pd.Series([None, None], dtype="datetime64[ns]"),
    ],
)
@pytest.mark.parametrize("dropna", [True, False])
@pytest.mark.parametrize("normalize", [True, False])
@pytest.mark.parametrize("nulls", ["none", "some"])
def test_series_datetime_value_counts(data, nulls, normalize, dropna):
    psr = data.copy()

    if len(data) > 0:
        if nulls == "one":
            p = np.random.randint(0, len(data))
            psr[p] = None
        elif nulls == "some":
            p = np.random.randint(0, len(data), 2)
            psr[p] = None

    gsr = cudf.from_pandas(psr)
    expected = psr.value_counts(dropna=dropna, normalize=normalize)
    got = gsr.value_counts(dropna=dropna, normalize=normalize)

    assert_eq(expected.sort_index(), got.sort_index(), check_dtype=False)
    assert_eq(
        expected.reset_index(drop=True),
        got.reset_index(drop=True),
        check_dtype=False,
        check_index_type=True,
    )


@pytest.mark.parametrize("dropna", [True, False])
@pytest.mark.parametrize("normalize", [True, False])
@pytest.mark.parametrize("num_elements", [10, 100, 1000])
def test_categorical_value_counts(dropna, normalize, num_elements):
    # create categorical series
    np.random.seed(12)
    pd_cat = pd.Categorical(
        pd.Series(
            np.random.choice(list(ascii_letters + digits), num_elements),
            dtype="category",
        )
    )

    # gdf
    gdf = cudf.DataFrame()
    gdf["a"] = cudf.Series.from_categorical(pd_cat)
    gdf_value_counts = gdf["a"].value_counts(
        dropna=dropna, normalize=normalize
    )

    # pandas
    pdf = pd.DataFrame()
    pdf["a"] = pd_cat
    pdf_value_counts = pdf["a"].value_counts(
        dropna=dropna, normalize=normalize
    )

    # verify
    assert_eq(
        pdf_value_counts.sort_index(),
        gdf_value_counts.sort_index(),
        check_dtype=False,
        check_index_type=True,
    )
    assert_eq(
        pdf_value_counts.reset_index(drop=True),
        gdf_value_counts.reset_index(drop=True),
        check_dtype=False,
        check_index_type=True,
    )


@pytest.mark.parametrize("dropna", [True, False])
@pytest.mark.parametrize("normalize", [True, False])
def test_series_value_counts(dropna, normalize):
    for size in [10**x for x in range(5)]:
        arr = np.random.randint(low=-1, high=10, size=size)
        mask = arr != -1
        sr = cudf.Series.from_masked_array(
            arr, cudf.Series(mask)._column.as_mask()
        )
        sr.name = "col"

        expect = (
            sr.to_pandas()
            .value_counts(dropna=dropna, normalize=normalize)
            .sort_index()
        )
        got = sr.value_counts(dropna=dropna, normalize=normalize).sort_index()

        assert_eq(expect, got, check_dtype=True, check_index_type=False)


@pytest.mark.parametrize("bins", [1, 2, 3])
def test_series_value_counts_bins(bins):
    psr = pd.Series([1.0, 2.0, 2.0, 3.0, 3.0, 3.0])
    gsr = cudf.from_pandas(psr)

    expected = psr.value_counts(bins=bins)
    got = gsr.value_counts(bins=bins)

    assert_eq(expected.sort_index(), got.sort_index(), check_dtype=True)


@pytest.mark.parametrize("bins", [1, 2, 3])
@pytest.mark.parametrize("dropna", [True, False])
def test_series_value_counts_bins_dropna(bins, dropna):
    psr = pd.Series([1.0, 2.0, 2.0, 3.0, 3.0, 3.0, np.nan])
    gsr = cudf.from_pandas(psr)

    expected = psr.value_counts(bins=bins, dropna=dropna)
    got = gsr.value_counts(bins=bins, dropna=dropna)

    assert_eq(expected.sort_index(), got.sort_index(), check_dtype=True)


@pytest.mark.parametrize("ascending", [True, False])
@pytest.mark.parametrize("dropna", [True, False])
@pytest.mark.parametrize("normalize", [True, False])
def test_series_value_counts_optional_arguments(ascending, dropna, normalize):
    psr = pd.Series([1.0, 2.0, 2.0, 3.0, 3.0, 3.0, None])
    gsr = cudf.from_pandas(psr)

    expected = psr.value_counts(
        ascending=ascending, dropna=dropna, normalize=normalize
    )
    got = gsr.value_counts(
        ascending=ascending, dropna=dropna, normalize=normalize
    )

    assert_eq(expected.sort_index(), got.sort_index(), check_dtype=True)
    assert_eq(
        expected.reset_index(drop=True),
        got.reset_index(drop=True),
        check_dtype=True,
    )


@pytest.mark.parametrize(
    "gs",
    [
        cudf.Series([1, 2, 3]),
        cudf.Series([None]),
        cudf.Series([4]),
        cudf.Series([2, 3, -1, 0, 1], name="test name"),
        cudf.Series(
            [1, 2, 3, None, 2, 1], index=["a", "v", "d", "e", "f", "g"]
        ),
        cudf.Series([1, 2, 3, None, 2, 1, None], name="abc"),
        cudf.Series(["ab", "bc", "ab", None, "bc", None, None]),
        cudf.Series([None, None, None, None, None], dtype="str"),
        cudf.Series([None, None, None, None, None]),
        cudf.Series(
            [
                123213,
                23123,
                123123,
                12213123,
                12213123,
                12213123,
                23123,
                2312323123,
                None,
                None,
            ],
            dtype="timedelta64[ns]",
        ),
        cudf.Series(
            [
                None,
                1,
                2,
                3242434,
                3233243,
                1,
                2,
                1023,
                None,
                12213123,
                None,
                2312323123,
                None,
                None,
            ],
            dtype="datetime64[ns]",
        ),
        cudf.Series(name="empty series", dtype="float64"),
        cudf.Series(["a", "b", "c", " ", "a", "b", "z"], dtype="category"),
    ],
)
@pytest.mark.parametrize("dropna", [True, False])
def test_series_mode(gs, dropna):
    ps = gs.to_pandas()

    expected = ps.mode(dropna=dropna)
    actual = gs.mode(dropna=dropna)

    assert_eq(expected, actual, check_dtype=False)


@pytest.mark.parametrize(
    "arr",
    [
        np.random.normal(-100, 100, 1000),
        np.random.randint(-50, 50, 1000),
        np.zeros(100),
        np.repeat([-0.6459412758761901], 100),
        np.repeat(np.nan, 100),
        np.array([1.123, 2.343, np.nan, 0.0]),
        np.arange(-100.5, 101.5, 1),
    ],
)
@pytest.mark.parametrize("decimals", [-5, -3, -1, 0, 1, 4, 12, np.int8(1)])
def test_series_round(arr, decimals):
    pser = pd.Series(arr)
    ser = cudf.Series(arr)
    result = ser.round(decimals)
    expected = pser.round(decimals)

    assert_eq(result, expected)

    # with nulls, maintaining existing null mask
    arr = arr.astype("float64")  # for pandas nulls
    arr.ravel()[
        np.random.choice(arr.shape[0], arr.shape[0] // 2, replace=False)
    ] = np.nan

    pser = pd.Series(arr)
    ser = cudf.Series(arr)
    result = ser.round(decimals)
    expected = pser.round(decimals)

    assert_eq(result, expected)


def test_series_round_half_up():
    s = cudf.Series([0.0, 1.0, 1.2, 1.7, 0.5, 1.5, 2.5, None])
    expect = cudf.Series([0.0, 1.0, 1.0, 2.0, 1.0, 2.0, 3.0, None])
    got = s.round(how="half_up")
    assert_eq(expect, got)


@pytest.mark.parametrize(
    "series",
    [
        cudf.Series([1.0, None, np.nan, 4.0], nan_as_null=False),
        cudf.Series([1.24430, None, np.nan, 4.423530], nan_as_null=False),
        cudf.Series([1.24430, np.nan, 4.423530], nan_as_null=False),
        cudf.Series([-1.24430, np.nan, -4.423530], nan_as_null=False),
        cudf.Series(np.repeat(np.nan, 100)),
    ],
)
@pytest.mark.parametrize("decimal", [0, 1, 2, 3])
def test_round_nan_as_null_false(series, decimal):
    pser = series.to_pandas()
    result = series.round(decimal)
    expected = pser.round(decimal)
    assert_eq(result, expected, atol=1e-10)


@pytest.mark.parametrize("ps", _series_na_data())
@pytest.mark.parametrize("nan_as_null", [True, False, None])
def test_series_isnull_isna(ps, nan_as_null):

    if nan_as_null is False and (
        ps.isna().any() and not ps.isna().all() and ps.dtype == object
    ):
        with pytest.raises(MixedTypeError):
            cudf.Series.from_pandas(ps, nan_as_null=nan_as_null)
    else:
        gs = cudf.Series.from_pandas(ps, nan_as_null=nan_as_null)

        assert_eq(ps.isnull(), gs.isnull())
        assert_eq(ps.isna(), gs.isna())


@pytest.mark.parametrize("ps", _series_na_data())
@pytest.mark.parametrize("nan_as_null", [True, False, None])
def test_series_notnull_notna(ps, nan_as_null):

    if nan_as_null is False and (
        ps.isna().any() and not ps.isna().all() and ps.dtype == object
    ):
        with pytest.raises(MixedTypeError):
            cudf.Series.from_pandas(ps, nan_as_null=nan_as_null)
    else:
        gs = cudf.Series.from_pandas(ps, nan_as_null=nan_as_null)

        assert_eq(ps.notnull(), gs.notnull())
        assert_eq(ps.notna(), gs.notna())


@pytest.mark.parametrize(
    "sr1", [pd.Series([10, 11, 12], index=["a", "b", "z"]), pd.Series(["a"])]
)
@pytest.mark.parametrize(
    "sr2",
    [pd.Series([], dtype="float64"), pd.Series(["a", "a", "c", "z", "A"])],
)
@pytest.mark.parametrize(
    "op",
    [
        operator.eq,
        operator.ne,
        operator.lt,
        operator.gt,
        operator.le,
        operator.ge,
    ],
)
def test_series_error_equality(sr1, sr2, op):
    gsr1 = cudf.from_pandas(sr1)
    gsr2 = cudf.from_pandas(sr2)

    assert_exceptions_equal(op, op, ([sr1, sr2],), ([gsr1, gsr2],))


def test_series_memory_usage():
    sr = cudf.Series([1, 2, 3, 4], dtype="int64")
    assert sr.memory_usage() == 32

    sliced_sr = sr[2:]
    assert sliced_sr.memory_usage() == 16

    sliced_sr[3] = None
    assert sliced_sr.memory_usage() == 80

    sr = cudf.Series(["hello world", "rapids ai", "abc", "z"])
    assert sr.memory_usage() == 44

    assert sr[3:].memory_usage() == 9  # z
    assert sr[:1].memory_usage() == 19  # hello world


@pytest.mark.parametrize(
    "sr,expected_psr",
    [
        (
            cudf.Series([1, 2, None, 3], dtype="uint8"),
            pd.Series([1, 2, None, 3], dtype=pd.UInt8Dtype()),
        ),
        (
            cudf.Series([23, None, None, 32], dtype="uint16"),
            pd.Series([23, None, None, 32], dtype=pd.UInt16Dtype()),
        ),
        (
            cudf.Series([None, 123, None, 1], dtype="uint32"),
            pd.Series([None, 123, None, 1], dtype=pd.UInt32Dtype()),
        ),
        (
            cudf.Series([234, 2323, 23432, None, None, 224], dtype="uint64"),
            pd.Series(
                [234, 2323, 23432, None, None, 224], dtype=pd.UInt64Dtype()
            ),
        ),
        (
            cudf.Series([-10, 1, None, -1, None, 3], dtype="int8"),
            pd.Series([-10, 1, None, -1, None, 3], dtype=pd.Int8Dtype()),
        ),
        (
            cudf.Series([111, None, 222, None, 13], dtype="int16"),
            pd.Series([111, None, 222, None, 13], dtype=pd.Int16Dtype()),
        ),
        (
            cudf.Series([11, None, 22, 33, None, 2, None, 3], dtype="int32"),
            pd.Series(
                [11, None, 22, 33, None, 2, None, 3], dtype=pd.Int32Dtype()
            ),
        ),
        (
            cudf.Series(
                [32431, None, None, 32322, 0, 10, -32324, None], dtype="int64"
            ),
            pd.Series(
                [32431, None, None, 32322, 0, 10, -32324, None],
                dtype=pd.Int64Dtype(),
            ),
        ),
        (
            cudf.Series(
                [True, None, False, None, False, True, True, False],
                dtype="bool_",
            ),
            pd.Series(
                [True, None, False, None, False, True, True, False],
                dtype=pd.BooleanDtype(),
            ),
        ),
        (
            cudf.Series(
                [
                    "abc",
                    "a",
                    None,
                    "hello world",
                    "foo buzz",
                    "",
                    None,
                    "rapids ai",
                ],
                dtype="object",
            ),
            pd.Series(
                [
                    "abc",
                    "a",
                    None,
                    "hello world",
                    "foo buzz",
                    "",
                    None,
                    "rapids ai",
                ],
                dtype=pd.StringDtype(),
            ),
        ),
        (
            cudf.Series(
                [1, 2, None, 10.2, None],
                dtype="float32",
            ),
            pd.Series(
                [1, 2, None, 10.2, None],
                dtype=pd.Float32Dtype(),
            ),
        ),
    ],
)
def test_series_to_pandas_nullable_dtypes(sr, expected_psr):
    actual_psr = sr.to_pandas(nullable=True)

    assert_eq(actual_psr, expected_psr)


def test_series_pipe():
    psr = pd.Series([10, 20, 30, 40])
    gsr = cudf.Series([10, 20, 30, 40])

    def custom_add_func(sr, val):
        new_sr = sr + val
        return new_sr

    def custom_to_str_func(sr, val):
        new_sr = sr.astype("str") + val
        return new_sr

    expected = (
        psr.pipe(custom_add_func, 11)
        .pipe(custom_add_func, val=12)
        .pipe(custom_to_str_func, "rapids")
    )
    actual = (
        gsr.pipe(custom_add_func, 11)
        .pipe(custom_add_func, val=12)
        .pipe(custom_to_str_func, "rapids")
    )

    assert_eq(expected, actual)

    expected = (
        psr.pipe((custom_add_func, "sr"), val=11)
        .pipe(custom_add_func, val=1)
        .pipe(custom_to_str_func, "rapids-ai")
    )
    actual = (
        gsr.pipe((custom_add_func, "sr"), val=11)
        .pipe(custom_add_func, val=1)
        .pipe(custom_to_str_func, "rapids-ai")
    )

    assert_eq(expected, actual)


def test_series_pipe_error():
    psr = pd.Series([10, 20, 30, 40])
    gsr = cudf.Series([10, 20, 30, 40])

    def custom_add_func(sr, val):
        new_sr = sr + val
        return new_sr

    assert_exceptions_equal(
        lfunc=psr.pipe,
        rfunc=gsr.pipe,
        lfunc_args_and_kwargs=([(custom_add_func, "val")], {"val": 11}),
        rfunc_args_and_kwargs=([(custom_add_func, "val")], {"val": 11}),
    )


@pytest.mark.parametrize(
    "data",
    [cudf.Series([1, 2, 3]), cudf.Series([10, 11, 12], index=[1, 2, 3])],
)
@pytest.mark.parametrize(
    "other",
    [
        cudf.Series([4, 5, 6]),
        cudf.Series([4, 5, 6, 7, 8]),
        cudf.Series([4, np.nan, 6], nan_as_null=False),
        [4, np.nan, 6],
        {1: 9},
    ],
)
def test_series_update(data, other):
    gs = data.copy(deep=True)
    if isinstance(other, cudf.Series):
        g_other = other.copy(deep=True)
        p_other = g_other.to_pandas()
    else:
        g_other = other
        p_other = other

    ps = gs.to_pandas()

    ps.update(p_other)
    with expect_warning_if(
        isinstance(other, cudf.Series) and other.isna().any(), UserWarning
    ):
        gs.update(g_other)
    assert_eq(gs, ps)


@pytest.mark.parametrize(
    "data",
    [
        [1, None, 11, 2.0, np.nan],
        [np.nan],
        [None, None, None],
        [np.nan, 1, 10, 393.32, np.nan],
    ],
)
@pytest.mark.parametrize("nan_as_null", [True, False])
@pytest.mark.parametrize("fill_value", [1.2, 332, np.nan])
def test_fillna_with_nan(data, nan_as_null, fill_value):
    gs = cudf.Series(data, dtype="float64", nan_as_null=nan_as_null)
    ps = gs.to_pandas()

    expected = ps.fillna(fill_value)
    actual = gs.fillna(fill_value)

    assert_eq(expected, actual)


def test_series_mask_mixed_dtypes_error():
    s = cudf.Series(["a", "b", "c"])
    with pytest.raises(
        TypeError,
        match=re.escape(
            "cudf does not support mixed types, please type-cast "
            "the column of dataframe/series and other "
            "to same dtypes."
        ),
    ):
        s.where([True, False, True], [1, 2, 3])


@pytest.mark.parametrize(
    "ps",
    [
        pd.Series(["a"] * 20, index=range(0, 20)),
        pd.Series(["b", None] * 10, index=range(0, 20), name="ASeries"),
        pd.Series(
            ["b", None] * 5,
            index=pd.Index(list(range(10)), dtype="uint64"),
            name="BSeries",
        ),
    ],
)
@pytest.mark.parametrize(
    "labels",
    [
        [1],
        [0],
        1,
        5,
        [5, 9],
        pd.Index([0, 1, 2, 3, 4, 5, 6, 7, 8, 9]),
        pd.Index([0, 1, 2, 3, 4], dtype="float32"),
    ],
)
@pytest.mark.parametrize("inplace", [True, False])
def test_series_drop_labels(ps, labels, inplace):
    ps = ps.copy()
    gs = cudf.from_pandas(ps)

    expected = ps.drop(labels=labels, axis=0, inplace=inplace)
    actual = gs.drop(labels=labels, axis=0, inplace=inplace)

    if inplace:
        expected = ps
        actual = gs

    assert_eq(expected, actual)


@pytest.mark.parametrize(
    "ps",
    [
        pd.Series(["a"] * 20, index=range(0, 20)),
        pd.Series(["b", None] * 10, index=range(0, 20), name="ASeries"),
    ],
)
@pytest.mark.parametrize(
    "index",
    [[1], [0], 1, 5, [5, 9], pd.Index([0, 1, 2, 3, 4, 5, 6, 7, 8, 9])],
)
@pytest.mark.parametrize("inplace", [True, False])
def test_series_drop_index(ps, index, inplace):
    ps = ps.copy()
    gs = cudf.from_pandas(ps)

    expected = ps.drop(index=index, inplace=inplace)
    actual = gs.drop(index=index, inplace=inplace)

    if inplace:
        expected = ps
        actual = gs

    assert_eq(expected, actual)


@pytest.mark.parametrize(
    "ps",
    [
        pd.Series(
            ["a" if i % 2 == 0 else "b" for i in range(0, 10)],
            index=pd.MultiIndex(
                levels=[
                    ["lama", "cow", "falcon"],
                    ["speed", "weight", "length"],
                ],
                codes=[
                    [0, 0, 0, 1, 1, 1, 2, 2, 2, 1],
                    [0, 1, 2, 0, 1, 2, 0, 1, 2, 1],
                ],
            ),
            name="abc",
        )
    ],
)
@pytest.mark.parametrize(
    "index,level",
    [
        ("cow", 0),
        ("lama", 0),
        ("falcon", 0),
        ("speed", 1),
        ("weight", 1),
        ("length", 1),
        (
            "cow",
            None,
        ),
        (
            "lama",
            None,
        ),
        (
            "falcon",
            None,
        ),
    ],
)
@pytest.mark.parametrize("inplace", [True, False])
def test_series_drop_multiindex(ps, index, level, inplace):
    ps = ps.copy()
    gs = cudf.from_pandas(ps)

    expected = ps.drop(index=index, inplace=inplace, level=level)
    actual = gs.drop(index=index, inplace=inplace, level=level)

    if inplace:
        expected = ps
        actual = gs

    assert_eq(expected, actual)


def test_series_drop_edge_inputs():
    gs = cudf.Series([42], name="a")
    ps = gs.to_pandas()

    assert_eq(ps.drop(columns=["b"]), gs.drop(columns=["b"]))

    assert_eq(ps.drop(columns="b"), gs.drop(columns="b"))

    assert_exceptions_equal(
        lfunc=ps.drop,
        rfunc=gs.drop,
        lfunc_args_and_kwargs=(["a"], {"columns": "a", "axis": 1}),
        rfunc_args_and_kwargs=(["a"], {"columns": "a", "axis": 1}),
    )

    assert_exceptions_equal(
        lfunc=ps.drop,
        rfunc=gs.drop,
        lfunc_args_and_kwargs=([], {}),
        rfunc_args_and_kwargs=([], {}),
    )

    assert_exceptions_equal(
        lfunc=ps.drop,
        rfunc=gs.drop,
        lfunc_args_and_kwargs=(["b"], {"axis": 1}),
        rfunc_args_and_kwargs=(["b"], {"axis": 1}),
    )


def test_series_drop_raises():
    gs = cudf.Series([10, 20, 30], index=["x", "y", "z"], name="c")
    ps = gs.to_pandas()

    assert_exceptions_equal(
        lfunc=ps.drop,
        rfunc=gs.drop,
        lfunc_args_and_kwargs=(["p"],),
        rfunc_args_and_kwargs=(["p"],),
    )

    # dtype specified mismatch
    assert_exceptions_equal(
        lfunc=ps.drop,
        rfunc=gs.drop,
        lfunc_args_and_kwargs=([3],),
        rfunc_args_and_kwargs=([3],),
    )

    expect = ps.drop("p", errors="ignore")
    actual = gs.drop("p", errors="ignore")

    assert_eq(actual, expect)


@pytest.mark.parametrize(
    "data",
    [[[1, 2, 3], None, [4], [], [5, 6]], [1, 2, 3, 4, 5]],
)
@pytest.mark.parametrize("ignore_index", [True, False])
@pytest.mark.parametrize(
    "p_index",
    [
        None,
        ["ia", "ib", "ic", "id", "ie"],
        pd.MultiIndex.from_tuples(
            [(0, "a"), (0, "b"), (0, "c"), (1, "a"), (1, "b")]
        ),
    ],
)
def test_explode(data, ignore_index, p_index):
    pdf = pd.Series(data, index=p_index, name="someseries")
    gdf = cudf.from_pandas(pdf)

    expect = pdf.explode(ignore_index)
    got = gdf.explode(ignore_index)

    assert_eq(expect, got, check_dtype=False)


@pytest.mark.parametrize(
    "data, expected",
    [
        (
            [cudf.Series([1, 2, 3]), cudf.Series([10, 20])],
            cudf.Series([[1, 2, 3], [10, 20]]),
        ),
        (
            [cudf.Series([1, 2, 3]), None, cudf.Series([10, 20, np.nan])],
            cudf.Series([[1, 2, 3], None, [10, 20, np.nan]]),
        ),
        (
            [cp.array([5, 6]), cudf.NA, cp.array([1])],
            cudf.Series([[5, 6], None, [1]]),
        ),
        (
            [None, None, None, None, None, cudf.Series([10, 20])],
            cudf.Series([None, None, None, None, None, [10, 20]]),
        ),
    ],
)
def test_nested_series_from_sequence_data(data, expected):
    actual = cudf.Series(data)
    assert_eq(actual, expected)


@pytest.mark.parametrize(
    "data",
    [
        cp.ones(5, dtype=cp.float16),
        np.ones(5, dtype="float16"),
        pd.Series([0.1, 1.2, 3.3], dtype="float16"),
        pytest.param(
            pa.array(np.ones(5, dtype="float16")),
            marks=pytest.mark.xfail(
                reason="https://issues.apache.org/jira/browse/ARROW-13762"
            ),
        ),
    ],
)
def test_series_raises_float16(data):
    with pytest.raises(TypeError):
        cudf.Series(data)


@pytest.mark.parametrize(
    "index",
    [
        pd.RangeIndex(0, 3, 1),
        [3.0, 1.0, np.nan],
        ["a", "z", None],
        pytest.param(
            pd.RangeIndex(4, -1, -2),
            marks=[
                pytest.mark.xfail(
                    condition=PANDAS_LT_140,
                    reason="https://github.com/pandas-dev/pandas/issues/43591",
                )
            ],
        ),
    ],
)
@pytest.mark.parametrize("axis", [0, "index"])
@pytest.mark.parametrize("ascending", [True, False])
@pytest.mark.parametrize("ignore_index", [True, False])
@pytest.mark.parametrize("inplace", [True, False])
@pytest.mark.parametrize("na_position", ["first", "last"])
def test_series_sort_index(
    index, axis, ascending, inplace, ignore_index, na_position
):
    ps = pd.Series([10, 3, 12], index=index)
    gs = cudf.from_pandas(ps)

    expected = ps.sort_index(
        axis=axis,
        ascending=ascending,
        ignore_index=ignore_index,
        inplace=inplace,
        na_position=na_position,
    )
    got = gs.sort_index(
        axis=axis,
        ascending=ascending,
        ignore_index=ignore_index,
        inplace=inplace,
        na_position=na_position,
    )

    if inplace is True:
        assert_eq(ps, gs, check_index_type=True)
    else:
        assert_eq(expected, got, check_index_type=True)


@pytest.mark.parametrize("method", ["md5"])
def test_series_hash_values(method):
    inputs = cudf.Series(
        [
            "",
            "0",
            "A 56 character string to test message padding algorithm.",
            "A 63 character string to test message padding algorithm, again.",
            "A 64 character string to test message padding algorithm, again!!",
            (
                "A very long (greater than 128 bytes/char string) to execute "
                "a multi hash-step data point in the hash function being "
                "tested. This string needed to be longer."
            ),
            "All work and no play makes Jack a dull boy",
            "!\"#$%&'()*+,-./0123456789:;<=>?@[\\]^_`{|}~",
            "\x00\x00\x00\x10\x00\x00\x00\x00",
            "\x00\x00\x00\x00",
        ]
    )

    def hashlib_compute_digest(data):
        hasher = getattr(hashlib, method)()
        hasher.update(data.encode("utf-8"))
        return hasher.hexdigest()

    hashlib_validation = inputs.to_pandas().apply(hashlib_compute_digest)
    validation_results = cudf.Series(hashlib_validation)
    hash_values = inputs.hash_values(method=method)
    assert_eq(hash_values, validation_results)


def test_series_hash_values_invalid_method():
    inputs = cudf.Series(["", "0"])
    with pytest.raises(ValueError):
        inputs.hash_values(method="invalid_method")


def test_set_index_unequal_length():
    s = cudf.Series(dtype="float64")
    with pytest.raises(ValueError):
        s.index = [1, 2, 3]


@pytest.mark.parametrize(
    "lhs, rhs", [("a", "a"), ("a", "b"), (1, 1.0), (None, None), (None, "a")]
)
def test_equals_names(lhs, rhs):
    lhs = cudf.Series([1, 2], name=lhs)
    rhs = cudf.Series([1, 2], name=rhs)

    got = lhs.equals(rhs)
    expect = lhs.to_pandas().equals(rhs.to_pandas())

    assert_eq(expect, got)


@pytest.mark.parametrize(
    "data", [[True, False, None, True, False], [None, None], []]
)
@pytest.mark.parametrize("bool_dtype", ["bool", "boolean", pd.BooleanDtype()])
def test_nullable_bool_dtype_series(data, bool_dtype):
    psr = pd.Series(data, dtype=pd.BooleanDtype())
    gsr = cudf.Series(data, dtype=bool_dtype)

    assert_eq(psr, gsr.to_pandas(nullable=True))


@pytest.mark.parametrize("level", [None, 0, "l0", 1, ["l0", 1]])
@pytest.mark.parametrize("drop", [True, False])
@pytest.mark.parametrize("original_name", [None, "original_ser"])
@pytest.mark.parametrize("name", [None, "ser", no_default])
@pytest.mark.parametrize("inplace", [True, False])
def test_reset_index(level, drop, inplace, original_name, name):
    midx = pd.MultiIndex.from_tuples(
        [("a", 1), ("a", 2), ("b", 1), ("b", 2)], names=["l0", None]
    )
    ps = pd.Series(range(4), index=midx, name=original_name)
    gs = cudf.from_pandas(ps)

    if not drop and inplace:
        pytest.skip(
            "For exception checks, see "
            "test_reset_index_dup_level_name_exceptions"
        )

    expect = ps.reset_index(level=level, drop=drop, name=name, inplace=inplace)

    got = gs.reset_index(level=level, drop=drop, name=name, inplace=inplace)
    if inplace:
        expect = ps
        got = gs

    assert_eq(expect, got)


@pytest.mark.parametrize("level", [None, 0, 1, [None]])
@pytest.mark.parametrize("drop", [False, True])
@pytest.mark.parametrize("inplace", [False, True])
@pytest.mark.parametrize("original_name", [None, "original_ser"])
@pytest.mark.parametrize("name", [None, "ser"])
def test_reset_index_dup_level_name(level, drop, inplace, original_name, name):
    # midx levels are named [None, None]
    midx = pd.MultiIndex.from_tuples([("a", 1), ("a", 2), ("b", 1), ("b", 2)])
    ps = pd.Series(range(4), index=midx, name=original_name)
    gs = cudf.from_pandas(ps)
    if level == [None] or not drop and inplace:
        pytest.skip(
            "For exception checks, see "
            "test_reset_index_dup_level_name_exceptions"
        )

    expect = ps.reset_index(level=level, drop=drop, inplace=inplace, name=name)
    got = gs.reset_index(level=level, drop=drop, inplace=inplace, name=name)
    if inplace:
        expect = ps
        got = gs

    assert_eq(expect, got)


@pytest.mark.parametrize("drop", [True, False])
@pytest.mark.parametrize("inplace", [True, False])
@pytest.mark.parametrize("original_name", [None, "original_ser"])
@pytest.mark.parametrize("name", [None, "ser"])
def test_reset_index_named(drop, inplace, original_name, name):
    ps = pd.Series(range(4), index=["x", "y", "z", "w"], name=original_name)
    gs = cudf.from_pandas(ps)

    ps.index.name = "cudf"
    gs.index.name = "cudf"

    if not drop and inplace:
        pytest.skip(
            "For exception checks, see "
            "test_reset_index_dup_level_name_exceptions"
        )

    expect = ps.reset_index(drop=drop, inplace=inplace, name=name)
    got = gs.reset_index(drop=drop, inplace=inplace, name=name)

    if inplace:
        expect = ps
        got = gs

    assert_eq(expect, got)


def test_reset_index_dup_level_name_exceptions():
    midx = pd.MultiIndex.from_tuples([("a", 1), ("a", 2), ("b", 1), ("b", 2)])
    ps = pd.Series(range(4), index=midx)
    gs = cudf.from_pandas(ps)

    # Should specify duplicate level names with level number.
    assert_exceptions_equal(
        lfunc=ps.reset_index,
        rfunc=gs.reset_index,
        lfunc_args_and_kwargs=(
            [],
            {"level": [None]},
        ),
        rfunc_args_and_kwargs=(
            [],
            {"level": [None]},
        ),
    )

    # Cannot use drop=False and inplace=True to turn a series into dataframe.
    assert_exceptions_equal(
        lfunc=ps.reset_index,
        rfunc=gs.reset_index,
        lfunc_args_and_kwargs=(
            [],
            {"drop": False, "inplace": True},
        ),
        rfunc_args_and_kwargs=(
            [],
            {"drop": False, "inplace": True},
        ),
    )

    # Pandas raises the above exception should these two inputs crosses.
    assert_exceptions_equal(
        lfunc=ps.reset_index,
        rfunc=gs.reset_index,
        lfunc_args_and_kwargs=(
            [],
            {"level": [None], "drop": False, "inplace": True},
        ),
        rfunc_args_and_kwargs=(
            [],
            {"level": [None], "drop": False, "inplace": True},
        ),
    )


def test_series_add_prefix():
    cd_s = cudf.Series([1, 2, 3, 4])
    pd_s = cd_s.to_pandas()

    got = cd_s.add_prefix("item_")
    expected = pd_s.add_prefix("item_")

    assert_eq(got, expected)


def test_series_add_suffix():
    cd_s = cudf.Series([1, 2, 3, 4])
    pd_s = cd_s.to_pandas()

    got = cd_s.add_suffix("_item")
    expected = pd_s.add_suffix("_item")

    assert_eq(got, expected)


@pytest.mark.parametrize(
    "cudf_series",
    [
        cudf.Series([0.25, 0.5, 0.2, -0.05]),
        cudf.Series([0, 1, 2, np.nan, 4, cudf.NA, 6]),
    ],
)
@pytest.mark.parametrize("lag", [1, 2, 3, 4])
def test_autocorr(cudf_series, lag):
    psr = cudf_series.to_pandas()

    cudf_corr = cudf_series.autocorr(lag=lag)

    # autocorrelation is undefined (nan) for less than two entries, but pandas
    # short-circuits when there are 0 entries and bypasses the numpy function
    # call that generates an error.
    num_both_valid = (psr.notna() & psr.shift(lag).notna()).sum()
    with expect_warning_if(num_both_valid == 1, RuntimeWarning):
        pd_corr = psr.autocorr(lag=lag)

    assert_eq(pd_corr, cudf_corr)


@pytest.mark.parametrize(
    "data",
    [
        [0, 1, 2, 3],
        ["abc", "a", None, "hello world", "foo buzz", "", None, "rapids ai"],
    ],
)
def test_series_transpose(data):
    psr = pd.Series(data=data)
    csr = cudf.Series(data=data)

    cudf_transposed = csr.transpose()
    pd_transposed = psr.transpose()
    cudf_property = csr.T
    pd_property = psr.T

    assert_eq(pd_transposed, cudf_transposed)
    assert_eq(pd_property, cudf_property)
    assert_eq(cudf_transposed, csr)


@pytest.mark.parametrize(
    "data",
    [1, 3, 5, 7, 7],
)
def test_series_nunique(data):
    cd_s = cudf.Series(data)
    pd_s = cd_s.to_pandas()

    actual = cd_s.nunique()
    expected = pd_s.nunique()

    assert_eq(expected, actual)


@pytest.mark.parametrize(
    "data",
    [1, 3, 5, 7, 7],
)
def test_series_nunique_index(data):
    cd_s = cudf.Series(data)
    pd_s = cd_s.to_pandas()

    actual = cd_s.index.nunique()
    expected = pd_s.index.nunique()

    assert_eq(expected, actual)


@pytest.mark.parametrize(
    "data",
    [
        [],
        [1, 2, 3, 4],
        ["a", "b", "c"],
        [1.2, 2.2, 4.5],
        [np.nan, np.nan],
        [None, None, None],
    ],
)
def test_axes(data):
    csr = cudf.Series(data)
    psr = csr.to_pandas()

    expected = psr.axes
    actual = csr.axes

    for e, a in zip(expected, actual):
        assert_eq(e, a)


def test_series_truncate():
    csr = cudf.Series([1, 2, 3, 4])
    psr = csr.to_pandas()

    assert_eq(csr.truncate(), psr.truncate())
    assert_eq(csr.truncate(1, 2), psr.truncate(1, 2))
    assert_eq(csr.truncate(before=1, after=2), psr.truncate(before=1, after=2))


def test_series_truncate_errors():
    csr = cudf.Series([1, 2, 3, 4])
    with pytest.raises(ValueError):
        csr.truncate(axis=1)
    with pytest.raises(ValueError):
        csr.truncate(copy=False)

    csr.index = [3, 2, 1, 6]
    psr = csr.to_pandas()
    assert_exceptions_equal(
        lfunc=csr.truncate,
        rfunc=psr.truncate,
    )


def test_series_truncate_datetimeindex():
    dates = cudf.date_range(
        "2021-01-01 23:45:00", "2021-01-02 23:46:00", freq="s"
    )
    csr = cudf.Series(range(len(dates)), index=dates)
    psr = csr.to_pandas()

    assert_eq(
        csr.truncate(
            before="2021-01-01 23:45:18", after="2021-01-01 23:45:27"
        ),
        psr.truncate(
            before="2021-01-01 23:45:18", after="2021-01-01 23:45:27"
        ),
    )


@pytest.mark.parametrize(
    "data",
    [
        [],
        [0, 12, 14],
        [0, 14, 12, 12, 3, 10, 12, 14],
        np.random.randint(-100, 100, 200),
        pd.Series([0.0, 1.0, None, 10.0]),
        [None, None, None, None],
        [np.nan, None, -1, 2, 3],
    ],
)
@pytest.mark.parametrize(
    "values",
    [
        np.random.randint(-100, 100, 10),
        [],
        [np.nan, None, -1, 2, 3],
        [1.0, 12.0, None, None, 120],
        [0, 14, 12, 12, 3, 10, 12, 14, None],
        [None, None, None],
        ["0", "12", "14"],
        ["0", "12", "14", "a"],
    ],
)
def test_isin_numeric(data, values):
    index = np.random.randint(0, 100, len(data))
    psr = pd.Series(data, index=index)
    gsr = cudf.Series.from_pandas(psr, nan_as_null=False)

    expected = psr.isin(values)
    got = gsr.isin(values)

    assert_eq(got, expected)


@pytest.mark.xfail(raises=TypeError)
def test_fill_new_category():
    gs = cudf.Series(pd.Categorical(["a", "b", "c"]))
    gs[0:1] = "d"


@pytest.mark.parametrize(
    "data",
    [
        [],
        pd.Series(
            ["2018-01-01", "2019-04-03", None, "2019-12-30"],
            dtype="datetime64[ns]",
        ),
        pd.Series(
            [
                "2018-01-01",
                "2019-04-03",
                None,
                "2019-12-30",
                "2018-01-01",
                "2018-01-01",
            ],
            dtype="datetime64[ns]",
        ),
    ],
)
@pytest.mark.parametrize(
    "values",
    [
        [],
        [1514764800000000000, 1577664000000000000],
        [
            1514764800000000000,
            1577664000000000000,
            1577664000000000000,
            1577664000000000000,
            1514764800000000000,
        ],
        ["2019-04-03", "2019-12-30", "2012-01-01"],
        [
            "2012-01-01",
            "2012-01-01",
            "2012-01-01",
            "2019-04-03",
            "2019-12-30",
            "2012-01-01",
        ],
    ],
)
def test_isin_datetime(data, values):
    psr = pd.Series(data)
    gsr = cudf.Series.from_pandas(psr)

    got = gsr.isin(values)
    expected = psr.isin(values)
    assert_eq(got, expected)


@pytest.mark.parametrize(
    "data",
    [
        [],
        pd.Series(["this", "is", None, "a", "test"]),
        pd.Series(["test", "this", "test", "is", None, "test", "a", "test"]),
        pd.Series(["0", "12", "14"]),
    ],
)
@pytest.mark.parametrize(
    "values",
    [
        [],
        ["this", "is"],
        [None, None, None],
        ["12", "14", "19"],
        [12, 14, 19],
        ["is", "this", "is", "this", "is"],
    ],
)
def test_isin_string(data, values):
    psr = pd.Series(data)
    gsr = cudf.Series.from_pandas(psr)

    got = gsr.isin(values)
    expected = psr.isin(values)
    assert_eq(got, expected)


@pytest.mark.parametrize(
    "data",
    [
        [],
        pd.Series(["a", "b", "c", "c", "c", "d", "e"], dtype="category"),
        pd.Series(["a", "b", None, "c", "d", "e"], dtype="category"),
        pd.Series([0, 3, 10, 12], dtype="category"),
        pd.Series([0, 3, 10, 12, 0, 10, 3, 0, 0, 3, 3], dtype="category"),
    ],
)
@pytest.mark.parametrize(
    "values",
    [
        [],
        ["a", "b", None, "f", "words"],
        ["0", "12", None, "14"],
        [0, 10, 12, None, 39, 40, 1000],
        [0, 0, 0, 0, 3, 3, 3, None, 1, 2, 3],
    ],
)
def test_isin_categorical(data, values):
    psr = pd.Series(data)
    gsr = cudf.Series.from_pandas(psr)

    got = gsr.isin(values)
    expected = psr.isin(values)
    assert_eq(got, expected)


@pytest.mark.parametrize("dtype", NUMERIC_TYPES)
@pytest.mark.parametrize("period", [-1, -5, -10, -20, 0, 1, 5, 10, 20])
@pytest.mark.parametrize("data_empty", [False, True])
def test_diff(dtype, period, data_empty):
    if data_empty:
        data = None
    else:
        if dtype == np.int8:
            # to keep data in range
            data = gen_rand(dtype, 100000, low=-2, high=2)
        else:
            data = gen_rand(dtype, 100000)

    gs = cudf.Series(data, dtype=dtype)
    ps = pd.Series(data, dtype=dtype)

    expected_outcome = ps.diff(period)
    diffed_outcome = gs.diff(period).astype(expected_outcome.dtype)

    if data_empty:
        assert_eq(diffed_outcome, expected_outcome, check_index_type=False)
    else:
        assert_eq(diffed_outcome, expected_outcome)


@pytest.mark.parametrize(
    "data",
    [
        ["a", "b", "c", "d", "e"],
    ],
)
def test_diff_unsupported_dtypes(data):
    gs = cudf.Series(data)
    with pytest.raises(
        TypeError,
        match=r"unsupported operand type\(s\)",
    ):
        gs.diff()


@pytest.mark.parametrize(
    "data",
    [
        pd.date_range("2020-01-01", "2020-01-06", freq="D"),
        [True, True, True, False, True, True],
        [1.0, 2.0, 3.5, 4.0, 5.0, -1.7],
        [1, 2, 3, 3, 4, 5],
        [np.nan, None, None, np.nan, np.nan, None],
    ],
)
def test_diff_many_dtypes(data):
    ps = pd.Series(data)
    gs = cudf.from_pandas(ps)
    assert_eq(ps.diff(), gs.diff())
    assert_eq(ps.diff(periods=2), gs.diff(periods=2))


@pytest.mark.parametrize("num_rows", [1, 100])
@pytest.mark.parametrize("num_bins", [1, 10])
@pytest.mark.parametrize("right", [True, False])
@pytest.mark.parametrize("dtype", NUMERIC_TYPES + ["bool"])
@pytest.mark.parametrize("series_bins", [True, False])
def test_series_digitize(num_rows, num_bins, right, dtype, series_bins):
    data = np.random.randint(0, 100, num_rows).astype(dtype)
    bins = np.unique(np.sort(np.random.randint(2, 95, num_bins).astype(dtype)))
    s = cudf.Series(data)
    if series_bins:
        s_bins = cudf.Series(bins)
        indices = s.digitize(s_bins, right)
    else:
        indices = s.digitize(bins, right)
    np.testing.assert_array_equal(
        np.digitize(data, bins, right), indices.to_numpy()
    )


def test_series_digitize_invalid_bins():
    s = cudf.Series(np.random.randint(0, 30, 80), dtype="int32")
    bins = cudf.Series([2, None, None, 50, 90], dtype="int32")

    with pytest.raises(
        ValueError, match="`bins` cannot contain null entries."
    ):
        _ = s.digitize(bins)


@pytest.mark.parametrize(
    "data,left,right",
    [
        ([0, 1, 2, 3, 4, 5, 10], 0, 5),
        ([0, 1, 2, 3, 4, 5, 10], 10, 1),
        ([0, 1, 2, 3, 4, 5], [0, 10, 11] * 2, [1, 2, 5] * 2),
        (["a", "few", "set", "of", "strings", "xyz", "abc"], "banana", "few"),
        (["a", "few", "set", "of", "strings", "xyz", "abc"], "phone", "hello"),
        (
            ["a", "few", "set", "of", "strings", "xyz", "abc"],
            ["a", "hello", "rapids", "ai", "world", "chars", "strs"],
            ["yes", "no", "hi", "bye", "test", "pass", "fail"],
        ),
        ([0, 1, 2, np.nan, 4, np.nan, 10], 10, 1),
    ],
)
@pytest.mark.parametrize("inclusive", ["both", "neither", "left", "right"])
def test_series_between(data, left, right, inclusive):
    ps = pd.Series(data)
    gs = cudf.from_pandas(ps, nan_as_null=False)

    expected = ps.between(left, right, inclusive=inclusive)
    actual = gs.between(left, right, inclusive=inclusive)

    assert_eq(expected, actual)


@pytest.mark.parametrize(
    "data,left,right",
    [
        ([0, 1, 2, None, 4, 5, 10], 0, 5),
        ([0, 1, 2, 3, None, 5, 10], 10, 1),
        ([None, 1, 2, 3, 4, None], [0, 10, 11] * 2, [1, 2, 5] * 2),
        (
            ["a", "few", "set", None, "strings", "xyz", "abc"],
            ["a", "hello", "rapids", "ai", "world", "chars", "strs"],
            ["yes", "no", "hi", "bye", "test", "pass", "fail"],
        ),
    ],
)
@pytest.mark.parametrize("inclusive", ["both", "neither", "left", "right"])
def test_series_between_with_null(data, left, right, inclusive):
    gs = cudf.Series(data)
    ps = gs.to_pandas(nullable=True)

    expected = ps.between(left, right, inclusive=inclusive)
    actual = gs.between(left, right, inclusive=inclusive)

    assert_eq(expected, actual.to_pandas(nullable=True))


def test_default_construction():
    s = cudf.Series([np.int8(8), np.int16(128)])
    assert s.dtype == np.dtype("i2")


@pytest.mark.parametrize(
    "data", [[0, 1, 2, 3, 4], range(5), [np.int8(8), np.int16(128)]]
)
def test_default_integer_bitwidth_construction(default_integer_bitwidth, data):
    s = cudf.Series(data)
    assert s.dtype == np.dtype(f"i{default_integer_bitwidth//8}")


@pytest.mark.parametrize("data", [[1.5, 2.5, 4.5], [1000, 2000, 4000, 3.14]])
def test_default_float_bitwidth_construction(default_float_bitwidth, data):
    s = cudf.Series(data)
    assert s.dtype == np.dtype(f"f{default_float_bitwidth//8}")


def test_series_ordered_dedup():
    # part of https://github.com/rapidsai/cudf/issues/11486
    sr = cudf.Series(np.random.randint(0, 100, 1000))
    # pandas unique() preserves order
    expect = pd.Series(sr.to_pandas().unique())
    got = cudf.Series(sr._column.unique())
    assert_eq(expect.values, got.values)


@pytest.mark.parametrize("dtype", ["int64", "float64"])
@pytest.mark.parametrize("bool_scalar", [True, False])
def test_set_bool_error(dtype, bool_scalar):
    sr = cudf.Series([1, 2, 3], dtype=dtype)
    psr = sr.to_pandas(nullable=True)

    assert_exceptions_equal(
        lfunc=sr.__setitem__,
        rfunc=psr.__setitem__,
        lfunc_args_and_kwargs=([bool_scalar],),
        rfunc_args_and_kwargs=([bool_scalar],),
    )


def test_int64_equality():
    s = cudf.Series(np.asarray([2**63 - 10, 2**63 - 100], dtype=np.int64))
    assert (s != np.int64(2**63 - 1)).all()
    assert (s != cudf.Scalar(2**63 - 1, dtype=np.int64)).all()


@pytest.mark.parametrize("into", [dict, OrderedDict, defaultdict(list)])
def test_series_to_dict(into):
    gs = cudf.Series(["ab", "de", "zx"], index=[10, 20, 100])
    ps = gs.to_pandas()

    actual = gs.to_dict(into=into)
    expected = ps.to_dict(into=into)

    assert_eq(expected, actual)


@pytest.mark.parametrize(
    "data",
    [
        [1, 2, 3],
        pytest.param(
            [np.nan, 10, 15, 16],
            marks=pytest.mark.xfail(
                reason="https://github.com/pandas-dev/pandas/issues/49818"
            ),
        ),
        [np.nan, None, 10, 20],
        ["ab", "zx", "pq"],
        ["ab", "zx", None, "pq"],
        [],
    ],
)
def test_series_hasnans(data):
    gs = cudf.Series(data, nan_as_null=False)
    ps = gs.to_pandas(nullable=True)

    # Check type to avoid mixing Python bool and NumPy bool
    assert isinstance(gs.hasnans, bool)
    assert gs.hasnans == ps.hasnans


@pytest.mark.parametrize(
    "data,index",
    [
        ([1, 2, 3], [10, 11, 12]),
        ([1, 2, 3, 1, 1, 2, 3, 2], [10, 20, 23, 24, 25, 26, 27, 28]),
        ([1, None, 2, None, 3, None, 3, 1], [5, 6, 7, 8, 9, 10, 11, 12]),
        ([np.nan, 1.0, np.nan, 5.4, 5.4, 1.0], ["a", "b", "c", "d", "e", "f"]),
        (
            ["lama", "cow", "lama", None, "beetle", "lama", None, None],
            [1, 4, 10, 11, 2, 100, 200, 400],
        ),
    ],
)
@pytest.mark.parametrize("keep", ["first", "last", False])
def test_series_duplicated(data, index, keep):
    gs = cudf.Series(data, index=index)
    ps = gs.to_pandas()

    assert_eq(gs.duplicated(keep=keep), ps.duplicated(keep=keep))


@pytest.mark.parametrize(
    "data",
    [
        [1, 2, 3, 4],
        [10, 20, None, None],
    ],
)
@pytest.mark.parametrize("copy", [True, False])
def test_series_copy(data, copy):
    psr = pd.Series(data)
    gsr = cudf.from_pandas(psr)

    new_psr = pd.Series(psr, copy=copy)
    new_gsr = cudf.Series(gsr, copy=copy)

    new_psr.iloc[0] = 999
    new_gsr.iloc[0] = 999

    assert_eq(psr, gsr)
    assert_eq(new_psr, new_gsr)


@pytest.mark.parametrize(
    "data",
    [
        {"a": 1, "b": 2, "c": 24, "d": 1010},
        {"a": 1},
    ],
)
@pytest.mark.parametrize(
    "index", [None, ["b", "c"], ["d", "a", "c", "b"], ["a"]]
)
def test_series_init_dict_with_index(data, index):
    pandas_series = pd.Series(data, index=index)
    cudf_series = cudf.Series(data, index=index)

    assert_eq(pandas_series, cudf_series)


@pytest.mark.parametrize("data", ["abc", None, 1, 3.7])
@pytest.mark.parametrize(
    "index", [None, ["b", "c"], ["d", "a", "c", "b"], ["a"]]
)
def test_series_init_scalar_with_index(data, index):
    pandas_series = pd.Series(data, index=index)
    cudf_series = cudf.Series(data, index=index)

    assert_eq(
        pandas_series,
        cudf_series,
<<<<<<< HEAD
        check_index_type=not (data is None and index is None),
=======
        check_index_type=data is not None or index is not None,
>>>>>>> 0b79d70b
        check_dtype=data is not None,
    )


def test_series_init_error():
    assert_exceptions_equal(
        lfunc=pd.Series,
        rfunc=cudf.Series,
        lfunc_args_and_kwargs=([], {"data": [11], "index": [10, 11]}),
        rfunc_args_and_kwargs=([], {"data": [11], "index": [10, 11]}),
    )


def test_series_init_from_series_and_index():
    ser = cudf.Series([4, 7, -5, 3], index=["d", "b", "a", "c"])
    result = cudf.Series(ser, index=list("abcd"))
    expected = cudf.Series([-5, 7, 3, 4], index=list("abcd"))
    assert_eq(result, expected)


@pytest.mark.parametrize(
    "dtype", ["datetime64[ns]", "timedelta64[ns]", "object", "str"]
)
def test_series_mixed_dtype_error(dtype):
    ps = pd.concat([pd.Series([1, 2, 3], dtype=dtype), pd.Series([10, 11])])
    with pytest.raises(TypeError):
        cudf.Series(ps)
    with pytest.raises(TypeError):
        cudf.Series(ps.array)


@pytest.mark.parametrize("data", [[True, False, None], [10, 200, 300]])
@pytest.mark.parametrize("index", [None, [10, 20, 30]])
def test_series_contains(data, index):
    ps = pd.Series(data, index=index)
    gs = cudf.Series(data, index=index)

    assert_eq(1 in ps, 1 in gs)
    assert_eq(10 in ps, 10 in gs)
    assert_eq(True in ps, True in gs)
    assert_eq(False in ps, False in gs)


def test_series_from_pandas_sparse():
    pser = pd.Series(range(2), dtype=pd.SparseDtype(np.int64, 0))
    with pytest.raises(NotImplementedError):
        cudf.Series(pser)


def test_series_constructor_unbounded_sequence():
    class A:
        def __getitem__(self, key):
            return 1

    with pytest.raises(TypeError):
        cudf.Series(A())


def test_series_constructor_error_mixed_type():
    with pytest.raises(pa.ArrowTypeError):
        cudf.Series(["abc", np.nan, "123"], nan_as_null=False)


def test_series_typecast_to_object_error():
    actual = cudf.Series([1, 2, 3], dtype="datetime64[ns]")
    with cudf.option_context("mode.pandas_compatible", True):
        with pytest.raises(ValueError):
            actual.astype(object)
        with pytest.raises(ValueError):
            actual.astype(np.dtype("object"))
        new_series = actual.astype("str")
        assert new_series[0] == "1970-01-01 00:00:00.000000001"


def test_series_typecast_to_object():
    actual = cudf.Series([1, 2, 3], dtype="datetime64[ns]")
    with cudf.option_context("mode.pandas_compatible", False):
        new_series = actual.astype(object)
        assert new_series[0] == "1970-01-01 00:00:00.000000001"
        new_series = actual.astype(np.dtype("object"))
        assert new_series[0] == "1970-01-01 00:00:00.000000001"


@pytest.mark.parametrize("attr", ["nlargest", "nsmallest"])
def test_series_nlargest_nsmallest_str_error(attr):
    gs = cudf.Series(["a", "b", "c", "d", "e"])
    ps = gs.to_pandas()

    assert_exceptions_equal(
        getattr(gs, attr), getattr(ps, attr), ([], {"n": 1}), ([], {"n": 1})
    )


def test_series_unique_pandas_compatibility():
    gs = cudf.Series([10, 11, 12, 11, 10])
    ps = gs.to_pandas()
    with cudf.option_context("mode.pandas_compatible", True):
        actual = gs.unique()
    expected = ps.unique()
    assert_eq(actual, expected)


@pytest.mark.parametrize("initial_name", SERIES_OR_INDEX_NAMES)
@pytest.mark.parametrize("name", SERIES_OR_INDEX_NAMES)
def test_series_rename(initial_name, name):
    gsr = cudf.Series([1, 2, 3], name=initial_name)
    psr = pd.Series([1, 2, 3], name=initial_name)

    assert_eq(gsr, psr)

    actual = gsr.rename(name)
    expected = psr.rename(name)

    assert_eq(actual, expected)


@pytest.mark.parametrize(
    "data",
    [
        [1.2234242333234, 323432.3243423, np.nan],
        pd.Series([34224, 324324, 324342], dtype="datetime64[ns]"),
        pd.Series([224.242, None, 2424.234324], dtype="category"),
        [
            decimal.Decimal("342.3243234234242"),
            decimal.Decimal("89.32432497687622"),
            None,
        ],
    ],
)
@pytest.mark.parametrize("digits", [0, 1, 3, 4, 10])
def test_series_round_builtin(data, digits):
    ps = pd.Series(data)
    gs = cudf.from_pandas(ps, nan_as_null=False)

    # TODO: Remove `to_frame` workaround
    # after following issue is fixed:
    # https://github.com/pandas-dev/pandas/issues/55114
    expected = round(ps.to_frame(), digits)[0]
    expected.name = None
    actual = round(gs, digits)

    assert_eq(expected, actual)


def test_series_empty_dtype():
    expected = pd.Series([])
    actual = cudf.Series([])
    assert_eq(expected, actual, check_dtype=True)


@pytest.mark.parametrize("data", [None, {}, []])
def test_series_empty_index_rangeindex(data):
    expected = cudf.RangeIndex(0)
    result = cudf.Series(data).index
    assert_eq(result, expected)


def test_series_count_invalid_param():
    s = cudf.Series([], dtype="float64")
    with pytest.raises(TypeError):
        s.count(skipna=True)


@pytest.mark.parametrize(
    "data", [[0, 1, 2], ["a", "b", "c"], [0.324, 32.32, 3243.23]]
)
def test_series_setitem_nat_with_non_datetimes(data):
    s = cudf.Series(data)
    with pytest.raises(TypeError):
        s[0] = cudf.NaT


def test_series_string_setitem():
    gs = cudf.Series(["abc", "def", "ghi", "xyz", "pqr"])
    ps = gs.to_pandas()

    gs[0] = "NaT"
    gs[1] = "NA"
    gs[2] = "<NA>"
    gs[3] = "NaN"

    ps[0] = "NaT"
    ps[1] = "NA"
    ps[2] = "<NA>"
    ps[3] = "NaN"

    assert_eq(gs, ps)


def test_multi_dim_series_error():
    arr = cp.array([(1, 2), (3, 4)])
    with pytest.raises(ValueError):
        cudf.Series(arr)


def test_bool_series_mixed_dtype_error():
    ps = pd.Series([True, False, None])
    # ps now has `object` dtype, which
    # isn't supported by `cudf`.
    with pytest.raises(TypeError):
        cudf.Series(ps, nan_as_null=False)
    with pytest.raises(TypeError):
        cudf.from_pandas(ps, nan_as_null=False)


@pytest.mark.parametrize(
    "pandas_type",
    [
        pd.ArrowDtype(pa.int8()),
        pd.ArrowDtype(pa.int16()),
        pd.ArrowDtype(pa.int32()),
        pd.ArrowDtype(pa.int64()),
        pd.ArrowDtype(pa.uint8()),
        pd.ArrowDtype(pa.uint16()),
        pd.ArrowDtype(pa.uint32()),
        pd.ArrowDtype(pa.uint64()),
        pd.ArrowDtype(pa.float32()),
        pd.ArrowDtype(pa.float64()),
        pd.Int8Dtype(),
        pd.Int16Dtype(),
        pd.Int32Dtype(),
        pd.Int64Dtype(),
        pd.UInt8Dtype(),
        pd.UInt16Dtype(),
        pd.UInt32Dtype(),
        pd.UInt64Dtype(),
        pd.Float32Dtype(),
        pd.Float64Dtype(),
    ],
)
def test_series_arrow_numeric_types_roundtrip(pandas_type):
    ps = pd.Series([1, 2, 3], dtype=pandas_type)
    pi = pd.Index(ps)
    pdf = ps.to_frame()

    with cudf.option_context("mode.pandas_compatible", True):
        with pytest.raises(NotImplementedError):
            cudf.from_pandas(ps)

    with cudf.option_context("mode.pandas_compatible", True):
        with pytest.raises(NotImplementedError):
            cudf.from_pandas(pi)

    with cudf.option_context("mode.pandas_compatible", True):
        with pytest.raises(NotImplementedError):
            cudf.from_pandas(pdf)


@pytest.mark.parametrize(
    "pandas_type", [pd.ArrowDtype(pa.bool_()), pd.BooleanDtype()]
)
def test_series_arrow_bool_types_roundtrip(pandas_type):
    ps = pd.Series([True, False, None], dtype=pandas_type)
    pi = pd.Index(ps)
    pdf = ps.to_frame()

    with cudf.option_context("mode.pandas_compatible", True):
        with pytest.raises(NotImplementedError):
            cudf.from_pandas(ps)

    with cudf.option_context("mode.pandas_compatible", True):
        with pytest.raises(NotImplementedError):
            cudf.from_pandas(pi)

    with cudf.option_context("mode.pandas_compatible", True):
        with pytest.raises(NotImplementedError):
            cudf.from_pandas(pdf)


@pytest.mark.parametrize(
    "pandas_type", [pd.ArrowDtype(pa.string()), pd.StringDtype()]
)
def test_series_arrow_string_types_roundtrip(pandas_type):
    ps = pd.Series(["abc", None, "xyz"], dtype=pandas_type)
    pi = pd.Index(ps)
    pdf = ps.to_frame()

    with cudf.option_context("mode.pandas_compatible", True):
        with pytest.raises(NotImplementedError):
            cudf.from_pandas(ps)

    with cudf.option_context("mode.pandas_compatible", True):
        with pytest.raises(NotImplementedError):
            cudf.from_pandas(pi)

    with cudf.option_context("mode.pandas_compatible", True):
        with pytest.raises(NotImplementedError):
            cudf.from_pandas(pdf)


def test_series_arrow_category_types_roundtrip():
    pa_array = pa.array(pd.Series([1, 2, 3], dtype="category"))
    ps = pd.Series([1, 2, 3], dtype=pd.ArrowDtype(pa_array.type))
    pi = pd.Index(ps)
    pdf = pi.to_frame()

    with cudf.option_context("mode.pandas_compatible", True):
        with pytest.raises(NotImplementedError):
            cudf.from_pandas(ps)

    with cudf.option_context("mode.pandas_compatible", True):
        with pytest.raises(NotImplementedError):
            cudf.from_pandas(pi)

    with cudf.option_context("mode.pandas_compatible", True):
        with pytest.raises(NotImplementedError):
            cudf.from_pandas(pdf)


@pytest.mark.parametrize(
    "pa_type",
    [pa.decimal128(10, 2), pa.decimal128(5, 2), pa.decimal128(20, 2)],
)
def test_series_arrow_decimal_types_roundtrip(pa_type):
    ps = pd.Series(
        [
            decimal.Decimal("1.2"),
            decimal.Decimal("20.56"),
            decimal.Decimal("3"),
        ],
        dtype=pd.ArrowDtype(pa_type),
    )
    pdf = ps.to_frame()

    with cudf.option_context("mode.pandas_compatible", True):
        with pytest.raises(NotImplementedError):
            cudf.from_pandas(ps)

    with cudf.option_context("mode.pandas_compatible", True):
        with pytest.raises(NotImplementedError):
            cudf.from_pandas(pdf)


def test_series_arrow_struct_types_roundtrip():
    ps = pd.Series(
        [{"a": 1}, {"b": "abc"}],
        dtype=pd.ArrowDtype(pa.struct({"a": pa.int64(), "b": pa.string()})),
    )
    pdf = ps.to_frame()

    with cudf.option_context("mode.pandas_compatible", True):
        with pytest.raises(NotImplementedError):
            cudf.from_pandas(ps)

    with cudf.option_context("mode.pandas_compatible", True):
        with pytest.raises(NotImplementedError):
            cudf.from_pandas(pdf)


def test_series_arrow_list_types_roundtrip():
    ps = pd.Series([[1], [2], [4]], dtype=pd.ArrowDtype(pa.list_(pa.int64())))
    with cudf.option_context("mode.pandas_compatible", True):
        with pytest.raises(NotImplementedError):
            cudf.from_pandas(ps)
    pdf = ps.to_frame()

    with cudf.option_context("mode.pandas_compatible", True):
        with pytest.raises(NotImplementedError):
            cudf.from_pandas(ps)

    with cudf.option_context("mode.pandas_compatible", True):
        with pytest.raises(NotImplementedError):
            cudf.from_pandas(pdf)


@pytest.mark.parametrize("klass", [cudf.Index, cudf.Series])
@pytest.mark.parametrize(
    "data", [pa.array([float("nan")]), pa.chunked_array([[float("nan")]])]
)
def test_nan_as_null_from_arrow_objects(klass, data):
    result = klass(data, nan_as_null=True)
    expected = klass(pa.array([None], type=pa.float64()))
    assert_eq(result, expected)


@pytest.mark.parametrize("reso", ["M", "ps"])
@pytest.mark.parametrize("typ", ["M", "m"])
def test_series_invalid_reso_dtype(reso, typ):
    with pytest.raises(NotImplementedError):
        cudf.Series([], dtype=f"{typ}8[{reso}]")


def test_series_categorical_missing_value_count():
    ps = pd.Series(pd.Categorical(list("abcccb"), categories=list("cabd")))
    gs = cudf.from_pandas(ps)

    expected = ps.value_counts()
    actual = gs.value_counts()

    assert_eq(expected, actual, check_dtype=False)


def test_series_error_nan_mixed_types():
    ps = pd.Series([np.nan, "ab", "cd"])
    with cudf.option_context("mode.pandas_compatible", True):
        with pytest.raises(MixedTypeError):
            cudf.from_pandas(ps)


def test_series_error_nan_non_float_dtypes():
    s = cudf.Series(["a", "b", "c"])
    with pytest.raises(TypeError):
        s[0] = np.nan

    s = cudf.Series([1, 2, 3], dtype="datetime64[ns]")
    with pytest.raises(TypeError):
        s[0] = np.nan


@pytest.mark.parametrize(
    "dtype",
    [
        pd.ArrowDtype(pa.int8()),
        pd.ArrowDtype(pa.int16()),
        pd.ArrowDtype(pa.int32()),
        pd.ArrowDtype(pa.int64()),
        pd.ArrowDtype(pa.uint8()),
        pd.ArrowDtype(pa.uint16()),
        pd.ArrowDtype(pa.uint32()),
        pd.ArrowDtype(pa.uint64()),
        pd.ArrowDtype(pa.float32()),
        pd.ArrowDtype(pa.float64()),
        pd.Int8Dtype(),
        pd.Int16Dtype(),
        pd.Int32Dtype(),
        pd.Int64Dtype(),
        pd.UInt8Dtype(),
        pd.UInt16Dtype(),
        pd.UInt32Dtype(),
        pd.UInt64Dtype(),
        pd.Float32Dtype(),
        pd.Float64Dtype(),
    ],
)
@pytest.mark.parametrize("klass", [cudf.Series, cudf.DataFrame, cudf.Index])
@pytest.mark.parametrize("kind", [lambda x: x, str], ids=["obj", "string"])
def test_astype_pandas_nullable_pandas_compat(dtype, klass, kind):
    ser = klass([1, 2, 3])
    with cudf.option_context("mode.pandas_compatible", True):
        with pytest.raises(NotImplementedError):
            ser.astype(kind(dtype))


@pytest.mark.parametrize("klass", [cudf.Series, cudf.Index])
@pytest.mark.parametrize(
    "data",
    [
        pa.array([1, None], type=pa.int64()),
        pa.chunked_array([[1, None]], type=pa.int64()),
    ],
)
def test_from_arrow_array_dtype(klass, data):
    obj = klass(data, dtype="int8")
    assert obj.dtype == np.dtype("int8")


@pytest.mark.parametrize("klass", [cudf.Series, cudf.Index])
def test_from_pandas_object_dtype_passed_dtype(klass):
    result = klass(pd.Series([True, False], dtype=object), dtype="int8")
    expected = klass(pa.array([1, 0], type=pa.int8()))
    assert_eq(result, expected)


def test_series_where_mixed_bool_dtype():
    s = cudf.Series([True, False, True])
    with pytest.raises(TypeError):
        s.where(~s, 10)


def test_series_setitem_mixed_bool_dtype():
    s = cudf.Series([True, False, True])
    with pytest.raises(TypeError):
        s[0] = 10


@pytest.mark.parametrize(
    "nat, value",
    [
        [np.datetime64("nat"), np.datetime64("2020-01-01")],
        [np.timedelta64("nat"), np.timedelta64(1)],
    ],
)
@pytest.mark.parametrize("nan_as_null", [True, False])
def test_series_np_array_nat_nan_as_nulls(nat, value, request, nan_as_null):
    expected = np.array([nat, value])
    if expected.dtype.kind == "m":
        request.applymarker(
            pytest.mark.xfail(
                raises=TypeError, reason="timedelta64 not supported by cupy"
            )
        )
    ser = cudf.Series(expected, nan_as_null=nan_as_null)
    assert ser[0] is pd.NaT
    assert ser[1] == value


def test_series_duplicate_index_reindex():
    gs = cudf.Series([0, 1, 2, 3], index=[0, 0, 1, 1])
    ps = gs.to_pandas()

    assert_exceptions_equal(
        gs.reindex,
        ps.reindex,
        lfunc_args_and_kwargs=([10, 11, 12, 13], {}),
        rfunc_args_and_kwargs=([10, 11, 12, 13], {}),
    )


@pytest.mark.parametrize(
    "klass", [cudf.Series, cudf.Index, pd.Series, pd.Index]
)
def test_series_from_named_object_name_priority(klass):
    result = cudf.Series(klass([1], name="a"), name="b")
    assert result.name == "b"


@pytest.mark.parametrize(
    "data",
    [
        {"a": 1, "b": 2, "c": 3},
        cudf.Series([1, 2, 3], index=list("abc")),
        pd.Series([1, 2, 3], index=list("abc")),
    ],
)
def test_series_from_object_with_index_index_arg_reindex(data):
    result = cudf.Series(data, index=list("bca"))
    expected = cudf.Series([2, 3, 1], index=list("bca"))
    assert_eq(result, expected)


@pytest.mark.parametrize(
    "data",
    [
        {0: 1, 1: 2, 2: 3},
        cudf.Series([1, 2, 3]),
        cudf.Index([1, 2, 3]),
        pd.Series([1, 2, 3]),
        pd.Index([1, 2, 3]),
        [1, 2, 3],
    ],
)
def test_series_dtype_astypes(data):
    result = cudf.Series(data, dtype="float64")
    expected = cudf.Series([1.0, 2.0, 3.0])
    assert_eq(result, expected)<|MERGE_RESOLUTION|>--- conflicted
+++ resolved
@@ -2159,11 +2159,7 @@
     assert_eq(
         pandas_series,
         cudf_series,
-<<<<<<< HEAD
-        check_index_type=not (data is None and index is None),
-=======
         check_index_type=data is not None or index is not None,
->>>>>>> 0b79d70b
         check_dtype=data is not None,
     )
 
