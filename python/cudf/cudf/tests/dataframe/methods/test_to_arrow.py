# Copyright (c) 2023-2025, NVIDIA CORPORATION.

<<<<<<< HEAD
import numpy as np
=======
>>>>>>> c1d37301
import pandas as pd
import pyarrow as pa
import pytest

import cudf
from cudf.testing import assert_eq


@pytest.mark.parametrize("preserve_index", [False, True, None])
def test_dataframe_to_arrow_preserve_index(preserve_index):
    df = cudf.DataFrame({"x": ["cat", "dog"] * 5})
    pf = df.to_pandas()
    expect = pa.Table.from_pandas(pf, preserve_index=preserve_index).schema
    got = df.to_arrow(preserve_index=preserve_index).schema
    assert expect == got


<<<<<<< HEAD
def test_dataframe_list_round_trip():
    data = [{"text": "hello", "list_col": np.asarray([1, 2], dtype="uint32")}]
    cudf_arrow = cudf.DataFrame(data).to_arrow()
    pdf_arrow = pa.Table.from_pandas(pd.DataFrame(data))

    for metadata in [
        None,
        pdf_arrow.schema.metadata,
        cudf_arrow.schema.metadata,
    ]:
        schema = pa.schema(
            [
                pa.field("text", pa.string()),
                pa.field("list_col", pa.list_(pa.uint32())),
            ],
            metadata=metadata,
        )

        data = {"text": ["asd", "pqr"], "list_col": [[1, 2, 3], [4, 5]]}

        table = pa.Table.from_pydict(data, schema=schema)
        assert_eq(table.to_pandas(), pd.DataFrame(data))
=======
def test_datetime_to_arrow(datetime_types_as_str):
    data = pd.date_range("2000-01-01", "2000-01-02", freq="3600s")
    gdf = cudf.DataFrame({"timestamp": data.astype(datetime_types_as_str)})
    assert_eq(
        gdf, cudf.DataFrame.from_arrow(gdf.to_arrow(preserve_index=False))
    )
>>>>>>> c1d37301
<|MERGE_RESOLUTION|>--- conflicted
+++ resolved
@@ -1,9 +1,6 @@
 # Copyright (c) 2023-2025, NVIDIA CORPORATION.
 
-<<<<<<< HEAD
 import numpy as np
-=======
->>>>>>> c1d37301
 import pandas as pd
 import pyarrow as pa
 import pytest
@@ -21,7 +18,6 @@
     assert expect == got
 
 
-<<<<<<< HEAD
 def test_dataframe_list_round_trip():
     data = [{"text": "hello", "list_col": np.asarray([1, 2], dtype="uint32")}]
     cudf_arrow = cudf.DataFrame(data).to_arrow()
@@ -44,11 +40,11 @@
 
         table = pa.Table.from_pydict(data, schema=schema)
         assert_eq(table.to_pandas(), pd.DataFrame(data))
-=======
+
+
 def test_datetime_to_arrow(datetime_types_as_str):
     data = pd.date_range("2000-01-01", "2000-01-02", freq="3600s")
     gdf = cudf.DataFrame({"timestamp": data.astype(datetime_types_as_str)})
     assert_eq(
         gdf, cudf.DataFrame.from_arrow(gdf.to_arrow(preserve_index=False))
-    )
->>>>>>> c1d37301
+    )