--- conflicted
+++ resolved
@@ -6,8 +6,6 @@
 
 import cudf
 from cudf.testing import assert_eq
-<<<<<<< HEAD
-=======
 
 
 @pytest.mark.parametrize("arg", [[True, False, True], [True, True, True]])
@@ -107,12 +105,6 @@
     assert_eq(expected, gdf)
 
 
-def test_setitem_datetime():
-    df = cudf.DataFrame({"date": pd.date_range("20010101", "20010105").values})
-    assert df.date.dtype.kind == "M"
->>>>>>> 6e2aa185
-
-
 def test_listcol_setitem_retain_dtype():
     df = cudf.DataFrame(
         {"a": cudf.Series([["a", "b"], []]), "b": [1, 2], "c": [123, 321]}
@@ -125,7 +117,6 @@
     # `ListColumn.children` that would have been corrupted in previous call
     # prior to this fix: https://github.com/rapidsai/cudf/pull/10151/
     df2 = df1.copy()
-<<<<<<< HEAD
     assert df2["a"].dtype == df["a"].dtype
 
 
@@ -177,7 +168,4 @@
             cudf.DataFrame(
                 {"a": [10, 11, 12, 13, 14], "b": [20, 30, 40, 50, 60]}
             ),
-        )
-=======
-    assert df2["a"].dtype == df["a"].dtype
->>>>>>> 6e2aa185
+        )