# Copyright (c) 2025, NVIDIA CORPORATION.

import cupy as cp
import numpy as np
import pandas as pd
import pytest

import cudf
from cudf.testing import assert_eq


@pytest.mark.parametrize("arg", [[True, False, True], [True, True, True]])
@pytest.mark.parametrize("value", [0, -1])
def test_dataframe_setitem_bool_mask_scalar(arg, value):
    df = pd.DataFrame({"a": [1, 2, 3]})
    gdf = cudf.from_pandas(df)

    df[arg] = value
    gdf[arg] = value
    assert_eq(df, gdf)


def test_dataframe_setitem_scalar_bool():
    df = pd.DataFrame({"a": [1, 2, 3]})
    df[[True, False, True]] = pd.DataFrame({"a": [-1, -2]})

    gdf = cudf.DataFrame({"a": [1, 2, 3]})
    gdf[[True, False, True]] = cudf.DataFrame({"a": [-1, -2]})
    assert_eq(df, gdf)


@pytest.mark.parametrize(
    "df",
    [pd.DataFrame({"a": [1, 2, 3]}), pd.DataFrame({"a": ["x", "y", "z"]})],
)
@pytest.mark.parametrize("arg", [["a"], "a", "b"])
@pytest.mark.parametrize(
    "value", [-10, pd.DataFrame({"a": [-1, -2, -3]}), "abc"]
)
def test_dataframe_setitem_columns(df, arg, value):
    gdf = cudf.from_pandas(df)
    cudf_replace_value = value

    if isinstance(cudf_replace_value, pd.DataFrame):
        cudf_replace_value = cudf.from_pandas(value)

    df[arg] = value
    gdf[arg] = cudf_replace_value
    assert_eq(df, gdf, check_dtype=False)


@pytest.mark.parametrize(
    "value",
    [
        pd.DataFrame({"0": [-1, -2, -3], "1": [-0, -10, -1]}),
        10,
        "rapids",
        0.32234,
        np.datetime64(1324232423423342, "ns"),
        np.timedelta64(34234324234324234, "ns"),
    ],
)
def test_dataframe_setitem_new_columns(value):
    df = pd.DataFrame({"a": [1, 2, 3]})
    arg = ["b", "c"]
    gdf = cudf.from_pandas(df)
    cudf_replace_value = value

    if isinstance(cudf_replace_value, pd.DataFrame):
        cudf_replace_value = cudf.from_pandas(value)

    df[arg] = value
    gdf[arg] = cudf_replace_value
    assert_eq(df, gdf, check_dtype=True)


def test_series_setitem_index():
    df = pd.DataFrame(
        data={"b": [-1, -2, -3], "c": [1, 2, 3]}, index=[1, 2, 3]
    )

    df["b"] = pd.Series(data=[12, 11, 10], index=[3, 2, 1])
    gdf = cudf.DataFrame(
        data={"b": [-1, -2, -3], "c": [1, 2, 3]}, index=[1, 2, 3]
    )
    gdf["b"] = cudf.Series(data=[12, 11, 10], index=[3, 2, 1])
    assert_eq(df, gdf, check_dtype=False)


@pytest.mark.xfail(reason="Copy-on-Write should make a copy")
@pytest.mark.parametrize(
    "index",
    [
        pd.MultiIndex.from_frame(
            pd.DataFrame({"b": [3, 2, 1], "c": ["a", "b", "c"]})
        ),
        ["a", "b", "c"],
    ],
)
def test_setitem_dataframe_series_inplace(index):
    gdf = cudf.DataFrame({"a": [1, 2, 3]}, index=index)
    expected = gdf.copy()
    with cudf.option_context("copy_on_write", True):
        gdf["a"].replace(1, 500, inplace=True)

    assert_eq(expected, gdf)


def test_listcol_setitem_retain_dtype():
    df = cudf.DataFrame(
        {"a": cudf.Series([["a", "b"], []]), "b": [1, 2], "c": [123, 321]}
    )
    df1 = df.head(0)
    # Performing a setitem on `b` triggers a `column.column_empty` call
    # which tries to create an empty ListColumn.
    df1["b"] = df1["c"]
    # Performing a copy to trigger a copy dtype which is obtained by accessing
    # `ListColumn.children` that would have been corrupted in previous call
    # prior to this fix: https://github.com/rapidsai/cudf/pull/10151/
    df2 = df1.copy()
    assert df2["a"].dtype == df["a"].dtype


<<<<<<< HEAD
def test_setitem_reset_label_dtype():
    result = cudf.DataFrame({1: [2]})
    expected = pd.DataFrame({1: [2]})
    result["a"] = [2]
    expected["a"] = [2]
    assert_eq(result, expected)


def test_dataframe_assign_scalar_to_empty_series():
    expected = pd.DataFrame({"a": []})
    actual = cudf.DataFrame({"a": []})
    expected.a = 0
    actual.a = 0
    assert_eq(expected, actual)


def test_dataframe_assign_cp_np_array():
    m, n = 5, 3
    cp_ndarray = cp.random.randn(m, n)
    pdf = pd.DataFrame({f"f_{i}": range(m) for i in range(n)})
    gdf = cudf.DataFrame({f"f_{i}": range(m) for i in range(n)})
    pdf[[f"f_{i}" for i in range(n)]] = cp.asnumpy(cp_ndarray)
    gdf[[f"f_{i}" for i in range(n)]] = cp_ndarray

    assert_eq(pdf, gdf)


def test_dataframe_setitem_cupy_array():
    rng = np.random.default_rng(seed=0)
    pdf = pd.DataFrame(rng.standard_normal(size=(10, 2)))
    gdf = cudf.from_pandas(pdf)

    gpu_array = cp.array([True, False] * 5)
    pdf[gpu_array.get()] = 1.5
    gdf[gpu_array] = 1.5

    assert_eq(pdf, gdf)
=======
def test_setitem_datetime():
    df = cudf.DataFrame({"date": pd.date_range("20010101", "20010105").values})
    assert df.date.dtype.kind == "M"


@pytest.mark.parametrize("scalar", ["a", None])
def test_string_set_scalar(scalar):
    pdf = pd.DataFrame(
        {
            "a": [1, 2, 3, 4, 5],
        }
    )
    gdf = cudf.DataFrame.from_pandas(pdf)

    pdf["b"] = "a"
    gdf["b"] = "a"

    assert_eq(pdf["b"], gdf["b"])
    assert_eq(pdf, gdf)


def test_dataframe_cow_slice_setitem():
    with cudf.option_context("copy_on_write", True):
        df = cudf.DataFrame(
            {"a": [10, 11, 12, 13, 14], "b": [20, 30, 40, 50, 60]}
        )
        slice_df = df[1:4]

        assert_eq(
            slice_df,
            cudf.DataFrame(
                {"a": [11, 12, 13], "b": [30, 40, 50]}, index=[1, 2, 3]
            ),
        )

        slice_df["a"][2] = 1111

        assert_eq(
            slice_df,
            cudf.DataFrame(
                {"a": [11, 1111, 13], "b": [30, 40, 50]}, index=[1, 2, 3]
            ),
        )
        assert_eq(
            df,
            cudf.DataFrame(
                {"a": [10, 11, 12, 13, 14], "b": [20, 30, 40, 50, 60]}
            ),
        )
>>>>>>> 3419b88d
<|MERGE_RESOLUTION|>--- conflicted
+++ resolved
@@ -121,7 +121,6 @@
     assert df2["a"].dtype == df["a"].dtype
 
 
-<<<<<<< HEAD
 def test_setitem_reset_label_dtype():
     result = cudf.DataFrame({1: [2]})
     expected = pd.DataFrame({1: [2]})
@@ -159,7 +158,8 @@
     gdf[gpu_array] = 1.5
 
     assert_eq(pdf, gdf)
-=======
+
+
 def test_setitem_datetime():
     df = cudf.DataFrame({"date": pd.date_range("20010101", "20010105").values})
     assert df.date.dtype.kind == "M"
@@ -208,5 +208,4 @@
             cudf.DataFrame(
                 {"a": [10, 11, 12, 13, 14], "b": [20, 30, 40, 50, 60]}
             ),
-        )
->>>>>>> 3419b88d
+        )