# Copyright (c) 2025, NVIDIA CORPORATION.

import pandas as pd
import pytest

import cudf
<<<<<<< HEAD
from cudf.testing import assert_eq


def test_setitem_datetime():
    df = cudf.DataFrame()
    df["date"] = pd.date_range("20010101", "20010105").values
    assert df.date.dtype.kind == "M"


@pytest.mark.parametrize("scalar", ["a", None])
def test_string_set_scalar(scalar):
    pdf = pd.DataFrame(
        {
            "a": [1, 2, 3, 4, 5],
        }
    )
    gdf = cudf.DataFrame.from_pandas(pdf)

    pdf["b"] = "a"
    gdf["b"] = "a"

    assert_eq(pdf["b"], gdf["b"])
    assert_eq(pdf, gdf)
=======


def test_listcol_setitem_retain_dtype():
    df = cudf.DataFrame(
        {"a": cudf.Series([["a", "b"], []]), "b": [1, 2], "c": [123, 321]}
    )
    df1 = df.head(0)
    # Performing a setitem on `b` triggers a `column.column_empty` call
    # which tries to create an empty ListColumn.
    df1["b"] = df1["c"]
    # Performing a copy to trigger a copy dtype which is obtained by accessing
    # `ListColumn.children` that would have been corrupted in previous call
    # prior to this fix: https://github.com/rapidsai/cudf/pull/10151/
    df2 = df1.copy()
    assert df2["a"].dtype == df["a"].dtype


def test_setitem_datetime():
    df = cudf.DataFrame({"date": pd.date_range("20010101", "20010105").values})
    assert df.date.dtype.kind == "M"
>>>>>>> f6b9b9ed
<|MERGE_RESOLUTION|>--- conflicted
+++ resolved
@@ -4,31 +4,7 @@
 import pytest
 
 import cudf
-<<<<<<< HEAD
 from cudf.testing import assert_eq
-
-
-def test_setitem_datetime():
-    df = cudf.DataFrame()
-    df["date"] = pd.date_range("20010101", "20010105").values
-    assert df.date.dtype.kind == "M"
-
-
-@pytest.mark.parametrize("scalar", ["a", None])
-def test_string_set_scalar(scalar):
-    pdf = pd.DataFrame(
-        {
-            "a": [1, 2, 3, 4, 5],
-        }
-    )
-    gdf = cudf.DataFrame.from_pandas(pdf)
-
-    pdf["b"] = "a"
-    gdf["b"] = "a"
-
-    assert_eq(pdf["b"], gdf["b"])
-    assert_eq(pdf, gdf)
-=======
 
 
 def test_listcol_setitem_retain_dtype():
@@ -49,4 +25,19 @@
 def test_setitem_datetime():
     df = cudf.DataFrame({"date": pd.date_range("20010101", "20010105").values})
     assert df.date.dtype.kind == "M"
->>>>>>> f6b9b9ed
+
+
+@pytest.mark.parametrize("scalar", ["a", None])
+def test_string_set_scalar(scalar):
+    pdf = pd.DataFrame(
+        {
+            "a": [1, 2, 3, 4, 5],
+        }
+    )
+    gdf = cudf.DataFrame.from_pandas(pdf)
+
+    pdf["b"] = "a"
+    gdf["b"] = "a"
+
+    assert_eq(pdf["b"], gdf["b"])
+    assert_eq(pdf, gdf)