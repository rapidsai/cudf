--- conflicted
+++ resolved
@@ -21,10 +21,5 @@
 
 
 def test_setitem_datetime():
-<<<<<<< HEAD
-    df = cudf.DataFrame()
-    df["date"] = pd.date_range("20010101", "20010105").values
-=======
     df = cudf.DataFrame({"date": pd.date_range("20010101", "20010105").values})
->>>>>>> d4cc66fa
     assert df.date.dtype.kind == "M"