# Copyright (c) 2025, NVIDIA CORPORATION.

import decimal
import functools

import numpy as np
import pandas as pd
import pytest

import cudf
from cudf.testing import assert_eq
from cudf.testing._utils import assert_exceptions_equal


@pytest.mark.parametrize("digits", [0, 1, 4])
def test_dataframe_round_builtin(digits):
    pdf = pd.DataFrame(
        {
            "a": [1.2234242333234, 323432.3243423, np.nan],
            "b": ["a", "b", "c"],
            "c": pd.Series([34224, 324324, 324342], dtype="datetime64[ns]"),
            "d": pd.Series([224.242, None, 2424.234324], dtype="category"),
            "e": [
                decimal.Decimal("342.3243234234242"),
                decimal.Decimal("89.32432497687622"),
                None,
            ],
        }
    )
    gdf = cudf.from_pandas(pdf, nan_as_null=False)

    expected = round(pdf, digits)
    actual = round(gdf, digits)

    assert_eq(expected, actual)


def test_bool_raises():
    assert_exceptions_equal(
        lfunc=bool,
        rfunc=bool,
        lfunc_args_and_kwargs=[[cudf.DataFrame()]],
        rfunc_args_and_kwargs=[[pd.DataFrame()]],
    )


@pytest.mark.parametrize("name", [None, "foo", 1, 1.0])
def test_dataframe_column_name(name):
    df = cudf.DataFrame({"a": [1, 2, 3]})
    pdf = df.to_pandas()

    df.columns.name = name
    pdf.columns.name = name

    assert_eq(df, pdf)
    assert_eq(df.columns.name, pdf.columns.name)


def test_dataframe_columns_set_none_raises():
    df = cudf.DataFrame({"a": [0]})
    with pytest.raises(TypeError):
        df.columns = None


@pytest.mark.parametrize(
    "columns",
    [cudf.RangeIndex(1, name="foo"), pd.RangeIndex(1, name="foo"), range(1)],
)
def test_dataframe_columns_set_rangeindex(columns):
    df = cudf.DataFrame([1], columns=["a"])
    df.columns = columns
    result = df.columns
    expected = pd.RangeIndex(1, name=getattr(columns, "name", None))
    pd.testing.assert_index_equal(result, expected, exact=True)


@pytest.mark.parametrize("klass", [cudf.MultiIndex, pd.MultiIndex])
def test_dataframe_columns_set_multiindex(klass):
    columns = klass.from_arrays([[10]], names=["foo"])
    df = cudf.DataFrame([1], columns=["a"])
    df.columns = columns
    result = df.columns
    expected = pd.MultiIndex.from_arrays([[10]], names=["foo"])
    pd.testing.assert_index_equal(result, expected, exact=True)


@pytest.mark.parametrize(
    "klass",
    [
        functools.partial(cudf.Index, name="foo"),
        functools.partial(cudf.Series, name="foo"),
        functools.partial(pd.Index, name="foo"),
        functools.partial(pd.Series, name="foo"),
        np.array,
    ],
)
def test_dataframe_columns_set_preserve_type(klass):
    df = cudf.DataFrame([1], columns=["a"])
    columns = klass([10], dtype="int8")
    df.columns = columns
    result = df.columns
    expected = pd.Index(
        [10], dtype="int8", name=getattr(columns, "name", None)
    )
    pd.testing.assert_index_equal(result, expected)


@pytest.mark.parametrize("column", [range(1, 2), np.array([1], dtype=np.int8)])
@pytest.mark.parametrize(
    "operation",
    [
        lambda df: df.where(df < 2, 2),
        lambda df: df.nans_to_nulls(),
        lambda df: df.isna(),
        lambda df: df.notna(),
        lambda df: abs(df),
        lambda df: -df,
        lambda df: ~df,
        lambda df: df.cumsum(),
        lambda df: df.replace(1, 2),
        lambda df: df.replace(10, 20),
        lambda df: df.clip(0, 10),
        lambda df: df.rolling(1).mean(),
        lambda df: df.interpolate(),
        lambda df: df.shift(),
        lambda df: df.sort_values(1),
        lambda df: df.round(),
        lambda df: df.rank(),
    ],
)
def test_op_preserves_column_metadata(column, operation):
    df = cudf.DataFrame([1], columns=cudf.Index(column))
    result = operation(df).columns
    expected = pd.Index(column)
    pd.testing.assert_index_equal(result, expected, exact=True)


@pytest.mark.parametrize(
    "data",
    [
        {"a": [1, 2]},
        {"a": [1, 2, 3], "b": [3, 4, 5]},
        {"a": [1, 2, 3, 4], "b": [3, 4, 5, 6], "c": [1, 3, 5, 7]},
        {"a": [np.nan, 2, 3, 4], "b": [3, 4, np.nan, 6], "c": [1, 3, 5, 7]},
        {1: [1, 2, 3], 2: [3, 4, 5]},
        {"a": [1, None, None], "b": [3, np.nan, np.nan]},
        {1: ["a", "b", "c"], 2: ["q", "w", "u"]},
        {1: ["a", np.nan, "c"], 2: ["q", None, "u"]},
        {},
        {1: [], 2: [], 3: []},
        [1, 2, 3],
    ],
)
def test_axes(data):
    csr = cudf.DataFrame(data)
    psr = pd.DataFrame(data)

    expected = psr.axes
    actual = csr.axes

    for e, a in zip(expected, actual, strict=True):
        assert_eq(e, a, exact=False)


def test_iter():
    data = {"a": [1, 2, 3], "b": [4, 5, 6]}
    pdf = pd.DataFrame(data)
    gdf = cudf.DataFrame(data)
    assert list(pdf) == list(gdf)


def test_column_assignment():
    gdf = cudf.DataFrame({"a": [1, 2, 3], "b": [4, 5, 6], "c": [7, 8, 9]})
    new_cols = ["q", "r", "s"]
    gdf.columns = new_cols
    assert list(gdf.columns) == new_cols


def test_ndim():
    pdf = pd.DataFrame({"x": range(5), "y": range(5, 10)})
    gdf = cudf.DataFrame.from_pandas(pdf)
    assert pdf.ndim == gdf.ndim


<<<<<<< HEAD
@pytest.mark.parametrize("names", [["abc", "def"], [1, 2], ["abc", 10]])
def test_dataframe_multiindex_column_names(names):
    arrays = [["A", "A", "B", "B"], ["one", "two", "one", "two"]]
    tuples = list(zip(*arrays, strict=True))
    index = pd.MultiIndex.from_tuples(tuples, names=["first", "second"])

    pdf = pd.DataFrame([[1, 2, 3, 4], [5, 6, 7, 8]], columns=index)
    df = cudf.from_pandas(pdf)

    assert_eq(df, pdf)
    assert_eq(df.columns.names, pdf.columns.names)
    pdf.columns.names = names
    df.columns.names = names
    assert_eq(df, pdf)
    assert_eq(df.columns.names, pdf.columns.names)


@pytest.mark.parametrize("name", ["a", 0, None, np.nan, cudf.NA])
@pytest.mark.parametrize("contains", ["a", 0, None, np.nan, cudf.NA])
@pytest.mark.parametrize("other_names", [[], ["b", "c"], [1, 2]])
def test_dataframe_contains(name, contains, other_names):
    column_names = [name, *other_names]
    gdf = cudf.DataFrame({c: [0] for c in column_names})
    pdf = pd.DataFrame({c: [0] for c in column_names})

    assert_eq(gdf, pdf)

    if contains is cudf.NA or name is cudf.NA:
        expectation = contains is cudf.NA and name is cudf.NA
        assert (contains in pdf) == expectation
        assert (contains in gdf) == expectation
    elif gdf.columns.dtype.kind == "f":
        # In some cases, the columns are converted to an Index[float] based on
        # the other column names. That casts name values from None to np.nan.
        expectation = contains is np.nan and (name is None or name is np.nan)
        assert (contains in pdf) == expectation
        assert (contains in gdf) == expectation
    else:
        expectation = contains == name or (
            contains is np.nan and name is np.nan
        )
        assert (contains in pdf) == expectation
        assert (contains in gdf) == expectation

    assert (contains in pdf) == (contains in gdf)


@pytest.mark.parametrize(
    "data",
    [
        {"col": [{"a": 1.1}, {"a": 2.1}, {"a": 10.0}, {"a": 11.2323}, None]},
        {"a": [[{"b": 567}], None] * 10},
        {"a": [decimal.Decimal(10), decimal.Decimal(20), None]},
    ],
)
def test_dataframe_values_complex_types(data):
    gdf = cudf.DataFrame(data)
    with pytest.raises(NotImplementedError):
        gdf.values


@pytest.mark.parametrize(
    "df",
    [
        pd.DataFrame(),
        pd.DataFrame(index=[100, 10, 1, 0]),
        pd.DataFrame(columns=["a", "b", "c", "d"]),
        pd.DataFrame(columns=["a", "b", "c", "d"], index=[100]),
        pd.DataFrame(
            columns=["a", "b", "c", "d"], index=[100, 10000, 2131, 133]
        ),
        pd.DataFrame({"a": [1, 2, 3], "b": ["abc", "xyz", "klm"]}),
    ],
)
def test_dataframe_size(df):
    pdf = df
    gdf = cudf.from_pandas(pdf)

    assert_eq(pdf.size, gdf.size)


@pytest.mark.parametrize(
    "df",
    [
        pd.DataFrame(),
        pd.DataFrame(index=[100, 10, 1, 0]),
        pd.DataFrame(columns=["a", "b", "c", "d"]),
        pd.DataFrame(columns=["a", "b", "c", "d"], index=[100]),
        pd.DataFrame(
            columns=["a", "b", "c", "d"], index=[100, 10000, 2131, 133]
        ),
        pd.DataFrame({"a": [1, 2, 3], "b": ["abc", "xyz", "klm"]}),
    ],
)
def test_dataframe_empty(df):
    pdf = df
    gdf = cudf.from_pandas(pdf)

    assert_eq(pdf.empty, gdf.empty)


def test_cudf_arrow_array_error():
    df = cudf.DataFrame({"a": [1, 2, 3]})

    with pytest.raises(
        TypeError,
        match="Implicit conversion to a host PyArrow object via "
        "__arrow_array__ is not allowed. Consider using .to_arrow()",
    ):
        df.__arrow_array__()

    sr = cudf.Series([1, 2, 3])

    with pytest.raises(
        TypeError,
        match="Implicit conversion to a host PyArrow object via "
        "__arrow_array__ is not allowed. Consider using .to_arrow()",
    ):
        sr.__arrow_array__()

    sr = cudf.Series(["a", "b", "c"])
    with pytest.raises(
        TypeError,
        match="Implicit conversion to a host PyArrow object via "
        "__arrow_array__ is not allowed. Consider using .to_arrow()",
    ):
        sr.__arrow_array__()
=======
@pytest.mark.parametrize(
    "index",
    [
        ["a", "b", "c", "d", "e"],
        np.array(["a", "b", "c", "d", "e"]),
        pd.Index(["a", "b", "c", "d", "e"], name="name"),
    ],
)
def test_string_index(index):
    rng = np.random.default_rng(seed=0)
    pdf = pd.DataFrame(rng.random(size=(5, 5)))
    gdf = cudf.DataFrame.from_pandas(pdf)
    pdf.index = index
    gdf.index = index
    assert_eq(pdf, gdf)
>>>>>>> 3419b88d
<|MERGE_RESOLUTION|>--- conflicted
+++ resolved
@@ -182,7 +182,6 @@
     assert pdf.ndim == gdf.ndim
 
 
-<<<<<<< HEAD
 @pytest.mark.parametrize("names", [["abc", "def"], [1, 2], ["abc", 10]])
 def test_dataframe_multiindex_column_names(names):
     arrays = [["A", "A", "B", "B"], ["one", "two", "one", "two"]]
@@ -310,7 +309,8 @@
         "__arrow_array__ is not allowed. Consider using .to_arrow()",
     ):
         sr.__arrow_array__()
-=======
+
+
 @pytest.mark.parametrize(
     "index",
     [
@@ -325,5 +325,4 @@
     gdf = cudf.DataFrame.from_pandas(pdf)
     pdf.index = index
     gdf.index = index
-    assert_eq(pdf, gdf)
->>>>>>> 3419b88d
+    assert_eq(pdf, gdf)