# Copyright (c) 2025, NVIDIA CORPORATION.

import collections
from contextlib import nullcontext as does_not_raise

import cupy as cp
import numpy as np
import pandas as pd
import pyarrow as pa
import pytest
from numba import cuda

import cudf
from cudf.core.column.column import as_column
from cudf.testing import assert_eq
from cudf.testing._utils import assert_exceptions_equal


def test_init_via_list_of_tuples():
    data = [
        (5, "cats", "jump", np.nan),
        (2, "dogs", "dig", 7.5),
        (3, "cows", "moo", -2.1, "occasionally"),
    ]

    pdf = pd.DataFrame(data)
    gdf = cudf.DataFrame(data)

    assert_eq(pdf, gdf)


@pytest.mark.parametrize("columns", [["a", "b"], pd.Series(["a", "b"])])
def test_init_via_list_of_series(columns):
    data = [pd.Series([1, 2]), pd.Series([3, 4])]

    pdf = cudf.DataFrame(data, columns=columns)
    gdf = cudf.DataFrame(data, columns=columns)

    assert_eq(pdf, gdf)


@pytest.mark.parametrize("index", [None, [0, 1, 2]])
def test_init_with_missing_columns(index):
    """Test initialization when columns and data keys are disjoint."""
    data = {"a": [1, 2, 3], "b": [2, 3, 4]}
    columns = ["c", "d"]

    pdf = cudf.DataFrame(data, columns=columns, index=index)
    gdf = cudf.DataFrame(data, columns=columns, index=index)

    assert_eq(pdf, gdf)


@pytest.mark.parametrize("rows", [0, 1, 2, 100])
def test_init_via_list_of_empty_tuples(rows):
    data = [()] * rows

    pdf = pd.DataFrame(data)
    gdf = cudf.DataFrame(data)

    assert_eq(pdf, gdf)


@pytest.mark.parametrize(
    "dict_of_series",
    [
        {"a": pd.Series([1.0, 2.0, 3.0])},
        {"a": pd.Series([1.0, 2.0, 3.0], index=[4, 5, 6])},
        {
            "a": pd.Series([1.0, 2.0, 3.0], index=[4, 5, 6]),
            "b": pd.Series([1.0, 2.0, 4.0], index=[1, 2, 3]),
        },
        {"a": [1, 2, 3], "b": pd.Series([1.0, 2.0, 3.0], index=[4, 5, 6])},
        {
            "a": pd.Series([1.0, 2.0, 3.0], index=["a", "b", "c"]),
            "b": pd.Series([1.0, 2.0, 4.0], index=["c", "d", "e"]),
        },
        {
            "a": pd.Series(
                ["a", "b", "c"],
                index=pd.MultiIndex.from_tuples([(1, 2), (1, 3), (2, 3)]),
            ),
            "b": pd.Series(
                ["a", " b", "d"],
                index=pd.MultiIndex.from_tuples([(1, 2), (1, 3), (2, 3)]),
            ),
        },
    ],
)
def test_init_from_series_align(dict_of_series):
    pdf = pd.DataFrame(dict_of_series)
    gdf = cudf.DataFrame(dict_of_series)

    assert_eq(pdf, gdf)

    for key in dict_of_series:
        if isinstance(dict_of_series[key], pd.Series):
            dict_of_series[key] = cudf.Series(dict_of_series[key])

    gdf = cudf.DataFrame(dict_of_series)

    assert_eq(pdf, gdf)


@pytest.mark.parametrize(
    ("dict_of_series", "expectation"),
    [
        (
            {
                "a": pd.Series(["a", "b", "c"], index=[4, 4, 5]),
                "b": pd.Series(["a", "b", "c"], index=[4, 5, 6]),
            },
            pytest.raises(
                ValueError, match="Cannot align indices with non-unique values"
            ),
        ),
        (
            {
                "a": pd.Series(["a", "b", "c"], index=[4, 4, 5]),
                "b": pd.Series(["a", "b", "c"], index=[4, 4, 5]),
            },
            does_not_raise(),
        ),
    ],
)
def test_init_from_series_align_nonunique(dict_of_series, expectation):
    with expectation:
        gdf = cudf.DataFrame(dict_of_series)

    if expectation == does_not_raise():
        pdf = pd.DataFrame(dict_of_series)
        assert_eq(pdf, gdf)


def test_init_unaligned_with_index():
    pdf = pd.DataFrame(
        {
            "a": pd.Series([1.0, 2.0, 3.0], index=[4, 5, 6]),
            "b": pd.Series([1.0, 2.0, 3.0], index=[1, 2, 3]),
        },
        index=[7, 8, 9],
    )
    gdf = cudf.DataFrame(
        {
            "a": cudf.Series([1.0, 2.0, 3.0], index=[4, 5, 6]),
            "b": cudf.Series([1.0, 2.0, 3.0], index=[1, 2, 3]),
        },
        index=[7, 8, 9],
    )

    assert_eq(pdf, gdf, check_dtype=False)


def test_init_series_list_columns_unsort():
    pseries = [
        pd.Series(i, index=["b", "a", "c"], name=str(i)) for i in range(3)
    ]
    gseries = [
        cudf.Series(i, index=["b", "a", "c"], name=str(i)) for i in range(3)
    ]
    pdf = pd.DataFrame(pseries)
    gdf = cudf.DataFrame(gseries)
    assert_eq(pdf, gdf)


@pytest.mark.parametrize("nelem", [0, 10])
@pytest.mark.parametrize("nchunks", [1, 5])
def test_from_arrow_chunked_arrays(nelem, nchunks, numeric_types_as_str):
    rng = np.random.default_rng(seed=0)
    np_list_data = [
        rng.integers(0, 100, nelem).astype(numeric_types_as_str)
        for i in range(nchunks)
    ]
    pa_chunk_array = pa.chunked_array(np_list_data)

    expect = pa_chunk_array.to_pandas()
    got = cudf.Series(pa_chunk_array)

    assert_eq(expect, got)

    np_list_data2 = [
        rng.integers(0, 100, nelem).astype(numeric_types_as_str)
        for i in range(nchunks)
    ]
    pa_chunk_array2 = pa.chunked_array(np_list_data2)
    pa_table = pa.Table.from_arrays(
        [pa_chunk_array, pa_chunk_array2], names=["a", "b"]
    )

    expect = pa_table.to_pandas()
    got = cudf.DataFrame.from_arrow(pa_table)

    assert_eq(expect, got)


def test_1row_arrow_table():
    data = [pa.array([0]), pa.array([1])]
    batch = pa.RecordBatch.from_arrays(data, ["f0", "f1"])
    table = pa.Table.from_batches([batch])

    expect = table.to_pandas()
    got = cudf.DataFrame.from_arrow(table)
    assert_eq(expect, got)


def test_arrow_handle_no_index_name():
    pdf = pd.DataFrame({"a": [1, 2, 3], "b": [4, 5, 6]})
    gdf = cudf.DataFrame({"a": [1, 2, 3], "b": [4, 5, 6]})

    gdf_arrow = gdf.to_arrow()
    pdf_arrow = pa.Table.from_pandas(pdf)
    assert pa.Table.equals(pdf_arrow, gdf_arrow)

    got = cudf.DataFrame.from_arrow(gdf_arrow)
    expect = pdf_arrow.to_pandas()
    assert_eq(expect, got)


def test_pandas_non_contiguious():
    rng = np.random.default_rng(seed=0)
    arr1 = rng.random(size=(5000, 10))
    assert arr1.flags["C_CONTIGUOUS"] is True
    df = pd.DataFrame(arr1)
    for col in df.columns:
        assert df[col].values.flags["C_CONTIGUOUS"] is False

    gdf = cudf.DataFrame.from_pandas(df)
    assert_eq(gdf.to_pandas(), df)


def test_from_records(numeric_types_as_str):
    h_ary = np.ndarray(shape=(10, 4), dtype=numeric_types_as_str)
    rec_ary = h_ary.view(np.recarray)

    gdf = cudf.DataFrame.from_records(rec_ary, columns=["a", "b", "c", "d"])
    df = pd.DataFrame.from_records(rec_ary, columns=["a", "b", "c", "d"])
    assert isinstance(gdf, cudf.DataFrame)
    assert_eq(df, gdf)

    gdf = cudf.DataFrame.from_records(rec_ary)
    df = pd.DataFrame.from_records(rec_ary)
    assert isinstance(gdf, cudf.DataFrame)
    assert_eq(df, gdf)


@pytest.mark.parametrize("columns", [None, ["first", "second", "third"]])
@pytest.mark.parametrize(
    "index",
    [
        None,
        ["first", "second"],
        "name",
        "age",
        "weight",
        [10, 11],
        ["abc", "xyz"],
    ],
)
def test_from_records_index(columns, index):
    rec_ary = np.array(
        [("Rex", 9, 81.0), ("Fido", 3, 27.0)],
        dtype=[("name", "U10"), ("age", "i4"), ("weight", "f4")],
    )
    gdf = cudf.DataFrame.from_records(rec_ary, columns=columns, index=index)
    df = pd.DataFrame.from_records(rec_ary, columns=columns, index=index)
    assert isinstance(gdf, cudf.DataFrame)
    assert_eq(df, gdf)


def test_dataframe_construction_from_cp_arrays():
    h_ary = np.array([[1, 2, 3], [4, 5, 6]], np.int32)
    d_ary = cp.asarray(h_ary)

    gdf = cudf.DataFrame(d_ary, columns=["a", "b", "c"])
    df = pd.DataFrame(h_ary, columns=["a", "b", "c"])
    assert isinstance(gdf, cudf.DataFrame)

    assert_eq(df, gdf)

    gdf = cudf.DataFrame(d_ary)
    df = pd.DataFrame(h_ary)
    assert isinstance(gdf, cudf.DataFrame)

    assert_eq(df, gdf)

    gdf = cudf.DataFrame(d_ary, index=["a", "b"])
    df = pd.DataFrame(h_ary, index=["a", "b"])
    assert isinstance(gdf, cudf.DataFrame)

    assert_eq(df, gdf)

    gdf = cudf.DataFrame(d_ary)
    gdf = gdf.set_index(keys=0, drop=False)
    df = pd.DataFrame(h_ary)
    df = df.set_index(keys=0, drop=False)
    assert isinstance(gdf, cudf.DataFrame)

    assert_eq(df, gdf)

    gdf = cudf.DataFrame(d_ary)
    gdf = gdf.set_index(keys=1, drop=False)
    df = pd.DataFrame(h_ary)
    df = df.set_index(keys=1, drop=False)
    assert isinstance(gdf, cudf.DataFrame)

    assert_eq(df, gdf)


def test_dataframe_cp_wrong_dimensions():
    d_ary = cp.empty((2, 3, 4), dtype=np.int32)
    with pytest.raises(
        ValueError, match="records dimension expected 1 or 2 but found: 3"
    ):
        cudf.DataFrame(d_ary)


def test_dataframe_cp_array_wrong_index():
    d_ary = cp.empty((2, 3), dtype=np.int32)

    with pytest.raises(ValueError):
        cudf.DataFrame(d_ary, index=["a"])

    with pytest.raises(TypeError):
        cudf.DataFrame(d_ary, index="a")


def test_index_in_dataframe_constructor():
    a = pd.DataFrame({"x": [1, 2, 3]}, index=[4.0, 5.0, 6.0])
    b = cudf.DataFrame({"x": [1, 2, 3]}, index=[4.0, 5.0, 6.0])

    assert_eq(a, b)
    assert_eq(a.loc[4:], b.loc[4:])


@pytest.mark.parametrize("nelem", [0, 2])
def test_from_arrow(nelem, all_supported_types_as_str):
    if all_supported_types_as_str in {"category", "str"}:
        pytest.skip(f"Test not applicable with {all_supported_types_as_str}")
    rng = np.random.default_rng(seed=0)
    df = pd.DataFrame(
        {
            "a": rng.integers(0, 1000, nelem).astype(
                all_supported_types_as_str
            ),
            "b": rng.integers(0, 1000, nelem).astype(
                all_supported_types_as_str
            ),
        }
    )
    padf = pa.Table.from_pandas(
        df, preserve_index=False
    ).replace_schema_metadata(None)
    gdf = cudf.DataFrame.from_arrow(padf)
    assert isinstance(gdf, cudf.DataFrame)

    assert_eq(df, gdf)

    s = pa.Array.from_pandas(df.a)
    gs = cudf.Series.from_arrow(s)
    assert isinstance(gs, cudf.Series)

    # For some reason PyArrow to_pandas() converts to numpy array and has
    # better type compatibility
    np.testing.assert_array_equal(s.to_pandas(), gs.to_numpy())


def test_from_arrow_chunked_categories():
    # Verify that categories are properly deduplicated across chunked arrays.
    indices = pa.array([0, 1, 0, 1, 2, 0, None, 2])
    dictionary = pa.array(["foo", "bar", "baz"])
    dict_array = pa.DictionaryArray.from_arrays(indices, dictionary)
    chunked_array = pa.chunked_array([dict_array, dict_array])
    table = pa.table({"a": chunked_array})
    df = cudf.DataFrame.from_arrow(table)
    final_dictionary = df["a"].dtype.categories.to_arrow().to_pylist()
    assert sorted(final_dictionary) == sorted(dictionary.to_pylist())


def test_from_scalar_typing(request, all_supported_types_as_str):
    if all_supported_types_as_str in {"category", "str"}:
        pytest.skip(f"Test not applicable with {all_supported_types_as_str}")
    request.applymarker(
        pytest.mark.xfail(
            all_supported_types_as_str
            in {"timedelta64[ms]", "timedelta64[us]", "timedelta64[ns]"},
            reason=f"{all_supported_types_as_str} incorrectly results in timedelta64[s]",
        )
    )
    rng = np.random.default_rng(seed=0)
    if all_supported_types_as_str == "datetime64[ms]":
        scalar = (
            np.dtype("int64").type(rng.integers(0, 5)).astype("datetime64[ms]")
        )
    elif all_supported_types_as_str.startswith("datetime64"):
        scalar = np.datetime64("2020-01-01").astype("datetime64[ms]")
        all_supported_types_as_str = "datetime64[ms]"
    else:
        scalar = np.dtype(all_supported_types_as_str).type(rng.integers(0, 5))

    gdf = cudf.DataFrame(
        {
            "a": [1, 2, 3, 4, 5],
            "b": scalar,
        }
    )
    assert gdf["b"].dtype == np.dtype(all_supported_types_as_str)
    assert len(gdf["b"]) == len(gdf["a"])


@pytest.mark.parametrize(
    "data",
    [
        {"a": [np.nan, 1, 2], "b": [None, None, None]},
        {"a": [1, 2, np.nan, 2], "b": [np.nan, np.nan, np.nan, np.nan]},
        {
            "a": [1, 2, np.nan, 2, None],
            "b": [np.nan, np.nan, None, np.nan, np.nan],
        },
        {"a": [1, 2, 2, None, 1.1], "b": [1, 2.2, 3, None, 5]},
    ],
)
def test_dataframe_constructor_nan_as_null(data, nan_as_null):
    actual = cudf.DataFrame(data, nan_as_null=nan_as_null)

    if nan_as_null:
        assert (
            not (
                actual.astype("float").replace(
                    cudf.Series([np.nan], nan_as_null=False), cudf.Series([-1])
                )
                == -1
            )
            .any()
            .any()
        )
    else:
        actual = actual.select_dtypes(exclude=["object"])
        assert (actual.replace(np.nan, -1) == -1).any().any()


@pytest.mark.parametrize(
    "data,columns,index",
    [
        (pd.Series([1, 2, 3]), None, None),
        (pd.Series(["a", "b", None, "c"], name="abc"), None, None),
        (
            pd.Series(["a", "b", None, "c"], name="abc"),
            ["abc", "b"],
            [1, 2, 3],
        ),
    ],
)
def test_dataframe_init_from_series(data, columns, index):
    expected = pd.DataFrame(data, columns=columns, index=index)
    actual = cudf.DataFrame(data, columns=columns, index=index)

    assert_eq(
        expected,
        actual,
        check_index_type=len(expected) != 0,
    )


@pytest.mark.parametrize(
    "dtype,expected_upcast_type,error",
    [
        (
            "float32",
            np.dtype("float32"),
            None,
        ),
        (
            "float16",
            None,
            TypeError,
        ),
        (
            "float64",
            np.dtype("float64"),
            None,
        ),
        (
            "float128",
            None,
            ValueError,
        ),
    ],
)
def test_from_pandas_unsupported_types(dtype, expected_upcast_type, error):
    data = pd.Series([1.1, 0.55, -1.23], dtype=dtype)
    pdf = pd.DataFrame({"one_col": data})
    if error is not None:
        with pytest.raises(error):
            cudf.from_pandas(data)

        with pytest.raises(error):
            cudf.Series(data)

        with pytest.raises(error):
            cudf.from_pandas(pdf)

        with pytest.raises(error):
            cudf.DataFrame(pdf)
    else:
        df = cudf.from_pandas(data)

        assert_eq(data, df, check_dtype=False)
        assert df.dtype == expected_upcast_type

        df = cudf.Series(data)
        assert_eq(data, df, check_dtype=False)
        assert df.dtype == expected_upcast_type

        df = cudf.from_pandas(pdf)
        assert_eq(pdf, df, check_dtype=False)
        assert df["one_col"].dtype == expected_upcast_type

        df = cudf.DataFrame(pdf)
        assert_eq(pdf, df, check_dtype=False)
        assert df["one_col"].dtype == expected_upcast_type


@pytest.mark.parametrize(
    "data",
    [
        {"a": [1, 2, 3], "b": ["x", "y", "z"], "c": 4},
        {"c": 4, "a": [1, 2, 3], "b": ["x", "y", "z"]},
        {"a": [1, 2, 3], "c": 4},
    ],
)
def test_dataframe_init_from_scalar_and_lists(data):
    actual = cudf.DataFrame(data)
    expected = pd.DataFrame(data)

    assert_eq(expected, actual)


@pytest.mark.parametrize(
    "columns",
    (
        [],
        ["c", "a"],
        ["a", "d", "b", "e", "c"],
        ["a", "b", "c"],
        pd.Index(["b", "a", "c"], name="custom_name"),
    ),
)
@pytest.mark.parametrize("index", (None, [4, 5, 6]))
def test_dataframe_dict_like_with_columns(columns, index):
    data = {"a": [1, 2, 3], "b": [4, 5, 6], "c": [7, 8, 9]}
    expect = pd.DataFrame(data, columns=columns, index=index)
    actual = cudf.DataFrame(data, columns=columns, index=index)
    if index is None and len(columns) == 0:
        # We make an empty range index, pandas makes an empty index
        expect = expect.reset_index(drop=True)
    assert_eq(expect, actual)


def test_dataframe_init_columns_named_multiindex():
    rng = np.random.default_rng(seed=0)
    data = rng.standard_normal(size=(2, 2))
    columns = cudf.MultiIndex.from_tuples(
        [("A", "one"), ("A", "two")], names=["y", "z"]
    )
    gdf = cudf.DataFrame(data, columns=columns)
    pdf = pd.DataFrame(data, columns=columns.to_pandas())

    assert_eq(gdf, pdf)


def test_dataframe_init_columns_named_index():
    rng = np.random.default_rng(seed=0)
    data = rng.standard_normal(size=(2, 2))
    columns = pd.Index(["a", "b"], name="custom_name")
    gdf = cudf.DataFrame(data, columns=columns)
    pdf = pd.DataFrame(data, columns=columns)

    assert_eq(gdf, pdf)


def test_dataframe_from_pandas_sparse():
    pdf = pd.DataFrame(range(2), dtype=pd.SparseDtype(np.int64, 0))
    with pytest.raises(NotImplementedError):
        cudf.DataFrame(pdf)


def test_dataframe_constructor_unbounded_sequence():
    class A:
        def __getitem__(self, key):
            return 1

    with pytest.raises(TypeError):
        cudf.DataFrame([A()])

    with pytest.raises(TypeError):
        cudf.DataFrame({"a": A()})


def test_dataframe_constructor_dataframe_list():
    df = cudf.DataFrame(range(2))
    with pytest.raises(TypeError):
        cudf.DataFrame([df])


def test_dataframe_constructor_from_namedtuple():
    Point1 = collections.namedtuple("Point1", ["a", "b", "c"])
    Point2 = collections.namedtuple("Point1", ["x", "y"])

    data = [Point1(1, 2, 3), Point2(4, 5)]
    idx = ["a", "b"]
    gdf = cudf.DataFrame(data, index=idx)
    pdf = pd.DataFrame(data, index=idx)

    assert_eq(gdf, pdf)

    data = [Point2(4, 5), Point1(1, 2, 3)]
    with pytest.raises(ValueError):
        cudf.DataFrame(data, index=idx)
    with pytest.raises(ValueError):
        pd.DataFrame(data, index=idx)


def test_series_data_no_name_with_columns():
    gdf = cudf.DataFrame(cudf.Series([1]), columns=[1])
    pdf = pd.DataFrame(pd.Series([1]), columns=[1])
    assert_eq(gdf, pdf)


def test_series_data_no_name_with_columns_more_than_one_raises():
    with pytest.raises(ValueError):
        cudf.DataFrame(cudf.Series([1]), columns=[1, 2])
    with pytest.raises(ValueError):
        pd.DataFrame(pd.Series([1]), columns=[1, 2])


def test_series_data_with_name_with_columns_matching():
    gdf = cudf.DataFrame(cudf.Series([1], name=1), columns=[1])
    pdf = pd.DataFrame(pd.Series([1], name=1), columns=[1])
    assert_eq(gdf, pdf)


def test_series_data_with_name_with_columns_not_matching():
    gdf = cudf.DataFrame(cudf.Series([1], name=2), columns=[1])
    pdf = pd.DataFrame(pd.Series([1], name=2), columns=[1])
    assert_eq(gdf, pdf)


def test_series_data_with_name_with_columns_matching_align():
    gdf = cudf.DataFrame(cudf.Series([1], name=2), columns=[1, 2])
    pdf = pd.DataFrame(pd.Series([1], name=2), columns=[1, 2])
    assert_eq(gdf, pdf)


def test_generated_column():
    gdf = cudf.DataFrame({"a": (i for i in range(5))})
    assert len(gdf) == 5


@pytest.mark.parametrize(
    "data",
    [
        (
            pd.Series([3, 3.0]),
            pd.Series([2.3, 3.9]),
            pd.Series([1.5, 3.9]),
            pd.Series([1.0, 2]),
        ),
        [
            pd.Series([3, 3.0]),
            pd.Series([2.3, 3.9]),
            pd.Series([1.5, 3.9]),
            pd.Series([1.0, 2]),
        ],
    ],
)
def test_create_dataframe_from_list_like(data):
    pdf = pd.DataFrame(data, index=["count", "mean", "std", "min"])
    gdf = cudf.DataFrame(data, index=["count", "mean", "std", "min"])

    assert_eq(pdf, gdf)

    pdf = pd.DataFrame(data)
    gdf = cudf.DataFrame(data)

    assert_eq(pdf, gdf)


def test_create_dataframe_column():
    pdf = pd.DataFrame(columns=["a", "b", "c"], index=["A", "Z", "X"])
    gdf = cudf.DataFrame(columns=["a", "b", "c"], index=["A", "Z", "X"])

    assert_eq(pdf, gdf)

    pdf = pd.DataFrame(
        {"a": [1, 2, 3], "b": [2, 3, 5]},
        columns=["a", "b", "c"],
        index=["A", "Z", "X"],
    )
    gdf = cudf.DataFrame(
        {"a": [1, 2, 3], "b": [2, 3, 5]},
        columns=["a", "b", "c"],
        index=["A", "Z", "X"],
    )

    assert_eq(pdf, gdf)


@pytest.mark.parametrize(
    "data",
    [
        pd.DataFrame(np.eye(2)),
        cudf.DataFrame(np.eye(2)),
        np.eye(2),
        cp.eye(2),
        None,
        [[1, 0], [0, 1]],
        [cudf.Series([0, 1]), cudf.Series([1, 0])],
    ],
)
@pytest.mark.parametrize(
    "columns",
    [None, range(2), pd.RangeIndex(2), cudf.RangeIndex(2)],
)
def test_dataframe_columns_returns_rangeindex(data, columns):
    if data is None and columns is None:
        pytest.skip(f"{data=} and {columns=} not relevant.")
    result = cudf.DataFrame(data=data, columns=columns).columns
    expected = pd.RangeIndex(range(2))
    assert_eq(result, expected)


def test_dataframe_columns_returns_rangeindex_single_col():
    result = cudf.DataFrame([1, 2, 3]).columns
    expected = pd.RangeIndex(range(1))
    assert_eq(result, expected)


@pytest.mark.parametrize("dtype", ["int64", "datetime64[ns]", "int8"])
@pytest.mark.parametrize("idx_data", [[], [1, 2]])
@pytest.mark.parametrize("data", [None, [], {}])
def test_dataframe_columns_empty_data_preserves_dtype(dtype, idx_data, data):
    result = cudf.DataFrame(
        data, columns=cudf.Index(idx_data, dtype=dtype)
    ).columns
    expected = pd.Index(idx_data, dtype=dtype)
    assert_eq(result, expected)


def test_dataframe_init_from_nested_dict():
    ordered_dict = collections.OrderedDict(
        [
            (
                "one",
                collections.OrderedDict(
                    [("col_a", "foo1"), ("col_b", "bar1")]
                ),
            ),
            (
                "two",
                collections.OrderedDict(
                    [("col_a", "foo2"), ("col_b", "bar2")]
                ),
            ),
            (
                "three",
                collections.OrderedDict(
                    [("col_a", "foo3"), ("col_b", "bar3")]
                ),
            ),
        ]
    )
    pdf = pd.DataFrame(ordered_dict)
    gdf = cudf.DataFrame(ordered_dict)

    assert_eq(pdf, gdf)
    regular_dict = {key: dict(value) for key, value in ordered_dict.items()}

    pdf = pd.DataFrame(regular_dict)
    gdf = cudf.DataFrame(regular_dict)
    assert_eq(pdf, gdf)


def test_init_from_2_categoricalindex_series_diff_categories():
    s1 = cudf.Series(
        [39, 6, 4], index=cudf.CategoricalIndex(["female", "male", "unknown"])
    )
    s2 = cudf.Series(
        [2, 152, 2, 242, 150],
        index=cudf.CategoricalIndex(["f", "female", "m", "male", "unknown"]),
    )
    result = cudf.DataFrame([s1, s2])
    expected = pd.DataFrame([s1.to_pandas(), s2.to_pandas()])
    # TODO: Remove once https://github.com/pandas-dev/pandas/issues/57592
    # is adressed
    expected.columns = result.columns
    assert_eq(result, expected, check_dtype=False)


def test_data_frame_values_no_cols_but_index():
    result = cudf.DataFrame(index=range(5)).values
    expected = pd.DataFrame(index=range(5)).values
    assert_eq(result, expected)


def test_dataframe_from_ndarray_dup_columns():
    with pytest.raises(ValueError):
        cudf.DataFrame(np.eye(2), columns=["A", "A"])


def test_dataframe_init_with_nans():
    with cudf.option_context("mode.pandas_compatible", True):
        gdf = cudf.DataFrame({"a": [1, 2, 3, np.nan]})
    assert gdf["a"].dtype == np.dtype("float64")
    pdf = pd.DataFrame({"a": [1, 2, 3, np.nan]})
    assert_eq(pdf, gdf)


@pytest.mark.parametrize(
    "data",
    [
        cudf.DataFrame(range(2)),
        None,
        [cudf.Series(range(2))],
        [[0], [1]],
        {1: range(2)},
        cp.arange(2),
    ],
)
def test_init_with_index_no_shallow_copy(data):
    idx = cudf.RangeIndex(2)
    df = cudf.DataFrame(data, index=idx)
    assert df.index is idx


def test_from_records_with_index_no_shallow_copy():
    idx = cudf.RangeIndex(2)
    data = np.array([(1.0, 2), (3.0, 4)], dtype=[("x", "<f8"), ("y", "<i8")])
    df = cudf.DataFrame(data.view(np.recarray), index=idx)
    assert df.index is idx


def test_from_pandas_preserve_column_dtype():
    df = pd.DataFrame([[1, 2]], columns=pd.Index([1, 2], dtype="int8"))
    result = cudf.DataFrame.from_pandas(df)
    pd.testing.assert_index_equal(result.columns, df.columns, exact=True)


def test_dataframe_init_column():
    s = cudf.Series([1, 2, 3])
    with pytest.raises(TypeError):
        cudf.DataFrame(s._column)
    expect = cudf.DataFrame({"a": s})
    actual = cudf.DataFrame([1, 2, 3], columns=["a"])
    assert_eq(expect, actual)


@pytest.mark.parametrize("data", [None, {}])
def test_empty_construction_rangeindex_columns(data):
    result = cudf.DataFrame(data=data).columns
    expected = pd.RangeIndex(0)
    pd.testing.assert_index_equal(result, expected, exact=True)


@pytest.mark.parametrize(
    "shape",
    [
        (0, 3),
        (3, 0),
        (0, 0),
    ],
)
def test_construct_zero_axis_ndarray(shape):
    arr = np.empty(shape, dtype=np.float64)
    result = cudf.DataFrame(arr)
    expected = pd.DataFrame(arr)
    assert_eq(result, expected)


def test_construct_dict_scalar_values_raises():
    data = {"a": 1, "b": "2"}
    with pytest.raises(ValueError):
        pd.DataFrame(data)
    with pytest.raises(ValueError):
        cudf.DataFrame(data)


@pytest.mark.parametrize("columns", [None, [3, 4]])
@pytest.mark.parametrize("index", [None, [1, 2]])
def test_construct_empty_listlike_index_and_columns(columns, index):
    result = cudf.DataFrame([], columns=columns, index=index)
    expected = pd.DataFrame([], columns=columns, index=index)
    assert_eq(result, expected)


@pytest.mark.parametrize("index", [None, "a", ["a", "b"]])
def test_from_pandas_nan_as_null(nan_as_null, index):
    data = [np.nan, 2.0, 3.0]

    if index is None:
        pdf = pd.DataFrame({"a": data, "b": data})
        expected = cudf.DataFrame(
            {
                "a": as_column(data, nan_as_null=nan_as_null),
                "b": as_column(data, nan_as_null=nan_as_null),
            }
        )
    else:
        pdf = pd.DataFrame({"a": data, "b": data}).set_index(index)
        expected = cudf.DataFrame(
            {
                "a": as_column(data, nan_as_null=nan_as_null),
                "b": as_column(data, nan_as_null=nan_as_null),
            }
        )
        expected = cudf.DataFrame(
            {
                "a": as_column(data, nan_as_null=nan_as_null),
                "b": as_column(data, nan_as_null=nan_as_null),
            }
        )
        expected = expected.set_index(index)

    got = cudf.from_pandas(pdf, nan_as_null=nan_as_null)

    assert_eq(expected, got)


@pytest.mark.parametrize(
    "data,columns",
    [
        ([1, 2, 3, 100, 112, 35464], ["a"]),
        (range(100), None),
        (
            [],
            None,
        ),
        ((-10, 21, 32, 32, 1, 2, 3), ["p"]),
        (
            (),
            None,
        ),
        ([[1, 2, 3], [1, 2, 3]], ["col1", "col2", "col3"]),
        ([range(100), range(100)], ["range" + str(i) for i in range(100)]),
        (((1, 2, 3), (1, 2, 3)), ["tuple0", "tuple1", "tuple2"]),
        ([[1, 2, 3]], ["list col1", "list col2", "list col3"]),
        ([[1, 2, 3]], pd.Index(["col1", "col2", "col3"], name="rapids")),
        ([range(100)], ["range" + str(i) for i in range(100)]),
        (((1, 2, 3),), ["k1", "k2", "k3"]),
    ],
)
def test_dataframe_init_1d_list(data, columns):
    expect = pd.DataFrame(data, columns=columns)
    actual = cudf.DataFrame(data, columns=columns)

    assert_eq(
        expect,
        actual,
        check_index_type=len(data) != 0,
    )

    expect = pd.DataFrame(data, columns=None)
    actual = cudf.DataFrame(data, columns=None)

    assert_eq(
        expect,
        actual,
        check_index_type=len(data) != 0,
    )


@pytest.mark.parametrize("dtype", ["int64", "str"])
def test_dataframe_from_dictionary_series_same_name_index(dtype):
    pd_idx1 = pd.Index([1, 2, 0], name="test_index").astype(dtype)
    pd_idx2 = pd.Index([2, 0, 1], name="test_index").astype(dtype)
    pd_series1 = pd.Series([1, 2, 3], index=pd_idx1)
    pd_series2 = pd.Series([1, 2, 3], index=pd_idx2)

    gd_idx1 = cudf.from_pandas(pd_idx1)
    gd_idx2 = cudf.from_pandas(pd_idx2)
    gd_series1 = cudf.Series([1, 2, 3], index=gd_idx1)
    gd_series2 = cudf.Series([1, 2, 3], index=gd_idx2)

    expect = pd.DataFrame({"a": pd_series1, "b": pd_series2})
    got = cudf.DataFrame({"a": gd_series1, "b": gd_series2})

    if dtype == "str":
        # Pandas actually loses its index name erroneously here...
        expect.index.name = "test_index"

    assert_eq(expect, got)
    assert expect.index.names == got.index.names


def test_init_multiindex_from_dict():
    pdf = pd.DataFrame({("a", "b"): [1]})
    gdf = cudf.DataFrame({("a", "b"): [1]})
    assert_eq(pdf, gdf)
    assert_eq(pdf.columns, gdf.columns)


def test_change_column_dtype_in_empty():
    pdf = pd.DataFrame({"a": [], "b": []})
    gdf = cudf.from_pandas(pdf)
    assert_eq(pdf, gdf)
    pdf["b"] = pdf["b"].astype("int64")
    gdf["b"] = gdf["b"].astype("int64")
    assert_eq(pdf, gdf)


@pytest.mark.parametrize(
    "data,cols,index",
    [
        (
            np.ndarray(shape=(4, 2), dtype=float, order="F"),
            ["a", "b"],
            ["a", "b", "c", "d"],
        ),
        (
            np.ndarray(shape=(4, 2), dtype=float, order="F"),
            ["a", "b"],
            [0, 20, 30, 10],
        ),
        (
            np.ndarray(shape=(4, 2), dtype=float, order="F"),
            ["a", "b"],
            [0, 1, 2, 3],
        ),
        (np.array([11, 123, -2342, 232]), ["a"], [1, 2, 11, 12]),
        (np.array([11, 123, -2342, 232]), ["a"], ["khsdjk", "a", "z", "kk"]),
        (
            cp.ndarray(shape=(4, 2), dtype=float, order="F"),
            ["a", "z"],
            ["a", "z", "a", "z"],
        ),
        (cp.array([11, 123, -2342, 232]), ["z"], [0, 1, 1, 0]),
        (cp.array([11, 123, -2342, 232]), ["z"], [1, 2, 3, 4]),
        (cp.array([11, 123, -2342, 232]), ["z"], ["a", "z", "d", "e"]),
        (
            np.random.default_rng(seed=0).standard_normal(size=(2, 4)),
            ["a", "b", "c", "d"],
            ["a", "b"],
        ),
        (
            np.random.default_rng(seed=0).standard_normal(size=(2, 4)),
            ["a", "b", "c", "d"],
            [1, 0],
        ),
        (cp.random.randn(2, 4), ["a", "b", "c", "d"], ["a", "b"]),
        (cp.random.randn(2, 4), ["a", "b", "c", "d"], [1, 0]),
    ],
)
def test_dataframe_init_from_arrays_cols(data, cols, index):
    gd_data = data
    if isinstance(data, cp.ndarray):
        # pandas can't handle cp arrays in general
        pd_data = data.get()

        # additional test for building DataFrame with gpu array whose
        # cuda array interface has no `descr` attribute
        numba_data = cuda.as_cuda_array(data)
    else:
        pd_data = data
        numba_data = None

    # verify with columns & index
    pdf = pd.DataFrame(pd_data, columns=cols, index=index)
    gdf = cudf.DataFrame(gd_data, columns=cols, index=index)

    assert_eq(pdf, gdf, check_dtype=False)

    # verify with columns
    pdf = pd.DataFrame(pd_data, columns=cols)
    gdf = cudf.DataFrame(gd_data, columns=cols)

    assert_eq(pdf, gdf, check_dtype=False)

    pdf = pd.DataFrame(pd_data)
    gdf = cudf.DataFrame(gd_data)

    assert_eq(pdf, gdf, check_dtype=False)

    if numba_data is not None:
        gdf = cudf.DataFrame(numba_data)
        assert_eq(pdf, gdf, check_dtype=False)


@pytest.mark.parametrize(
    "data, orient, dtype, columns",
    [
        (
            {"col_1": [3, 2, 1, 0], "col_2": [3, 2, 1, 0]},
            "columns",
            None,
            None,
        ),
        ({"col_1": [3, 2, 1, 0], "col_2": [3, 2, 1, 0]}, "index", None, None),
        (
            {"col_1": [None, 2, 1, 0], "col_2": [3, None, 1, 0]},
            "index",
            None,
            ["A", "B", "C", "D"],
        ),
        (
            {
                "col_1": ["ab", "cd", "ef", "gh"],
                "col_2": ["zx", "one", "two", "three"],
            },
            "index",
            None,
            ["A", "B", "C", "D"],
        ),
        (
            {
                "index": [("a", "b"), ("a", "c")],
                "columns": [("x", 1), ("y", 2)],
                "data": [[1, 3], [2, 4]],
                "index_names": ["n1", "n2"],
                "column_names": ["z1", "z2"],
            },
            "tight",
            "float64",
            None,
        ),
    ],
)
def test_dataframe_from_dict(data, orient, dtype, columns):
    expected = pd.DataFrame.from_dict(
        data=data, orient=orient, dtype=dtype, columns=columns
    )

    actual = cudf.DataFrame.from_dict(
        data=data, orient=orient, dtype=dtype, columns=columns
    )

    assert_eq(expected, actual)


@pytest.mark.parametrize("dtype", ["int64", "str", None])
def test_dataframe_from_dict_transposed(dtype):
    pd_data = {"a": [3, 2, 1, 0], "col_2": [3, 2, 1, 0]}
    gd_data = {key: cudf.Series(val) for key, val in pd_data.items()}

    expected = pd.DataFrame.from_dict(pd_data, orient="index", dtype=dtype)
    actual = cudf.DataFrame.from_dict(gd_data, orient="index", dtype=dtype)

    gd_data = {key: cp.asarray(val) for key, val in pd_data.items()}
    actual = cudf.DataFrame.from_dict(gd_data, orient="index", dtype=dtype)
    assert_eq(expected, actual)


@pytest.mark.parametrize(
    "pd_data, gd_data, orient, dtype, columns",
    [
        (
            {"col_1": np.array([3, 2, 1, 0]), "col_2": np.array([3, 2, 1, 0])},
            {
                "col_1": cp.array([3, 2, 1, 0]),
                "col_2": cp.array([3, 2, 1, 0]),
            },
            "columns",
            None,
            None,
        ),
        (
            {"col_1": np.array([3, 2, 1, 0]), "col_2": np.array([3, 2, 1, 0])},
            {
                "col_1": cp.array([3, 2, 1, 0]),
                "col_2": cp.array([3, 2, 1, 0]),
            },
            "index",
            None,
            None,
        ),
        (
            {
                "col_1": np.array([None, 2, 1, 0]),
                "col_2": np.array([3, None, 1, 0]),
            },
            {
                "col_1": cp.array([np.nan, 2, 1, 0]),
                "col_2": cp.array([3, np.nan, 1, 0]),
            },
            "index",
            None,
            ["A", "B", "C", "D"],
        ),
        (
            {
                "col_1": np.array(["ab", "cd", "ef", "gh"]),
                "col_2": np.array(["zx", "one", "two", "three"]),
            },
            {
                "col_1": np.array(["ab", "cd", "ef", "gh"]),
                "col_2": np.array(["zx", "one", "two", "three"]),
            },
            "index",
            None,
            ["A", "B", "C", "D"],
        ),
        (
            {
                "index": [("a", "b"), ("a", "c")],
                "columns": [("x", 1), ("y", 2)],
                "data": [np.array([1, 3]), np.array([2, 4])],
                "index_names": ["n1", "n2"],
                "column_names": ["z1", "z2"],
            },
            {
                "index": [("a", "b"), ("a", "c")],
                "columns": [("x", 1), ("y", 2)],
                "data": [cp.array([1, 3]), cp.array([2, 4])],
                "index_names": ["n1", "n2"],
                "column_names": ["z1", "z2"],
            },
            "tight",
            "float64",
            None,
        ),
    ],
)
def test_dataframe_from_dict_cp_np_arrays(
    pd_data, gd_data, orient, dtype, columns
):
    expected = pd.DataFrame.from_dict(
        data=pd_data, orient=orient, dtype=dtype, columns=columns
    )

    actual = cudf.DataFrame.from_dict(
        data=gd_data, orient=orient, dtype=dtype, columns=columns
    )

    assert_eq(expected, actual, check_dtype=dtype is not None)


@pytest.mark.parametrize(
    "data",
    [
        {"a": [[]]},
        {"a": [[None]]},
        {"a": [[1, 2, 3]]},
        {"a": [[1, 2, 3]], "b": [[2, 3, 4]]},
        {"a": [[1, 2, 3, None], [None]], "b": [[2, 3, 4], [5]], "c": None},
        {"a": [[1]], "b": [[1, 2, 3]]},
        pd.DataFrame({"a": [[1, 2, 3]]}),
    ],
)
def test_df_list_dtypes(data):
    expect = pd.DataFrame(data)
    got = cudf.DataFrame(data)
    assert_eq(expect, got)


@pytest.mark.parametrize(
    "data",
    [
        {"a": [[]]},
        {"a": [[1, 2, None, 4]]},
        {"a": [["cat", None, "dog"]]},
        {
            "a": [[1, 2, 3, None], [4, None, 5]],
            "b": [None, ["fish", "bird"]],
            "c": [[], []],
        },
        {"a": [[1, 2, 3, None], [4, None, 5], None, [6, 7]]},
    ],
)
def test_serialize_list_columns(data):
    df = cudf.DataFrame(data)
    reconstructed = df.__class__.deserialize(*df.serialize())
    assert_eq(reconstructed, df)


@pytest.mark.parametrize(
    "data1, data2",
    [(1, 2), (1.0, 2.0), (3, 4.0)],
)
@pytest.mark.parametrize("data3, data4", [(6, 10), (5.0, 9.0), (2, 6.0)])
def test_create_interval_df(data1, data2, data3, data4, interval_closed):
    # df for both pandas and cudf only works when interval is in a list
    expect = pd.DataFrame(
        [pd.Interval(data1, data2, interval_closed)], dtype="interval"
    )
    got = cudf.DataFrame(
        [pd.Interval(data1, data2, interval_closed)], dtype="interval"
    )
    assert_eq(expect, got)

    expect_two = pd.DataFrame(
        {
            "a": [
                pd.Interval(data1, data2, interval_closed),
                pd.Interval(data3, data4, interval_closed),
            ],
            "b": [
                pd.Interval(data3, data4, interval_closed),
                pd.Interval(data1, data2, interval_closed),
            ],
        },
        dtype="interval",
    )
    got_two = cudf.DataFrame(
        {
            "a": [
                pd.Interval(data1, data2, interval_closed),
                pd.Interval(data3, data4, interval_closed),
            ],
            "b": [
                pd.Interval(data3, data4, interval_closed),
                pd.Interval(data1, data2, interval_closed),
            ],
        },
        dtype="interval",
    )
    assert_eq(expect_two, got_two)

    expect_three = pd.DataFrame(
        {
            "a": [
                pd.Interval(data1, data2, interval_closed),
                pd.Interval(data3, data4, interval_closed),
                pd.Interval(data1, data2, interval_closed),
            ],
            "b": [
                pd.Interval(data3, data4, interval_closed),
                pd.Interval(data1, data2, interval_closed),
                pd.Interval(data3, data4, interval_closed),
            ],
            "c": [
                pd.Interval(data1, data2, interval_closed),
                pd.Interval(data1, data2, interval_closed),
                pd.Interval(data3, data4, interval_closed),
            ],
        },
        dtype="interval",
    )

    got_three = cudf.DataFrame(
        {
            "a": [
                pd.Interval(data1, data2, interval_closed),
                pd.Interval(data3, data4, interval_closed),
                pd.Interval(data1, data2, interval_closed),
            ],
            "b": [
                pd.Interval(data3, data4, interval_closed),
                pd.Interval(data1, data2, interval_closed),
                pd.Interval(data3, data4, interval_closed),
            ],
            "c": [
                pd.Interval(data1, data2, interval_closed),
                pd.Interval(data1, data2, interval_closed),
                pd.Interval(data3, data4, interval_closed),
            ],
        },
        dtype="interval",
    )
    assert_eq(expect_three, got_three)


<<<<<<< HEAD
def test_roundtrip_dataframe_plc_table():
    pdf = pd.DataFrame(
        {
            "a": [None, None, np.nan, None],
            "b": [np.nan, None, np.nan, None],
        }
    )
    expect = cudf.DataFrame.from_pandas(pdf)
    actual = cudf.DataFrame.from_pylibcudf(*expect.to_pylibcudf())
    assert_eq(expect, actual)


def test_dataframe_from_generator():
    pdf = pd.DataFrame((i for i in range(5)))
    gdf = cudf.DataFrame((i for i in range(5)))
    assert_eq(pdf, gdf)


@pytest.mark.parametrize(
    "dtype", ["datetime64[ns]", "timedelta64[ns]", "int64", "float32"]
)
def test_dataframe_mixed_dtype_error(dtype):
    pdf = pd.Series([1, 2, 3], dtype=dtype).to_frame().astype(object)
    with pytest.raises(TypeError):
        cudf.from_pandas(pdf)


def test_dataframe_from_arrow_slice():
    table = pa.Table.from_pandas(
        pd.DataFrame.from_dict(
            {"a": ["aa", "bb", "cc"] * 3, "b": [1, 2, 3] * 3}
        )
    )
    table_slice = table.slice(3, 7)

    expected = table_slice.to_pandas()
    actual = cudf.DataFrame.from_arrow(table_slice)

    assert_eq(expected, actual)


@pytest.mark.parametrize(
    "data,index",
    [
        ({"a": [1, 2, 3], "b": ["x", "y", "z", "z"], "c": 4}, None),
        (
            {
                "a": [1, 2, 3],
                "b": ["x", "y", "z"],
            },
            [10, 11],
        ),
        (
            {
                "a": [1, 2, 3],
                "b": ["x", "y", "z"],
            },
            [10, 11],
        ),
        ([[10, 11], [12, 13]], ["a", "b", "c"]),
    ],
)
def test_dataframe_init_length_error(data, index):
    assert_exceptions_equal(
        lfunc=pd.DataFrame,
        rfunc=cudf.DataFrame,
        lfunc_args_and_kwargs=(
            [],
            {"data": data, "index": index},
        ),
        rfunc_args_and_kwargs=(
            [],
            {"data": data, "index": index},
        ),
    )


def test_complex_types_from_arrow():
    expected = pa.Table.from_arrays(
        [
            pa.array([1, 2, 3]),
            pa.array([10, 20, 30]),
            pa.array([{"a": 9}, {"b": 10}, {"c": 11}]),
            pa.array([[{"a": 1}], [{"b": 2}], [{"c": 3}]]),
            pa.array([10, 11, 12]).cast(pa.decimal128(21, 2)),
            pa.array([{"a": 9}, {"b": 10, "c": {"g": 43}}, {"c": {"a": 10}}]),
        ],
        names=["a", "b", "c", "d", "e", "f"],
    )

    df = cudf.DataFrame.from_arrow(expected)
    actual = df.to_arrow()

    assert expected.equals(actual)


def test_dataframe_constructor_column_index_only():
    columns = ["a", "b", "c"]
    index = ["r1", "r2", "r3"]

    gdf = cudf.DataFrame(index=index, columns=columns)
    assert gdf["a"]._column is not gdf["b"]._column
    assert gdf["b"]._column is not gdf["c"]._column


@pytest.mark.parametrize(
    "df",
    [
        pd.DataFrame(
            {"a": [1, 2, 3], "b": [10, 11, 20], "c": ["a", "bcd", "xyz"]}
        ),
        pd.DataFrame(),
    ],
)
@pytest.mark.parametrize(
    "columns",
    [
        None,
        ["a"],
        ["c", "a"],
        ["b", "a", "c"],
        [],
        pd.Index(["c", "a"]),
        cudf.Index(["c", "a"]),
        ["abc", "a"],
        ["column_not_exists1", "column_not_exists2"],
    ],
)
@pytest.mark.parametrize("index", [["abc", "def", "ghi"]])
def test_dataframe_constructor_columns(df, columns, index, request):
    def assert_local_eq(actual, df, expected, host_columns):
        check_index_type = not expected.empty
        if host_columns is not None and any(
            col not in df.columns for col in host_columns
        ):
            assert_eq(
                expected,
                actual,
                check_dtype=False,
                check_index_type=check_index_type,
            )
        else:
            assert_eq(
                expected,
                actual,
                check_index_type=check_index_type,
                check_column_type=False,
            )

    gdf = cudf.from_pandas(df)
    host_columns = (
        columns.to_pandas() if isinstance(columns, cudf.Index) else columns
    )

    expected = pd.DataFrame(df, columns=host_columns, index=index)
    actual = cudf.DataFrame(gdf, columns=columns, index=index)

    assert_local_eq(actual, df, expected, host_columns)


def test_dataframe_from_pandas_duplicate_columns():
    pdf = pd.DataFrame(columns=["a", "b", "c", "a"])
    pdf["a"] = [1, 2, 3]

    with pytest.raises(
        ValueError, match="Duplicate column names are not allowed"
    ):
        cudf.from_pandas(pdf)


@pytest.mark.parametrize(
    "data",
    [
        [{"a": 1, "b": 2, "c": 3}, {"a": 4, "b": 5, "c": 6}],
        [{"a": 1, "b": 2, "c": None}, {"a": None, "b": 5, "c": 6}],
        [{"a": 1, "b": 2}, {"a": 1, "b": 5, "c": 6}],
        [{"a": 1, "b": 2}, {"b": 5, "c": 6}],
        [{}, {"a": 1, "b": 5, "c": 6}],
        [{"a": 1, "b": 2, "c": 3}, {"a": 4.5, "b": 5.5, "c": 6.5}],
    ],
)
def test_dataframe_init_from_list_of_dicts(data):
    expect = pd.DataFrame(data)
    got = cudf.DataFrame(data)

    assert_eq(expect, got)


@pytest.mark.parametrize(
    "data",
    [
        None,
        [],
        [1],
        {"a": [10, 11, 12]},
        {
            "a": [10, 11, 12],
            "another column name": [12, 22, 34],
            "xyz": [0, 10, 11],
        },
    ],
)
@pytest.mark.parametrize(
    "columns",
    [["a"], ["another column name"], None, pd.Index(["a"], name="index name")],
)
def test_dataframe_init_with_columns(data, columns):
    pdf = pd.DataFrame(data, columns=columns)
    gdf = cudf.DataFrame(data, columns=columns)

    assert_eq(
        pdf,
        gdf,
        check_index_type=len(pdf.index) != 0,
        check_dtype=not (pdf.empty and len(pdf.columns)),
        check_column_type=False,
    )


@pytest.mark.parametrize(
    "data, ignore_dtype",
    [
        ([pd.Series([1, 2, 3])], False),
        ([pd.Series(index=[1, 2, 3], dtype="float64")], False),
        ([pd.Series(name="empty series name", dtype="float64")], False),
        (
            [pd.Series([1]), pd.Series([], dtype="float64"), pd.Series([3])],
            False,
        ),
        (
            [
                pd.Series([1, 0.324234, 32424.323, -1233, 34242]),
                pd.Series([], dtype="float64"),
                pd.Series([3], name="series that is named"),
            ],
            False,
        ),
        ([pd.Series([1, 2, 3], name="hi")] * 10, False),
        ([pd.Series([1, 2, 3], name=None, index=[10, 11, 12])] * 10, False),
        (
            [
                pd.Series([1, 2, 3], name=None, index=[10, 11, 12]),
                pd.Series([1, 2, 30], name=None, index=[13, 144, 15]),
            ],
            True,
        ),
        (
            [
                pd.Series([1, 0.324234, 32424.323, -1233, 34242]),
                pd.Series([], dtype="float64"),
                pd.Series(index=[10, 11, 12], dtype="float64"),
            ],
            False,
        ),
        (
            [
                pd.Series([1, 0.324234, 32424.323, -1233, 34242]),
                pd.Series([], name="abc", dtype="float64"),
                pd.Series(index=[10, 11, 12], dtype="float64"),
            ],
            False,
        ),
        (
            [
                pd.Series([1, 0.324234, 32424.323, -1233, 34242]),
                pd.Series([1, -100, 200, -399, 400], name="abc"),
                pd.Series([111, 222, 333], index=[10, 11, 12]),
            ],
            False,
        ),
    ],
)
@pytest.mark.parametrize(
    "columns",
    [
        None,
        ["0"],
        [0],
        ["abc"],
        [144, 13],
        [2, 1, 0],
        pd.Index(["abc"], name="custom_name"),
    ],
)
def test_dataframe_init_from_series_list(data, ignore_dtype, columns):
    gd_data = [cudf.from_pandas(obj) for obj in data]

    expected = pd.DataFrame(data, columns=columns)
    actual = cudf.DataFrame(gd_data, columns=columns)

    if ignore_dtype:
        # When a union is performed to generate columns,
        # the order is never guaranteed. Hence sort by
        # columns before comparison.
        if not expected.columns.equals(actual.columns):
            expected = expected.sort_index(axis=1)
            actual = actual.sort_index(axis=1)
        assert_eq(
            expected.fillna(-1),
            actual.fillna(-1),
            check_dtype=False,
            check_index_type=True,
        )
    else:
        assert_eq(
            expected,
            actual,
            check_index_type=True,
            check_column_type=False,
        )


@pytest.mark.parametrize(
    "data, ignore_dtype, index",
    [
        ([pd.Series([1, 2, 3])], False, ["a", "b", "c"]),
        ([pd.Series(index=[1, 2, 3], dtype="float64")], False, ["a", "b"]),
        (
            [pd.Series(name="empty series name", dtype="float64")],
            False,
            ["index1"],
        ),
        (
            [pd.Series([1]), pd.Series([], dtype="float64"), pd.Series([3])],
            False,
            ["0", "2", "1"],
        ),
        (
            [
                pd.Series([1, 0.324234, 32424.323, -1233, 34242]),
                pd.Series([], dtype="float64"),
                pd.Series([3], name="series that is named"),
            ],
            False,
            ["_", "+", "*"],
        ),
        ([pd.Series([1, 2, 3], name="hi")] * 10, False, ["mean"] * 10),
        (
            [pd.Series([1, 2, 3], name=None, index=[10, 11, 12])] * 10,
            False,
            ["abc"] * 10,
        ),
        (
            [
                pd.Series([1, 2, 3], name=None, index=[10, 11, 12]),
                pd.Series([1, 2, 30], name=None, index=[13, 144, 15]),
            ],
            True,
            ["set_index_a", "set_index_b"],
        ),
        (
            [
                pd.Series([1, 0.324234, 32424.323, -1233, 34242]),
                pd.Series([], dtype="float64"),
                pd.Series(index=[10, 11, 12], dtype="float64"),
            ],
            False,
            ["a", "b", "c"],
        ),
        (
            [
                pd.Series([1, 0.324234, 32424.323, -1233, 34242]),
                pd.Series([], name="abc", dtype="float64"),
                pd.Series(index=[10, 11, 12], dtype="float64"),
            ],
            False,
            ["a", "v", "z"],
        ),
        (
            [
                pd.Series([1, 0.324234, 32424.323, -1233, 34242]),
                pd.Series([1, -100, 200, -399, 400], name="abc"),
                pd.Series([111, 222, 333], index=[10, 11, 12]),
            ],
            False,
            ["a", "v", "z"],
        ),
    ],
)
@pytest.mark.parametrize(
    "columns", [None, ["0"], [0], ["abc"], [144, 13], [2, 1, 0]]
)
def test_dataframe_init_from_series_list_with_index(
    data,
    ignore_dtype,
    index,
    columns,
):
    gd_data = [cudf.from_pandas(obj) for obj in data]

    expected = pd.DataFrame(data, columns=columns, index=index)
    actual = cudf.DataFrame(gd_data, columns=columns, index=index)

    if ignore_dtype:
        # When a union is performed to generate columns,
        # the order is never guaranteed. Hence sort by
        # columns before comparison.
        if not expected.columns.equals(actual.columns):
            expected = expected.sort_index(axis=1)
            actual = actual.sort_index(axis=1)
        assert_eq(expected.fillna(-1), actual.fillna(-1), check_dtype=False)
    else:
        assert_eq(expected, actual, check_column_type=False)


@pytest.mark.parametrize(
    "data, index",
    [
        ([pd.Series([1, 2]), pd.Series([1, 2])], ["a", "b", "c"]),
        (
            [
                pd.Series([1, 0.324234, 32424.323, -1233, 34242]),
                pd.Series([], dtype="float64"),
                pd.Series([3], name="series that is named"),
            ],
            ["_", "+"],
        ),
        ([pd.Series([1, 2, 3], name="hi")] * 10, ["mean"] * 9),
    ],
)
def test_dataframe_init_from_series_list_with_index_error(data, index):
    gd_data = [cudf.from_pandas(obj) for obj in data]

    assert_exceptions_equal(
        pd.DataFrame,
        cudf.DataFrame,
        ([data], {"index": index}),
        ([gd_data], {"index": index}),
    )


@pytest.mark.parametrize(
    "data",
    [
        [pd.Series([1, 2, 3], index=["a", "a", "a"])],
        [pd.Series([1, 2, 3], index=["a", "a", "a"])] * 4,
        [
            pd.Series([1, 2, 3], index=["a", "b", "a"]),
            pd.Series([1, 2, 3], index=["b", "b", "a"]),
        ],
        [
            pd.Series([1, 2, 3], index=["a", "b", "z"]),
            pd.Series([1, 2, 3], index=["u", "b", "a"]),
            pd.Series([1, 2, 3], index=["u", "b", "u"]),
        ],
    ],
)
def test_dataframe_init_from_series_list_duplicate_index_error(data):
    gd_data = [cudf.from_pandas(obj) for obj in data]

    assert_exceptions_equal(
        lfunc=pd.DataFrame,
        rfunc=cudf.DataFrame,
        lfunc_args_and_kwargs=([], {"data": data}),
        rfunc_args_and_kwargs=([], {"data": gd_data}),
        check_exception_type=False,
    )
=======
def test_from_pandas():
    pdf = pd.DataFrame(
        {
            "a": np.arange(10, dtype=np.int32),
            "b": np.arange(10, 20, dtype=np.float64),
        }
    )

    df = cudf.DataFrame.from_pandas(pdf)

    assert tuple(df.columns) == tuple(pdf.columns)

    assert df["a"].dtype == pdf["a"].dtype
    assert df["b"].dtype == pdf["b"].dtype

    assert len(df["a"]) == len(pdf["a"])
    assert len(df["b"]) == len(pdf["b"])


def test_from_pandas_ex1():
    pdf = pd.DataFrame({"a": [0, 1, 2, 3], "b": [0.1, 0.2, None, 0.3]})
    df = cudf.DataFrame.from_pandas(pdf)

    assert tuple(df.columns) == tuple(pdf.columns)
    assert np.all(df["a"].to_numpy() == pdf["a"])
    matches = df["b"].to_numpy(na_value=np.nan) == pdf["b"]
    # the 3d element is False due to (nan == nan) == False
    assert np.all(matches == [True, True, False, True])
    assert np.isnan(df["b"].to_numpy(na_value=np.nan)[2])
    assert np.isnan(pdf["b"][2])


def test_from_pandas_with_index():
    pdf = pd.DataFrame({"a": [0, 1, 2, 3], "b": [0.1, 0.2, None, 0.3]})
    pdf = pdf.set_index(np.asarray([4, 3, 2, 1]))
    df = cudf.DataFrame.from_pandas(pdf)

    # Check columns
    assert_eq(df.a, pdf.a)
    assert_eq(df.b, pdf.b)
    # Check index
    assert_eq(df.index.values, pdf.index.values)
    # Check again using pandas testing tool on frames
    assert_eq(df, pdf)


@pytest.mark.parametrize("columns", [None, ("a", "b"), ("a",), ("b",)])
def test_from_records_noindex(columns):
    recdtype = np.dtype([("a", np.int32), ("b", np.float64)])
    rec = np.recarray(10, dtype=recdtype)
    rec.a = aa = np.arange(10, dtype=np.int32)
    rec.b = bb = np.arange(10, 20, dtype=np.float64)
    df = cudf.DataFrame.from_records(rec, columns=columns)

    if columns and "a" in columns:
        assert_eq(aa, df["a"].values)
    if columns and "b" in columns:
        assert_eq(bb, df["b"].values)
    assert_eq(np.arange(10), df.index.values)


@pytest.mark.parametrize("columns", [None, ("a", "b"), ("a",), ("b",)])
def test_from_records_withindex(columns):
    recdtype = np.dtype(
        [("index", np.int64), ("a", np.int32), ("b", np.float64)]
    )
    rec = np.recarray(10, dtype=recdtype)
    rec.index = ii = np.arange(30, 40)
    rec.a = aa = np.arange(10, dtype=np.int32)
    rec.b = bb = np.arange(10, 20, dtype=np.float64)
    df = cudf.DataFrame.from_records(rec, index="index")

    if columns and "a" in columns:
        assert_eq(aa, df["a"].values)
    if columns and "b" in columns:
        assert_eq(bb, df["b"].values)
    assert_eq(ii, df.index.values)


def test_numpy_non_contiguous():
    recdtype = np.dtype([("index", np.int64), ("a", np.int32)])
    rec = np.recarray(10, dtype=recdtype)
    rec.index = np.arange(30, 40)
    rec.a = aa = np.arange(20, dtype=np.int32)[::2]
    assert rec.a.flags["C_CONTIGUOUS"] is False

    gdf = cudf.DataFrame.from_records(rec, index="index")
    assert_eq(aa, gdf["a"].values)
>>>>>>> 6e2aa185
<|MERGE_RESOLUTION|>--- conflicted
+++ resolved
@@ -1357,7 +1357,6 @@
     assert_eq(expect_three, got_three)
 
 
-<<<<<<< HEAD
 def test_roundtrip_dataframe_plc_table():
     pdf = pd.DataFrame(
         {
@@ -1815,7 +1814,8 @@
         rfunc_args_and_kwargs=([], {"data": gd_data}),
         check_exception_type=False,
     )
-=======
+
+
 def test_from_pandas():
     pdf = pd.DataFrame(
         {
@@ -1903,5 +1903,4 @@
     assert rec.a.flags["C_CONTIGUOUS"] is False
 
     gdf = cudf.DataFrame.from_records(rec, index="index")
-    assert_eq(aa, gdf["a"].values)
->>>>>>> 6e2aa185
+    assert_eq(aa, gdf["a"].values)