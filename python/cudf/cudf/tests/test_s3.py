# Copyright (c) 2020, NVIDIA CORPORATION.

import os
import shlex
import subprocess
import time
from contextlib import contextmanager
from io import BytesIO

import numpy as np
import pandas as pd
import pyarrow as pa
import pyarrow.fs as pa_fs
import pyarrow.orc
import pytest
from fsspec.core import get_fs_token_paths

import cudf
from cudf.testing._utils import assert_eq

moto = pytest.importorskip("moto", minversion="1.3.14")
boto3 = pytest.importorskip("boto3")
requests = pytest.importorskip("requests")
s3fs = pytest.importorskip("s3fs")


@contextmanager
def ensure_safe_environment_variables():
    """
    Get a context manager to safely set environment variables
    All changes will be undone on close, hence environment variables set
    within this contextmanager will neither persist nor change global state.
    """
    saved_environ = dict(os.environ)
    try:
        yield
    finally:
        os.environ.clear()
        os.environ.update(saved_environ)


@pytest.fixture(scope="session")
def s3_base(worker_id):
    """
    Fixture to set up moto server in separate process
    """
    with ensure_safe_environment_variables():
        # Fake aws credentials exported to prevent botocore looking for
        # system aws credentials, https://github.com/spulec/moto/issues/1793
        os.environ.setdefault("AWS_ACCESS_KEY_ID", "foobar_key")
        os.environ.setdefault("AWS_SECRET_ACCESS_KEY", "foobar_secret")

        # Launching moto in server mode, i.e., as a separate process
        # with an S3 endpoint on localhost

        endpoint_port = (
            5000
            if worker_id == "master"
            else 5550 + int(worker_id.lstrip("gw"))
        )
        endpoint_uri = f"http://127.0.0.1:{endpoint_port}/"

        proc = subprocess.Popen(
            shlex.split(f"moto_server s3 -p {endpoint_port}"),
        )

        timeout = 5
        while timeout > 0:
            try:
                # OK to go once server is accepting connections
                r = requests.get(endpoint_uri)
                if r.ok:
                    break
            except Exception:
                pass
            timeout -= 0.1
            time.sleep(0.1)
        yield endpoint_uri

        proc.terminate()
        proc.wait()


@pytest.fixture()
def s3so(worker_id):
    """
    Returns s3 storage options to pass to fsspec
    """
    endpoint_port = (
        5000 if worker_id == "master" else 5550 + int(worker_id.lstrip("gw"))
    )
    endpoint_uri = f"http://127.0.0.1:{endpoint_port}/"

    return {"client_kwargs": {"endpoint_url": endpoint_uri}}


@contextmanager
def s3_context(s3_base, bucket, files=None):
    if files is None:
        files = {}
    with ensure_safe_environment_variables():
        client = boto3.client("s3", endpoint_url=s3_base)
        client.create_bucket(Bucket=bucket, ACL="public-read-write")
        for f, data in files.items():
            client.put_object(Bucket=bucket, Key=f, Body=data)

        yield s3fs.S3FileSystem(client_kwargs={"endpoint_url": s3_base})

        for f, data in files.items():
            try:
                client.delete_object(Bucket=bucket, Key=f)
            except Exception:
                pass


@pytest.fixture
def pdf(scope="module"):
    df = pd.DataFrame()
    df["Integer"] = np.array([2345, 11987, 9027, 9027])
    df["Float"] = np.array([9.001, 8.343, 6, 2.781])
    df["Integer2"] = np.array([2345, 106, 2088, 789277])
    df["String"] = np.array(["Alpha", "Beta", "Gamma", "Delta"])
    df["Boolean"] = np.array([True, False, True, False])
    return df


@pytest.fixture
def pdf_ext(scope="module"):
<<<<<<< HEAD
    df = pd.DataFrame()
    df["Integer"] = np.array([2345, 11987, 9027, 9027])
    df["Float"] = np.array([9.001, 8.343, 6, 2.781])
    df["Integer2"] = np.array([2345, 106, 2088, 789277])
    df["String"] = np.array(["Alpha", "Beta", "Gamma", "Delta"])
    df["Boolean"] = np.array([True, False, True, False])
    df["List"] = np.array([[0], [1], [2], [3]])
    df["Struct"] = np.array([{"a": 0}, {"a": 1}, {"a": 2}, {}])
=======
    size = 100
    df = pd.DataFrame()
    df["Integer"] = np.array([i for i in range(size)])
    df["List"] = [[i] for i in range(size)]
    df["Struct"] = [{"a": i} for i in range(size)]
>>>>>>> 83adc4b6
    return df


@pytest.mark.parametrize("bytes_per_thread", [32, 1024])
def test_read_csv(s3_base, s3so, pdf, bytes_per_thread):
    # Write to buffer
    fname = "test_csv_reader.csv"
    bname = "csv"
    buffer = pdf.to_csv(index=False)

    # Use fsspec file object
    with s3_context(s3_base=s3_base, bucket=bname, files={fname: buffer}):
        got = cudf.read_csv(
            "s3://{}/{}".format(bname, fname),
            storage_options=s3so,
            bytes_per_thread=bytes_per_thread,
            use_python_file_object=False,
        )
    assert_eq(pdf, got)

    # Use Arrow PythonFile object
    with s3_context(s3_base=s3_base, bucket=bname, files={fname: buffer}):
        got = cudf.read_csv(
            "s3://{}/{}".format(bname, fname),
            storage_options=s3so,
            bytes_per_thread=bytes_per_thread,
            use_python_file_object=True,
        )
    assert_eq(pdf, got)


def test_read_csv_arrow_nativefile(s3_base, s3so, pdf):
    # Write to buffer
    fname = "test_csv_reader_arrow_nativefile.csv"
    bname = "csv"
    buffer = pdf.to_csv(index=False)
    with s3_context(s3_base=s3_base, bucket=bname, files={fname: buffer}):
        fs = pa_fs.S3FileSystem(
            endpoint_override=s3so["client_kwargs"]["endpoint_url"],
        )
        with fs.open_input_file("{}/{}".format(bname, fname)) as fil:
            got = cudf.read_csv(fil)

    assert_eq(pdf, got)


@pytest.mark.parametrize("bytes_per_thread", [32, 1024])
@pytest.mark.parametrize("use_python_file_object", [True, False])
def test_read_csv_byte_range(
    s3_base, s3so, pdf, bytes_per_thread, use_python_file_object
):
    # Write to buffer
    fname = "test_csv_reader_byte_range.csv"
    bname = "csv"
    buffer = pdf.to_csv(index=False)

    # Use fsspec file object
    with s3_context(s3_base=s3_base, bucket=bname, files={fname: buffer}):
        got = cudf.read_csv(
            "s3://{}/{}".format(bname, fname),
            storage_options=s3so,
            byte_range=(74, 73),
            bytes_per_thread=bytes_per_thread,
            header=None,
            names=["Integer", "Float", "Integer2", "String", "Boolean"],
            use_python_file_object=use_python_file_object,
        )

    assert_eq(pdf.iloc[-2:].reset_index(drop=True), got)


@pytest.mark.parametrize("chunksize", [None, 3])
def test_write_csv(s3_base, s3so, pdf, chunksize):
    # Write to buffer
    fname = "test_csv_writer.csv"
    bname = "csv"
    gdf = cudf.from_pandas(pdf)
    with s3_context(s3_base=s3_base, bucket=bname) as s3fs:
        gdf.to_csv(
            "s3://{}/{}".format(bname, fname),
            index=False,
            chunksize=chunksize,
            storage_options=s3so,
        )
        assert s3fs.exists("s3://{}/{}".format(bname, fname))

        # TODO: Update to use `storage_options` from pandas v1.2.0
        got = pd.read_csv(s3fs.open("s3://{}/{}".format(bname, fname)))

    assert_eq(pdf, got)


@pytest.mark.parametrize("bytes_per_thread", [32, 1024])
@pytest.mark.parametrize("columns", [None, ["Float", "String"]])
@pytest.mark.parametrize("use_python_file_object", [False, True])
@pytest.mark.parametrize("use_fsspec_parquet", [False, True])
def test_read_parquet(
    s3_base,
    s3so,
    pdf,
    bytes_per_thread,
    columns,
    use_python_file_object,
    use_fsspec_parquet,
):
    fname = "test_parquet_reader.parquet"
    bname = "parquet"
    buffer = BytesIO()
    pdf.to_parquet(path=buffer)

    # Check direct path handling
    buffer.seek(0)
    with s3_context(s3_base=s3_base, bucket=bname, files={fname: buffer}):
        got1 = cudf.read_parquet(
            "s3://{}/{}".format(bname, fname),
            use_python_file_object=use_python_file_object,
            use_fsspec_parquet=use_fsspec_parquet,
            storage_options=s3so,
            bytes_per_thread=bytes_per_thread,
            columns=columns,
        )
    expect = pdf[columns] if columns else pdf
    assert_eq(expect, got1)

    # Check fsspec file-object handling
    buffer.seek(0)
    with s3_context(s3_base=s3_base, bucket=bname, files={fname: buffer}):
        fs = get_fs_token_paths(
            "s3://{}/{}".format(bname, fname), storage_options=s3so
        )[0]
        with fs.open("s3://{}/{}".format(bname, fname), mode="rb") as f:
            got2 = cudf.read_parquet(
                f,
                use_python_file_object=use_python_file_object,
                bytes_per_thread=bytes_per_thread,
                columns=columns,
            )
    assert_eq(expect, got2)


@pytest.mark.parametrize("bytes_per_thread", [32, 1024])
@pytest.mark.parametrize("columns", [None, ["List", "Struct"]])
@pytest.mark.parametrize("use_python_file_object", [False, True])
@pytest.mark.parametrize("index", [None, "Integer"])
def test_read_parquet_ext(
    s3_base,
    s3so,
    pdf_ext,
    bytes_per_thread,
    columns,
    use_python_file_object,
    index,
):
    fname = "test_parquet_reader_ext.parquet"
    bname = "parquet"
    buffer = BytesIO()

    if index:
        pdf_ext.set_index(index).to_parquet(path=buffer)
    else:
        pdf_ext.to_parquet(path=buffer)

    # Check direct path handling
    buffer.seek(0)
    with s3_context(s3_base=s3_base, bucket=bname, files={fname: buffer}):
        got1 = cudf.read_parquet(
            "s3://{}/{}".format(bname, fname),
            use_python_file_object=use_python_file_object,
            storage_options=s3so,
            bytes_per_thread=bytes_per_thread,
            footer_sample_size=3200,
            columns=columns,
        )
    if index:
        expect = (
            pdf_ext.set_index(index)[columns]
            if columns
            else pdf_ext.set_index(index)
        )
    else:
        expect = pdf_ext[columns] if columns else pdf_ext
    assert_eq(expect, got1)


@pytest.mark.parametrize("columns", [None, ["Float", "String"]])
def test_read_parquet_arrow_nativefile(s3_base, s3so, pdf, columns):
    # Write to buffer
    fname = "test_parquet_reader_arrow_nativefile.parquet"
    bname = "parquet"
    buffer = BytesIO()
    pdf.to_parquet(path=buffer)
    buffer.seek(0)
    with s3_context(s3_base=s3_base, bucket=bname, files={fname: buffer}):
        fs = pa_fs.S3FileSystem(
            endpoint_override=s3so["client_kwargs"]["endpoint_url"],
        )
        with fs.open_input_file("{}/{}".format(bname, fname)) as fil:
            got = cudf.read_parquet(fil, columns=columns)

    expect = pdf[columns] if columns else pdf
    assert_eq(expect, got)


@pytest.mark.parametrize("python_file", [True, False])
def test_read_parquet_filters(s3_base, s3so, pdf_ext, python_file):
    fname = "test_parquet_reader_filters.parquet"
    bname = "parquet"
    buffer = BytesIO()
    pdf_ext.to_parquet(path=buffer)
    buffer.seek(0)
    filters = [("String", "==", "Omega")]
    with s3_context(s3_base=s3_base, bucket=bname, files={fname: buffer}):
        got = cudf.read_parquet(
            "s3://{}/{}".format(bname, fname),
            storage_options=s3so,
            filters=filters,
            use_python_file_object=python_file,
        )

    # All row-groups should be filtered out
    assert_eq(pdf_ext.iloc[:0], got.reset_index(drop=True))


def test_write_parquet(s3_base, s3so, pdf):
    fname = "test_parquet_writer.parquet"
    bname = "parquet"
    gdf = cudf.from_pandas(pdf)
    with s3_context(s3_base=s3_base, bucket=bname) as s3fs:
        gdf.to_parquet("s3://{}/{}".format(bname, fname), storage_options=s3so)
        assert s3fs.exists("s3://{}/{}".format(bname, fname))

        got = pd.read_parquet(s3fs.open("s3://{}/{}".format(bname, fname)))

    assert_eq(pdf, got)


def test_read_json(s3_base, s3so):
    fname = "test_json_reader.json"
    bname = "json"
    buffer = (
        b'{"amount": 100, "name": "Alice"}\n'
        b'{"amount": 200, "name": "Bob"}\n'
        b'{"amount": 300, "name": "Charlie"}\n'
        b'{"amount": 400, "name": "Dennis"}\n'
    )

    with s3_context(s3_base=s3_base, bucket=bname, files={fname: buffer}):
        got = cudf.read_json(
            "s3://{}/{}".format(bname, fname),
            engine="cudf",
            orient="records",
            lines=True,
            storage_options=s3so,
        )

    expect = pd.read_json(buffer, lines=True)
    assert_eq(expect, got)


@pytest.mark.parametrize("use_python_file_object", [False, True])
@pytest.mark.parametrize("columns", [None, ["string1"]])
def test_read_orc(s3_base, s3so, datadir, use_python_file_object, columns):
    source_file = str(datadir / "orc" / "TestOrcFile.testSnappy.orc")
    fname = "test_orc_reader.orc"
    bname = "orc"
    expect = pa.orc.ORCFile(source_file).read().to_pandas()

    with open(source_file, "rb") as f:
        buffer = f.read()

    with s3_context(s3_base=s3_base, bucket=bname, files={fname: buffer}):
        got = cudf.read_orc(
            "s3://{}/{}".format(bname, fname),
            columns=columns,
            storage_options=s3so,
            use_python_file_object=use_python_file_object,
        )

    if columns:
        expect = expect[columns]
    assert_eq(expect, got)


@pytest.mark.parametrize("columns", [None, ["string1"]])
def test_read_orc_arrow_nativefile(s3_base, s3so, datadir, columns):
    source_file = str(datadir / "orc" / "TestOrcFile.testSnappy.orc")
    fname = "test_orc_reader.orc"
    bname = "orc"
    expect = pa.orc.ORCFile(source_file).read().to_pandas()

    with open(source_file, "rb") as f:
        buffer = f.read()

    with s3_context(s3_base=s3_base, bucket=bname, files={fname: buffer}):
        fs = pa_fs.S3FileSystem(
            endpoint_override=s3so["client_kwargs"]["endpoint_url"],
        )
        with fs.open_input_file("{}/{}".format(bname, fname)) as fil:
            got = cudf.read_orc(fil, columns=columns)

    if columns:
        expect = expect[columns]
    assert_eq(expect, got)


def test_write_orc(s3_base, s3so, pdf):
    fname = "test_orc_writer.orc"
    bname = "orc"
    gdf = cudf.from_pandas(pdf)
    with s3_context(s3_base=s3_base, bucket=bname) as s3fs:
        gdf.to_orc("s3://{}/{}".format(bname, fname), storage_options=s3so)
        assert s3fs.exists("s3://{}/{}".format(bname, fname))

        with s3fs.open("s3://{}/{}".format(bname, fname)) as f:
            got = pa.orc.ORCFile(f).read().to_pandas()

    assert_eq(pdf, got)<|MERGE_RESOLUTION|>--- conflicted
+++ resolved
@@ -126,22 +126,11 @@
 
 @pytest.fixture
 def pdf_ext(scope="module"):
-<<<<<<< HEAD
-    df = pd.DataFrame()
-    df["Integer"] = np.array([2345, 11987, 9027, 9027])
-    df["Float"] = np.array([9.001, 8.343, 6, 2.781])
-    df["Integer2"] = np.array([2345, 106, 2088, 789277])
-    df["String"] = np.array(["Alpha", "Beta", "Gamma", "Delta"])
-    df["Boolean"] = np.array([True, False, True, False])
-    df["List"] = np.array([[0], [1], [2], [3]])
-    df["Struct"] = np.array([{"a": 0}, {"a": 1}, {"a": 2}, {}])
-=======
     size = 100
     df = pd.DataFrame()
     df["Integer"] = np.array([i for i in range(size)])
     df["List"] = [[i] for i in range(size)]
     df["Struct"] = [{"a": i} for i in range(size)]
->>>>>>> 83adc4b6
     return df
 
 
