--- conflicted
+++ resolved
@@ -3688,71 +3688,6 @@
         assert_eq(expect, got, check_dtype=False)
 
 
-<<<<<<< HEAD
-def test_utils_hash_cudf_object():
-    first = gd.util.hash_cudf_object(Series([1, 2, 3]))
-    second = gd.util.hash_cudf_object(Series([1, 2, 3]))
-
-    assert_eq(first, second)
-
-    first = gd.util.hash_cudf_object(Series([1, 2, 4]))
-    second = gd.util.hash_cudf_object(Series([1, 2, 3]))
-
-    assert_neq(first, second)
-
-    first = gd.util.hash_cudf_object(
-        DataFrame({"x": [1, 2, 3], "y": ["ma", "am", "ma"]})
-    )
-    second = gd.util.hash_cudf_object(
-        DataFrame({"x": [1, 2, 3], "y": ["ma", "am", "ma"]})
-    )
-
-    assert_eq(first, second)
-
-    first = gd.util.hash_cudf_object(
-        DataFrame({"x": [1, 2, 3], "y": ["ma", "am", "ma"]}), index=False
-    )
-    second = gd.util.hash_cudf_object(
-        DataFrame({"x": [1, 2, 3], "y": ["ma", "am", "ma"]})
-    )
-
-    assert_neq(first, second)
-
-    first = gd.util.hash_cudf_object(
-        DataFrame({"x": [1, 2, 3], "y": ["ma", "am", "ma"]}), index=False
-    )
-    second = gd.util.hash_cudf_object(
-        DataFrame({"x": [1, 2, 3], "y": ["ma", "am", "ma"]}), index=False
-    )
-
-    assert_eq(first, second)
-
-    first = gd.util.hash_cudf_object(
-        DataFrame({"x": [1, 2, 3], "y": ["ma", "am", "m"]})
-    )
-    second = gd.util.hash_cudf_object(
-        DataFrame({"x": [1, 2, 3], "y": ["ma", "am", "ma"]})
-    )
-
-    assert_neq(first, second)
-
-    df = DataFrame({"x": ["hello", "world"] * 3, "ui": [1, 2, 3, 4, 5, 6]})
-    first = gd.util.hash_cudf_object(df.index)
-    second = gd.util.hash_cudf_object(df.index)
-
-    assert_eq(first, second)
-
-    df1 = pd.DataFrame(dict(x=np.arange(5), y=np.arange(5)))
-    gdf = DataFrame.from_pandas(df1)
-    gdf.index = gd.MultiIndex(
-        levels=[[0, 1, 2, 3], [0, 1]], codes=[[0, 1, 2, 3, 2], [0, 1, 0, 1, 0]]
-    )
-
-    first = gd.util.hash_cudf_object(gdf.index)
-    second = gd.util.hash_cudf_object(gdf.index)
-
-    assert_eq(first, second)
-=======
 @pytest.mark.parametrize(
     "data",
     [
@@ -3915,4 +3850,68 @@
     expected = psr.index.isin(values)
 
     assert_eq(got.data.mem.copy_to_host(), expected)
->>>>>>> 3f30951d
+
+
+def test_utils_hash_cudf_object():
+    first = gd.util.hash_cudf_object(Series([1, 2, 3]))
+    second = gd.util.hash_cudf_object(Series([1, 2, 3]))
+
+    assert_eq(first, second)
+
+    first = gd.util.hash_cudf_object(Series([1, 2, 4]))
+    second = gd.util.hash_cudf_object(Series([1, 2, 3]))
+
+    assert_neq(first, second)
+
+    first = gd.util.hash_cudf_object(
+        DataFrame({"x": [1, 2, 3], "y": ["ma", "am", "ma"]})
+    )
+    second = gd.util.hash_cudf_object(
+        DataFrame({"x": [1, 2, 3], "y": ["ma", "am", "ma"]})
+    )
+
+    assert_eq(first, second)
+
+    first = gd.util.hash_cudf_object(
+        DataFrame({"x": [1, 2, 3], "y": ["ma", "am", "ma"]}), index=False
+    )
+    second = gd.util.hash_cudf_object(
+        DataFrame({"x": [1, 2, 3], "y": ["ma", "am", "ma"]})
+    )
+
+    assert_neq(first, second)
+
+    first = gd.util.hash_cudf_object(
+        DataFrame({"x": [1, 2, 3], "y": ["ma", "am", "ma"]}), index=False
+    )
+    second = gd.util.hash_cudf_object(
+        DataFrame({"x": [1, 2, 3], "y": ["ma", "am", "ma"]}), index=False
+    )
+
+    assert_eq(first, second)
+
+    first = gd.util.hash_cudf_object(
+        DataFrame({"x": [1, 2, 3], "y": ["ma", "am", "m"]})
+    )
+    second = gd.util.hash_cudf_object(
+        DataFrame({"x": [1, 2, 3], "y": ["ma", "am", "ma"]})
+    )
+
+    assert_neq(first, second)
+
+    df = DataFrame({"x": ["hello", "world"] * 3, "ui": [1, 2, 3, 4, 5, 6]})
+    first = gd.util.hash_cudf_object(df.index)
+    second = gd.util.hash_cudf_object(df.index)
+
+    assert_eq(first, second)
+
+    df1 = pd.DataFrame(dict(x=np.arange(5), y=np.arange(5)))
+    gdf = DataFrame.from_pandas(df1)
+    gdf.index = gd.MultiIndex(
+        levels=[[0, 1, 2, 3], [0, 1]], codes=[[0, 1, 2, 3, 2], [0, 1, 0, 1, 0]]
+    )
+
+    first = gd.util.hash_cudf_object(gdf.index)
+    second = gd.util.hash_cudf_object(gdf.index)
+
+    assert_eq(first, second)