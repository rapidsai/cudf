# Copyright (c) 2018-2022, NVIDIA CORPORATION.

import array as arr
import datetime
import io
import operator
import random
import re
import string
import textwrap
from copy import copy

import cupy
import numpy as np
import pandas as pd
import pyarrow as pa
import pytest
from numba import cuda

import cudf
from cudf.core._compat import PANDAS_GE_110, PANDAS_GE_120
from cudf.core.column import column
from cudf.testing import _utils as utils
from cudf.testing._utils import (
    ALL_TYPES,
    DATETIME_TYPES,
    NUMERIC_TYPES,
    assert_eq,
    assert_exceptions_equal,
    does_not_raise,
    gen_rand,
)


def test_init_via_list_of_tuples():
    data = [
        (5, "cats", "jump", np.nan),
        (2, "dogs", "dig", 7.5),
        (3, "cows", "moo", -2.1, "occasionally"),
    ]

    pdf = pd.DataFrame(data)
    gdf = cudf.DataFrame(data)

    assert_eq(pdf, gdf)


@pytest.mark.parametrize("columns", [["a", "b"], pd.Series(["a", "b"])])
def test_init_via_list_of_series(columns):
    data = [pd.Series([1, 2]), pd.Series([3, 4])]

    pdf = cudf.DataFrame(data, columns=columns)
    gdf = cudf.DataFrame(data, columns=columns)

    assert_eq(pdf, gdf)


@pytest.mark.parametrize("index", [None, [0, 1, 2]])
def test_init_with_missing_columns(index):
    """Test initialization when columns and data keys are disjoint."""
    data = {"a": [1, 2, 3], "b": [2, 3, 4]}
    columns = ["c", "d"]

    pdf = cudf.DataFrame(data, columns=columns, index=index)
    gdf = cudf.DataFrame(data, columns=columns, index=index)

    assert_eq(pdf, gdf)


def _dataframe_na_data():
    return [
        pd.DataFrame(
            {
                "a": [0, 1, 2, np.nan, 4, None, 6],
                "b": [np.nan, None, "u", "h", "d", "a", "m"],
            },
            index=["q", "w", "e", "r", "t", "y", "u"],
        ),
        pd.DataFrame({"a": [0, 1, 2, 3, 4], "b": ["a", "b", "u", "h", "d"]}),
        pd.DataFrame(
            {
                "a": [None, None, np.nan, None],
                "b": [np.nan, None, np.nan, None],
            }
        ),
        pd.DataFrame({"a": []}),
        pd.DataFrame({"a": [np.nan], "b": [None]}),
        pd.DataFrame({"a": ["a", "b", "c", None, "e"]}),
        pd.DataFrame({"a": ["a", "b", "c", "d", "e"]}),
    ]


@pytest.mark.parametrize("rows", [0, 1, 2, 100])
def test_init_via_list_of_empty_tuples(rows):
    data = [()] * rows

    pdf = pd.DataFrame(data)
    gdf = cudf.DataFrame(data)

    assert_eq(
        pdf,
        gdf,
        check_like=True,
        check_column_type=False,
        check_index_type=False,
    )


@pytest.mark.parametrize(
    "dict_of_series",
    [
        {"a": pd.Series([1.0, 2.0, 3.0])},
        {"a": pd.Series([1.0, 2.0, 3.0], index=[4, 5, 6])},
        {
            "a": pd.Series([1.0, 2.0, 3.0], index=[4, 5, 6]),
            "b": pd.Series([1.0, 2.0, 4.0], index=[1, 2, 3]),
        },
        {"a": [1, 2, 3], "b": pd.Series([1.0, 2.0, 3.0], index=[4, 5, 6])},
        {
            "a": pd.Series([1.0, 2.0, 3.0], index=["a", "b", "c"]),
            "b": pd.Series([1.0, 2.0, 4.0], index=["c", "d", "e"]),
        },
        {
            "a": pd.Series(
                ["a", "b", "c"],
                index=pd.MultiIndex.from_tuples([(1, 2), (1, 3), (2, 3)]),
            ),
            "b": pd.Series(
                ["a", " b", "d"],
                index=pd.MultiIndex.from_tuples([(1, 2), (1, 3), (2, 3)]),
            ),
        },
    ],
)
def test_init_from_series_align(dict_of_series):
    pdf = pd.DataFrame(dict_of_series)
    gdf = cudf.DataFrame(dict_of_series)

    assert_eq(pdf, gdf)

    for key in dict_of_series:
        if isinstance(dict_of_series[key], pd.Series):
            dict_of_series[key] = cudf.Series(dict_of_series[key])

    gdf = cudf.DataFrame(dict_of_series)

    assert_eq(pdf, gdf)


@pytest.mark.parametrize(
    ("dict_of_series", "expectation"),
    [
        (
            {
                "a": pd.Series(["a", "b", "c"], index=[4, 4, 5]),
                "b": pd.Series(["a", "b", "c"], index=[4, 5, 6]),
            },
            pytest.raises(
                ValueError, match="Cannot align indices with non-unique values"
            ),
        ),
        (
            {
                "a": pd.Series(["a", "b", "c"], index=[4, 4, 5]),
                "b": pd.Series(["a", "b", "c"], index=[4, 4, 5]),
            },
            does_not_raise(),
        ),
    ],
)
def test_init_from_series_align_nonunique(dict_of_series, expectation):
    with expectation:
        gdf = cudf.DataFrame(dict_of_series)

    if expectation == does_not_raise():
        pdf = pd.DataFrame(dict_of_series)
        assert_eq(pdf, gdf)


def test_init_unaligned_with_index():
    pdf = pd.DataFrame(
        {
            "a": pd.Series([1.0, 2.0, 3.0], index=[4, 5, 6]),
            "b": pd.Series([1.0, 2.0, 3.0], index=[1, 2, 3]),
        },
        index=[7, 8, 9],
    )
    gdf = cudf.DataFrame(
        {
            "a": cudf.Series([1.0, 2.0, 3.0], index=[4, 5, 6]),
            "b": cudf.Series([1.0, 2.0, 3.0], index=[1, 2, 3]),
        },
        index=[7, 8, 9],
    )

    assert_eq(pdf, gdf, check_dtype=False)


def test_series_basic():
    # Make series from buffer
    a1 = np.arange(10, dtype=np.float64)
    series = cudf.Series(a1)
    assert len(series) == 10
    np.testing.assert_equal(series.to_numpy(), np.hstack([a1]))


def test_series_from_cupy_scalars():
    data = [0.1, 0.2, 0.3]
    data_np = np.array(data)
    data_cp = cupy.array(data)
    s_np = cudf.Series([data_np[0], data_np[2]])
    s_cp = cudf.Series([data_cp[0], data_cp[2]])
    assert_eq(s_np, s_cp)


@pytest.mark.parametrize("a", [[1, 2, 3], [1, 10, 30]])
@pytest.mark.parametrize("b", [[4, 5, 6], [-11, -100, 30]])
def test_append_index(a, b):

    df = pd.DataFrame()
    df["a"] = a
    df["b"] = b

    gdf = cudf.DataFrame()
    gdf["a"] = a
    gdf["b"] = b

    # Check the default index after appending two columns(Series)
    expected = df.a.append(df.b)
    actual = gdf.a.append(gdf.b)

    assert len(expected) == len(actual)
    assert_eq(expected.index, actual.index)

    expected = df.a.append(df.b, ignore_index=True)
    actual = gdf.a.append(gdf.b, ignore_index=True)

    assert len(expected) == len(actual)
    assert_eq(expected.index, actual.index)


def test_series_init_none():

    # test for creating empty series
    # 1: without initializing
    sr1 = cudf.Series()
    got = sr1.to_string()

    expect = repr(sr1.to_pandas())
    assert got == expect

    # 2: Using `None` as an initializer
    sr2 = cudf.Series(None)
    got = sr2.to_string()

    expect = repr(sr2.to_pandas())
    assert got == expect


def test_dataframe_basic():
    np.random.seed(0)
    df = cudf.DataFrame()

    # Populate with cuda memory
    df["keys"] = np.arange(10, dtype=np.float64)
    np.testing.assert_equal(df["keys"].to_numpy(), np.arange(10))
    assert len(df) == 10

    # Populate with numpy array
    rnd_vals = np.random.random(10)
    df["vals"] = rnd_vals
    np.testing.assert_equal(df["vals"].to_numpy(), rnd_vals)
    assert len(df) == 10
    assert tuple(df.columns) == ("keys", "vals")

    # Make another dataframe
    df2 = cudf.DataFrame()
    df2["keys"] = np.array([123], dtype=np.float64)
    df2["vals"] = np.array([321], dtype=np.float64)

    # Concat
    df = cudf.concat([df, df2])
    assert len(df) == 11

    hkeys = np.asarray(np.arange(10, dtype=np.float64).tolist() + [123])
    hvals = np.asarray(rnd_vals.tolist() + [321])

    np.testing.assert_equal(df["keys"].to_numpy(), hkeys)
    np.testing.assert_equal(df["vals"].to_numpy(), hvals)

    # As matrix
    mat = df.values_host

    expect = np.vstack([hkeys, hvals]).T

    np.testing.assert_equal(mat, expect)

    # test dataframe with tuple name
    df_tup = cudf.DataFrame()
    data = np.arange(10)
    df_tup[(1, "foobar")] = data
    np.testing.assert_equal(data, df_tup[(1, "foobar")].to_numpy())

    df = cudf.DataFrame(pd.DataFrame({"a": [1, 2, 3], "c": ["a", "b", "c"]}))
    pdf = pd.DataFrame(pd.DataFrame({"a": [1, 2, 3], "c": ["a", "b", "c"]}))
    assert_eq(df, pdf)

    gdf = cudf.DataFrame({"id": [0, 1], "val": [None, None]})
    gdf["val"] = gdf["val"].astype("int")

    assert gdf["val"].isnull().all()


@pytest.mark.parametrize(
    "pdf",
    [
        pd.DataFrame({"a": range(10), "b": range(10, 20), "c": range(1, 11)}),
        pd.DataFrame(
            {"a": range(10), "b": range(10, 20), "d": ["a", "v"] * 5}
        ),
    ],
)
@pytest.mark.parametrize(
    "columns", [["a"], ["b"], "a", "b", ["a", "b"]],
)
@pytest.mark.parametrize("inplace", [True, False])
def test_dataframe_drop_columns(pdf, columns, inplace):
    pdf = pdf.copy()
    gdf = cudf.from_pandas(pdf)

    expected = pdf.drop(columns=columns, inplace=inplace)
    actual = gdf.drop(columns=columns, inplace=inplace)

    if inplace:
        expected = pdf
        actual = gdf

    assert_eq(expected, actual)


@pytest.mark.parametrize(
    "pdf",
    [
        pd.DataFrame({"a": range(10), "b": range(10, 20), "c": range(1, 11)}),
        pd.DataFrame(
            {"a": range(10), "b": range(10, 20), "d": ["a", "v"] * 5}
        ),
    ],
)
@pytest.mark.parametrize(
    "labels",
    [[1], [0], 1, 5, [5, 9], pd.Index([0, 1, 2, 3, 4, 5, 6, 7, 8, 9])],
)
@pytest.mark.parametrize("inplace", [True, False])
def test_dataframe_drop_labels_axis_0(pdf, labels, inplace):
    pdf = pdf.copy()
    gdf = cudf.from_pandas(pdf)

    expected = pdf.drop(labels=labels, axis=0, inplace=inplace)
    actual = gdf.drop(labels=labels, axis=0, inplace=inplace)

    if inplace:
        expected = pdf
        actual = gdf

    assert_eq(expected, actual)


@pytest.mark.parametrize(
    "pdf",
    [
        pd.DataFrame({"a": range(10), "b": range(10, 20), "c": range(1, 11)}),
        pd.DataFrame(
            {"a": range(10), "b": range(10, 20), "d": ["a", "v"] * 5}
        ),
    ],
)
@pytest.mark.parametrize(
    "index",
    [[1], [0], 1, 5, [5, 9], pd.Index([0, 1, 2, 3, 4, 5, 6, 7, 8, 9])],
)
@pytest.mark.parametrize("inplace", [True, False])
def test_dataframe_drop_index(pdf, index, inplace):
    pdf = pdf.copy()
    gdf = cudf.from_pandas(pdf)

    expected = pdf.drop(index=index, inplace=inplace)
    actual = gdf.drop(index=index, inplace=inplace)

    if inplace:
        expected = pdf
        actual = gdf

    assert_eq(expected, actual)


@pytest.mark.parametrize(
    "pdf",
    [
        pd.DataFrame(
            {"a": range(10), "b": range(10, 20), "d": ["a", "v"] * 5},
            index=pd.MultiIndex(
                levels=[
                    ["lama", "cow", "falcon"],
                    ["speed", "weight", "length"],
                ],
                codes=[
                    [0, 0, 0, 1, 1, 1, 2, 2, 2, 1],
                    [0, 1, 2, 0, 1, 2, 0, 1, 2, 1],
                ],
            ),
        )
    ],
)
@pytest.mark.parametrize(
    "index,level",
    [
        ("cow", 0),
        ("lama", 0),
        ("falcon", 0),
        ("speed", 1),
        ("weight", 1),
        ("length", 1),
        ("cow", None),
        ("lama", None,),
        ("falcon", None,),
    ],
)
@pytest.mark.parametrize("inplace", [True, False])
def test_dataframe_drop_multiindex(pdf, index, level, inplace):
    pdf = pdf.copy()
    gdf = cudf.from_pandas(pdf)

    expected = pdf.drop(index=index, inplace=inplace, level=level)
    actual = gdf.drop(index=index, inplace=inplace, level=level)

    if inplace:
        expected = pdf
        actual = gdf

    assert_eq(expected, actual)


@pytest.mark.parametrize(
    "pdf",
    [
        pd.DataFrame({"a": range(10), "b": range(10, 20), "c": range(1, 11)}),
        pd.DataFrame(
            {"a": range(10), "b": range(10, 20), "d": ["a", "v"] * 5}
        ),
    ],
)
@pytest.mark.parametrize(
    "labels", [["a"], ["b"], "a", "b", ["a", "b"]],
)
@pytest.mark.parametrize("inplace", [True, False])
def test_dataframe_drop_labels_axis_1(pdf, labels, inplace):
    pdf = pdf.copy()
    gdf = cudf.from_pandas(pdf)

    expected = pdf.drop(labels=labels, axis=1, inplace=inplace)
    actual = gdf.drop(labels=labels, axis=1, inplace=inplace)

    if inplace:
        expected = pdf
        actual = gdf

    assert_eq(expected, actual)


def test_dataframe_drop_error():
    df = cudf.DataFrame({"a": [1], "b": [2], "c": [3]})
    pdf = df.to_pandas()

    assert_exceptions_equal(
        lfunc=pdf.drop,
        rfunc=df.drop,
        lfunc_args_and_kwargs=([], {"columns": "d"}),
        rfunc_args_and_kwargs=([], {"columns": "d"}),
        expected_error_message="column 'd' does not exist",
    )

    assert_exceptions_equal(
        lfunc=pdf.drop,
        rfunc=df.drop,
        lfunc_args_and_kwargs=([], {"columns": ["a", "d", "b"]}),
        rfunc_args_and_kwargs=([], {"columns": ["a", "d", "b"]}),
        expected_error_message="column 'd' does not exist",
    )

    assert_exceptions_equal(
        lfunc=pdf.drop,
        rfunc=df.drop,
        lfunc_args_and_kwargs=(["a"], {"columns": "a", "axis": 1}),
        rfunc_args_and_kwargs=(["a"], {"columns": "a", "axis": 1}),
        expected_error_message="Cannot specify both",
    )

    assert_exceptions_equal(
        lfunc=pdf.drop,
        rfunc=df.drop,
        lfunc_args_and_kwargs=([], {"axis": 1}),
        rfunc_args_and_kwargs=([], {"axis": 1}),
        expected_error_message="Need to specify at least",
    )

    assert_exceptions_equal(
        lfunc=pdf.drop,
        rfunc=df.drop,
        lfunc_args_and_kwargs=([[2, 0]],),
        rfunc_args_and_kwargs=([[2, 0]],),
        expected_error_message="One or more values not found in axis",
    )


def test_dataframe_drop_raises():
    df = cudf.DataFrame(
        {"a": [1, 2, 3], "c": [10, 20, 30]}, index=["x", "y", "z"]
    )
    pdf = df.to_pandas()
    assert_exceptions_equal(
        lfunc=pdf.drop,
        rfunc=df.drop,
        lfunc_args_and_kwargs=(["p"],),
        rfunc_args_and_kwargs=(["p"],),
        expected_error_message="One or more values not found in axis",
    )

    # label dtype mismatch
    assert_exceptions_equal(
        lfunc=pdf.drop,
        rfunc=df.drop,
        lfunc_args_and_kwargs=([3],),
        rfunc_args_and_kwargs=([3],),
        expected_error_message="One or more values not found in axis",
    )

    expect = pdf.drop("p", errors="ignore")
    actual = df.drop("p", errors="ignore")

    assert_eq(actual, expect)

    assert_exceptions_equal(
        lfunc=pdf.drop,
        rfunc=df.drop,
        lfunc_args_and_kwargs=([], {"columns": "p"}),
        rfunc_args_and_kwargs=([], {"columns": "p"}),
        expected_error_message="column 'p' does not exist",
    )

    expect = pdf.drop(columns="p", errors="ignore")
    actual = df.drop(columns="p", errors="ignore")

    assert_eq(actual, expect)

    assert_exceptions_equal(
        lfunc=pdf.drop,
        rfunc=df.drop,
        lfunc_args_and_kwargs=([], {"labels": "p", "axis": 1}),
        rfunc_args_and_kwargs=([], {"labels": "p", "axis": 1}),
        expected_error_message="column 'p' does not exist",
    )

    expect = pdf.drop(labels="p", axis=1, errors="ignore")
    actual = df.drop(labels="p", axis=1, errors="ignore")

    assert_eq(actual, expect)


def test_dataframe_column_add_drop_via_setitem():
    df = cudf.DataFrame()
    data = np.asarray(range(10))
    df["a"] = data
    df["b"] = data
    assert tuple(df.columns) == ("a", "b")
    del df["a"]
    assert tuple(df.columns) == ("b",)
    df["c"] = data
    assert tuple(df.columns) == ("b", "c")
    df["a"] = data
    assert tuple(df.columns) == ("b", "c", "a")


def test_dataframe_column_set_via_attr():
    data_0 = np.asarray([0, 2, 4, 5])
    data_1 = np.asarray([1, 4, 2, 3])
    data_2 = np.asarray([2, 0, 3, 0])
    df = cudf.DataFrame({"a": data_0, "b": data_1, "c": data_2})

    for i in range(10):
        df.c = df.a
        assert assert_eq(df.c, df.a, check_names=False)
        assert tuple(df.columns) == ("a", "b", "c")

        df.c = df.b
        assert assert_eq(df.c, df.b, check_names=False)
        assert tuple(df.columns) == ("a", "b", "c")


def test_dataframe_column_drop_via_attr():
    df = cudf.DataFrame({"a": []})

    with pytest.raises(AttributeError):
        del df.a

    assert tuple(df.columns) == tuple("a")


@pytest.mark.parametrize("axis", [0, "index"])
def test_dataframe_index_rename(axis):
    pdf = pd.DataFrame({"a": [1, 2, 3], "b": [4, 5, 6], "c": [7, 8, 9]})
    gdf = cudf.DataFrame.from_pandas(pdf)

    expect = pdf.rename(mapper={1: 5, 2: 6}, axis=axis)
    got = gdf.rename(mapper={1: 5, 2: 6}, axis=axis)

    assert_eq(expect, got)

    expect = pdf.rename(index={1: 5, 2: 6})
    got = gdf.rename(index={1: 5, 2: 6})

    assert_eq(expect, got)

    expect = pdf.rename({1: 5, 2: 6})
    got = gdf.rename({1: 5, 2: 6})

    assert_eq(expect, got)

    # `pandas` can support indexes with mixed values. We throw a
    # `NotImplementedError`.
    with pytest.raises(NotImplementedError):
        gdf.rename(mapper={1: "x", 2: "y"}, axis=axis)


def test_dataframe_MI_rename():
    gdf = cudf.DataFrame(
        {"a": np.arange(10), "b": np.arange(10), "c": np.arange(10)}
    )
    gdg = gdf.groupby(["a", "b"]).count()
    pdg = gdg.to_pandas()

    expect = pdg.rename(mapper={1: 5, 2: 6}, axis=0)
    got = gdg.rename(mapper={1: 5, 2: 6}, axis=0)

    assert_eq(expect, got)


@pytest.mark.parametrize("axis", [1, "columns"])
def test_dataframe_column_rename(axis):
    pdf = pd.DataFrame({"a": [1, 2, 3], "b": [4, 5, 6], "c": [7, 8, 9]})
    gdf = cudf.DataFrame.from_pandas(pdf)

    expect = pdf.rename(mapper=lambda name: 2 * name, axis=axis)
    got = gdf.rename(mapper=lambda name: 2 * name, axis=axis)

    assert_eq(expect, got)

    expect = pdf.rename(columns=lambda name: 2 * name)
    got = gdf.rename(columns=lambda name: 2 * name)

    assert_eq(expect, got)

    rename_mapper = {"a": "z", "b": "y", "c": "x"}
    expect = pdf.rename(columns=rename_mapper)
    got = gdf.rename(columns=rename_mapper)

    assert_eq(expect, got)


def test_dataframe_pop():
    pdf = pd.DataFrame(
        {"a": [1, 2, 3], "b": ["x", "y", "z"], "c": [7.0, 8.0, 9.0]}
    )
    gdf = cudf.DataFrame.from_pandas(pdf)

    # Test non-existing column error
    with pytest.raises(KeyError) as raises:
        gdf.pop("fake_colname")
    raises.match("fake_colname")

    # check pop numeric column
    pdf_pop = pdf.pop("a")
    gdf_pop = gdf.pop("a")
    assert_eq(pdf_pop, gdf_pop)
    assert_eq(pdf, gdf)

    # check string column
    pdf_pop = pdf.pop("b")
    gdf_pop = gdf.pop("b")
    assert_eq(pdf_pop, gdf_pop)
    assert_eq(pdf, gdf)

    # check float column and empty dataframe
    pdf_pop = pdf.pop("c")
    gdf_pop = gdf.pop("c")
    assert_eq(pdf_pop, gdf_pop)
    assert_eq(pdf, gdf)

    # check empty dataframe edge case
    empty_pdf = pd.DataFrame(columns=["a", "b"])
    empty_gdf = cudf.DataFrame(columns=["a", "b"])
    pb = empty_pdf.pop("b")
    gb = empty_gdf.pop("b")
    assert len(pb) == len(gb)
    assert empty_pdf.empty and empty_gdf.empty


@pytest.mark.parametrize("nelem", [0, 3, 100, 1000])
def test_dataframe_astype(nelem):
    df = cudf.DataFrame()
    data = np.asarray(range(nelem), dtype=np.int32)
    df["a"] = data
    assert df["a"].dtype is np.dtype(np.int32)
    df["b"] = df["a"].astype(np.float32)
    assert df["b"].dtype is np.dtype(np.float32)
    np.testing.assert_equal(df["a"].to_numpy(), df["b"].to_numpy())


def test_astype_dict():
    gdf = cudf.DataFrame({"a": [1, 2, 3], "b": ["1", "2", "3"]})
    pdf = gdf.to_pandas()

    assert_eq(pdf.astype({"a": "str"}), gdf.astype({"a": "str"}))
    assert_eq(
        pdf.astype({"a": "str", "b": np.int64}),
        gdf.astype({"a": "str", "b": np.int64}),
    )


@pytest.mark.parametrize("nelem", [0, 100])
def test_index_astype(nelem):
    df = cudf.DataFrame()
    data = np.asarray(range(nelem), dtype=np.int32)
    df["a"] = data
    assert df.index.dtype is np.dtype(np.int64)
    df.index = df.index.astype(np.float32)
    assert df.index.dtype is np.dtype(np.float32)
    df["a"] = df["a"].astype(np.float32)
    np.testing.assert_equal(df.index.to_numpy(), df["a"].to_numpy())
    df["b"] = df["a"]
    df = df.set_index("b")
    df["a"] = df["a"].astype(np.int16)
    df.index = df.index.astype(np.int16)
    np.testing.assert_equal(df.index.to_numpy(), df["a"].to_numpy())


def test_dataframe_to_string_with_skipped_rows():
    # Test skipped rows
    df = cudf.DataFrame(
        {"a": [1, 2, 3, 4, 5, 6], "b": [11, 12, 13, 14, 15, 16]}
    )

    with pd.option_context("display.max_rows", 5):
        got = df.to_string()

    expect = textwrap.dedent(
        """\
            a   b
        0   1  11
        1   2  12
        .. ..  ..
        4   5  15
        5   6  16

        [6 rows x 2 columns]"""
    )
    assert got == expect


def test_dataframe_to_string_with_skipped_rows_and_columns():
    # Test skipped rows and skipped columns
    df = cudf.DataFrame(
        {
            "a": [1, 2, 3, 4, 5, 6],
            "b": [11, 12, 13, 14, 15, 16],
            "c": [11, 12, 13, 14, 15, 16],
            "d": [11, 12, 13, 14, 15, 16],
        }
    )

    with pd.option_context("display.max_rows", 5, "display.max_columns", 3):
        got = df.to_string()

    expect = textwrap.dedent(
        """\
            a  ...   d
        0   1  ...  11
        1   2  ...  12
        .. ..  ...  ..
        4   5  ...  15
        5   6  ...  16

        [6 rows x 4 columns]"""
    )
    assert got == expect


def test_dataframe_to_string_with_masked_data():
    # Test masked data
    df = cudf.DataFrame(
        {"a": [1, 2, 3, 4, 5, 6], "b": [11, 12, 13, 14, 15, 16]}
    )

    data = np.arange(6)
    mask = np.zeros(1, dtype=cudf.utils.utils.mask_dtype)
    mask[0] = 0b00101101

    masked = cudf.Series.from_masked_array(data, mask)
    assert masked.null_count == 2
    df["c"] = masked

    # Check data
    values = masked.copy()
    validids = [0, 2, 3, 5]
    densearray = masked.dropna().to_numpy()
    np.testing.assert_equal(data[validids], densearray)
    # Valid position is correct
    for i in validids:
        assert data[i] == values[i]
    # Null position is correct
    for i in range(len(values)):
        if i not in validids:
            assert values[i] is cudf.NA

    with pd.option_context("display.max_rows", 10):
        got = df.to_string()

    expect = textwrap.dedent(
        """\
           a   b     c
        0  1  11     0
        1  2  12  <NA>
        2  3  13     2
        3  4  14     3
        4  5  15  <NA>
        5  6  16     5"""
    )
    assert got == expect


def test_dataframe_to_string_wide(monkeypatch):
    monkeypatch.setenv("COLUMNS", "79")
    # Test basic
    df = cudf.DataFrame({f"a{i}": [0, 1, 2] for i in range(100)})
    with pd.option_context("display.max_columns", 0):
        got = df.to_string()

    expect = textwrap.dedent(
        """\
           a0  a1  a2  a3  a4  a5  a6  a7  ...  a92  a93  a94  a95  a96  a97  a98  a99
        0   0   0   0   0   0   0   0   0  ...    0    0    0    0    0    0    0    0
        1   1   1   1   1   1   1   1   1  ...    1    1    1    1    1    1    1    1
        2   2   2   2   2   2   2   2   2  ...    2    2    2    2    2    2    2    2

        [3 rows x 100 columns]"""  # noqa: E501
    )
    assert got == expect


def test_dataframe_empty_to_string():
    # Test for printing empty dataframe
    df = cudf.DataFrame()
    got = df.to_string()

    expect = "Empty DataFrame\nColumns: []\nIndex: []"
    assert got == expect


def test_dataframe_emptycolumns_to_string():
    # Test for printing dataframe having empty columns
    df = cudf.DataFrame()
    df["a"] = []
    df["b"] = []
    got = df.to_string()

    expect = "Empty DataFrame\nColumns: [a, b]\nIndex: []"
    assert got == expect


def test_dataframe_copy():
    # Test for copying the dataframe using python copy pkg
    df = cudf.DataFrame()
    df["a"] = [1, 2, 3]
    df2 = copy(df)
    df2["b"] = [4, 5, 6]
    got = df.to_string()

    expect = textwrap.dedent(
        """\
           a
        0  1
        1  2
        2  3"""
    )
    assert got == expect


def test_dataframe_copy_shallow():
    # Test for copy dataframe using class method
    df = cudf.DataFrame()
    df["a"] = [1, 2, 3]
    df2 = df.copy()
    df2["b"] = [4, 2, 3]
    got = df.to_string()

    expect = textwrap.dedent(
        """\
           a
        0  1
        1  2
        2  3"""
    )
    assert got == expect


def test_dataframe_dtypes():
    dtypes = pd.Series(
        [np.int32, np.float32, np.float64], index=["c", "a", "b"]
    )
    df = cudf.DataFrame(
        {k: np.ones(10, dtype=v) for k, v in dtypes.iteritems()}
    )
    assert df.dtypes.equals(dtypes)


def test_dataframe_add_col_to_object_dataframe():
    # Test for adding column to an empty object dataframe
    cols = ["a", "b", "c"]
    df = pd.DataFrame(columns=cols, dtype="str")

    data = {k: v for (k, v) in zip(cols, [["a"] for _ in cols])}

    gdf = cudf.DataFrame(data)
    gdf = gdf[:0]

    assert gdf.dtypes.equals(df.dtypes)
    gdf["a"] = [1]
    df["a"] = [10]
    assert gdf.dtypes.equals(df.dtypes)
    gdf["b"] = [1.0]
    df["b"] = [10.0]
    assert gdf.dtypes.equals(df.dtypes)


def test_dataframe_dir_and_getattr():
    df = cudf.DataFrame(
        {
            "a": np.ones(10),
            "b": np.ones(10),
            "not an id": np.ones(10),
            "oop$": np.ones(10),
        }
    )
    o = dir(df)
    assert {"a", "b"}.issubset(o)
    assert "not an id" not in o
    assert "oop$" not in o

    # Getattr works
    assert df.a.equals(df["a"])
    assert df.b.equals(df["b"])
    with pytest.raises(AttributeError):
        df.not_a_column


def test_empty_dataframe_to_cupy():
    df = cudf.DataFrame()

    # Check fully empty dataframe.
    mat = df.to_cupy()
    assert mat.shape == (0, 0)
    mat = df.to_numpy()
    assert mat.shape == (0, 0)

    df = cudf.DataFrame()
    nelem = 123
    for k in "abc":
        df[k] = np.random.random(nelem)

    # Check all columns in empty dataframe.
    mat = df.head(0).to_cupy()
    assert mat.shape == (0, 3)


def test_dataframe_to_cupy():
    df = cudf.DataFrame()

    nelem = 123
    for k in "abcd":
        df[k] = np.random.random(nelem)

    # Check all columns
    mat = df.to_cupy()
    assert mat.shape == (nelem, 4)
    assert mat.strides == (8, 984)

    mat = df.to_numpy()
    assert mat.shape == (nelem, 4)
    assert mat.strides == (8, 984)
    for i, k in enumerate(df.columns):
        np.testing.assert_array_equal(df[k].to_numpy(), mat[:, i])

    # Check column subset
    mat = df[["a", "c"]].to_cupy().get()
    assert mat.shape == (nelem, 2)

    for i, k in enumerate("ac"):
        np.testing.assert_array_equal(df[k].to_numpy(), mat[:, i])


def test_dataframe_to_cupy_null_values():
    df = cudf.DataFrame()

    nelem = 123
    na = -10000

    refvalues = {}
    for k in "abcd":
        df[k] = data = np.random.random(nelem)
        bitmask = utils.random_bitmask(nelem)
        df[k] = df[k]._column.set_mask(bitmask)
        boolmask = np.asarray(
            utils.expand_bits_to_bytes(bitmask)[:nelem], dtype=np.bool_
        )
        data[~boolmask] = na
        refvalues[k] = data

    # Check null value causes error
    with pytest.raises(ValueError):
        df.to_cupy()
    with pytest.raises(ValueError):
        df.to_numpy()

    for k in df.columns:
        df[k] = df[k].fillna(na)

    mat = df.to_numpy()
    for i, k in enumerate(df.columns):
        np.testing.assert_array_equal(refvalues[k], mat[:, i])


def test_dataframe_append_empty():
    pdf = pd.DataFrame(
        {
            "key": [1, 1, 1, 2, 2, 2, 3, 3, 3, 4, 4, 4],
            "value": [1, 2, 3, 4, 5, 6, 7, 8, 9, 10, 11, 12],
        }
    )
    gdf = cudf.DataFrame.from_pandas(pdf)

    gdf["newcol"] = 100
    pdf["newcol"] = 100

    assert len(gdf["newcol"]) == len(pdf)
    assert len(pdf["newcol"]) == len(pdf)
    assert_eq(gdf, pdf)


def test_dataframe_setitem_from_masked_object():
    ary = np.random.randn(100)
    mask = np.zeros(100, dtype=bool)
    mask[:20] = True
    np.random.shuffle(mask)
    ary[mask] = np.nan

    test1_null = cudf.Series(ary, nan_as_null=True)
    assert test1_null.nullable
    assert test1_null.null_count == 20
    test1_nan = cudf.Series(ary, nan_as_null=False)
    assert test1_nan.null_count == 0

    test2_null = cudf.DataFrame.from_pandas(
        pd.DataFrame({"a": ary}), nan_as_null=True
    )
    assert test2_null["a"].nullable
    assert test2_null["a"].null_count == 20
    test2_nan = cudf.DataFrame.from_pandas(
        pd.DataFrame({"a": ary}), nan_as_null=False
    )
    assert test2_nan["a"].null_count == 0

    gpu_ary = cupy.asarray(ary)
    test3_null = cudf.Series(gpu_ary, nan_as_null=True)
    assert test3_null.nullable
    assert test3_null.null_count == 20
    test3_nan = cudf.Series(gpu_ary, nan_as_null=False)
    assert test3_nan.null_count == 0

    test4 = cudf.DataFrame()
    lst = [1, 2, None, 4, 5, 6, None, 8, 9]
    test4["lst"] = lst
    assert test4["lst"].nullable
    assert test4["lst"].null_count == 2


def test_dataframe_append_to_empty():
    pdf = pd.DataFrame()
    pdf["a"] = []
    pdf["b"] = [1, 2, 3]

    gdf = cudf.DataFrame()
    gdf["a"] = []
    gdf["b"] = [1, 2, 3]

    assert_eq(gdf, pdf)


def test_dataframe_setitem_index_len1():
    gdf = cudf.DataFrame()
    gdf["a"] = [1]
    gdf["b"] = gdf.index._values

    np.testing.assert_equal(gdf.b.to_numpy(), [0])


def test_empty_dataframe_setitem_df():
    gdf1 = cudf.DataFrame()
    gdf2 = cudf.DataFrame({"a": [1, 2, 3, 4, 5]})
    gdf1["a"] = gdf2["a"]
    assert_eq(gdf1, gdf2)


def test_assign():
    gdf = cudf.DataFrame({"x": [1, 2, 3]})
    gdf2 = gdf.assign(y=gdf.x + 1)
    assert list(gdf.columns) == ["x"]
    assert list(gdf2.columns) == ["x", "y"]

    np.testing.assert_equal(gdf2.y.to_numpy(), [2, 3, 4])


@pytest.mark.parametrize("nrows", [1, 8, 100, 1000])
@pytest.mark.parametrize("method", ["murmur3", "md5"])
def test_dataframe_hash_values(nrows, method):
    gdf = cudf.DataFrame()
    data = np.asarray(range(nrows))
    data[0] = data[-1]  # make first and last the same
    gdf["a"] = data
    gdf["b"] = gdf.a + 100
    out = gdf.hash_values()
    assert isinstance(out, cudf.Series)
    assert len(out) == nrows
    assert out.dtype == np.int32

    # Check single column
    out_one = gdf[["a"]].hash_values(method=method)
    # First matches last
    assert out_one.iloc[0] == out_one.iloc[-1]
    # Equivalent to the cudf.Series.hash_values()
    assert_eq(gdf["a"].hash_values(method=method), out_one)


@pytest.mark.parametrize("nrows", [3, 10, 100, 1000])
@pytest.mark.parametrize("nparts", [1, 2, 8, 13])
@pytest.mark.parametrize("nkeys", [1, 2])
def test_dataframe_hash_partition(nrows, nparts, nkeys):
    np.random.seed(123)
    gdf = cudf.DataFrame()
    keycols = []
    for i in range(nkeys):
        keyname = f"key{i}"
        gdf[keyname] = np.random.randint(0, 7 - i, nrows)
        keycols.append(keyname)
    gdf["val1"] = np.random.randint(0, nrows * 2, nrows)

    got = gdf.partition_by_hash(keycols, nparts=nparts)
    # Must return a list
    assert isinstance(got, list)
    # Must have correct number of partitions
    assert len(got) == nparts
    # All partitions must be DataFrame type
    assert all(isinstance(p, cudf.DataFrame) for p in got)
    # Check that all partitions have unique keys
    part_unique_keys = set()
    for p in got:
        if len(p):
            # Take rows of the keycolumns and build a set of the key-values
            unique_keys = set(map(tuple, p[keycols].values_host))
            # Ensure that none of the key-values have occurred in other groups
            assert not (unique_keys & part_unique_keys)
            part_unique_keys |= unique_keys
    assert len(part_unique_keys)


@pytest.mark.parametrize("nrows", [3, 10, 50])
def test_dataframe_hash_partition_masked_value(nrows):
    gdf = cudf.DataFrame()
    gdf["key"] = np.arange(nrows)
    gdf["val"] = np.arange(nrows) + 100
    bitmask = utils.random_bitmask(nrows)
    bytemask = utils.expand_bits_to_bytes(bitmask)
    gdf["val"] = gdf["val"]._column.set_mask(bitmask)
    parted = gdf.partition_by_hash(["key"], nparts=3)
    # Verify that the valid mask is correct
    for p in parted:
        df = p.to_pandas()
        for row in df.itertuples():
            valid = bool(bytemask[row.key])
            expected_value = row.key + 100 if valid else np.nan
            got_value = row.val
            assert (expected_value == got_value) or (
                np.isnan(expected_value) and np.isnan(got_value)
            )


@pytest.mark.parametrize("nrows", [3, 10, 50])
def test_dataframe_hash_partition_masked_keys(nrows):
    gdf = cudf.DataFrame()
    gdf["key"] = np.arange(nrows)
    gdf["val"] = np.arange(nrows) + 100
    bitmask = utils.random_bitmask(nrows)
    bytemask = utils.expand_bits_to_bytes(bitmask)
    gdf["key"] = gdf["key"]._column.set_mask(bitmask)
    parted = gdf.partition_by_hash(["key"], nparts=3, keep_index=False)
    # Verify that the valid mask is correct
    for p in parted:
        df = p.to_pandas()
        for row in df.itertuples():
            valid = bool(bytemask[row.val - 100])
            # val is key + 100
            expected_value = row.val - 100 if valid else np.nan
            got_value = row.key
            assert (expected_value == got_value) or (
                np.isnan(expected_value) and np.isnan(got_value)
            )


@pytest.mark.parametrize("keep_index", [True, False])
def test_dataframe_hash_partition_keep_index(keep_index):

    gdf = cudf.DataFrame(
        {"val": [1, 2, 3, 4], "key": [3, 2, 1, 4]}, index=[4, 3, 2, 1]
    )

    expected_df1 = cudf.DataFrame(
        {"val": [1], "key": [3]}, index=[4] if keep_index else None
    )
    expected_df2 = cudf.DataFrame(
        {"val": [2, 3, 4], "key": [2, 1, 4]},
        index=[3, 2, 1] if keep_index else range(1, 4),
    )
    expected = [expected_df1, expected_df2]

    parts = gdf.partition_by_hash(["key"], nparts=2, keep_index=keep_index)

    for exp, got in zip(expected, parts):
        assert_eq(exp, got)


def test_dataframe_hash_partition_empty():
    gdf = cudf.DataFrame({"val": [1, 2], "key": [3, 2]}, index=["a", "b"])
    parts = gdf.iloc[:0].partition_by_hash(["key"], nparts=3)
    assert len(parts) == 3
    for part in parts:
        assert_eq(gdf.iloc[:0], part)


@pytest.mark.parametrize("dtype1", utils.supported_numpy_dtypes)
@pytest.mark.parametrize("dtype2", utils.supported_numpy_dtypes)
def test_dataframe_concat_different_numerical_columns(dtype1, dtype2):
    df1 = pd.DataFrame(dict(x=pd.Series(np.arange(5)).astype(dtype1)))
    df2 = pd.DataFrame(dict(x=pd.Series(np.arange(5)).astype(dtype2)))
    if dtype1 != dtype2 and "datetime" in dtype1 or "datetime" in dtype2:
        with pytest.raises(TypeError):
            cudf.concat([df1, df2])
    else:
        pres = pd.concat([df1, df2])
        gres = cudf.concat([cudf.from_pandas(df1), cudf.from_pandas(df2)])
        assert_eq(pres, gres, check_dtype=False, check_index_type=True)


def test_dataframe_concat_different_column_types():
    df1 = cudf.Series([42], dtype=np.float64)
    df2 = cudf.Series(["a"], dtype="category")
    with pytest.raises(ValueError):
        cudf.concat([df1, df2])

    df2 = cudf.Series(["a string"])
    with pytest.raises(TypeError):
        cudf.concat([df1, df2])


@pytest.mark.parametrize(
    "df_1", [cudf.DataFrame({"a": [1, 2], "b": [1, 3]}), cudf.DataFrame({})]
)
@pytest.mark.parametrize(
    "df_2", [cudf.DataFrame({"a": [], "b": []}), cudf.DataFrame({})]
)
def test_concat_empty_dataframe(df_1, df_2):

    got = cudf.concat([df_1, df_2])
    expect = pd.concat([df_1.to_pandas(), df_2.to_pandas()], sort=False)

    # ignoring dtypes as pandas upcasts int to float
    # on concatenation with empty dataframes

    assert_eq(got, expect, check_dtype=False, check_index_type=True)


@pytest.mark.parametrize(
    "df1_d",
    [
        {"a": [1, 2], "b": [1, 2], "c": ["s1", "s2"], "d": [1.0, 2.0]},
        {"b": [1.9, 10.9], "c": ["s1", "s2"]},
        {"c": ["s1"], "b": pd.Series([None], dtype="float"), "a": [False]},
    ],
)
@pytest.mark.parametrize(
    "df2_d",
    [
        {"a": [1, 2, 3]},
        {"a": [1, None, 3], "b": [True, True, False], "c": ["s3", None, "s4"]},
        {"a": [], "b": []},
        {},
    ],
)
def test_concat_different_column_dataframe(df1_d, df2_d):
    got = cudf.concat(
        [cudf.DataFrame(df1_d), cudf.DataFrame(df2_d), cudf.DataFrame(df1_d)],
        sort=False,
    )

    expect = pd.concat(
        [pd.DataFrame(df1_d), pd.DataFrame(df2_d), pd.DataFrame(df1_d)],
        sort=False,
    )

    # numerical columns are upcasted to float in cudf.DataFrame.to_pandas()
    # casts nan to 0 in non-float numerical columns

    numeric_cols = got.dtypes[got.dtypes != "object"].index
    for col in numeric_cols:
        got[col] = got[col].astype(np.float64).fillna(np.nan)

    assert_eq(got, expect, check_dtype=False, check_index_type=True)


@pytest.mark.parametrize(
    "ser_1", [pd.Series([1, 2, 3]), pd.Series([], dtype="float64")]
)
@pytest.mark.parametrize("ser_2", [pd.Series([], dtype="float64")])
def test_concat_empty_series(ser_1, ser_2):
    got = cudf.concat([cudf.Series(ser_1), cudf.Series(ser_2)])
    expect = pd.concat([ser_1, ser_2])

    assert_eq(got, expect, check_index_type=True)


def test_concat_with_axis():
    df1 = pd.DataFrame(dict(x=np.arange(5), y=np.arange(5)))
    df2 = pd.DataFrame(dict(a=np.arange(5), b=np.arange(5)))

    concat_df = pd.concat([df1, df2], axis=1)
    cdf1 = cudf.from_pandas(df1)
    cdf2 = cudf.from_pandas(df2)

    # concat only dataframes
    concat_cdf = cudf.concat([cdf1, cdf2], axis=1)
    assert_eq(concat_cdf, concat_df, check_index_type=True)

    # concat only series
    concat_s = pd.concat([df1.x, df1.y], axis=1)
    cs1 = cudf.Series.from_pandas(df1.x)
    cs2 = cudf.Series.from_pandas(df1.y)
    concat_cdf_s = cudf.concat([cs1, cs2], axis=1)

    assert_eq(concat_cdf_s, concat_s, check_index_type=True)

    # concat series and dataframes
    s3 = pd.Series(np.random.random(5))
    cs3 = cudf.Series.from_pandas(s3)

    concat_cdf_all = cudf.concat([cdf1, cs3, cdf2], axis=1)
    concat_df_all = pd.concat([df1, s3, df2], axis=1)
    assert_eq(concat_cdf_all, concat_df_all, check_index_type=True)

    # concat manual multi index
    midf1 = cudf.from_pandas(df1)
    midf1.index = cudf.MultiIndex(
        levels=[[0, 1, 2, 3], [0, 1]], codes=[[0, 1, 2, 3, 2], [0, 1, 0, 1, 0]]
    )
    midf2 = midf1[2:]
    midf2.index = cudf.MultiIndex(
        levels=[[3, 4, 5], [2, 0]], codes=[[0, 1, 2], [1, 0, 1]]
    )
    mipdf1 = midf1.to_pandas()
    mipdf2 = midf2.to_pandas()

    assert_eq(
        cudf.concat([midf1, midf2]),
        pd.concat([mipdf1, mipdf2]),
        check_index_type=True,
    )
    assert_eq(
        cudf.concat([midf2, midf1]),
        pd.concat([mipdf2, mipdf1]),
        check_index_type=True,
    )
    assert_eq(
        cudf.concat([midf1, midf2, midf1]),
        pd.concat([mipdf1, mipdf2, mipdf1]),
        check_index_type=True,
    )

    # concat groupby multi index
    gdf1 = cudf.DataFrame(
        {
            "x": np.random.randint(0, 10, 10),
            "y": np.random.randint(0, 10, 10),
            "z": np.random.randint(0, 10, 10),
            "v": np.random.randint(0, 10, 10),
        }
    )
    gdf2 = gdf1[5:]
    gdg1 = gdf1.groupby(["x", "y"]).min()
    gdg2 = gdf2.groupby(["x", "y"]).min()
    pdg1 = gdg1.to_pandas()
    pdg2 = gdg2.to_pandas()

    assert_eq(
        cudf.concat([gdg1, gdg2]),
        pd.concat([pdg1, pdg2]),
        check_index_type=True,
    )
    assert_eq(
        cudf.concat([gdg2, gdg1]),
        pd.concat([pdg2, pdg1]),
        check_index_type=True,
    )

    # series multi index concat
    gdgz1 = gdg1.z
    gdgz2 = gdg2.z
    pdgz1 = gdgz1.to_pandas()
    pdgz2 = gdgz2.to_pandas()

    assert_eq(
        cudf.concat([gdgz1, gdgz2]),
        pd.concat([pdgz1, pdgz2]),
        check_index_type=True,
    )
    assert_eq(
        cudf.concat([gdgz2, gdgz1]),
        pd.concat([pdgz2, pdgz1]),
        check_index_type=True,
    )


@pytest.mark.parametrize("nrows", [0, 3, 10, 100, 1000])
def test_nonmatching_index_setitem(nrows):
    np.random.seed(0)

    gdf = cudf.DataFrame()
    gdf["a"] = np.random.randint(2147483647, size=nrows)
    gdf["b"] = np.random.randint(2147483647, size=nrows)
    gdf = gdf.set_index("b")

    test_values = np.random.randint(2147483647, size=nrows)
    gdf["c"] = test_values
    assert len(test_values) == len(gdf["c"])
    gdf_series = cudf.Series(test_values, index=gdf.index, name="c")
    assert_eq(gdf["c"].to_pandas(), gdf_series.to_pandas())


def test_from_pandas():
    df = pd.DataFrame({"x": [1, 2, 3]}, index=[4.0, 5.0, 6.0])
    gdf = cudf.DataFrame.from_pandas(df)
    assert isinstance(gdf, cudf.DataFrame)

    assert_eq(df, gdf)

    s = df.x
    gs = cudf.Series.from_pandas(s)
    assert isinstance(gs, cudf.Series)

    assert_eq(s, gs)


@pytest.mark.parametrize("dtypes", [int, float])
def test_from_records(dtypes):
    h_ary = np.ndarray(shape=(10, 4), dtype=dtypes)
    rec_ary = h_ary.view(np.recarray)

    gdf = cudf.DataFrame.from_records(rec_ary, columns=["a", "b", "c", "d"])
    df = pd.DataFrame.from_records(rec_ary, columns=["a", "b", "c", "d"])
    assert isinstance(gdf, cudf.DataFrame)
    assert_eq(df, gdf)

    gdf = cudf.DataFrame.from_records(rec_ary)
    df = pd.DataFrame.from_records(rec_ary)
    assert isinstance(gdf, cudf.DataFrame)
    assert_eq(df, gdf)


@pytest.mark.parametrize("columns", [None, ["first", "second", "third"]])
@pytest.mark.parametrize(
    "index",
    [
        None,
        ["first", "second"],
        "name",
        "age",
        "weight",
        [10, 11],
        ["abc", "xyz"],
    ],
)
def test_from_records_index(columns, index):
    rec_ary = np.array(
        [("Rex", 9, 81.0), ("Fido", 3, 27.0)],
        dtype=[("name", "U10"), ("age", "i4"), ("weight", "f4")],
    )
    gdf = cudf.DataFrame.from_records(rec_ary, columns=columns, index=index)
    df = pd.DataFrame.from_records(rec_ary, columns=columns, index=index)
    assert isinstance(gdf, cudf.DataFrame)
    assert_eq(df, gdf)


def test_dataframe_construction_from_cupy_arrays():
    h_ary = np.array([[1, 2, 3], [4, 5, 6]], np.int32)
    d_ary = cupy.asarray(h_ary)

    gdf = cudf.DataFrame(d_ary, columns=["a", "b", "c"])
    df = pd.DataFrame(h_ary, columns=["a", "b", "c"])
    assert isinstance(gdf, cudf.DataFrame)

    assert_eq(df, gdf)

    gdf = cudf.DataFrame(d_ary)
    df = pd.DataFrame(h_ary)
    assert isinstance(gdf, cudf.DataFrame)

    assert_eq(df, gdf)

    gdf = cudf.DataFrame(d_ary, index=["a", "b"])
    df = pd.DataFrame(h_ary, index=["a", "b"])
    assert isinstance(gdf, cudf.DataFrame)

    assert_eq(df, gdf)

    gdf = cudf.DataFrame(d_ary)
    gdf = gdf.set_index(keys=0, drop=False)
    df = pd.DataFrame(h_ary)
    df = df.set_index(keys=0, drop=False)
    assert isinstance(gdf, cudf.DataFrame)

    assert_eq(df, gdf)

    gdf = cudf.DataFrame(d_ary)
    gdf = gdf.set_index(keys=1, drop=False)
    df = pd.DataFrame(h_ary)
    df = df.set_index(keys=1, drop=False)
    assert isinstance(gdf, cudf.DataFrame)

    assert_eq(df, gdf)


def test_dataframe_cupy_wrong_dimensions():
    d_ary = cupy.empty((2, 3, 4), dtype=np.int32)
    with pytest.raises(
        ValueError, match="records dimension expected 1 or 2 but found: 3"
    ):
        cudf.DataFrame(d_ary)


def test_dataframe_cupy_array_wrong_index():
    d_ary = cupy.empty((2, 3), dtype=np.int32)

    with pytest.raises(
        ValueError,
        match="Length mismatch: Expected axis has 2 elements, "
        "new values have 1 elements",
    ):
        cudf.DataFrame(d_ary, index=["a"])

    with pytest.raises(
        ValueError,
        match="Length mismatch: Expected axis has 2 elements, "
        "new values have 1 elements",
    ):
        cudf.DataFrame(d_ary, index="a")


def test_index_in_dataframe_constructor():
    a = pd.DataFrame({"x": [1, 2, 3]}, index=[4.0, 5.0, 6.0])
    b = cudf.DataFrame({"x": [1, 2, 3]}, index=[4.0, 5.0, 6.0])

    assert_eq(a, b)
    assert_eq(a.loc[4:], b.loc[4:])


dtypes = NUMERIC_TYPES + DATETIME_TYPES + ["bool"]


@pytest.mark.parametrize("nelem", [0, 2, 3, 100, 1000])
@pytest.mark.parametrize("data_type", dtypes)
def test_from_arrow(nelem, data_type):
    df = pd.DataFrame(
        {
            "a": np.random.randint(0, 1000, nelem).astype(data_type),
            "b": np.random.randint(0, 1000, nelem).astype(data_type),
        }
    )
    padf = pa.Table.from_pandas(
        df, preserve_index=False
    ).replace_schema_metadata(None)
    gdf = cudf.DataFrame.from_arrow(padf)
    assert isinstance(gdf, cudf.DataFrame)

    assert_eq(df, gdf)

    s = pa.Array.from_pandas(df.a)
    gs = cudf.Series.from_arrow(s)
    assert isinstance(gs, cudf.Series)

    # For some reason PyArrow to_pandas() converts to numpy array and has
    # better type compatibility
    np.testing.assert_array_equal(s.to_pandas(), gs.to_numpy())


@pytest.mark.parametrize("nelem", [0, 2, 3, 100, 1000])
@pytest.mark.parametrize("data_type", dtypes)
def test_to_arrow(nelem, data_type):
    df = pd.DataFrame(
        {
            "a": np.random.randint(0, 1000, nelem).astype(data_type),
            "b": np.random.randint(0, 1000, nelem).astype(data_type),
        }
    )
    gdf = cudf.DataFrame.from_pandas(df)

    pa_df = pa.Table.from_pandas(
        df, preserve_index=False
    ).replace_schema_metadata(None)

    pa_gdf = gdf.to_arrow(preserve_index=False).replace_schema_metadata(None)

    assert isinstance(pa_gdf, pa.Table)
    assert pa.Table.equals(pa_df, pa_gdf)

    pa_s = pa.Array.from_pandas(df.a)
    pa_gs = gdf["a"].to_arrow()

    assert isinstance(pa_gs, pa.Array)
    assert pa.Array.equals(pa_s, pa_gs)

    pa_i = pa.Array.from_pandas(df.index)
    pa_gi = gdf.index.to_arrow()

    assert isinstance(pa_gi, pa.Array)
    assert pa.Array.equals(pa_i, pa_gi)


@pytest.mark.parametrize("data_type", dtypes)
def test_to_from_arrow_nulls(data_type):
    if data_type == "longlong":
        data_type = "int64"
    if data_type == "bool":
        s1 = pa.array([True, None, False, None, True], type=data_type)
    else:
        dtype = np.dtype(data_type)
        if dtype.type == np.datetime64:
            time_unit, _ = np.datetime_data(dtype)
            data_type = pa.timestamp(unit=time_unit)
        s1 = pa.array([1, None, 3, None, 5], type=data_type)
    gs1 = cudf.Series.from_arrow(s1)
    assert isinstance(gs1, cudf.Series)
    # We have 64B padded buffers for nulls whereas Arrow returns a minimal
    # number of bytes, so only check the first byte in this case
    np.testing.assert_array_equal(
        np.asarray(s1.buffers()[0]).view("u1")[0],
        gs1._column.mask_array_view.copy_to_host().view("u1")[0],
    )
    assert pa.Array.equals(s1, gs1.to_arrow())

    s2 = pa.array([None, None, None, None, None], type=data_type)
    gs2 = cudf.Series.from_arrow(s2)
    assert isinstance(gs2, cudf.Series)
    # We have 64B padded buffers for nulls whereas Arrow returns a minimal
    # number of bytes, so only check the first byte in this case
    np.testing.assert_array_equal(
        np.asarray(s2.buffers()[0]).view("u1")[0],
        gs2._column.mask_array_view.copy_to_host().view("u1")[0],
    )
    assert pa.Array.equals(s2, gs2.to_arrow())


def test_to_arrow_categorical():
    df = pd.DataFrame()
    df["a"] = pd.Series(["a", "b", "c"], dtype="category")
    gdf = cudf.DataFrame.from_pandas(df)

    pa_df = pa.Table.from_pandas(
        df, preserve_index=False
    ).replace_schema_metadata(None)
    pa_gdf = gdf.to_arrow(preserve_index=False).replace_schema_metadata(None)

    assert isinstance(pa_gdf, pa.Table)
    assert pa.Table.equals(pa_df, pa_gdf)

    pa_s = pa.Array.from_pandas(df.a)
    pa_gs = gdf["a"].to_arrow()

    assert isinstance(pa_gs, pa.Array)
    assert pa.Array.equals(pa_s, pa_gs)


def test_from_arrow_missing_categorical():
    pd_cat = pd.Categorical(["a", "b", "c"], categories=["a", "b"])
    pa_cat = pa.array(pd_cat, from_pandas=True)
    gd_cat = cudf.Series(pa_cat)

    assert isinstance(gd_cat, cudf.Series)
    assert_eq(
        pd.Series(pa_cat.to_pandas()),  # PyArrow returns a pd.Categorical
        gd_cat.to_pandas(),
    )


def test_to_arrow_missing_categorical():
    pd_cat = pd.Categorical(["a", "b", "c"], categories=["a", "b"])
    pa_cat = pa.array(pd_cat, from_pandas=True)
    gd_cat = cudf.Series(pa_cat)

    assert isinstance(gd_cat, cudf.Series)
    assert pa.Array.equals(pa_cat, gd_cat.to_arrow())


@pytest.mark.parametrize("data_type", dtypes)
def test_from_scalar_typing(data_type):
    if data_type == "datetime64[ms]":
        scalar = (
            np.dtype("int64")
            .type(np.random.randint(0, 5))
            .astype("datetime64[ms]")
        )
    elif data_type.startswith("datetime64"):
        scalar = np.datetime64(datetime.date.today()).astype("datetime64[ms]")
        data_type = "datetime64[ms]"
    else:
        scalar = np.dtype(data_type).type(np.random.randint(0, 5))

    gdf = cudf.DataFrame()
    gdf["a"] = [1, 2, 3, 4, 5]
    gdf["b"] = scalar
    assert gdf["b"].dtype == np.dtype(data_type)
    assert len(gdf["b"]) == len(gdf["a"])


@pytest.mark.parametrize("data_type", NUMERIC_TYPES)
def test_from_python_array(data_type):
    np_arr = np.random.randint(0, 100, 10).astype(data_type)
    data = memoryview(np_arr)
    data = arr.array(data.format, data)

    gs = cudf.Series(data)

    np.testing.assert_equal(gs.to_numpy(), np_arr)


def test_series_shape():
    ps = pd.Series([1, 2, 3, 4])
    cs = cudf.Series([1, 2, 3, 4])

    assert ps.shape == cs.shape


def test_series_shape_empty():
    ps = pd.Series(dtype="float64")
    cs = cudf.Series([])

    assert ps.shape == cs.shape


def test_dataframe_shape():
    pdf = pd.DataFrame({"a": [0, 1, 2, 3], "b": [0.1, 0.2, None, 0.3]})
    gdf = cudf.DataFrame.from_pandas(pdf)

    assert pdf.shape == gdf.shape


def test_dataframe_shape_empty():
    pdf = pd.DataFrame()
    gdf = cudf.DataFrame()

    assert pdf.shape == gdf.shape


@pytest.mark.parametrize("num_cols", [1, 2, 10])
@pytest.mark.parametrize("num_rows", [1, 2, 20])
@pytest.mark.parametrize("dtype", dtypes + ["object"])
@pytest.mark.parametrize("nulls", ["none", "some", "all"])
def test_dataframe_transpose(nulls, num_cols, num_rows, dtype):
    # In case of `bool` dtype: pandas <= 1.2.5 type-casts
    # a boolean series to `float64` series if a `np.nan` is assigned to it:
    # >>> s = pd.Series([True, False, True])
    # >>> s
    # 0     True
    # 1    False
    # 2     True
    # dtype: bool
    # >>> s[[2]] = np.nan
    # >>> s
    # 0    1.0
    # 1    0.0
    # 2    NaN
    # dtype: float64
    # In pandas >= 1.3.2 this behavior is fixed:
    # >>> s = pd.Series([True, False, True])
    # >>> s
    # 0
    # True
    # 1
    # False
    # 2
    # True
    # dtype: bool
    # >>> s[[2]] = np.nan
    # >>> s
    # 0
    # True
    # 1
    # False
    # 2
    # NaN
    # dtype: object
    # In cudf we change `object` dtype to `str` type - for which there
    # is no transpose implemented yet. Hence we need to test transpose
    # against pandas nullable types as they are the ones that closely
    # resemble `cudf` dtypes behavior.
    pdf = pd.DataFrame()

    null_rep = np.nan if dtype in ["float32", "float64"] else None
    np_dtype = dtype
    dtype = np.dtype(dtype)
    dtype = cudf.utils.dtypes.np_dtypes_to_pandas_dtypes.get(dtype, dtype)
    for i in range(num_cols):
        colname = string.ascii_lowercase[i]
        data = pd.Series(
            np.random.randint(0, 26, num_rows).astype(np_dtype), dtype=dtype,
        )
        if nulls == "some":
            idx = np.random.choice(
                num_rows, size=int(num_rows / 2), replace=False
            )
            if len(idx):
                data[idx] = null_rep
        elif nulls == "all":
            data[:] = null_rep
        pdf[colname] = data

    gdf = cudf.DataFrame.from_pandas(pdf)

    got_function = gdf.transpose()
    got_property = gdf.T

    expect = pdf.transpose()

    assert_eq(expect, got_function.to_pandas(nullable=True))
    assert_eq(expect, got_property.to_pandas(nullable=True))


@pytest.mark.parametrize("num_cols", [1, 2, 10])
@pytest.mark.parametrize("num_rows", [1, 2, 20])
def test_dataframe_transpose_category(num_cols, num_rows):
    pdf = pd.DataFrame()

    for i in range(num_cols):
        colname = string.ascii_lowercase[i]
        data = pd.Series(list(string.ascii_lowercase), dtype="category")
        data = data.sample(num_rows, replace=True).reset_index(drop=True)
        pdf[colname] = data

    gdf = cudf.DataFrame.from_pandas(pdf)

    got_function = gdf.transpose()
    got_property = gdf.T

    expect = pdf.transpose()

    assert_eq(expect, got_function.to_pandas())
    assert_eq(expect, got_property.to_pandas())


def test_generated_column():
    gdf = cudf.DataFrame({"a": (i for i in range(5))})
    assert len(gdf) == 5


@pytest.fixture
def pdf():
    return pd.DataFrame({"x": range(10), "y": range(10)})


@pytest.fixture
def gdf(pdf):
    return cudf.DataFrame.from_pandas(pdf)


@pytest.mark.parametrize(
    "data",
    [
        {
            "x": [np.nan, 2, 3, 4, 100, np.nan],
            "y": [4, 5, 6, 88, 99, np.nan],
            "z": [7, 8, 9, 66, np.nan, 77],
        },
        {"x": [1, 2, 3], "y": [4, 5, 6], "z": [7, 8, 9]},
        {
            "x": [np.nan, np.nan, np.nan],
            "y": [np.nan, np.nan, np.nan],
            "z": [np.nan, np.nan, np.nan],
        },
        {"x": [], "y": [], "z": []},
        {"x": []},
    ],
)
@pytest.mark.parametrize("axis", [0, 1])
@pytest.mark.parametrize(
    "func",
    [
        "min",
        "max",
        "sum",
        "prod",
        "product",
        "cummin",
        "cummax",
        "cumsum",
        "cumprod",
        "mean",
        "median",
        "sum",
        "max",
        "std",
        "var",
        "kurt",
        "skew",
        "all",
        "any",
    ],
)
@pytest.mark.parametrize("skipna", [True, False, None])
def test_dataframe_reductions(data, axis, func, skipna):
    pdf = pd.DataFrame(data=data)
    gdf = cudf.DataFrame.from_pandas(pdf)

    # Reductions can fail in numerous possible ways when attempting row-wise
    # reductions, which are only partially supported. Catching the appropriate
    # exception here allows us to detect API breakage in the form of changing
    # exceptions.
    expected_exception = None
    if axis == 1:
        if func in ("kurt", "skew"):
            expected_exception = NotImplementedError
        elif func not in cudf.core.dataframe._cupy_nan_methods_map:
            if skipna is False:
                expected_exception = NotImplementedError
            elif any(col.nullable for name, col in gdf.iteritems()):
                expected_exception = ValueError
            elif func in ("cummin", "cummax"):
                expected_exception = AttributeError

    # Test different degrees of freedom for var and std.
    all_kwargs = [{"ddof": 1}, {"ddof": 2}] if func in ("var", "std") else [{}]
    for kwargs in all_kwargs:
        if expected_exception is not None:
            with pytest.raises(expected_exception):
                getattr(gdf, func)(axis=axis, skipna=skipna, **kwargs),
        else:
            assert_eq(
                getattr(pdf, func)(axis=axis, skipna=skipna, **kwargs),
                getattr(gdf, func)(axis=axis, skipna=skipna, **kwargs),
                check_dtype=False,
            )


@pytest.mark.parametrize(
    "data",
    [
        {"x": [np.nan, 2, 3, 4, 100, np.nan], "y": [4, 5, 6, 88, 99, np.nan]},
        {"x": [1, 2, 3], "y": [4, 5, 6]},
        {"x": [np.nan, np.nan, np.nan], "y": [np.nan, np.nan, np.nan]},
        {"x": [], "y": []},
        {"x": []},
    ],
)
@pytest.mark.parametrize("func", [lambda df: df.count()])
def test_dataframe_count_reduction(data, func):
    pdf = pd.DataFrame(data=data)
    gdf = cudf.DataFrame.from_pandas(pdf)

    assert_eq(func(pdf), func(gdf))


@pytest.mark.parametrize(
    "data",
    [
        {"x": [np.nan, 2, 3, 4, 100, np.nan], "y": [4, 5, 6, 88, 99, np.nan]},
        {"x": [1, 2, 3], "y": [4, 5, 6]},
        {"x": [np.nan, np.nan, np.nan], "y": [np.nan, np.nan, np.nan]},
        {"x": pd.Series([], dtype="float"), "y": pd.Series([], dtype="float")},
        {"x": pd.Series([], dtype="int")},
    ],
)
@pytest.mark.parametrize("ops", ["sum", "product", "prod"])
@pytest.mark.parametrize("skipna", [True, False, None])
@pytest.mark.parametrize("min_count", [-10, -1, 0, 1, 2, 3, 10])
def test_dataframe_min_count_ops(data, ops, skipna, min_count):
    psr = pd.DataFrame(data)
    gsr = cudf.from_pandas(psr)

    assert_eq(
        getattr(psr, ops)(skipna=skipna, min_count=min_count),
        getattr(gsr, ops)(skipna=skipna, min_count=min_count),
        check_dtype=False,
    )


@pytest.mark.parametrize(
    "binop",
    [
        operator.add,
        operator.mul,
        operator.floordiv,
        operator.truediv,
        operator.mod,
        operator.pow,
        operator.eq,
        operator.lt,
        operator.le,
        operator.gt,
        operator.ge,
        operator.ne,
    ],
)
def test_binops_df(pdf, gdf, binop):
    pdf = pdf + 1.0
    gdf = gdf + 1.0
    d = binop(pdf, pdf)
    g = binop(gdf, gdf)
    assert_eq(d, g)


@pytest.mark.parametrize("binop", [operator.and_, operator.or_, operator.xor])
def test_bitwise_binops_df(pdf, gdf, binop):
    d = binop(pdf, pdf + 1)
    g = binop(gdf, gdf + 1)
    assert_eq(d, g)


@pytest.mark.parametrize(
    "binop",
    [
        operator.add,
        operator.mul,
        operator.floordiv,
        operator.truediv,
        operator.mod,
        operator.pow,
        operator.eq,
        operator.lt,
        operator.le,
        operator.gt,
        operator.ge,
        operator.ne,
    ],
)
def test_binops_series(pdf, gdf, binop):
    pdf = pdf + 1.0
    gdf = gdf + 1.0
    d = binop(pdf.x, pdf.y)
    g = binop(gdf.x, gdf.y)
    assert_eq(d, g)


@pytest.mark.parametrize("binop", [operator.and_, operator.or_, operator.xor])
def test_bitwise_binops_series(pdf, gdf, binop):
    d = binop(pdf.x, pdf.y + 1)
    g = binop(gdf.x, gdf.y + 1)
    assert_eq(d, g)


@pytest.mark.parametrize("unaryop", [operator.neg, operator.inv, operator.abs])
def test_unaryops_df(pdf, gdf, unaryop):
    d = unaryop(pdf - 5)
    g = unaryop(gdf - 5)
    assert_eq(d, g)


@pytest.mark.parametrize("unary_func", ["abs", "floor", "ceil"])
def test_unary_func_df(pdf, unary_func):
    np.random.seed(0)
    disturbance = pd.Series(np.random.rand(10))
    pdf = pdf - 5 + disturbance
    d = pdf.apply(getattr(np, unary_func))
    g = getattr(cudf.from_pandas(pdf), unary_func)()
    assert_eq(d, g)


def test_scale_df(gdf):
    got = (gdf - 5).scale()
    expect = cudf.DataFrame(
        {"x": np.linspace(0.0, 1.0, 10), "y": np.linspace(0.0, 1.0, 10)}
    )
    assert_eq(expect, got)


@pytest.mark.parametrize(
    "func",
    [
        lambda df: df.empty,
        lambda df: df.x.empty,
        lambda df: df.x.fillna(123, limit=None, method=None, axis=None),
        lambda df: df.drop("x", axis=1, errors="raise"),
    ],
)
def test_unary_operators(func, pdf, gdf):
    p = func(pdf)
    g = func(gdf)
    assert_eq(p, g)


def test_is_monotonic(gdf):
    pdf = pd.DataFrame({"x": [1, 2, 3]}, index=[3, 1, 2])
    gdf = cudf.DataFrame.from_pandas(pdf)
    assert not gdf.index.is_monotonic
    assert not gdf.index.is_monotonic_increasing
    assert not gdf.index.is_monotonic_decreasing


def test_iter(pdf, gdf):
    assert list(pdf) == list(gdf)


def test_iteritems(gdf):
    for k, v in gdf.iteritems():
        assert k in gdf.columns
        assert isinstance(v, cudf.Series)
        assert_eq(v, gdf[k])


@pytest.mark.parametrize("q", [0.5, 1, 0.001, [0.5], [], [0.005, 0.5, 1]])
@pytest.mark.parametrize("numeric_only", [True, False])
def test_quantile(q, numeric_only):
    ts = pd.date_range("2018-08-24", periods=5, freq="D")
    td = pd.to_timedelta(np.arange(5), unit="h")
    pdf = pd.DataFrame(
        {"date": ts, "delta": td, "val": np.random.randn(len(ts))}
    )
    gdf = cudf.DataFrame.from_pandas(pdf)

    assert_eq(pdf["date"].quantile(q), gdf["date"].quantile(q))
    assert_eq(pdf["delta"].quantile(q), gdf["delta"].quantile(q))
    assert_eq(pdf["val"].quantile(q), gdf["val"].quantile(q))

    if numeric_only:
        assert_eq(pdf.quantile(q), gdf.quantile(q))
    else:
        q = q if isinstance(q, list) else [q]
        assert_eq(
            pdf.quantile(
                q if isinstance(q, list) else [q], numeric_only=False
            ),
            gdf.quantile(q, numeric_only=False),
        )


@pytest.mark.parametrize("q", [0.2, 1, 0.001, [0.5], [], [0.005, 0.8, 0.03]])
@pytest.mark.parametrize("interpolation", ["higher", "lower", "nearest"])
@pytest.mark.parametrize(
    "decimal_type",
    [cudf.Decimal32Dtype, cudf.Decimal64Dtype, cudf.Decimal128Dtype],
)
def test_decimal_quantile(q, interpolation, decimal_type):
    data = ["244.8", "32.24", "2.22", "98.14", "453.23", "5.45"]
    gdf = cudf.DataFrame(
        {"id": np.random.randint(0, 10, size=len(data)), "val": data}
    )
    gdf["id"] = gdf["id"].astype("float64")
    gdf["val"] = gdf["val"].astype(decimal_type(7, 2))
    pdf = gdf.to_pandas()

    got = gdf.quantile(q, numeric_only=False, interpolation=interpolation)
    expected = pdf.quantile(
        q if isinstance(q, list) else [q],
        numeric_only=False,
        interpolation=interpolation,
    )

    assert_eq(got, expected)


def test_empty_quantile():
    pdf = pd.DataFrame({"x": []})
    df = cudf.DataFrame({"x": []})

    actual = df.quantile()
    expected = pdf.quantile()

    assert_eq(actual, expected)


def test_from_pandas_function(pdf):
    gdf = cudf.from_pandas(pdf)
    assert isinstance(gdf, cudf.DataFrame)
    assert_eq(pdf, gdf)

    gdf = cudf.from_pandas(pdf.x)
    assert isinstance(gdf, cudf.Series)
    assert_eq(pdf.x, gdf)

    with pytest.raises(TypeError):
        cudf.from_pandas(123)


@pytest.mark.parametrize("preserve_index", [True, False])
def test_arrow_pandas_compat(pdf, gdf, preserve_index):
    pdf["z"] = range(10)
    pdf = pdf.set_index("z")
    gdf["z"] = range(10)
    gdf = gdf.set_index("z")

    pdf_arrow_table = pa.Table.from_pandas(pdf, preserve_index=preserve_index)
    gdf_arrow_table = gdf.to_arrow(preserve_index=preserve_index)

    assert pa.Table.equals(pdf_arrow_table, gdf_arrow_table)

    gdf2 = cudf.DataFrame.from_arrow(pdf_arrow_table)
    pdf2 = pdf_arrow_table.to_pandas()

    assert_eq(pdf2, gdf2)


@pytest.mark.parametrize("dtype", NUMERIC_TYPES + ["bool"])
def test_cuda_array_interface(dtype):

    np_data = np.arange(10).astype(dtype)
    cupy_data = cupy.array(np_data)
    pd_data = pd.Series(np_data)

    cudf_data = cudf.Series(cupy_data)
    assert_eq(pd_data, cudf_data)

    gdf = cudf.DataFrame()
    gdf["test"] = cupy_data
    pd_data.name = "test"
    assert_eq(pd_data, gdf["test"])


@pytest.mark.parametrize("nelem", [0, 2, 3, 100])
@pytest.mark.parametrize("nchunks", [1, 2, 5, 10])
@pytest.mark.parametrize("data_type", dtypes)
def test_from_arrow_chunked_arrays(nelem, nchunks, data_type):
    np_list_data = [
        np.random.randint(0, 100, nelem).astype(data_type)
        for i in range(nchunks)
    ]
    pa_chunk_array = pa.chunked_array(np_list_data)

    expect = pd.Series(pa_chunk_array.to_pandas())
    got = cudf.Series(pa_chunk_array)

    assert_eq(expect, got)

    np_list_data2 = [
        np.random.randint(0, 100, nelem).astype(data_type)
        for i in range(nchunks)
    ]
    pa_chunk_array2 = pa.chunked_array(np_list_data2)
    pa_table = pa.Table.from_arrays(
        [pa_chunk_array, pa_chunk_array2], names=["a", "b"]
    )

    expect = pa_table.to_pandas()
    got = cudf.DataFrame.from_arrow(pa_table)

    assert_eq(expect, got)


@pytest.mark.skip(reason="Test was designed to be run in isolation")
def test_gpu_memory_usage_with_boolmask():
    ctx = cuda.current_context()

    def query_GPU_memory(note=""):
        memInfo = ctx.get_memory_info()
        usedMemoryGB = (memInfo.total - memInfo.free) / 1e9
        return usedMemoryGB

    cuda.current_context().deallocations.clear()
    nRows = int(1e8)
    nCols = 2
    dataNumpy = np.asfortranarray(np.random.rand(nRows, nCols))
    colNames = ["col" + str(iCol) for iCol in range(nCols)]
    pandasDF = pd.DataFrame(data=dataNumpy, columns=colNames, dtype=np.float32)
    cudaDF = cudf.core.DataFrame.from_pandas(pandasDF)
    boolmask = cudf.Series(np.random.randint(1, 2, len(cudaDF)).astype("bool"))

    memory_used = query_GPU_memory()
    cudaDF = cudaDF[boolmask]

    assert (
        cudaDF.index._values.data_array_view.device_ctypes_pointer
        == cudaDF["col0"].index._values.data_array_view.device_ctypes_pointer
    )
    assert (
        cudaDF.index._values.data_array_view.device_ctypes_pointer
        == cudaDF["col1"].index._values.data_array_view.device_ctypes_pointer
    )

    assert memory_used == query_GPU_memory()


def test_boolmask(pdf, gdf):
    boolmask = np.random.randint(0, 2, len(pdf)) > 0
    gdf = gdf[boolmask]
    pdf = pdf[boolmask]
    assert_eq(pdf, gdf)


@pytest.mark.parametrize(
    "mask_shape",
    [
        (2, "ab"),
        (2, "abc"),
        (3, "ab"),
        (3, "abc"),
        (3, "abcd"),
        (4, "abc"),
        (4, "abcd"),
    ],
)
def test_dataframe_boolmask(mask_shape):
    pdf = pd.DataFrame()
    for col in "abc":
        pdf[col] = np.random.randint(0, 10, 3)
    pdf_mask = pd.DataFrame()
    for col in mask_shape[1]:
        pdf_mask[col] = np.random.randint(0, 2, mask_shape[0]) > 0
    gdf = cudf.DataFrame.from_pandas(pdf)
    gdf_mask = cudf.DataFrame.from_pandas(pdf_mask)
    gdf = gdf[gdf_mask]
    pdf = pdf[pdf_mask]

    assert np.array_equal(gdf.columns, pdf.columns)
    for col in gdf.columns:
        assert np.array_equal(
            gdf[col].fillna(-1).to_pandas().values, pdf[col].fillna(-1).values
        )


@pytest.mark.parametrize(
    "mask",
    [
        [True, False, True],
        pytest.param(
            cudf.Series([True, False, True]),
            marks=pytest.mark.xfail(
                reason="Pandas can't index a multiindex with a Series"
            ),
        ),
    ],
)
def test_dataframe_multiindex_boolmask(mask):
    gdf = cudf.DataFrame(
        {"w": [3, 2, 1], "x": [1, 2, 3], "y": [0, 1, 0], "z": [1, 1, 1]}
    )
    gdg = gdf.groupby(["w", "x"]).count()
    pdg = gdg.to_pandas()
    assert_eq(gdg[mask], pdg[mask])


def test_dataframe_assignment():
    pdf = pd.DataFrame()
    for col in "abc":
        pdf[col] = np.array([0, 1, 1, -2, 10])
    gdf = cudf.DataFrame.from_pandas(pdf)
    gdf[gdf < 0] = 999
    pdf[pdf < 0] = 999
    assert_eq(gdf, pdf)


def test_1row_arrow_table():
    data = [pa.array([0]), pa.array([1])]
    batch = pa.RecordBatch.from_arrays(data, ["f0", "f1"])
    table = pa.Table.from_batches([batch])

    expect = table.to_pandas()
    got = cudf.DataFrame.from_arrow(table)
    assert_eq(expect, got)


def test_arrow_handle_no_index_name(pdf, gdf):
    gdf_arrow = gdf.to_arrow()
    pdf_arrow = pa.Table.from_pandas(pdf)
    assert pa.Table.equals(pdf_arrow, gdf_arrow)

    got = cudf.DataFrame.from_arrow(gdf_arrow)
    expect = pdf_arrow.to_pandas()
    assert_eq(expect, got)


@pytest.mark.parametrize("num_rows", [1, 3, 10, 100])
@pytest.mark.parametrize("num_bins", [1, 2, 4, 20])
@pytest.mark.parametrize("right", [True, False])
@pytest.mark.parametrize("dtype", NUMERIC_TYPES + ["bool"])
@pytest.mark.parametrize("series_bins", [True, False])
def test_series_digitize(num_rows, num_bins, right, dtype, series_bins):
    data = np.random.randint(0, 100, num_rows).astype(dtype)
    bins = np.unique(np.sort(np.random.randint(2, 95, num_bins).astype(dtype)))
    s = cudf.Series(data)
    if series_bins:
        s_bins = cudf.Series(bins)
        indices = s.digitize(s_bins, right)
    else:
        indices = s.digitize(bins, right)
    np.testing.assert_array_equal(
        np.digitize(data, bins, right), indices.to_numpy()
    )


def test_series_digitize_invalid_bins():
    s = cudf.Series(np.random.randint(0, 30, 80), dtype="int32")
    bins = cudf.Series([2, None, None, 50, 90], dtype="int32")

    with pytest.raises(
        ValueError, match="`bins` cannot contain null entries."
    ):
        _ = s.digitize(bins)


def test_pandas_non_contiguious():
    arr1 = np.random.sample([5000, 10])
    assert arr1.flags["C_CONTIGUOUS"] is True
    df = pd.DataFrame(arr1)
    for col in df.columns:
        assert df[col].values.flags["C_CONTIGUOUS"] is False

    gdf = cudf.DataFrame.from_pandas(df)
    assert_eq(gdf.to_pandas(), df)


@pytest.mark.parametrize("num_elements", [0, 2, 10, 100])
@pytest.mark.parametrize("null_type", [np.nan, None, "mixed"])
def test_series_all_null(num_elements, null_type):
    if null_type == "mixed":
        data = []
        data1 = [np.nan] * int(num_elements / 2)
        data2 = [None] * int(num_elements / 2)
        for idx in range(len(data1)):
            data.append(data1[idx])
            data.append(data2[idx])
    else:
        data = [null_type] * num_elements

    # Typecast Pandas because None will return `object` dtype
    expect = pd.Series(data, dtype="float64")
    got = cudf.Series(data, dtype="float64")

    assert_eq(expect, got)


@pytest.mark.parametrize("num_elements", [0, 2, 10, 100])
def test_series_all_valid_nan(num_elements):
    data = [np.nan] * num_elements
    sr = cudf.Series(data, nan_as_null=False)
    np.testing.assert_equal(sr.null_count, 0)


def test_series_rename():
    pds = pd.Series([1, 2, 3], name="asdf")
    gds = cudf.Series([1, 2, 3], name="asdf")

    expect = pds.rename("new_name")
    got = gds.rename("new_name")

    assert_eq(expect, got)

    pds = pd.Series(expect)
    gds = cudf.Series(got)

    assert_eq(pds, gds)

    pds = pd.Series(expect, name="name name")
    gds = cudf.Series(got, name="name name")

    assert_eq(pds, gds)


@pytest.mark.parametrize("data_type", dtypes)
@pytest.mark.parametrize("nelem", [0, 100])
def test_head_tail(nelem, data_type):
    def check_index_equality(left, right):
        assert left.index.equals(right.index)

    def check_values_equality(left, right):
        if len(left) == 0 and len(right) == 0:
            return None

        np.testing.assert_array_equal(left.to_pandas(), right.to_pandas())

    def check_frame_series_equality(left, right):
        check_index_equality(left, right)
        check_values_equality(left, right)

    gdf = cudf.DataFrame(
        {
            "a": np.random.randint(0, 1000, nelem).astype(data_type),
            "b": np.random.randint(0, 1000, nelem).astype(data_type),
        }
    )

    check_frame_series_equality(gdf.head(), gdf[:5])
    check_frame_series_equality(gdf.head(3), gdf[:3])
    check_frame_series_equality(gdf.head(-2), gdf[:-2])
    check_frame_series_equality(gdf.head(0), gdf[0:0])

    check_frame_series_equality(gdf["a"].head(), gdf["a"][:5])
    check_frame_series_equality(gdf["a"].head(3), gdf["a"][:3])
    check_frame_series_equality(gdf["a"].head(-2), gdf["a"][:-2])

    check_frame_series_equality(gdf.tail(), gdf[-5:])
    check_frame_series_equality(gdf.tail(3), gdf[-3:])
    check_frame_series_equality(gdf.tail(-2), gdf[2:])
    check_frame_series_equality(gdf.tail(0), gdf[0:0])

    check_frame_series_equality(gdf["a"].tail(), gdf["a"][-5:])
    check_frame_series_equality(gdf["a"].tail(3), gdf["a"][-3:])
    check_frame_series_equality(gdf["a"].tail(-2), gdf["a"][2:])


def test_tail_for_string():
    gdf = cudf.DataFrame()
    gdf["id"] = cudf.Series(["a", "b"], dtype=np.object_)
    gdf["v"] = cudf.Series([1, 2])
    assert_eq(gdf.tail(3), gdf.to_pandas().tail(3))


@pytest.mark.parametrize("level", [None, 0, "l0", 1, ["l0", 1]])
@pytest.mark.parametrize("drop", [True, False])
@pytest.mark.parametrize(
    "column_names",
    [
        ["v0", "v1"],
        ["v0", "index"],
        pd.MultiIndex.from_tuples([("x0", "x1"), ("y0", "y1")]),
    ],
)
@pytest.mark.parametrize("inplace", [True, False])
@pytest.mark.parametrize("col_level", [0, 1])
@pytest.mark.parametrize("col_fill", ["", "some_lv"])
def test_reset_index(level, drop, column_names, inplace, col_level, col_fill):
    midx = pd.MultiIndex.from_tuples(
        [("a", 1), ("a", 2), ("b", 1), ("b", 2)], names=["l0", None]
    )
    pdf = pd.DataFrame(
        [[1, 2], [3, 4], [5, 6], [7, 8]], index=midx, columns=column_names
    )
    gdf = cudf.from_pandas(pdf)

    expect = pdf.reset_index(
        level=level,
        drop=drop,
        inplace=inplace,
        col_level=col_level,
        col_fill=col_fill,
    )
    got = gdf.reset_index(
        level=level,
        drop=drop,
        inplace=inplace,
        col_level=col_level,
        col_fill=col_fill,
    )
    if inplace:
        expect = pdf
        got = gdf

    assert_eq(expect, got)


@pytest.mark.parametrize("level", [None, 0, 1, [None]])
@pytest.mark.parametrize("drop", [False, True])
@pytest.mark.parametrize("inplace", [False, True])
@pytest.mark.parametrize("col_level", [0, 1])
@pytest.mark.parametrize("col_fill", ["", "some_lv"])
def test_reset_index_dup_level_name(level, drop, inplace, col_level, col_fill):
    # midx levels are named [None, None]
    midx = pd.MultiIndex.from_tuples([("a", 1), ("a", 2), ("b", 1), ("b", 2)])
    pdf = pd.DataFrame([[1, 2], [3, 4], [5, 6], [7, 8]], index=midx)
    gdf = cudf.from_pandas(pdf)
    if level == [None]:
        assert_exceptions_equal(
            lfunc=pdf.reset_index,
            rfunc=gdf.reset_index,
            lfunc_args_and_kwargs=(
                [],
                {"level": level, "drop": drop, "inplace": inplace},
            ),
            rfunc_args_and_kwargs=(
                [],
                {"level": level, "drop": drop, "inplace": inplace},
            ),
            expected_error_message="occurs multiple times, use a level number",
        )
        return

    expect = pdf.reset_index(
        level=level,
        drop=drop,
        inplace=inplace,
        col_level=col_level,
        col_fill=col_fill,
    )
    got = gdf.reset_index(
        level=level,
        drop=drop,
        inplace=inplace,
        col_level=col_level,
        col_fill=col_fill,
    )
    if inplace:
        expect = pdf
        got = gdf

    assert_eq(expect, got)


@pytest.mark.parametrize("drop", [True, False])
@pytest.mark.parametrize("inplace", [False, True])
@pytest.mark.parametrize("col_level", [0, 1])
@pytest.mark.parametrize("col_fill", ["", "some_lv"])
def test_reset_index_named(pdf, gdf, drop, inplace, col_level, col_fill):
    pdf.index.name = "cudf"
    gdf.index.name = "cudf"

    expect = pdf.reset_index(
        drop=drop, inplace=inplace, col_level=col_level, col_fill=col_fill
    )
    got = gdf.reset_index(
        drop=drop, inplace=inplace, col_level=col_level, col_fill=col_fill
    )
    if inplace:
        expect = pdf
        got = gdf
    assert_eq(expect, got)


@pytest.mark.parametrize("drop", [True, False])
@pytest.mark.parametrize("inplace", [False, True])
@pytest.mark.parametrize("column_names", [["x", "y"], ["index", "y"]])
@pytest.mark.parametrize("col_level", [0, 1])
@pytest.mark.parametrize("col_fill", ["", "some_lv"])
def test_reset_index_unnamed(
    pdf, gdf, drop, inplace, column_names, col_level, col_fill
):
    pdf.columns = column_names
    gdf.columns = column_names

    expect = pdf.reset_index(
        drop=drop, inplace=inplace, col_level=col_level, col_fill=col_fill
    )
    got = gdf.reset_index(
        drop=drop, inplace=inplace, col_level=col_level, col_fill=col_fill
    )
    if inplace:
        expect = pdf
        got = gdf
    assert_eq(expect, got)


@pytest.mark.parametrize(
    "data",
    [
        {
            "a": [1, 2, 3, 4, 5],
            "b": ["a", "b", "c", "d", "e"],
            "c": [1.0, 2.0, 3.0, 4.0, 5.0],
        }
    ],
)
@pytest.mark.parametrize(
    "index",
    [
        "a",
        ["a", "b"],
        pd.CategoricalIndex(["I", "II", "III", "IV", "V"]),
        pd.Series(["h", "i", "k", "l", "m"]),
        ["b", pd.Index(["I", "II", "III", "IV", "V"])],
        ["c", [11, 12, 13, 14, 15]],
        pd.MultiIndex(
            levels=[
                ["I", "II", "III", "IV", "V"],
                ["one", "two", "three", "four", "five"],
            ],
            codes=[[0, 1, 2, 3, 4], [4, 3, 2, 1, 0]],
            names=["col1", "col2"],
        ),
        pd.RangeIndex(0, 5),  # corner case
        [pd.Series(["h", "i", "k", "l", "m"]), pd.RangeIndex(0, 5)],
        [
            pd.MultiIndex(
                levels=[
                    ["I", "II", "III", "IV", "V"],
                    ["one", "two", "three", "four", "five"],
                ],
                codes=[[0, 1, 2, 3, 4], [4, 3, 2, 1, 0]],
                names=["col1", "col2"],
            ),
            pd.RangeIndex(0, 5),
        ],
    ],
)
@pytest.mark.parametrize("drop", [True, False])
@pytest.mark.parametrize("append", [True, False])
@pytest.mark.parametrize("inplace", [True, False])
def test_set_index(data, index, drop, append, inplace):
    gdf = cudf.DataFrame(data)
    pdf = gdf.to_pandas()

    expected = pdf.set_index(index, inplace=inplace, drop=drop, append=append)
    actual = gdf.set_index(index, inplace=inplace, drop=drop, append=append)

    if inplace:
        expected = pdf
        actual = gdf
    assert_eq(expected, actual)


@pytest.mark.parametrize(
    "data",
    [
        {
            "a": [1, 1, 2, 2, 5],
            "b": ["a", "b", "c", "d", "e"],
            "c": [1.0, 2.0, 3.0, 4.0, 5.0],
        }
    ],
)
@pytest.mark.parametrize("index", ["a", pd.Index([1, 1, 2, 2, 3])])
@pytest.mark.parametrize("verify_integrity", [True])
@pytest.mark.xfail
def test_set_index_verify_integrity(data, index, verify_integrity):
    gdf = cudf.DataFrame(data)
    gdf.set_index(index, verify_integrity=verify_integrity)


@pytest.mark.parametrize("drop", [True, False])
@pytest.mark.parametrize("nelem", [10, 200, 1333])
def test_set_index_multi(drop, nelem):
    np.random.seed(0)
    a = np.arange(nelem)
    np.random.shuffle(a)
    df = pd.DataFrame(
        {
            "a": a,
            "b": np.random.randint(0, 4, size=nelem),
            "c": np.random.uniform(low=0, high=4, size=nelem),
            "d": np.random.choice(["green", "black", "white"], nelem),
        }
    )
    df["e"] = df["d"].astype("category")
    gdf = cudf.DataFrame.from_pandas(df)

    assert_eq(gdf.set_index("a", drop=drop), gdf.set_index(["a"], drop=drop))
    assert_eq(
        df.set_index(["b", "c"], drop=drop),
        gdf.set_index(["b", "c"], drop=drop),
    )
    assert_eq(
        df.set_index(["d", "b"], drop=drop),
        gdf.set_index(["d", "b"], drop=drop),
    )
    assert_eq(
        df.set_index(["b", "d", "e"], drop=drop),
        gdf.set_index(["b", "d", "e"], drop=drop),
    )


@pytest.mark.parametrize("copy", [True, False])
def test_dataframe_reindex_0(copy):
    # TODO (ptaylor): pandas changes `int` dtype to `float64`
    # when reindexing and filling new label indices with NaN
    gdf = cudf.datasets.randomdata(
        nrows=6,
        dtypes={
            "a": "category",
            # 'b': int,
            "c": float,
            "d": str,
        },
    )
    pdf = gdf.to_pandas()
    # Validate reindex returns a copy unmodified
    assert_eq(pdf.reindex(copy=True), gdf.reindex(copy=copy))


@pytest.mark.parametrize("copy", [True, False])
def test_dataframe_reindex_1(copy):
    index = [-3, 0, 3, 0, -2, 1, 3, 4, 6]
    gdf = cudf.datasets.randomdata(
        nrows=6, dtypes={"a": "category", "c": float, "d": str}
    )
    pdf = gdf.to_pandas()
    # Validate labels are used as index when axis defaults to 0
    assert_eq(pdf.reindex(index, copy=True), gdf.reindex(index, copy=copy))


@pytest.mark.parametrize("copy", [True, False])
def test_dataframe_reindex_2(copy):
    index = [-3, 0, 3, 0, -2, 1, 3, 4, 6]
    gdf = cudf.datasets.randomdata(
        nrows=6, dtypes={"a": "category", "c": float, "d": str}
    )
    pdf = gdf.to_pandas()
    # Validate labels are used as index when axis=0
    assert_eq(
        pdf.reindex(index, axis=0, copy=True),
        gdf.reindex(index, axis=0, copy=copy),
    )


@pytest.mark.parametrize("copy", [True, False])
def test_dataframe_reindex_3(copy):
    columns = ["a", "b", "c", "d", "e"]
    gdf = cudf.datasets.randomdata(
        nrows=6, dtypes={"a": "category", "c": float, "d": str}
    )
    pdf = gdf.to_pandas()
    # Validate labels are used as columns when axis=0
    assert_eq(
        pdf.reindex(columns, axis=1, copy=True),
        gdf.reindex(columns, axis=1, copy=copy),
    )


@pytest.mark.parametrize("copy", [True, False])
def test_dataframe_reindex_4(copy):
    index = [-3, 0, 3, 0, -2, 1, 3, 4, 6]
    gdf = cudf.datasets.randomdata(
        nrows=6, dtypes={"a": "category", "c": float, "d": str}
    )
    pdf = gdf.to_pandas()
    # Validate labels are used as index when axis=0
    assert_eq(
        pdf.reindex(labels=index, axis=0, copy=True),
        gdf.reindex(labels=index, axis=0, copy=copy),
    )


@pytest.mark.parametrize("copy", [True, False])
def test_dataframe_reindex_5(copy):
    columns = ["a", "b", "c", "d", "e"]
    gdf = cudf.datasets.randomdata(
        nrows=6, dtypes={"a": "category", "c": float, "d": str}
    )
    pdf = gdf.to_pandas()
    # Validate labels are used as columns when axis=1
    assert_eq(
        pdf.reindex(labels=columns, axis=1, copy=True),
        gdf.reindex(labels=columns, axis=1, copy=copy),
    )


@pytest.mark.parametrize("copy", [True, False])
def test_dataframe_reindex_6(copy):
    index = [-3, 0, 3, 0, -2, 1, 3, 4, 6]
    gdf = cudf.datasets.randomdata(
        nrows=6, dtypes={"a": "category", "c": float, "d": str}
    )
    pdf = gdf.to_pandas()
    # Validate labels are used as index when axis='index'
    assert_eq(
        pdf.reindex(labels=index, axis="index", copy=True),
        gdf.reindex(labels=index, axis="index", copy=copy),
    )


@pytest.mark.parametrize("copy", [True, False])
def test_dataframe_reindex_7(copy):
    columns = ["a", "b", "c", "d", "e"]
    gdf = cudf.datasets.randomdata(
        nrows=6, dtypes={"a": "category", "c": float, "d": str}
    )
    pdf = gdf.to_pandas()
    # Validate labels are used as columns when axis='columns'
    assert_eq(
        pdf.reindex(labels=columns, axis="columns", copy=True),
        gdf.reindex(labels=columns, axis="columns", copy=copy),
    )


@pytest.mark.parametrize("copy", [True, False])
def test_dataframe_reindex_8(copy):
    index = [-3, 0, 3, 0, -2, 1, 3, 4, 6]
    gdf = cudf.datasets.randomdata(
        nrows=6, dtypes={"a": "category", "c": float, "d": str}
    )
    pdf = gdf.to_pandas()
    # Validate reindexes labels when index=labels
    assert_eq(
        pdf.reindex(index=index, copy=True),
        gdf.reindex(index=index, copy=copy),
    )


@pytest.mark.parametrize("copy", [True, False])
def test_dataframe_reindex_9(copy):
    columns = ["a", "b", "c", "d", "e"]
    gdf = cudf.datasets.randomdata(
        nrows=6, dtypes={"a": "category", "c": float, "d": str}
    )
    pdf = gdf.to_pandas()
    # Validate reindexes column names when columns=labels
    assert_eq(
        pdf.reindex(columns=columns, copy=True),
        gdf.reindex(columns=columns, copy=copy),
    )


@pytest.mark.parametrize("copy", [True, False])
def test_dataframe_reindex_10(copy):
    index = [-3, 0, 3, 0, -2, 1, 3, 4, 6]
    columns = ["a", "b", "c", "d", "e"]
    gdf = cudf.datasets.randomdata(
        nrows=6, dtypes={"a": "category", "c": float, "d": str}
    )
    pdf = gdf.to_pandas()
    # Validate reindexes both labels and column names when
    # index=index_labels and columns=column_labels
    assert_eq(
        pdf.reindex(index=index, columns=columns, copy=True),
        gdf.reindex(index=index, columns=columns, copy=copy),
    )


@pytest.mark.parametrize("copy", [True, False])
def test_dataframe_reindex_change_dtype(copy):
    if PANDAS_GE_110:
        kwargs = {"check_freq": False}
    else:
        kwargs = {}
    index = pd.date_range("12/29/2009", periods=10, freq="D")
    columns = ["a", "b", "c", "d", "e"]
    gdf = cudf.datasets.randomdata(
        nrows=6, dtypes={"a": "category", "c": float, "d": str}
    )
    pdf = gdf.to_pandas()
    # Validate reindexes both labels and column names when
    # index=index_labels and columns=column_labels
    assert_eq(
        pdf.reindex(index=index, columns=columns, copy=True),
        gdf.reindex(index=index, columns=columns, copy=copy),
        **kwargs,
    )


@pytest.mark.parametrize("copy", [True, False])
def test_series_categorical_reindex(copy):
    index = [-3, 0, 3, 0, -2, 1, 3, 4, 6]
    gdf = cudf.datasets.randomdata(nrows=6, dtypes={"a": "category"})
    pdf = gdf.to_pandas()
    assert_eq(pdf["a"].reindex(copy=True), gdf["a"].reindex(copy=copy))
    assert_eq(
        pdf["a"].reindex(index, copy=True), gdf["a"].reindex(index, copy=copy)
    )
    assert_eq(
        pdf["a"].reindex(index=index, copy=True),
        gdf["a"].reindex(index=index, copy=copy),
    )


@pytest.mark.parametrize("copy", [True, False])
def test_series_float_reindex(copy):
    index = [-3, 0, 3, 0, -2, 1, 3, 4, 6]
    gdf = cudf.datasets.randomdata(nrows=6, dtypes={"c": float})
    pdf = gdf.to_pandas()
    assert_eq(pdf["c"].reindex(copy=True), gdf["c"].reindex(copy=copy))
    assert_eq(
        pdf["c"].reindex(index, copy=True), gdf["c"].reindex(index, copy=copy)
    )
    assert_eq(
        pdf["c"].reindex(index=index, copy=True),
        gdf["c"].reindex(index=index, copy=copy),
    )


@pytest.mark.parametrize("copy", [True, False])
def test_series_string_reindex(copy):
    index = [-3, 0, 3, 0, -2, 1, 3, 4, 6]
    gdf = cudf.datasets.randomdata(nrows=6, dtypes={"d": str})
    pdf = gdf.to_pandas()
    assert_eq(pdf["d"].reindex(copy=True), gdf["d"].reindex(copy=copy))
    assert_eq(
        pdf["d"].reindex(index, copy=True), gdf["d"].reindex(index, copy=copy)
    )
    assert_eq(
        pdf["d"].reindex(index=index, copy=True),
        gdf["d"].reindex(index=index, copy=copy),
    )


def test_to_frame(pdf, gdf):
    assert_eq(pdf.x.to_frame(), gdf.x.to_frame())

    name = "foo"
    gdf_new_name = gdf.x.to_frame(name=name)
    pdf_new_name = pdf.x.to_frame(name=name)
    assert_eq(pdf.x.to_frame(), gdf.x.to_frame())

    name = False
    gdf_new_name = gdf.x.to_frame(name=name)
    pdf_new_name = pdf.x.to_frame(name=name)
    assert_eq(gdf_new_name, pdf_new_name)
    assert gdf_new_name.columns[0] is name


def test_dataframe_empty_sort_index():
    pdf = pd.DataFrame({"x": []})
    gdf = cudf.DataFrame.from_pandas(pdf)

    expect = pdf.sort_index()
    got = gdf.sort_index()

    assert_eq(expect, got, check_index_type=True)


@pytest.mark.parametrize(
    "index",
    [
        pd.RangeIndex(0, 3, 1),
        [3.0, 1.0, np.nan],
        pytest.param(
            pd.RangeIndex(2, -1, -1),
            marks=[
                pytest.mark.xfail(
                    reason="https://github.com/pandas-dev/pandas/issues/43591"
                )
            ],
        ),
    ],
)
@pytest.mark.parametrize("axis", [0, 1, "index", "columns"])
@pytest.mark.parametrize("ascending", [True, False])
@pytest.mark.parametrize("ignore_index", [True, False])
@pytest.mark.parametrize("inplace", [True, False])
@pytest.mark.parametrize("na_position", ["first", "last"])
def test_dataframe_sort_index(
    index, axis, ascending, inplace, ignore_index, na_position
):
    pdf = pd.DataFrame(
        {"b": [1, 3, 2], "a": [1, 4, 3], "c": [4, 1, 5]}, index=index,
    )
    gdf = cudf.DataFrame.from_pandas(pdf)

    expected = pdf.sort_index(
        axis=axis,
        ascending=ascending,
        ignore_index=ignore_index,
        inplace=inplace,
        na_position=na_position,
    )
    got = gdf.sort_index(
        axis=axis,
        ascending=ascending,
        ignore_index=ignore_index,
        inplace=inplace,
        na_position=na_position,
    )

    if inplace is True:
        assert_eq(pdf, gdf, check_index_type=True)
    else:
        assert_eq(expected, got, check_index_type=True)


@pytest.mark.parametrize("axis", [0, 1, "index", "columns"])
@pytest.mark.parametrize(
    "level",
    [
        0,
        "b",
        1,
        ["b"],
        "a",
        ["a", "b"],
        ["b", "a"],
        [0, 1],
        [1, 0],
        [0, 2],
        None,
    ],
)
@pytest.mark.parametrize("ascending", [True, False])
@pytest.mark.parametrize("ignore_index", [True, False])
@pytest.mark.parametrize("inplace", [True, False])
@pytest.mark.parametrize("na_position", ["first", "last"])
def test_dataframe_mulitindex_sort_index(
    axis, level, ascending, inplace, ignore_index, na_position
):
    pdf = pd.DataFrame(
        {
            "b": [1.0, 3.0, np.nan],
            "a": [1, 4, 3],
            1: ["a", "b", "c"],
            "e": [3, 1, 4],
            "d": [1, 2, 8],
        }
    ).set_index(["b", "a", 1])
    gdf = cudf.DataFrame.from_pandas(pdf)

    # ignore_index is supported in v.1.0

    expected = pdf.sort_index(
        axis=axis,
        level=level,
        ascending=ascending,
        inplace=inplace,
        na_position=na_position,
    )
    if ignore_index is True:
        expected = expected
    got = gdf.sort_index(
        axis=axis,
        level=level,
        ascending=ascending,
        ignore_index=ignore_index,
        inplace=inplace,
        na_position=na_position,
    )

    if inplace is True:
        if ignore_index is True:
            pdf = pdf.reset_index(drop=True)
        assert_eq(pdf, gdf)
    else:
        if ignore_index is True:
            expected = expected.reset_index(drop=True)
        assert_eq(expected, got)


@pytest.mark.parametrize("dtype", dtypes + ["category"])
def test_dataframe_0_row_dtype(dtype):
    if dtype == "category":
        data = pd.Series(["a", "b", "c", "d", "e"], dtype="category")
    else:
        data = np.array([1, 2, 3, 4, 5], dtype=dtype)

    expect = cudf.DataFrame()
    expect["x"] = data
    expect["y"] = data
    got = expect.head(0)

    for col_name in got.columns:
        assert expect[col_name].dtype == got[col_name].dtype

    expect = cudf.Series(data)
    got = expect.head(0)

    assert expect.dtype == got.dtype


@pytest.mark.parametrize("nan_as_null", [True, False])
def test_series_list_nanasnull(nan_as_null):
    data = [1.0, 2.0, 3.0, np.nan, None]

    expect = pa.array(data, from_pandas=nan_as_null)
    got = cudf.Series(data, nan_as_null=nan_as_null).to_arrow()

    # Bug in Arrow 0.14.1 where NaNs aren't handled
    expect = expect.cast("int64", safe=False)
    got = got.cast("int64", safe=False)

    assert pa.Array.equals(expect, got)


def test_column_assignment():
    gdf = cudf.datasets.randomdata(
        nrows=20, dtypes={"a": "category", "b": int, "c": float}
    )
    new_cols = ["q", "r", "s"]
    gdf.columns = new_cols
    assert list(gdf.columns) == new_cols


def test_select_dtype():
    gdf = cudf.datasets.randomdata(
        nrows=20, dtypes={"a": "category", "b": int, "c": float, "d": str}
    )
    pdf = gdf.to_pandas()

    assert_eq(pdf.select_dtypes("float64"), gdf.select_dtypes("float64"))
    assert_eq(pdf.select_dtypes(np.float64), gdf.select_dtypes(np.float64))
    assert_eq(
        pdf.select_dtypes(include=["float64"]),
        gdf.select_dtypes(include=["float64"]),
    )
    assert_eq(
        pdf.select_dtypes(include=["object", "int", "category"]),
        gdf.select_dtypes(include=["object", "int", "category"]),
    )

    assert_eq(
        pdf.select_dtypes(include=["int64", "float64"]),
        gdf.select_dtypes(include=["int64", "float64"]),
    )
    assert_eq(
        pdf.select_dtypes(include=np.number),
        gdf.select_dtypes(include=np.number),
    )
    assert_eq(
        pdf.select_dtypes(include=[np.int64, np.float64]),
        gdf.select_dtypes(include=[np.int64, np.float64]),
    )

    assert_eq(
        pdf.select_dtypes(include=["category"]),
        gdf.select_dtypes(include=["category"]),
    )
    assert_eq(
        pdf.select_dtypes(exclude=np.number),
        gdf.select_dtypes(exclude=np.number),
    )

    assert_exceptions_equal(
        lfunc=pdf.select_dtypes,
        rfunc=gdf.select_dtypes,
        lfunc_args_and_kwargs=([], {"includes": ["Foo"]}),
        rfunc_args_and_kwargs=([], {"includes": ["Foo"]}),
    )

    assert_exceptions_equal(
        lfunc=pdf.select_dtypes,
        rfunc=gdf.select_dtypes,
        lfunc_args_and_kwargs=(
            [],
            {"exclude": np.number, "include": np.number},
        ),
        rfunc_args_and_kwargs=(
            [],
            {"exclude": np.number, "include": np.number},
        ),
    )

    gdf = cudf.DataFrame(
        {"A": [3, 4, 5], "C": [1, 2, 3], "D": ["a", "b", "c"]}
    )
    pdf = gdf.to_pandas()
    assert_eq(
        pdf.select_dtypes(include=["object", "int", "category"]),
        gdf.select_dtypes(include=["object", "int", "category"]),
    )
    assert_eq(
        pdf.select_dtypes(include=["object"], exclude=["category"]),
        gdf.select_dtypes(include=["object"], exclude=["category"]),
    )

    gdf = cudf.DataFrame({"a": range(10), "b": range(10, 20)})
    pdf = gdf.to_pandas()
    assert_eq(
        pdf.select_dtypes(include=["category"]),
        gdf.select_dtypes(include=["category"]),
    )
    assert_eq(
        pdf.select_dtypes(include=["float"]),
        gdf.select_dtypes(include=["float"]),
    )
    assert_eq(
        pdf.select_dtypes(include=["object"]),
        gdf.select_dtypes(include=["object"]),
    )
    assert_eq(
        pdf.select_dtypes(include=["int"]), gdf.select_dtypes(include=["int"])
    )
    assert_eq(
        pdf.select_dtypes(exclude=["float"]),
        gdf.select_dtypes(exclude=["float"]),
    )
    assert_eq(
        pdf.select_dtypes(exclude=["object"]),
        gdf.select_dtypes(exclude=["object"]),
    )
    assert_eq(
        pdf.select_dtypes(include=["int"], exclude=["object"]),
        gdf.select_dtypes(include=["int"], exclude=["object"]),
    )

    assert_exceptions_equal(
        lfunc=pdf.select_dtypes, rfunc=gdf.select_dtypes,
    )

    gdf = cudf.DataFrame(
        {"a": cudf.Series([], dtype="int"), "b": cudf.Series([], dtype="str")}
    )
    pdf = gdf.to_pandas()
    assert_eq(
        pdf.select_dtypes(exclude=["object"]),
        gdf.select_dtypes(exclude=["object"]),
    )
    assert_eq(
        pdf.select_dtypes(include=["int"], exclude=["object"]),
        gdf.select_dtypes(include=["int"], exclude=["object"]),
    )

    gdf = cudf.DataFrame(
        {"int_col": [0, 1, 2], "list_col": [[1, 2], [3, 4], [5, 6]]}
    )
    pdf = gdf.to_pandas()
    assert_eq(
        pdf.select_dtypes("int64"), gdf.select_dtypes("int64"),
    )


def test_select_dtype_datetime():
    gdf = cudf.datasets.timeseries(
        start="2000-01-01", end="2000-01-02", freq="3600s", dtypes={"x": int}
    )
    gdf = gdf.reset_index()
    pdf = gdf.to_pandas()

    assert_eq(pdf.select_dtypes("datetime64"), gdf.select_dtypes("datetime64"))
    assert_eq(
        pdf.select_dtypes(np.dtype("datetime64")),
        gdf.select_dtypes(np.dtype("datetime64")),
    )
    assert_eq(
        pdf.select_dtypes(include="datetime64"),
        gdf.select_dtypes(include="datetime64"),
    )


def test_select_dtype_datetime_with_frequency():
    gdf = cudf.datasets.timeseries(
        start="2000-01-01", end="2000-01-02", freq="3600s", dtypes={"x": int}
    )
    gdf = gdf.reset_index()
    pdf = gdf.to_pandas()

    assert_exceptions_equal(
        pdf.select_dtypes,
        gdf.select_dtypes,
        (["datetime64[ms]"],),
        (["datetime64[ms]"],),
    )


def test_array_ufunc():
    gdf = cudf.DataFrame({"x": [2, 3, 4.0], "y": [9.0, 2.5, 1.1]})
    pdf = gdf.to_pandas()

    assert_eq(np.sqrt(gdf), np.sqrt(pdf))
    assert_eq(np.sqrt(gdf.x), np.sqrt(pdf.x))


def test_dataframe_describe_exclude():
    np.random.seed(12)
    data_length = 10000

    df = cudf.DataFrame()
    df["x"] = np.random.normal(10, 1, data_length)
    df["x"] = df.x.astype("int64")
    df["y"] = np.random.normal(10, 1, data_length)
    pdf = df.to_pandas()
    gdf_results = df.describe(exclude=["float"])
    pdf_results = pdf.describe(exclude=["float"])

    assert_eq(gdf_results, pdf_results)


def test_dataframe_describe_include():
    np.random.seed(12)
    data_length = 10000

    df = cudf.DataFrame()
    df["x"] = np.random.normal(10, 1, data_length)
    df["x"] = df.x.astype("int64")
    df["y"] = np.random.normal(10, 1, data_length)
    pdf = df.to_pandas()
    gdf_results = df.describe(include=["int"])
    pdf_results = pdf.describe(include=["int"])

    assert_eq(gdf_results, pdf_results)


def test_dataframe_describe_default():
    np.random.seed(12)
    data_length = 10000

    df = cudf.DataFrame()
    df["x"] = np.random.normal(10, 1, data_length)
    df["y"] = np.random.normal(10, 1, data_length)
    pdf = df.to_pandas()
    gdf_results = df.describe()
    pdf_results = pdf.describe()

    assert_eq(pdf_results, gdf_results)


def test_series_describe_include_all():
    np.random.seed(12)
    data_length = 10000

    df = cudf.DataFrame()
    df["x"] = np.random.normal(10, 1, data_length)
    df["x"] = df.x.astype("int64")
    df["y"] = np.random.normal(10, 1, data_length)
    df["animal"] = np.random.choice(["dog", "cat", "bird"], data_length)

    pdf = df.to_pandas()
    gdf_results = df.describe(include="all")
    pdf_results = pdf.describe(include="all")

    assert_eq(gdf_results[["x", "y"]], pdf_results[["x", "y"]])
    assert_eq(gdf_results.index, pdf_results.index)
    assert_eq(gdf_results.columns, pdf_results.columns)
    assert_eq(
        gdf_results[["animal"]].fillna(-1).astype("str"),
        pdf_results[["animal"]].fillna(-1).astype("str"),
    )


def test_dataframe_describe_percentiles():
    np.random.seed(12)
    data_length = 10000
    sample_percentiles = [0.0, 0.1, 0.33, 0.84, 0.4, 0.99]

    df = cudf.DataFrame()
    df["x"] = np.random.normal(10, 1, data_length)
    df["y"] = np.random.normal(10, 1, data_length)
    pdf = df.to_pandas()
    gdf_results = df.describe(percentiles=sample_percentiles)
    pdf_results = pdf.describe(percentiles=sample_percentiles)

    assert_eq(pdf_results, gdf_results)


def test_get_numeric_data():
    pdf = pd.DataFrame(
        {"x": [1, 2, 3], "y": [1.0, 2.0, 3.0], "z": ["a", "b", "c"]}
    )
    gdf = cudf.from_pandas(pdf)

    assert_eq(pdf._get_numeric_data(), gdf._get_numeric_data())


@pytest.mark.parametrize("dtype", NUMERIC_TYPES)
@pytest.mark.parametrize("period", [-1, -5, -10, -20, 0, 1, 5, 10, 20])
@pytest.mark.parametrize("data_empty", [False, True])
def test_shift(dtype, period, data_empty):

    if data_empty:
        data = None
    else:
        if dtype == np.int8:
            # to keep data in range
            data = gen_rand(dtype, 100000, low=-2, high=2)
        else:
            data = gen_rand(dtype, 100000)

    gdf = cudf.DataFrame({"a": cudf.Series(data, dtype=dtype)})
    pdf = pd.DataFrame({"a": pd.Series(data, dtype=dtype)})

    shifted_outcome = gdf.a.shift(period).fillna(0)
    expected_outcome = pdf.a.shift(period).fillna(0).astype(dtype)

    if data_empty:
        assert_eq(shifted_outcome, expected_outcome, check_index_type=False)
    else:
        assert_eq(shifted_outcome, expected_outcome)


@pytest.mark.parametrize("dtype", NUMERIC_TYPES)
@pytest.mark.parametrize("period", [-1, -5, -10, -20, 0, 1, 5, 10, 20])
@pytest.mark.parametrize("data_empty", [False, True])
def test_diff(dtype, period, data_empty):
    if data_empty:
        data = None
    else:
        if dtype == np.int8:
            # to keep data in range
            data = gen_rand(dtype, 100000, low=-2, high=2)
        else:
            data = gen_rand(dtype, 100000)

    gdf = cudf.DataFrame({"a": cudf.Series(data, dtype=dtype)})
    pdf = pd.DataFrame({"a": pd.Series(data, dtype=dtype)})

    expected_outcome = pdf.a.diff(period)
    diffed_outcome = gdf.a.diff(period).astype(expected_outcome.dtype)

    if data_empty:
        assert_eq(diffed_outcome, expected_outcome, check_index_type=False)
    else:
        assert_eq(diffed_outcome, expected_outcome)


@pytest.mark.parametrize("df", _dataframe_na_data())
@pytest.mark.parametrize("nan_as_null", [True, False, None])
def test_dataframe_isnull_isna(df, nan_as_null):

    gdf = cudf.DataFrame.from_pandas(df, nan_as_null=nan_as_null)

    assert_eq(df.isnull(), gdf.isnull())
    assert_eq(df.isna(), gdf.isna())

    # Test individual columns
    for col in df:
        assert_eq(df[col].isnull(), gdf[col].isnull())
        assert_eq(df[col].isna(), gdf[col].isna())


@pytest.mark.parametrize("df", _dataframe_na_data())
@pytest.mark.parametrize("nan_as_null", [True, False, None])
def test_dataframe_notna_notnull(df, nan_as_null):

    gdf = cudf.DataFrame.from_pandas(df, nan_as_null=nan_as_null)

    assert_eq(df.notnull(), gdf.notnull())
    assert_eq(df.notna(), gdf.notna())

    # Test individual columns
    for col in df:
        assert_eq(df[col].notnull(), gdf[col].notnull())
        assert_eq(df[col].notna(), gdf[col].notna())


def test_ndim():
    pdf = pd.DataFrame({"x": range(5), "y": range(5, 10)})
    gdf = cudf.DataFrame.from_pandas(pdf)
    assert pdf.ndim == gdf.ndim
    assert pdf.x.ndim == gdf.x.ndim

    s = pd.Series(dtype="float64")
    gs = cudf.Series()
    assert s.ndim == gs.ndim


@pytest.mark.parametrize(
    "decimals",
    [
        -3,
        0,
        5,
        pd.Series([1, 4, 3, -6], index=["w", "x", "y", "z"]),
        cudf.Series([-4, -2, 12], index=["x", "y", "z"]),
        {"w": -1, "x": 15, "y": 2},
    ],
)
def test_dataframe_round(decimals):
    pdf = pd.DataFrame(
        {
            "w": np.arange(0.5, 10.5, 1),
            "x": np.random.normal(-100, 100, 10),
            "y": np.array(
                [
                    14.123,
                    2.343,
                    np.nan,
                    0.0,
                    -8.302,
                    np.nan,
                    94.313,
                    -112.236,
                    -8.029,
                    np.nan,
                ]
            ),
            "z": np.repeat([-0.6459412758761901], 10),
        }
    )
    gdf = cudf.DataFrame.from_pandas(pdf)

    if isinstance(decimals, cudf.Series):
        pdecimals = decimals.to_pandas()
    else:
        pdecimals = decimals

    result = gdf.round(decimals)
    expected = pdf.round(pdecimals)
    assert_eq(result, expected)

    # with nulls, maintaining existing null mask
    for c in pdf.columns:
        arr = pdf[c].to_numpy().astype("float64")  # for pandas nulls
        arr.ravel()[np.random.choice(10, 5, replace=False)] = np.nan
        pdf[c] = gdf[c] = arr

    result = gdf.round(decimals)
    expected = pdf.round(pdecimals)

    assert_eq(result, expected)


@pytest.mark.parametrize(
    "data",
    [
        [0, 1, 2, 3],
        [-2, -1, 2, 3, 5],
        [-2, -1, 0, 3, 5],
        [True, False, False],
        [True],
        [False],
        [],
        [True, None, False],
        [True, True, None],
        [None, None],
        [[0, 5], [1, 6], [2, 7], [3, 8], [4, 9]],
        [[1, True], [2, False], [3, False]],
        pytest.param(
            [["a", True], ["b", False], ["c", False]],
            marks=[
                pytest.mark.xfail(
                    reason="NotImplementedError: all does not "
                    "support columns of object dtype."
                )
            ],
        ),
    ],
)
def test_all(data):
    # Pandas treats `None` in object type columns as True for some reason, so
    # replacing with `False`
    if np.array(data).ndim <= 1:
        pdata = cudf.utils.utils._create_pandas_series(data=data).replace(
            [None], False
        )
        gdata = cudf.Series.from_pandas(pdata)
    else:
        pdata = pd.DataFrame(data, columns=["a", "b"]).replace([None], False)
        gdata = cudf.DataFrame.from_pandas(pdata)

        # test bool_only
        if pdata["b"].dtype == "bool":
            got = gdata.all(bool_only=True)
            expected = pdata.all(bool_only=True)
            assert_eq(got, expected)
        else:
            with pytest.raises(NotImplementedError):
                gdata.all(level="a")

    got = gdata.all()
    expected = pdata.all()
    assert_eq(got, expected)


@pytest.mark.parametrize(
    "data",
    [
        [0, 1, 2, 3],
        [-2, -1, 2, 3, 5],
        [-2, -1, 0, 3, 5],
        [0, 0, 0, 0, 0],
        [0, 0, None, 0],
        [True, False, False],
        [True],
        [False],
        [],
        [True, None, False],
        [True, True, None],
        [None, None],
        [[0, 5], [1, 6], [2, 7], [3, 8], [4, 9]],
        [[1, True], [2, False], [3, False]],
        pytest.param(
            [["a", True], ["b", False], ["c", False]],
            marks=[
                pytest.mark.xfail(
                    reason="NotImplementedError: any does not "
                    "support columns of object dtype."
                )
            ],
        ),
    ],
)
@pytest.mark.parametrize("axis", [0, 1])
def test_any(data, axis):
    if np.array(data).ndim <= 1:
        pdata = cudf.utils.utils._create_pandas_series(data=data)
        gdata = cudf.Series.from_pandas(pdata)

        if axis == 1:
            with pytest.raises(NotImplementedError):
                gdata.any(axis=axis)
        else:
            got = gdata.any(axis=axis)
            expected = pdata.any(axis=axis)
            assert_eq(got, expected)
    else:
        pdata = pd.DataFrame(data, columns=["a", "b"])
        gdata = cudf.DataFrame.from_pandas(pdata)

        # test bool_only
        if pdata["b"].dtype == "bool":
            got = gdata.any(bool_only=True)
            expected = pdata.any(bool_only=True)
            assert_eq(got, expected)
        else:
            with pytest.raises(NotImplementedError):
                gdata.any(level="a")

        got = gdata.any(axis=axis)
        expected = pdata.any(axis=axis)
        assert_eq(got, expected)


@pytest.mark.parametrize("axis", [0, 1])
def test_empty_dataframe_any(axis):
    pdf = pd.DataFrame({}, columns=["a", "b"])
    gdf = cudf.DataFrame.from_pandas(pdf)
    got = gdf.any(axis=axis)
    expected = pdf.any(axis=axis)
    assert_eq(got, expected, check_index_type=False)


@pytest.mark.parametrize("a", [[], ["123"]])
@pytest.mark.parametrize("b", ["123", ["123"]])
@pytest.mark.parametrize(
    "misc_data",
    ["123", ["123"] * 20, 123, [1, 2, 0.8, 0.9] * 50, 0.9, 0.00001],
)
@pytest.mark.parametrize("non_list_data", [123, "abc", "zyx", "rapids", 0.8])
def test_create_dataframe_cols_empty_data(a, b, misc_data, non_list_data):
    expected = pd.DataFrame({"a": a})
    actual = cudf.DataFrame.from_pandas(expected)
    expected["b"] = b
    actual["b"] = b
    assert_eq(actual, expected)

    expected = pd.DataFrame({"a": []})
    actual = cudf.DataFrame.from_pandas(expected)
    expected["b"] = misc_data
    actual["b"] = misc_data
    assert_eq(actual, expected)

    expected = pd.DataFrame({"a": a})
    actual = cudf.DataFrame.from_pandas(expected)
    expected["b"] = non_list_data
    actual["b"] = non_list_data
    assert_eq(actual, expected)


def test_empty_dataframe_describe():
    pdf = pd.DataFrame({"a": [], "b": []})
    gdf = cudf.from_pandas(pdf)

    expected = pdf.describe()
    actual = gdf.describe()

    assert_eq(expected, actual)


def test_as_column_types():
    col = column.as_column(cudf.Series([]))
    assert_eq(col.dtype, np.dtype("float64"))
    gds = cudf.Series(col)
    pds = pd.Series(pd.Series([], dtype="float64"))

    assert_eq(pds, gds)

    col = column.as_column(cudf.Series([]), dtype="float32")
    assert_eq(col.dtype, np.dtype("float32"))
    gds = cudf.Series(col)
    pds = pd.Series(pd.Series([], dtype="float32"))

    assert_eq(pds, gds)

    col = column.as_column(cudf.Series([]), dtype="str")
    assert_eq(col.dtype, np.dtype("object"))
    gds = cudf.Series(col)
    pds = pd.Series(pd.Series([], dtype="str"))

    assert_eq(pds, gds)

    col = column.as_column(cudf.Series([]), dtype="object")
    assert_eq(col.dtype, np.dtype("object"))
    gds = cudf.Series(col)
    pds = pd.Series(pd.Series([], dtype="object"))

    assert_eq(pds, gds)

    pds = pd.Series(np.array([1, 2, 3]), dtype="float32")
    gds = cudf.Series(column.as_column(np.array([1, 2, 3]), dtype="float32"))

    assert_eq(pds, gds)

    pds = pd.Series([1, 2, 3], dtype="float32")
    gds = cudf.Series([1, 2, 3], dtype="float32")

    assert_eq(pds, gds)

    pds = pd.Series([], dtype="float64")
    gds = cudf.Series(column.as_column(pds))
    assert_eq(pds, gds)

    pds = pd.Series([1, 2, 4], dtype="int64")
    gds = cudf.Series(column.as_column(cudf.Series([1, 2, 4]), dtype="int64"))

    assert_eq(pds, gds)

    pds = pd.Series([1.2, 18.0, 9.0], dtype="float32")
    gds = cudf.Series(
        column.as_column(cudf.Series([1.2, 18.0, 9.0]), dtype="float32")
    )

    assert_eq(pds, gds)

    pds = pd.Series([1.2, 18.0, 9.0], dtype="str")
    gds = cudf.Series(
        column.as_column(cudf.Series([1.2, 18.0, 9.0]), dtype="str")
    )

    assert_eq(pds, gds)

    pds = pd.Series(pd.Index(["1", "18", "9"]), dtype="int")
    gds = cudf.Series(cudf.StringIndex(["1", "18", "9"]), dtype="int")

    assert_eq(pds, gds)


def test_one_row_head():
    gdf = cudf.DataFrame({"name": ["carl"], "score": [100]}, index=[123])
    pdf = gdf.to_pandas()

    head_gdf = gdf.head()
    head_pdf = pdf.head()

    assert_eq(head_pdf, head_gdf)


@pytest.mark.parametrize("dtype", ALL_TYPES)
@pytest.mark.parametrize(
    "np_dtype,pd_dtype",
    [
        tuple(item)
        for item in cudf.utils.dtypes.np_dtypes_to_pandas_dtypes.items()
    ],
)
def test_series_astype_pandas_nullable(dtype, np_dtype, pd_dtype):
    source = cudf.Series([0, 1, None], dtype=dtype)

    expect = source.astype(np_dtype)
    got = source.astype(pd_dtype)

    assert_eq(expect, got)


@pytest.mark.parametrize("dtype", NUMERIC_TYPES)
@pytest.mark.parametrize("as_dtype", NUMERIC_TYPES)
def test_series_astype_numeric_to_numeric(dtype, as_dtype):
    psr = pd.Series([1, 2, 4, 3], dtype=dtype)
    gsr = cudf.from_pandas(psr)
    assert_eq(psr.astype(as_dtype), gsr.astype(as_dtype))


@pytest.mark.parametrize("dtype", NUMERIC_TYPES)
@pytest.mark.parametrize("as_dtype", NUMERIC_TYPES)
def test_series_astype_numeric_to_numeric_nulls(dtype, as_dtype):
    data = [1, 2, None, 3]
    sr = cudf.Series(data, dtype=dtype)
    got = sr.astype(as_dtype)
    expect = cudf.Series([1, 2, None, 3], dtype=as_dtype)
    assert_eq(expect, got)


@pytest.mark.parametrize("dtype", NUMERIC_TYPES)
@pytest.mark.parametrize(
    "as_dtype",
    [
        "str",
        "category",
        "datetime64[s]",
        "datetime64[ms]",
        "datetime64[us]",
        "datetime64[ns]",
    ],
)
def test_series_astype_numeric_to_other(dtype, as_dtype):
    psr = pd.Series([1, 2, 3], dtype=dtype)
    gsr = cudf.from_pandas(psr)
    assert_eq(psr.astype(as_dtype), gsr.astype(as_dtype))


@pytest.mark.parametrize(
    "as_dtype",
    [
        "str",
        "int32",
        "uint32",
        "float32",
        "category",
        "datetime64[s]",
        "datetime64[ms]",
        "datetime64[us]",
        "datetime64[ns]",
    ],
)
def test_series_astype_string_to_other(as_dtype):
    if "datetime64" in as_dtype:
        data = ["2001-01-01", "2002-02-02", "2000-01-05"]
    else:
        data = ["1", "2", "3"]
    psr = pd.Series(data)
    gsr = cudf.from_pandas(psr)
    assert_eq(psr.astype(as_dtype), gsr.astype(as_dtype))


@pytest.mark.parametrize(
    "as_dtype",
    [
        "category",
        "datetime64[s]",
        "datetime64[ms]",
        "datetime64[us]",
        "datetime64[ns]",
    ],
)
def test_series_astype_datetime_to_other(as_dtype):
    data = ["2001-01-01", "2002-02-02", "2001-01-05"]
    psr = pd.Series(data)
    gsr = cudf.from_pandas(psr)
    assert_eq(psr.astype(as_dtype), gsr.astype(as_dtype))


@pytest.mark.parametrize(
    "inp",
    [
        ("datetime64[ns]", "2011-01-01 00:00:00.000000000"),
        ("datetime64[us]", "2011-01-01 00:00:00.000000"),
        ("datetime64[ms]", "2011-01-01 00:00:00.000"),
        ("datetime64[s]", "2011-01-01 00:00:00"),
    ],
)
def test_series_astype_datetime_to_string(inp):
    dtype, expect = inp
    base_date = "2011-01-01"
    sr = cudf.Series([base_date], dtype=dtype)
    got = sr.astype(str)[0]
    assert expect == got


@pytest.mark.parametrize(
    "as_dtype",
    [
        "int32",
        "uint32",
        "float32",
        "category",
        "datetime64[s]",
        "datetime64[ms]",
        "datetime64[us]",
        "datetime64[ns]",
        "str",
    ],
)
def test_series_astype_categorical_to_other(as_dtype):
    if "datetime64" in as_dtype:
        data = ["2001-01-01", "2002-02-02", "2000-01-05", "2001-01-01"]
    else:
        data = [1, 2, 3, 1]
    psr = pd.Series(data, dtype="category")
    gsr = cudf.from_pandas(psr)
    assert_eq(psr.astype(as_dtype), gsr.astype(as_dtype))


@pytest.mark.parametrize("ordered", [True, False])
def test_series_astype_to_categorical_ordered(ordered):
    psr = pd.Series([1, 2, 3, 1], dtype="category")
    gsr = cudf.from_pandas(psr)

    ordered_dtype_pd = pd.CategoricalDtype(
        categories=[1, 2, 3], ordered=ordered
    )
    ordered_dtype_gd = cudf.CategoricalDtype.from_pandas(ordered_dtype_pd)
    assert_eq(
        psr.astype("int32").astype(ordered_dtype_pd).astype("int32"),
        gsr.astype("int32").astype(ordered_dtype_gd).astype("int32"),
    )


@pytest.mark.parametrize("ordered", [True, False])
def test_series_astype_cat_ordered_to_unordered(ordered):
    pd_dtype = pd.CategoricalDtype(categories=[1, 2, 3], ordered=ordered)
    pd_to_dtype = pd.CategoricalDtype(
        categories=[1, 2, 3], ordered=not ordered
    )
    gd_dtype = cudf.CategoricalDtype.from_pandas(pd_dtype)
    gd_to_dtype = cudf.CategoricalDtype.from_pandas(pd_to_dtype)

    psr = pd.Series([1, 2, 3], dtype=pd_dtype)
    gsr = cudf.Series([1, 2, 3], dtype=gd_dtype)

    expect = psr.astype(pd_to_dtype)
    got = gsr.astype(gd_to_dtype)

    assert_eq(expect, got)


def test_series_astype_null_cases():
    data = [1, 2, None, 3]

    # numerical to other
    assert_eq(cudf.Series(data, dtype="str"), cudf.Series(data).astype("str"))

    assert_eq(
        cudf.Series(data, dtype="category"),
        cudf.Series(data).astype("category"),
    )

    assert_eq(
        cudf.Series(data, dtype="float32"),
        cudf.Series(data, dtype="int32").astype("float32"),
    )

    assert_eq(
        cudf.Series(data, dtype="float32"),
        cudf.Series(data, dtype="uint32").astype("float32"),
    )

    assert_eq(
        cudf.Series(data, dtype="datetime64[ms]"),
        cudf.Series(data).astype("datetime64[ms]"),
    )

    # categorical to other
    assert_eq(
        cudf.Series(data, dtype="str"),
        cudf.Series(data, dtype="category").astype("str"),
    )

    assert_eq(
        cudf.Series(data, dtype="float32"),
        cudf.Series(data, dtype="category").astype("float32"),
    )

    assert_eq(
        cudf.Series(data, dtype="datetime64[ms]"),
        cudf.Series(data, dtype="category").astype("datetime64[ms]"),
    )

    # string to other
    assert_eq(
        cudf.Series([1, 2, None, 3], dtype="int32"),
        cudf.Series(["1", "2", None, "3"]).astype("int32"),
    )

    assert_eq(
        cudf.Series(
            ["2001-01-01", "2001-02-01", None, "2001-03-01"],
            dtype="datetime64[ms]",
        ),
        cudf.Series(["2001-01-01", "2001-02-01", None, "2001-03-01"]).astype(
            "datetime64[ms]"
        ),
    )

    assert_eq(
        cudf.Series(["a", "b", "c", None], dtype="category").to_pandas(),
        cudf.Series(["a", "b", "c", None]).astype("category").to_pandas(),
    )

    # datetime to other
    data = [
        "2001-01-01 00:00:00.000000",
        "2001-02-01 00:00:00.000000",
        None,
        "2001-03-01 00:00:00.000000",
    ]
    assert_eq(
        cudf.Series(data),
        cudf.Series(data, dtype="datetime64[us]").astype("str"),
    )

    assert_eq(
        pd.Series(data, dtype="datetime64[ns]").astype("category"),
        cudf.from_pandas(pd.Series(data, dtype="datetime64[ns]")).astype(
            "category"
        ),
    )


def test_series_astype_null_categorical():
    sr = cudf.Series([None, None, None], dtype="category")
    expect = cudf.Series([None, None, None], dtype="int32")
    got = sr.astype("int32")
    assert_eq(expect, got)


@pytest.mark.parametrize(
    "data",
    [
        (
            pd.Series([3, 3.0]),
            pd.Series([2.3, 3.9]),
            pd.Series([1.5, 3.9]),
            pd.Series([1.0, 2]),
        ),
        [
            pd.Series([3, 3.0]),
            pd.Series([2.3, 3.9]),
            pd.Series([1.5, 3.9]),
            pd.Series([1.0, 2]),
        ],
    ],
)
def test_create_dataframe_from_list_like(data):
    pdf = pd.DataFrame(data, index=["count", "mean", "std", "min"])
    gdf = cudf.DataFrame(data, index=["count", "mean", "std", "min"])

    assert_eq(pdf, gdf)

    pdf = pd.DataFrame(data)
    gdf = cudf.DataFrame(data)

    assert_eq(pdf, gdf)


def test_create_dataframe_column():
    pdf = pd.DataFrame(columns=["a", "b", "c"], index=["A", "Z", "X"])
    gdf = cudf.DataFrame(columns=["a", "b", "c"], index=["A", "Z", "X"])

    assert_eq(pdf, gdf)

    pdf = pd.DataFrame(
        {"a": [1, 2, 3], "b": [2, 3, 5]},
        columns=["a", "b", "c"],
        index=["A", "Z", "X"],
    )
    gdf = cudf.DataFrame(
        {"a": [1, 2, 3], "b": [2, 3, 5]},
        columns=["a", "b", "c"],
        index=["A", "Z", "X"],
    )

    assert_eq(pdf, gdf)


@pytest.mark.parametrize(
    "data",
    [
        [1, 2, 4],
        [],
        [5.0, 7.0, 8.0],
        pd.Categorical(["a", "b", "c"]),
        ["m", "a", "d", "v"],
    ],
)
def test_series_values_host_property(data):
    pds = cudf.utils.utils._create_pandas_series(data=data)
    gds = cudf.Series(data)

    np.testing.assert_array_equal(pds.values, gds.values_host)


@pytest.mark.parametrize(
    "data",
    [
        [1, 2, 4],
        [],
        [5.0, 7.0, 8.0],
        pytest.param(
            pd.Categorical(["a", "b", "c"]),
            marks=pytest.mark.xfail(raises=NotImplementedError),
        ),
        pytest.param(
            ["m", "a", "d", "v"], marks=pytest.mark.xfail(raises=TypeError),
        ),
    ],
)
def test_series_values_property(data):
    pds = cudf.utils.utils._create_pandas_series(data=data)
    gds = cudf.Series(data)
    gds_vals = gds.values
    assert isinstance(gds_vals, cupy.ndarray)
    np.testing.assert_array_equal(gds_vals.get(), pds.values)


@pytest.mark.parametrize(
    "data",
    [
        {"A": [1, 2, 3], "B": [4, 5, 6]},
        {"A": [1.0, 2.0, 3.0], "B": [4.0, 5.0, 6.0]},
        {"A": [1, 2, 3], "B": [1.0, 2.0, 3.0]},
        {"A": np.float32(np.arange(3)), "B": np.float64(np.arange(3))},
        pytest.param(
            {"A": [1, None, 3], "B": [1, 2, None]},
            marks=pytest.mark.xfail(
                reason="Nulls not supported by as_gpu_matrix"
            ),
        ),
        pytest.param(
            {"A": [None, None, None], "B": [None, None, None]},
            marks=pytest.mark.xfail(
                reason="Nulls not supported by as_gpu_matrix"
            ),
        ),
        {"A": [], "B": []},
        pytest.param(
            {"A": [1, 2, 3], "B": ["a", "b", "c"]},
            marks=pytest.mark.xfail(
                reason="str or categorical not supported by as_gpu_matrix"
            ),
        ),
        pytest.param(
            {"A": pd.Categorical(["a", "b", "c"]), "B": ["d", "e", "f"]},
            marks=pytest.mark.xfail(
                reason="str or categorical not supported by as_gpu_matrix"
            ),
        ),
    ],
)
def test_df_values_property(data):
    pdf = pd.DataFrame.from_dict(data)
    gdf = cudf.DataFrame.from_pandas(pdf)

    pmtr = pdf.values
    gmtr = gdf.values.get()

    np.testing.assert_array_equal(pmtr, gmtr)


def test_value_counts():
    pdf = pd.DataFrame(
        {
            "numeric": [1, 2, 3, 4, 5, 6, 1, 2, 4] * 10,
            "alpha": ["u", "h", "d", "a", "m", "u", "h", "d", "a"] * 10,
        }
    )

    gdf = cudf.DataFrame(
        {
            "numeric": [1, 2, 3, 4, 5, 6, 1, 2, 4] * 10,
            "alpha": ["u", "h", "d", "a", "m", "u", "h", "d", "a"] * 10,
        }
    )

    assert_eq(
        pdf.numeric.value_counts().sort_index(),
        gdf.numeric.value_counts().sort_index(),
        check_dtype=False,
    )
    assert_eq(
        pdf.alpha.value_counts().sort_index(),
        gdf.alpha.value_counts().sort_index(),
        check_dtype=False,
    )


@pytest.mark.parametrize(
    "data",
    [
        [],
        [0, 12, 14],
        [0, 14, 12, 12, 3, 10, 12, 14],
        np.random.randint(-100, 100, 200),
        pd.Series([0.0, 1.0, None, 10.0]),
        [None, None, None, None],
        [np.nan, None, -1, 2, 3],
    ],
)
@pytest.mark.parametrize(
    "values",
    [
        np.random.randint(-100, 100, 10),
        [],
        [np.nan, None, -1, 2, 3],
        [1.0, 12.0, None, None, 120],
        [0, 14, 12, 12, 3, 10, 12, 14, None],
        [None, None, None],
        ["0", "12", "14"],
        ["0", "12", "14", "a"],
    ],
)
def test_isin_numeric(data, values):
    index = np.random.randint(0, 100, len(data))
    psr = cudf.utils.utils._create_pandas_series(data=data, index=index)
    gsr = cudf.Series.from_pandas(psr, nan_as_null=False)

    expected = psr.isin(values)
    got = gsr.isin(values)

    assert_eq(got, expected)


@pytest.mark.parametrize(
    "data",
    [
        [],
        pd.Series(
            ["2018-01-01", "2019-04-03", None, "2019-12-30"],
            dtype="datetime64[ns]",
        ),
        pd.Series(
            [
                "2018-01-01",
                "2019-04-03",
                None,
                "2019-12-30",
                "2018-01-01",
                "2018-01-01",
            ],
            dtype="datetime64[ns]",
        ),
    ],
)
@pytest.mark.parametrize(
    "values",
    [
        [],
        [1514764800000000000, 1577664000000000000],
        [
            1514764800000000000,
            1577664000000000000,
            1577664000000000000,
            1577664000000000000,
            1514764800000000000,
        ],
        ["2019-04-03", "2019-12-30", "2012-01-01"],
        [
            "2012-01-01",
            "2012-01-01",
            "2012-01-01",
            "2019-04-03",
            "2019-12-30",
            "2012-01-01",
        ],
    ],
)
def test_isin_datetime(data, values):
    psr = cudf.utils.utils._create_pandas_series(data=data)
    gsr = cudf.Series.from_pandas(psr)

    got = gsr.isin(values)
    expected = psr.isin(values)
    assert_eq(got, expected)


@pytest.mark.parametrize(
    "data",
    [
        [],
        pd.Series(["this", "is", None, "a", "test"]),
        pd.Series(["test", "this", "test", "is", None, "test", "a", "test"]),
        pd.Series(["0", "12", "14"]),
    ],
)
@pytest.mark.parametrize(
    "values",
    [
        [],
        ["this", "is"],
        [None, None, None],
        ["12", "14", "19"],
        pytest.param(
            [12, 14, 19],
            marks=pytest.mark.xfail(
                not PANDAS_GE_120,
                reason="pandas's failure here seems like a bug(in < 1.2) "
                "given the reverse succeeds",
            ),
        ),
        ["is", "this", "is", "this", "is"],
    ],
)
def test_isin_string(data, values):
    psr = cudf.utils.utils._create_pandas_series(data=data)
    gsr = cudf.Series.from_pandas(psr)

    got = gsr.isin(values)
    expected = psr.isin(values)
    assert_eq(got, expected)


@pytest.mark.parametrize(
    "data",
    [
        [],
        pd.Series(["a", "b", "c", "c", "c", "d", "e"], dtype="category"),
        pd.Series(["a", "b", None, "c", "d", "e"], dtype="category"),
        pd.Series([0, 3, 10, 12], dtype="category"),
        pd.Series([0, 3, 10, 12, 0, 10, 3, 0, 0, 3, 3], dtype="category"),
    ],
)
@pytest.mark.parametrize(
    "values",
    [
        [],
        ["a", "b", None, "f", "words"],
        ["0", "12", None, "14"],
        [0, 10, 12, None, 39, 40, 1000],
        [0, 0, 0, 0, 3, 3, 3, None, 1, 2, 3],
    ],
)
def test_isin_categorical(data, values):
    psr = cudf.utils.utils._create_pandas_series(data=data)
    gsr = cudf.Series.from_pandas(psr)

    got = gsr.isin(values)
    expected = psr.isin(values)
    assert_eq(got, expected)


@pytest.mark.parametrize(
    "data",
    [
        [],
        pd.Series(
            ["this", "is", None, "a", "test"], index=["a", "b", "c", "d", "e"]
        ),
        pd.Series([0, 15, 10], index=[0, None, 9]),
        pd.Series(
            range(25),
            index=pd.date_range(
                start="2019-01-01", end="2019-01-02", freq="H"
            ),
        ),
    ],
)
@pytest.mark.parametrize(
    "values",
    [
        [],
        ["this", "is"],
        [0, 19, 13],
        ["2019-01-01 04:00:00", "2019-01-01 06:00:00", "2018-03-02"],
    ],
)
def test_isin_index(data, values):
    psr = cudf.utils.utils._create_pandas_series(data=data)
    gsr = cudf.Series.from_pandas(psr)

    got = gsr.index.isin(values)
    expected = psr.index.isin(values)

    assert_eq(got, expected)


@pytest.mark.parametrize(
    "data",
    [
        pd.MultiIndex.from_arrays(
            [[1, 2, 3], ["red", "blue", "green"]], names=("number", "color")
        ),
        pd.MultiIndex.from_arrays([[], []], names=("number", "color")),
        pd.MultiIndex.from_arrays(
            [[1, 2, 3, 10, 100], ["red", "blue", "green", "pink", "white"]],
            names=("number", "color"),
        ),
    ],
)
@pytest.mark.parametrize(
    "values,level,err",
    [
        (["red", "orange", "yellow"], "color", None),
        (["red", "white", "yellow"], "color", None),
        ([0, 1, 2, 10, 11, 15], "number", None),
        ([0, 1, 2, 10, 11, 15], None, TypeError),
        (pd.Series([0, 1, 2, 10, 11, 15]), None, TypeError),
        (pd.Index([0, 1, 2, 10, 11, 15]), None, TypeError),
        (pd.Index([0, 1, 2, 8, 11, 15]), "number", None),
        (pd.Index(["red", "white", "yellow"]), "color", None),
        ([(1, "red"), (3, "red")], None, None),
        (((1, "red"), (3, "red")), None, None),
        (
            pd.MultiIndex.from_arrays(
                [[1, 2, 3], ["red", "blue", "green"]],
                names=("number", "color"),
            ),
            None,
            None,
        ),
        (
            pd.MultiIndex.from_arrays([[], []], names=("number", "color")),
            None,
            None,
        ),
        (
            pd.MultiIndex.from_arrays(
                [
                    [1, 2, 3, 10, 100],
                    ["red", "blue", "green", "pink", "white"],
                ],
                names=("number", "color"),
            ),
            None,
            None,
        ),
    ],
)
def test_isin_multiindex(data, values, level, err):
    pmdx = data
    gmdx = cudf.from_pandas(data)

    if err is None:
        expected = pmdx.isin(values, level=level)
        if isinstance(values, pd.MultiIndex):
            values = cudf.from_pandas(values)
        got = gmdx.isin(values, level=level)

        assert_eq(got, expected)
    else:
        assert_exceptions_equal(
            lfunc=pmdx.isin,
            rfunc=gmdx.isin,
            lfunc_args_and_kwargs=([values], {"level": level}),
            rfunc_args_and_kwargs=([values], {"level": level}),
            check_exception_type=False,
            expected_error_message=re.escape(
                "values need to be a Multi-Index or set/list-like tuple "
                "squences  when `level=None`."
            ),
        )


@pytest.mark.parametrize(
    "data",
    [
        pd.DataFrame(
            {
                "num_legs": [2, 4],
                "num_wings": [2, 0],
                "bird_cats": pd.Series(
                    ["sparrow", "pigeon"],
                    dtype="category",
                    index=["falcon", "dog"],
                ),
            },
            index=["falcon", "dog"],
        ),
        pd.DataFrame(
            {"num_legs": [8, 2], "num_wings": [0, 2]},
            index=["spider", "falcon"],
        ),
        pd.DataFrame(
            {
                "num_legs": [8, 2, 1, 0, 2, 4, 5],
                "num_wings": [2, 0, 2, 1, 2, 4, -1],
            }
        ),
    ],
)
@pytest.mark.parametrize(
    "values",
    [
        [0, 2],
        {"num_wings": [0, 3]},
        pd.DataFrame(
            {"num_legs": [8, 2], "num_wings": [0, 2]},
            index=["spider", "falcon"],
        ),
        pd.DataFrame(
            {
                "num_legs": [2, 4],
                "num_wings": [2, 0],
                "bird_cats": pd.Series(
                    ["sparrow", "pigeon"],
                    dtype="category",
                    index=["falcon", "dog"],
                ),
            },
            index=["falcon", "dog"],
        ),
        ["sparrow", "pigeon"],
        pd.Series(["sparrow", "pigeon"], dtype="category"),
        pd.Series([1, 2, 3, 4, 5]),
        "abc",
        123,
    ],
)
def test_isin_dataframe(data, values):
    pdf = data
    gdf = cudf.from_pandas(pdf)

    if cudf.api.types.is_scalar(values):
        assert_exceptions_equal(
            lfunc=pdf.isin,
            rfunc=gdf.isin,
            lfunc_args_and_kwargs=([values],),
            rfunc_args_and_kwargs=([values],),
        )
    else:
        try:
            expected = pdf.isin(values)
        except ValueError as e:
            if str(e) == "Lengths must match.":
                pytest.xfail(
                    not PANDAS_GE_110,
                    "https://github.com/pandas-dev/pandas/issues/34256",
                )

        if isinstance(values, (pd.DataFrame, pd.Series)):
            values = cudf.from_pandas(values)

        got = gdf.isin(values)
        assert_eq(got, expected)


def test_constructor_properties():
    df = cudf.DataFrame()
    key1 = "a"
    key2 = "b"
    val1 = np.array([123], dtype=np.float64)
    val2 = np.array([321], dtype=np.float64)
    df[key1] = val1
    df[key2] = val2

    # Correct use of _constructor_sliced (for DataFrame)
    assert_eq(df[key1], df._constructor_sliced(val1, name=key1))

    # Correct use of _constructor_expanddim (for cudf.Series)
    assert_eq(df, df[key2]._constructor_expanddim({key1: val1, key2: val2}))

    # Incorrect use of _constructor_sliced (Raises for cudf.Series)
    with pytest.raises(NotImplementedError):
        df[key1]._constructor_sliced

    # Incorrect use of _constructor_expanddim (Raises for DataFrame)
    with pytest.raises(NotImplementedError):
        df._constructor_expanddim


@pytest.mark.parametrize("dtype", NUMERIC_TYPES)
@pytest.mark.parametrize("as_dtype", ALL_TYPES)
def test_df_astype_numeric_to_all(dtype, as_dtype):
    if "uint" in dtype:
        data = [1, 2, None, 4, 7]
    elif "int" in dtype or "longlong" in dtype:
        data = [1, 2, None, 4, -7]
    elif "float" in dtype:
        data = [1.0, 2.0, None, 4.0, np.nan, -7.0]

    gdf = cudf.DataFrame()

    gdf["foo"] = cudf.Series(data, dtype=dtype)
    gdf["bar"] = cudf.Series(data, dtype=dtype)

    insert_data = cudf.Series(data, dtype=dtype)

    expect = cudf.DataFrame()
    expect["foo"] = insert_data.astype(as_dtype)
    expect["bar"] = insert_data.astype(as_dtype)

    got = gdf.astype(as_dtype)

    assert_eq(expect, got)


@pytest.mark.parametrize(
    "as_dtype",
    [
        "int32",
        "float32",
        "category",
        "datetime64[s]",
        "datetime64[ms]",
        "datetime64[us]",
        "datetime64[ns]",
    ],
)
def test_df_astype_string_to_other(as_dtype):
    if "datetime64" in as_dtype:
        # change None to "NaT" after this issue is fixed:
        # https://github.com/rapidsai/cudf/issues/5117
        data = ["2001-01-01", "2002-02-02", "2000-01-05", None]
    elif as_dtype == "int32":
        data = [1, 2, 3]
    elif as_dtype == "category":
        data = ["1", "2", "3", None]
    elif "float" in as_dtype:
        data = [1.0, 2.0, 3.0, np.nan]

    insert_data = cudf.Series.from_pandas(pd.Series(data, dtype="str"))
    expect_data = cudf.Series(data, dtype=as_dtype)

    gdf = cudf.DataFrame()
    expect = cudf.DataFrame()

    gdf["foo"] = insert_data
    gdf["bar"] = insert_data

    expect["foo"] = expect_data
    expect["bar"] = expect_data

    got = gdf.astype(as_dtype)
    assert_eq(expect, got)


@pytest.mark.parametrize(
    "as_dtype",
    [
        "int64",
        "datetime64[s]",
        "datetime64[us]",
        "datetime64[ns]",
        "str",
        "category",
    ],
)
def test_df_astype_datetime_to_other(as_dtype):
    data = [
        "1991-11-20 00:00:00.000",
        "2004-12-04 00:00:00.000",
        "2016-09-13 00:00:00.000",
        None,
    ]

    gdf = cudf.DataFrame()
    expect = cudf.DataFrame()

    gdf["foo"] = cudf.Series(data, dtype="datetime64[ms]")
    gdf["bar"] = cudf.Series(data, dtype="datetime64[ms]")

    if as_dtype == "int64":
        expect["foo"] = cudf.Series(
            [690595200000, 1102118400000, 1473724800000, None], dtype="int64"
        )
        expect["bar"] = cudf.Series(
            [690595200000, 1102118400000, 1473724800000, None], dtype="int64"
        )
    elif as_dtype == "str":
        expect["foo"] = cudf.Series(data, dtype="str")
        expect["bar"] = cudf.Series(data, dtype="str")
    elif as_dtype == "category":
        expect["foo"] = cudf.Series(gdf["foo"], dtype="category")
        expect["bar"] = cudf.Series(gdf["bar"], dtype="category")
    else:
        expect["foo"] = cudf.Series(data, dtype=as_dtype)
        expect["bar"] = cudf.Series(data, dtype=as_dtype)

    got = gdf.astype(as_dtype)

    assert_eq(expect, got)


@pytest.mark.parametrize(
    "as_dtype",
    [
        "int32",
        "float32",
        "category",
        "datetime64[s]",
        "datetime64[ms]",
        "datetime64[us]",
        "datetime64[ns]",
        "str",
    ],
)
def test_df_astype_categorical_to_other(as_dtype):
    if "datetime64" in as_dtype:
        data = ["2001-01-01", "2002-02-02", "2000-01-05", "2001-01-01"]
    else:
        data = [1, 2, 3, 1]
    psr = pd.Series(data, dtype="category")
    pdf = pd.DataFrame()
    pdf["foo"] = psr
    pdf["bar"] = psr
    gdf = cudf.DataFrame.from_pandas(pdf)
    assert_eq(pdf.astype(as_dtype), gdf.astype(as_dtype))


@pytest.mark.parametrize("ordered", [True, False])
def test_df_astype_to_categorical_ordered(ordered):
    psr = pd.Series([1, 2, 3, 1], dtype="category")
    pdf = pd.DataFrame()
    pdf["foo"] = psr
    pdf["bar"] = psr
    gdf = cudf.DataFrame.from_pandas(pdf)

    ordered_dtype_pd = pd.CategoricalDtype(
        categories=[1, 2, 3], ordered=ordered
    )
    ordered_dtype_gd = cudf.CategoricalDtype.from_pandas(ordered_dtype_pd)

    assert_eq(
        pdf.astype(ordered_dtype_pd).astype("int32"),
        gdf.astype(ordered_dtype_gd).astype("int32"),
    )


@pytest.mark.parametrize(
    "dtype,args",
    [(dtype, {}) for dtype in ALL_TYPES]
    + [("category", {"ordered": True}), ("category", {"ordered": False})],
)
def test_empty_df_astype(dtype, args):
    df = cudf.DataFrame()
    kwargs = {}
    kwargs.update(args)
    assert_eq(df, df.astype(dtype=dtype, **kwargs))


@pytest.mark.parametrize(
    "errors",
    [
        pytest.param(
            "raise", marks=pytest.mark.xfail(reason="should raise error here")
        ),
        pytest.param("other", marks=pytest.mark.xfail(raises=ValueError)),
        "ignore",
        pytest.param(
            "warn", marks=pytest.mark.filterwarnings("ignore:Traceback")
        ),
    ],
)
def test_series_astype_error_handling(errors):
    sr = cudf.Series(["random", "words"])
    got = sr.astype("datetime64", errors=errors)
    assert_eq(sr, got)


@pytest.mark.parametrize("dtype", ALL_TYPES)
def test_df_constructor_dtype(dtype):
    if "datetime" in dtype:
        data = ["1991-11-20", "2004-12-04", "2016-09-13", None]
    elif dtype == "str":
        data = ["a", "b", "c", None]
    elif "float" in dtype:
        data = [1.0, 0.5, -1.1, np.nan, None]
    elif "bool" in dtype:
        data = [True, False, None]
    else:
        data = [1, 2, 3, None]

    sr = cudf.Series(data, dtype=dtype)

    expect = cudf.DataFrame()
    expect["foo"] = sr
    expect["bar"] = sr
    got = cudf.DataFrame({"foo": data, "bar": data}, dtype=dtype)

    assert_eq(expect, got)


@pytest.mark.parametrize(
    "data",
    [
        cudf.datasets.randomdata(
            nrows=10, dtypes={"a": "category", "b": int, "c": float, "d": int}
        ),
        cudf.datasets.randomdata(
            nrows=10, dtypes={"a": "category", "b": int, "c": float, "d": str}
        ),
        cudf.datasets.randomdata(
            nrows=10, dtypes={"a": bool, "b": int, "c": float, "d": str}
        ),
        cudf.DataFrame(),
        cudf.DataFrame({"a": [0, 1, 2], "b": [1, None, 3]}),
        cudf.DataFrame(
            {
                "a": [1, 2, 3, 4],
                "b": [7, np.NaN, 9, 10],
                "c": [np.NaN, np.NaN, np.NaN, np.NaN],
                "d": cudf.Series([None, None, None, None], dtype="int64"),
                "e": [100, None, 200, None],
                "f": cudf.Series([10, None, np.NaN, 11], nan_as_null=False),
            }
        ),
        cudf.DataFrame(
            {
                "a": [10, 11, 12, 13, 14, 15],
                "b": cudf.Series(
                    [10, None, np.NaN, 2234, None, np.NaN], nan_as_null=False
                ),
            }
        ),
    ],
)
@pytest.mark.parametrize(
    "op", ["max", "min", "sum", "product", "mean", "var", "std"]
)
@pytest.mark.parametrize("skipna", [True, False])
def test_rowwise_ops(data, op, skipna):
    gdf = data
    pdf = gdf.to_pandas()

    if op in ("var", "std"):
        expected = getattr(pdf, op)(axis=1, ddof=0, skipna=skipna)
        got = getattr(gdf, op)(axis=1, ddof=0, skipna=skipna)
    else:
        expected = getattr(pdf, op)(axis=1, skipna=skipna)
        got = getattr(gdf, op)(axis=1, skipna=skipna)

    assert_eq(expected, got, check_exact=False)


@pytest.mark.parametrize(
    "op", ["max", "min", "sum", "product", "mean", "var", "std"]
)
def test_rowwise_ops_nullable_dtypes_all_null(op):
    gdf = cudf.DataFrame(
        {
            "a": [1, 2, 3, 4],
            "b": [7, np.NaN, 9, 10],
            "c": [np.NaN, np.NaN, np.NaN, np.NaN],
            "d": cudf.Series([None, None, None, None], dtype="int64"),
            "e": [100, None, 200, None],
            "f": cudf.Series([10, None, np.NaN, 11], nan_as_null=False),
        }
    )

    expected = cudf.Series([None, None, None, None], dtype="float64")

    if op in ("var", "std"):
        got = getattr(gdf, op)(axis=1, ddof=0, skipna=False)
    else:
        got = getattr(gdf, op)(axis=1, skipna=False)

    assert_eq(got.null_count, expected.null_count)
    assert_eq(got, expected)


@pytest.mark.parametrize(
    "op,expected",
    [
        (
            "max",
            cudf.Series(
                [10.0, None, np.NaN, 2234.0, None, np.NaN],
                dtype="float64",
                nan_as_null=False,
            ),
        ),
        (
            "min",
            cudf.Series(
                [10.0, None, np.NaN, 13.0, None, np.NaN],
                dtype="float64",
                nan_as_null=False,
            ),
        ),
        (
            "sum",
            cudf.Series(
                [20.0, None, np.NaN, 2247.0, None, np.NaN],
                dtype="float64",
                nan_as_null=False,
            ),
        ),
        (
            "product",
            cudf.Series(
                [100.0, None, np.NaN, 29042.0, None, np.NaN],
                dtype="float64",
                nan_as_null=False,
            ),
        ),
        (
            "mean",
            cudf.Series(
                [10.0, None, np.NaN, 1123.5, None, np.NaN],
                dtype="float64",
                nan_as_null=False,
            ),
        ),
        (
            "var",
            cudf.Series(
                [0.0, None, np.NaN, 1233210.25, None, np.NaN],
                dtype="float64",
                nan_as_null=False,
            ),
        ),
        (
            "std",
            cudf.Series(
                [0.0, None, np.NaN, 1110.5, None, np.NaN],
                dtype="float64",
                nan_as_null=False,
            ),
        ),
    ],
)
def test_rowwise_ops_nullable_dtypes_partial_null(op, expected):
    gdf = cudf.DataFrame(
        {
            "a": [10, 11, 12, 13, 14, 15],
            "b": cudf.Series(
                [10, None, np.NaN, 2234, None, np.NaN], nan_as_null=False,
            ),
        }
    )

    if op in ("var", "std"):
        got = getattr(gdf, op)(axis=1, ddof=0, skipna=False)
    else:
        got = getattr(gdf, op)(axis=1, skipna=False)

    assert_eq(got.null_count, expected.null_count)
    assert_eq(got, expected)


@pytest.mark.parametrize(
    "op,expected",
    [
        (
            "max",
            cudf.Series([10, None, None, 2234, None, 453], dtype="int64",),
        ),
        ("min", cudf.Series([10, None, None, 13, None, 15], dtype="int64",),),
        (
            "sum",
            cudf.Series([20, None, None, 2247, None, 468], dtype="int64",),
        ),
        (
            "product",
            cudf.Series([100, None, None, 29042, None, 6795], dtype="int64",),
        ),
        (
            "mean",
            cudf.Series(
                [10.0, None, None, 1123.5, None, 234.0], dtype="float32",
            ),
        ),
        (
            "var",
            cudf.Series(
                [0.0, None, None, 1233210.25, None, 47961.0], dtype="float32",
            ),
        ),
        (
            "std",
            cudf.Series(
                [0.0, None, None, 1110.5, None, 219.0], dtype="float32",
            ),
        ),
    ],
)
def test_rowwise_ops_nullable_int_dtypes(op, expected):
    gdf = cudf.DataFrame(
        {
            "a": [10, 11, None, 13, None, 15],
            "b": cudf.Series(
                [10, None, 323, 2234, None, 453], nan_as_null=False,
            ),
        }
    )

    if op in ("var", "std"):
        got = getattr(gdf, op)(axis=1, ddof=0, skipna=False)
    else:
        got = getattr(gdf, op)(axis=1, skipna=False)

    assert_eq(got.null_count, expected.null_count)
    assert_eq(got, expected)


@pytest.mark.parametrize(
    "data",
    [
        {
            "t1": cudf.Series(
                ["2020-08-01 09:00:00", "1920-05-01 10:30:00"], dtype="<M8[ms]"
            ),
            "t2": cudf.Series(
                ["1940-08-31 06:00:00", "2020-08-02 10:00:00"], dtype="<M8[ms]"
            ),
        },
        {
            "t1": cudf.Series(
                ["2020-08-01 09:00:00", "1920-05-01 10:30:00"], dtype="<M8[ms]"
            ),
            "t2": cudf.Series(
                ["1940-08-31 06:00:00", "2020-08-02 10:00:00"], dtype="<M8[ns]"
            ),
            "t3": cudf.Series(
                ["1960-08-31 06:00:00", "2030-08-02 10:00:00"], dtype="<M8[s]"
            ),
        },
        {
            "t1": cudf.Series(
                ["2020-08-01 09:00:00", "1920-05-01 10:30:00"], dtype="<M8[ms]"
            ),
            "t2": cudf.Series(
                ["1940-08-31 06:00:00", "2020-08-02 10:00:00"], dtype="<M8[us]"
            ),
        },
        {
            "t1": cudf.Series(
                ["2020-08-01 09:00:00", "1920-05-01 10:30:00"], dtype="<M8[ms]"
            ),
            "t2": cudf.Series(
                ["1940-08-31 06:00:00", "2020-08-02 10:00:00"], dtype="<M8[ms]"
            ),
            "i1": cudf.Series([1001, 2002], dtype="int64"),
        },
        {
            "t1": cudf.Series(
                ["2020-08-01 09:00:00", "1920-05-01 10:30:00"], dtype="<M8[ms]"
            ),
            "t2": cudf.Series(["1940-08-31 06:00:00", None], dtype="<M8[ms]"),
            "i1": cudf.Series([1001, 2002], dtype="int64"),
        },
        {
            "t1": cudf.Series(
                ["2020-08-01 09:00:00", "1920-05-01 10:30:00"], dtype="<M8[ms]"
            ),
            "i1": cudf.Series([1001, 2002], dtype="int64"),
            "f1": cudf.Series([-100.001, 123.456], dtype="float64"),
        },
        {
            "t1": cudf.Series(
                ["2020-08-01 09:00:00", "1920-05-01 10:30:00"], dtype="<M8[ms]"
            ),
            "i1": cudf.Series([1001, 2002], dtype="int64"),
            "f1": cudf.Series([-100.001, 123.456], dtype="float64"),
            "b1": cudf.Series([True, False], dtype="bool"),
        },
    ],
)
@pytest.mark.parametrize("op", ["max", "min"])
@pytest.mark.parametrize("skipna", [True, False])
def test_rowwise_ops_datetime_dtypes(data, op, skipna):

    gdf = cudf.DataFrame(data)

    pdf = gdf.to_pandas()

    got = getattr(gdf, op)(axis=1, skipna=skipna)
    expected = getattr(pdf, op)(axis=1, skipna=skipna)

    assert_eq(got, expected)


@pytest.mark.parametrize(
    "data,op,skipna",
    [
        (
            {
                "t1": cudf.Series(
                    ["2020-08-01 09:00:00", "1920-05-01 10:30:00"],
                    dtype="<M8[ms]",
                ),
                "t2": cudf.Series(
                    ["1940-08-31 06:00:00", None], dtype="<M8[ms]"
                ),
            },
            "max",
            True,
        ),
        (
            {
                "t1": cudf.Series(
                    ["2020-08-01 09:00:00", "1920-05-01 10:30:00"],
                    dtype="<M8[ms]",
                ),
                "t2": cudf.Series(
                    ["1940-08-31 06:00:00", None], dtype="<M8[ms]"
                ),
            },
            "min",
            False,
        ),
        (
            {
                "t1": cudf.Series(
                    ["2020-08-01 09:00:00", "1920-05-01 10:30:00"],
                    dtype="<M8[ms]",
                ),
                "t2": cudf.Series(
                    ["1940-08-31 06:00:00", None], dtype="<M8[ms]"
                ),
            },
            "min",
            True,
        ),
    ],
)
def test_rowwise_ops_datetime_dtypes_2(data, op, skipna):

    gdf = cudf.DataFrame(data)

    pdf = gdf.to_pandas()

    got = getattr(gdf, op)(axis=1, skipna=skipna)
    expected = getattr(pdf, op)(axis=1, skipna=skipna)

    assert_eq(got, expected)


@pytest.mark.parametrize(
    "data",
    [
        (
            {
                "t1": pd.Series(
                    ["2020-08-01 09:00:00", "1920-05-01 10:30:00"],
                    dtype="<M8[ns]",
                ),
                "t2": pd.Series(
                    ["1940-08-31 06:00:00", pd.NaT], dtype="<M8[ns]"
                ),
            }
        )
    ],
)
def test_rowwise_ops_datetime_dtypes_pdbug(data):
    pdf = pd.DataFrame(data)
    gdf = cudf.from_pandas(pdf)

    expected = pdf.max(axis=1, skipna=False)
    got = gdf.max(axis=1, skipna=False)

    if PANDAS_GE_120:
        assert_eq(got, expected)
    else:
        # PANDAS BUG: https://github.com/pandas-dev/pandas/issues/36907
        with pytest.raises(AssertionError, match="numpy array are different"):
            assert_eq(got, expected)


@pytest.mark.parametrize(
    "data",
    [
        [5.0, 6.0, 7.0],
        "single value",
        np.array(1, dtype="int64"),
        np.array(0.6273643, dtype="float64"),
    ],
)
def test_insert(data):
    pdf = pd.DataFrame.from_dict({"A": [1, 2, 3], "B": ["a", "b", "c"]})
    gdf = cudf.DataFrame.from_pandas(pdf)

    # insertion by index

    pdf.insert(0, "foo", data)
    gdf.insert(0, "foo", data)

    assert_eq(pdf, gdf)

    pdf.insert(3, "bar", data)
    gdf.insert(3, "bar", data)

    assert_eq(pdf, gdf)

    pdf.insert(1, "baz", data)
    gdf.insert(1, "baz", data)

    assert_eq(pdf, gdf)

    # pandas insert doesn't support negative indexing
    pdf.insert(len(pdf.columns), "qux", data)
    gdf.insert(-1, "qux", data)

    assert_eq(pdf, gdf)


@pytest.mark.parametrize(
    "data", [{"A": [1, 2, 3], "B": ["a", "b", "c"]}],
)
def test_insert_NA(data):
    pdf = pd.DataFrame.from_dict(data)
    gdf = cudf.DataFrame.from_pandas(pdf)

    pdf["C"] = pd.NA
    gdf["C"] = cudf.NA
    assert_eq(pdf, gdf)


def test_cov():
    gdf = cudf.datasets.randomdata(10)
    pdf = gdf.to_pandas()

    assert_eq(pdf.cov(), gdf.cov())


@pytest.mark.xfail(reason="cupy-based cov does not support nulls")
def test_cov_nans():
    pdf = pd.DataFrame()
    pdf["a"] = [None, None, None, 2.00758632, None]
    pdf["b"] = [0.36403686, None, None, None, None]
    pdf["c"] = [None, None, None, 0.64882227, None]
    pdf["d"] = [None, -1.46863125, None, 1.22477948, -0.06031689]
    gdf = cudf.from_pandas(pdf)

    assert_eq(pdf.cov(), gdf.cov())


@pytest.mark.parametrize(
    "gsr",
    [
        cudf.Series([4, 2, 3]),
        cudf.Series([4, 2, 3], index=["a", "b", "c"]),
        cudf.Series([4, 2, 3], index=["a", "b", "d"]),
        cudf.Series([4, 2], index=["a", "b"]),
        cudf.Series([4, 2, 3], index=cudf.core.index.RangeIndex(0, 3)),
        pytest.param(
            cudf.Series([4, 2, 3, 4, 5], index=["a", "b", "d", "0", "12"]),
            marks=pytest.mark.xfail,
        ),
    ],
)
@pytest.mark.parametrize("colnames", [["a", "b", "c"], [0, 1, 2]])
@pytest.mark.parametrize(
    "op",
    [
        operator.add,
        operator.mul,
        operator.floordiv,
        operator.truediv,
        operator.mod,
        operator.pow,
        operator.eq,
        operator.lt,
        operator.le,
        operator.gt,
        operator.ge,
        operator.ne,
    ],
)
def test_df_sr_binop(gsr, colnames, op):
    data = [[3.0, 2.0, 5.0], [3.0, None, 5.0], [6.0, 7.0, np.nan]]
    data = dict(zip(colnames, data))

    gsr = gsr.astype("float64")

    gdf = cudf.DataFrame(data)
    pdf = gdf.to_pandas(nullable=True)

    psr = gsr.to_pandas(nullable=True)

    expect = op(pdf, psr)
    got = op(gdf, gsr).to_pandas(nullable=True)
    assert_eq(expect, got, check_dtype=False)

    expect = op(psr, pdf)
    got = op(gsr, gdf).to_pandas(nullable=True)
    assert_eq(expect, got, check_dtype=False)


@pytest.mark.parametrize(
    "op",
    [
        operator.add,
        operator.mul,
        operator.floordiv,
        operator.truediv,
        operator.mod,
        operator.pow,
        # comparison ops will temporarily XFAIL
        # see PR  https://github.com/rapidsai/cudf/pull/7491
        pytest.param(operator.eq, marks=pytest.mark.xfail()),
        pytest.param(operator.lt, marks=pytest.mark.xfail()),
        pytest.param(operator.le, marks=pytest.mark.xfail()),
        pytest.param(operator.gt, marks=pytest.mark.xfail()),
        pytest.param(operator.ge, marks=pytest.mark.xfail()),
        pytest.param(operator.ne, marks=pytest.mark.xfail()),
    ],
)
@pytest.mark.parametrize(
    "gsr", [cudf.Series([1, 2, 3, 4, 5], index=["a", "b", "d", "0", "12"])]
)
def test_df_sr_binop_col_order(gsr, op):
    colnames = [0, 1, 2]
    data = [[0, 2, 5], [3, None, 5], [6, 7, np.nan]]
    data = dict(zip(colnames, data))

    gdf = cudf.DataFrame(data)
    pdf = pd.DataFrame.from_dict(data)

    psr = gsr.to_pandas()

    expect = op(pdf, psr).astype("float")
    out = op(gdf, gsr).astype("float")
    got = out[expect.columns]

    assert_eq(expect, got)


@pytest.mark.parametrize("set_index", [None, "A", "C", "D"])
@pytest.mark.parametrize("index", [True, False])
@pytest.mark.parametrize("deep", [True, False])
def test_memory_usage(deep, index, set_index):
    # Testing numerical/datetime by comparing with pandas
    # (string and categorical columns will be different)
    rows = int(100)
    df = pd.DataFrame(
        {
            "A": np.arange(rows, dtype="int64"),
            "B": np.arange(rows, dtype="int32"),
            "C": np.arange(rows, dtype="float64"),
        }
    )
    df["D"] = pd.to_datetime(df.A)
    if set_index:
        df = df.set_index(set_index)

    gdf = cudf.from_pandas(df)

    if index and set_index is None:

        # Special Case: Assume RangeIndex size == 0
        assert gdf.index.memory_usage(deep=deep) == 0

    else:

        # Check for Series only
        assert df["B"].memory_usage(index=index, deep=deep) == gdf[
            "B"
        ].memory_usage(index=index, deep=deep)

        # Check for entire DataFrame
        assert_eq(
            df.memory_usage(index=index, deep=deep).sort_index(),
            gdf.memory_usage(index=index, deep=deep).sort_index(),
        )


@pytest.mark.xfail
def test_memory_usage_string():
    rows = int(100)
    df = pd.DataFrame(
        {
            "A": np.arange(rows, dtype="int32"),
            "B": np.random.choice(["apple", "banana", "orange"], rows),
        }
    )
    gdf = cudf.from_pandas(df)

    # Check deep=False (should match pandas)
    assert gdf.B.memory_usage(deep=False, index=False) == df.B.memory_usage(
        deep=False, index=False
    )

    # Check string column
    assert gdf.B.memory_usage(deep=True, index=False) == df.B.memory_usage(
        deep=True, index=False
    )

    # Check string index
    assert gdf.set_index("B").index.memory_usage(
        deep=True
    ) == df.B.memory_usage(deep=True, index=False)


def test_memory_usage_cat():
    rows = int(100)
    df = pd.DataFrame(
        {
            "A": np.arange(rows, dtype="int32"),
            "B": np.random.choice(["apple", "banana", "orange"], rows),
        }
    )
    df["B"] = df.B.astype("category")
    gdf = cudf.from_pandas(df)

    expected = (
        gdf.B._column.categories.memory_usage()
        + gdf.B._column.codes.memory_usage()
    )

    # Check cat column
    assert gdf.B.memory_usage(deep=True, index=False) == expected

    # Check cat index
    assert gdf.set_index("B").index.memory_usage(deep=True) == expected


def test_memory_usage_list():
    df = cudf.DataFrame({"A": [[0, 1, 2, 3], [4, 5, 6], [7, 8], [9]]})
    expected = (
        df.A._column.offsets.memory_usage()
        + df.A._column.elements.memory_usage()
    )
    assert expected == df.A.memory_usage()


@pytest.mark.parametrize("rows", [10, 100])
def test_memory_usage_multi(rows):
    # We need to sample without replacement to guarantee that the size of the
    # levels are always the same.
    df = pd.DataFrame(
        {
            "A": np.arange(rows, dtype="int32"),
            "B": np.random.choice(
                np.arange(rows, dtype="int64"), rows, replace=False
            ),
            "C": np.random.choice(
                np.arange(rows, dtype="float64"), rows, replace=False
            ),
        }
    ).set_index(["B", "C"])
    gdf = cudf.from_pandas(df)
    # Assume MultiIndex memory footprint is just that
    # of the underlying columns, levels, and codes
    expect = rows * 16  # Source Columns
    expect += rows * 16  # Codes
    expect += rows * 8  # Level 0
    expect += rows * 8  # Level 1

    assert expect == gdf.index.memory_usage(deep=True)


@pytest.mark.parametrize(
    "list_input",
    [
        pytest.param([1, 2, 3, 4], id="smaller"),
        pytest.param([1, 2, 3, 4, 5, 6], id="larger"),
    ],
)
@pytest.mark.parametrize(
    "key",
    [
        pytest.param("list_test", id="new_column"),
        pytest.param("id", id="existing_column"),
    ],
)
def test_setitem_diff_size_list(list_input, key):
    gdf = cudf.datasets.randomdata(5)
    with pytest.raises(
        ValueError, match=("All columns must be of equal length")
    ):
        gdf[key] = list_input


@pytest.mark.parametrize(
    "series_input",
    [
        pytest.param(cudf.Series([1, 2, 3, 4]), id="smaller_cudf"),
        pytest.param(cudf.Series([1, 2, 3, 4, 5, 6]), id="larger_cudf"),
        pytest.param(cudf.Series([1, 2, 3], index=[4, 5, 6]), id="index_cudf"),
        pytest.param(pd.Series([1, 2, 3, 4]), id="smaller_pandas"),
        pytest.param(pd.Series([1, 2, 3, 4, 5, 6]), id="larger_pandas"),
        pytest.param(pd.Series([1, 2, 3], index=[4, 5, 6]), id="index_pandas"),
    ],
)
@pytest.mark.parametrize(
    "key",
    [
        pytest.param("list_test", id="new_column"),
        pytest.param("id", id="existing_column"),
    ],
)
def test_setitem_diff_size_series(series_input, key):
    gdf = cudf.datasets.randomdata(5)
    pdf = gdf.to_pandas()

    pandas_input = series_input
    if isinstance(pandas_input, cudf.Series):
        pandas_input = pandas_input.to_pandas()

    expect = pdf
    expect[key] = pandas_input

    got = gdf
    got[key] = series_input

    # Pandas uses NaN and typecasts to float64 if there's missing values on
    # alignment, so need to typecast to float64 for equality comparison
    expect = expect.astype("float64")
    got = got.astype("float64")

    assert_eq(expect, got)


def test_tupleize_cols_False_set():
    pdf = pd.DataFrame()
    gdf = cudf.DataFrame()
    pdf[("a", "b")] = [1]
    gdf[("a", "b")] = [1]
    assert_eq(pdf, gdf)
    assert_eq(pdf.columns, gdf.columns)


def test_init_multiindex_from_dict():
    pdf = pd.DataFrame({("a", "b"): [1]})
    gdf = cudf.DataFrame({("a", "b"): [1]})
    assert_eq(pdf, gdf)
    assert_eq(pdf.columns, gdf.columns)


def test_change_column_dtype_in_empty():
    pdf = pd.DataFrame({"a": [], "b": []})
    gdf = cudf.from_pandas(pdf)
    assert_eq(pdf, gdf)
    pdf["b"] = pdf["b"].astype("int64")
    gdf["b"] = gdf["b"].astype("int64")
    assert_eq(pdf, gdf)


@pytest.mark.parametrize("dtype", ["int64", "str"])
def test_dataframe_from_dictionary_series_same_name_index(dtype):
    pd_idx1 = pd.Index([1, 2, 0], name="test_index").astype(dtype)
    pd_idx2 = pd.Index([2, 0, 1], name="test_index").astype(dtype)
    pd_series1 = pd.Series([1, 2, 3], index=pd_idx1)
    pd_series2 = pd.Series([1, 2, 3], index=pd_idx2)

    gd_idx1 = cudf.from_pandas(pd_idx1)
    gd_idx2 = cudf.from_pandas(pd_idx2)
    gd_series1 = cudf.Series([1, 2, 3], index=gd_idx1)
    gd_series2 = cudf.Series([1, 2, 3], index=gd_idx2)

    expect = pd.DataFrame({"a": pd_series1, "b": pd_series2})
    got = cudf.DataFrame({"a": gd_series1, "b": gd_series2})

    if dtype == "str":
        # Pandas actually loses its index name erroneously here...
        expect.index.name = "test_index"

    assert_eq(expect, got)
    assert expect.index.names == got.index.names


@pytest.mark.parametrize(
    "arg", [slice(2, 8, 3), slice(1, 20, 4), slice(-2, -6, -2)]
)
def test_dataframe_strided_slice(arg):
    mul = pd.DataFrame(
        {
            "Index": [1, 2, 3, 4, 5, 6, 7, 8, 9],
            "AlphaIndex": ["a", "b", "c", "d", "e", "f", "g", "h", "i"],
        }
    )
    pdf = pd.DataFrame(
        {"Val": [10, 9, 8, 7, 6, 5, 4, 3, 2]},
        index=pd.MultiIndex.from_frame(mul),
    )
    gdf = cudf.DataFrame.from_pandas(pdf)

    expect = pdf[arg]
    got = gdf[arg]

    assert_eq(expect, got)


@pytest.mark.parametrize(
    "data,condition,other,error",
    [
        (pd.Series(range(5)), pd.Series(range(5)) > 0, None, None),
        (pd.Series(range(5)), pd.Series(range(5)) > 1, None, None),
        (pd.Series(range(5)), pd.Series(range(5)) > 1, 10, None),
        (
            pd.Series(range(5)),
            pd.Series(range(5)) > 1,
            pd.Series(range(5, 10)),
            None,
        ),
        (
            pd.DataFrame(np.arange(10).reshape(-1, 2), columns=["A", "B"]),
            (
                pd.DataFrame(np.arange(10).reshape(-1, 2), columns=["A", "B"])
                % 3
            )
            == 0,
            -pd.DataFrame(np.arange(10).reshape(-1, 2), columns=["A", "B"]),
            None,
        ),
        (
            pd.DataFrame({"a": [1, 2, np.nan], "b": [4, np.nan, 6]}),
            pd.DataFrame({"a": [1, 2, np.nan], "b": [4, np.nan, 6]}) == 4,
            None,
            None,
        ),
        (
            pd.DataFrame({"a": [1, 2, np.nan], "b": [4, np.nan, 6]}),
            pd.DataFrame({"a": [1, 2, np.nan], "b": [4, np.nan, 6]}) != 4,
            None,
            None,
        ),
        (
            pd.DataFrame({"p": [-2, 3, -4, -79], "k": [9, 10, 11, 12]}),
            [True, True, True],
            None,
            ValueError,
        ),
        (
            pd.DataFrame({"p": [-2, 3, -4, -79], "k": [9, 10, 11, 12]}),
            [True, True, True, False],
            None,
            ValueError,
        ),
        (
            pd.DataFrame({"p": [-2, 3, -4, -79], "k": [9, 10, 11, 12]}),
            [[True, True, True, False], [True, True, True, False]],
            None,
            ValueError,
        ),
        (
            pd.DataFrame({"p": [-2, 3, -4, -79], "k": [9, 10, 11, 12]}),
            [[True, True], [False, True], [True, False], [False, True]],
            None,
            None,
        ),
        (
            pd.DataFrame({"p": [-2, 3, -4, -79], "k": [9, 10, 11, 12]}),
            cuda.to_device(
                np.array(
                    [[True, True], [False, True], [True, False], [False, True]]
                )
            ),
            None,
            None,
        ),
        (
            pd.DataFrame({"p": [-2, 3, -4, -79], "k": [9, 10, 11, 12]}),
            cupy.array(
                [[True, True], [False, True], [True, False], [False, True]]
            ),
            17,
            None,
        ),
        (
            pd.DataFrame({"p": [-2, 3, -4, -79], "k": [9, 10, 11, 12]}),
            [[True, True], [False, True], [True, False], [False, True]],
            17,
            None,
        ),
        (
            pd.DataFrame({"p": [-2, 3, -4, -79], "k": [9, 10, 11, 12]}),
            [
                [True, True, False, True],
                [True, True, False, True],
                [True, True, False, True],
                [True, True, False, True],
            ],
            None,
            ValueError,
        ),
        (
            pd.Series([1, 2, np.nan]),
            pd.Series([1, 2, np.nan]) == 4,
            None,
            None,
        ),
        (
            pd.Series([1, 2, np.nan]),
            pd.Series([1, 2, np.nan]) != 4,
            None,
            None,
        ),
        (
            pd.Series([4, np.nan, 6]),
            pd.Series([4, np.nan, 6]) == 4,
            None,
            None,
        ),
        (
            pd.Series([4, np.nan, 6]),
            pd.Series([4, np.nan, 6]) != 4,
            None,
            None,
        ),
        (
            pd.Series([4, np.nan, 6], dtype="category"),
            pd.Series([4, np.nan, 6], dtype="category") != 4,
            None,
            None,
        ),
        (
            pd.Series(["a", "b", "b", "d", "c", "s"], dtype="category"),
            pd.Series(["a", "b", "b", "d", "c", "s"], dtype="category") == "b",
            None,
            None,
        ),
        (
            pd.Series(["a", "b", "b", "d", "c", "s"], dtype="category"),
            pd.Series(["a", "b", "b", "d", "c", "s"], dtype="category") == "b",
            "s",
            None,
        ),
        (
            pd.Series([1, 2, 3, 2, 5]),
            pd.Series([1, 2, 3, 2, 5]) == 2,
            pd.DataFrame(
                {
                    "a": pd.Series([1, 2, 3, 2, 5]),
                    "b": pd.Series([1, 2, 3, 2, 5]),
                }
            ),
            NotImplementedError,
        ),
    ],
)
@pytest.mark.parametrize("inplace", [True, False])
def test_df_sr_mask_where(data, condition, other, error, inplace):
    ps_where = data
    gs_where = cudf.from_pandas(data)

    ps_mask = ps_where.copy(deep=True)
    gs_mask = gs_where.copy(deep=True)

    if hasattr(condition, "__cuda_array_interface__"):
        if type(condition).__module__.split(".")[0] == "cupy":
            ps_condition = cupy.asnumpy(condition)
        else:
            ps_condition = np.array(condition).astype("bool")
    else:
        ps_condition = condition

    if type(condition).__module__.split(".")[0] == "pandas":
        gs_condition = cudf.from_pandas(condition)
    else:
        gs_condition = condition

    ps_other = other
    if type(other).__module__.split(".")[0] == "pandas":
        gs_other = cudf.from_pandas(other)
    else:
        gs_other = other

    if error is None:
        expect_where = ps_where.where(
            ps_condition, other=ps_other, inplace=inplace
        )
        got_where = gs_where.where(
            gs_condition, other=gs_other, inplace=inplace
        )

        expect_mask = ps_mask.mask(
            ps_condition, other=ps_other, inplace=inplace
        )
        got_mask = gs_mask.mask(gs_condition, other=gs_other, inplace=inplace)

        if inplace:
            expect_where = ps_where
            got_where = gs_where

            expect_mask = ps_mask
            got_mask = gs_mask

        if pd.api.types.is_categorical_dtype(expect_where):
            np.testing.assert_array_equal(
                expect_where.cat.codes,
                got_where.cat.codes.astype(expect_where.cat.codes.dtype)
                .fillna(-1)
                .to_numpy(),
            )
            assert_eq(expect_where.cat.categories, got_where.cat.categories)

            np.testing.assert_array_equal(
                expect_mask.cat.codes,
                got_mask.cat.codes.astype(expect_mask.cat.codes.dtype)
                .fillna(-1)
                .to_numpy(),
            )
            assert_eq(expect_mask.cat.categories, got_mask.cat.categories)
        else:
            assert_eq(
                expect_where.fillna(-1),
                got_where.fillna(-1),
                check_dtype=False,
            )
            assert_eq(
                expect_mask.fillna(-1), got_mask.fillna(-1), check_dtype=False
            )
    else:
        assert_exceptions_equal(
            lfunc=ps_where.where,
            rfunc=gs_where.where,
            lfunc_args_and_kwargs=(
                [ps_condition],
                {"other": ps_other, "inplace": inplace},
            ),
            rfunc_args_and_kwargs=(
                [gs_condition],
                {"other": gs_other, "inplace": inplace},
            ),
            compare_error_message=False
            if error is NotImplementedError
            else True,
        )

        assert_exceptions_equal(
            lfunc=ps_mask.mask,
            rfunc=gs_mask.mask,
            lfunc_args_and_kwargs=(
                [ps_condition],
                {"other": ps_other, "inplace": inplace},
            ),
            rfunc_args_and_kwargs=(
                [gs_condition],
                {"other": gs_other, "inplace": inplace},
            ),
            compare_error_message=False,
        )


@pytest.mark.parametrize(
    "data,condition,other,has_cat",
    [
        (
            pd.DataFrame(
                {
                    "a": pd.Series(["a", "a", "b", "c", "a", "d", "d", "a"]),
                    "b": pd.Series(["o", "p", "q", "e", "p", "p", "a", "a"]),
                }
            ),
            pd.DataFrame(
                {
                    "a": pd.Series(["a", "a", "b", "c", "a", "d", "d", "a"]),
                    "b": pd.Series(["o", "p", "q", "e", "p", "p", "a", "a"]),
                }
            )
            != "a",
            None,
            None,
        ),
        (
            pd.DataFrame(
                {
                    "a": pd.Series(
                        ["a", "a", "b", "c", "a", "d", "d", "a"],
                        dtype="category",
                    ),
                    "b": pd.Series(
                        ["o", "p", "q", "e", "p", "p", "a", "a"],
                        dtype="category",
                    ),
                }
            ),
            pd.DataFrame(
                {
                    "a": pd.Series(
                        ["a", "a", "b", "c", "a", "d", "d", "a"],
                        dtype="category",
                    ),
                    "b": pd.Series(
                        ["o", "p", "q", "e", "p", "p", "a", "a"],
                        dtype="category",
                    ),
                }
            )
            != "a",
            None,
            True,
        ),
        (
            pd.DataFrame(
                {
                    "a": pd.Series(
                        ["a", "a", "b", "c", "a", "d", "d", "a"],
                        dtype="category",
                    ),
                    "b": pd.Series(
                        ["o", "p", "q", "e", "p", "p", "a", "a"],
                        dtype="category",
                    ),
                }
            ),
            pd.DataFrame(
                {
                    "a": pd.Series(
                        ["a", "a", "b", "c", "a", "d", "d", "a"],
                        dtype="category",
                    ),
                    "b": pd.Series(
                        ["o", "p", "q", "e", "p", "p", "a", "a"],
                        dtype="category",
                    ),
                }
            )
            == "a",
            None,
            True,
        ),
        (
            pd.DataFrame(
                {
                    "a": pd.Series(
                        ["a", "a", "b", "c", "a", "d", "d", "a"],
                        dtype="category",
                    ),
                    "b": pd.Series(
                        ["o", "p", "q", "e", "p", "p", "a", "a"],
                        dtype="category",
                    ),
                }
            ),
            pd.DataFrame(
                {
                    "a": pd.Series(
                        ["a", "a", "b", "c", "a", "d", "d", "a"],
                        dtype="category",
                    ),
                    "b": pd.Series(
                        ["o", "p", "q", "e", "p", "p", "a", "a"],
                        dtype="category",
                    ),
                }
            )
            != "a",
            "a",
            True,
        ),
        (
            pd.DataFrame(
                {
                    "a": pd.Series(
                        ["a", "a", "b", "c", "a", "d", "d", "a"],
                        dtype="category",
                    ),
                    "b": pd.Series(
                        ["o", "p", "q", "e", "p", "p", "a", "a"],
                        dtype="category",
                    ),
                }
            ),
            pd.DataFrame(
                {
                    "a": pd.Series(
                        ["a", "a", "b", "c", "a", "d", "d", "a"],
                        dtype="category",
                    ),
                    "b": pd.Series(
                        ["o", "p", "q", "e", "p", "p", "a", "a"],
                        dtype="category",
                    ),
                }
            )
            == "a",
            "a",
            True,
        ),
    ],
)
def test_df_string_cat_types_mask_where(data, condition, other, has_cat):
    ps = data
    gs = cudf.from_pandas(data)

    ps_condition = condition
    if type(condition).__module__.split(".")[0] == "pandas":
        gs_condition = cudf.from_pandas(condition)
    else:
        gs_condition = condition

    ps_other = other
    if type(other).__module__.split(".")[0] == "pandas":
        gs_other = cudf.from_pandas(other)
    else:
        gs_other = other

    expect_where = ps.where(ps_condition, other=ps_other)
    got_where = gs.where(gs_condition, other=gs_other)

    expect_mask = ps.mask(ps_condition, other=ps_other)
    got_mask = gs.mask(gs_condition, other=gs_other)

    if has_cat is None:
        assert_eq(
            expect_where.fillna(-1).astype("str"),
            got_where.fillna(-1),
            check_dtype=False,
        )
        assert_eq(
            expect_mask.fillna(-1).astype("str"),
            got_mask.fillna(-1),
            check_dtype=False,
        )
    else:
        assert_eq(expect_where, got_where, check_dtype=False)
        assert_eq(expect_mask, got_mask, check_dtype=False)


@pytest.mark.parametrize(
    "data,expected_upcast_type,error",
    [
        (
            pd.Series([random.random() for _ in range(10)], dtype="float32"),
            np.dtype("float32"),
            None,
        ),
        (
            pd.Series([random.random() for _ in range(10)], dtype="float16"),
            np.dtype("float32"),
            None,
        ),
        (
            pd.Series([random.random() for _ in range(10)], dtype="float64"),
            np.dtype("float64"),
            None,
        ),
        (
            pd.Series([random.random() for _ in range(10)], dtype="float128"),
            None,
            TypeError,
        ),
    ],
)
def test_from_pandas_unsupported_types(data, expected_upcast_type, error):
    pdf = pd.DataFrame({"one_col": data})
    if error is not None:
        with pytest.raises(ValueError):
            cudf.from_pandas(data)

        with pytest.raises(ValueError):
            cudf.Series(data)

        with pytest.raises(error):
            cudf.from_pandas(pdf)

        with pytest.raises(error):
            cudf.DataFrame(pdf)
    else:
        df = cudf.from_pandas(data)

        assert_eq(data, df, check_dtype=False)
        assert df.dtype == expected_upcast_type

        df = cudf.Series(data)
        assert_eq(data, df, check_dtype=False)
        assert df.dtype == expected_upcast_type

        df = cudf.from_pandas(pdf)
        assert_eq(pdf, df, check_dtype=False)
        assert df["one_col"].dtype == expected_upcast_type

        df = cudf.DataFrame(pdf)
        assert_eq(pdf, df, check_dtype=False)
        assert df["one_col"].dtype == expected_upcast_type


@pytest.mark.parametrize("nan_as_null", [True, False])
@pytest.mark.parametrize("index", [None, "a", ["a", "b"]])
def test_from_pandas_nan_as_null(nan_as_null, index):

    data = [np.nan, 2.0, 3.0]

    if index is None:
        pdf = pd.DataFrame({"a": data, "b": data})
        expected = cudf.DataFrame(
            {
                "a": column.as_column(data, nan_as_null=nan_as_null),
                "b": column.as_column(data, nan_as_null=nan_as_null),
            }
        )
    else:
        pdf = pd.DataFrame({"a": data, "b": data}).set_index(index)
        expected = cudf.DataFrame(
            {
                "a": column.as_column(data, nan_as_null=nan_as_null),
                "b": column.as_column(data, nan_as_null=nan_as_null),
            }
        )
        expected = cudf.DataFrame(
            {
                "a": column.as_column(data, nan_as_null=nan_as_null),
                "b": column.as_column(data, nan_as_null=nan_as_null),
            }
        )
        expected = expected.set_index(index)

    got = cudf.from_pandas(pdf, nan_as_null=nan_as_null)

    assert_eq(expected, got)


@pytest.mark.parametrize("nan_as_null", [True, False])
def test_from_pandas_for_series_nan_as_null(nan_as_null):

    data = [np.nan, 2.0, 3.0]
    psr = pd.Series(data)

    expected = cudf.Series(column.as_column(data, nan_as_null=nan_as_null))
    got = cudf.from_pandas(psr, nan_as_null=nan_as_null)

    assert_eq(expected, got)


@pytest.mark.parametrize("copy", [True, False])
def test_df_series_dataframe_astype_copy(copy):
    gdf = cudf.DataFrame({"col1": [1, 2], "col2": [3, 4]})
    pdf = gdf.to_pandas()

    assert_eq(
        gdf.astype(dtype="float", copy=copy),
        pdf.astype(dtype="float", copy=copy),
    )
    assert_eq(gdf, pdf)

    gsr = cudf.Series([1, 2])
    psr = gsr.to_pandas()

    assert_eq(
        gsr.astype(dtype="float", copy=copy),
        psr.astype(dtype="float", copy=copy),
    )
    assert_eq(gsr, psr)

    gsr = cudf.Series([1, 2])
    psr = gsr.to_pandas()

    actual = gsr.astype(dtype="int64", copy=copy)
    expected = psr.astype(dtype="int64", copy=copy)
    assert_eq(expected, actual)
    assert_eq(gsr, psr)
    actual[0] = 3
    expected[0] = 3
    assert_eq(gsr, psr)


@pytest.mark.parametrize("copy", [True, False])
def test_df_series_dataframe_astype_dtype_dict(copy):
    gdf = cudf.DataFrame({"col1": [1, 2], "col2": [3, 4]})
    pdf = gdf.to_pandas()

    assert_eq(
        gdf.astype(dtype={"col1": "float"}, copy=copy),
        pdf.astype(dtype={"col1": "float"}, copy=copy),
    )
    assert_eq(gdf, pdf)

    gsr = cudf.Series([1, 2])
    psr = gsr.to_pandas()

    assert_eq(
        gsr.astype(dtype={None: "float"}, copy=copy),
        psr.astype(dtype={None: "float"}, copy=copy),
    )
    assert_eq(gsr, psr)

    assert_exceptions_equal(
        lfunc=psr.astype,
        rfunc=gsr.astype,
        lfunc_args_and_kwargs=([], {"dtype": {"a": "float"}, "copy": copy}),
        rfunc_args_and_kwargs=([], {"dtype": {"a": "float"}, "copy": copy}),
    )

    gsr = cudf.Series([1, 2])
    psr = gsr.to_pandas()

    actual = gsr.astype({None: "int64"}, copy=copy)
    expected = psr.astype({None: "int64"}, copy=copy)
    assert_eq(expected, actual)
    assert_eq(gsr, psr)

    actual[0] = 3
    expected[0] = 3
    assert_eq(gsr, psr)


@pytest.mark.parametrize(
    "data,columns",
    [
        ([1, 2, 3, 100, 112, 35464], ["a"]),
        (range(100), None),
        ([], None),
        ((-10, 21, 32, 32, 1, 2, 3), ["p"]),
        ((), None),
        ([[1, 2, 3], [1, 2, 3]], ["col1", "col2", "col3"]),
        ([range(100), range(100)], ["range" + str(i) for i in range(100)]),
        (((1, 2, 3), (1, 2, 3)), ["tuple0", "tuple1", "tuple2"]),
        ([[1, 2, 3]], ["list col1", "list col2", "list col3"]),
        ([range(100)], ["range" + str(i) for i in range(100)]),
        (((1, 2, 3),), ["k1", "k2", "k3"]),
    ],
)
def test_dataframe_init_1d_list(data, columns):
    expect = pd.DataFrame(data, columns=columns)
    actual = cudf.DataFrame(data, columns=columns)

    assert_eq(
        expect, actual, check_index_type=False if len(data) == 0 else True
    )

    expect = pd.DataFrame(data, columns=None)
    actual = cudf.DataFrame(data, columns=None)

    assert_eq(
        expect, actual, check_index_type=False if len(data) == 0 else True
    )


@pytest.mark.parametrize(
    "data,cols,index",
    [
        (
            np.ndarray(shape=(4, 2), dtype=float, order="F"),
            ["a", "b"],
            ["a", "b", "c", "d"],
        ),
        (
            np.ndarray(shape=(4, 2), dtype=float, order="F"),
            ["a", "b"],
            [0, 20, 30, 10],
        ),
        (
            np.ndarray(shape=(4, 2), dtype=float, order="F"),
            ["a", "b"],
            [0, 1, 2, 3],
        ),
        (np.array([11, 123, -2342, 232]), ["a"], [1, 2, 11, 12]),
        (np.array([11, 123, -2342, 232]), ["a"], ["khsdjk", "a", "z", "kk"]),
        (
            cupy.ndarray(shape=(4, 2), dtype=float, order="F"),
            ["a", "z"],
            ["a", "z", "a", "z"],
        ),
        (cupy.array([11, 123, -2342, 232]), ["z"], [0, 1, 1, 0]),
        (cupy.array([11, 123, -2342, 232]), ["z"], [1, 2, 3, 4]),
        (cupy.array([11, 123, -2342, 232]), ["z"], ["a", "z", "d", "e"]),
        (np.random.randn(2, 4), ["a", "b", "c", "d"], ["a", "b"]),
        (np.random.randn(2, 4), ["a", "b", "c", "d"], [1, 0]),
        (cupy.random.randn(2, 4), ["a", "b", "c", "d"], ["a", "b"]),
        (cupy.random.randn(2, 4), ["a", "b", "c", "d"], [1, 0]),
    ],
)
def test_dataframe_init_from_arrays_cols(data, cols, index):

    gd_data = data
    if isinstance(data, cupy.ndarray):
        # pandas can't handle cupy arrays in general
        pd_data = data.get()

        # additional test for building DataFrame with gpu array whose
        # cuda array interface has no `descr` attribute
        numba_data = cuda.as_cuda_array(data)
    else:
        pd_data = data
        numba_data = None

    # verify with columns & index
    pdf = pd.DataFrame(pd_data, columns=cols, index=index)
    gdf = cudf.DataFrame(gd_data, columns=cols, index=index)

    assert_eq(pdf, gdf, check_dtype=False)

    # verify with columns
    pdf = pd.DataFrame(pd_data, columns=cols)
    gdf = cudf.DataFrame(gd_data, columns=cols)

    assert_eq(pdf, gdf, check_dtype=False)

    pdf = pd.DataFrame(pd_data)
    gdf = cudf.DataFrame(gd_data)

    assert_eq(pdf, gdf, check_dtype=False)

    if numba_data is not None:
        gdf = cudf.DataFrame(numba_data)
        assert_eq(pdf, gdf, check_dtype=False)


@pytest.mark.parametrize(
    "col_data",
    [
        range(5),
        ["a", "b", "x", "y", "z"],
        [1.0, 0.213, 0.34332],
        ["a"],
        [1],
        [0.2323],
        [],
    ],
)
@pytest.mark.parametrize(
    "assign_val",
    [
        1,
        2,
        np.array(2),
        cupy.array(2),
        0.32324,
        np.array(0.34248),
        cupy.array(0.34248),
        "abc",
        np.array("abc", dtype="object"),
        np.array("abc", dtype="str"),
        np.array("abc"),
        None,
    ],
)
def test_dataframe_assign_scalar(col_data, assign_val):
    pdf = pd.DataFrame({"a": col_data})
    gdf = cudf.DataFrame({"a": col_data})

    pdf["b"] = (
        cupy.asnumpy(assign_val)
        if isinstance(assign_val, cupy.ndarray)
        else assign_val
    )
    gdf["b"] = assign_val

    assert_eq(pdf, gdf)


@pytest.mark.parametrize(
    "col_data",
    [
        1,
        2,
        np.array(2),
        cupy.array(2),
        0.32324,
        np.array(0.34248),
        cupy.array(0.34248),
        "abc",
        np.array("abc", dtype="object"),
        np.array("abc", dtype="str"),
        np.array("abc"),
        None,
    ],
)
@pytest.mark.parametrize(
    "assign_val",
    [
        1,
        2,
        np.array(2),
        cupy.array(2),
        0.32324,
        np.array(0.34248),
        cupy.array(0.34248),
        "abc",
        np.array("abc", dtype="object"),
        np.array("abc", dtype="str"),
        np.array("abc"),
        None,
    ],
)
def test_dataframe_assign_scalar_with_scalar_cols(col_data, assign_val):
    pdf = pd.DataFrame(
        {
            "a": cupy.asnumpy(col_data)
            if isinstance(col_data, cupy.ndarray)
            else col_data
        },
        index=["dummy_mandatory_index"],
    )
    gdf = cudf.DataFrame({"a": col_data}, index=["dummy_mandatory_index"])

    pdf["b"] = (
        cupy.asnumpy(assign_val)
        if isinstance(assign_val, cupy.ndarray)
        else assign_val
    )
    gdf["b"] = assign_val

    assert_eq(pdf, gdf)


def test_dataframe_info_basic():

    buffer = io.StringIO()
    str_cmp = textwrap.dedent(
        """\
    <class 'cudf.core.dataframe.DataFrame'>
    StringIndex: 10 entries, a to 1111
    Data columns (total 10 columns):
     #   Column  Non-Null Count  Dtype
    ---  ------  --------------  -----
     0   0       10 non-null     float64
     1   1       10 non-null     float64
     2   2       10 non-null     float64
     3   3       10 non-null     float64
     4   4       10 non-null     float64
     5   5       10 non-null     float64
     6   6       10 non-null     float64
     7   7       10 non-null     float64
     8   8       10 non-null     float64
     9   9       10 non-null     float64
    dtypes: float64(10)
    memory usage: 859.0+ bytes
    """
    )
    df = pd.DataFrame(
        np.random.randn(10, 10),
        index=["a", "2", "3", "4", "5", "6", "7", "8", "100", "1111"],
    )
    cudf.from_pandas(df).info(buf=buffer, verbose=True)
    s = buffer.getvalue()
    assert str_cmp == s


def test_dataframe_info_verbose_mem_usage():
    buffer = io.StringIO()
    df = pd.DataFrame({"a": [1, 2, 3], "b": ["safdas", "assa", "asdasd"]})
    str_cmp = textwrap.dedent(
        """\
    <class 'cudf.core.dataframe.DataFrame'>
    RangeIndex: 3 entries, 0 to 2
    Data columns (total 2 columns):
     #   Column  Non-Null Count  Dtype
    ---  ------  --------------  -----
     0   a       3 non-null      int64
     1   b       3 non-null      object
    dtypes: int64(1), object(1)
    memory usage: 56.0+ bytes
    """
    )
    cudf.from_pandas(df).info(buf=buffer, verbose=True)
    s = buffer.getvalue()
    assert str_cmp == s

    buffer.truncate(0)
    buffer.seek(0)

    str_cmp = textwrap.dedent(
        """\
    <class 'cudf.core.dataframe.DataFrame'>
    RangeIndex: 3 entries, 0 to 2
    Columns: 2 entries, a to b
    dtypes: int64(1), object(1)
    memory usage: 56.0+ bytes
    """
    )
    cudf.from_pandas(df).info(buf=buffer, verbose=False)
    s = buffer.getvalue()
    assert str_cmp == s

    buffer.truncate(0)
    buffer.seek(0)

    df = pd.DataFrame(
        {"a": [1, 2, 3], "b": ["safdas", "assa", "asdasd"]},
        index=["sdfdsf", "sdfsdfds", "dsfdf"],
    )
    str_cmp = textwrap.dedent(
        """\
    <class 'cudf.core.dataframe.DataFrame'>
    StringIndex: 3 entries, sdfdsf to dsfdf
    Data columns (total 2 columns):
     #   Column  Non-Null Count  Dtype
    ---  ------  --------------  -----
     0   a       3 non-null      int64
     1   b       3 non-null      object
    dtypes: int64(1), object(1)
    memory usage: 91.0 bytes
    """
    )
    cudf.from_pandas(df).info(buf=buffer, verbose=True, memory_usage="deep")
    s = buffer.getvalue()
    assert str_cmp == s

    buffer.truncate(0)
    buffer.seek(0)

    int_values = [1, 2, 3, 4, 5]
    text_values = ["alpha", "beta", "gamma", "delta", "epsilon"]
    float_values = [0.0, 0.25, 0.5, 0.75, 1.0]

    df = cudf.DataFrame(
        {
            "int_col": int_values,
            "text_col": text_values,
            "float_col": float_values,
        }
    )
    str_cmp = textwrap.dedent(
        """\
    <class 'cudf.core.dataframe.DataFrame'>
    RangeIndex: 5 entries, 0 to 4
    Data columns (total 3 columns):
     #   Column     Non-Null Count  Dtype
    ---  ------     --------------  -----
     0   int_col    5 non-null      int64
     1   text_col   5 non-null      object
     2   float_col  5 non-null      float64
    dtypes: float64(1), int64(1), object(1)
    memory usage: 130.0 bytes
    """
    )
    df.info(buf=buffer, verbose=True, memory_usage="deep")
    actual_string = buffer.getvalue()
    assert str_cmp == actual_string

    buffer.truncate(0)
    buffer.seek(0)


def test_dataframe_info_null_counts():
    int_values = [1, 2, 3, 4, 5]
    text_values = ["alpha", "beta", "gamma", "delta", "epsilon"]
    float_values = [0.0, 0.25, 0.5, 0.75, 1.0]

    df = cudf.DataFrame(
        {
            "int_col": int_values,
            "text_col": text_values,
            "float_col": float_values,
        }
    )
    buffer = io.StringIO()
    str_cmp = textwrap.dedent(
        """\
    <class 'cudf.core.dataframe.DataFrame'>
    RangeIndex: 5 entries, 0 to 4
    Data columns (total 3 columns):
     #   Column     Dtype
    ---  ------     -----
     0   int_col    int64
     1   text_col   object
     2   float_col  float64
    dtypes: float64(1), int64(1), object(1)
    memory usage: 130.0+ bytes
    """
    )
    df.info(buf=buffer, verbose=True, null_counts=False)
    actual_string = buffer.getvalue()
    assert str_cmp == actual_string

    buffer.truncate(0)
    buffer.seek(0)

    df.info(buf=buffer, verbose=True, max_cols=0)
    actual_string = buffer.getvalue()
    assert str_cmp == actual_string

    buffer.truncate(0)
    buffer.seek(0)

    df = cudf.DataFrame()

    str_cmp = textwrap.dedent(
        """\
    <class 'cudf.core.dataframe.DataFrame'>
    RangeIndex: 0 entries
    Empty DataFrame"""
    )
    df.info(buf=buffer, verbose=True)
    actual_string = buffer.getvalue()
    assert str_cmp == actual_string

    buffer.truncate(0)
    buffer.seek(0)

    df = cudf.DataFrame(
        {
            "a": [1, 2, 3, None, 10, 11, 12, None],
            "b": ["a", "b", "c", "sd", "sdf", "sd", None, None],
        }
    )

    str_cmp = textwrap.dedent(
        """\
    <class 'cudf.core.dataframe.DataFrame'>
    RangeIndex: 8 entries, 0 to 7
    Data columns (total 2 columns):
     #   Column  Dtype
    ---  ------  -----
     0   a       int64
     1   b       object
    dtypes: int64(1), object(1)
    memory usage: 238.0+ bytes
    """
    )
    pd.options.display.max_info_rows = 2
    df.info(buf=buffer, max_cols=2, null_counts=None)
    pd.reset_option("display.max_info_rows")
    actual_string = buffer.getvalue()
    assert str_cmp == actual_string

    buffer.truncate(0)
    buffer.seek(0)

    str_cmp = textwrap.dedent(
        """\
    <class 'cudf.core.dataframe.DataFrame'>
    RangeIndex: 8 entries, 0 to 7
    Data columns (total 2 columns):
     #   Column  Non-Null Count  Dtype
    ---  ------  --------------  -----
     0   a       6 non-null      int64
     1   b       6 non-null      object
    dtypes: int64(1), object(1)
    memory usage: 238.0+ bytes
    """
    )

    df.info(buf=buffer, max_cols=2, null_counts=None)
    actual_string = buffer.getvalue()
    assert str_cmp == actual_string

    buffer.truncate(0)
    buffer.seek(0)

    df.info(buf=buffer, null_counts=True)
    actual_string = buffer.getvalue()
    assert str_cmp == actual_string


@pytest.mark.parametrize(
    "data1",
    [
        [1, 2, 3, 4, 5, 6, 7],
        [1.0, 2.0, 3.0, 4.0, 5.0, 6.0, 7.0],
        [
            1.9876543,
            2.9876654,
            3.9876543,
            4.1234587,
            5.23,
            6.88918237,
            7.00001,
        ],
        [
            -1.9876543,
            -2.9876654,
            -3.9876543,
            -4.1234587,
            -5.23,
            -6.88918237,
            -7.00001,
        ],
        [
            1.987654321,
            2.987654321,
            3.987654321,
            0.1221,
            2.1221,
            0.112121,
            -21.1212,
        ],
        [
            -1.987654321,
            -2.987654321,
            -3.987654321,
            -0.1221,
            -2.1221,
            -0.112121,
            21.1212,
        ],
    ],
)
@pytest.mark.parametrize(
    "data2",
    [
        [1, 2, 3, 4, 5, 6, 7],
        [1.0, 2.0, 3.0, 4.0, 5.0, 6.0, 7.0],
        [
            1.9876543,
            2.9876654,
            3.9876543,
            4.1234587,
            5.23,
            6.88918237,
            7.00001,
        ],
        [
            -1.9876543,
            -2.9876654,
            -3.9876543,
            -4.1234587,
            -5.23,
            -6.88918237,
            -7.00001,
        ],
        [
            1.987654321,
            2.987654321,
            3.987654321,
            0.1221,
            2.1221,
            0.112121,
            -21.1212,
        ],
        [
            -1.987654321,
            -2.987654321,
            -3.987654321,
            -0.1221,
            -2.1221,
            -0.112121,
            21.1212,
        ],
    ],
)
@pytest.mark.parametrize("rtol", [0, 0.01, 1e-05, 1e-08, 5e-1, 50.12])
@pytest.mark.parametrize("atol", [0, 0.01, 1e-05, 1e-08, 50.12])
def test_cudf_isclose(data1, data2, rtol, atol):
    array1 = cupy.array(data1)
    array2 = cupy.array(data2)

    expected = cudf.Series(cupy.isclose(array1, array2, rtol=rtol, atol=atol))

    actual = cudf.isclose(
        cudf.Series(data1), cudf.Series(data2), rtol=rtol, atol=atol
    )

    assert_eq(expected, actual)
    actual = cudf.isclose(data1, data2, rtol=rtol, atol=atol)

    assert_eq(expected, actual)

    actual = cudf.isclose(
        cupy.array(data1), cupy.array(data2), rtol=rtol, atol=atol
    )

    assert_eq(expected, actual)

    actual = cudf.isclose(
        np.array(data1), np.array(data2), rtol=rtol, atol=atol
    )

    assert_eq(expected, actual)

    actual = cudf.isclose(
        pd.Series(data1), pd.Series(data2), rtol=rtol, atol=atol
    )

    assert_eq(expected, actual)


@pytest.mark.parametrize(
    "data1",
    [
        [
            -1.9876543,
            -2.9876654,
            np.nan,
            -4.1234587,
            -5.23,
            -6.88918237,
            -7.00001,
        ],
        [
            1.987654321,
            2.987654321,
            3.987654321,
            0.1221,
            2.1221,
            np.nan,
            -21.1212,
        ],
    ],
)
@pytest.mark.parametrize(
    "data2",
    [
        [
            -1.9876543,
            -2.9876654,
            -3.9876543,
            -4.1234587,
            -5.23,
            -6.88918237,
            -7.00001,
        ],
        [
            1.987654321,
            2.987654321,
            3.987654321,
            0.1221,
            2.1221,
            0.112121,
            -21.1212,
        ],
        [
            -1.987654321,
            -2.987654321,
            -3.987654321,
            np.nan,
            np.nan,
            np.nan,
            21.1212,
        ],
    ],
)
@pytest.mark.parametrize("equal_nan", [True, False])
def test_cudf_isclose_nulls(data1, data2, equal_nan):
    array1 = cupy.array(data1)
    array2 = cupy.array(data2)

    expected = cudf.Series(cupy.isclose(array1, array2, equal_nan=equal_nan))

    actual = cudf.isclose(
        cudf.Series(data1), cudf.Series(data2), equal_nan=equal_nan
    )
    assert_eq(expected, actual, check_dtype=False)
    actual = cudf.isclose(data1, data2, equal_nan=equal_nan)
    assert_eq(expected, actual, check_dtype=False)


def test_cudf_isclose_different_index():
    s1 = cudf.Series(
        [-1.9876543, -2.9876654, -3.9876543, -4.1234587, -5.23, -7.00001],
        index=[0, 1, 2, 3, 4, 5],
    )
    s2 = cudf.Series(
        [-1.9876543, -2.9876654, -7.00001, -4.1234587, -5.23, -3.9876543],
        index=[0, 1, 5, 3, 4, 2],
    )

    expected = cudf.Series([True] * 6, index=s1.index)
    assert_eq(expected, cudf.isclose(s1, s2))

    s1 = cudf.Series(
        [-1.9876543, -2.9876654, -3.9876543, -4.1234587, -5.23, -7.00001],
        index=[0, 1, 2, 3, 4, 5],
    )
    s2 = cudf.Series(
        [-1.9876543, -2.9876654, -7.00001, -4.1234587, -5.23, -3.9876543],
        index=[0, 1, 5, 10, 4, 2],
    )

    expected = cudf.Series(
        [True, True, True, False, True, True], index=s1.index
    )
    assert_eq(expected, cudf.isclose(s1, s2))

    s1 = cudf.Series(
        [-1.9876543, -2.9876654, -3.9876543, -4.1234587, -5.23, -7.00001],
        index=[100, 1, 2, 3, 4, 5],
    )
    s2 = cudf.Series(
        [-1.9876543, -2.9876654, -7.00001, -4.1234587, -5.23, -3.9876543],
        index=[0, 1, 100, 10, 4, 2],
    )

    expected = cudf.Series(
        [False, True, True, False, True, False], index=s1.index
    )
    assert_eq(expected, cudf.isclose(s1, s2))


def test_dataframe_to_dict_error():
    df = cudf.DataFrame({"a": [1, 2, 3], "b": [9, 5, 3]})
    with pytest.raises(
        TypeError,
        match=re.escape(
            r"cuDF does not support conversion to host memory "
            r"via `to_dict()` method. Consider using "
            r"`.to_pandas().to_dict()` to construct a Python dictionary."
        ),
    ):
        df.to_dict()

    with pytest.raises(
        TypeError,
        match=re.escape(
            r"cuDF does not support conversion to host memory "
            r"via `to_dict()` method. Consider using "
            r"`.to_pandas().to_dict()` to construct a Python dictionary."
        ),
    ):
        df["a"].to_dict()


@pytest.mark.parametrize(
    "df",
    [
        pd.DataFrame({"a": [1, 2, 3, 4, 5, 10, 11, 12, 33, 55, 19]}),
        pd.DataFrame(
            {
                "one": [1, 2, 3, 4, 5, 10],
                "two": ["abc", "def", "ghi", "xyz", "pqr", "abc"],
            }
        ),
        pd.DataFrame(
            {
                "one": [1, 2, 3, 4, 5, 10],
                "two": ["abc", "def", "ghi", "xyz", "pqr", "abc"],
            },
            index=[10, 20, 30, 40, 50, 60],
        ),
        pd.DataFrame(
            {
                "one": [1, 2, 3, 4, 5, 10],
                "two": ["abc", "def", "ghi", "xyz", "pqr", "abc"],
            },
            index=["a", "b", "c", "d", "e", "f"],
        ),
        pd.DataFrame(index=["a", "b", "c", "d", "e", "f"]),
        pd.DataFrame(columns=["a", "b", "c", "d", "e", "f"]),
        pd.DataFrame(index=[10, 11, 12]),
        pd.DataFrame(columns=[10, 11, 12]),
        pd.DataFrame(),
        pd.DataFrame({"one": [], "two": []}),
        pd.DataFrame({2: [], 1: []}),
        pd.DataFrame(
            {
                0: [1, 2, 3, 4, 5, 10],
                1: ["abc", "def", "ghi", "xyz", "pqr", "abc"],
                100: ["a", "b", "b", "x", "z", "a"],
            },
            index=[10, 20, 30, 40, 50, 60],
        ),
    ],
)
def test_dataframe_keys(df):
    gdf = cudf.from_pandas(df)

    assert_eq(df.keys(), gdf.keys())


@pytest.mark.parametrize(
    "ps",
    [
        pd.Series([1, 2, 3, 4, 5, 10, 11, 12, 33, 55, 19]),
        pd.Series(["abc", "def", "ghi", "xyz", "pqr", "abc"]),
        pd.Series(
            [1, 2, 3, 4, 5, 10],
            index=["abc", "def", "ghi", "xyz", "pqr", "abc"],
        ),
        pd.Series(
            ["abc", "def", "ghi", "xyz", "pqr", "abc"],
            index=[1, 2, 3, 4, 5, 10],
        ),
        pd.Series(index=["a", "b", "c", "d", "e", "f"], dtype="float64"),
        pd.Series(index=[10, 11, 12], dtype="float64"),
        pd.Series(dtype="float64"),
        pd.Series([], dtype="float64"),
    ],
)
def test_series_keys(ps):
    gds = cudf.from_pandas(ps)

    if len(ps) == 0 and not isinstance(ps.index, pd.RangeIndex):
        assert_eq(ps.keys().astype("float64"), gds.keys())
    else:
        assert_eq(ps.keys(), gds.keys())


@pytest.mark.parametrize(
    "df",
    [
        pd.DataFrame(),
        pd.DataFrame(index=[10, 20, 30]),
        pd.DataFrame({"first_col": [], "second_col": [], "third_col": []}),
        pd.DataFrame([[1, 2], [3, 4]], columns=list("AB")),
        pd.DataFrame([[1, 2], [3, 4]], columns=list("AB"), index=[10, 20]),
        pd.DataFrame([[1, 2], [3, 4]], columns=list("AB"), index=[7, 8]),
        pd.DataFrame(
            {
                "a": [315.3324, 3243.32432, 3232.332, -100.32],
                "z": [0.3223, 0.32, 0.0000232, 0.32224],
            }
        ),
        pd.DataFrame(
            {
                "a": [315.3324, 3243.32432, 3232.332, -100.32],
                "z": [0.3223, 0.32, 0.0000232, 0.32224],
            },
            index=[7, 20, 11, 9],
        ),
        pd.DataFrame({"l": [10]}),
        pd.DataFrame({"l": [10]}, index=[100]),
        pd.DataFrame({"f": [10.2, 11.2332, 0.22, 3.3, 44.23, 10.0]}),
        pd.DataFrame(
            {"f": [10.2, 11.2332, 0.22, 3.3, 44.23, 10.0]},
            index=[100, 200, 300, 400, 500, 0],
        ),
    ],
)
@pytest.mark.parametrize(
    "other",
    [
        pd.DataFrame([[5, 6], [7, 8]], columns=list("AB")),
        pd.DataFrame([[5, 6], [7, 8]], columns=list("BD")),
        pd.DataFrame([[5, 6], [7, 8]], columns=list("DE")),
        pd.DataFrame(),
        pd.DataFrame(
            {"c": [10, 11, 22, 33, 44, 100]}, index=[7, 8, 9, 10, 11, 20]
        ),
        pd.DataFrame({"f": [10.2, 11.2332, 0.22, 3.3, 44.23, 10.0]}),
        pd.DataFrame({"l": [10]}),
        pd.DataFrame({"l": [10]}, index=[200]),
        pd.DataFrame([]),
        pd.DataFrame({"first_col": [], "second_col": [], "third_col": []}),
        pd.DataFrame([], index=[100]),
        pd.DataFrame(
            {
                "a": [315.3324, 3243.32432, 3232.332, -100.32],
                "z": [0.3223, 0.32, 0.0000232, 0.32224],
            }
        ),
        pd.DataFrame(
            {
                "a": [315.3324, 3243.32432, 3232.332, -100.32],
                "z": [0.3223, 0.32, 0.0000232, 0.32224],
            },
            index=[0, 100, 200, 300],
        ),
    ],
)
@pytest.mark.parametrize("sort", [False, True])
@pytest.mark.parametrize("ignore_index", [True, False])
def test_dataframe_append_dataframe(df, other, sort, ignore_index):
    pdf = df
    other_pd = other

    gdf = cudf.from_pandas(df)
    other_gd = cudf.from_pandas(other)

    expected = pdf.append(other_pd, sort=sort, ignore_index=ignore_index)
    actual = gdf.append(other_gd, sort=sort, ignore_index=ignore_index)

    if expected.shape != df.shape:
        assert_eq(expected.fillna(-1), actual.fillna(-1), check_dtype=False)
    else:
        assert_eq(
            expected, actual, check_index_type=False if gdf.empty else True
        )


@pytest.mark.parametrize(
    "df",
    [
        pd.DataFrame(),
        pd.DataFrame(index=[10, 20, 30]),
        pd.DataFrame({12: [], 22: []}),
        pd.DataFrame([[1, 2], [3, 4]], columns=[10, 20]),
        pd.DataFrame([[1, 2], [3, 4]], columns=[0, 1], index=[10, 20]),
        pd.DataFrame([[1, 2], [3, 4]], columns=[1, 0], index=[7, 8]),
        pd.DataFrame(
            {
                23: [315.3324, 3243.32432, 3232.332, -100.32],
                33: [0.3223, 0.32, 0.0000232, 0.32224],
            }
        ),
        pd.DataFrame(
            {
                0: [315.3324, 3243.32432, 3232.332, -100.32],
                1: [0.3223, 0.32, 0.0000232, 0.32224],
            },
            index=[7, 20, 11, 9],
        ),
    ],
)
@pytest.mark.parametrize(
    "other",
    [
        pd.Series([10, 11, 23, 234, 13]),
        pytest.param(
            pd.Series([10, 11, 23, 234, 13], index=[11, 12, 13, 44, 33]),
            marks=pytest.mark.xfail(
                reason="pandas bug: "
                "https://github.com/pandas-dev/pandas/issues/35092"
            ),
        ),
        {1: 1},
        {0: 10, 1: 100, 2: 102},
    ],
)
@pytest.mark.parametrize("sort", [False, True])
def test_dataframe_append_series_dict(df, other, sort):
    pdf = df
    other_pd = other

    gdf = cudf.from_pandas(df)
    if isinstance(other, pd.Series):
        other_gd = cudf.from_pandas(other)
    else:
        other_gd = other

    expected = pdf.append(other_pd, ignore_index=True, sort=sort)
    actual = gdf.append(other_gd, ignore_index=True, sort=sort)

    if expected.shape != df.shape:
        assert_eq(expected.fillna(-1), actual.fillna(-1), check_dtype=False)
    else:
        assert_eq(
            expected, actual, check_index_type=False if gdf.empty else True
        )


def test_dataframe_append_series_mixed_index():
    df = cudf.DataFrame({"first": [], "d": []})
    sr = cudf.Series([1, 2, 3, 4])

    with pytest.raises(
        TypeError,
        match=re.escape(
            "cudf does not support mixed types, please type-cast "
            "the column index of dataframe and index of series "
            "to same dtypes."
        ),
    ):
        df.append(sr, ignore_index=True)


@pytest.mark.parametrize(
    "df",
    [
        pd.DataFrame(),
        pd.DataFrame(index=[10, 20, 30]),
        pd.DataFrame({"first_col": [], "second_col": [], "third_col": []}),
        pd.DataFrame([[1, 2], [3, 4]], columns=list("AB")),
        pd.DataFrame([[1, 2], [3, 4]], columns=list("AB"), index=[10, 20]),
        pd.DataFrame([[1, 2], [3, 4]], columns=list("AB"), index=[7, 8]),
        pd.DataFrame(
            {
                "a": [315.3324, 3243.32432, 3232.332, -100.32],
                "z": [0.3223, 0.32, 0.0000232, 0.32224],
            }
        ),
        pd.DataFrame(
            {
                "a": [315.3324, 3243.32432, 3232.332, -100.32],
                "z": [0.3223, 0.32, 0.0000232, 0.32224],
            },
            index=[7, 20, 11, 9],
        ),
        pd.DataFrame({"l": [10]}),
        pd.DataFrame({"l": [10]}, index=[100]),
        pd.DataFrame({"f": [10.2, 11.2332, 0.22, 3.3, 44.23, 10.0]}),
        pd.DataFrame(
            {"f": [10.2, 11.2332, 0.22, 3.3, 44.23, 10.0]},
            index=[100, 200, 300, 400, 500, 0],
        ),
    ],
)
@pytest.mark.parametrize(
    "other",
    [
        [pd.DataFrame([[5, 6], [7, 8]], columns=list("AB"))],
        [
            pd.DataFrame([[5, 6], [7, 8]], columns=list("AB")),
            pd.DataFrame([[5, 6], [7, 8]], columns=list("BD")),
            pd.DataFrame([[5, 6], [7, 8]], columns=list("DE")),
        ],
        [pd.DataFrame(), pd.DataFrame(), pd.DataFrame(), pd.DataFrame()],
        [
            pd.DataFrame(
                {"c": [10, 11, 22, 33, 44, 100]}, index=[7, 8, 9, 10, 11, 20]
            ),
            pd.DataFrame(),
            pd.DataFrame(),
            pd.DataFrame([[5, 6], [7, 8]], columns=list("AB")),
        ],
        [
            pd.DataFrame({"f": [10.2, 11.2332, 0.22, 3.3, 44.23, 10.0]}),
            pd.DataFrame({"l": [10]}),
            pd.DataFrame({"l": [10]}, index=[200]),
        ],
        [pd.DataFrame([]), pd.DataFrame([], index=[100])],
        [
            pd.DataFrame([]),
            pd.DataFrame([], index=[100]),
            pd.DataFrame({"first_col": [], "second_col": [], "third_col": []}),
        ],
        [
            pd.DataFrame(
                {
                    "a": [315.3324, 3243.32432, 3232.332, -100.32],
                    "z": [0.3223, 0.32, 0.0000232, 0.32224],
                }
            ),
            pd.DataFrame(
                {
                    "a": [315.3324, 3243.32432, 3232.332, -100.32],
                    "z": [0.3223, 0.32, 0.0000232, 0.32224],
                },
                index=[0, 100, 200, 300],
            ),
        ],
        [
            pd.DataFrame(
                {
                    "a": [315.3324, 3243.32432, 3232.332, -100.32],
                    "z": [0.3223, 0.32, 0.0000232, 0.32224],
                },
                index=[0, 100, 200, 300],
            ),
        ],
        [
            pd.DataFrame(
                {
                    "a": [315.3324, 3243.32432, 3232.332, -100.32],
                    "z": [0.3223, 0.32, 0.0000232, 0.32224],
                },
                index=[0, 100, 200, 300],
            ),
            pd.DataFrame(
                {
                    "a": [315.3324, 3243.32432, 3232.332, -100.32],
                    "z": [0.3223, 0.32, 0.0000232, 0.32224],
                },
                index=[0, 100, 200, 300],
            ),
        ],
        [
            pd.DataFrame(
                {
                    "a": [315.3324, 3243.32432, 3232.332, -100.32],
                    "z": [0.3223, 0.32, 0.0000232, 0.32224],
                },
                index=[0, 100, 200, 300],
            ),
            pd.DataFrame(
                {
                    "a": [315.3324, 3243.32432, 3232.332, -100.32],
                    "z": [0.3223, 0.32, 0.0000232, 0.32224],
                },
                index=[0, 100, 200, 300],
            ),
            pd.DataFrame({"first_col": [], "second_col": [], "third_col": []}),
        ],
    ],
)
@pytest.mark.parametrize("sort", [False, True])
@pytest.mark.parametrize("ignore_index", [True, False])
def test_dataframe_append_dataframe_lists(df, other, sort, ignore_index):
    pdf = df
    other_pd = other

    gdf = cudf.from_pandas(df)
    other_gd = [
        cudf.from_pandas(o) if isinstance(o, pd.DataFrame) else o
        for o in other
    ]

    expected = pdf.append(other_pd, sort=sort, ignore_index=ignore_index)
    actual = gdf.append(other_gd, sort=sort, ignore_index=ignore_index)
    if expected.shape != df.shape:
        assert_eq(expected.fillna(-1), actual.fillna(-1), check_dtype=False)
    else:
        assert_eq(
            expected, actual, check_index_type=False if gdf.empty else True
        )


@pytest.mark.parametrize(
    "df",
    [
        pd.DataFrame(),
        pd.DataFrame([[1, 2], [3, 4]], columns=list("AB")),
        pd.DataFrame([[1, 2], [3, 4]], columns=list("AB"), index=[10, 20]),
        pd.DataFrame([[1, 2], [3, 4]], columns=list("AB"), index=[7, 8]),
        pd.DataFrame(
            {
                "a": [315.3324, 3243.32432, 3232.332, -100.32],
                "z": [0.3223, 0.32, 0.0000232, 0.32224],
            }
        ),
        pd.DataFrame(
            {
                "a": [315.3324, 3243.32432, 3232.332, -100.32],
                "z": [0.3223, 0.32, 0.0000232, 0.32224],
            },
            index=[7, 20, 11, 9],
        ),
        pd.DataFrame({"l": [10]}),
        pd.DataFrame({"l": [10]}, index=[100]),
        pd.DataFrame({"f": [10.2, 11.2332, 0.22, 3.3, 44.23, 10.0]}),
        pd.DataFrame(
            {"f": [10.2, 11.2332, 0.22, 3.3, 44.23, 10.0]},
            index=[100, 200, 300, 400, 500, 0],
        ),
        pd.DataFrame({"first_col": [], "second_col": [], "third_col": []}),
    ],
)
@pytest.mark.parametrize(
    "other",
    [
        [[1, 2], [10, 100]],
        [[1, 2, 10, 100, 0.1, 0.2, 0.0021]],
        [[]],
        [[], [], [], []],
        [[0.23, 0.00023, -10.00, 100, 200, 1000232, 1232.32323]],
    ],
)
@pytest.mark.parametrize("sort", [False, True])
@pytest.mark.parametrize("ignore_index", [True, False])
def test_dataframe_append_lists(df, other, sort, ignore_index):
    pdf = df
    other_pd = other

    gdf = cudf.from_pandas(df)
    other_gd = [
        cudf.from_pandas(o) if isinstance(o, pd.DataFrame) else o
        for o in other
    ]

    expected = pdf.append(other_pd, sort=sort, ignore_index=ignore_index)
    actual = gdf.append(other_gd, sort=sort, ignore_index=ignore_index)

    if expected.shape != df.shape:
        assert_eq(expected.fillna(-1), actual.fillna(-1), check_dtype=False)
    else:
        assert_eq(
            expected, actual, check_index_type=False if gdf.empty else True
        )


def test_dataframe_append_error():
    df = cudf.DataFrame({"a": [1, 2, 3]})
    ps = cudf.Series([1, 2, 3])

    with pytest.raises(
        TypeError,
        match="Can only append a Series if ignore_index=True "
        "or if the Series has a name",
    ):
        df.append(ps)


def test_cudf_arrow_array_error():
    df = cudf.DataFrame({"a": [1, 2, 3]})

    with pytest.raises(
        TypeError,
        match="Implicit conversion to a host PyArrow object via "
        "__arrow_array__ is not allowed. Consider using .to_arrow()",
    ):
        df.__arrow_array__()

    sr = cudf.Series([1, 2, 3])

    with pytest.raises(
        TypeError,
        match="Implicit conversion to a host PyArrow object via "
        "__arrow_array__ is not allowed. Consider using .to_arrow()",
    ):
        sr.__arrow_array__()

    sr = cudf.Series(["a", "b", "c"])
    with pytest.raises(
        TypeError,
        match="Implicit conversion to a host PyArrow object via "
        "__arrow_array__ is not allowed. Consider using .to_arrow()",
    ):
        sr.__arrow_array__()


@pytest.mark.parametrize("n", [0, 2, 5, 10, None])
@pytest.mark.parametrize("frac", [0.1, 0.5, 1, 2, None])
@pytest.mark.parametrize("replace", [True, False])
@pytest.mark.parametrize("axis", [0, 1])
def test_dataframe_sample_basic(n, frac, replace, axis):
    # as we currently don't support column with same name
    if axis == 1 and replace:
        return
    pdf = pd.DataFrame(
        {
            "a": [1, 2, 3, 4, 5],
            "float": [0.05, 0.2, 0.3, 0.2, 0.25],
            "int": [1, 3, 5, 4, 2],
        },
        index=[1, 2, 3, 4, 5],
    )
    df = cudf.DataFrame.from_pandas(pdf)
    random_state = 0

    try:
        pout = pdf.sample(
            n=n,
            frac=frac,
            replace=replace,
            random_state=random_state,
            axis=axis,
        )
    except BaseException:
        assert_exceptions_equal(
            lfunc=pdf.sample,
            rfunc=df.sample,
            lfunc_args_and_kwargs=(
                [],
                {
                    "n": n,
                    "frac": frac,
                    "replace": replace,
                    "random_state": random_state,
                    "axis": axis,
                },
            ),
            rfunc_args_and_kwargs=(
                [],
                {
                    "n": n,
                    "frac": frac,
                    "replace": replace,
                    "random_state": random_state,
                    "axis": axis,
                },
            ),
        )
    else:
        gout = df.sample(
            n=n,
            frac=frac,
            replace=replace,
            random_state=random_state,
            axis=axis,
        )
        assert pout.shape == gout.shape


@pytest.mark.parametrize("replace", [True, False])
@pytest.mark.parametrize("random_state", [1, np.random.mtrand.RandomState(10)])
def test_dataframe_reproducibility(replace, random_state):
    df = cudf.DataFrame({"a": cupy.arange(0, 1024)})

    expected = df.sample(1024, replace=replace, random_state=random_state)
    out = df.sample(1024, replace=replace, random_state=random_state)

    assert_eq(expected, out)


@pytest.mark.parametrize("n", [0, 2, 5, 10, None])
@pytest.mark.parametrize("frac", [0.1, 0.5, 1, 2, None])
@pytest.mark.parametrize("replace", [True, False])
def test_series_sample_basic(n, frac, replace):
    psr = pd.Series([1, 2, 3, 4, 5])
    sr = cudf.Series.from_pandas(psr)
    random_state = 0

    try:
        pout = psr.sample(
            n=n, frac=frac, replace=replace, random_state=random_state
        )
    except BaseException:
        assert_exceptions_equal(
            lfunc=psr.sample,
            rfunc=sr.sample,
            lfunc_args_and_kwargs=(
                [],
                {
                    "n": n,
                    "frac": frac,
                    "replace": replace,
                    "random_state": random_state,
                },
            ),
            rfunc_args_and_kwargs=(
                [],
                {
                    "n": n,
                    "frac": frac,
                    "replace": replace,
                    "random_state": random_state,
                },
            ),
        )
    else:
        gout = sr.sample(
            n=n, frac=frac, replace=replace, random_state=random_state
        )
        assert pout.shape == gout.shape


@pytest.mark.parametrize(
    "df",
    [
        pd.DataFrame(),
        pd.DataFrame(index=[100, 10, 1, 0]),
        pd.DataFrame(columns=["a", "b", "c", "d"]),
        pd.DataFrame(columns=["a", "b", "c", "d"], index=[100]),
        pd.DataFrame(
            columns=["a", "b", "c", "d"], index=[100, 10000, 2131, 133]
        ),
        pd.DataFrame({"a": [1, 2, 3], "b": ["abc", "xyz", "klm"]}),
    ],
)
def test_dataframe_empty(df):
    pdf = df
    gdf = cudf.from_pandas(pdf)

    assert_eq(pdf.empty, gdf.empty)


@pytest.mark.parametrize(
    "df",
    [
        pd.DataFrame(),
        pd.DataFrame(index=[100, 10, 1, 0]),
        pd.DataFrame(columns=["a", "b", "c", "d"]),
        pd.DataFrame(columns=["a", "b", "c", "d"], index=[100]),
        pd.DataFrame(
            columns=["a", "b", "c", "d"], index=[100, 10000, 2131, 133]
        ),
        pd.DataFrame({"a": [1, 2, 3], "b": ["abc", "xyz", "klm"]}),
    ],
)
def test_dataframe_size(df):
    pdf = df
    gdf = cudf.from_pandas(pdf)

    assert_eq(pdf.size, gdf.size)


@pytest.mark.parametrize(
    "ps",
    [
        pd.Series(dtype="float64"),
        pd.Series(index=[100, 10, 1, 0], dtype="float64"),
        pd.Series([], dtype="float64"),
        pd.Series(["a", "b", "c", "d"]),
        pd.Series(["a", "b", "c", "d"], index=[0, 1, 10, 11]),
    ],
)
def test_series_empty(ps):
    ps = ps
    gs = cudf.from_pandas(ps)

    assert_eq(ps.empty, gs.empty)


@pytest.mark.parametrize(
    "data",
    [
        [],
        [1],
        {"a": [10, 11, 12]},
        {
            "a": [10, 11, 12],
            "another column name": [12, 22, 34],
            "xyz": [0, 10, 11],
        },
    ],
)
@pytest.mark.parametrize("columns", [["a"], ["another column name"], None])
def test_dataframe_init_with_columns(data, columns):
    pdf = pd.DataFrame(data, columns=columns)
    gdf = cudf.DataFrame(data, columns=columns)

    assert_eq(
        pdf,
        gdf,
        check_index_type=False if len(pdf.index) == 0 else True,
        check_dtype=False if pdf.empty and len(pdf.columns) else True,
    )


@pytest.mark.parametrize(
    "data, ignore_dtype",
    [
        ([pd.Series([1, 2, 3])], False),
        ([pd.Series(index=[1, 2, 3], dtype="float64")], False),
        ([pd.Series(name="empty series name", dtype="float64")], False),
        (
            [pd.Series([1]), pd.Series([], dtype="float64"), pd.Series([3])],
            False,
        ),
        (
            [
                pd.Series([1, 0.324234, 32424.323, -1233, 34242]),
                pd.Series([], dtype="float64"),
                pd.Series([3], name="series that is named"),
            ],
            False,
        ),
        ([pd.Series([1, 2, 3], name="hi")] * 10, False),
        ([pd.Series([1, 2, 3], name=None, index=[10, 11, 12])] * 10, False),
        (
            [
                pd.Series([1, 2, 3], name=None, index=[10, 11, 12]),
                pd.Series([1, 2, 30], name=None, index=[13, 144, 15]),
            ],
            True,
        ),
        (
            [
                pd.Series([1, 0.324234, 32424.323, -1233, 34242]),
                pd.Series([], dtype="float64"),
                pd.Series(index=[10, 11, 12], dtype="float64"),
            ],
            False,
        ),
        (
            [
                pd.Series([1, 0.324234, 32424.323, -1233, 34242]),
                pd.Series([], name="abc", dtype="float64"),
                pd.Series(index=[10, 11, 12], dtype="float64"),
            ],
            False,
        ),
        (
            [
                pd.Series([1, 0.324234, 32424.323, -1233, 34242]),
                pd.Series([1, -100, 200, -399, 400], name="abc"),
                pd.Series([111, 222, 333], index=[10, 11, 12]),
            ],
            False,
        ),
    ],
)
@pytest.mark.parametrize(
    "columns", [None, ["0"], [0], ["abc"], [144, 13], [2, 1, 0]]
)
def test_dataframe_init_from_series_list(data, ignore_dtype, columns):
    gd_data = [cudf.from_pandas(obj) for obj in data]

    expected = pd.DataFrame(data, columns=columns)
    actual = cudf.DataFrame(gd_data, columns=columns)

    if ignore_dtype:
        assert_eq(
            expected.fillna(-1),
            actual.fillna(-1),
            check_dtype=False,
            check_index_type=True,
        )
    else:
        assert_eq(expected, actual, check_index_type=True)


@pytest.mark.parametrize(
    "data, ignore_dtype, index",
    [
        ([pd.Series([1, 2, 3])], False, ["a", "b", "c"]),
        ([pd.Series(index=[1, 2, 3], dtype="float64")], False, ["a", "b"]),
        (
            [pd.Series(name="empty series name", dtype="float64")],
            False,
            ["index1"],
        ),
        (
            [pd.Series([1]), pd.Series([], dtype="float64"), pd.Series([3])],
            False,
            ["0", "2", "1"],
        ),
        (
            [
                pd.Series([1, 0.324234, 32424.323, -1233, 34242]),
                pd.Series([], dtype="float64"),
                pd.Series([3], name="series that is named"),
            ],
            False,
            ["_", "+", "*"],
        ),
        ([pd.Series([1, 2, 3], name="hi")] * 10, False, ["mean"] * 10),
        (
            [pd.Series([1, 2, 3], name=None, index=[10, 11, 12])] * 10,
            False,
            ["abc"] * 10,
        ),
        (
            [
                pd.Series([1, 2, 3], name=None, index=[10, 11, 12]),
                pd.Series([1, 2, 30], name=None, index=[13, 144, 15]),
            ],
            True,
            ["set_index_a", "set_index_b"],
        ),
        (
            [
                pd.Series([1, 0.324234, 32424.323, -1233, 34242]),
                pd.Series([], dtype="float64"),
                pd.Series(index=[10, 11, 12], dtype="float64"),
            ],
            False,
            ["a", "b", "c"],
        ),
        (
            [
                pd.Series([1, 0.324234, 32424.323, -1233, 34242]),
                pd.Series([], name="abc", dtype="float64"),
                pd.Series(index=[10, 11, 12], dtype="float64"),
            ],
            False,
            ["a", "v", "z"],
        ),
        (
            [
                pd.Series([1, 0.324234, 32424.323, -1233, 34242]),
                pd.Series([1, -100, 200, -399, 400], name="abc"),
                pd.Series([111, 222, 333], index=[10, 11, 12]),
            ],
            False,
            ["a", "v", "z"],
        ),
    ],
)
@pytest.mark.parametrize(
    "columns", [None, ["0"], [0], ["abc"], [144, 13], [2, 1, 0]]
)
def test_dataframe_init_from_series_list_with_index(
    data, ignore_dtype, index, columns
):
    gd_data = [cudf.from_pandas(obj) for obj in data]

    expected = pd.DataFrame(data, columns=columns, index=index)
    actual = cudf.DataFrame(gd_data, columns=columns, index=index)

    if ignore_dtype:
        assert_eq(expected.fillna(-1), actual.fillna(-1), check_dtype=False)
    else:
        assert_eq(expected, actual)


@pytest.mark.parametrize(
    "data, index",
    [
        ([pd.Series([1, 2]), pd.Series([1, 2])], ["a", "b", "c"]),
        (
            [
                pd.Series([1, 0.324234, 32424.323, -1233, 34242]),
                pd.Series([], dtype="float64"),
                pd.Series([3], name="series that is named"),
            ],
            ["_", "+"],
        ),
        ([pd.Series([1, 2, 3], name="hi")] * 10, ["mean"] * 9),
    ],
)
def test_dataframe_init_from_series_list_with_index_error(data, index):
    gd_data = [cudf.from_pandas(obj) for obj in data]

    assert_exceptions_equal(
        pd.DataFrame,
        cudf.DataFrame,
        ([data], {"index": index}),
        ([gd_data], {"index": index}),
    )


@pytest.mark.parametrize(
    "data",
    [
        [pd.Series([1, 2, 3], index=["a", "a", "a"])],
        [pd.Series([1, 2, 3], index=["a", "a", "a"])] * 4,
        [
            pd.Series([1, 2, 3], index=["a", "b", "a"]),
            pd.Series([1, 2, 3], index=["b", "b", "a"]),
        ],
        [
            pd.Series([1, 2, 3], index=["a", "b", "z"]),
            pd.Series([1, 2, 3], index=["u", "b", "a"]),
            pd.Series([1, 2, 3], index=["u", "b", "u"]),
        ],
    ],
)
def test_dataframe_init_from_series_list_duplicate_index_error(data):
    gd_data = [cudf.from_pandas(obj) for obj in data]

    assert_exceptions_equal(
        lfunc=pd.DataFrame,
        rfunc=cudf.DataFrame,
        lfunc_args_and_kwargs=([], {"data": data}),
        rfunc_args_and_kwargs=([], {"data": gd_data}),
        check_exception_type=False,
    )


def test_dataframe_iterrows_itertuples():
    df = cudf.DataFrame({"a": [1, 2, 3], "b": [4, 5, 6]})

    with pytest.raises(
        TypeError,
        match=re.escape(
            "cuDF does not support iteration of DataFrame "
            "via itertuples. Consider using "
            "`.to_pandas().itertuples()` "
            "if you wish to iterate over namedtuples."
        ),
    ):
        df.itertuples()

    with pytest.raises(
        TypeError,
        match=re.escape(
            "cuDF does not support iteration of DataFrame "
            "via iterrows. Consider using "
            "`.to_pandas().iterrows()` "
            "if you wish to iterate over each row."
        ),
    ):
        df.iterrows()


@pytest.mark.parametrize(
    "df",
    [
        cudf.DataFrame(
            {
                "a": [1, 2, 3],
                "b": [10, 22, 33],
                "c": [0.3234, 0.23432, 0.0],
                "d": ["hello", "world", "hello"],
            }
        ),
        cudf.DataFrame(
            {
                "a": [1, 2, 3],
                "b": ["hello", "world", "hello"],
                "c": [0.3234, 0.23432, 0.0],
            }
        ),
        pytest.param(
            cudf.DataFrame(
                {
                    "int_data": [1, 2, 3],
                    "str_data": ["hello", "world", "hello"],
                    "float_data": [0.3234, 0.23432, 0.0],
                    "timedelta_data": cudf.Series(
                        [1, 2, 1], dtype="timedelta64[ns]"
                    ),
                    "datetime_data": cudf.Series(
                        [1, 2, 1], dtype="datetime64[ns]"
                    ),
                }
            ),
            marks=pytest.mark.xfail(
                reason="https://github.com/rapidsai/cudf/issues/6219"
            ),
        ),
        pytest.param(
            cudf.DataFrame(
                {
                    "int_data": [1, 2, 3],
                    "str_data": ["hello", "world", "hello"],
                    "float_data": [0.3234, 0.23432, 0.0],
                    "timedelta_data": cudf.Series(
                        [1, 2, 1], dtype="timedelta64[ns]"
                    ),
                    "datetime_data": cudf.Series(
                        [1, 2, 1], dtype="datetime64[ns]"
                    ),
                    "category_data": cudf.Series(
                        ["a", "a", "b"], dtype="category"
                    ),
                }
            ),
            marks=pytest.mark.xfail(
                reason="https://github.com/rapidsai/cudf/issues/6219"
            ),
        ),
    ],
)
@pytest.mark.parametrize(
    "include",
    [None, "all", ["object"], ["int"], ["object", "int", "category"]],
)
def test_describe_misc_include(df, include):
    pdf = df.to_pandas()

    expected = pdf.describe(include=include, datetime_is_numeric=True)
    actual = df.describe(include=include, datetime_is_numeric=True)

    for col in expected.columns:
        if expected[col].dtype == np.dtype("object"):
            expected[col] = expected[col].fillna(-1).astype("str")
            actual[col] = actual[col].fillna(-1).astype("str")

    assert_eq(expected, actual)


@pytest.mark.parametrize(
    "df",
    [
        cudf.DataFrame(
            {
                "a": [1, 2, 3],
                "b": [10, 22, 33],
                "c": [0.3234, 0.23432, 0.0],
                "d": ["hello", "world", "hello"],
            }
        ),
        cudf.DataFrame(
            {
                "a": [1, 2, 3],
                "b": ["hello", "world", "hello"],
                "c": [0.3234, 0.23432, 0.0],
            }
        ),
        pytest.param(
            cudf.DataFrame(
                {
                    "int_data": [1, 2, 3],
                    "str_data": ["hello", "world", "hello"],
                    "float_data": [0.3234, 0.23432, 0.0],
                    "timedelta_data": cudf.Series(
                        [1, 2, 1], dtype="timedelta64[ns]"
                    ),
                    "datetime_data": cudf.Series(
                        [1, 2, 1], dtype="datetime64[ns]"
                    ),
                }
            ),
            marks=pytest.mark.xfail(
                reason="https://github.com/rapidsai/cudf/issues/6219"
            ),
        ),
        pytest.param(
            cudf.DataFrame(
                {
                    "int_data": [1, 2, 3],
                    "str_data": ["hello", "world", "hello"],
                    "float_data": [0.3234, 0.23432, 0.0],
                    "timedelta_data": cudf.Series(
                        [1, 2, 1], dtype="timedelta64[ns]"
                    ),
                    "datetime_data": cudf.Series(
                        [1, 2, 1], dtype="datetime64[ns]"
                    ),
                    "category_data": cudf.Series(
                        ["a", "a", "b"], dtype="category"
                    ),
                }
            ),
            marks=pytest.mark.xfail(
                reason="https://github.com/rapidsai/cudf/issues/6219"
            ),
        ),
    ],
)
@pytest.mark.parametrize(
    "exclude", [None, ["object"], ["int"], ["object", "int", "category"]]
)
def test_describe_misc_exclude(df, exclude):
    pdf = df.to_pandas()

    expected = pdf.describe(exclude=exclude, datetime_is_numeric=True)
    actual = df.describe(exclude=exclude, datetime_is_numeric=True)

    for col in expected.columns:
        if expected[col].dtype == np.dtype("object"):
            expected[col] = expected[col].fillna(-1).astype("str")
            actual[col] = actual[col].fillna(-1).astype("str")

    assert_eq(expected, actual)


@pytest.mark.parametrize(
    "df",
    [
        cudf.DataFrame({"a": [1, 2, 3]}),
        cudf.DataFrame(
            {"a": [1, 2, 3], "b": ["a", "z", "c"]}, index=["a", "z", "x"]
        ),
        cudf.DataFrame(
            {
                "a": [1, 2, 3, None, 2, 1, None],
                "b": ["a", "z", "c", "a", "v", "z", "z"],
            }
        ),
        cudf.DataFrame({"a": [], "b": []}),
        cudf.DataFrame({"a": [None, None], "b": [None, None]}),
        cudf.DataFrame(
            {
                "a": ["hello", "world", "rapids", "ai", "nvidia"],
                "b": cudf.Series(
                    [1, 21, 21, 11, 11],
                    dtype="timedelta64[s]",
                    index=["a", "b", "c", "d", " e"],
                ),
            },
            index=["a", "b", "c", "d", " e"],
        ),
        cudf.DataFrame(
            {
                "a": ["hello", None, "world", "rapids", None, "ai", "nvidia"],
                "b": cudf.Series(
                    [1, 21, None, 11, None, 11, None], dtype="datetime64[s]"
                ),
            }
        ),
    ],
)
@pytest.mark.parametrize("numeric_only", [True, False])
@pytest.mark.parametrize("dropna", [True, False])
def test_dataframe_mode(df, numeric_only, dropna):
    pdf = df.to_pandas()

    expected = pdf.mode(numeric_only=numeric_only, dropna=dropna)
    actual = df.mode(numeric_only=numeric_only, dropna=dropna)

    assert_eq(expected, actual, check_dtype=False)


@pytest.mark.parametrize(
    "lhs, rhs", [("a", "a"), ("a", "b"), (1, 1.0), (None, None), (None, "a")]
)
def test_equals_names(lhs, rhs):
    lhs = cudf.DataFrame({lhs: [1, 2]})
    rhs = cudf.DataFrame({rhs: [1, 2]})

    got = lhs.equals(rhs)
    expect = lhs.to_pandas().equals(rhs.to_pandas())

    assert_eq(expect, got)


def test_equals_dtypes():
    lhs = cudf.DataFrame({"a": [1, 2.0]})
    rhs = cudf.DataFrame({"a": [1, 2]})

    got = lhs.equals(rhs)
    expect = lhs.to_pandas().equals(rhs.to_pandas())

    assert_eq(expect, got)


@pytest.mark.parametrize(
    "df1",
    [
        pd.DataFrame({"a": [10, 11, 12]}, index=["a", "b", "z"]),
        pd.DataFrame({"z": ["a"]}),
        pd.DataFrame({"a": [], "b": []}),
    ],
)
@pytest.mark.parametrize(
    "df2",
    [
        pd.DataFrame(),
        pd.DataFrame({"a": ["a", "a", "c", "z", "A"], "z": [1, 2, 3, 4, 5]}),
    ],
)
@pytest.mark.parametrize(
    "op",
    [
        operator.eq,
        operator.ne,
        operator.lt,
        operator.gt,
        operator.le,
        operator.ge,
    ],
)
def test_dataframe_error_equality(df1, df2, op):
    gdf1 = cudf.from_pandas(df1)
    gdf2 = cudf.from_pandas(df2)

    assert_exceptions_equal(op, op, ([df1, df2],), ([gdf1, gdf2],))


@pytest.mark.parametrize(
    "df,expected_pdf",
    [
        (
            cudf.DataFrame(
                {
                    "a": cudf.Series([1, 2, None, 3], dtype="uint8"),
                    "b": cudf.Series([23, None, None, 32], dtype="uint16"),
                }
            ),
            pd.DataFrame(
                {
                    "a": pd.Series([1, 2, None, 3], dtype=pd.UInt8Dtype()),
                    "b": pd.Series(
                        [23, None, None, 32], dtype=pd.UInt16Dtype()
                    ),
                }
            ),
        ),
        (
            cudf.DataFrame(
                {
                    "a": cudf.Series([None, 123, None, 1], dtype="uint32"),
                    "b": cudf.Series(
                        [234, 2323, 23432, None, None, 224], dtype="uint64"
                    ),
                }
            ),
            pd.DataFrame(
                {
                    "a": pd.Series(
                        [None, 123, None, 1], dtype=pd.UInt32Dtype()
                    ),
                    "b": pd.Series(
                        [234, 2323, 23432, None, None, 224],
                        dtype=pd.UInt64Dtype(),
                    ),
                }
            ),
        ),
        (
            cudf.DataFrame(
                {
                    "a": cudf.Series(
                        [-10, 1, None, -1, None, 3], dtype="int8"
                    ),
                    "b": cudf.Series(
                        [111, None, 222, None, 13], dtype="int16"
                    ),
                }
            ),
            pd.DataFrame(
                {
                    "a": pd.Series(
                        [-10, 1, None, -1, None, 3], dtype=pd.Int8Dtype()
                    ),
                    "b": pd.Series(
                        [111, None, 222, None, 13], dtype=pd.Int16Dtype()
                    ),
                }
            ),
        ),
        (
            cudf.DataFrame(
                {
                    "a": cudf.Series(
                        [11, None, 22, 33, None, 2, None, 3], dtype="int32"
                    ),
                    "b": cudf.Series(
                        [32431, None, None, 32322, 0, 10, -32324, None],
                        dtype="int64",
                    ),
                }
            ),
            pd.DataFrame(
                {
                    "a": pd.Series(
                        [11, None, 22, 33, None, 2, None, 3],
                        dtype=pd.Int32Dtype(),
                    ),
                    "b": pd.Series(
                        [32431, None, None, 32322, 0, 10, -32324, None],
                        dtype=pd.Int64Dtype(),
                    ),
                }
            ),
        ),
        (
            cudf.DataFrame(
                {
                    "a": cudf.Series(
                        [True, None, False, None, False, True, True, False],
                        dtype="bool_",
                    ),
                    "b": cudf.Series(
                        [
                            "abc",
                            "a",
                            None,
                            "hello world",
                            "foo buzz",
                            "",
                            None,
                            "rapids ai",
                        ],
                        dtype="object",
                    ),
                    "c": cudf.Series(
                        [0.1, None, 0.2, None, 3, 4, 1000, None],
                        dtype="float64",
                    ),
                }
            ),
            pd.DataFrame(
                {
                    "a": pd.Series(
                        [True, None, False, None, False, True, True, False],
                        dtype=pd.BooleanDtype(),
                    ),
                    "b": pd.Series(
                        [
                            "abc",
                            "a",
                            None,
                            "hello world",
                            "foo buzz",
                            "",
                            None,
                            "rapids ai",
                        ],
                        dtype=pd.StringDtype(),
                    ),
                    "c": pd.Series(
                        [0.1, None, 0.2, None, 3, 4, 1000, None],
                        dtype=pd.Float64Dtype(),
                    ),
                }
            ),
        ),
    ],
)
def test_dataframe_to_pandas_nullable_dtypes(df, expected_pdf):
    actual_pdf = df.to_pandas(nullable=True)

    assert_eq(actual_pdf, expected_pdf)


@pytest.mark.parametrize(
    "data",
    [
        [{"a": 1, "b": 2, "c": 3}, {"a": 4, "b": 5, "c": 6}],
        [{"a": 1, "b": 2, "c": None}, {"a": None, "b": 5, "c": 6}],
        [{"a": 1, "b": 2}, {"a": 1, "b": 5, "c": 6}],
        [{"a": 1, "b": 2}, {"b": 5, "c": 6}],
        [{}, {"a": 1, "b": 5, "c": 6}],
        [{"a": 1, "b": 2, "c": 3}, {"a": 4.5, "b": 5.5, "c": 6.5}],
    ],
)
def test_dataframe_init_from_list_of_dicts(data):
    expect = pd.DataFrame(data)
    got = cudf.DataFrame(data)

    assert_eq(expect, got)


def test_dataframe_pipe():
    pdf = pd.DataFrame()
    gdf = cudf.DataFrame()

    def add_int_col(df, column):
        df[column] = df._constructor_sliced([10, 20, 30, 40])
        return df

    def add_str_col(df, column):
        df[column] = df._constructor_sliced(["a", "b", "xyz", "ai"])
        return df

    expected = (
        pdf.pipe(add_int_col, "one")
        .pipe(add_int_col, column="two")
        .pipe(add_str_col, "three")
    )
    actual = (
        gdf.pipe(add_int_col, "one")
        .pipe(add_int_col, column="two")
        .pipe(add_str_col, "three")
    )

    assert_eq(expected, actual)

    expected = (
        pdf.pipe((add_str_col, "df"), column="one")
        .pipe(add_str_col, column="two")
        .pipe(add_int_col, "three")
    )
    actual = (
        gdf.pipe((add_str_col, "df"), column="one")
        .pipe(add_str_col, column="two")
        .pipe(add_int_col, "three")
    )

    assert_eq(expected, actual)


def test_dataframe_pipe_error():
    pdf = pd.DataFrame()
    gdf = cudf.DataFrame()

    def custom_func(df, column):
        df[column] = df._constructor_sliced([10, 20, 30, 40])
        return df

    assert_exceptions_equal(
        lfunc=pdf.pipe,
        rfunc=gdf.pipe,
        lfunc_args_and_kwargs=([(custom_func, "columns")], {"columns": "d"}),
        rfunc_args_and_kwargs=([(custom_func, "columns")], {"columns": "d"}),
    )


@pytest.mark.parametrize(
    "op", ["count", "kurt", "kurtosis", "skew"],
)
def test_dataframe_axis1_unsupported_ops(op):
    df = cudf.DataFrame({"a": [1, 2, 3], "b": [8, 9, 10]})

    with pytest.raises(
        NotImplementedError, match="Only axis=0 is currently supported."
    ):
        getattr(df, op)(axis=1)


def test_dataframe_from_pandas_duplicate_columns():
    pdf = pd.DataFrame(columns=["a", "b", "c", "a"])
    pdf["a"] = [1, 2, 3]

    with pytest.raises(
        ValueError, match="Duplicate column names are not allowed"
    ):
        cudf.from_pandas(pdf)


@pytest.mark.parametrize(
    "df",
    [
        pd.DataFrame(
            {"a": [1, 2, 3], "b": [10, 11, 20], "c": ["a", "bcd", "xyz"]}
        ),
        pd.DataFrame(),
    ],
)
@pytest.mark.parametrize(
    "columns",
    [
        None,
        ["a"],
        ["c", "a"],
        ["b", "a", "c"],
        [],
        pd.Index(["c", "a"]),
        cudf.Index(["c", "a"]),
        ["abc", "a"],
        ["column_not_exists1", "column_not_exists2"],
    ],
)
@pytest.mark.parametrize("index", [["abc", "def", "ghi"]])
def test_dataframe_constructor_columns(df, columns, index):
    def assert_local_eq(actual, df, expected, host_columns):
        check_index_type = False if expected.empty else True
        if host_columns is not None and any(
            col not in df.columns for col in host_columns
        ):
            assert_eq(
                expected,
                actual,
                check_dtype=False,
                check_index_type=check_index_type,
            )
        else:
            assert_eq(expected, actual, check_index_type=check_index_type)

    gdf = cudf.from_pandas(df)
    host_columns = (
        columns.to_pandas() if isinstance(columns, cudf.BaseIndex) else columns
    )

    expected = pd.DataFrame(df, columns=host_columns, index=index)
    actual = cudf.DataFrame(gdf, columns=columns, index=index)

    assert_local_eq(actual, df, expected, host_columns)


def test_dataframe_constructor_column_index_only():
    columns = ["a", "b", "c"]
    index = ["r1", "r2", "r3"]

    gdf = cudf.DataFrame(index=index, columns=columns)
    assert not id(gdf["a"]._column) == id(gdf["b"]._column) and not id(
        gdf["b"]._column
    ) == id(gdf["c"]._column)


@pytest.mark.parametrize(
    "data",
    [
        {"a": [1, 2, 3], "b": [3.0, 4.0, 5.0], "c": [True, True, False]},
        {"a": [1.0, 2.0, 3.0], "b": [3.0, 4.0, 5.0], "c": [True, True, False]},
        {"a": [1, 2, 3], "b": [3, 4, 5], "c": [True, True, False]},
        {"a": [1, 2, 3], "b": [True, True, False], "c": [False, True, False]},
        {
            "a": [1.0, 2.0, 3.0],
            "b": [True, True, False],
            "c": [False, True, False],
        },
        {"a": [1, 2, 3], "b": [3, 4, 5], "c": [2.0, 3.0, 4.0]},
        {"a": [1, 2, 3], "b": [2.0, 3.0, 4.0], "c": [5.0, 6.0, 4.0]},
    ],
)
@pytest.mark.parametrize(
    "aggs",
    [
        ["min", "sum", "max"],
        ("min", "sum", "max"),
        {"min", "sum", "max"},
        "sum",
        {"a": "sum", "b": "min", "c": "max"},
        {"a": ["sum"], "b": ["min"], "c": ["max"]},
        {"a": ("sum"), "b": ("min"), "c": ("max")},
        {"a": {"sum"}, "b": {"min"}, "c": {"max"}},
        {"a": ["sum", "min"], "b": ["sum", "max"], "c": ["min", "max"]},
        {"a": ("sum", "min"), "b": ("sum", "max"), "c": ("min", "max")},
        {"a": {"sum", "min"}, "b": {"sum", "max"}, "c": {"min", "max"}},
    ],
)
def test_agg_for_dataframes(data, aggs):
    pdf = pd.DataFrame(data)
    gdf = cudf.DataFrame(data)

    expect = pdf.agg(aggs).sort_index()
    got = gdf.agg(aggs).sort_index()
    assert_eq(expect, got, check_dtype=False)


@pytest.mark.parametrize("aggs", [{"a": np.sum, "b": np.min, "c": np.max}])
def test_agg_for_unsupported_function(aggs):
    gdf = cudf.DataFrame(
        {"a": [1, 2, 3], "b": [3.0, 4.0, 5.0], "c": [True, True, False]}
    )

    with pytest.raises(NotImplementedError):
        gdf.agg(aggs)


@pytest.mark.parametrize("aggs", ["asdf"])
def test_agg_for_dataframe_with_invalid_function(aggs):
    gdf = cudf.DataFrame(
        {"a": [1, 2, 3], "b": [3.0, 4.0, 5.0], "c": [True, True, False]}
    )

    with pytest.raises(
        AttributeError,
        match=f"{aggs} is not a valid function for 'DataFrame' object",
    ):
        gdf.agg(aggs)


@pytest.mark.parametrize("aggs", [{"a": "asdf"}])
def test_agg_for_series_with_invalid_function(aggs):
    gdf = cudf.DataFrame(
        {"a": [1, 2, 3], "b": [3.0, 4.0, 5.0], "c": [True, True, False]}
    )

    with pytest.raises(
        AttributeError,
        match=f"{aggs['a']} is not a valid function for 'Series' object",
    ):
        gdf.agg(aggs)


@pytest.mark.parametrize(
    "aggs",
    [
        "sum",
        ["min", "sum", "max"],
        {"a": {"sum", "min"}, "b": {"sum", "max"}, "c": {"min", "max"}},
    ],
)
def test_agg_for_dataframe_with_string_columns(aggs):
    gdf = cudf.DataFrame(
        {"a": ["m", "n", "o"], "b": ["t", "u", "v"], "c": ["x", "y", "z"]},
        index=["a", "b", "c"],
    )

    with pytest.raises(
        NotImplementedError,
        match=re.escape(
            "DataFrame.agg() is not supported for "
            "frames containing string columns"
        ),
    ):
        gdf.agg(aggs)


@pytest.mark.parametrize(
    "join", ["left"],
)
@pytest.mark.parametrize(
    "overwrite", [True, False],
)
@pytest.mark.parametrize(
    "errors", ["ignore"],
)
@pytest.mark.parametrize(
    "data",
    [
        {"a": [1, 2, 3], "b": [3, 4, 5]},
        {"e": [1.0, 2.0, 3.0], "d": [3.0, 4.0, 5.0]},
        {"c": [True, False, False], "d": [False, True, True]},
        {"g": [2.0, np.nan, 4.0], "n": [np.nan, np.nan, np.nan]},
        {"d": [np.nan, np.nan, np.nan], "e": [np.nan, np.nan, np.nan]},
        {"a": [1.0, 2, 3], "b": pd.Series([4.0, 8.0, 3.0], index=[1, 2, 3])},
        {
            "d": [1.0, 2.0, 3.0],
            "c": pd.Series([np.nan, np.nan, np.nan], index=[1, 2, 3]),
        },
        {
            "a": [False, True, False],
            "b": pd.Series([1.0, 2.0, np.nan], index=[1, 2, 3]),
        },
        {
            "a": [np.nan, np.nan, np.nan],
            "e": pd.Series([np.nan, np.nan, np.nan], index=[1, 2, 3]),
        },
    ],
)
@pytest.mark.parametrize(
    "data2",
    [
        {"b": [3, 5, 6], "e": [8, 2, 1]},
        {"c": [True, False, True], "d": [3.0, 4.0, 5.0]},
        {"e": [False, False, True], "g": [True, True, False]},
        {"g": [np.nan, np.nan, np.nan], "c": [np.nan, np.nan, np.nan]},
        {"a": [7, 5, 8], "b": pd.Series([2.0, 7.0, 9.0], index=[0, 1, 2])},
        {
            "b": [np.nan, 2.0, np.nan],
            "c": pd.Series([2, np.nan, 5.0], index=[2, 3, 4]),
        },
        {
            "a": [True, np.nan, True],
            "d": pd.Series([False, True, np.nan], index=[0, 1, 3]),
        },
    ],
)
def test_update_for_dataframes(data, data2, join, overwrite, errors):
    pdf = pd.DataFrame(data)
    gdf = cudf.DataFrame(data, nan_as_null=False)

    other_pd = pd.DataFrame(data2)
    other_gd = cudf.DataFrame(data2, nan_as_null=False)

    pdf.update(other=other_pd, join=join, overwrite=overwrite, errors=errors)
    gdf.update(other=other_gd, join=join, overwrite=overwrite, errors=errors)

    assert_eq(pdf, gdf, check_dtype=False)


@pytest.mark.parametrize(
    "join", ["right"],
)
def test_update_for_right_join(join):
    gdf = cudf.DataFrame({"a": [1, 2, 3], "b": [3.0, 4.0, 5.0]})
    other_gd = cudf.DataFrame({"a": [1, np.nan, 3], "b": [np.nan, 2.0, 5.0]})

    with pytest.raises(
        NotImplementedError, match="Only left join is supported"
    ):
        gdf.update(other_gd, join)


@pytest.mark.parametrize(
    "errors", ["raise"],
)
def test_update_for_data_overlap(errors):
    pdf = pd.DataFrame({"a": [1, 2, 3], "b": [3.0, 4.0, 5.0]})
    gdf = cudf.DataFrame({"a": [1, 2, 3], "b": [3.0, 4.0, 5.0]})

    other_pd = pd.DataFrame({"a": [1, np.nan, 3], "b": [np.nan, 2.0, 5.0]})
    other_gd = cudf.DataFrame({"a": [1, np.nan, 3], "b": [np.nan, 2.0, 5.0]})

    assert_exceptions_equal(
        lfunc=pdf.update,
        rfunc=gdf.update,
        lfunc_args_and_kwargs=([other_pd, errors], {}),
        rfunc_args_and_kwargs=([other_gd, errors], {}),
    )


@pytest.mark.parametrize(
    "gdf",
    [
        cudf.DataFrame({"a": [[1], [2], [3]]}),
        cudf.DataFrame(
            {
                "left-a": [0, 1, 2],
                "a": [[1], None, [3]],
                "right-a": ["abc", "def", "ghi"],
            }
        ),
        cudf.DataFrame(
            {
                "left-a": [[], None, None],
                "a": [[1], None, [3]],
                "right-a": ["abc", "def", "ghi"],
            }
        ),
    ],
)
def test_dataframe_roundtrip_arrow_list_dtype(gdf):
    table = gdf.to_arrow()
    expected = cudf.DataFrame.from_arrow(table)

    assert_eq(gdf, expected)


@pytest.mark.parametrize(
    "gdf",
    [
        cudf.DataFrame({"a": [{"one": 3, "two": 4, "three": 10}]}),
        cudf.DataFrame(
            {
                "left-a": [0, 1, 2],
                "a": [{"x": 0.23, "y": 43}, None, {"x": 23.9, "y": 4.3}],
                "right-a": ["abc", "def", "ghi"],
            }
        ),
        cudf.DataFrame(
            {
                "left-a": [{"a": 1}, None, None],
                "a": [
                    {"one": 324, "two": 23432, "three": 324},
                    None,
                    {"one": 3.24, "two": 1, "three": 324},
                ],
                "right-a": ["abc", "def", "ghi"],
            }
        ),
    ],
)
def test_dataframe_roundtrip_arrow_struct_dtype(gdf):
    table = gdf.to_arrow()
    expected = cudf.DataFrame.from_arrow(table)

    assert_eq(gdf, expected)


def test_dataframe_setitem_cupy_array():
    np.random.seed(0)
    pdf = pd.DataFrame(np.random.randn(10, 2))
    gdf = cudf.from_pandas(pdf)

    gpu_array = cupy.array([True, False] * 5)
    pdf[gpu_array.get()] = 1.5
    gdf[gpu_array] = 1.5

    assert_eq(pdf, gdf)


@pytest.mark.parametrize(
    "data", [{"a": [1, 2, 3], "b": [4, 5, 6], "c": [7, 8, 9]}]
)
@pytest.mark.parametrize(
    "index", [{0: 123, 1: 4, 2: 6}],
)
@pytest.mark.parametrize(
    "level", ["x", 0],
)
def test_rename_for_level_MultiIndex_dataframe(data, index, level):
    pdf = pd.DataFrame(
        data,
        index=pd.MultiIndex.from_tuples([(0, 1, 2), (1, 2, 3), (2, 3, 4)]),
    )
    pdf.index.names = ["x", "y", "z"]
    gdf = cudf.from_pandas(pdf)

    expect = pdf.rename(index=index, level=level)
    got = gdf.rename(index=index, level=level)

    assert_eq(expect, got)


@pytest.mark.parametrize(
    "data", [{"a": [1, 2, 3], "b": [4, 5, 6], "c": [7, 8, 9]}]
)
@pytest.mark.parametrize(
    "columns", [{"a": "f", "b": "g"}, {1: 3, 2: 4}, lambda s: 2 * s],
)
@pytest.mark.parametrize(
    "level", [0, 1],
)
def test_rename_for_level_MultiColumn_dataframe(data, columns, level):
    gdf = cudf.DataFrame(data)
    gdf.columns = pd.MultiIndex.from_tuples([("a", 1), ("a", 2), ("b", 1)])

    pdf = gdf.to_pandas()

    expect = pdf.rename(columns=columns, level=level)
    got = gdf.rename(columns=columns, level=level)

    assert_eq(expect, got)


def test_rename_for_level_RangeIndex_dataframe():
    gdf = cudf.DataFrame({"a": [1, 2, 3], "b": [4, 5, 6], "c": [7, 8, 9]})
    pdf = gdf.to_pandas()

    expect = pdf.rename(columns={"a": "f"}, index={0: 3, 1: 4}, level=0)
    got = gdf.rename(columns={"a": "f"}, index={0: 3, 1: 4}, level=0)

    assert_eq(expect, got)


@pytest.mark.xfail(reason="level=None not implemented yet")
def test_rename_for_level_is_None_MC():
    gdf = cudf.DataFrame({"a": [1, 2, 3], "b": [4, 5, 6], "c": [7, 8, 9]})
    gdf.columns = pd.MultiIndex.from_tuples([("a", 1), ("a", 2), ("b", 1)])
    pdf = gdf.to_pandas()

    expect = pdf.rename(columns={"a": "f"}, level=None)
    got = gdf.rename(columns={"a": "f"}, level=None)

    assert_eq(expect, got)


@pytest.mark.parametrize(
    "data",
    [
        [
            [[1, 2, 3], 11, "a"],
            [None, 22, "e"],
            [[4], 33, "i"],
            [[], 44, "o"],
            [[5, 6], 55, "u"],
        ],  # nested
        [
            [1, 11, "a"],
            [2, 22, "e"],
            [3, 33, "i"],
            [4, 44, "o"],
            [5, 55, "u"],
        ],  # non-nested
    ],
)
@pytest.mark.parametrize(
    ("labels", "label_to_explode"),
    [
        (None, 0),
        (pd.Index(["a", "b", "c"]), "a"),
        (
            pd.MultiIndex.from_tuples(
                [(0, "a"), (0, "b"), (1, "a")], names=["l0", "l1"]
            ),
            (0, "a"),
        ),
    ],
)
@pytest.mark.parametrize("ignore_index", [True, False])
@pytest.mark.parametrize(
    "p_index",
    [
        None,
        ["ia", "ib", "ic", "id", "ie"],
        pd.MultiIndex.from_tuples(
            [(0, "a"), (0, "b"), (0, "c"), (1, "a"), (1, "b")]
        ),
    ],
)
def test_explode(data, labels, ignore_index, p_index, label_to_explode):
    pdf = pd.DataFrame(data, index=p_index, columns=labels)
    gdf = cudf.from_pandas(pdf)

    # TODO: Remove this workaround after
    #  following issue is fixed:
    # https://github.com/pandas-dev/pandas/issues/43314
    if isinstance(label_to_explode, int):
        pdlabel_to_explode = [label_to_explode]
    else:
        pdlabel_to_explode = label_to_explode
    expect = pdf.explode(pdlabel_to_explode, ignore_index)
    got = gdf.explode(label_to_explode, ignore_index)

    assert_eq(expect, got, check_dtype=False)


@pytest.mark.parametrize(
    "df,ascending,expected",
    [
        (
            cudf.DataFrame({"a": [10, 0, 2], "b": [-10, 10, 1]}),
            True,
            cupy.array([1, 2, 0], dtype="int32"),
        ),
        (
            cudf.DataFrame({"a": [10, 0, 2], "b": [-10, 10, 1]}),
            False,
            cupy.array([0, 2, 1], dtype="int32"),
        ),
    ],
)
def test_dataframe_argsort(df, ascending, expected):
    actual = df.argsort(ascending=ascending)

    assert_eq(actual, expected)


@pytest.mark.parametrize(
    "data,columns,index",
    [
        (pd.Series([1, 2, 3]), None, None),
        (pd.Series(["a", "b", None, "c"], name="abc"), None, None),
        (
            pd.Series(["a", "b", None, "c"], name="abc"),
            ["abc", "b"],
            [1, 2, 3],
        ),
    ],
)
def test_dataframe_init_from_series(data, columns, index):
    expected = pd.DataFrame(data, columns=columns, index=index)
    actual = cudf.DataFrame(data, columns=columns, index=index)

    assert_eq(
        expected,
        actual,
        check_index_type=False if len(expected) == 0 else True,
    )


def test_frame_series_where():
    gdf = cudf.DataFrame(
        {"a": [1.0, 2.0, None, 3.0, None], "b": [None, 10.0, 11.0, None, 23.0]}
    )
    pdf = gdf.to_pandas()
    expected = gdf.where(gdf.notna(), gdf.mean())
    actual = pdf.where(pdf.notna(), pdf.mean(), axis=1)
    assert_eq(expected, actual)


@pytest.mark.parametrize(
    "array,is_error",
    [
        (cupy.arange(20, 40).reshape(-1, 2), False),
        (cupy.arange(20, 50).reshape(-1, 3), True),
        (np.arange(20, 40).reshape(-1, 2), False),
        (np.arange(20, 30).reshape(-1, 1), False),
        (cupy.arange(20, 30).reshape(-1, 1), False),
    ],
)
def test_dataframe_indexing_setitem_np_cp_array(array, is_error):
    gdf = cudf.DataFrame({"a": range(10), "b": range(10)})
    pdf = gdf.to_pandas()
    if not is_error:
        gdf.loc[:, ["a", "b"]] = array
        pdf.loc[:, ["a", "b"]] = cupy.asnumpy(array)

        assert_eq(gdf, pdf)
    else:
        assert_exceptions_equal(
            lfunc=pdf.loc.__setitem__,
            rfunc=gdf.loc.__setitem__,
            lfunc_args_and_kwargs=(
                [(slice(None, None, None), ["a", "b"]), cupy.asnumpy(array)],
                {},
            ),
            rfunc_args_and_kwargs=(
                [(slice(None, None, None), ["a", "b"]), array],
                {},
            ),
            compare_error_message=False,
            expected_error_message="shape mismatch: value array of shape "
            "(10, 3) could not be broadcast to indexing "
            "result of shape (10, 2)",
        )


@pytest.mark.parametrize(
    "data", [{"a": [1, 2, 3], "b": [1, 1, 0]}],
)
def test_frame_series_where_other(data):
    gdf = cudf.DataFrame(data)
    pdf = gdf.to_pandas()

    expected = gdf.where(gdf["b"] == 1, cudf.NA)
    actual = pdf.where(pdf["b"] == 1, pd.NA)
    assert_eq(
        actual.fillna(-1).values,
        expected.fillna(-1).values,
        check_dtype=False,
    )

    expected = gdf.where(gdf["b"] == 1, 0)
    actual = pdf.where(pdf["b"] == 1, 0)
    assert_eq(expected, actual)


@pytest.mark.parametrize(
    "data, gkey",
    [
        (
            {
                "id": ["a", "a", "a", "b", "b", "b", "c", "c", "c"],
                "val1": [5, 4, 6, 4, 8, 7, 4, 5, 2],
                "val2": [4, 5, 6, 1, 2, 9, 8, 5, 1],
                "val3": [4, 5, 6, 1, 2, 9, 8, 5, 1],
            },
            ["id", "val1", "val2"],
        ),
        (
            {
                "id": [0] * 4 + [1] * 3,
                "a": [10, 3, 4, 2, -3, 9, 10],
                "b": [10, 23, -4, 2, -3, 9, 19],
            },
            ["id", "a"],
        ),
        (
            {
                "id": ["a", "a", "b", "b", "c", "c"],
                "val": cudf.Series(
                    [None, None, None, None, None, None], dtype="float64"
                ),
            },
            ["id"],
        ),
        (
            {
                "id": ["a", "a", "b", "b", "c", "c"],
                "val1": [None, 4, 6, 8, None, 2],
                "val2": [4, 5, None, 2, 9, None],
            },
            ["id"],
        ),
        ({"id": [1.0], "val1": [2.0], "val2": [3.0]}, ["id"]),
    ],
)
@pytest.mark.parametrize(
    "min_per", [0, 1, 2, 3, 4],
)
def test_pearson_corr_passing(data, gkey, min_per):
    gdf = cudf.DataFrame(data)
    pdf = gdf.to_pandas()

    actual = gdf.groupby(gkey).corr(method="pearson", min_periods=min_per)
    expected = pdf.groupby(gkey).corr(method="pearson", min_periods=min_per)

    assert_eq(expected, actual)


@pytest.mark.parametrize("method", ["kendall", "spearman"])
def test_pearson_corr_unsupported_methods(method):
    gdf = cudf.DataFrame(
        {
            "id": ["a", "a", "a", "b", "b", "b", "c", "c", "c"],
            "val1": [5, 4, 6, 4, 8, 7, 4, 5, 2],
            "val2": [4, 5, 6, 1, 2, 9, 8, 5, 1],
            "val3": [4, 5, 6, 1, 2, 9, 8, 5, 1],
        }
    )

    with pytest.raises(
        NotImplementedError,
        match="Only pearson correlation is currently supported",
    ):
        gdf.groupby("id").corr(method)


def test_pearson_corr_empty_columns():
    gdf = cudf.DataFrame(columns=["id", "val1", "val2"])
    pdf = gdf.to_pandas()

    actual = gdf.groupby("id").corr("pearson")
    expected = pdf.groupby("id").corr("pearson")

    assert_eq(
        expected, actual, check_dtype=False, check_index_type=False,
    )


@pytest.mark.parametrize(
    "data",
    [
        {
            "id": ["a", "a", "a", "b", "b", "b", "c", "c", "c"],
            "val1": ["v", "n", "k", "l", "m", "i", "y", "r", "w"],
            "val2": ["d", "d", "d", "e", "e", "e", "f", "f", "f"],
        },
        {
            "id": ["a", "a", "a", "b", "b", "b", "c", "c", "c"],
            "val1": [1, 1, 1, 2, 2, 2, 3, 3, 3],
            "val2": ["d", "d", "d", "e", "e", "e", "f", "f", "f"],
        },
    ],
)
@pytest.mark.parametrize("gkey", ["id", "val1", "val2"])
def test_pearson_corr_invalid_column_types(data, gkey):
    with pytest.raises(
        TypeError, match="Correlation accepts only numerical column-pairs",
    ):
        cudf.DataFrame(data).groupby(gkey).corr("pearson")


def test_pearson_corr_multiindex_dataframe():
    gdf = cudf.DataFrame(
        {"a": [1, 1, 2, 2], "b": [1, 1, 2, 3], "c": [2, 3, 4, 5]}
    ).set_index(["a", "b"])

    actual = gdf.groupby(level="a").corr("pearson")
    expected = gdf.to_pandas().groupby(level="a").corr("pearson")

    assert_eq(expected, actual)


@pytest.mark.parametrize(
    "data",
    [
        {"a": [np.nan, 1, 2], "b": [None, None, None]},
        {"a": [1, 2, np.nan, 2], "b": [np.nan, np.nan, np.nan, np.nan]},
        {
            "a": [1, 2, np.nan, 2, None],
            "b": [np.nan, np.nan, None, np.nan, np.nan],
        },
        {"a": [1, 2, 2, None, 1.1], "b": [1, 2.2, 3, None, 5]},
    ],
)
@pytest.mark.parametrize("nan_as_null", [True, False])
def test_dataframe_constructor_nan_as_null(data, nan_as_null):
    actual = cudf.DataFrame(data, nan_as_null=nan_as_null)

    if nan_as_null:
        assert (
            not (
                actual.astype("float").replace(
                    cudf.Series([np.nan], nan_as_null=False), cudf.Series([-1])
                )
                == -1
            )
            .any()
            .any()
        )
    else:
        actual = actual.select_dtypes(exclude=["object"])
        assert (actual.replace(np.nan, -1) == -1).any().any()


def test_dataframe_add_prefix():
    cdf = cudf.DataFrame({"A": [1, 2, 3, 4], "B": [3, 4, 5, 6]})
    pdf = cdf.to_pandas()

    got = cdf.add_prefix("item_")
    expected = pdf.add_prefix("item_")

    assert_eq(got, expected)


def test_dataframe_add_suffix():
    cdf = cudf.DataFrame({"A": [1, 2, 3, 4], "B": [3, 4, 5, 6]})
    pdf = cdf.to_pandas()

    got = cdf.add_suffix("_item")
    expected = pdf.add_suffix("_item")

    assert_eq(got, expected)


@pytest.mark.parametrize(
    "data",
    [
<<<<<<< HEAD
        np.random.normal(-100, 100, (50, 50)),
        np.random.randint(-50, 50, (25, 30)),
        np.random.random_sample((4, 4)),
        np.random.uniform(10.5, 75.5, (10, 6)),
        np.array([1.123, 2.343, 5.890, 0.0]),
    ],
)
@pytest.mark.parametrize("periods", range(-5, 5))
@pytest.mark.parametrize("fill_method", ["ffill", "bfill", "pad", "backfill"])
def test_dataframe_pct_change(data, periods, fill_method):
    gdf = cudf.DataFrame(data)
    pdf = gdf.to_pandas()

    actual = gdf.pct_change(periods=periods, fill_method=fill_method)
    expected = pdf.pct_change(periods=periods, fill_method=fill_method)

    assert_eq(expected, actual)
=======
        np.random.RandomState(seed=10).randint(-50, 50, (25, 30)),
        np.random.RandomState(seed=10).random_sample((4, 4)),
        np.array([1.123, 2.343, 5.890, 0.0]),
        [True, False, True, False, False],
        {"a": [1.123, 2.343, np.nan, np.nan], "b": [None, 3, 9.08, None]},
    ],
)
@pytest.mark.parametrize("periods", (-5, -1, 0, 1, 5))
def test_diff_dataframe_numeric_dtypes(data, periods):
    gdf = cudf.DataFrame(data)
    pdf = gdf.to_pandas()

    actual = gdf.diff(periods=periods, axis=0)
    expected = pdf.diff(periods=periods, axis=0)

    assert_eq(
        expected, actual, check_dtype=False,
    )


@pytest.mark.parametrize(
    ("precision", "scale"), [(5, 2), (8, 5)],
)
@pytest.mark.parametrize(
    "dtype", [cudf.Decimal32Dtype, cudf.Decimal64Dtype],
)
def test_diff_decimal_dtypes(precision, scale, dtype):
    gdf = cudf.DataFrame(
        np.random.default_rng(seed=42).uniform(10.5, 75.5, (10, 6)),
        dtype=dtype(precision=precision, scale=scale),
    )
    pdf = gdf.to_pandas()

    actual = gdf.diff()
    expected = pdf.diff()

    assert_eq(
        expected, actual, check_dtype=False,
    )


def test_diff_dataframe_invalid_axis():
    gdf = cudf.DataFrame(np.array([1.123, 2.343, 5.890, 0.0]))
    with pytest.raises(NotImplementedError, match="Only axis=0 is supported."):
        gdf.diff(periods=1, axis=1)


@pytest.mark.parametrize(
    "data",
    [
        {
            "int_col": [1, 2, 3, 4, 5],
            "float_col": [1.0, 2.0, 3.0, 4.0, 5.0],
            "string_col": ["a", "b", "c", "d", "e"],
        },
        ["a", "b", "c", "d", "e"],
        [np.nan, None, np.nan, None],
    ],
)
def test_diff_dataframe_non_numeric_dypes(data):
    gdf = cudf.DataFrame(data)
    with pytest.raises(
        NotImplementedError,
        match="DataFrame.diff only supports numeric dtypes",
    ):
        gdf.diff(periods=2, axis=0)


def test_dataframe_assign_cp_np_array():
    m, n = 5, 3
    cp_ndarray = cupy.random.randn(m, n)
    pdf = pd.DataFrame({f"f_{i}": range(m) for i in range(n)})
    gdf = cudf.DataFrame({f"f_{i}": range(m) for i in range(n)})
    pdf[[f"f_{i}" for i in range(n)]] = cupy.asnumpy(cp_ndarray)
    gdf[[f"f_{i}" for i in range(n)]] = cp_ndarray

    assert_eq(pdf, gdf)


@pytest.mark.parametrize(
    "data", [{"a": [1, 2, 3], "b": [1, 1, 0]}],
)
def test_dataframe_nunique(data):
    gdf = cudf.DataFrame(data)
    pdf = gdf.to_pandas()

    actual = gdf.nunique()
    expected = pdf.nunique()

    assert_eq(expected, actual)


@pytest.mark.parametrize(
    "data", [{"key": [0, 1, 1, 0, 0, 1], "val": [1, 8, 3, 9, -3, 8]}],
)
def test_dataframe_nunique_index(data):
    gdf = cudf.DataFrame(data)
    pdf = gdf.to_pandas()

    actual = gdf.index.nunique()
    expected = pdf.index.nunique()

    assert_eq(expected, actual)


def test_dataframe_rename_duplicate_column():
    gdf = cudf.DataFrame({"a": [1, 2, 3], "b": [3, 4, 5]})
    with pytest.raises(
        ValueError, match="Duplicate column names are not allowed"
    ):
        gdf.rename(columns={"a": "b"}, inplace=True)
>>>>>>> bd98bfe8
<|MERGE_RESOLUTION|>--- conflicted
+++ resolved
@@ -9068,25 +9068,6 @@
 @pytest.mark.parametrize(
     "data",
     [
-<<<<<<< HEAD
-        np.random.normal(-100, 100, (50, 50)),
-        np.random.randint(-50, 50, (25, 30)),
-        np.random.random_sample((4, 4)),
-        np.random.uniform(10.5, 75.5, (10, 6)),
-        np.array([1.123, 2.343, 5.890, 0.0]),
-    ],
-)
-@pytest.mark.parametrize("periods", range(-5, 5))
-@pytest.mark.parametrize("fill_method", ["ffill", "bfill", "pad", "backfill"])
-def test_dataframe_pct_change(data, periods, fill_method):
-    gdf = cudf.DataFrame(data)
-    pdf = gdf.to_pandas()
-
-    actual = gdf.pct_change(periods=periods, fill_method=fill_method)
-    expected = pdf.pct_change(periods=periods, fill_method=fill_method)
-
-    assert_eq(expected, actual)
-=======
         np.random.RandomState(seed=10).randint(-50, 50, (25, 30)),
         np.random.RandomState(seed=10).random_sample((4, 4)),
         np.array([1.123, 2.343, 5.890, 0.0]),
@@ -9198,4 +9179,25 @@
         ValueError, match="Duplicate column names are not allowed"
     ):
         gdf.rename(columns={"a": "b"}, inplace=True)
->>>>>>> bd98bfe8
+
+
+@pytest.mark.parametrize(
+    "data",
+    [
+        np.random.normal(-100, 100, (50, 50)),
+        np.random.randint(-50, 50, (25, 30)),
+        np.random.random_sample((4, 4)),
+        np.random.uniform(10.5, 75.5, (10, 6)),
+        np.array([1.123, 2.343, 5.890, 0.0]),
+    ],
+)
+@pytest.mark.parametrize("periods", range(-5, 5))
+@pytest.mark.parametrize("fill_method", ["ffill", "bfill", "pad", "backfill"])
+def test_dataframe_pct_change(data, periods, fill_method):
+    gdf = cudf.DataFrame(data)
+    pdf = gdf.to_pandas()
+
+    actual = gdf.pct_change(periods=periods, fill_method=fill_method)
+    expected = pdf.pct_change(periods=periods, fill_method=fill_method)
+
+    assert_eq(expected, actual)