--- conflicted
+++ resolved
@@ -8734,7 +8734,6 @@
 
 
 @pytest.mark.parametrize(
-<<<<<<< HEAD
     "array,is_error",
     [
         (cupy.arange(20, 40).reshape(-1, 2), False),
@@ -8769,7 +8768,9 @@
             "(10, 3) could not be broadcast to indexing "
             "result of shape (10, 2)",
         )
-=======
+
+
+@pytest.mark.parametrize(
     "data", [{"a": [1, 2, 3], "b": [1, 1, 0]}],
 )
 def test_frame_series_where_other(data):
@@ -8786,5 +8787,4 @@
 
     expected = gdf.where(gdf["b"] == 1, 0)
     actual = pdf.where(pdf["b"] == 1, 0)
-    assert_eq(expected, actual)
->>>>>>> 3402fec7
+    assert_eq(expected, actual)