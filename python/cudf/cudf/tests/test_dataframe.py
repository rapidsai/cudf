--- conflicted
+++ resolved
@@ -1347,17 +1347,12 @@
 
 
 @pytest.mark.parametrize("nrows", [1, 8, 100, 1000])
-<<<<<<< HEAD
 @pytest.mark.parametrize(
     "method",
     ["murmur3", "md5", "sha1", "sha224", "sha256", "sha384", "sha512"],
 )
-def test_dataframe_hash_values(nrows, method):
-=======
-@pytest.mark.parametrize("method", ["murmur3", "md5"])
 @pytest.mark.parametrize("seed", [None, 42])
 def test_dataframe_hash_values(nrows, method, seed):
->>>>>>> 5f05c180
     gdf = cudf.DataFrame()
     data = np.arange(nrows)
     data[0] = data[-1]  # make first and last the same
