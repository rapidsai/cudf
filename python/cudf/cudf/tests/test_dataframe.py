# Copyright (c) 2018-2021, NVIDIA CORPORATION.

import array as arr
import datetime
import io
import operator
import random
import re
import string
import textwrap
from copy import copy

import cupy
import numpy as np
import pandas as pd
import pyarrow as pa
import pytest
from numba import cuda

import cudf
from cudf.core._compat import PANDAS_GE_110, PANDAS_GE_120
from cudf.core.column import column
from cudf.tests import utils
from cudf.tests.utils import (
    ALL_TYPES,
    DATETIME_TYPES,
    NUMERIC_TYPES,
    assert_eq,
    assert_exceptions_equal,
    does_not_raise,
    gen_rand,
)


def test_init_via_list_of_tuples():
    data = [
        (5, "cats", "jump", np.nan),
        (2, "dogs", "dig", 7.5),
        (3, "cows", "moo", -2.1, "occasionally"),
    ]

    pdf = pd.DataFrame(data)
    gdf = cudf.DataFrame(data)

    assert_eq(pdf, gdf)


def _dataframe_na_data():
    return [
        pd.DataFrame(
            {
                "a": [0, 1, 2, np.nan, 4, None, 6],
                "b": [np.nan, None, "u", "h", "d", "a", "m"],
            },
            index=["q", "w", "e", "r", "t", "y", "u"],
        ),
        pd.DataFrame({"a": [0, 1, 2, 3, 4], "b": ["a", "b", "u", "h", "d"]}),
        pd.DataFrame(
            {
                "a": [None, None, np.nan, None],
                "b": [np.nan, None, np.nan, None],
            }
        ),
        pd.DataFrame({"a": []}),
        pd.DataFrame({"a": [np.nan], "b": [None]}),
        pd.DataFrame({"a": ["a", "b", "c", None, "e"]}),
        pd.DataFrame({"a": ["a", "b", "c", "d", "e"]}),
    ]


@pytest.mark.parametrize("rows", [0, 1, 2, 100])
def test_init_via_list_of_empty_tuples(rows):
    data = [()] * rows

    pdf = pd.DataFrame(data)
    gdf = cudf.DataFrame(data)

    assert_eq(
        pdf,
        gdf,
        check_like=True,
        check_column_type=False,
        check_index_type=False,
    )


@pytest.mark.parametrize(
    "dict_of_series",
    [
        {"a": pd.Series([1.0, 2.0, 3.0])},
        {"a": pd.Series([1.0, 2.0, 3.0], index=[4, 5, 6])},
        {
            "a": pd.Series([1.0, 2.0, 3.0], index=[4, 5, 6]),
            "b": pd.Series([1.0, 2.0, 4.0], index=[1, 2, 3]),
        },
        {"a": [1, 2, 3], "b": pd.Series([1.0, 2.0, 3.0], index=[4, 5, 6])},
        {
            "a": pd.Series([1.0, 2.0, 3.0], index=["a", "b", "c"]),
            "b": pd.Series([1.0, 2.0, 4.0], index=["c", "d", "e"]),
        },
        {
            "a": pd.Series(
                ["a", "b", "c"],
                index=pd.MultiIndex.from_tuples([(1, 2), (1, 3), (2, 3)]),
            ),
            "b": pd.Series(
                ["a", " b", "d"],
                index=pd.MultiIndex.from_tuples([(1, 2), (1, 3), (2, 3)]),
            ),
        },
    ],
)
def test_init_from_series_align(dict_of_series):
    pdf = pd.DataFrame(dict_of_series)
    gdf = cudf.DataFrame(dict_of_series)

    assert_eq(pdf, gdf)

    for key in dict_of_series:
        if isinstance(dict_of_series[key], pd.Series):
            dict_of_series[key] = cudf.Series(dict_of_series[key])

    gdf = cudf.DataFrame(dict_of_series)

    assert_eq(pdf, gdf)


@pytest.mark.parametrize(
    ("dict_of_series", "expectation"),
    [
        (
            {
                "a": pd.Series(["a", "b", "c"], index=[4, 4, 5]),
                "b": pd.Series(["a", "b", "c"], index=[4, 5, 6]),
            },
            pytest.raises(
                ValueError, match="Cannot align indices with non-unique values"
            ),
        ),
        (
            {
                "a": pd.Series(["a", "b", "c"], index=[4, 4, 5]),
                "b": pd.Series(["a", "b", "c"], index=[4, 4, 5]),
            },
            does_not_raise(),
        ),
    ],
)
def test_init_from_series_align_nonunique(dict_of_series, expectation):
    with expectation:
        gdf = cudf.DataFrame(dict_of_series)

    if expectation == does_not_raise():
        pdf = pd.DataFrame(dict_of_series)
        assert_eq(pdf, gdf)


def test_init_unaligned_with_index():
    pdf = pd.DataFrame(
        {
            "a": pd.Series([1.0, 2.0, 3.0], index=[4, 5, 6]),
            "b": pd.Series([1.0, 2.0, 3.0], index=[1, 2, 3]),
        },
        index=[7, 8, 9],
    )
    gdf = cudf.DataFrame(
        {
            "a": cudf.Series([1.0, 2.0, 3.0], index=[4, 5, 6]),
            "b": cudf.Series([1.0, 2.0, 3.0], index=[1, 2, 3]),
        },
        index=[7, 8, 9],
    )

    assert_eq(pdf, gdf, check_dtype=False)


def test_series_basic():
    # Make series from buffer
    a1 = np.arange(10, dtype=np.float64)
    series = cudf.Series(a1)
    assert len(series) == 10
    np.testing.assert_equal(series.to_array(), np.hstack([a1]))


def test_series_from_cupy_scalars():
    data = [0.1, 0.2, 0.3]
    data_np = np.array(data)
    data_cp = cupy.array(data)
    s_np = cudf.Series([data_np[0], data_np[2]])
    s_cp = cudf.Series([data_cp[0], data_cp[2]])
    assert_eq(s_np, s_cp)


@pytest.mark.parametrize("a", [[1, 2, 3], [1, 10, 30]])
@pytest.mark.parametrize("b", [[4, 5, 6], [-11, -100, 30]])
def test_append_index(a, b):

    df = pd.DataFrame()
    df["a"] = a
    df["b"] = b

    gdf = cudf.DataFrame()
    gdf["a"] = a
    gdf["b"] = b

    # Check the default index after appending two columns(Series)
    expected = df.a.append(df.b)
    actual = gdf.a.append(gdf.b)

    assert len(expected) == len(actual)
    assert_eq(expected.index, actual.index)

    expected = df.a.append(df.b, ignore_index=True)
    actual = gdf.a.append(gdf.b, ignore_index=True)

    assert len(expected) == len(actual)
    assert_eq(expected.index, actual.index)


def test_series_init_none():

    # test for creating empty series
    # 1: without initializing
    sr1 = cudf.Series()
    got = sr1.to_string()

    expect = "Series([], dtype: float64)"
    # values should match despite whitespace difference
    assert got.split() == expect.split()

    # 2: Using `None` as an initializer
    sr2 = cudf.Series(None)
    got = sr2.to_string()

    expect = "Series([], dtype: float64)"
    # values should match despite whitespace difference
    assert got.split() == expect.split()


def test_dataframe_basic():
    np.random.seed(0)
    df = cudf.DataFrame()

    # Populate with cuda memory
    df["keys"] = np.arange(10, dtype=np.float64)
    np.testing.assert_equal(df["keys"].to_array(), np.arange(10))
    assert len(df) == 10

    # Populate with numpy array
    rnd_vals = np.random.random(10)
    df["vals"] = rnd_vals
    np.testing.assert_equal(df["vals"].to_array(), rnd_vals)
    assert len(df) == 10
    assert tuple(df.columns) == ("keys", "vals")

    # Make another dataframe
    df2 = cudf.DataFrame()
    df2["keys"] = np.array([123], dtype=np.float64)
    df2["vals"] = np.array([321], dtype=np.float64)

    # Concat
    df = cudf.concat([df, df2])
    assert len(df) == 11

    hkeys = np.asarray(np.arange(10, dtype=np.float64).tolist() + [123])
    hvals = np.asarray(rnd_vals.tolist() + [321])

    np.testing.assert_equal(df["keys"].to_array(), hkeys)
    np.testing.assert_equal(df["vals"].to_array(), hvals)

    # As matrix
    mat = df.as_matrix()

    expect = np.vstack([hkeys, hvals]).T

    np.testing.assert_equal(mat, expect)

    # test dataframe with tuple name
    df_tup = cudf.DataFrame()
    data = np.arange(10)
    df_tup[(1, "foobar")] = data
    np.testing.assert_equal(data, df_tup[(1, "foobar")].to_array())

    df = cudf.DataFrame(pd.DataFrame({"a": [1, 2, 3], "c": ["a", "b", "c"]}))
    pdf = pd.DataFrame(pd.DataFrame({"a": [1, 2, 3], "c": ["a", "b", "c"]}))
    assert_eq(df, pdf)

    gdf = cudf.DataFrame({"id": [0, 1], "val": [None, None]})
    gdf["val"] = gdf["val"].astype("int")

    assert gdf["val"].isnull().all()


@pytest.mark.parametrize(
    "pdf",
    [
        pd.DataFrame({"a": range(10), "b": range(10, 20), "c": range(1, 11)}),
        pd.DataFrame(
            {"a": range(10), "b": range(10, 20), "d": ["a", "v"] * 5}
        ),
    ],
)
@pytest.mark.parametrize(
    "columns", [["a"], ["b"], "a", "b", ["a", "b"]],
)
@pytest.mark.parametrize("inplace", [True, False])
def test_dataframe_drop_columns(pdf, columns, inplace):
    pdf = pdf.copy()
    gdf = cudf.from_pandas(pdf)

    expected = pdf.drop(columns=columns, inplace=inplace)
    actual = gdf.drop(columns=columns, inplace=inplace)

    if inplace:
        expected = pdf
        actual = gdf

    assert_eq(expected, actual)


@pytest.mark.parametrize(
    "pdf",
    [
        pd.DataFrame({"a": range(10), "b": range(10, 20), "c": range(1, 11)}),
        pd.DataFrame(
            {"a": range(10), "b": range(10, 20), "d": ["a", "v"] * 5}
        ),
    ],
)
@pytest.mark.parametrize(
    "labels",
    [[1], [0], 1, 5, [5, 9], pd.Index([0, 1, 2, 3, 4, 5, 6, 7, 8, 9])],
)
@pytest.mark.parametrize("inplace", [True, False])
def test_dataframe_drop_labels_axis_0(pdf, labels, inplace):
    pdf = pdf.copy()
    gdf = cudf.from_pandas(pdf)

    expected = pdf.drop(labels=labels, axis=0, inplace=inplace)
    actual = gdf.drop(labels=labels, axis=0, inplace=inplace)

    if inplace:
        expected = pdf
        actual = gdf

    assert_eq(expected, actual)


@pytest.mark.parametrize(
    "pdf",
    [
        pd.DataFrame({"a": range(10), "b": range(10, 20), "c": range(1, 11)}),
        pd.DataFrame(
            {"a": range(10), "b": range(10, 20), "d": ["a", "v"] * 5}
        ),
    ],
)
@pytest.mark.parametrize(
    "index",
    [[1], [0], 1, 5, [5, 9], pd.Index([0, 1, 2, 3, 4, 5, 6, 7, 8, 9])],
)
@pytest.mark.parametrize("inplace", [True, False])
def test_dataframe_drop_index(pdf, index, inplace):
    pdf = pdf.copy()
    gdf = cudf.from_pandas(pdf)

    expected = pdf.drop(index=index, inplace=inplace)
    actual = gdf.drop(index=index, inplace=inplace)

    if inplace:
        expected = pdf
        actual = gdf

    assert_eq(expected, actual)


@pytest.mark.parametrize(
    "pdf",
    [
        pd.DataFrame(
            {"a": range(10), "b": range(10, 20), "d": ["a", "v"] * 5},
            index=pd.MultiIndex(
                levels=[
                    ["lama", "cow", "falcon"],
                    ["speed", "weight", "length"],
                ],
                codes=[
                    [0, 0, 0, 1, 1, 1, 2, 2, 2, 1],
                    [0, 1, 2, 0, 1, 2, 0, 1, 2, 1],
                ],
            ),
        )
    ],
)
@pytest.mark.parametrize(
    "index,level",
    [
        ("cow", 0),
        ("lama", 0),
        ("falcon", 0),
        ("speed", 1),
        ("weight", 1),
        ("length", 1),
        pytest.param(
            "cow",
            None,
            marks=pytest.mark.xfail(
                reason="https://github.com/pandas-dev/pandas/issues/36293"
            ),
        ),
        pytest.param(
            "lama",
            None,
            marks=pytest.mark.xfail(
                reason="https://github.com/pandas-dev/pandas/issues/36293"
            ),
        ),
        pytest.param(
            "falcon",
            None,
            marks=pytest.mark.xfail(
                reason="https://github.com/pandas-dev/pandas/issues/36293"
            ),
        ),
    ],
)
@pytest.mark.parametrize("inplace", [True, False])
def test_dataframe_drop_multiindex(pdf, index, level, inplace):
    pdf = pdf.copy()
    gdf = cudf.from_pandas(pdf)

    expected = pdf.drop(index=index, inplace=inplace, level=level)
    actual = gdf.drop(index=index, inplace=inplace, level=level)

    if inplace:
        expected = pdf
        actual = gdf

    assert_eq(expected, actual)


@pytest.mark.parametrize(
    "pdf",
    [
        pd.DataFrame({"a": range(10), "b": range(10, 20), "c": range(1, 11)}),
        pd.DataFrame(
            {"a": range(10), "b": range(10, 20), "d": ["a", "v"] * 5}
        ),
    ],
)
@pytest.mark.parametrize(
    "labels", [["a"], ["b"], "a", "b", ["a", "b"]],
)
@pytest.mark.parametrize("inplace", [True, False])
def test_dataframe_drop_labels_axis_1(pdf, labels, inplace):
    pdf = pdf.copy()
    gdf = cudf.from_pandas(pdf)

    expected = pdf.drop(labels=labels, axis=1, inplace=inplace)
    actual = gdf.drop(labels=labels, axis=1, inplace=inplace)

    if inplace:
        expected = pdf
        actual = gdf

    assert_eq(expected, actual)


def test_dataframe_drop_error():
    df = cudf.DataFrame({"a": [1], "b": [2], "c": [3]})
    pdf = df.to_pandas()

    assert_exceptions_equal(
        lfunc=pdf.drop,
        rfunc=df.drop,
        lfunc_args_and_kwargs=([], {"columns": "d"}),
        rfunc_args_and_kwargs=([], {"columns": "d"}),
        expected_error_message="column 'd' does not exist",
    )

    assert_exceptions_equal(
        lfunc=pdf.drop,
        rfunc=df.drop,
        lfunc_args_and_kwargs=([], {"columns": ["a", "d", "b"]}),
        rfunc_args_and_kwargs=([], {"columns": ["a", "d", "b"]}),
        expected_error_message="column 'd' does not exist",
    )

    assert_exceptions_equal(
        lfunc=pdf.drop,
        rfunc=df.drop,
        lfunc_args_and_kwargs=(["a"], {"columns": "a", "axis": 1}),
        rfunc_args_and_kwargs=(["a"], {"columns": "a", "axis": 1}),
        expected_error_message="Cannot specify both",
    )

    assert_exceptions_equal(
        lfunc=pdf.drop,
        rfunc=df.drop,
        lfunc_args_and_kwargs=([], {"axis": 1}),
        rfunc_args_and_kwargs=([], {"axis": 1}),
        expected_error_message="Need to specify at least",
    )

    assert_exceptions_equal(
        lfunc=pdf.drop,
        rfunc=df.drop,
        lfunc_args_and_kwargs=([[2, 0]],),
        rfunc_args_and_kwargs=([[2, 0]],),
        expected_error_message="One or more values not found in axis",
    )


def test_dataframe_drop_raises():
    df = cudf.DataFrame(
        {"a": [1, 2, 3], "c": [10, 20, 30]}, index=["x", "y", "z"]
    )
    pdf = df.to_pandas()
    assert_exceptions_equal(
        lfunc=pdf.drop,
        rfunc=df.drop,
        lfunc_args_and_kwargs=(["p"],),
        rfunc_args_and_kwargs=(["p"],),
        expected_error_message="One or more values not found in axis",
    )

    # label dtype mismatch
    assert_exceptions_equal(
        lfunc=pdf.drop,
        rfunc=df.drop,
        lfunc_args_and_kwargs=([3],),
        rfunc_args_and_kwargs=([3],),
        expected_error_message="One or more values not found in axis",
    )

    expect = pdf.drop("p", errors="ignore")
    actual = df.drop("p", errors="ignore")

    assert_eq(actual, expect)

    assert_exceptions_equal(
        lfunc=pdf.drop,
        rfunc=df.drop,
        lfunc_args_and_kwargs=([], {"columns": "p"}),
        rfunc_args_and_kwargs=([], {"columns": "p"}),
        expected_error_message="column 'p' does not exist",
    )

    expect = pdf.drop(columns="p", errors="ignore")
    actual = df.drop(columns="p", errors="ignore")

    assert_eq(actual, expect)

    assert_exceptions_equal(
        lfunc=pdf.drop,
        rfunc=df.drop,
        lfunc_args_and_kwargs=([], {"labels": "p", "axis": 1}),
        rfunc_args_and_kwargs=([], {"labels": "p", "axis": 1}),
        expected_error_message="column 'p' does not exist",
    )

    expect = pdf.drop(labels="p", axis=1, errors="ignore")
    actual = df.drop(labels="p", axis=1, errors="ignore")

    assert_eq(actual, expect)


def test_dataframe_column_add_drop_via_setitem():
    df = cudf.DataFrame()
    data = np.asarray(range(10))
    df["a"] = data
    df["b"] = data
    assert tuple(df.columns) == ("a", "b")
    del df["a"]
    assert tuple(df.columns) == ("b",)
    df["c"] = data
    assert tuple(df.columns) == ("b", "c")
    df["a"] = data
    assert tuple(df.columns) == ("b", "c", "a")


def test_dataframe_column_set_via_attr():
    data_0 = np.asarray([0, 2, 4, 5])
    data_1 = np.asarray([1, 4, 2, 3])
    data_2 = np.asarray([2, 0, 3, 0])
    df = cudf.DataFrame({"a": data_0, "b": data_1, "c": data_2})

    for i in range(10):
        df.c = df.a
        assert assert_eq(df.c, df.a, check_names=False)
        assert tuple(df.columns) == ("a", "b", "c")

        df.c = df.b
        assert assert_eq(df.c, df.b, check_names=False)
        assert tuple(df.columns) == ("a", "b", "c")


def test_dataframe_column_drop_via_attr():
    df = cudf.DataFrame({"a": []})

    with pytest.raises(AttributeError):
        del df.a

    assert tuple(df.columns) == tuple("a")


@pytest.mark.parametrize("axis", [0, "index"])
def test_dataframe_index_rename(axis):
    pdf = pd.DataFrame({"a": [1, 2, 3], "b": [4, 5, 6], "c": [7, 8, 9]})
    gdf = cudf.DataFrame.from_pandas(pdf)

    expect = pdf.rename(mapper={1: 5, 2: 6}, axis=axis)
    got = gdf.rename(mapper={1: 5, 2: 6}, axis=axis)

    assert_eq(expect, got)

    expect = pdf.rename(index={1: 5, 2: 6})
    got = gdf.rename(index={1: 5, 2: 6})

    assert_eq(expect, got)

    expect = pdf.rename({1: 5, 2: 6})
    got = gdf.rename({1: 5, 2: 6})

    assert_eq(expect, got)

    # `pandas` can support indexes with mixed values. We throw a
    # `NotImplementedError`.
    with pytest.raises(NotImplementedError):
        gdf.rename(mapper={1: "x", 2: "y"}, axis=axis)


def test_dataframe_MI_rename():
    gdf = cudf.DataFrame(
        {"a": np.arange(10), "b": np.arange(10), "c": np.arange(10)}
    )
    gdg = gdf.groupby(["a", "b"]).count()
    pdg = gdg.to_pandas()

    expect = pdg.rename(mapper={1: 5, 2: 6}, axis=0)
    got = gdg.rename(mapper={1: 5, 2: 6}, axis=0)

    assert_eq(expect, got)


@pytest.mark.parametrize("axis", [1, "columns"])
def test_dataframe_column_rename(axis):
    pdf = pd.DataFrame({"a": [1, 2, 3], "b": [4, 5, 6], "c": [7, 8, 9]})
    gdf = cudf.DataFrame.from_pandas(pdf)

    expect = pdf.rename(mapper=lambda name: 2 * name, axis=axis)
    got = gdf.rename(mapper=lambda name: 2 * name, axis=axis)

    assert_eq(expect, got)

    expect = pdf.rename(columns=lambda name: 2 * name)
    got = gdf.rename(columns=lambda name: 2 * name)

    assert_eq(expect, got)

    rename_mapper = {"a": "z", "b": "y", "c": "x"}
    expect = pdf.rename(columns=rename_mapper)
    got = gdf.rename(columns=rename_mapper)

    assert_eq(expect, got)


def test_dataframe_pop():
    pdf = pd.DataFrame(
        {"a": [1, 2, 3], "b": ["x", "y", "z"], "c": [7.0, 8.0, 9.0]}
    )
    gdf = cudf.DataFrame.from_pandas(pdf)

    # Test non-existing column error
    with pytest.raises(KeyError) as raises:
        gdf.pop("fake_colname")
    raises.match("fake_colname")

    # check pop numeric column
    pdf_pop = pdf.pop("a")
    gdf_pop = gdf.pop("a")
    assert_eq(pdf_pop, gdf_pop)
    assert_eq(pdf, gdf)

    # check string column
    pdf_pop = pdf.pop("b")
    gdf_pop = gdf.pop("b")
    assert_eq(pdf_pop, gdf_pop)
    assert_eq(pdf, gdf)

    # check float column and empty dataframe
    pdf_pop = pdf.pop("c")
    gdf_pop = gdf.pop("c")
    assert_eq(pdf_pop, gdf_pop)
    assert_eq(pdf, gdf)

    # check empty dataframe edge case
    empty_pdf = pd.DataFrame(columns=["a", "b"])
    empty_gdf = cudf.DataFrame(columns=["a", "b"])
    pb = empty_pdf.pop("b")
    gb = empty_gdf.pop("b")
    assert len(pb) == len(gb)
    assert empty_pdf.empty and empty_gdf.empty


@pytest.mark.parametrize("nelem", [0, 3, 100, 1000])
def test_dataframe_astype(nelem):
    df = cudf.DataFrame()
    data = np.asarray(range(nelem), dtype=np.int32)
    df["a"] = data
    assert df["a"].dtype is np.dtype(np.int32)
    df["b"] = df["a"].astype(np.float32)
    assert df["b"].dtype is np.dtype(np.float32)
    np.testing.assert_equal(df["a"].to_array(), df["b"].to_array())


@pytest.mark.parametrize("nelem", [0, 100])
def test_index_astype(nelem):
    df = cudf.DataFrame()
    data = np.asarray(range(nelem), dtype=np.int32)
    df["a"] = data
    assert df.index.dtype is np.dtype(np.int64)
    df.index = df.index.astype(np.float32)
    assert df.index.dtype is np.dtype(np.float32)
    df["a"] = df["a"].astype(np.float32)
    np.testing.assert_equal(df.index.to_array(), df["a"].to_array())
    df["b"] = df["a"]
    df = df.set_index("b")
    df["a"] = df["a"].astype(np.int16)
    df.index = df.index.astype(np.int16)
    np.testing.assert_equal(df.index.to_array(), df["a"].to_array())


def test_dataframe_to_string():
    pd.options.display.max_rows = 5
    pd.options.display.max_columns = 8
    # Test basic
    df = cudf.DataFrame(
        {"a": [1, 2, 3, 4, 5, 6], "b": [11, 12, 13, 14, 15, 16]}
    )
    string = str(df)

    assert string.splitlines()[-1] == "[6 rows x 2 columns]"

    # Test skipped columns
    df = cudf.DataFrame(
        {
            "a": [1, 2, 3, 4, 5, 6],
            "b": [11, 12, 13, 14, 15, 16],
            "c": [11, 12, 13, 14, 15, 16],
            "d": [11, 12, 13, 14, 15, 16],
        }
    )
    string = df.to_string()

    assert string.splitlines()[-1] == "[6 rows x 4 columns]"

    # Test masked
    df = cudf.DataFrame(
        {"a": [1, 2, 3, 4, 5, 6], "b": [11, 12, 13, 14, 15, 16]}
    )

    data = np.arange(6)
    mask = np.zeros(1, dtype=cudf.utils.utils.mask_dtype)
    mask[0] = 0b00101101

    masked = cudf.Series.from_masked_array(data, mask)
    assert masked.null_count == 2
    df["c"] = masked

    # check data
    values = masked.copy()
    validids = [0, 2, 3, 5]
    densearray = masked.to_array()
    np.testing.assert_equal(data[validids], densearray)
    # valid position is corret

    for i in validids:
        assert data[i] == values[i]
    # null position is correct
    for i in range(len(values)):
        if i not in validids:
            assert values[i] is cudf.NA

    pd.options.display.max_rows = 10
    got = df.to_string()

    expect = """
a b  c
0 1 11 0
1 2 12 <NA>
2 3 13 2
3 4 14 3
4 5 15 <NA>
5 6 16 5
"""
    # values should match despite whitespace difference
    assert got.split() == expect.split()


def test_dataframe_to_string_wide(monkeypatch):
    monkeypatch.setenv("COLUMNS", "79")
    # Test basic
    df = cudf.DataFrame()
    for i in range(100):
        df["a{}".format(i)] = list(range(3))
    pd.options.display.max_columns = 0
    got = df.to_string()

    expect = """
    a0  a1  a2  a3  a4  a5  a6  a7 ...  a92 a93 a94 a95 a96 a97 a98 a99
0    0   0   0   0   0   0   0   0 ...    0   0   0   0   0   0   0   0
1    1   1   1   1   1   1   1   1 ...    1   1   1   1   1   1   1   1
2    2   2   2   2   2   2   2   2 ...    2   2   2   2   2   2   2   2
[3 rows x 100 columns]
"""
    # values should match despite whitespace difference
    assert got.split() == expect.split()


def test_dataframe_empty_to_string():
    # Test for printing empty dataframe
    df = cudf.DataFrame()
    got = df.to_string()

    expect = "Empty DataFrame\nColumns: []\nIndex: []\n"
    # values should match despite whitespace difference
    assert got.split() == expect.split()


def test_dataframe_emptycolumns_to_string():
    # Test for printing dataframe having empty columns
    df = cudf.DataFrame()
    df["a"] = []
    df["b"] = []
    got = df.to_string()

    expect = "Empty DataFrame\nColumns: [a, b]\nIndex: []\n"
    # values should match despite whitespace difference
    assert got.split() == expect.split()


def test_dataframe_copy():
    # Test for copying the dataframe using python copy pkg
    df = cudf.DataFrame()
    df["a"] = [1, 2, 3]
    df2 = copy(df)
    df2["b"] = [4, 5, 6]
    got = df.to_string()

    expect = """
     a
0    1
1    2
2    3
"""
    # values should match despite whitespace difference
    assert got.split() == expect.split()


def test_dataframe_copy_shallow():
    # Test for copy dataframe using class method
    df = cudf.DataFrame()
    df["a"] = [1, 2, 3]
    df2 = df.copy()
    df2["b"] = [4, 2, 3]
    got = df.to_string()

    expect = """
     a
0    1
1    2
2    3
"""
    # values should match despite whitespace difference
    assert got.split() == expect.split()


def test_dataframe_dtypes():
    dtypes = pd.Series(
        [np.int32, np.float32, np.float64], index=["c", "a", "b"]
    )
    df = cudf.DataFrame(
        {k: np.ones(10, dtype=v) for k, v in dtypes.iteritems()}
    )
    assert df.dtypes.equals(dtypes)


def test_dataframe_add_col_to_object_dataframe():
    # Test for adding column to an empty object dataframe
    cols = ["a", "b", "c"]
    df = pd.DataFrame(columns=cols, dtype="str")

    data = {k: v for (k, v) in zip(cols, [["a"] for _ in cols])}

    gdf = cudf.DataFrame(data)
    gdf = gdf[:0]

    assert gdf.dtypes.equals(df.dtypes)
    gdf["a"] = [1]
    df["a"] = [10]
    assert gdf.dtypes.equals(df.dtypes)
    gdf["b"] = [1.0]
    df["b"] = [10.0]
    assert gdf.dtypes.equals(df.dtypes)


def test_dataframe_dir_and_getattr():
    df = cudf.DataFrame(
        {
            "a": np.ones(10),
            "b": np.ones(10),
            "not an id": np.ones(10),
            "oop$": np.ones(10),
        }
    )
    o = dir(df)
    assert {"a", "b"}.issubset(o)
    assert "not an id" not in o
    assert "oop$" not in o

    # Getattr works
    assert df.a.equals(df["a"])
    assert df.b.equals(df["b"])
    with pytest.raises(AttributeError):
        df.not_a_column


@pytest.mark.parametrize("order", ["C", "F"])
def test_empty_dataframe_as_gpu_matrix(order):
    df = cudf.DataFrame()

    # Check fully empty dataframe.
    mat = df.as_gpu_matrix(order=order).copy_to_host()
    assert mat.shape == (0, 0)

    df = cudf.DataFrame()
    nelem = 123
    for k in "abc":
        df[k] = np.random.random(nelem)

    # Check all columns in empty dataframe.
    mat = df.head(0).as_gpu_matrix(order=order).copy_to_host()
    assert mat.shape == (0, 3)


@pytest.mark.parametrize("order", ["C", "F"])
def test_dataframe_as_gpu_matrix(order):
    df = cudf.DataFrame()

    nelem = 123
    for k in "abcd":
        df[k] = np.random.random(nelem)

    # Check all columns
    mat = df.as_gpu_matrix(order=order).copy_to_host()
    assert mat.shape == (nelem, 4)
    for i, k in enumerate(df.columns):
        np.testing.assert_array_equal(df[k].to_array(), mat[:, i])

    # Check column subset
    mat = df.as_gpu_matrix(order=order, columns=["a", "c"]).copy_to_host()
    assert mat.shape == (nelem, 2)

    for i, k in enumerate("ac"):
        np.testing.assert_array_equal(df[k].to_array(), mat[:, i])


def test_dataframe_as_gpu_matrix_null_values():
    df = cudf.DataFrame()

    nelem = 123
    na = -10000

    refvalues = {}
    for k in "abcd":
        df[k] = data = np.random.random(nelem)
        bitmask = utils.random_bitmask(nelem)
        df[k] = df[k].set_mask(bitmask)
        boolmask = np.asarray(
            utils.expand_bits_to_bytes(bitmask)[:nelem], dtype=np.bool_
        )
        data[~boolmask] = na
        refvalues[k] = data

    # Check null value causes error
    with pytest.raises(ValueError) as raises:
        df.as_gpu_matrix()
    raises.match("column 'a' has null values")

    for k in df.columns:
        df[k] = df[k].fillna(na)

    mat = df.as_gpu_matrix().copy_to_host()
    for i, k in enumerate(df.columns):
        np.testing.assert_array_equal(refvalues[k], mat[:, i])


def test_dataframe_append_empty():
    pdf = pd.DataFrame(
        {
            "key": [1, 1, 1, 2, 2, 2, 3, 3, 3, 4, 4, 4],
            "value": [1, 2, 3, 4, 5, 6, 7, 8, 9, 10, 11, 12],
        }
    )
    gdf = cudf.DataFrame.from_pandas(pdf)

    gdf["newcol"] = 100
    pdf["newcol"] = 100

    assert len(gdf["newcol"]) == len(pdf)
    assert len(pdf["newcol"]) == len(pdf)
    assert_eq(gdf, pdf)


def test_dataframe_setitem_from_masked_object():
    ary = np.random.randn(100)
    mask = np.zeros(100, dtype=bool)
    mask[:20] = True
    np.random.shuffle(mask)
    ary[mask] = np.nan

    test1_null = cudf.Series(ary, nan_as_null=True)
    assert test1_null.nullable
    assert test1_null.null_count == 20
    test1_nan = cudf.Series(ary, nan_as_null=False)
    assert test1_nan.null_count == 0

    test2_null = cudf.DataFrame.from_pandas(
        pd.DataFrame({"a": ary}), nan_as_null=True
    )
    assert test2_null["a"].nullable
    assert test2_null["a"].null_count == 20
    test2_nan = cudf.DataFrame.from_pandas(
        pd.DataFrame({"a": ary}), nan_as_null=False
    )
    assert test2_nan["a"].null_count == 0

    gpu_ary = cupy.asarray(ary)
    test3_null = cudf.Series(gpu_ary, nan_as_null=True)
    assert test3_null.nullable
    assert test3_null.null_count == 20
    test3_nan = cudf.Series(gpu_ary, nan_as_null=False)
    assert test3_nan.null_count == 0

    test4 = cudf.DataFrame()
    lst = [1, 2, None, 4, 5, 6, None, 8, 9]
    test4["lst"] = lst
    assert test4["lst"].nullable
    assert test4["lst"].null_count == 2


def test_dataframe_append_to_empty():
    pdf = pd.DataFrame()
    pdf["a"] = []
    pdf["b"] = [1, 2, 3]

    gdf = cudf.DataFrame()
    gdf["a"] = []
    gdf["b"] = [1, 2, 3]

    assert_eq(gdf, pdf)


def test_dataframe_setitem_index_len1():
    gdf = cudf.DataFrame()
    gdf["a"] = [1]
    gdf["b"] = gdf.index._values

    np.testing.assert_equal(gdf.b.to_array(), [0])


def test_assign():
    gdf = cudf.DataFrame({"x": [1, 2, 3]})
    gdf2 = gdf.assign(y=gdf.x + 1)
    assert list(gdf.columns) == ["x"]
    assert list(gdf2.columns) == ["x", "y"]

    np.testing.assert_equal(gdf2.y.to_array(), [2, 3, 4])


@pytest.mark.parametrize("nrows", [1, 8, 100, 1000])
def test_dataframe_hash_columns(nrows):
    gdf = cudf.DataFrame()
    data = np.asarray(range(nrows))
    data[0] = data[-1]  # make first and last the same
    gdf["a"] = data
    gdf["b"] = gdf.a + 100
    out = gdf.hash_columns(["a", "b"])
    assert isinstance(out, cupy.ndarray)
    assert len(out) == nrows
    assert out.dtype == np.int32

    # Check default
    out_all = gdf.hash_columns()
    np.testing.assert_array_equal(cupy.asnumpy(out), cupy.asnumpy(out_all))

    # Check single column
    out_one = cupy.asnumpy(gdf.hash_columns(["a"]))
    # First matches last
    assert out_one[0] == out_one[-1]
    # Equivalent to the cudf.Series.hash_values()
    np.testing.assert_array_equal(cupy.asnumpy(gdf.a.hash_values()), out_one)


@pytest.mark.parametrize("nrows", [3, 10, 100, 1000])
@pytest.mark.parametrize("nparts", [1, 2, 8, 13])
@pytest.mark.parametrize("nkeys", [1, 2])
def test_dataframe_hash_partition(nrows, nparts, nkeys):
    np.random.seed(123)
    gdf = cudf.DataFrame()
    keycols = []
    for i in range(nkeys):
        keyname = "key{}".format(i)
        gdf[keyname] = np.random.randint(0, 7 - i, nrows)
        keycols.append(keyname)
    gdf["val1"] = np.random.randint(0, nrows * 2, nrows)

    got = gdf.partition_by_hash(keycols, nparts=nparts)
    # Must return a list
    assert isinstance(got, list)
    # Must have correct number of partitions
    assert len(got) == nparts
    # All partitions must be DataFrame type
    assert all(isinstance(p, cudf.DataFrame) for p in got)
    # Check that all partitions have unique keys
    part_unique_keys = set()
    for p in got:
        if len(p):
            # Take rows of the keycolumns and build a set of the key-values
            unique_keys = set(map(tuple, p.as_matrix(columns=keycols)))
            # Ensure that none of the key-values have occurred in other groups
            assert not (unique_keys & part_unique_keys)
            part_unique_keys |= unique_keys
    assert len(part_unique_keys)


@pytest.mark.parametrize("nrows", [3, 10, 50])
def test_dataframe_hash_partition_masked_value(nrows):
    gdf = cudf.DataFrame()
    gdf["key"] = np.arange(nrows)
    gdf["val"] = np.arange(nrows) + 100
    bitmask = utils.random_bitmask(nrows)
    bytemask = utils.expand_bits_to_bytes(bitmask)
    gdf["val"] = gdf["val"].set_mask(bitmask)
    parted = gdf.partition_by_hash(["key"], nparts=3)
    # Verify that the valid mask is correct
    for p in parted:
        df = p.to_pandas()
        for row in df.itertuples():
            valid = bool(bytemask[row.key])
            expected_value = row.key + 100 if valid else np.nan
            got_value = row.val
            assert (expected_value == got_value) or (
                np.isnan(expected_value) and np.isnan(got_value)
            )


@pytest.mark.parametrize("nrows", [3, 10, 50])
def test_dataframe_hash_partition_masked_keys(nrows):
    gdf = cudf.DataFrame()
    gdf["key"] = np.arange(nrows)
    gdf["val"] = np.arange(nrows) + 100
    bitmask = utils.random_bitmask(nrows)
    bytemask = utils.expand_bits_to_bytes(bitmask)
    gdf["key"] = gdf["key"].set_mask(bitmask)
    parted = gdf.partition_by_hash(["key"], nparts=3, keep_index=False)
    # Verify that the valid mask is correct
    for p in parted:
        df = p.to_pandas()
        for row in df.itertuples():
            valid = bool(bytemask[row.val - 100])
            # val is key + 100
            expected_value = row.val - 100 if valid else np.nan
            got_value = row.key
            assert (expected_value == got_value) or (
                np.isnan(expected_value) and np.isnan(got_value)
            )


@pytest.mark.parametrize("keep_index", [True, False])
def test_dataframe_hash_partition_keep_index(keep_index):

    gdf = cudf.DataFrame(
        {"val": [1, 2, 3, 4], "key": [3, 2, 1, 4]}, index=[4, 3, 2, 1]
    )

    expected_df1 = cudf.DataFrame(
        {"val": [1], "key": [3]}, index=[4] if keep_index else None
    )
    expected_df2 = cudf.DataFrame(
        {"val": [2, 3, 4], "key": [2, 1, 4]},
        index=[3, 2, 1] if keep_index else range(1, 4),
    )
    expected = [expected_df1, expected_df2]

    parts = gdf.partition_by_hash(["key"], nparts=2, keep_index=keep_index)

    for exp, got in zip(expected, parts):
        assert_eq(exp, got)


def test_dataframe_hash_partition_empty():
    gdf = cudf.DataFrame({"val": [1, 2], "key": [3, 2]}, index=["a", "b"])
    parts = gdf.iloc[:0].partition_by_hash(["key"], nparts=3)
    assert len(parts) == 3
    for part in parts:
        assert_eq(gdf.iloc[:0], part)


@pytest.mark.parametrize("dtype1", utils.supported_numpy_dtypes)
@pytest.mark.parametrize("dtype2", utils.supported_numpy_dtypes)
def test_dataframe_concat_different_numerical_columns(dtype1, dtype2):
    df1 = pd.DataFrame(dict(x=pd.Series(np.arange(5)).astype(dtype1)))
    df2 = pd.DataFrame(dict(x=pd.Series(np.arange(5)).astype(dtype2)))
    if dtype1 != dtype2 and "datetime" in dtype1 or "datetime" in dtype2:
        with pytest.raises(TypeError):
            cudf.concat([df1, df2])
    else:
        pres = pd.concat([df1, df2])
        gres = cudf.concat([cudf.from_pandas(df1), cudf.from_pandas(df2)])
        assert_eq(cudf.from_pandas(pres), gres)


def test_dataframe_concat_different_column_types():
    df1 = cudf.Series([42], dtype=np.float64)
    df2 = cudf.Series(["a"], dtype="category")
    with pytest.raises(ValueError):
        cudf.concat([df1, df2])

    df2 = cudf.Series(["a string"])
    with pytest.raises(TypeError):
        cudf.concat([df1, df2])


@pytest.mark.parametrize(
    "df_1", [cudf.DataFrame({"a": [1, 2], "b": [1, 3]}), cudf.DataFrame({})]
)
@pytest.mark.parametrize(
    "df_2", [cudf.DataFrame({"a": [], "b": []}), cudf.DataFrame({})]
)
def test_concat_empty_dataframe(df_1, df_2):

    got = cudf.concat([df_1, df_2])
    expect = pd.concat([df_1.to_pandas(), df_2.to_pandas()], sort=False)

    # ignoring dtypes as pandas upcasts int to float
    # on concatenation with empty dataframes

    assert_eq(got, expect, check_dtype=False)


@pytest.mark.parametrize(
    "df1_d",
    [
        {"a": [1, 2], "b": [1, 2], "c": ["s1", "s2"], "d": [1.0, 2.0]},
        {"b": [1.9, 10.9], "c": ["s1", "s2"]},
        {"c": ["s1"], "b": [None], "a": [False]},
    ],
)
@pytest.mark.parametrize(
    "df2_d",
    [
        {"a": [1, 2, 3]},
        {"a": [1, None, 3], "b": [True, True, False], "c": ["s3", None, "s4"]},
        {"a": [], "b": []},
        {},
    ],
)
def test_concat_different_column_dataframe(df1_d, df2_d):
    got = cudf.concat(
        [cudf.DataFrame(df1_d), cudf.DataFrame(df2_d), cudf.DataFrame(df1_d)],
        sort=False,
    )

    expect = pd.concat(
        [pd.DataFrame(df1_d), pd.DataFrame(df2_d), pd.DataFrame(df1_d)],
        sort=False,
    )

    # numerical columns are upcasted to float in cudf.DataFrame.to_pandas()
    # casts nan to 0 in non-float numerical columns

    numeric_cols = got.dtypes[got.dtypes != "object"].index
    for col in numeric_cols:
        got[col] = got[col].astype(np.float64).fillna(np.nan)

    assert_eq(got, expect, check_dtype=False)


@pytest.mark.parametrize(
    "ser_1", [pd.Series([1, 2, 3]), pd.Series([], dtype="float64")]
)
@pytest.mark.parametrize("ser_2", [pd.Series([], dtype="float64")])
def test_concat_empty_series(ser_1, ser_2):
    got = cudf.concat([cudf.Series(ser_1), cudf.Series(ser_2)])
    expect = pd.concat([ser_1, ser_2])

    assert_eq(got, expect)


def test_concat_with_axis():
    df1 = pd.DataFrame(dict(x=np.arange(5), y=np.arange(5)))
    df2 = pd.DataFrame(dict(a=np.arange(5), b=np.arange(5)))

    concat_df = pd.concat([df1, df2], axis=1)
    cdf1 = cudf.from_pandas(df1)
    cdf2 = cudf.from_pandas(df2)

    # concat only dataframes
    concat_cdf = cudf.concat([cdf1, cdf2], axis=1)
    assert_eq(concat_cdf, concat_df)

    # concat only series
    concat_s = pd.concat([df1.x, df1.y], axis=1)
    cs1 = cudf.Series.from_pandas(df1.x)
    cs2 = cudf.Series.from_pandas(df1.y)
    concat_cdf_s = cudf.concat([cs1, cs2], axis=1)

    assert_eq(concat_cdf_s, concat_s)

    # concat series and dataframes
    s3 = pd.Series(np.random.random(5))
    cs3 = cudf.Series.from_pandas(s3)

    concat_cdf_all = cudf.concat([cdf1, cs3, cdf2], axis=1)
    concat_df_all = pd.concat([df1, s3, df2], axis=1)
    assert_eq(concat_cdf_all, concat_df_all)

    # concat manual multi index
    midf1 = cudf.from_pandas(df1)
    midf1.index = cudf.MultiIndex(
        levels=[[0, 1, 2, 3], [0, 1]], codes=[[0, 1, 2, 3, 2], [0, 1, 0, 1, 0]]
    )
    midf2 = midf1[2:]
    midf2.index = cudf.MultiIndex(
        levels=[[3, 4, 5], [2, 0]], codes=[[0, 1, 2], [1, 0, 1]]
    )
    mipdf1 = midf1.to_pandas()
    mipdf2 = midf2.to_pandas()

    assert_eq(cudf.concat([midf1, midf2]), pd.concat([mipdf1, mipdf2]))
    assert_eq(cudf.concat([midf2, midf1]), pd.concat([mipdf2, mipdf1]))
    assert_eq(
        cudf.concat([midf1, midf2, midf1]), pd.concat([mipdf1, mipdf2, mipdf1])
    )

    # concat groupby multi index
    gdf1 = cudf.DataFrame(
        {
            "x": np.random.randint(0, 10, 10),
            "y": np.random.randint(0, 10, 10),
            "z": np.random.randint(0, 10, 10),
            "v": np.random.randint(0, 10, 10),
        }
    )
    gdf2 = gdf1[5:]
    gdg1 = gdf1.groupby(["x", "y"]).min()
    gdg2 = gdf2.groupby(["x", "y"]).min()
    pdg1 = gdg1.to_pandas()
    pdg2 = gdg2.to_pandas()

    assert_eq(cudf.concat([gdg1, gdg2]), pd.concat([pdg1, pdg2]))
    assert_eq(cudf.concat([gdg2, gdg1]), pd.concat([pdg2, pdg1]))

    # series multi index concat
    gdgz1 = gdg1.z
    gdgz2 = gdg2.z
    pdgz1 = gdgz1.to_pandas()
    pdgz2 = gdgz2.to_pandas()

    assert_eq(cudf.concat([gdgz1, gdgz2]), pd.concat([pdgz1, pdgz2]))
    assert_eq(cudf.concat([gdgz2, gdgz1]), pd.concat([pdgz2, pdgz1]))


@pytest.mark.parametrize("nrows", [0, 3, 10, 100, 1000])
def test_nonmatching_index_setitem(nrows):
    np.random.seed(0)

    gdf = cudf.DataFrame()
    gdf["a"] = np.random.randint(2147483647, size=nrows)
    gdf["b"] = np.random.randint(2147483647, size=nrows)
    gdf = gdf.set_index("b")

    test_values = np.random.randint(2147483647, size=nrows)
    gdf["c"] = test_values
    assert len(test_values) == len(gdf["c"])
    assert (
        gdf["c"]
        .to_pandas()
        .equals(cudf.Series(test_values).set_index(gdf._index).to_pandas())
    )


def test_from_pandas():
    df = pd.DataFrame({"x": [1, 2, 3]}, index=[4.0, 5.0, 6.0])
    gdf = cudf.DataFrame.from_pandas(df)
    assert isinstance(gdf, cudf.DataFrame)

    assert_eq(df, gdf)

    s = df.x
    gs = cudf.Series.from_pandas(s)
    assert isinstance(gs, cudf.Series)

    assert_eq(s, gs)


@pytest.mark.parametrize("dtypes", [int, float])
def test_from_records(dtypes):
    h_ary = np.ndarray(shape=(10, 4), dtype=dtypes)
    rec_ary = h_ary.view(np.recarray)

    gdf = cudf.DataFrame.from_records(rec_ary, columns=["a", "b", "c", "d"])
    df = pd.DataFrame.from_records(rec_ary, columns=["a", "b", "c", "d"])
    assert isinstance(gdf, cudf.DataFrame)
    assert_eq(df, gdf)

    gdf = cudf.DataFrame.from_records(rec_ary)
    df = pd.DataFrame.from_records(rec_ary)
    assert isinstance(gdf, cudf.DataFrame)
    assert_eq(df, gdf)


@pytest.mark.parametrize("columns", [None, ["first", "second", "third"]])
@pytest.mark.parametrize(
    "index",
    [
        None,
        ["first", "second"],
        "name",
        "age",
        "weight",
        [10, 11],
        ["abc", "xyz"],
    ],
)
def test_from_records_index(columns, index):
    rec_ary = np.array(
        [("Rex", 9, 81.0), ("Fido", 3, 27.0)],
        dtype=[("name", "U10"), ("age", "i4"), ("weight", "f4")],
    )
    gdf = cudf.DataFrame.from_records(rec_ary, columns=columns, index=index)
    df = pd.DataFrame.from_records(rec_ary, columns=columns, index=index)
    assert isinstance(gdf, cudf.DataFrame)
    assert_eq(df, gdf)


def test_dataframe_construction_from_cupy_arrays():
    h_ary = np.array([[1, 2, 3], [4, 5, 6]], np.int32)
    d_ary = cupy.asarray(h_ary)

    gdf = cudf.DataFrame(d_ary, columns=["a", "b", "c"])
    df = pd.DataFrame(h_ary, columns=["a", "b", "c"])
    assert isinstance(gdf, cudf.DataFrame)

    assert_eq(df, gdf)

    gdf = cudf.DataFrame(d_ary)
    df = pd.DataFrame(h_ary)
    assert isinstance(gdf, cudf.DataFrame)

    assert_eq(df, gdf)

    gdf = cudf.DataFrame(d_ary, index=["a", "b"])
    df = pd.DataFrame(h_ary, index=["a", "b"])
    assert isinstance(gdf, cudf.DataFrame)

    assert_eq(df, gdf)

    gdf = cudf.DataFrame(d_ary)
    gdf = gdf.set_index(keys=0, drop=False)
    df = pd.DataFrame(h_ary)
    df = df.set_index(keys=0, drop=False)
    assert isinstance(gdf, cudf.DataFrame)

    assert_eq(df, gdf)

    gdf = cudf.DataFrame(d_ary)
    gdf = gdf.set_index(keys=1, drop=False)
    df = pd.DataFrame(h_ary)
    df = df.set_index(keys=1, drop=False)
    assert isinstance(gdf, cudf.DataFrame)

    assert_eq(df, gdf)


def test_dataframe_cupy_wrong_dimensions():
    d_ary = cupy.empty((2, 3, 4), dtype=np.int32)
    with pytest.raises(
        ValueError, match="records dimension expected 1 or 2 but found: 3"
    ):
        cudf.DataFrame(d_ary)


def test_dataframe_cupy_array_wrong_index():
    d_ary = cupy.empty((2, 3), dtype=np.int32)

    with pytest.raises(
        ValueError,
        match="Length mismatch: Expected axis has 2 elements, "
        "new values have 1 elements",
    ):
        cudf.DataFrame(d_ary, index=["a"])

    with pytest.raises(
        ValueError,
        match="Length mismatch: Expected axis has 2 elements, "
        "new values have 1 elements",
    ):
        cudf.DataFrame(d_ary, index="a")


def test_index_in_dataframe_constructor():
    a = pd.DataFrame({"x": [1, 2, 3]}, index=[4.0, 5.0, 6.0])
    b = cudf.DataFrame({"x": [1, 2, 3]}, index=[4.0, 5.0, 6.0])

    assert_eq(a, b)
    assert_eq(a.loc[4:], b.loc[4:])


dtypes = NUMERIC_TYPES + DATETIME_TYPES + ["bool"]


@pytest.mark.parametrize("nelem", [0, 2, 3, 100, 1000])
@pytest.mark.parametrize("data_type", dtypes)
def test_from_arrow(nelem, data_type):
    df = pd.DataFrame(
        {
            "a": np.random.randint(0, 1000, nelem).astype(data_type),
            "b": np.random.randint(0, 1000, nelem).astype(data_type),
        }
    )
    padf = pa.Table.from_pandas(
        df, preserve_index=False
    ).replace_schema_metadata(None)
    gdf = cudf.DataFrame.from_arrow(padf)
    assert isinstance(gdf, cudf.DataFrame)

    assert_eq(df, gdf)

    s = pa.Array.from_pandas(df.a)
    gs = cudf.Series.from_arrow(s)
    assert isinstance(gs, cudf.Series)

    # For some reason PyArrow to_pandas() converts to numpy array and has
    # better type compatibility
    np.testing.assert_array_equal(s.to_pandas(), gs.to_array())


@pytest.mark.parametrize("nelem", [0, 2, 3, 100, 1000])
@pytest.mark.parametrize("data_type", dtypes)
def test_to_arrow(nelem, data_type):
    df = pd.DataFrame(
        {
            "a": np.random.randint(0, 1000, nelem).astype(data_type),
            "b": np.random.randint(0, 1000, nelem).astype(data_type),
        }
    )
    gdf = cudf.DataFrame.from_pandas(df)

    pa_df = pa.Table.from_pandas(
        df, preserve_index=False
    ).replace_schema_metadata(None)

    pa_gdf = gdf.to_arrow(preserve_index=False).replace_schema_metadata(None)

    assert isinstance(pa_gdf, pa.Table)
    assert pa.Table.equals(pa_df, pa_gdf)

    pa_s = pa.Array.from_pandas(df.a)
    pa_gs = gdf["a"].to_arrow()

    assert isinstance(pa_gs, pa.Array)
    assert pa.Array.equals(pa_s, pa_gs)

    pa_i = pa.Array.from_pandas(df.index)
    pa_gi = gdf.index.to_arrow()

    assert isinstance(pa_gi, pa.Array)
    assert pa.Array.equals(pa_i, pa_gi)


@pytest.mark.parametrize("data_type", dtypes)
def test_to_from_arrow_nulls(data_type):
    if data_type == "longlong":
        data_type = "int64"
    if data_type == "bool":
        s1 = pa.array([True, None, False, None, True], type=data_type)
    else:
        dtype = np.dtype(data_type)
        if dtype.type == np.datetime64:
            time_unit, _ = np.datetime_data(dtype)
            data_type = pa.timestamp(unit=time_unit)
        s1 = pa.array([1, None, 3, None, 5], type=data_type)
    gs1 = cudf.Series.from_arrow(s1)
    assert isinstance(gs1, cudf.Series)
    # We have 64B padded buffers for nulls whereas Arrow returns a minimal
    # number of bytes, so only check the first byte in this case
    np.testing.assert_array_equal(
        np.asarray(s1.buffers()[0]).view("u1")[0],
        gs1._column.mask_array_view.copy_to_host().view("u1")[0],
    )
    assert pa.Array.equals(s1, gs1.to_arrow())

    s2 = pa.array([None, None, None, None, None], type=data_type)
    gs2 = cudf.Series.from_arrow(s2)
    assert isinstance(gs2, cudf.Series)
    # We have 64B padded buffers for nulls whereas Arrow returns a minimal
    # number of bytes, so only check the first byte in this case
    np.testing.assert_array_equal(
        np.asarray(s2.buffers()[0]).view("u1")[0],
        gs2._column.mask_array_view.copy_to_host().view("u1")[0],
    )
    assert pa.Array.equals(s2, gs2.to_arrow())


def test_to_arrow_categorical():
    df = pd.DataFrame()
    df["a"] = pd.Series(["a", "b", "c"], dtype="category")
    gdf = cudf.DataFrame.from_pandas(df)

    pa_df = pa.Table.from_pandas(
        df, preserve_index=False
    ).replace_schema_metadata(None)
    pa_gdf = gdf.to_arrow(preserve_index=False).replace_schema_metadata(None)

    assert isinstance(pa_gdf, pa.Table)
    assert pa.Table.equals(pa_df, pa_gdf)

    pa_s = pa.Array.from_pandas(df.a)
    pa_gs = gdf["a"].to_arrow()

    assert isinstance(pa_gs, pa.Array)
    assert pa.Array.equals(pa_s, pa_gs)


def test_from_arrow_missing_categorical():
    pd_cat = pd.Categorical(["a", "b", "c"], categories=["a", "b"])
    pa_cat = pa.array(pd_cat, from_pandas=True)
    gd_cat = cudf.Series(pa_cat)

    assert isinstance(gd_cat, cudf.Series)
    assert_eq(
        pd.Series(pa_cat.to_pandas()),  # PyArrow returns a pd.Categorical
        gd_cat.to_pandas(),
    )


def test_to_arrow_missing_categorical():
    pd_cat = pd.Categorical(["a", "b", "c"], categories=["a", "b"])
    pa_cat = pa.array(pd_cat, from_pandas=True)
    gd_cat = cudf.Series(pa_cat)

    assert isinstance(gd_cat, cudf.Series)
    assert pa.Array.equals(pa_cat, gd_cat.to_arrow())


@pytest.mark.parametrize("data_type", dtypes)
def test_from_scalar_typing(data_type):
    if data_type == "datetime64[ms]":
        scalar = (
            np.dtype("int64")
            .type(np.random.randint(0, 5))
            .astype("datetime64[ms]")
        )
    elif data_type.startswith("datetime64"):
        scalar = np.datetime64(datetime.date.today()).astype("datetime64[ms]")
        data_type = "datetime64[ms]"
    else:
        scalar = np.dtype(data_type).type(np.random.randint(0, 5))

    gdf = cudf.DataFrame()
    gdf["a"] = [1, 2, 3, 4, 5]
    gdf["b"] = scalar
    assert gdf["b"].dtype == np.dtype(data_type)
    assert len(gdf["b"]) == len(gdf["a"])


@pytest.mark.parametrize("data_type", NUMERIC_TYPES)
def test_from_python_array(data_type):
    np_arr = np.random.randint(0, 100, 10).astype(data_type)
    data = memoryview(np_arr)
    data = arr.array(data.format, data)

    gs = cudf.Series(data)

    np.testing.assert_equal(gs.to_array(), np_arr)


def test_series_shape():
    ps = pd.Series([1, 2, 3, 4])
    cs = cudf.Series([1, 2, 3, 4])

    assert ps.shape == cs.shape


def test_series_shape_empty():
    ps = pd.Series(dtype="float64")
    cs = cudf.Series([])

    assert ps.shape == cs.shape


def test_dataframe_shape():
    pdf = pd.DataFrame({"a": [0, 1, 2, 3], "b": [0.1, 0.2, None, 0.3]})
    gdf = cudf.DataFrame.from_pandas(pdf)

    assert pdf.shape == gdf.shape


def test_dataframe_shape_empty():
    pdf = pd.DataFrame()
    gdf = cudf.DataFrame()

    assert pdf.shape == gdf.shape


@pytest.mark.parametrize("num_cols", [1, 2, 10])
@pytest.mark.parametrize("num_rows", [1, 2, 20])
@pytest.mark.parametrize("dtype", dtypes)
@pytest.mark.parametrize("nulls", ["none", "some", "all"])
def test_dataframe_transpose(nulls, num_cols, num_rows, dtype):
    pdf = pd.DataFrame()

    null_rep = np.nan if dtype in ["float32", "float64"] else None

    for i in range(num_cols):
        colname = string.ascii_lowercase[i]
        data = pd.Series(np.random.randint(0, 26, num_rows).astype(dtype))
        if nulls == "some":
            idx = np.random.choice(
                num_rows, size=int(num_rows / 2), replace=False
            )
            data[idx] = null_rep
        elif nulls == "all":
            data[:] = null_rep
        pdf[colname] = data

    gdf = cudf.DataFrame.from_pandas(pdf)

    got_function = gdf.transpose()
    got_property = gdf.T

    expect = pdf.transpose()

    assert_eq(expect, got_function)
    assert_eq(expect, got_property)


@pytest.mark.parametrize("num_cols", [1, 2, 10])
@pytest.mark.parametrize("num_rows", [1, 2, 20])
def test_dataframe_transpose_category(num_cols, num_rows):
    pdf = pd.DataFrame()

    for i in range(num_cols):
        colname = string.ascii_lowercase[i]
        data = pd.Series(list(string.ascii_lowercase), dtype="category")
        data = data.sample(num_rows, replace=True).reset_index(drop=True)
        pdf[colname] = data

    gdf = cudf.DataFrame.from_pandas(pdf)

    got_function = gdf.transpose()
    got_property = gdf.T

    expect = pdf.transpose()

    assert_eq(expect, got_function.to_pandas())
    assert_eq(expect, got_property.to_pandas())


def test_generated_column():
    gdf = cudf.DataFrame({"a": (i for i in range(5))})
    assert len(gdf) == 5


@pytest.fixture
def pdf():
    return pd.DataFrame({"x": range(10), "y": range(10)})


@pytest.fixture
def gdf(pdf):
    return cudf.DataFrame.from_pandas(pdf)


@pytest.mark.parametrize(
    "data",
    [
        {"x": [np.nan, 2, 3, 4, 100, np.nan], "y": [4, 5, 6, 88, 99, np.nan]},
        {"x": [1, 2, 3], "y": [4, 5, 6]},
        {"x": [np.nan, np.nan, np.nan], "y": [np.nan, np.nan, np.nan]},
        {"x": [], "y": []},
        {"x": []},
    ],
)
@pytest.mark.parametrize(
    "func",
    [
        lambda df, **kwargs: df.min(**kwargs),
        lambda df, **kwargs: df.max(**kwargs),
        lambda df, **kwargs: df.sum(**kwargs),
        lambda df, **kwargs: df.product(**kwargs),
        lambda df, **kwargs: df.cummin(**kwargs),
        lambda df, **kwargs: df.cummax(**kwargs),
        lambda df, **kwargs: df.cumsum(**kwargs),
        lambda df, **kwargs: df.cumprod(**kwargs),
        lambda df, **kwargs: df.mean(**kwargs),
        lambda df, **kwargs: df.sum(**kwargs),
        lambda df, **kwargs: df.max(**kwargs),
        lambda df, **kwargs: df.std(ddof=1, **kwargs),
        lambda df, **kwargs: df.var(ddof=1, **kwargs),
        lambda df, **kwargs: df.std(ddof=2, **kwargs),
        lambda df, **kwargs: df.var(ddof=2, **kwargs),
        lambda df, **kwargs: df.kurt(**kwargs),
        lambda df, **kwargs: df.skew(**kwargs),
        lambda df, **kwargs: df.all(**kwargs),
        lambda df, **kwargs: df.any(**kwargs),
    ],
)
@pytest.mark.parametrize("skipna", [True, False, None])
def test_dataframe_reductions(data, func, skipna):
    pdf = pd.DataFrame(data=data)
    gdf = cudf.DataFrame.from_pandas(pdf)
    assert_eq(func(pdf, skipna=skipna), func(gdf, skipna=skipna))


@pytest.mark.parametrize(
    "data",
    [
        {"x": [np.nan, 2, 3, 4, 100, np.nan], "y": [4, 5, 6, 88, 99, np.nan]},
        {"x": [1, 2, 3], "y": [4, 5, 6]},
        {"x": [np.nan, np.nan, np.nan], "y": [np.nan, np.nan, np.nan]},
        {"x": [], "y": []},
        {"x": []},
    ],
)
@pytest.mark.parametrize("func", [lambda df: df.count()])
def test_dataframe_count_reduction(data, func):
    pdf = pd.DataFrame(data=data)
    gdf = cudf.DataFrame.from_pandas(pdf)

    assert_eq(func(pdf), func(gdf))


@pytest.mark.parametrize(
    "data",
    [
        {"x": [np.nan, 2, 3, 4, 100, np.nan], "y": [4, 5, 6, 88, 99, np.nan]},
        {"x": [1, 2, 3], "y": [4, 5, 6]},
        {"x": [np.nan, np.nan, np.nan], "y": [np.nan, np.nan, np.nan]},
        {"x": [], "y": []},
        {"x": []},
    ],
)
@pytest.mark.parametrize("ops", ["sum", "product", "prod"])
@pytest.mark.parametrize("skipna", [True, False, None])
@pytest.mark.parametrize("min_count", [-10, -1, 0, 1, 2, 3, 10])
def test_dataframe_min_count_ops(data, ops, skipna, min_count):
    psr = pd.DataFrame(data)
    gsr = cudf.DataFrame(data)

    if PANDAS_GE_120 and psr.shape[0] * psr.shape[1] < min_count:
        pytest.xfail("https://github.com/pandas-dev/pandas/issues/39738")

    assert_eq(
        getattr(psr, ops)(skipna=skipna, min_count=min_count),
        getattr(gsr, ops)(skipna=skipna, min_count=min_count),
        check_dtype=False,
    )


@pytest.mark.parametrize(
    "binop",
    [
        operator.add,
        operator.mul,
        operator.floordiv,
        operator.truediv,
        operator.mod,
        operator.pow,
        operator.eq,
        operator.lt,
        operator.le,
        operator.gt,
        operator.ge,
        operator.ne,
    ],
)
def test_binops_df(pdf, gdf, binop):
    pdf = pdf + 1.0
    gdf = gdf + 1.0
    d = binop(pdf, pdf)
    g = binop(gdf, gdf)
    assert_eq(d, g)


@pytest.mark.parametrize("binop", [operator.and_, operator.or_, operator.xor])
def test_bitwise_binops_df(pdf, gdf, binop):
    d = binop(pdf, pdf + 1)
    g = binop(gdf, gdf + 1)
    assert_eq(d, g)


@pytest.mark.parametrize(
    "binop",
    [
        operator.add,
        operator.mul,
        operator.floordiv,
        operator.truediv,
        operator.mod,
        operator.pow,
        operator.eq,
        operator.lt,
        operator.le,
        operator.gt,
        operator.ge,
        operator.ne,
    ],
)
def test_binops_series(pdf, gdf, binop):
    pdf = pdf + 1.0
    gdf = gdf + 1.0
    d = binop(pdf.x, pdf.y)
    g = binop(gdf.x, gdf.y)
    assert_eq(d, g)


@pytest.mark.parametrize("binop", [operator.and_, operator.or_, operator.xor])
def test_bitwise_binops_series(pdf, gdf, binop):
    d = binop(pdf.x, pdf.y + 1)
    g = binop(gdf.x, gdf.y + 1)
    assert_eq(d, g)


@pytest.mark.parametrize("unaryop", [operator.neg, operator.inv, operator.abs])
def test_unaryops_df(pdf, gdf, unaryop):
    d = unaryop(pdf - 5)
    g = unaryop(gdf - 5)
    assert_eq(d, g)


@pytest.mark.parametrize(
    "func",
    [
        lambda df: df.empty,
        lambda df: df.x.empty,
        lambda df: df.x.fillna(123, limit=None, method=None, axis=None),
        lambda df: df.drop("x", axis=1, errors="raise"),
    ],
)
def test_unary_operators(func, pdf, gdf):
    p = func(pdf)
    g = func(gdf)
    assert_eq(p, g)


def test_is_monotonic(gdf):
    pdf = pd.DataFrame({"x": [1, 2, 3]}, index=[3, 1, 2])
    gdf = cudf.DataFrame.from_pandas(pdf)
    assert not gdf.index.is_monotonic
    assert not gdf.index.is_monotonic_increasing
    assert not gdf.index.is_monotonic_decreasing


def test_iter(pdf, gdf):
    assert list(pdf) == list(gdf)


def test_iteritems(gdf):
    for k, v in gdf.iteritems():
        assert k in gdf.columns
        assert isinstance(v, cudf.Series)
        assert_eq(v, gdf[k])


@pytest.mark.parametrize("q", [0.5, 1, 0.001, [0.5], [], [0.005, 0.5, 1]])
@pytest.mark.parametrize("numeric_only", [True, False])
def test_quantile(q, numeric_only):
    ts = pd.date_range("2018-08-24", periods=5, freq="D")
    td = pd.to_timedelta(np.arange(5), unit="h")
    pdf = pd.DataFrame(
        {"date": ts, "delta": td, "val": np.random.randn(len(ts))}
    )
    gdf = cudf.DataFrame.from_pandas(pdf)

    assert_eq(pdf["date"].quantile(q), gdf["date"].quantile(q))
    assert_eq(pdf["delta"].quantile(q), gdf["delta"].quantile(q))
    assert_eq(pdf["val"].quantile(q), gdf["val"].quantile(q))

    if numeric_only:
        assert_eq(pdf.quantile(q), gdf.quantile(q))
    else:
        q = q if isinstance(q, list) else [q]
        assert_eq(
            pdf.quantile(
                q if isinstance(q, list) else [q], numeric_only=False
            ),
            gdf.quantile(q, numeric_only=False),
        )


def test_empty_quantile():
    pdf = pd.DataFrame({"x": []})
    df = cudf.DataFrame({"x": []})

    actual = df.quantile()
    expected = pdf.quantile()

    assert_eq(actual, expected)


def test_from_pandas_function(pdf):
    gdf = cudf.from_pandas(pdf)
    assert isinstance(gdf, cudf.DataFrame)
    assert_eq(pdf, gdf)

    gdf = cudf.from_pandas(pdf.x)
    assert isinstance(gdf, cudf.Series)
    assert_eq(pdf.x, gdf)

    with pytest.raises(TypeError):
        cudf.from_pandas(123)


@pytest.mark.parametrize("preserve_index", [True, False])
def test_arrow_pandas_compat(pdf, gdf, preserve_index):
    pdf["z"] = range(10)
    pdf = pdf.set_index("z")
    gdf["z"] = range(10)
    gdf = gdf.set_index("z")

    pdf_arrow_table = pa.Table.from_pandas(pdf, preserve_index=preserve_index)
    gdf_arrow_table = gdf.to_arrow(preserve_index=preserve_index)

    assert pa.Table.equals(pdf_arrow_table, gdf_arrow_table)

    gdf2 = cudf.DataFrame.from_arrow(pdf_arrow_table)
    pdf2 = pdf_arrow_table.to_pandas()

    assert_eq(pdf2, gdf2)


@pytest.mark.parametrize("nrows", [1, 8, 100, 1000, 100000])
def test_series_hash_encode(nrows):
    data = np.asarray(range(nrows))
    # Python hash returns different value which sometimes
    # results in enc_with_name_arr and enc_arr to be same.
    # And there is no other better way to make hash return same value.
    # So using an integer name to get constant value back from hash.
    s = cudf.Series(data, name=1)
    num_features = 1000

    encoded_series = s.hash_encode(num_features)
    assert isinstance(encoded_series, cudf.Series)
    enc_arr = encoded_series.to_array()
    assert np.all(enc_arr >= 0)
    assert np.max(enc_arr) < num_features

    enc_with_name_arr = s.hash_encode(num_features, use_name=True).to_array()
    assert enc_with_name_arr[0] != enc_arr[0]


@pytest.mark.parametrize("dtype", NUMERIC_TYPES + ["bool"])
def test_cuda_array_interface(dtype):

    np_data = np.arange(10).astype(dtype)
    cupy_data = cupy.array(np_data)
    pd_data = pd.Series(np_data)

    cudf_data = cudf.Series(cupy_data)
    assert_eq(pd_data, cudf_data)

    gdf = cudf.DataFrame()
    gdf["test"] = cupy_data
    pd_data.name = "test"
    assert_eq(pd_data, gdf["test"])


@pytest.mark.parametrize("nelem", [0, 2, 3, 100])
@pytest.mark.parametrize("nchunks", [1, 2, 5, 10])
@pytest.mark.parametrize("data_type", dtypes)
def test_from_arrow_chunked_arrays(nelem, nchunks, data_type):
    np_list_data = [
        np.random.randint(0, 100, nelem).astype(data_type)
        for i in range(nchunks)
    ]
    pa_chunk_array = pa.chunked_array(np_list_data)

    expect = pd.Series(pa_chunk_array.to_pandas())
    got = cudf.Series(pa_chunk_array)

    assert_eq(expect, got)

    np_list_data2 = [
        np.random.randint(0, 100, nelem).astype(data_type)
        for i in range(nchunks)
    ]
    pa_chunk_array2 = pa.chunked_array(np_list_data2)
    pa_table = pa.Table.from_arrays(
        [pa_chunk_array, pa_chunk_array2], names=["a", "b"]
    )

    expect = pa_table.to_pandas()
    got = cudf.DataFrame.from_arrow(pa_table)

    assert_eq(expect, got)


@pytest.mark.skip(reason="Test was designed to be run in isolation")
def test_gpu_memory_usage_with_boolmask():
    ctx = cuda.current_context()

    def query_GPU_memory(note=""):
        memInfo = ctx.get_memory_info()
        usedMemoryGB = (memInfo.total - memInfo.free) / 1e9
        return usedMemoryGB

    cuda.current_context().deallocations.clear()
    nRows = int(1e8)
    nCols = 2
    dataNumpy = np.asfortranarray(np.random.rand(nRows, nCols))
    colNames = ["col" + str(iCol) for iCol in range(nCols)]
    pandasDF = pd.DataFrame(data=dataNumpy, columns=colNames, dtype=np.float32)
    cudaDF = cudf.core.DataFrame.from_pandas(pandasDF)
    boolmask = cudf.Series(np.random.randint(1, 2, len(cudaDF)).astype("bool"))

    memory_used = query_GPU_memory()
    cudaDF = cudaDF[boolmask]

    assert (
        cudaDF.index._values.data_array_view.device_ctypes_pointer
        == cudaDF["col0"].index._values.data_array_view.device_ctypes_pointer
    )
    assert (
        cudaDF.index._values.data_array_view.device_ctypes_pointer
        == cudaDF["col1"].index._values.data_array_view.device_ctypes_pointer
    )

    assert memory_used == query_GPU_memory()


def test_boolmask(pdf, gdf):
    boolmask = np.random.randint(0, 2, len(pdf)) > 0
    gdf = gdf[boolmask]
    pdf = pdf[boolmask]
    assert_eq(pdf, gdf)


@pytest.mark.parametrize(
    "mask_shape",
    [
        (2, "ab"),
        (2, "abc"),
        (3, "ab"),
        (3, "abc"),
        (3, "abcd"),
        (4, "abc"),
        (4, "abcd"),
    ],
)
def test_dataframe_boolmask(mask_shape):
    pdf = pd.DataFrame()
    for col in "abc":
        pdf[col] = np.random.randint(0, 10, 3)
    pdf_mask = pd.DataFrame()
    for col in mask_shape[1]:
        pdf_mask[col] = np.random.randint(0, 2, mask_shape[0]) > 0
    gdf = cudf.DataFrame.from_pandas(pdf)
    gdf_mask = cudf.DataFrame.from_pandas(pdf_mask)
    gdf = gdf[gdf_mask]
    pdf = pdf[pdf_mask]

    assert np.array_equal(gdf.columns, pdf.columns)
    for col in gdf.columns:
        assert np.array_equal(
            gdf[col].fillna(-1).to_pandas().values, pdf[col].fillna(-1).values
        )


@pytest.mark.parametrize(
    "mask",
    [
        [True, False, True],
        pytest.param(
            cudf.Series([True, False, True]),
            marks=pytest.mark.xfail(
                reason="Pandas can't index a multiindex with a Series"
            ),
        ),
    ],
)
def test_dataframe_multiindex_boolmask(mask):
    gdf = cudf.DataFrame(
        {"w": [3, 2, 1], "x": [1, 2, 3], "y": [0, 1, 0], "z": [1, 1, 1]}
    )
    gdg = gdf.groupby(["w", "x"]).count()
    pdg = gdg.to_pandas()
    assert_eq(gdg[mask], pdg[mask])


def test_dataframe_assignment():
    pdf = pd.DataFrame()
    for col in "abc":
        pdf[col] = np.array([0, 1, 1, -2, 10])
    gdf = cudf.DataFrame.from_pandas(pdf)
    gdf[gdf < 0] = 999
    pdf[pdf < 0] = 999
    assert_eq(gdf, pdf)


def test_1row_arrow_table():
    data = [pa.array([0]), pa.array([1])]
    batch = pa.RecordBatch.from_arrays(data, ["f0", "f1"])
    table = pa.Table.from_batches([batch])

    expect = table.to_pandas()
    got = cudf.DataFrame.from_arrow(table)
    assert_eq(expect, got)


def test_arrow_handle_no_index_name(pdf, gdf):
    gdf_arrow = gdf.to_arrow()
    pdf_arrow = pa.Table.from_pandas(pdf)
    assert pa.Table.equals(pdf_arrow, gdf_arrow)

    got = cudf.DataFrame.from_arrow(gdf_arrow)
    expect = pdf_arrow.to_pandas()
    assert_eq(expect, got)


@pytest.mark.parametrize("num_rows", [1, 3, 10, 100])
@pytest.mark.parametrize("num_bins", [1, 2, 4, 20])
@pytest.mark.parametrize("right", [True, False])
@pytest.mark.parametrize("dtype", NUMERIC_TYPES + ["bool"])
@pytest.mark.parametrize("series_bins", [True, False])
def test_series_digitize(num_rows, num_bins, right, dtype, series_bins):
    data = np.random.randint(0, 100, num_rows).astype(dtype)
    bins = np.unique(np.sort(np.random.randint(2, 95, num_bins).astype(dtype)))
    s = cudf.Series(data)
    if series_bins:
        s_bins = cudf.Series(bins)
        indices = s.digitize(s_bins, right)
    else:
        indices = s.digitize(bins, right)
    np.testing.assert_array_equal(
        np.digitize(data, bins, right), indices.to_array()
    )


def test_series_digitize_invalid_bins():
    s = cudf.Series(np.random.randint(0, 30, 80), dtype="int32")
    bins = cudf.Series([2, None, None, 50, 90], dtype="int32")

    with pytest.raises(
        ValueError, match="`bins` cannot contain null entries."
    ):
        _ = s.digitize(bins)


def test_pandas_non_contiguious():
    arr1 = np.random.sample([5000, 10])
    assert arr1.flags["C_CONTIGUOUS"] is True
    df = pd.DataFrame(arr1)
    for col in df.columns:
        assert df[col].values.flags["C_CONTIGUOUS"] is False

    gdf = cudf.DataFrame.from_pandas(df)
    assert_eq(gdf.to_pandas(), df)


@pytest.mark.parametrize("num_elements", [0, 2, 10, 100])
@pytest.mark.parametrize("null_type", [np.nan, None, "mixed"])
def test_series_all_null(num_elements, null_type):
    if null_type == "mixed":
        data = []
        data1 = [np.nan] * int(num_elements / 2)
        data2 = [None] * int(num_elements / 2)
        for idx in range(len(data1)):
            data.append(data1[idx])
            data.append(data2[idx])
    else:
        data = [null_type] * num_elements

    # Typecast Pandas because None will return `object` dtype
    expect = pd.Series(data, dtype="float64")
    got = cudf.Series(data)

    assert_eq(expect, got)


@pytest.mark.parametrize("num_elements", [0, 2, 10, 100])
def test_series_all_valid_nan(num_elements):
    data = [np.nan] * num_elements
    sr = cudf.Series(data, nan_as_null=False)
    np.testing.assert_equal(sr.null_count, 0)


def test_series_rename():
    pds = pd.Series([1, 2, 3], name="asdf")
    gds = cudf.Series([1, 2, 3], name="asdf")

    expect = pds.rename("new_name")
    got = gds.rename("new_name")

    assert_eq(expect, got)

    pds = pd.Series(expect)
    gds = cudf.Series(got)

    assert_eq(pds, gds)

    pds = pd.Series(expect, name="name name")
    gds = cudf.Series(got, name="name name")

    assert_eq(pds, gds)


@pytest.mark.parametrize("data_type", dtypes)
@pytest.mark.parametrize("nelem", [0, 100])
def test_head_tail(nelem, data_type):
    def check_index_equality(left, right):
        assert left.index.equals(right.index)

    def check_values_equality(left, right):
        if len(left) == 0 and len(right) == 0:
            return None

        np.testing.assert_array_equal(left.to_pandas(), right.to_pandas())

    def check_frame_series_equality(left, right):
        check_index_equality(left, right)
        check_values_equality(left, right)

    gdf = cudf.DataFrame(
        {
            "a": np.random.randint(0, 1000, nelem).astype(data_type),
            "b": np.random.randint(0, 1000, nelem).astype(data_type),
        }
    )

    check_frame_series_equality(gdf.head(), gdf[:5])
    check_frame_series_equality(gdf.head(3), gdf[:3])
    check_frame_series_equality(gdf.head(-2), gdf[:-2])
    check_frame_series_equality(gdf.head(0), gdf[0:0])

    check_frame_series_equality(gdf["a"].head(), gdf["a"][:5])
    check_frame_series_equality(gdf["a"].head(3), gdf["a"][:3])
    check_frame_series_equality(gdf["a"].head(-2), gdf["a"][:-2])

    check_frame_series_equality(gdf.tail(), gdf[-5:])
    check_frame_series_equality(gdf.tail(3), gdf[-3:])
    check_frame_series_equality(gdf.tail(-2), gdf[2:])
    check_frame_series_equality(gdf.tail(0), gdf[0:0])

    check_frame_series_equality(gdf["a"].tail(), gdf["a"][-5:])
    check_frame_series_equality(gdf["a"].tail(3), gdf["a"][-3:])
    check_frame_series_equality(gdf["a"].tail(-2), gdf["a"][2:])


def test_tail_for_string():
    gdf = cudf.DataFrame()
    gdf["id"] = cudf.Series(["a", "b"], dtype=np.object_)
    gdf["v"] = cudf.Series([1, 2])
    assert_eq(gdf.tail(3), gdf.to_pandas().tail(3))


@pytest.mark.parametrize("drop", [True, False])
def test_reset_index(pdf, gdf, drop):
    assert_eq(
        pdf.reset_index(drop=drop, inplace=False),
        gdf.reset_index(drop=drop, inplace=False),
    )
    assert_eq(
        pdf.x.reset_index(drop=drop, inplace=False),
        gdf.x.reset_index(drop=drop, inplace=False),
    )


@pytest.mark.parametrize("drop", [True, False])
def test_reset_named_index(pdf, gdf, drop):
    pdf.index.name = "cudf"
    gdf.index.name = "cudf"
    assert_eq(
        pdf.reset_index(drop=drop, inplace=False),
        gdf.reset_index(drop=drop, inplace=False),
    )
    assert_eq(
        pdf.x.reset_index(drop=drop, inplace=False),
        gdf.x.reset_index(drop=drop, inplace=False),
    )


@pytest.mark.parametrize("drop", [True, False])
def test_reset_index_inplace(pdf, gdf, drop):
    pdf.reset_index(drop=drop, inplace=True)
    gdf.reset_index(drop=drop, inplace=True)
    assert_eq(pdf, gdf)


@pytest.mark.parametrize(
    "data",
    [
        {
            "a": [1, 2, 3, 4, 5],
            "b": ["a", "b", "c", "d", "e"],
            "c": [1.0, 2.0, 3.0, 4.0, 5.0],
        }
    ],
)
@pytest.mark.parametrize(
    "index",
    [
        "a",
        ["a", "b"],
        pd.CategoricalIndex(["I", "II", "III", "IV", "V"]),
        pd.Series(["h", "i", "k", "l", "m"]),
        ["b", pd.Index(["I", "II", "III", "IV", "V"])],
        ["c", [11, 12, 13, 14, 15]],
        pd.MultiIndex(
            levels=[
                ["I", "II", "III", "IV", "V"],
                ["one", "two", "three", "four", "five"],
            ],
            codes=[[0, 1, 2, 3, 4], [4, 3, 2, 1, 0]],
            names=["col1", "col2"],
        ),
        pd.RangeIndex(0, 5),  # corner case
        [pd.Series(["h", "i", "k", "l", "m"]), pd.RangeIndex(0, 5)],
        [
            pd.MultiIndex(
                levels=[
                    ["I", "II", "III", "IV", "V"],
                    ["one", "two", "three", "four", "five"],
                ],
                codes=[[0, 1, 2, 3, 4], [4, 3, 2, 1, 0]],
                names=["col1", "col2"],
            ),
            pd.RangeIndex(0, 5),
        ],
    ],
)
@pytest.mark.parametrize("drop", [True, False])
@pytest.mark.parametrize("append", [True, False])
@pytest.mark.parametrize("inplace", [True, False])
def test_set_index(data, index, drop, append, inplace):
    gdf = cudf.DataFrame(data)
    pdf = gdf.to_pandas()

    expected = pdf.set_index(index, inplace=inplace, drop=drop, append=append)
    actual = gdf.set_index(index, inplace=inplace, drop=drop, append=append)

    if inplace:
        expected = pdf
        actual = gdf
    assert_eq(expected, actual)


@pytest.mark.parametrize(
    "data",
    [
        {
            "a": [1, 1, 2, 2, 5],
            "b": ["a", "b", "c", "d", "e"],
            "c": [1.0, 2.0, 3.0, 4.0, 5.0],
        }
    ],
)
@pytest.mark.parametrize("index", ["a", pd.Index([1, 1, 2, 2, 3])])
@pytest.mark.parametrize("verify_integrity", [True])
@pytest.mark.xfail
def test_set_index_verify_integrity(data, index, verify_integrity):
    gdf = cudf.DataFrame(data)
    gdf.set_index(index, verify_integrity=verify_integrity)


@pytest.mark.parametrize("drop", [True, False])
@pytest.mark.parametrize("nelem", [10, 200, 1333])
def test_set_index_multi(drop, nelem):
    np.random.seed(0)
    a = np.arange(nelem)
    np.random.shuffle(a)
    df = pd.DataFrame(
        {
            "a": a,
            "b": np.random.randint(0, 4, size=nelem),
            "c": np.random.uniform(low=0, high=4, size=nelem),
            "d": np.random.choice(["green", "black", "white"], nelem),
        }
    )
    df["e"] = df["d"].astype("category")
    gdf = cudf.DataFrame.from_pandas(df)

    assert_eq(gdf.set_index("a", drop=drop), gdf.set_index(["a"], drop=drop))
    assert_eq(
        df.set_index(["b", "c"], drop=drop),
        gdf.set_index(["b", "c"], drop=drop),
    )
    assert_eq(
        df.set_index(["d", "b"], drop=drop),
        gdf.set_index(["d", "b"], drop=drop),
    )
    assert_eq(
        df.set_index(["b", "d", "e"], drop=drop),
        gdf.set_index(["b", "d", "e"], drop=drop),
    )


@pytest.mark.parametrize("copy", [True, False])
def test_dataframe_reindex_0(copy):
    # TODO (ptaylor): pandas changes `int` dtype to `float64`
    # when reindexing and filling new label indices with NaN
    gdf = cudf.datasets.randomdata(
        nrows=6,
        dtypes={
            "a": "category",
            # 'b': int,
            "c": float,
            "d": str,
        },
    )
    pdf = gdf.to_pandas()
    # Validate reindex returns a copy unmodified
    assert_eq(pdf.reindex(copy=True), gdf.reindex(copy=copy))


@pytest.mark.parametrize("copy", [True, False])
def test_dataframe_reindex_1(copy):
    index = [-3, 0, 3, 0, -2, 1, 3, 4, 6]
    gdf = cudf.datasets.randomdata(
        nrows=6, dtypes={"a": "category", "c": float, "d": str}
    )
    pdf = gdf.to_pandas()
    # Validate labels are used as index when axis defaults to 0
    assert_eq(pdf.reindex(index, copy=True), gdf.reindex(index, copy=copy))


@pytest.mark.parametrize("copy", [True, False])
def test_dataframe_reindex_2(copy):
    index = [-3, 0, 3, 0, -2, 1, 3, 4, 6]
    gdf = cudf.datasets.randomdata(
        nrows=6, dtypes={"a": "category", "c": float, "d": str}
    )
    pdf = gdf.to_pandas()
    # Validate labels are used as index when axis=0
    assert_eq(
        pdf.reindex(index, axis=0, copy=True),
        gdf.reindex(index, axis=0, copy=copy),
    )


@pytest.mark.parametrize("copy", [True, False])
def test_dataframe_reindex_3(copy):
    columns = ["a", "b", "c", "d", "e"]
    gdf = cudf.datasets.randomdata(
        nrows=6, dtypes={"a": "category", "c": float, "d": str}
    )
    pdf = gdf.to_pandas()
    # Validate labels are used as columns when axis=0
    assert_eq(
        pdf.reindex(columns, axis=1, copy=True),
        gdf.reindex(columns, axis=1, copy=copy),
    )


@pytest.mark.parametrize("copy", [True, False])
def test_dataframe_reindex_4(copy):
    index = [-3, 0, 3, 0, -2, 1, 3, 4, 6]
    gdf = cudf.datasets.randomdata(
        nrows=6, dtypes={"a": "category", "c": float, "d": str}
    )
    pdf = gdf.to_pandas()
    # Validate labels are used as index when axis=0
    assert_eq(
        pdf.reindex(labels=index, axis=0, copy=True),
        gdf.reindex(labels=index, axis=0, copy=copy),
    )


@pytest.mark.parametrize("copy", [True, False])
def test_dataframe_reindex_5(copy):
    columns = ["a", "b", "c", "d", "e"]
    gdf = cudf.datasets.randomdata(
        nrows=6, dtypes={"a": "category", "c": float, "d": str}
    )
    pdf = gdf.to_pandas()
    # Validate labels are used as columns when axis=1
    assert_eq(
        pdf.reindex(labels=columns, axis=1, copy=True),
        gdf.reindex(labels=columns, axis=1, copy=copy),
    )


@pytest.mark.parametrize("copy", [True, False])
def test_dataframe_reindex_6(copy):
    index = [-3, 0, 3, 0, -2, 1, 3, 4, 6]
    gdf = cudf.datasets.randomdata(
        nrows=6, dtypes={"a": "category", "c": float, "d": str}
    )
    pdf = gdf.to_pandas()
    # Validate labels are used as index when axis='index'
    assert_eq(
        pdf.reindex(labels=index, axis="index", copy=True),
        gdf.reindex(labels=index, axis="index", copy=copy),
    )


@pytest.mark.parametrize("copy", [True, False])
def test_dataframe_reindex_7(copy):
    columns = ["a", "b", "c", "d", "e"]
    gdf = cudf.datasets.randomdata(
        nrows=6, dtypes={"a": "category", "c": float, "d": str}
    )
    pdf = gdf.to_pandas()
    # Validate labels are used as columns when axis='columns'
    assert_eq(
        pdf.reindex(labels=columns, axis="columns", copy=True),
        gdf.reindex(labels=columns, axis="columns", copy=copy),
    )


@pytest.mark.parametrize("copy", [True, False])
def test_dataframe_reindex_8(copy):
    index = [-3, 0, 3, 0, -2, 1, 3, 4, 6]
    gdf = cudf.datasets.randomdata(
        nrows=6, dtypes={"a": "category", "c": float, "d": str}
    )
    pdf = gdf.to_pandas()
    # Validate reindexes labels when index=labels
    assert_eq(
        pdf.reindex(index=index, copy=True),
        gdf.reindex(index=index, copy=copy),
    )


@pytest.mark.parametrize("copy", [True, False])
def test_dataframe_reindex_9(copy):
    columns = ["a", "b", "c", "d", "e"]
    gdf = cudf.datasets.randomdata(
        nrows=6, dtypes={"a": "category", "c": float, "d": str}
    )
    pdf = gdf.to_pandas()
    # Validate reindexes column names when columns=labels
    assert_eq(
        pdf.reindex(columns=columns, copy=True),
        gdf.reindex(columns=columns, copy=copy),
    )


@pytest.mark.parametrize("copy", [True, False])
def test_dataframe_reindex_10(copy):
    index = [-3, 0, 3, 0, -2, 1, 3, 4, 6]
    columns = ["a", "b", "c", "d", "e"]
    gdf = cudf.datasets.randomdata(
        nrows=6, dtypes={"a": "category", "c": float, "d": str}
    )
    pdf = gdf.to_pandas()
    # Validate reindexes both labels and column names when
    # index=index_labels and columns=column_labels
    assert_eq(
        pdf.reindex(index=index, columns=columns, copy=True),
        gdf.reindex(index=index, columns=columns, copy=copy),
    )


@pytest.mark.parametrize("copy", [True, False])
def test_dataframe_reindex_change_dtype(copy):
    if PANDAS_GE_110:
        kwargs = {"check_freq": False}
    else:
        kwargs = {}
    index = pd.date_range("12/29/2009", periods=10, freq="D")
    columns = ["a", "b", "c", "d", "e"]
    gdf = cudf.datasets.randomdata(
        nrows=6, dtypes={"a": "category", "c": float, "d": str}
    )
    pdf = gdf.to_pandas()
    # Validate reindexes both labels and column names when
    # index=index_labels and columns=column_labels
    assert_eq(
        pdf.reindex(index=index, columns=columns, copy=True),
        gdf.reindex(index=index, columns=columns, copy=copy),
        **kwargs,
    )


@pytest.mark.parametrize("copy", [True, False])
def test_series_categorical_reindex(copy):
    index = [-3, 0, 3, 0, -2, 1, 3, 4, 6]
    gdf = cudf.datasets.randomdata(nrows=6, dtypes={"a": "category"})
    pdf = gdf.to_pandas()
    assert_eq(pdf["a"].reindex(copy=True), gdf["a"].reindex(copy=copy))
    assert_eq(
        pdf["a"].reindex(index, copy=True), gdf["a"].reindex(index, copy=copy)
    )
    assert_eq(
        pdf["a"].reindex(index=index, copy=True),
        gdf["a"].reindex(index=index, copy=copy),
    )


@pytest.mark.parametrize("copy", [True, False])
def test_series_float_reindex(copy):
    index = [-3, 0, 3, 0, -2, 1, 3, 4, 6]
    gdf = cudf.datasets.randomdata(nrows=6, dtypes={"c": float})
    pdf = gdf.to_pandas()
    assert_eq(pdf["c"].reindex(copy=True), gdf["c"].reindex(copy=copy))
    assert_eq(
        pdf["c"].reindex(index, copy=True), gdf["c"].reindex(index, copy=copy)
    )
    assert_eq(
        pdf["c"].reindex(index=index, copy=True),
        gdf["c"].reindex(index=index, copy=copy),
    )


@pytest.mark.parametrize("copy", [True, False])
def test_series_string_reindex(copy):
    index = [-3, 0, 3, 0, -2, 1, 3, 4, 6]
    gdf = cudf.datasets.randomdata(nrows=6, dtypes={"d": str})
    pdf = gdf.to_pandas()
    assert_eq(pdf["d"].reindex(copy=True), gdf["d"].reindex(copy=copy))
    assert_eq(
        pdf["d"].reindex(index, copy=True), gdf["d"].reindex(index, copy=copy)
    )
    assert_eq(
        pdf["d"].reindex(index=index, copy=True),
        gdf["d"].reindex(index=index, copy=copy),
    )


def test_to_frame(pdf, gdf):
    assert_eq(pdf.x.to_frame(), gdf.x.to_frame())

    name = "foo"
    gdf_new_name = gdf.x.to_frame(name=name)
    pdf_new_name = pdf.x.to_frame(name=name)
    assert_eq(pdf.x.to_frame(), gdf.x.to_frame())

    name = False
    gdf_new_name = gdf.x.to_frame(name=name)
    pdf_new_name = pdf.x.to_frame(name=name)
    assert_eq(gdf_new_name, pdf_new_name)
    assert gdf_new_name.columns[0] is name


def test_dataframe_empty_sort_index():
    pdf = pd.DataFrame({"x": []})
    gdf = cudf.DataFrame.from_pandas(pdf)

    expect = pdf.sort_index()
    got = gdf.sort_index()

    assert_eq(expect, got)


@pytest.mark.parametrize("axis", [0, 1, "index", "columns"])
@pytest.mark.parametrize("ascending", [True, False])
@pytest.mark.parametrize("ignore_index", [True, False])
@pytest.mark.parametrize("inplace", [True, False])
@pytest.mark.parametrize("na_position", ["first", "last"])
def test_dataframe_sort_index(
    axis, ascending, inplace, ignore_index, na_position
):
    pdf = pd.DataFrame(
        {"b": [1, 3, 2], "a": [1, 4, 3], "c": [4, 1, 5]},
        index=[3.0, 1.0, np.nan],
    )
    gdf = cudf.DataFrame.from_pandas(pdf)

    expected = pdf.sort_index(
        axis=axis,
        ascending=ascending,
        ignore_index=ignore_index,
        inplace=inplace,
        na_position=na_position,
    )
    got = gdf.sort_index(
        axis=axis,
        ascending=ascending,
        ignore_index=ignore_index,
        inplace=inplace,
        na_position=na_position,
    )

    if inplace is True:
        assert_eq(pdf, gdf)
    else:
        assert_eq(expected, got)


@pytest.mark.parametrize("axis", [0, 1, "index", "columns"])
@pytest.mark.parametrize(
    "level",
    [
        0,
        "b",
        1,
        ["b"],
        "a",
        ["a", "b"],
        ["b", "a"],
        [0, 1],
        [1, 0],
        [0, 2],
        None,
    ],
)
@pytest.mark.parametrize("ascending", [True, False])
@pytest.mark.parametrize("ignore_index", [True, False])
@pytest.mark.parametrize("inplace", [True, False])
@pytest.mark.parametrize("na_position", ["first", "last"])
def test_dataframe_mulitindex_sort_index(
    axis, level, ascending, inplace, ignore_index, na_position
):
    pdf = pd.DataFrame(
        {
            "b": [1.0, 3.0, np.nan],
            "a": [1, 4, 3],
            1: ["a", "b", "c"],
            "e": [3, 1, 4],
            "d": [1, 2, 8],
        }
    ).set_index(["b", "a", 1])
    gdf = cudf.DataFrame.from_pandas(pdf)

    # ignore_index is supported in v.1.0
    expected = pdf.sort_index(
        axis=axis,
        level=level,
        ascending=ascending,
        inplace=inplace,
        na_position=na_position,
    )
    if ignore_index is True:
        expected = expected
    got = gdf.sort_index(
        axis=axis,
        level=level,
        ascending=ascending,
        ignore_index=ignore_index,
        inplace=inplace,
        na_position=na_position,
    )

    if inplace is True:
        if ignore_index is True:
            pdf = pdf.reset_index(drop=True)
        assert_eq(pdf, gdf)
    else:
        if ignore_index is True:
            expected = expected.reset_index(drop=True)
        assert_eq(expected, got)


@pytest.mark.parametrize("dtype", dtypes + ["category"])
def test_dataframe_0_row_dtype(dtype):
    if dtype == "category":
        data = pd.Series(["a", "b", "c", "d", "e"], dtype="category")
    else:
        data = np.array([1, 2, 3, 4, 5], dtype=dtype)

    expect = cudf.DataFrame()
    expect["x"] = data
    expect["y"] = data
    got = expect.head(0)

    for col_name in got.columns:
        assert expect[col_name].dtype == got[col_name].dtype

    expect = cudf.Series(data)
    got = expect.head(0)

    assert expect.dtype == got.dtype


@pytest.mark.parametrize("nan_as_null", [True, False])
def test_series_list_nanasnull(nan_as_null):
    data = [1.0, 2.0, 3.0, np.nan, None]

    expect = pa.array(data, from_pandas=nan_as_null)
    got = cudf.Series(data, nan_as_null=nan_as_null).to_arrow()

    # Bug in Arrow 0.14.1 where NaNs aren't handled
    expect = expect.cast("int64", safe=False)
    got = got.cast("int64", safe=False)

    assert pa.Array.equals(expect, got)


def test_column_assignment():
    gdf = cudf.datasets.randomdata(
        nrows=20, dtypes={"a": "category", "b": int, "c": float}
    )
    new_cols = ["q", "r", "s"]
    gdf.columns = new_cols
    assert list(gdf.columns) == new_cols


def test_select_dtype():
    gdf = cudf.datasets.randomdata(
        nrows=20, dtypes={"a": "category", "b": int, "c": float, "d": str}
    )
    pdf = gdf.to_pandas()

    assert_eq(pdf.select_dtypes("float64"), gdf.select_dtypes("float64"))
    assert_eq(pdf.select_dtypes(np.float64), gdf.select_dtypes(np.float64))
    assert_eq(
        pdf.select_dtypes(include=["float64"]),
        gdf.select_dtypes(include=["float64"]),
    )
    assert_eq(
        pdf.select_dtypes(include=["object", "int", "category"]),
        gdf.select_dtypes(include=["object", "int", "category"]),
    )

    assert_eq(
        pdf.select_dtypes(include=["int64", "float64"]),
        gdf.select_dtypes(include=["int64", "float64"]),
    )
    assert_eq(
        pdf.select_dtypes(include=np.number),
        gdf.select_dtypes(include=np.number),
    )
    assert_eq(
        pdf.select_dtypes(include=[np.int64, np.float64]),
        gdf.select_dtypes(include=[np.int64, np.float64]),
    )

    assert_eq(
        pdf.select_dtypes(include=["category"]),
        gdf.select_dtypes(include=["category"]),
    )
    assert_eq(
        pdf.select_dtypes(exclude=np.number),
        gdf.select_dtypes(exclude=np.number),
    )

    assert_exceptions_equal(
        lfunc=pdf.select_dtypes,
        rfunc=gdf.select_dtypes,
        lfunc_args_and_kwargs=([], {"includes": ["Foo"]}),
        rfunc_args_and_kwargs=([], {"includes": ["Foo"]}),
    )

    assert_exceptions_equal(
        lfunc=pdf.select_dtypes,
        rfunc=gdf.select_dtypes,
        lfunc_args_and_kwargs=(
            [],
            {"exclude": np.number, "include": np.number},
        ),
        rfunc_args_and_kwargs=(
            [],
            {"exclude": np.number, "include": np.number},
        ),
    )

    gdf = cudf.DataFrame(
        {"A": [3, 4, 5], "C": [1, 2, 3], "D": ["a", "b", "c"]}
    )
    pdf = gdf.to_pandas()
    assert_eq(
        pdf.select_dtypes(include=["object", "int", "category"]),
        gdf.select_dtypes(include=["object", "int", "category"]),
    )
    assert_eq(
        pdf.select_dtypes(include=["object"], exclude=["category"]),
        gdf.select_dtypes(include=["object"], exclude=["category"]),
    )

    gdf = cudf.DataFrame({"a": range(10), "b": range(10, 20)})
    pdf = gdf.to_pandas()
    assert_eq(
        pdf.select_dtypes(include=["category"]),
        gdf.select_dtypes(include=["category"]),
    )
    assert_eq(
        pdf.select_dtypes(include=["float"]),
        gdf.select_dtypes(include=["float"]),
    )
    assert_eq(
        pdf.select_dtypes(include=["object"]),
        gdf.select_dtypes(include=["object"]),
    )
    assert_eq(
        pdf.select_dtypes(include=["int"]), gdf.select_dtypes(include=["int"])
    )
    assert_eq(
        pdf.select_dtypes(exclude=["float"]),
        gdf.select_dtypes(exclude=["float"]),
    )
    assert_eq(
        pdf.select_dtypes(exclude=["object"]),
        gdf.select_dtypes(exclude=["object"]),
    )
    assert_eq(
        pdf.select_dtypes(include=["int"], exclude=["object"]),
        gdf.select_dtypes(include=["int"], exclude=["object"]),
    )

    assert_exceptions_equal(
        lfunc=pdf.select_dtypes, rfunc=gdf.select_dtypes,
    )

    gdf = cudf.DataFrame(
        {"a": cudf.Series([], dtype="int"), "b": cudf.Series([], dtype="str")}
    )
    pdf = gdf.to_pandas()
    assert_eq(
        pdf.select_dtypes(exclude=["object"]),
        gdf.select_dtypes(exclude=["object"]),
    )
    assert_eq(
        pdf.select_dtypes(include=["int"], exclude=["object"]),
        gdf.select_dtypes(include=["int"], exclude=["object"]),
    )


def test_select_dtype_datetime():
    gdf = cudf.datasets.timeseries(
        start="2000-01-01", end="2000-01-02", freq="3600s", dtypes={"x": int}
    )
    gdf = gdf.reset_index()
    pdf = gdf.to_pandas()

    assert_eq(pdf.select_dtypes("datetime64"), gdf.select_dtypes("datetime64"))
    assert_eq(
        pdf.select_dtypes(np.dtype("datetime64")),
        gdf.select_dtypes(np.dtype("datetime64")),
    )
    assert_eq(
        pdf.select_dtypes(include="datetime64"),
        gdf.select_dtypes(include="datetime64"),
    )


def test_select_dtype_datetime_with_frequency():
    gdf = cudf.datasets.timeseries(
        start="2000-01-01", end="2000-01-02", freq="3600s", dtypes={"x": int}
    )
    gdf = gdf.reset_index()
    pdf = gdf.to_pandas()

    assert_exceptions_equal(
        pdf.select_dtypes,
        gdf.select_dtypes,
        (["datetime64[ms]"],),
        (["datetime64[ms]"],),
    )


def test_array_ufunc():
    gdf = cudf.DataFrame({"x": [2, 3, 4.0], "y": [9.0, 2.5, 1.1]})
    pdf = gdf.to_pandas()

    assert_eq(np.sqrt(gdf), np.sqrt(pdf))
    assert_eq(np.sqrt(gdf.x), np.sqrt(pdf.x))


@pytest.mark.parametrize("nan_value", [-5, -5.0, 0, 5, 5.0, None, "pandas"])
def test_series_to_gpu_array(nan_value):

    s = cudf.Series([0, 1, None, 3])
    np.testing.assert_array_equal(
        s.to_array(nan_value), s.to_gpu_array(nan_value).copy_to_host()
    )


def test_dataframe_describe_exclude():
    np.random.seed(12)
    data_length = 10000

    df = cudf.DataFrame()
    df["x"] = np.random.normal(10, 1, data_length)
    df["x"] = df.x.astype("int64")
    df["y"] = np.random.normal(10, 1, data_length)
    pdf = df.to_pandas()
    gdf_results = df.describe(exclude=["float"])
    pdf_results = pdf.describe(exclude=["float"])

    assert_eq(gdf_results, pdf_results)


def test_dataframe_describe_include():
    np.random.seed(12)
    data_length = 10000

    df = cudf.DataFrame()
    df["x"] = np.random.normal(10, 1, data_length)
    df["x"] = df.x.astype("int64")
    df["y"] = np.random.normal(10, 1, data_length)
    pdf = df.to_pandas()
    gdf_results = df.describe(include=["int"])
    pdf_results = pdf.describe(include=["int"])

    assert_eq(gdf_results, pdf_results)


def test_dataframe_describe_default():
    np.random.seed(12)
    data_length = 10000

    df = cudf.DataFrame()
    df["x"] = np.random.normal(10, 1, data_length)
    df["y"] = np.random.normal(10, 1, data_length)
    pdf = df.to_pandas()
    gdf_results = df.describe()
    pdf_results = pdf.describe()

    assert_eq(pdf_results, gdf_results)


def test_series_describe_include_all():
    np.random.seed(12)
    data_length = 10000

    df = cudf.DataFrame()
    df["x"] = np.random.normal(10, 1, data_length)
    df["x"] = df.x.astype("int64")
    df["y"] = np.random.normal(10, 1, data_length)
    df["animal"] = np.random.choice(["dog", "cat", "bird"], data_length)

    pdf = df.to_pandas()
    gdf_results = df.describe(include="all")
    pdf_results = pdf.describe(include="all")

    assert_eq(gdf_results[["x", "y"]], pdf_results[["x", "y"]])
    assert_eq(gdf_results.index, pdf_results.index)
    assert_eq(gdf_results.columns, pdf_results.columns)
    assert_eq(
        gdf_results[["animal"]].fillna(-1).astype("str"),
        pdf_results[["animal"]].fillna(-1).astype("str"),
    )


def test_dataframe_describe_percentiles():
    np.random.seed(12)
    data_length = 10000
    sample_percentiles = [0.0, 0.1, 0.33, 0.84, 0.4, 0.99]

    df = cudf.DataFrame()
    df["x"] = np.random.normal(10, 1, data_length)
    df["y"] = np.random.normal(10, 1, data_length)
    pdf = df.to_pandas()
    gdf_results = df.describe(percentiles=sample_percentiles)
    pdf_results = pdf.describe(percentiles=sample_percentiles)

    assert_eq(pdf_results, gdf_results)


def test_get_numeric_data():
    pdf = pd.DataFrame(
        {"x": [1, 2, 3], "y": [1.0, 2.0, 3.0], "z": ["a", "b", "c"]}
    )
    gdf = cudf.from_pandas(pdf)

    assert_eq(pdf._get_numeric_data(), gdf._get_numeric_data())


@pytest.mark.parametrize("dtype", NUMERIC_TYPES)
@pytest.mark.parametrize("period", [-1, -5, -10, -20, 0, 1, 5, 10, 20])
@pytest.mark.parametrize("data_empty", [False, True])
def test_shift(dtype, period, data_empty):

    if data_empty:
        data = None
    else:
        if dtype == np.int8:
            # to keep data in range
            data = gen_rand(dtype, 100000, low=-2, high=2)
        else:
            data = gen_rand(dtype, 100000)

    gdf = cudf.DataFrame({"a": cudf.Series(data, dtype=dtype)})
    pdf = pd.DataFrame({"a": pd.Series(data, dtype=dtype)})

    shifted_outcome = gdf.a.shift(period).fillna(0)
    expected_outcome = pdf.a.shift(period).fillna(0).astype(dtype)

    if data_empty:
        assert_eq(shifted_outcome, expected_outcome, check_index_type=False)
    else:
        assert_eq(shifted_outcome, expected_outcome)


@pytest.mark.parametrize("dtype", NUMERIC_TYPES)
@pytest.mark.parametrize("period", [-1, -5, -10, -20, 0, 1, 5, 10, 20])
@pytest.mark.parametrize("data_empty", [False, True])
def test_diff(dtype, period, data_empty):
    if data_empty:
        data = None
    else:
        if dtype == np.int8:
            # to keep data in range
            data = gen_rand(dtype, 100000, low=-2, high=2)
        else:
            data = gen_rand(dtype, 100000)

    gdf = cudf.DataFrame({"a": cudf.Series(data, dtype=dtype)})
    pdf = pd.DataFrame({"a": pd.Series(data, dtype=dtype)})

    expected_outcome = pdf.a.diff(period)
    diffed_outcome = gdf.a.diff(period).astype(expected_outcome.dtype)

    if data_empty:
        assert_eq(diffed_outcome, expected_outcome, check_index_type=False)
    else:
        assert_eq(diffed_outcome, expected_outcome)


@pytest.mark.parametrize("df", _dataframe_na_data())
@pytest.mark.parametrize("nan_as_null", [True, False, None])
def test_dataframe_isnull_isna(df, nan_as_null):

    gdf = cudf.DataFrame.from_pandas(df, nan_as_null=nan_as_null)

    assert_eq(df.isnull(), gdf.isnull())
    assert_eq(df.isna(), gdf.isna())

    # Test individual columns
    for col in df:
        assert_eq(df[col].isnull(), gdf[col].isnull())
        assert_eq(df[col].isna(), gdf[col].isna())


@pytest.mark.parametrize("df", _dataframe_na_data())
@pytest.mark.parametrize("nan_as_null", [True, False, None])
def test_dataframe_notna_notnull(df, nan_as_null):

    gdf = cudf.DataFrame.from_pandas(df, nan_as_null=nan_as_null)

    assert_eq(df.notnull(), gdf.notnull())
    assert_eq(df.notna(), gdf.notna())

    # Test individual columns
    for col in df:
        assert_eq(df[col].notnull(), gdf[col].notnull())
        assert_eq(df[col].notna(), gdf[col].notna())


def test_ndim():
    pdf = pd.DataFrame({"x": range(5), "y": range(5, 10)})
    gdf = cudf.DataFrame.from_pandas(pdf)
    assert pdf.ndim == gdf.ndim
    assert pdf.x.ndim == gdf.x.ndim

    s = pd.Series(dtype="float64")
    gs = cudf.Series()
    assert s.ndim == gs.ndim


@pytest.mark.parametrize(
    "decimals",
    [
        -3,
        0,
        5,
        pd.Series([1, 4, 3, -6], index=["w", "x", "y", "z"]),
        cudf.Series([-4, -2, 12], index=["x", "y", "z"]),
        {"w": -1, "x": 15, "y": 2},
    ],
)
def test_dataframe_round(decimals):
    pdf = pd.DataFrame(
        {
            "w": np.arange(0.5, 10.5, 1),
            "x": np.random.normal(-100, 100, 10),
            "y": np.array(
                [
                    14.123,
                    2.343,
                    np.nan,
                    0.0,
                    -8.302,
                    np.nan,
                    94.313,
                    -112.236,
                    -8.029,
                    np.nan,
                ]
            ),
            "z": np.repeat([-0.6459412758761901], 10),
        }
    )
    gdf = cudf.DataFrame.from_pandas(pdf)

    if isinstance(decimals, cudf.Series):
        pdecimals = decimals.to_pandas()
    else:
        pdecimals = decimals

    result = gdf.round(decimals)
    expected = pdf.round(pdecimals)
    assert_eq(result, expected)

    # with nulls, maintaining existing null mask
    for c in pdf.columns:
        arr = pdf[c].to_numpy().astype("float64")  # for pandas nulls
        arr.ravel()[np.random.choice(10, 5, replace=False)] = np.nan
        pdf[c] = gdf[c] = arr

    result = gdf.round(decimals)
    expected = pdf.round(pdecimals)

    assert_eq(result, expected)
    for c in gdf.columns:
        np.array_equal(gdf[c].nullmask.to_array(), result[c].to_array())


@pytest.mark.parametrize(
    "data",
    [
        [0, 1, 2, 3],
        [-2, -1, 2, 3, 5],
        [-2, -1, 0, 3, 5],
        [True, False, False],
        [True],
        [False],
        [],
        [True, None, False],
        [True, True, None],
        [None, None],
        [[0, 5], [1, 6], [2, 7], [3, 8], [4, 9]],
        [[1, True], [2, False], [3, False]],
        pytest.param(
            [["a", True], ["b", False], ["c", False]],
            marks=[
                pytest.mark.xfail(
                    reason="NotImplementedError: all does not "
                    "support columns of object dtype."
                )
            ],
        ),
    ],
)
def test_all(data):
    # Pandas treats `None` in object type columns as True for some reason, so
    # replacing with `False`
    if np.array(data).ndim <= 1:
        pdata = cudf.utils.utils._create_pandas_series(data=data).replace(
            [None], False
        )
        gdata = cudf.Series.from_pandas(pdata)
    else:
        pdata = pd.DataFrame(data, columns=["a", "b"]).replace([None], False)
        gdata = cudf.DataFrame.from_pandas(pdata)

        # test bool_only
        if pdata["b"].dtype == "bool":
            got = gdata.all(bool_only=True)
            expected = pdata.all(bool_only=True)
            assert_eq(got, expected)
        else:
            with pytest.raises(NotImplementedError):
                gdata.all(bool_only=False)
            with pytest.raises(NotImplementedError):
                gdata.all(level="a")

    got = gdata.all()
    expected = pdata.all()
    assert_eq(got, expected)


@pytest.mark.parametrize(
    "data",
    [
        [0, 1, 2, 3],
        [-2, -1, 2, 3, 5],
        [-2, -1, 0, 3, 5],
        [0, 0, 0, 0, 0],
        [0, 0, None, 0],
        [True, False, False],
        [True],
        [False],
        [],
        [True, None, False],
        [True, True, None],
        [None, None],
        [[0, 5], [1, 6], [2, 7], [3, 8], [4, 9]],
        [[1, True], [2, False], [3, False]],
        pytest.param(
            [["a", True], ["b", False], ["c", False]],
            marks=[
                pytest.mark.xfail(
                    reason="NotImplementedError: any does not "
                    "support columns of object dtype."
                )
            ],
        ),
    ],
)
@pytest.mark.parametrize("axis", [0, 1])
def test_any(data, axis):
    if np.array(data).ndim <= 1:
        pdata = cudf.utils.utils._create_pandas_series(data=data)
        gdata = cudf.Series.from_pandas(pdata)

        if axis == 1:
            with pytest.raises(NotImplementedError):
                gdata.any(axis=axis)
        else:
            got = gdata.any(axis=axis)
            expected = pdata.any(axis=axis)
            assert_eq(got, expected)
    else:
        pdata = pd.DataFrame(data, columns=["a", "b"])
        gdata = cudf.DataFrame.from_pandas(pdata)

        # test bool_only
        if pdata["b"].dtype == "bool":
            got = gdata.any(bool_only=True)
            expected = pdata.any(bool_only=True)
            assert_eq(got, expected)
        else:
            with pytest.raises(NotImplementedError):
                gdata.any(bool_only=False)
            with pytest.raises(NotImplementedError):
                gdata.any(level="a")

        got = gdata.any(axis=axis)
        expected = pdata.any(axis=axis)
        assert_eq(got, expected)


@pytest.mark.parametrize("axis", [0, 1])
def test_empty_dataframe_any(axis):
    pdf = pd.DataFrame({}, columns=["a", "b"])
    gdf = cudf.DataFrame.from_pandas(pdf)
    got = gdf.any(axis=axis)
    expected = pdf.any(axis=axis)
    assert_eq(got, expected, check_index_type=False)


@pytest.mark.parametrize("indexed", [False, True])
def test_dataframe_sizeof(indexed):
    rows = int(1e6)
    index = list(i for i in range(rows)) if indexed else None

    gdf = cudf.DataFrame({"A": [8] * rows, "B": [32] * rows}, index=index)

    for c in gdf._data.columns:
        assert gdf._index.__sizeof__() == gdf._index.__sizeof__()
    cols_sizeof = sum(c.__sizeof__() for c in gdf._data.columns)
    assert gdf.__sizeof__() == (gdf._index.__sizeof__() + cols_sizeof)


@pytest.mark.parametrize("a", [[], ["123"]])
@pytest.mark.parametrize("b", ["123", ["123"]])
@pytest.mark.parametrize(
    "misc_data",
    ["123", ["123"] * 20, 123, [1, 2, 0.8, 0.9] * 50, 0.9, 0.00001],
)
@pytest.mark.parametrize("non_list_data", [123, "abc", "zyx", "rapids", 0.8])
def test_create_dataframe_cols_empty_data(a, b, misc_data, non_list_data):
    expected = pd.DataFrame({"a": a})
    actual = cudf.DataFrame.from_pandas(expected)
    expected["b"] = b
    actual["b"] = b
    assert_eq(actual, expected)

    expected = pd.DataFrame({"a": []})
    actual = cudf.DataFrame.from_pandas(expected)
    expected["b"] = misc_data
    actual["b"] = misc_data
    assert_eq(actual, expected)

    expected = pd.DataFrame({"a": a})
    actual = cudf.DataFrame.from_pandas(expected)
    expected["b"] = non_list_data
    actual["b"] = non_list_data
    assert_eq(actual, expected)


def test_empty_dataframe_describe():
    pdf = pd.DataFrame({"a": [], "b": []})
    gdf = cudf.from_pandas(pdf)

    expected = pdf.describe()
    actual = gdf.describe()

    assert_eq(expected, actual)


def test_as_column_types():
    col = column.as_column(cudf.Series([]))
    assert_eq(col.dtype, np.dtype("float64"))
    gds = cudf.Series(col)
    pds = pd.Series(pd.Series([], dtype="float64"))

    assert_eq(pds, gds)

    col = column.as_column(cudf.Series([]), dtype="float32")
    assert_eq(col.dtype, np.dtype("float32"))
    gds = cudf.Series(col)
    pds = pd.Series(pd.Series([], dtype="float32"))

    assert_eq(pds, gds)

    col = column.as_column(cudf.Series([]), dtype="str")
    assert_eq(col.dtype, np.dtype("object"))
    gds = cudf.Series(col)
    pds = pd.Series(pd.Series([], dtype="str"))

    assert_eq(pds, gds)

    col = column.as_column(cudf.Series([]), dtype="object")
    assert_eq(col.dtype, np.dtype("object"))
    gds = cudf.Series(col)
    pds = pd.Series(pd.Series([], dtype="object"))

    assert_eq(pds, gds)

    pds = pd.Series(np.array([1, 2, 3]), dtype="float32")
    gds = cudf.Series(column.as_column(np.array([1, 2, 3]), dtype="float32"))

    assert_eq(pds, gds)

    pds = pd.Series([1, 2, 3], dtype="float32")
    gds = cudf.Series([1, 2, 3], dtype="float32")

    assert_eq(pds, gds)

    pds = pd.Series([], dtype="float64")
    gds = cudf.Series(column.as_column(pds))
    assert_eq(pds, gds)

    pds = pd.Series([1, 2, 4], dtype="int64")
    gds = cudf.Series(column.as_column(cudf.Series([1, 2, 4]), dtype="int64"))

    assert_eq(pds, gds)

    pds = pd.Series([1.2, 18.0, 9.0], dtype="float32")
    gds = cudf.Series(
        column.as_column(cudf.Series([1.2, 18.0, 9.0]), dtype="float32")
    )

    assert_eq(pds, gds)

    pds = pd.Series([1.2, 18.0, 9.0], dtype="str")
    gds = cudf.Series(
        column.as_column(cudf.Series([1.2, 18.0, 9.0]), dtype="str")
    )

    assert_eq(pds, gds)

    pds = pd.Series(pd.Index(["1", "18", "9"]), dtype="int")
    gds = cudf.Series(
        cudf.core.index.StringIndex(["1", "18", "9"]), dtype="int"
    )

    assert_eq(pds, gds)


def test_one_row_head():
    gdf = cudf.DataFrame({"name": ["carl"], "score": [100]}, index=[123])
    pdf = gdf.to_pandas()

    head_gdf = gdf.head()
    head_pdf = pdf.head()

    assert_eq(head_pdf, head_gdf)


@pytest.mark.parametrize("dtype", NUMERIC_TYPES)
@pytest.mark.parametrize("as_dtype", NUMERIC_TYPES)
def test_series_astype_numeric_to_numeric(dtype, as_dtype):
    psr = pd.Series([1, 2, 4, 3], dtype=dtype)
    gsr = cudf.from_pandas(psr)
    assert_eq(psr.astype(as_dtype), gsr.astype(as_dtype))


@pytest.mark.parametrize("dtype", NUMERIC_TYPES)
@pytest.mark.parametrize("as_dtype", NUMERIC_TYPES)
def test_series_astype_numeric_to_numeric_nulls(dtype, as_dtype):
    data = [1, 2, None, 3]
    sr = cudf.Series(data, dtype=dtype)
    got = sr.astype(as_dtype)
    expect = cudf.Series([1, 2, None, 3], dtype=as_dtype)
    assert_eq(expect, got)


@pytest.mark.parametrize("dtype", NUMERIC_TYPES)
@pytest.mark.parametrize(
    "as_dtype",
    [
        "str",
        "category",
        "datetime64[s]",
        "datetime64[ms]",
        "datetime64[us]",
        "datetime64[ns]",
    ],
)
def test_series_astype_numeric_to_other(dtype, as_dtype):
    psr = pd.Series([1, 2, 3], dtype=dtype)
    gsr = cudf.from_pandas(psr)
    assert_eq(psr.astype(as_dtype), gsr.astype(as_dtype))


@pytest.mark.parametrize(
    "as_dtype",
    [
        "str",
        "int32",
        "uint32",
        "float32",
        "category",
        "datetime64[s]",
        "datetime64[ms]",
        "datetime64[us]",
        "datetime64[ns]",
    ],
)
def test_series_astype_string_to_other(as_dtype):
    if "datetime64" in as_dtype:
        data = ["2001-01-01", "2002-02-02", "2000-01-05"]
    else:
        data = ["1", "2", "3"]
    psr = pd.Series(data)
    gsr = cudf.from_pandas(psr)
    assert_eq(psr.astype(as_dtype), gsr.astype(as_dtype))


@pytest.mark.parametrize(
    "as_dtype",
    [
        "category",
        "datetime64[s]",
        "datetime64[ms]",
        "datetime64[us]",
        "datetime64[ns]",
    ],
)
def test_series_astype_datetime_to_other(as_dtype):
    data = ["2001-01-01", "2002-02-02", "2001-01-05"]
    psr = pd.Series(data)
    gsr = cudf.from_pandas(psr)
    assert_eq(psr.astype(as_dtype), gsr.astype(as_dtype))


@pytest.mark.parametrize(
    "inp",
    [
        ("datetime64[ns]", "2011-01-01 00:00:00.000000000"),
        ("datetime64[us]", "2011-01-01 00:00:00.000000"),
        ("datetime64[ms]", "2011-01-01 00:00:00.000"),
        ("datetime64[s]", "2011-01-01 00:00:00"),
    ],
)
def test_series_astype_datetime_to_string(inp):
    dtype, expect = inp
    base_date = "2011-01-01"
    sr = cudf.Series([base_date], dtype=dtype)
    got = sr.astype(str)[0]
    assert expect == got


@pytest.mark.parametrize(
    "as_dtype",
    [
        "int32",
        "uint32",
        "float32",
        "category",
        "datetime64[s]",
        "datetime64[ms]",
        "datetime64[us]",
        "datetime64[ns]",
        "str",
    ],
)
def test_series_astype_categorical_to_other(as_dtype):
    if "datetime64" in as_dtype:
        data = ["2001-01-01", "2002-02-02", "2000-01-05", "2001-01-01"]
    else:
        data = [1, 2, 3, 1]
    psr = pd.Series(data, dtype="category")
    gsr = cudf.from_pandas(psr)
    assert_eq(psr.astype(as_dtype), gsr.astype(as_dtype))


@pytest.mark.parametrize("ordered", [True, False])
def test_series_astype_to_categorical_ordered(ordered):
    psr = pd.Series([1, 2, 3, 1], dtype="category")
    gsr = cudf.from_pandas(psr)

    ordered_dtype_pd = pd.CategoricalDtype(
        categories=[1, 2, 3], ordered=ordered
    )
    ordered_dtype_gd = cudf.CategoricalDtype.from_pandas(ordered_dtype_pd)
    assert_eq(
        psr.astype("int32").astype(ordered_dtype_pd).astype("int32"),
        gsr.astype("int32").astype(ordered_dtype_gd).astype("int32"),
    )


@pytest.mark.parametrize("ordered", [True, False])
def test_series_astype_cat_ordered_to_unordered(ordered):
    pd_dtype = pd.CategoricalDtype(categories=[1, 2, 3], ordered=ordered)
    pd_to_dtype = pd.CategoricalDtype(
        categories=[1, 2, 3], ordered=not ordered
    )
    gd_dtype = cudf.CategoricalDtype.from_pandas(pd_dtype)
    gd_to_dtype = cudf.CategoricalDtype.from_pandas(pd_to_dtype)

    psr = pd.Series([1, 2, 3], dtype=pd_dtype)
    gsr = cudf.Series([1, 2, 3], dtype=gd_dtype)

    expect = psr.astype(pd_to_dtype)
    got = gsr.astype(gd_to_dtype)

    assert_eq(expect, got)


def test_series_astype_null_cases():
    data = [1, 2, None, 3]

    # numerical to other
    assert_eq(cudf.Series(data, dtype="str"), cudf.Series(data).astype("str"))

    assert_eq(
        cudf.Series(data, dtype="category"),
        cudf.Series(data).astype("category"),
    )

    assert_eq(
        cudf.Series(data, dtype="float32"),
        cudf.Series(data, dtype="int32").astype("float32"),
    )

    assert_eq(
        cudf.Series(data, dtype="float32"),
        cudf.Series(data, dtype="uint32").astype("float32"),
    )

    assert_eq(
        cudf.Series(data, dtype="datetime64[ms]"),
        cudf.Series(data).astype("datetime64[ms]"),
    )

    # categorical to other
    assert_eq(
        cudf.Series(data, dtype="str"),
        cudf.Series(data, dtype="category").astype("str"),
    )

    assert_eq(
        cudf.Series(data, dtype="float32"),
        cudf.Series(data, dtype="category").astype("float32"),
    )

    assert_eq(
        cudf.Series(data, dtype="datetime64[ms]"),
        cudf.Series(data, dtype="category").astype("datetime64[ms]"),
    )

    # string to other
    assert_eq(
        cudf.Series([1, 2, None, 3], dtype="int32"),
        cudf.Series(["1", "2", None, "3"]).astype("int32"),
    )

    assert_eq(
        cudf.Series(
            ["2001-01-01", "2001-02-01", None, "2001-03-01"],
            dtype="datetime64[ms]",
        ),
        cudf.Series(["2001-01-01", "2001-02-01", None, "2001-03-01"]).astype(
            "datetime64[ms]"
        ),
    )

    assert_eq(
        cudf.Series(["a", "b", "c", None], dtype="category").to_pandas(),
        cudf.Series(["a", "b", "c", None]).astype("category").to_pandas(),
    )

    # datetime to other
    data = [
        "2001-01-01 00:00:00.000000",
        "2001-02-01 00:00:00.000000",
        None,
        "2001-03-01 00:00:00.000000",
    ]
    assert_eq(
        cudf.Series(data),
        cudf.Series(data, dtype="datetime64[us]").astype("str"),
    )

    assert_eq(
        pd.Series(data, dtype="datetime64[ns]").astype("category"),
        cudf.from_pandas(pd.Series(data, dtype="datetime64[ns]")).astype(
            "category"
        ),
    )


def test_series_astype_null_categorical():
    sr = cudf.Series([None, None, None], dtype="category")
    expect = cudf.Series([None, None, None], dtype="int32")
    got = sr.astype("int32")
    assert_eq(expect, got)


@pytest.mark.parametrize(
    "data",
    [
        (
            pd.Series([3, 3.0]),
            pd.Series([2.3, 3.9]),
            pd.Series([1.5, 3.9]),
            pd.Series([1.0, 2]),
        ),
        [
            pd.Series([3, 3.0]),
            pd.Series([2.3, 3.9]),
            pd.Series([1.5, 3.9]),
            pd.Series([1.0, 2]),
        ],
    ],
)
def test_create_dataframe_from_list_like(data):
    pdf = pd.DataFrame(data, index=["count", "mean", "std", "min"])
    gdf = cudf.DataFrame(data, index=["count", "mean", "std", "min"])

    assert_eq(pdf, gdf)

    pdf = pd.DataFrame(data)
    gdf = cudf.DataFrame(data)

    assert_eq(pdf, gdf)


def test_create_dataframe_column():
    pdf = pd.DataFrame(columns=["a", "b", "c"], index=["A", "Z", "X"])
    gdf = cudf.DataFrame(columns=["a", "b", "c"], index=["A", "Z", "X"])

    assert_eq(pdf, gdf)

    pdf = pd.DataFrame(
        {"a": [1, 2, 3], "b": [2, 3, 5]},
        columns=["a", "b", "c"],
        index=["A", "Z", "X"],
    )
    gdf = cudf.DataFrame(
        {"a": [1, 2, 3], "b": [2, 3, 5]},
        columns=["a", "b", "c"],
        index=["A", "Z", "X"],
    )

    assert_eq(pdf, gdf)


@pytest.mark.parametrize(
    "data",
    [
        [1, 2, 4],
        [],
        [5.0, 7.0, 8.0],
        pd.Categorical(["a", "b", "c"]),
        ["m", "a", "d", "v"],
    ],
)
def test_series_values_host_property(data):
    pds = cudf.utils.utils._create_pandas_series(data=data)
    gds = cudf.Series(data)

    np.testing.assert_array_equal(pds.values, gds.values_host)


@pytest.mark.parametrize(
    "data",
    [
        [1, 2, 4],
        [],
        [5.0, 7.0, 8.0],
        pytest.param(
            pd.Categorical(["a", "b", "c"]),
            marks=pytest.mark.xfail(raises=NotImplementedError),
        ),
        pytest.param(
            ["m", "a", "d", "v"],
            marks=pytest.mark.xfail(raises=NotImplementedError),
        ),
    ],
)
def test_series_values_property(data):
    pds = cudf.utils.utils._create_pandas_series(data=data)
    gds = cudf.Series(data)
    gds_vals = gds.values
    assert isinstance(gds_vals, cupy.ndarray)
    np.testing.assert_array_equal(gds_vals.get(), pds.values)


@pytest.mark.parametrize(
    "data",
    [
        {"A": [1, 2, 3], "B": [4, 5, 6]},
        {"A": [1.0, 2.0, 3.0], "B": [4.0, 5.0, 6.0]},
        {"A": [1, 2, 3], "B": [1.0, 2.0, 3.0]},
        {"A": np.float32(np.arange(3)), "B": np.float64(np.arange(3))},
        pytest.param(
            {"A": [1, None, 3], "B": [1, 2, None]},
            marks=pytest.mark.xfail(
                reason="Nulls not supported by as_gpu_matrix"
            ),
        ),
        pytest.param(
            {"A": [None, None, None], "B": [None, None, None]},
            marks=pytest.mark.xfail(
                reason="Nulls not supported by as_gpu_matrix"
            ),
        ),
        pytest.param(
            {"A": [], "B": []},
            marks=pytest.mark.xfail(reason="Requires at least 1 row"),
        ),
        pytest.param(
            {"A": [1, 2, 3], "B": ["a", "b", "c"]},
            marks=pytest.mark.xfail(
                reason="str or categorical not supported by as_gpu_matrix"
            ),
        ),
        pytest.param(
            {"A": pd.Categorical(["a", "b", "c"]), "B": ["d", "e", "f"]},
            marks=pytest.mark.xfail(
                reason="str or categorical not supported by as_gpu_matrix"
            ),
        ),
    ],
)
def test_df_values_property(data):
    pdf = pd.DataFrame.from_dict(data)
    gdf = cudf.DataFrame.from_pandas(pdf)

    pmtr = pdf.values
    gmtr = gdf.values.get()

    np.testing.assert_array_equal(pmtr, gmtr)


def test_value_counts():
    pdf = pd.DataFrame(
        {
            "numeric": [1, 2, 3, 4, 5, 6, 1, 2, 4] * 10,
            "alpha": ["u", "h", "d", "a", "m", "u", "h", "d", "a"] * 10,
        }
    )

    gdf = cudf.DataFrame(
        {
            "numeric": [1, 2, 3, 4, 5, 6, 1, 2, 4] * 10,
            "alpha": ["u", "h", "d", "a", "m", "u", "h", "d", "a"] * 10,
        }
    )

    assert_eq(
        pdf.numeric.value_counts().sort_index(),
        gdf.numeric.value_counts().sort_index(),
        check_dtype=False,
    )
    assert_eq(
        pdf.alpha.value_counts().sort_index(),
        gdf.alpha.value_counts().sort_index(),
        check_dtype=False,
    )


@pytest.mark.parametrize(
    "data",
    [
        [],
        [0, 12, 14],
        [0, 14, 12, 12, 3, 10, 12, 14],
        np.random.randint(-100, 100, 200),
        pd.Series([0.0, 1.0, None, 10.0]),
        [None, None, None, None],
        [np.nan, None, -1, 2, 3],
    ],
)
@pytest.mark.parametrize(
    "values",
    [
        np.random.randint(-100, 100, 10),
        [],
        [np.nan, None, -1, 2, 3],
        [1.0, 12.0, None, None, 120],
        [0, 14, 12, 12, 3, 10, 12, 14, None],
        [None, None, None],
        ["0", "12", "14"],
        ["0", "12", "14", "a"],
    ],
)
def test_isin_numeric(data, values):
    index = np.random.randint(0, 100, len(data))
    psr = cudf.utils.utils._create_pandas_series(data=data, index=index)
    gsr = cudf.Series.from_pandas(psr, nan_as_null=False)

    expected = psr.isin(values)
    got = gsr.isin(values)

    assert_eq(got, expected)


@pytest.mark.parametrize(
    "data",
    [
        [],
        pd.Series(
            ["2018-01-01", "2019-04-03", None, "2019-12-30"],
            dtype="datetime64[ns]",
        ),
        pd.Series(
            [
                "2018-01-01",
                "2019-04-03",
                None,
                "2019-12-30",
                "2018-01-01",
                "2018-01-01",
            ],
            dtype="datetime64[ns]",
        ),
    ],
)
@pytest.mark.parametrize(
    "values",
    [
        [],
        [1514764800000000000, 1577664000000000000],
        [
            1514764800000000000,
            1577664000000000000,
            1577664000000000000,
            1577664000000000000,
            1514764800000000000,
        ],
        ["2019-04-03", "2019-12-30", "2012-01-01"],
        [
            "2012-01-01",
            "2012-01-01",
            "2012-01-01",
            "2019-04-03",
            "2019-12-30",
            "2012-01-01",
        ],
    ],
)
def test_isin_datetime(data, values):
    psr = cudf.utils.utils._create_pandas_series(data=data)
    gsr = cudf.Series.from_pandas(psr)

    got = gsr.isin(values)
    expected = psr.isin(values)
    assert_eq(got, expected)


@pytest.mark.parametrize(
    "data",
    [
        [],
        pd.Series(["this", "is", None, "a", "test"]),
        pd.Series(["test", "this", "test", "is", None, "test", "a", "test"]),
        pd.Series(["0", "12", "14"]),
    ],
)
@pytest.mark.parametrize(
    "values",
    [
        [],
        ["this", "is"],
        [None, None, None],
        ["12", "14", "19"],
        pytest.param(
            [12, 14, 19],
            marks=pytest.mark.xfail(
                not PANDAS_GE_120,
                reason="pandas's failure here seems like a bug(in < 1.2) "
                "given the reverse succeeds",
            ),
        ),
        ["is", "this", "is", "this", "is"],
    ],
)
def test_isin_string(data, values):
    psr = cudf.utils.utils._create_pandas_series(data=data)
    gsr = cudf.Series.from_pandas(psr)

    got = gsr.isin(values)
    expected = psr.isin(values)
    assert_eq(got, expected)


@pytest.mark.parametrize(
    "data",
    [
        [],
        pd.Series(["a", "b", "c", "c", "c", "d", "e"], dtype="category"),
        pd.Series(["a", "b", None, "c", "d", "e"], dtype="category"),
        pd.Series([0, 3, 10, 12], dtype="category"),
        pd.Series([0, 3, 10, 12, 0, 10, 3, 0, 0, 3, 3], dtype="category"),
    ],
)
@pytest.mark.parametrize(
    "values",
    [
        [],
        ["a", "b", None, "f", "words"],
        ["0", "12", None, "14"],
        [0, 10, 12, None, 39, 40, 1000],
        [0, 0, 0, 0, 3, 3, 3, None, 1, 2, 3],
    ],
)
def test_isin_categorical(data, values):
    psr = cudf.utils.utils._create_pandas_series(data=data)
    gsr = cudf.Series.from_pandas(psr)

    got = gsr.isin(values)
    expected = psr.isin(values)
    assert_eq(got, expected)


@pytest.mark.parametrize(
    "data",
    [
        [],
        pd.Series(
            ["this", "is", None, "a", "test"], index=["a", "b", "c", "d", "e"]
        ),
        pd.Series([0, 15, 10], index=[0, None, 9]),
        pd.Series(
            range(25),
            index=pd.date_range(
                start="2019-01-01", end="2019-01-02", freq="H"
            ),
        ),
    ],
)
@pytest.mark.parametrize(
    "values",
    [
        [],
        ["this", "is"],
        [0, 19, 13],
        ["2019-01-01 04:00:00", "2019-01-01 06:00:00", "2018-03-02"],
    ],
)
def test_isin_index(data, values):
    psr = cudf.utils.utils._create_pandas_series(data=data)
    gsr = cudf.Series.from_pandas(psr)

    got = gsr.index.isin(values)
    expected = psr.index.isin(values)

    assert_eq(got, expected)


@pytest.mark.parametrize(
    "data",
    [
        pd.MultiIndex.from_arrays(
            [[1, 2, 3], ["red", "blue", "green"]], names=("number", "color")
        ),
        pd.MultiIndex.from_arrays([[], []], names=("number", "color")),
        pd.MultiIndex.from_arrays(
            [[1, 2, 3, 10, 100], ["red", "blue", "green", "pink", "white"]],
            names=("number", "color"),
        ),
    ],
)
@pytest.mark.parametrize(
    "values,level,err",
    [
        (["red", "orange", "yellow"], "color", None),
        (["red", "white", "yellow"], "color", None),
        ([0, 1, 2, 10, 11, 15], "number", None),
        ([0, 1, 2, 10, 11, 15], None, TypeError),
        (pd.Series([0, 1, 2, 10, 11, 15]), None, TypeError),
        (pd.Index([0, 1, 2, 10, 11, 15]), None, TypeError),
        (pd.Index([0, 1, 2, 8, 11, 15]), "number", None),
        (pd.Index(["red", "white", "yellow"]), "color", None),
        ([(1, "red"), (3, "red")], None, None),
        (((1, "red"), (3, "red")), None, None),
        (
            pd.MultiIndex.from_arrays(
                [[1, 2, 3], ["red", "blue", "green"]],
                names=("number", "color"),
            ),
            None,
            None,
        ),
        (
            pd.MultiIndex.from_arrays([[], []], names=("number", "color")),
            None,
            None,
        ),
        (
            pd.MultiIndex.from_arrays(
                [
                    [1, 2, 3, 10, 100],
                    ["red", "blue", "green", "pink", "white"],
                ],
                names=("number", "color"),
            ),
            None,
            None,
        ),
    ],
)
def test_isin_multiindex(data, values, level, err):
    pmdx = data
    gmdx = cudf.from_pandas(data)

    if err is None:
        expected = pmdx.isin(values, level=level)
        if isinstance(values, pd.MultiIndex):
            values = cudf.from_pandas(values)
        got = gmdx.isin(values, level=level)

        assert_eq(got, expected)
    else:
        assert_exceptions_equal(
            lfunc=pmdx.isin,
            rfunc=gmdx.isin,
            lfunc_args_and_kwargs=([values], {"level": level}),
            rfunc_args_and_kwargs=([values], {"level": level}),
            check_exception_type=False,
            expected_error_message=re.escape(
                "values need to be a Multi-Index or set/list-like tuple "
                "squences  when `level=None`."
            ),
        )


@pytest.mark.parametrize(
    "data",
    [
        pd.DataFrame(
            {
                "num_legs": [2, 4],
                "num_wings": [2, 0],
                "bird_cats": pd.Series(
                    ["sparrow", "pigeon"],
                    dtype="category",
                    index=["falcon", "dog"],
                ),
            },
            index=["falcon", "dog"],
        ),
        pd.DataFrame(
            {"num_legs": [8, 2], "num_wings": [0, 2]},
            index=["spider", "falcon"],
        ),
        pd.DataFrame(
            {
                "num_legs": [8, 2, 1, 0, 2, 4, 5],
                "num_wings": [2, 0, 2, 1, 2, 4, -1],
            }
        ),
    ],
)
@pytest.mark.parametrize(
    "values",
    [
        [0, 2],
        {"num_wings": [0, 3]},
        pd.DataFrame(
            {"num_legs": [8, 2], "num_wings": [0, 2]},
            index=["spider", "falcon"],
        ),
        pd.DataFrame(
            {
                "num_legs": [2, 4],
                "num_wings": [2, 0],
                "bird_cats": pd.Series(
                    ["sparrow", "pigeon"],
                    dtype="category",
                    index=["falcon", "dog"],
                ),
            },
            index=["falcon", "dog"],
        ),
        ["sparrow", "pigeon"],
        pd.Series(["sparrow", "pigeon"], dtype="category"),
        pd.Series([1, 2, 3, 4, 5]),
        "abc",
        123,
    ],
)
def test_isin_dataframe(data, values):
    pdf = data
    gdf = cudf.from_pandas(pdf)

    if cudf.utils.dtypes.is_scalar(values):
        assert_exceptions_equal(
            lfunc=pdf.isin,
            rfunc=gdf.isin,
            lfunc_args_and_kwargs=([values],),
            rfunc_args_and_kwargs=([values],),
        )
    else:
        try:
            expected = pdf.isin(values)
        except ValueError as e:
            if str(e) == "Lengths must match.":
                pytest.xfail(
                    not PANDAS_GE_110,
                    "https://github.com/pandas-dev/pandas/issues/34256",
                )

        if isinstance(values, (pd.DataFrame, pd.Series)):
            values = cudf.from_pandas(values)

        got = gdf.isin(values)
        assert_eq(got, expected)


def test_constructor_properties():
    df = cudf.DataFrame()
    key1 = "a"
    key2 = "b"
    val1 = np.array([123], dtype=np.float64)
    val2 = np.array([321], dtype=np.float64)
    df[key1] = val1
    df[key2] = val2

    # Correct use of _constructor (for DataFrame)
    assert_eq(df, df._constructor({key1: val1, key2: val2}))

    # Correct use of _constructor (for cudf.Series)
    assert_eq(df[key1], df[key2]._constructor(val1, name=key1))

    # Correct use of _constructor_sliced (for DataFrame)
    assert_eq(df[key1], df._constructor_sliced(val1, name=key1))

    # Correct use of _constructor_expanddim (for cudf.Series)
    assert_eq(df, df[key2]._constructor_expanddim({key1: val1, key2: val2}))

    # Incorrect use of _constructor_sliced (Raises for cudf.Series)
    with pytest.raises(NotImplementedError):
        df[key1]._constructor_sliced

    # Incorrect use of _constructor_expanddim (Raises for DataFrame)
    with pytest.raises(NotImplementedError):
        df._constructor_expanddim


@pytest.mark.parametrize("dtype", NUMERIC_TYPES)
@pytest.mark.parametrize("as_dtype", ALL_TYPES)
def test_df_astype_numeric_to_all(dtype, as_dtype):
    if "uint" in dtype:
        data = [1, 2, None, 4, 7]
    elif "int" in dtype or "longlong" in dtype:
        data = [1, 2, None, 4, -7]
    elif "float" in dtype:
        data = [1.0, 2.0, None, 4.0, np.nan, -7.0]

    gdf = cudf.DataFrame()

    gdf["foo"] = cudf.Series(data, dtype=dtype)
    gdf["bar"] = cudf.Series(data, dtype=dtype)

    insert_data = cudf.Series(data, dtype=dtype)

    expect = cudf.DataFrame()
    expect["foo"] = insert_data.astype(as_dtype)
    expect["bar"] = insert_data.astype(as_dtype)

    got = gdf.astype(as_dtype)

    assert_eq(expect, got)


@pytest.mark.parametrize(
    "as_dtype",
    [
        "int32",
        "float32",
        "category",
        "datetime64[s]",
        "datetime64[ms]",
        "datetime64[us]",
        "datetime64[ns]",
    ],
)
def test_df_astype_string_to_other(as_dtype):
    if "datetime64" in as_dtype:
        # change None to "NaT" after this issue is fixed:
        # https://github.com/rapidsai/cudf/issues/5117
        data = ["2001-01-01", "2002-02-02", "2000-01-05", None]
    elif as_dtype == "int32":
        data = [1, 2, 3]
    elif as_dtype == "category":
        data = ["1", "2", "3", None]
    elif "float" in as_dtype:
        data = [1.0, 2.0, 3.0, np.nan]

    insert_data = cudf.Series.from_pandas(pd.Series(data, dtype="str"))
    expect_data = cudf.Series(data, dtype=as_dtype)

    gdf = cudf.DataFrame()
    expect = cudf.DataFrame()

    gdf["foo"] = insert_data
    gdf["bar"] = insert_data

    expect["foo"] = expect_data
    expect["bar"] = expect_data

    got = gdf.astype(as_dtype)
    assert_eq(expect, got)


@pytest.mark.parametrize(
    "as_dtype",
    [
        "int64",
        "datetime64[s]",
        "datetime64[us]",
        "datetime64[ns]",
        "str",
        "category",
    ],
)
def test_df_astype_datetime_to_other(as_dtype):
    data = [
        "1991-11-20 00:00:00.000",
        "2004-12-04 00:00:00.000",
        "2016-09-13 00:00:00.000",
        None,
    ]

    gdf = cudf.DataFrame()
    expect = cudf.DataFrame()

    gdf["foo"] = cudf.Series(data, dtype="datetime64[ms]")
    gdf["bar"] = cudf.Series(data, dtype="datetime64[ms]")

    if as_dtype == "int64":
        expect["foo"] = cudf.Series(
            [690595200000, 1102118400000, 1473724800000, None], dtype="int64"
        )
        expect["bar"] = cudf.Series(
            [690595200000, 1102118400000, 1473724800000, None], dtype="int64"
        )
    elif as_dtype == "str":
        expect["foo"] = cudf.Series(data, dtype="str")
        expect["bar"] = cudf.Series(data, dtype="str")
    elif as_dtype == "category":
        expect["foo"] = cudf.Series(gdf["foo"], dtype="category")
        expect["bar"] = cudf.Series(gdf["bar"], dtype="category")
    else:
        expect["foo"] = cudf.Series(data, dtype=as_dtype)
        expect["bar"] = cudf.Series(data, dtype=as_dtype)

    got = gdf.astype(as_dtype)

    assert_eq(expect, got)


@pytest.mark.parametrize(
    "as_dtype",
    [
        "int32",
        "float32",
        "category",
        "datetime64[s]",
        "datetime64[ms]",
        "datetime64[us]",
        "datetime64[ns]",
        "str",
    ],
)
def test_df_astype_categorical_to_other(as_dtype):
    if "datetime64" in as_dtype:
        data = ["2001-01-01", "2002-02-02", "2000-01-05", "2001-01-01"]
    else:
        data = [1, 2, 3, 1]
    psr = pd.Series(data, dtype="category")
    pdf = pd.DataFrame()
    pdf["foo"] = psr
    pdf["bar"] = psr
    gdf = cudf.DataFrame.from_pandas(pdf)
    assert_eq(pdf.astype(as_dtype), gdf.astype(as_dtype))


@pytest.mark.parametrize("ordered", [True, False])
def test_df_astype_to_categorical_ordered(ordered):
    psr = pd.Series([1, 2, 3, 1], dtype="category")
    pdf = pd.DataFrame()
    pdf["foo"] = psr
    pdf["bar"] = psr
    gdf = cudf.DataFrame.from_pandas(pdf)

    ordered_dtype_pd = pd.CategoricalDtype(
        categories=[1, 2, 3], ordered=ordered
    )
    ordered_dtype_gd = cudf.CategoricalDtype.from_pandas(ordered_dtype_pd)

    assert_eq(
        pdf.astype(ordered_dtype_pd).astype("int32"),
        gdf.astype(ordered_dtype_gd).astype("int32"),
    )


@pytest.mark.parametrize(
    "dtype,args",
    [(dtype, {}) for dtype in ALL_TYPES]
    + [("category", {"ordered": True}), ("category", {"ordered": False})],
)
def test_empty_df_astype(dtype, args):
    df = cudf.DataFrame()
    kwargs = {}
    kwargs.update(args)
    assert_eq(df, df.astype(dtype=dtype, **kwargs))


@pytest.mark.parametrize(
    "errors",
    [
        pytest.param(
            "raise", marks=pytest.mark.xfail(reason="should raise error here")
        ),
        pytest.param("other", marks=pytest.mark.xfail(raises=ValueError)),
        "ignore",
        pytest.param(
            "warn", marks=pytest.mark.filterwarnings("ignore:Traceback")
        ),
    ],
)
def test_series_astype_error_handling(errors):
    sr = cudf.Series(["random", "words"])
    got = sr.astype("datetime64", errors=errors)
    assert_eq(sr, got)


@pytest.mark.parametrize("dtype", ALL_TYPES)
def test_df_constructor_dtype(dtype):
    if "datetime" in dtype:
        data = ["1991-11-20", "2004-12-04", "2016-09-13", None]
    elif dtype == "str":
        data = ["a", "b", "c", None]
    elif "float" in dtype:
        data = [1.0, 0.5, -1.1, np.nan, None]
    elif "bool" in dtype:
        data = [True, False, None]
    else:
        data = [1, 2, 3, None]

    sr = cudf.Series(data, dtype=dtype)

    expect = cudf.DataFrame()
    expect["foo"] = sr
    expect["bar"] = sr
    got = cudf.DataFrame({"foo": data, "bar": data}, dtype=dtype)

    assert_eq(expect, got)


@pytest.mark.parametrize(
    "data",
    [
        cudf.datasets.randomdata(
            nrows=10, dtypes={"a": "category", "b": int, "c": float, "d": int}
        ),
        cudf.datasets.randomdata(
            nrows=10, dtypes={"a": "category", "b": int, "c": float, "d": str}
        ),
        cudf.datasets.randomdata(
            nrows=10, dtypes={"a": bool, "b": int, "c": float, "d": str}
        ),
        cudf.DataFrame(),
        cudf.DataFrame({"a": [0, 1, 2], "b": [1, None, 3]}),
        cudf.DataFrame(
            {
                "a": [1, 2, 3, 4],
                "b": [7, np.NaN, 9, 10],
                "c": [np.NaN, np.NaN, np.NaN, np.NaN],
                "d": cudf.Series([None, None, None, None], dtype="int64"),
                "e": [100, None, 200, None],
                "f": cudf.Series([10, None, np.NaN, 11], nan_as_null=False),
            }
        ),
        cudf.DataFrame(
            {
                "a": [10, 11, 12, 13, 14, 15],
                "b": cudf.Series(
                    [10, None, np.NaN, 2234, None, np.NaN], nan_as_null=False
                ),
            }
        ),
    ],
)
@pytest.mark.parametrize(
    "op", ["max", "min", "sum", "product", "mean", "var", "std"]
)
@pytest.mark.parametrize("skipna", [True, False])
def test_rowwise_ops(data, op, skipna):
    gdf = data
    pdf = gdf.to_pandas()

    if op in ("var", "std"):
        expected = getattr(pdf, op)(axis=1, ddof=0, skipna=skipna)
        got = getattr(gdf, op)(axis=1, ddof=0, skipna=skipna)
    else:
        expected = getattr(pdf, op)(axis=1, skipna=skipna)
        got = getattr(gdf, op)(axis=1, skipna=skipna)

    assert_eq(expected, got, check_exact=False)


@pytest.mark.parametrize(
    "op", ["max", "min", "sum", "product", "mean", "var", "std"]
)
def test_rowwise_ops_nullable_dtypes_all_null(op):
    gdf = cudf.DataFrame(
        {
            "a": [1, 2, 3, 4],
            "b": [7, np.NaN, 9, 10],
            "c": [np.NaN, np.NaN, np.NaN, np.NaN],
            "d": cudf.Series([None, None, None, None], dtype="int64"),
            "e": [100, None, 200, None],
            "f": cudf.Series([10, None, np.NaN, 11], nan_as_null=False),
        }
    )

    expected = cudf.Series([None, None, None, None], dtype="float64")

    if op in ("var", "std"):
        got = getattr(gdf, op)(axis=1, ddof=0, skipna=False)
    else:
        got = getattr(gdf, op)(axis=1, skipna=False)

    assert_eq(got.null_count, expected.null_count)
    assert_eq(got, expected)


@pytest.mark.parametrize(
    "op,expected",
    [
        (
            "max",
            cudf.Series(
                [10.0, None, np.NaN, 2234.0, None, np.NaN],
                dtype="float64",
                nan_as_null=False,
            ),
        ),
        (
            "min",
            cudf.Series(
                [10.0, None, np.NaN, 13.0, None, np.NaN],
                dtype="float64",
                nan_as_null=False,
            ),
        ),
        (
            "sum",
            cudf.Series(
                [20.0, None, np.NaN, 2247.0, None, np.NaN],
                dtype="float64",
                nan_as_null=False,
            ),
        ),
        (
            "product",
            cudf.Series(
                [100.0, None, np.NaN, 29042.0, None, np.NaN],
                dtype="float64",
                nan_as_null=False,
            ),
        ),
        (
            "mean",
            cudf.Series(
                [10.0, None, np.NaN, 1123.5, None, np.NaN],
                dtype="float64",
                nan_as_null=False,
            ),
        ),
        (
            "var",
            cudf.Series(
                [0.0, None, np.NaN, 1233210.25, None, np.NaN],
                dtype="float64",
                nan_as_null=False,
            ),
        ),
        (
            "std",
            cudf.Series(
                [0.0, None, np.NaN, 1110.5, None, np.NaN],
                dtype="float64",
                nan_as_null=False,
            ),
        ),
    ],
)
def test_rowwise_ops_nullable_dtypes_partial_null(op, expected):
    gdf = cudf.DataFrame(
        {
            "a": [10, 11, 12, 13, 14, 15],
            "b": cudf.Series(
                [10, None, np.NaN, 2234, None, np.NaN], nan_as_null=False,
            ),
        }
    )

    if op in ("var", "std"):
        got = getattr(gdf, op)(axis=1, ddof=0, skipna=False)
    else:
        got = getattr(gdf, op)(axis=1, skipna=False)

    assert_eq(got.null_count, expected.null_count)
    assert_eq(got, expected)


@pytest.mark.parametrize(
    "op,expected",
    [
        (
            "max",
            cudf.Series([10, None, None, 2234, None, 453], dtype="int64",),
        ),
        ("min", cudf.Series([10, None, None, 13, None, 15], dtype="int64",),),
        (
            "sum",
            cudf.Series([20, None, None, 2247, None, 468], dtype="int64",),
        ),
        (
            "product",
            cudf.Series([100, None, None, 29042, None, 6795], dtype="int64",),
        ),
        (
            "mean",
            cudf.Series(
                [10.0, None, None, 1123.5, None, 234.0], dtype="float32",
            ),
        ),
        (
            "var",
            cudf.Series(
                [0.0, None, None, 1233210.25, None, 47961.0], dtype="float32",
            ),
        ),
        (
            "std",
            cudf.Series(
                [0.0, None, None, 1110.5, None, 219.0], dtype="float32",
            ),
        ),
    ],
)
def test_rowwise_ops_nullable_int_dtypes(op, expected):
    gdf = cudf.DataFrame(
        {
            "a": [10, 11, None, 13, None, 15],
            "b": cudf.Series(
                [10, None, 323, 2234, None, 453], nan_as_null=False,
            ),
        }
    )

    if op in ("var", "std"):
        got = getattr(gdf, op)(axis=1, ddof=0, skipna=False)
    else:
        got = getattr(gdf, op)(axis=1, skipna=False)

    assert_eq(got.null_count, expected.null_count)
    assert_eq(got, expected)


@pytest.mark.parametrize(
    "data",
    [
        {
            "t1": cudf.Series(
                ["2020-08-01 09:00:00", "1920-05-01 10:30:00"], dtype="<M8[ms]"
            ),
            "t2": cudf.Series(
                ["1940-08-31 06:00:00", "2020-08-02 10:00:00"], dtype="<M8[ms]"
            ),
        },
        {
            "t1": cudf.Series(
                ["2020-08-01 09:00:00", "1920-05-01 10:30:00"], dtype="<M8[ms]"
            ),
            "t2": cudf.Series(
                ["1940-08-31 06:00:00", "2020-08-02 10:00:00"], dtype="<M8[ns]"
            ),
            "t3": cudf.Series(
                ["1960-08-31 06:00:00", "2030-08-02 10:00:00"], dtype="<M8[s]"
            ),
        },
        {
            "t1": cudf.Series(
                ["2020-08-01 09:00:00", "1920-05-01 10:30:00"], dtype="<M8[ms]"
            ),
            "t2": cudf.Series(
                ["1940-08-31 06:00:00", "2020-08-02 10:00:00"], dtype="<M8[us]"
            ),
        },
        {
            "t1": cudf.Series(
                ["2020-08-01 09:00:00", "1920-05-01 10:30:00"], dtype="<M8[ms]"
            ),
            "t2": cudf.Series(
                ["1940-08-31 06:00:00", "2020-08-02 10:00:00"], dtype="<M8[ms]"
            ),
            "i1": cudf.Series([1001, 2002], dtype="int64"),
        },
        {
            "t1": cudf.Series(
                ["2020-08-01 09:00:00", "1920-05-01 10:30:00"], dtype="<M8[ms]"
            ),
            "t2": cudf.Series(["1940-08-31 06:00:00", None], dtype="<M8[ms]"),
            "i1": cudf.Series([1001, 2002], dtype="int64"),
        },
        {
            "t1": cudf.Series(
                ["2020-08-01 09:00:00", "1920-05-01 10:30:00"], dtype="<M8[ms]"
            ),
            "i1": cudf.Series([1001, 2002], dtype="int64"),
            "f1": cudf.Series([-100.001, 123.456], dtype="float64"),
        },
        {
            "t1": cudf.Series(
                ["2020-08-01 09:00:00", "1920-05-01 10:30:00"], dtype="<M8[ms]"
            ),
            "i1": cudf.Series([1001, 2002], dtype="int64"),
            "f1": cudf.Series([-100.001, 123.456], dtype="float64"),
            "b1": cudf.Series([True, False], dtype="bool"),
        },
    ],
)
@pytest.mark.parametrize("op", ["max", "min"])
@pytest.mark.parametrize("skipna", [True, False])
def test_rowwise_ops_datetime_dtypes(data, op, skipna):

    gdf = cudf.DataFrame(data)

    pdf = gdf.to_pandas()

    got = getattr(gdf, op)(axis=1, skipna=skipna)
    expected = getattr(pdf, op)(axis=1, skipna=skipna)

    assert_eq(got, expected)


@pytest.mark.parametrize(
    "data,op,skipna",
    [
        (
            {
                "t1": cudf.Series(
                    ["2020-08-01 09:00:00", "1920-05-01 10:30:00"],
                    dtype="<M8[ms]",
                ),
                "t2": cudf.Series(
                    ["1940-08-31 06:00:00", None], dtype="<M8[ms]"
                ),
            },
            "max",
            True,
        ),
        (
            {
                "t1": cudf.Series(
                    ["2020-08-01 09:00:00", "1920-05-01 10:30:00"],
                    dtype="<M8[ms]",
                ),
                "t2": cudf.Series(
                    ["1940-08-31 06:00:00", None], dtype="<M8[ms]"
                ),
            },
            "min",
            False,
        ),
        (
            {
                "t1": cudf.Series(
                    ["2020-08-01 09:00:00", "1920-05-01 10:30:00"],
                    dtype="<M8[ms]",
                ),
                "t2": cudf.Series(
                    ["1940-08-31 06:00:00", None], dtype="<M8[ms]"
                ),
            },
            "min",
            True,
        ),
    ],
)
def test_rowwise_ops_datetime_dtypes_2(data, op, skipna):

    gdf = cudf.DataFrame(data)

    pdf = gdf.to_pandas()

    got = getattr(gdf, op)(axis=1, skipna=skipna)
    expected = getattr(pdf, op)(axis=1, skipna=skipna)

    assert_eq(got, expected)


@pytest.mark.parametrize(
    "data",
    [
        (
            {
                "t1": pd.Series(
                    ["2020-08-01 09:00:00", "1920-05-01 10:30:00"],
                    dtype="<M8[ns]",
                ),
                "t2": pd.Series(
                    ["1940-08-31 06:00:00", pd.NaT], dtype="<M8[ns]"
                ),
            }
        )
    ],
)
def test_rowwise_ops_datetime_dtypes_pdbug(data):
    pdf = pd.DataFrame(data)
    gdf = cudf.from_pandas(pdf)

    expected = pdf.max(axis=1, skipna=False)
    got = gdf.max(axis=1, skipna=False)

    if PANDAS_GE_120:
        assert_eq(got, expected)
    else:
        # PANDAS BUG: https://github.com/pandas-dev/pandas/issues/36907
        with pytest.raises(AssertionError, match="numpy array are different"):
            assert_eq(got, expected)


@pytest.mark.parametrize(
    "data",
    [
        [5.0, 6.0, 7.0],
        "single value",
        np.array(1, dtype="int64"),
        np.array(0.6273643, dtype="float64"),
    ],
)
def test_insert(data):
    pdf = pd.DataFrame.from_dict({"A": [1, 2, 3], "B": ["a", "b", "c"]})
    gdf = cudf.DataFrame.from_pandas(pdf)

    # insertion by index

    pdf.insert(0, "foo", data)
    gdf.insert(0, "foo", data)

    assert_eq(pdf, gdf)

    pdf.insert(3, "bar", data)
    gdf.insert(3, "bar", data)

    assert_eq(pdf, gdf)

    pdf.insert(1, "baz", data)
    gdf.insert(1, "baz", data)

    assert_eq(pdf, gdf)

    # pandas insert doesn't support negative indexing
    pdf.insert(len(pdf.columns), "qux", data)
    gdf.insert(-1, "qux", data)

    assert_eq(pdf, gdf)


def test_cov():
    gdf = cudf.datasets.randomdata(10)
    pdf = gdf.to_pandas()

    assert_eq(pdf.cov(), gdf.cov())


@pytest.mark.xfail(reason="cupy-based cov does not support nulls")
def test_cov_nans():
    pdf = pd.DataFrame()
    pdf["a"] = [None, None, None, 2.00758632, None]
    pdf["b"] = [0.36403686, None, None, None, None]
    pdf["c"] = [None, None, None, 0.64882227, None]
    pdf["d"] = [None, -1.46863125, None, 1.22477948, -0.06031689]
    gdf = cudf.from_pandas(pdf)

    assert_eq(pdf.cov(), gdf.cov())


@pytest.mark.parametrize(
    "gsr",
    [
        cudf.Series([4, 2, 3]),
        cudf.Series([4, 2, 3], index=["a", "b", "c"]),
        cudf.Series([4, 2, 3], index=["a", "b", "d"]),
        cudf.Series([4, 2], index=["a", "b"]),
        cudf.Series([4, 2, 3], index=cudf.core.index.RangeIndex(0, 3)),
        pytest.param(
            cudf.Series([4, 2, 3, 4, 5], index=["a", "b", "d", "0", "12"]),
            marks=pytest.mark.xfail,
        ),
    ],
)
@pytest.mark.parametrize("colnames", [["a", "b", "c"], [0, 1, 2]])
@pytest.mark.parametrize(
    "op",
    [
        operator.add,
        operator.mul,
        operator.floordiv,
        operator.truediv,
        operator.mod,
        operator.pow,
<<<<<<< HEAD
        # TODO: Remove XFAILs after PR is merged
=======
        # comparison ops will temporarily XFAIL
        # see PR  https://github.com/rapidsai/cudf/pull/7491
>>>>>>> 561f68a3
        pytest.param(operator.eq, marks=pytest.mark.xfail()),
        pytest.param(operator.lt, marks=pytest.mark.xfail()),
        pytest.param(operator.le, marks=pytest.mark.xfail()),
        pytest.param(operator.gt, marks=pytest.mark.xfail()),
        pytest.param(operator.ge, marks=pytest.mark.xfail()),
        pytest.param(operator.ne, marks=pytest.mark.xfail()),
    ],
)
def test_df_sr_binop(gsr, colnames, op):
    data = [[3.0, 2.0, 5.0], [3.0, None, 5.0], [6.0, 7.0, np.nan]]
    data = dict(zip(colnames, data))

    gsr = gsr.astype("float64")

    gdf = cudf.DataFrame(data)
    pdf = gdf.to_pandas(nullable=True)

    psr = gsr.to_pandas(nullable=True)

    expect = op(pdf, psr)
    got = op(gdf, gsr).to_pandas(nullable=True)
    assert_eq(expect, got, check_dtype=False)

    expect = op(psr, pdf)
    got = op(gsr, gdf).to_pandas(nullable=True)
    assert_eq(expect, got, check_dtype=False)


@pytest.mark.parametrize(
    "op",
    [
        operator.add,
        operator.mul,
        operator.floordiv,
        operator.truediv,
        operator.mod,
        operator.pow,
        # comparison ops will temporarily XFAIL
        # see PR  https://github.com/rapidsai/cudf/pull/7491
        pytest.param(operator.eq, marks=pytest.mark.xfail()),
        pytest.param(operator.lt, marks=pytest.mark.xfail()),
        pytest.param(operator.le, marks=pytest.mark.xfail()),
        pytest.param(operator.gt, marks=pytest.mark.xfail()),
        pytest.param(operator.ge, marks=pytest.mark.xfail()),
        pytest.param(operator.ne, marks=pytest.mark.xfail()),
    ],
)
@pytest.mark.parametrize(
    "gsr", [cudf.Series([1, 2, 3, 4, 5], index=["a", "b", "d", "0", "12"])]
)
def test_df_sr_binop_col_order(gsr, op):
    colnames = [0, 1, 2]
    data = [[0, 2, 5], [3, None, 5], [6, 7, np.nan]]
    data = dict(zip(colnames, data))

    gdf = cudf.DataFrame(data)
    pdf = pd.DataFrame.from_dict(data)

    psr = gsr.to_pandas()

    expect = op(pdf, psr).astype("float")
    out = op(gdf, gsr).astype("float")
    got = out[expect.columns]

    assert_eq(expect, got)


@pytest.mark.parametrize("set_index", [None, "A", "C", "D"])
@pytest.mark.parametrize("index", [True, False])
@pytest.mark.parametrize("deep", [True, False])
def test_memory_usage(deep, index, set_index):
    # Testing numerical/datetime by comparing with pandas
    # (string and categorical columns will be different)
    rows = int(100)
    df = pd.DataFrame(
        {
            "A": np.arange(rows, dtype="int64"),
            "B": np.arange(rows, dtype="int32"),
            "C": np.arange(rows, dtype="float64"),
        }
    )
    df["D"] = pd.to_datetime(df.A)
    if set_index:
        df = df.set_index(set_index)

    gdf = cudf.from_pandas(df)

    if index and set_index is None:

        # Special Case: Assume RangeIndex size == 0
        assert gdf.index.memory_usage(deep=deep) == 0

    else:

        # Check for Series only
        assert df["B"].memory_usage(index=index, deep=deep) == gdf[
            "B"
        ].memory_usage(index=index, deep=deep)

        # Check for entire DataFrame
        assert_eq(
            df.memory_usage(index=index, deep=deep).sort_index(),
            gdf.memory_usage(index=index, deep=deep).sort_index(),
        )


@pytest.mark.xfail
def test_memory_usage_string():
    rows = int(100)
    df = pd.DataFrame(
        {
            "A": np.arange(rows, dtype="int32"),
            "B": np.random.choice(["apple", "banana", "orange"], rows),
        }
    )
    gdf = cudf.from_pandas(df)

    # Check deep=False (should match pandas)
    assert gdf.B.memory_usage(deep=False, index=False) == df.B.memory_usage(
        deep=False, index=False
    )

    # Check string column
    assert gdf.B.memory_usage(deep=True, index=False) == df.B.memory_usage(
        deep=True, index=False
    )

    # Check string index
    assert gdf.set_index("B").index.memory_usage(
        deep=True
    ) == df.B.memory_usage(deep=True, index=False)


def test_memory_usage_cat():
    rows = int(100)
    df = pd.DataFrame(
        {
            "A": np.arange(rows, dtype="int32"),
            "B": np.random.choice(["apple", "banana", "orange"], rows),
        }
    )
    df["B"] = df.B.astype("category")
    gdf = cudf.from_pandas(df)

    expected = (
        gdf.B._column.cat().categories.__sizeof__()
        + gdf.B._column.cat().codes.__sizeof__()
    )

    # Check cat column
    assert gdf.B.memory_usage(deep=True, index=False) == expected

    # Check cat index
    assert gdf.set_index("B").index.memory_usage(deep=True) == expected


def test_memory_usage_list():
    df = cudf.DataFrame({"A": [[0, 1, 2, 3], [4, 5, 6], [7, 8], [9]]})
    expected = (
        df.A._column.offsets._memory_usage()
        + df.A._column.elements._memory_usage()
    )
    assert expected == df.A.memory_usage()


@pytest.mark.xfail
def test_memory_usage_multi():
    rows = int(100)
    deep = True
    df = pd.DataFrame(
        {
            "A": np.arange(rows, dtype="int32"),
            "B": np.random.choice(np.arange(3, dtype="int64"), rows),
            "C": np.random.choice(np.arange(3, dtype="float64"), rows),
        }
    ).set_index(["B", "C"])
    gdf = cudf.from_pandas(df)

    # Assume MultiIndex memory footprint is just that
    # of the underlying columns, levels, and codes
    expect = rows * 16  # Source Columns
    expect += rows * 16  # Codes
    expect += 3 * 8  # Level 0
    expect += 3 * 8  # Level 1

    assert expect == gdf.index.memory_usage(deep=deep)


@pytest.mark.parametrize(
    "list_input",
    [
        pytest.param([1, 2, 3, 4], id="smaller"),
        pytest.param([1, 2, 3, 4, 5, 6], id="larger"),
    ],
)
@pytest.mark.parametrize(
    "key",
    [
        pytest.param("list_test", id="new_column"),
        pytest.param("id", id="existing_column"),
    ],
)
def test_setitem_diff_size_list(list_input, key):
    gdf = cudf.datasets.randomdata(5)
    with pytest.raises(
        ValueError, match=("All values must be of equal length")
    ):
        gdf[key] = list_input


@pytest.mark.parametrize(
    "series_input",
    [
        pytest.param(cudf.Series([1, 2, 3, 4]), id="smaller_cudf"),
        pytest.param(cudf.Series([1, 2, 3, 4, 5, 6]), id="larger_cudf"),
        pytest.param(cudf.Series([1, 2, 3], index=[4, 5, 6]), id="index_cudf"),
        pytest.param(pd.Series([1, 2, 3, 4]), id="smaller_pandas"),
        pytest.param(pd.Series([1, 2, 3, 4, 5, 6]), id="larger_pandas"),
        pytest.param(pd.Series([1, 2, 3], index=[4, 5, 6]), id="index_pandas"),
    ],
)
@pytest.mark.parametrize(
    "key",
    [
        pytest.param("list_test", id="new_column"),
        pytest.param("id", id="existing_column"),
    ],
)
def test_setitem_diff_size_series(series_input, key):
    gdf = cudf.datasets.randomdata(5)
    pdf = gdf.to_pandas()

    pandas_input = series_input
    if isinstance(pandas_input, cudf.Series):
        pandas_input = pandas_input.to_pandas()

    expect = pdf
    expect[key] = pandas_input

    got = gdf
    got[key] = series_input

    # Pandas uses NaN and typecasts to float64 if there's missing values on
    # alignment, so need to typecast to float64 for equality comparison
    expect = expect.astype("float64")
    got = got.astype("float64")

    assert_eq(expect, got)


def test_tupleize_cols_False_set():
    pdf = pd.DataFrame()
    gdf = cudf.DataFrame()
    pdf[("a", "b")] = [1]
    gdf[("a", "b")] = [1]
    assert_eq(pdf, gdf)
    assert_eq(pdf.columns, gdf.columns)


def test_init_multiindex_from_dict():
    pdf = pd.DataFrame({("a", "b"): [1]})
    gdf = cudf.DataFrame({("a", "b"): [1]})
    assert_eq(pdf, gdf)
    assert_eq(pdf.columns, gdf.columns)


def test_change_column_dtype_in_empty():
    pdf = pd.DataFrame({"a": [], "b": []})
    gdf = cudf.from_pandas(pdf)
    assert_eq(pdf, gdf)
    pdf["b"] = pdf["b"].astype("int64")
    gdf["b"] = gdf["b"].astype("int64")
    assert_eq(pdf, gdf)


def test_dataframe_from_table_empty_index():
    df = cudf.DataFrame({"a": [1, 2, 3], "b": [4, 5, 6]})
    odict = df._data
    tbl = cudf._lib.table.Table(odict)

    result = cudf.DataFrame._from_table(tbl)  # noqa: F841


@pytest.mark.parametrize("dtype", ["int64", "str"])
def test_dataframe_from_dictionary_series_same_name_index(dtype):
    pd_idx1 = pd.Index([1, 2, 0], name="test_index").astype(dtype)
    pd_idx2 = pd.Index([2, 0, 1], name="test_index").astype(dtype)
    pd_series1 = pd.Series([1, 2, 3], index=pd_idx1)
    pd_series2 = pd.Series([1, 2, 3], index=pd_idx2)

    gd_idx1 = cudf.from_pandas(pd_idx1)
    gd_idx2 = cudf.from_pandas(pd_idx2)
    gd_series1 = cudf.Series([1, 2, 3], index=gd_idx1)
    gd_series2 = cudf.Series([1, 2, 3], index=gd_idx2)

    expect = pd.DataFrame({"a": pd_series1, "b": pd_series2})
    got = cudf.DataFrame({"a": gd_series1, "b": gd_series2})

    if dtype == "str":
        # Pandas actually loses its index name erroneously here...
        expect.index.name = "test_index"

    assert_eq(expect, got)
    assert expect.index.names == got.index.names


@pytest.mark.parametrize(
    "arg", [slice(2, 8, 3), slice(1, 20, 4), slice(-2, -6, -2)]
)
def test_dataframe_strided_slice(arg):
    mul = pd.DataFrame(
        {
            "Index": [1, 2, 3, 4, 5, 6, 7, 8, 9],
            "AlphaIndex": ["a", "b", "c", "d", "e", "f", "g", "h", "i"],
        }
    )
    pdf = pd.DataFrame(
        {"Val": [10, 9, 8, 7, 6, 5, 4, 3, 2]},
        index=pd.MultiIndex.from_frame(mul),
    )
    gdf = cudf.DataFrame.from_pandas(pdf)

    expect = pdf[arg]
    got = gdf[arg]

    assert_eq(expect, got)


@pytest.mark.parametrize(
    "data,condition,other,error",
    [
        (pd.Series(range(5)), pd.Series(range(5)) > 0, None, None),
        (pd.Series(range(5)), pd.Series(range(5)) > 1, None, None),
        (pd.Series(range(5)), pd.Series(range(5)) > 1, 10, None),
        (
            pd.Series(range(5)),
            pd.Series(range(5)) > 1,
            pd.Series(range(5, 10)),
            None,
        ),
        (
            pd.DataFrame(np.arange(10).reshape(-1, 2), columns=["A", "B"]),
            (
                pd.DataFrame(np.arange(10).reshape(-1, 2), columns=["A", "B"])
                % 3
            )
            == 0,
            -pd.DataFrame(np.arange(10).reshape(-1, 2), columns=["A", "B"]),
            None,
        ),
        (
            pd.DataFrame({"a": [1, 2, np.nan], "b": [4, np.nan, 6]}),
            pd.DataFrame({"a": [1, 2, np.nan], "b": [4, np.nan, 6]}) == 4,
            None,
            None,
        ),
        (
            pd.DataFrame({"a": [1, 2, np.nan], "b": [4, np.nan, 6]}),
            pd.DataFrame({"a": [1, 2, np.nan], "b": [4, np.nan, 6]}) != 4,
            None,
            None,
        ),
        (
            pd.DataFrame({"p": [-2, 3, -4, -79], "k": [9, 10, 11, 12]}),
            [True, True, True],
            None,
            ValueError,
        ),
        (
            pd.DataFrame({"p": [-2, 3, -4, -79], "k": [9, 10, 11, 12]}),
            [True, True, True, False],
            None,
            ValueError,
        ),
        (
            pd.DataFrame({"p": [-2, 3, -4, -79], "k": [9, 10, 11, 12]}),
            [[True, True, True, False], [True, True, True, False]],
            None,
            ValueError,
        ),
        (
            pd.DataFrame({"p": [-2, 3, -4, -79], "k": [9, 10, 11, 12]}),
            [[True, True], [False, True], [True, False], [False, True]],
            None,
            None,
        ),
        (
            pd.DataFrame({"p": [-2, 3, -4, -79], "k": [9, 10, 11, 12]}),
            cuda.to_device(
                np.array(
                    [[True, True], [False, True], [True, False], [False, True]]
                )
            ),
            None,
            None,
        ),
        (
            pd.DataFrame({"p": [-2, 3, -4, -79], "k": [9, 10, 11, 12]}),
            cupy.array(
                [[True, True], [False, True], [True, False], [False, True]]
            ),
            17,
            None,
        ),
        (
            pd.DataFrame({"p": [-2, 3, -4, -79], "k": [9, 10, 11, 12]}),
            [[True, True], [False, True], [True, False], [False, True]],
            17,
            None,
        ),
        (
            pd.DataFrame({"p": [-2, 3, -4, -79], "k": [9, 10, 11, 12]}),
            [
                [True, True, False, True],
                [True, True, False, True],
                [True, True, False, True],
                [True, True, False, True],
            ],
            None,
            ValueError,
        ),
        (
            pd.Series([1, 2, np.nan]),
            pd.Series([1, 2, np.nan]) == 4,
            None,
            None,
        ),
        (
            pd.Series([1, 2, np.nan]),
            pd.Series([1, 2, np.nan]) != 4,
            None,
            None,
        ),
        (
            pd.Series([4, np.nan, 6]),
            pd.Series([4, np.nan, 6]) == 4,
            None,
            None,
        ),
        (
            pd.Series([4, np.nan, 6]),
            pd.Series([4, np.nan, 6]) != 4,
            None,
            None,
        ),
        (
            pd.Series([4, np.nan, 6], dtype="category"),
            pd.Series([4, np.nan, 6], dtype="category") != 4,
            None,
            None,
        ),
        (
            pd.Series(["a", "b", "b", "d", "c", "s"], dtype="category"),
            pd.Series(["a", "b", "b", "d", "c", "s"], dtype="category") == "b",
            None,
            None,
        ),
        (
            pd.Series(["a", "b", "b", "d", "c", "s"], dtype="category"),
            pd.Series(["a", "b", "b", "d", "c", "s"], dtype="category") == "b",
            "s",
            None,
        ),
        (
            pd.Series([1, 2, 3, 2, 5]),
            pd.Series([1, 2, 3, 2, 5]) == 2,
            pd.DataFrame(
                {
                    "a": pd.Series([1, 2, 3, 2, 5]),
                    "b": pd.Series([1, 2, 3, 2, 5]),
                }
            ),
            NotImplementedError,
        ),
    ],
)
@pytest.mark.parametrize("inplace", [True, False])
def test_df_sr_mask_where(data, condition, other, error, inplace):
    ps_where = data
    gs_where = cudf.from_pandas(data)

    ps_mask = ps_where.copy(deep=True)
    gs_mask = gs_where.copy(deep=True)

    if hasattr(condition, "__cuda_array_interface__"):
        if type(condition).__module__.split(".")[0] == "cupy":
            ps_condition = cupy.asnumpy(condition)
        else:
            ps_condition = np.array(condition).astype("bool")
    else:
        ps_condition = condition

    if type(condition).__module__.split(".")[0] == "pandas":
        gs_condition = cudf.from_pandas(condition)
    else:
        gs_condition = condition

    ps_other = other
    if type(other).__module__.split(".")[0] == "pandas":
        gs_other = cudf.from_pandas(other)
    else:
        gs_other = other

    if error is None:
        expect_where = ps_where.where(
            ps_condition, other=ps_other, inplace=inplace
        )
        got_where = gs_where.where(
            gs_condition, other=gs_other, inplace=inplace
        )

        expect_mask = ps_mask.mask(
            ps_condition, other=ps_other, inplace=inplace
        )
        got_mask = gs_mask.mask(gs_condition, other=gs_other, inplace=inplace)

        if inplace:
            expect_where = ps_where
            got_where = gs_where

            expect_mask = ps_mask
            got_mask = gs_mask

        if pd.api.types.is_categorical_dtype(expect_where):
            np.testing.assert_array_equal(
                expect_where.cat.codes,
                got_where.cat.codes.astype(expect_where.cat.codes.dtype)
                .fillna(-1)
                .to_array(),
            )
            assert_eq(expect_where.cat.categories, got_where.cat.categories)

            np.testing.assert_array_equal(
                expect_mask.cat.codes,
                got_mask.cat.codes.astype(expect_mask.cat.codes.dtype)
                .fillna(-1)
                .to_array(),
            )
            assert_eq(expect_mask.cat.categories, got_mask.cat.categories)
        else:
            assert_eq(
                expect_where.fillna(-1),
                got_where.fillna(-1),
                check_dtype=False,
            )
            assert_eq(
                expect_mask.fillna(-1), got_mask.fillna(-1), check_dtype=False
            )
    else:
        assert_exceptions_equal(
            lfunc=ps_where.where,
            rfunc=gs_where.where,
            lfunc_args_and_kwargs=(
                [ps_condition],
                {"other": ps_other, "inplace": inplace},
            ),
            rfunc_args_and_kwargs=(
                [gs_condition],
                {"other": gs_other, "inplace": inplace},
            ),
            compare_error_message=False
            if error is NotImplementedError
            else True,
        )

        assert_exceptions_equal(
            lfunc=ps_mask.mask,
            rfunc=gs_mask.mask,
            lfunc_args_and_kwargs=(
                [ps_condition],
                {"other": ps_other, "inplace": inplace},
            ),
            rfunc_args_and_kwargs=(
                [gs_condition],
                {"other": gs_other, "inplace": inplace},
            ),
            compare_error_message=False,
        )


@pytest.mark.parametrize(
    "data,condition,other,has_cat",
    [
        (
            pd.DataFrame(
                {
                    "a": pd.Series(["a", "a", "b", "c", "a", "d", "d", "a"]),
                    "b": pd.Series(["o", "p", "q", "e", "p", "p", "a", "a"]),
                }
            ),
            pd.DataFrame(
                {
                    "a": pd.Series(["a", "a", "b", "c", "a", "d", "d", "a"]),
                    "b": pd.Series(["o", "p", "q", "e", "p", "p", "a", "a"]),
                }
            )
            != "a",
            None,
            None,
        ),
        (
            pd.DataFrame(
                {
                    "a": pd.Series(
                        ["a", "a", "b", "c", "a", "d", "d", "a"],
                        dtype="category",
                    ),
                    "b": pd.Series(
                        ["o", "p", "q", "e", "p", "p", "a", "a"],
                        dtype="category",
                    ),
                }
            ),
            pd.DataFrame(
                {
                    "a": pd.Series(
                        ["a", "a", "b", "c", "a", "d", "d", "a"],
                        dtype="category",
                    ),
                    "b": pd.Series(
                        ["o", "p", "q", "e", "p", "p", "a", "a"],
                        dtype="category",
                    ),
                }
            )
            != "a",
            None,
            True,
        ),
        (
            pd.DataFrame(
                {
                    "a": pd.Series(
                        ["a", "a", "b", "c", "a", "d", "d", "a"],
                        dtype="category",
                    ),
                    "b": pd.Series(
                        ["o", "p", "q", "e", "p", "p", "a", "a"],
                        dtype="category",
                    ),
                }
            ),
            pd.DataFrame(
                {
                    "a": pd.Series(
                        ["a", "a", "b", "c", "a", "d", "d", "a"],
                        dtype="category",
                    ),
                    "b": pd.Series(
                        ["o", "p", "q", "e", "p", "p", "a", "a"],
                        dtype="category",
                    ),
                }
            )
            == "a",
            None,
            True,
        ),
        (
            pd.DataFrame(
                {
                    "a": pd.Series(
                        ["a", "a", "b", "c", "a", "d", "d", "a"],
                        dtype="category",
                    ),
                    "b": pd.Series(
                        ["o", "p", "q", "e", "p", "p", "a", "a"],
                        dtype="category",
                    ),
                }
            ),
            pd.DataFrame(
                {
                    "a": pd.Series(
                        ["a", "a", "b", "c", "a", "d", "d", "a"],
                        dtype="category",
                    ),
                    "b": pd.Series(
                        ["o", "p", "q", "e", "p", "p", "a", "a"],
                        dtype="category",
                    ),
                }
            )
            != "a",
            "a",
            True,
        ),
        (
            pd.DataFrame(
                {
                    "a": pd.Series(
                        ["a", "a", "b", "c", "a", "d", "d", "a"],
                        dtype="category",
                    ),
                    "b": pd.Series(
                        ["o", "p", "q", "e", "p", "p", "a", "a"],
                        dtype="category",
                    ),
                }
            ),
            pd.DataFrame(
                {
                    "a": pd.Series(
                        ["a", "a", "b", "c", "a", "d", "d", "a"],
                        dtype="category",
                    ),
                    "b": pd.Series(
                        ["o", "p", "q", "e", "p", "p", "a", "a"],
                        dtype="category",
                    ),
                }
            )
            == "a",
            "a",
            True,
        ),
    ],
)
def test_df_string_cat_types_mask_where(data, condition, other, has_cat):
    ps = data
    gs = cudf.from_pandas(data)

    ps_condition = condition
    if type(condition).__module__.split(".")[0] == "pandas":
        gs_condition = cudf.from_pandas(condition)
    else:
        gs_condition = condition

    ps_other = other
    if type(other).__module__.split(".")[0] == "pandas":
        gs_other = cudf.from_pandas(other)
    else:
        gs_other = other

    expect_where = ps.where(ps_condition, other=ps_other)
    got_where = gs.where(gs_condition, other=gs_other)

    expect_mask = ps.mask(ps_condition, other=ps_other)
    got_mask = gs.mask(gs_condition, other=gs_other)

    if has_cat is None:
        assert_eq(
            expect_where.fillna(-1).astype("str"),
            got_where.fillna(-1),
            check_dtype=False,
        )
        assert_eq(
            expect_mask.fillna(-1).astype("str"),
            got_mask.fillna(-1),
            check_dtype=False,
        )
    else:
        assert_eq(expect_where, got_where, check_dtype=False)
        assert_eq(expect_mask, got_mask, check_dtype=False)


@pytest.mark.parametrize(
    "data,expected_upcast_type,error",
    [
        (
            pd.Series([random.random() for _ in range(10)], dtype="float32"),
            np.dtype("float32"),
            None,
        ),
        (
            pd.Series([random.random() for _ in range(10)], dtype="float16"),
            np.dtype("float32"),
            None,
        ),
        (
            pd.Series([random.random() for _ in range(10)], dtype="float64"),
            np.dtype("float64"),
            None,
        ),
        (
            pd.Series([random.random() for _ in range(10)], dtype="float128"),
            None,
            NotImplementedError,
        ),
    ],
)
def test_from_pandas_unsupported_types(data, expected_upcast_type, error):
    pdf = pd.DataFrame({"one_col": data})
    if error == NotImplementedError:
        with pytest.raises(error):
            cudf.from_pandas(data)

        with pytest.raises(error):
            cudf.Series(data)

        with pytest.raises(error):
            cudf.from_pandas(pdf)

        with pytest.raises(error):
            cudf.DataFrame(pdf)
    else:
        df = cudf.from_pandas(data)

        assert_eq(data, df, check_dtype=False)
        assert df.dtype == expected_upcast_type

        df = cudf.Series(data)
        assert_eq(data, df, check_dtype=False)
        assert df.dtype == expected_upcast_type

        df = cudf.from_pandas(pdf)
        assert_eq(pdf, df, check_dtype=False)
        assert df["one_col"].dtype == expected_upcast_type

        df = cudf.DataFrame(pdf)
        assert_eq(pdf, df, check_dtype=False)
        assert df["one_col"].dtype == expected_upcast_type


@pytest.mark.parametrize("nan_as_null", [True, False])
@pytest.mark.parametrize("index", [None, "a", ["a", "b"]])
def test_from_pandas_nan_as_null(nan_as_null, index):

    data = [np.nan, 2.0, 3.0]

    if index is None:
        pdf = pd.DataFrame({"a": data, "b": data})
        expected = cudf.DataFrame(
            {
                "a": column.as_column(data, nan_as_null=nan_as_null),
                "b": column.as_column(data, nan_as_null=nan_as_null),
            }
        )
    else:
        pdf = pd.DataFrame({"a": data, "b": data}).set_index(index)
        expected = cudf.DataFrame(
            {
                "a": column.as_column(data, nan_as_null=nan_as_null),
                "b": column.as_column(data, nan_as_null=nan_as_null),
            }
        )
        expected = cudf.DataFrame(
            {
                "a": column.as_column(data, nan_as_null=nan_as_null),
                "b": column.as_column(data, nan_as_null=nan_as_null),
            }
        )
        expected = expected.set_index(index)

    got = cudf.from_pandas(pdf, nan_as_null=nan_as_null)

    assert_eq(expected, got)


@pytest.mark.parametrize("nan_as_null", [True, False])
def test_from_pandas_for_series_nan_as_null(nan_as_null):

    data = [np.nan, 2.0, 3.0]
    psr = pd.Series(data)

    expected = cudf.Series(column.as_column(data, nan_as_null=nan_as_null))
    got = cudf.from_pandas(psr, nan_as_null=nan_as_null)

    assert_eq(expected, got)


@pytest.mark.parametrize("copy", [True, False])
def test_df_series_dataframe_astype_copy(copy):
    gdf = cudf.DataFrame({"col1": [1, 2], "col2": [3, 4]})
    pdf = gdf.to_pandas()

    assert_eq(
        gdf.astype(dtype="float", copy=copy),
        pdf.astype(dtype="float", copy=copy),
    )
    assert_eq(gdf, pdf)

    gsr = cudf.Series([1, 2])
    psr = gsr.to_pandas()

    assert_eq(
        gsr.astype(dtype="float", copy=copy),
        psr.astype(dtype="float", copy=copy),
    )
    assert_eq(gsr, psr)

    gsr = cudf.Series([1, 2])
    psr = gsr.to_pandas()

    actual = gsr.astype(dtype="int64", copy=copy)
    expected = psr.astype(dtype="int64", copy=copy)
    assert_eq(expected, actual)
    assert_eq(gsr, psr)
    actual[0] = 3
    expected[0] = 3
    assert_eq(gsr, psr)


@pytest.mark.parametrize("copy", [True, False])
def test_df_series_dataframe_astype_dtype_dict(copy):
    gdf = cudf.DataFrame({"col1": [1, 2], "col2": [3, 4]})
    pdf = gdf.to_pandas()

    assert_eq(
        gdf.astype(dtype={"col1": "float"}, copy=copy),
        pdf.astype(dtype={"col1": "float"}, copy=copy),
    )
    assert_eq(gdf, pdf)

    gsr = cudf.Series([1, 2])
    psr = gsr.to_pandas()

    assert_eq(
        gsr.astype(dtype={None: "float"}, copy=copy),
        psr.astype(dtype={None: "float"}, copy=copy),
    )
    assert_eq(gsr, psr)

    assert_exceptions_equal(
        lfunc=psr.astype,
        rfunc=gsr.astype,
        lfunc_args_and_kwargs=([], {"dtype": {"a": "float"}, "copy": copy}),
        rfunc_args_and_kwargs=([], {"dtype": {"a": "float"}, "copy": copy}),
    )

    gsr = cudf.Series([1, 2])
    psr = gsr.to_pandas()

    actual = gsr.astype({None: "int64"}, copy=copy)
    expected = psr.astype({None: "int64"}, copy=copy)
    assert_eq(expected, actual)
    assert_eq(gsr, psr)

    actual[0] = 3
    expected[0] = 3
    assert_eq(gsr, psr)


@pytest.mark.parametrize(
    "data,columns",
    [
        ([1, 2, 3, 100, 112, 35464], ["a"]),
        (range(100), None),
        ([], None),
        ((-10, 21, 32, 32, 1, 2, 3), ["p"]),
        ((), None),
        ([[1, 2, 3], [1, 2, 3]], ["col1", "col2", "col3"]),
        ([range(100), range(100)], ["range" + str(i) for i in range(100)]),
        (((1, 2, 3), (1, 2, 3)), ["tuple0", "tuple1", "tuple2"]),
        ([[1, 2, 3]], ["list col1", "list col2", "list col3"]),
        ([range(100)], ["range" + str(i) for i in range(100)]),
        (((1, 2, 3),), ["k1", "k2", "k3"]),
    ],
)
def test_dataframe_init_1d_list(data, columns):
    expect = pd.DataFrame(data, columns=columns)
    actual = cudf.DataFrame(data, columns=columns)

    assert_eq(
        expect, actual, check_index_type=False if len(data) == 0 else True
    )

    expect = pd.DataFrame(data, columns=None)
    actual = cudf.DataFrame(data, columns=None)

    assert_eq(
        expect, actual, check_index_type=False if len(data) == 0 else True
    )


@pytest.mark.parametrize(
    "data,cols,index",
    [
        (
            np.ndarray(shape=(4, 2), dtype=float, order="F"),
            ["a", "b"],
            ["a", "b", "c", "d"],
        ),
        (
            np.ndarray(shape=(4, 2), dtype=float, order="F"),
            ["a", "b"],
            [0, 20, 30, 10],
        ),
        (
            np.ndarray(shape=(4, 2), dtype=float, order="F"),
            ["a", "b"],
            [0, 1, 2, 3],
        ),
        (np.array([11, 123, -2342, 232]), ["a"], [1, 2, 11, 12]),
        (np.array([11, 123, -2342, 232]), ["a"], ["khsdjk", "a", "z", "kk"]),
        (
            cupy.ndarray(shape=(4, 2), dtype=float, order="F"),
            ["a", "z"],
            ["a", "z", "a", "z"],
        ),
        (cupy.array([11, 123, -2342, 232]), ["z"], [0, 1, 1, 0]),
        (cupy.array([11, 123, -2342, 232]), ["z"], [1, 2, 3, 4]),
        (cupy.array([11, 123, -2342, 232]), ["z"], ["a", "z", "d", "e"]),
        (np.random.randn(2, 4), ["a", "b", "c", "d"], ["a", "b"]),
        (np.random.randn(2, 4), ["a", "b", "c", "d"], [1, 0]),
        (cupy.random.randn(2, 4), ["a", "b", "c", "d"], ["a", "b"]),
        (cupy.random.randn(2, 4), ["a", "b", "c", "d"], [1, 0]),
    ],
)
def test_dataframe_init_from_arrays_cols(data, cols, index):

    gd_data = data
    if isinstance(data, cupy.core.ndarray):
        # pandas can't handle cupy arrays in general
        pd_data = data.get()

        # additional test for building DataFrame with gpu array whose
        # cuda array interface has no `descr` attribute
        numba_data = cuda.as_cuda_array(data)
    else:
        pd_data = data
        numba_data = None

    # verify with columns & index
    pdf = pd.DataFrame(pd_data, columns=cols, index=index)
    gdf = cudf.DataFrame(gd_data, columns=cols, index=index)

    assert_eq(pdf, gdf, check_dtype=False)

    # verify with columns
    pdf = pd.DataFrame(pd_data, columns=cols)
    gdf = cudf.DataFrame(gd_data, columns=cols)

    assert_eq(pdf, gdf, check_dtype=False)

    pdf = pd.DataFrame(pd_data)
    gdf = cudf.DataFrame(gd_data)

    assert_eq(pdf, gdf, check_dtype=False)

    if numba_data is not None:
        gdf = cudf.DataFrame(numba_data)
        assert_eq(pdf, gdf, check_dtype=False)


@pytest.mark.parametrize(
    "col_data",
    [
        range(5),
        ["a", "b", "x", "y", "z"],
        [1.0, 0.213, 0.34332],
        ["a"],
        [1],
        [0.2323],
        [],
    ],
)
@pytest.mark.parametrize(
    "assign_val",
    [
        1,
        2,
        np.array(2),
        cupy.array(2),
        0.32324,
        np.array(0.34248),
        cupy.array(0.34248),
        "abc",
        np.array("abc", dtype="object"),
        np.array("abc", dtype="str"),
        np.array("abc"),
        None,
    ],
)
def test_dataframe_assign_scalar(col_data, assign_val):
    pdf = pd.DataFrame({"a": col_data})
    gdf = cudf.DataFrame({"a": col_data})

    pdf["b"] = (
        cupy.asnumpy(assign_val)
        if isinstance(assign_val, cupy.ndarray)
        else assign_val
    )
    gdf["b"] = assign_val

    assert_eq(pdf, gdf)


@pytest.mark.parametrize(
    "col_data",
    [
        1,
        2,
        np.array(2),
        cupy.array(2),
        0.32324,
        np.array(0.34248),
        cupy.array(0.34248),
        "abc",
        np.array("abc", dtype="object"),
        np.array("abc", dtype="str"),
        np.array("abc"),
        None,
    ],
)
@pytest.mark.parametrize(
    "assign_val",
    [
        1,
        2,
        np.array(2),
        cupy.array(2),
        0.32324,
        np.array(0.34248),
        cupy.array(0.34248),
        "abc",
        np.array("abc", dtype="object"),
        np.array("abc", dtype="str"),
        np.array("abc"),
        None,
    ],
)
def test_dataframe_assign_scalar_with_scalar_cols(col_data, assign_val):
    pdf = pd.DataFrame(
        {
            "a": cupy.asnumpy(col_data)
            if isinstance(col_data, cupy.ndarray)
            else col_data
        },
        index=["dummy_mandatory_index"],
    )
    gdf = cudf.DataFrame({"a": col_data}, index=["dummy_mandatory_index"])

    pdf["b"] = (
        cupy.asnumpy(assign_val)
        if isinstance(assign_val, cupy.ndarray)
        else assign_val
    )
    gdf["b"] = assign_val

    assert_eq(pdf, gdf)


def test_dataframe_info_basic():

    buffer = io.StringIO()
    str_cmp = textwrap.dedent(
        """\
    <class 'cudf.core.dataframe.DataFrame'>
    StringIndex: 10 entries, a to 1111
    Data columns (total 10 columns):
     #   Column  Non-Null Count  Dtype
    ---  ------  --------------  -----
     0   0       10 non-null     float64
     1   1       10 non-null     float64
     2   2       10 non-null     float64
     3   3       10 non-null     float64
     4   4       10 non-null     float64
     5   5       10 non-null     float64
     6   6       10 non-null     float64
     7   7       10 non-null     float64
     8   8       10 non-null     float64
     9   9       10 non-null     float64
    dtypes: float64(10)
    memory usage: 859.0+ bytes
    """
    )
    df = pd.DataFrame(
        np.random.randn(10, 10),
        index=["a", "2", "3", "4", "5", "6", "7", "8", "100", "1111"],
    )
    cudf.from_pandas(df).info(buf=buffer, verbose=True)
    s = buffer.getvalue()
    assert str_cmp == s


def test_dataframe_info_verbose_mem_usage():
    buffer = io.StringIO()
    df = pd.DataFrame({"a": [1, 2, 3], "b": ["safdas", "assa", "asdasd"]})
    str_cmp = textwrap.dedent(
        """\
    <class 'cudf.core.dataframe.DataFrame'>
    RangeIndex: 3 entries, 0 to 2
    Data columns (total 2 columns):
     #   Column  Non-Null Count  Dtype
    ---  ------  --------------  -----
     0   a       3 non-null      int64
     1   b       3 non-null      object
    dtypes: int64(1), object(1)
    memory usage: 56.0+ bytes
    """
    )
    cudf.from_pandas(df).info(buf=buffer, verbose=True)
    s = buffer.getvalue()
    assert str_cmp == s

    buffer.truncate(0)
    buffer.seek(0)

    str_cmp = textwrap.dedent(
        """\
    <class 'cudf.core.dataframe.DataFrame'>
    RangeIndex: 3 entries, 0 to 2
    Columns: 2 entries, a to b
    dtypes: int64(1), object(1)
    memory usage: 56.0+ bytes
    """
    )
    cudf.from_pandas(df).info(buf=buffer, verbose=False)
    s = buffer.getvalue()
    assert str_cmp == s

    buffer.truncate(0)
    buffer.seek(0)

    df = pd.DataFrame(
        {"a": [1, 2, 3], "b": ["safdas", "assa", "asdasd"]},
        index=["sdfdsf", "sdfsdfds", "dsfdf"],
    )
    str_cmp = textwrap.dedent(
        """\
    <class 'cudf.core.dataframe.DataFrame'>
    StringIndex: 3 entries, sdfdsf to dsfdf
    Data columns (total 2 columns):
     #   Column  Non-Null Count  Dtype
    ---  ------  --------------  -----
     0   a       3 non-null      int64
     1   b       3 non-null      object
    dtypes: int64(1), object(1)
    memory usage: 91.0 bytes
    """
    )
    cudf.from_pandas(df).info(buf=buffer, verbose=True, memory_usage="deep")
    s = buffer.getvalue()
    assert str_cmp == s

    buffer.truncate(0)
    buffer.seek(0)

    int_values = [1, 2, 3, 4, 5]
    text_values = ["alpha", "beta", "gamma", "delta", "epsilon"]
    float_values = [0.0, 0.25, 0.5, 0.75, 1.0]

    df = cudf.DataFrame(
        {
            "int_col": int_values,
            "text_col": text_values,
            "float_col": float_values,
        }
    )
    str_cmp = textwrap.dedent(
        """\
    <class 'cudf.core.dataframe.DataFrame'>
    RangeIndex: 5 entries, 0 to 4
    Data columns (total 3 columns):
     #   Column     Non-Null Count  Dtype
    ---  ------     --------------  -----
     0   int_col    5 non-null      int64
     1   text_col   5 non-null      object
     2   float_col  5 non-null      float64
    dtypes: float64(1), int64(1), object(1)
    memory usage: 130.0 bytes
    """
    )
    df.info(buf=buffer, verbose=True, memory_usage="deep")
    actual_string = buffer.getvalue()
    assert str_cmp == actual_string

    buffer.truncate(0)
    buffer.seek(0)


def test_dataframe_info_null_counts():
    int_values = [1, 2, 3, 4, 5]
    text_values = ["alpha", "beta", "gamma", "delta", "epsilon"]
    float_values = [0.0, 0.25, 0.5, 0.75, 1.0]

    df = cudf.DataFrame(
        {
            "int_col": int_values,
            "text_col": text_values,
            "float_col": float_values,
        }
    )
    buffer = io.StringIO()
    str_cmp = textwrap.dedent(
        """\
    <class 'cudf.core.dataframe.DataFrame'>
    RangeIndex: 5 entries, 0 to 4
    Data columns (total 3 columns):
     #   Column     Dtype
    ---  ------     -----
     0   int_col    int64
     1   text_col   object
     2   float_col  float64
    dtypes: float64(1), int64(1), object(1)
    memory usage: 130.0+ bytes
    """
    )
    df.info(buf=buffer, verbose=True, null_counts=False)
    actual_string = buffer.getvalue()
    assert str_cmp == actual_string

    buffer.truncate(0)
    buffer.seek(0)

    df.info(buf=buffer, verbose=True, max_cols=0)
    actual_string = buffer.getvalue()
    assert str_cmp == actual_string

    buffer.truncate(0)
    buffer.seek(0)

    df = cudf.DataFrame()

    str_cmp = textwrap.dedent(
        """\
    <class 'cudf.core.dataframe.DataFrame'>
    RangeIndex: 0 entries
    Empty DataFrame"""
    )
    df.info(buf=buffer, verbose=True)
    actual_string = buffer.getvalue()
    assert str_cmp == actual_string

    buffer.truncate(0)
    buffer.seek(0)

    df = cudf.DataFrame(
        {
            "a": [1, 2, 3, None, 10, 11, 12, None],
            "b": ["a", "b", "c", "sd", "sdf", "sd", None, None],
        }
    )

    str_cmp = textwrap.dedent(
        """\
    <class 'cudf.core.dataframe.DataFrame'>
    RangeIndex: 8 entries, 0 to 7
    Data columns (total 2 columns):
     #   Column  Dtype
    ---  ------  -----
     0   a       int64
     1   b       object
    dtypes: int64(1), object(1)
    memory usage: 238.0+ bytes
    """
    )
    pd.options.display.max_info_rows = 2
    df.info(buf=buffer, max_cols=2, null_counts=None)
    pd.reset_option("display.max_info_rows")
    actual_string = buffer.getvalue()
    assert str_cmp == actual_string

    buffer.truncate(0)
    buffer.seek(0)

    str_cmp = textwrap.dedent(
        """\
    <class 'cudf.core.dataframe.DataFrame'>
    RangeIndex: 8 entries, 0 to 7
    Data columns (total 2 columns):
     #   Column  Non-Null Count  Dtype
    ---  ------  --------------  -----
     0   a       6 non-null      int64
     1   b       6 non-null      object
    dtypes: int64(1), object(1)
    memory usage: 238.0+ bytes
    """
    )

    df.info(buf=buffer, max_cols=2, null_counts=None)
    actual_string = buffer.getvalue()
    assert str_cmp == actual_string

    buffer.truncate(0)
    buffer.seek(0)

    df.info(buf=buffer, null_counts=True)
    actual_string = buffer.getvalue()
    assert str_cmp == actual_string


@pytest.mark.parametrize(
    "data1",
    [
        [1, 2, 3, 4, 5, 6, 7],
        [1.0, 2.0, 3.0, 4.0, 5.0, 6.0, 7.0],
        [
            1.9876543,
            2.9876654,
            3.9876543,
            4.1234587,
            5.23,
            6.88918237,
            7.00001,
        ],
        [
            -1.9876543,
            -2.9876654,
            -3.9876543,
            -4.1234587,
            -5.23,
            -6.88918237,
            -7.00001,
        ],
        [
            1.987654321,
            2.987654321,
            3.987654321,
            0.1221,
            2.1221,
            0.112121,
            -21.1212,
        ],
        [
            -1.987654321,
            -2.987654321,
            -3.987654321,
            -0.1221,
            -2.1221,
            -0.112121,
            21.1212,
        ],
    ],
)
@pytest.mark.parametrize(
    "data2",
    [
        [1, 2, 3, 4, 5, 6, 7],
        [1.0, 2.0, 3.0, 4.0, 5.0, 6.0, 7.0],
        [
            1.9876543,
            2.9876654,
            3.9876543,
            4.1234587,
            5.23,
            6.88918237,
            7.00001,
        ],
        [
            -1.9876543,
            -2.9876654,
            -3.9876543,
            -4.1234587,
            -5.23,
            -6.88918237,
            -7.00001,
        ],
        [
            1.987654321,
            2.987654321,
            3.987654321,
            0.1221,
            2.1221,
            0.112121,
            -21.1212,
        ],
        [
            -1.987654321,
            -2.987654321,
            -3.987654321,
            -0.1221,
            -2.1221,
            -0.112121,
            21.1212,
        ],
    ],
)
@pytest.mark.parametrize("rtol", [0, 0.01, 1e-05, 1e-08, 5e-1, 50.12])
@pytest.mark.parametrize("atol", [0, 0.01, 1e-05, 1e-08, 50.12])
def test_cudf_isclose(data1, data2, rtol, atol):
    array1 = cupy.array(data1)
    array2 = cupy.array(data2)

    expected = cudf.Series(cupy.isclose(array1, array2, rtol=rtol, atol=atol))

    actual = cudf.isclose(
        cudf.Series(data1), cudf.Series(data2), rtol=rtol, atol=atol
    )

    assert_eq(expected, actual)
    actual = cudf.isclose(data1, data2, rtol=rtol, atol=atol)

    assert_eq(expected, actual)

    actual = cudf.isclose(
        cupy.array(data1), cupy.array(data2), rtol=rtol, atol=atol
    )

    assert_eq(expected, actual)

    actual = cudf.isclose(
        np.array(data1), np.array(data2), rtol=rtol, atol=atol
    )

    assert_eq(expected, actual)

    actual = cudf.isclose(
        pd.Series(data1), pd.Series(data2), rtol=rtol, atol=atol
    )

    assert_eq(expected, actual)


@pytest.mark.parametrize(
    "data1",
    [
        [
            -1.9876543,
            -2.9876654,
            np.nan,
            -4.1234587,
            -5.23,
            -6.88918237,
            -7.00001,
        ],
        [
            1.987654321,
            2.987654321,
            3.987654321,
            0.1221,
            2.1221,
            np.nan,
            -21.1212,
        ],
    ],
)
@pytest.mark.parametrize(
    "data2",
    [
        [
            -1.9876543,
            -2.9876654,
            -3.9876543,
            -4.1234587,
            -5.23,
            -6.88918237,
            -7.00001,
        ],
        [
            1.987654321,
            2.987654321,
            3.987654321,
            0.1221,
            2.1221,
            0.112121,
            -21.1212,
        ],
        [
            -1.987654321,
            -2.987654321,
            -3.987654321,
            np.nan,
            np.nan,
            np.nan,
            21.1212,
        ],
    ],
)
@pytest.mark.parametrize("equal_nan", [True, False])
def test_cudf_isclose_nulls(data1, data2, equal_nan):
    array1 = cupy.array(data1)
    array2 = cupy.array(data2)

    expected = cudf.Series(cupy.isclose(array1, array2, equal_nan=equal_nan))

    actual = cudf.isclose(
        cudf.Series(data1), cudf.Series(data2), equal_nan=equal_nan
    )
    assert_eq(expected, actual, check_dtype=False)
    actual = cudf.isclose(data1, data2, equal_nan=equal_nan)
    assert_eq(expected, actual, check_dtype=False)


def test_cudf_isclose_different_index():
    s1 = cudf.Series(
        [-1.9876543, -2.9876654, -3.9876543, -4.1234587, -5.23, -7.00001],
        index=[0, 1, 2, 3, 4, 5],
    )
    s2 = cudf.Series(
        [-1.9876543, -2.9876654, -7.00001, -4.1234587, -5.23, -3.9876543],
        index=[0, 1, 5, 3, 4, 2],
    )

    expected = cudf.Series([True] * 6, index=s1.index)
    assert_eq(expected, cudf.isclose(s1, s2))

    s1 = cudf.Series(
        [-1.9876543, -2.9876654, -3.9876543, -4.1234587, -5.23, -7.00001],
        index=[0, 1, 2, 3, 4, 5],
    )
    s2 = cudf.Series(
        [-1.9876543, -2.9876654, -7.00001, -4.1234587, -5.23, -3.9876543],
        index=[0, 1, 5, 10, 4, 2],
    )

    expected = cudf.Series(
        [True, True, True, False, True, True], index=s1.index
    )
    assert_eq(expected, cudf.isclose(s1, s2))

    s1 = cudf.Series(
        [-1.9876543, -2.9876654, -3.9876543, -4.1234587, -5.23, -7.00001],
        index=[100, 1, 2, 3, 4, 5],
    )
    s2 = cudf.Series(
        [-1.9876543, -2.9876654, -7.00001, -4.1234587, -5.23, -3.9876543],
        index=[0, 1, 100, 10, 4, 2],
    )

    expected = cudf.Series(
        [False, True, True, False, True, False], index=s1.index
    )
    assert_eq(expected, cudf.isclose(s1, s2))


def test_dataframe_to_dict_error():
    df = cudf.DataFrame({"a": [1, 2, 3], "b": [9, 5, 3]})
    with pytest.raises(
        TypeError,
        match=re.escape(
            r"cuDF does not support conversion to host memory "
            r"via `to_dict()` method. Consider using "
            r"`.to_pandas().to_dict()` to construct a Python dictionary."
        ),
    ):
        df.to_dict()

    with pytest.raises(
        TypeError,
        match=re.escape(
            r"cuDF does not support conversion to host memory "
            r"via `to_dict()` method. Consider using "
            r"`.to_pandas().to_dict()` to construct a Python dictionary."
        ),
    ):
        df["a"].to_dict()


@pytest.mark.parametrize(
    "df",
    [
        pd.DataFrame({"a": [1, 2, 3, 4, 5, 10, 11, 12, 33, 55, 19]}),
        pd.DataFrame(
            {
                "one": [1, 2, 3, 4, 5, 10],
                "two": ["abc", "def", "ghi", "xyz", "pqr", "abc"],
            }
        ),
        pd.DataFrame(
            {
                "one": [1, 2, 3, 4, 5, 10],
                "two": ["abc", "def", "ghi", "xyz", "pqr", "abc"],
            },
            index=[10, 20, 30, 40, 50, 60],
        ),
        pd.DataFrame(
            {
                "one": [1, 2, 3, 4, 5, 10],
                "two": ["abc", "def", "ghi", "xyz", "pqr", "abc"],
            },
            index=["a", "b", "c", "d", "e", "f"],
        ),
        pd.DataFrame(index=["a", "b", "c", "d", "e", "f"]),
        pd.DataFrame(columns=["a", "b", "c", "d", "e", "f"]),
        pd.DataFrame(index=[10, 11, 12]),
        pd.DataFrame(columns=[10, 11, 12]),
        pd.DataFrame(),
        pd.DataFrame({"one": [], "two": []}),
        pd.DataFrame({2: [], 1: []}),
        pd.DataFrame(
            {
                0: [1, 2, 3, 4, 5, 10],
                1: ["abc", "def", "ghi", "xyz", "pqr", "abc"],
                100: ["a", "b", "b", "x", "z", "a"],
            },
            index=[10, 20, 30, 40, 50, 60],
        ),
    ],
)
def test_dataframe_keys(df):
    gdf = cudf.from_pandas(df)

    assert_eq(df.keys(), gdf.keys())


@pytest.mark.parametrize(
    "ps",
    [
        pd.Series([1, 2, 3, 4, 5, 10, 11, 12, 33, 55, 19]),
        pd.Series(["abc", "def", "ghi", "xyz", "pqr", "abc"]),
        pd.Series(
            [1, 2, 3, 4, 5, 10],
            index=["abc", "def", "ghi", "xyz", "pqr", "abc"],
        ),
        pd.Series(
            ["abc", "def", "ghi", "xyz", "pqr", "abc"],
            index=[1, 2, 3, 4, 5, 10],
        ),
        pd.Series(index=["a", "b", "c", "d", "e", "f"], dtype="float64"),
        pd.Series(index=[10, 11, 12], dtype="float64"),
        pd.Series(dtype="float64"),
        pd.Series([], dtype="float64"),
    ],
)
def test_series_keys(ps):
    gds = cudf.from_pandas(ps)

    if len(ps) == 0 and not isinstance(ps.index, pd.RangeIndex):
        assert_eq(ps.keys().astype("float64"), gds.keys())
    else:
        assert_eq(ps.keys(), gds.keys())


@pytest.mark.parametrize(
    "df",
    [
        pd.DataFrame(),
        pd.DataFrame(index=[10, 20, 30]),
        pd.DataFrame({"first_col": [], "second_col": [], "third_col": []}),
        pd.DataFrame([[1, 2], [3, 4]], columns=list("AB")),
        pd.DataFrame([[1, 2], [3, 4]], columns=list("AB"), index=[10, 20]),
        pd.DataFrame([[1, 2], [3, 4]], columns=list("AB"), index=[7, 8]),
        pd.DataFrame(
            {
                "a": [315.3324, 3243.32432, 3232.332, -100.32],
                "z": [0.3223, 0.32, 0.0000232, 0.32224],
            }
        ),
        pd.DataFrame(
            {
                "a": [315.3324, 3243.32432, 3232.332, -100.32],
                "z": [0.3223, 0.32, 0.0000232, 0.32224],
            },
            index=[7, 20, 11, 9],
        ),
        pd.DataFrame({"l": [10]}),
        pd.DataFrame({"l": [10]}, index=[100]),
        pd.DataFrame({"f": [10.2, 11.2332, 0.22, 3.3, 44.23, 10.0]}),
        pd.DataFrame(
            {"f": [10.2, 11.2332, 0.22, 3.3, 44.23, 10.0]},
            index=[100, 200, 300, 400, 500, 0],
        ),
    ],
)
@pytest.mark.parametrize(
    "other",
    [
        pd.DataFrame([[5, 6], [7, 8]], columns=list("AB")),
        pd.DataFrame([[5, 6], [7, 8]], columns=list("BD")),
        pd.DataFrame([[5, 6], [7, 8]], columns=list("DE")),
        pd.DataFrame(),
        pd.DataFrame(
            {"c": [10, 11, 22, 33, 44, 100]}, index=[7, 8, 9, 10, 11, 20]
        ),
        pd.DataFrame({"f": [10.2, 11.2332, 0.22, 3.3, 44.23, 10.0]}),
        pd.DataFrame({"l": [10]}),
        pd.DataFrame({"l": [10]}, index=[200]),
        pd.DataFrame([]),
        pd.DataFrame({"first_col": [], "second_col": [], "third_col": []}),
        pd.DataFrame([], index=[100]),
        pd.DataFrame(
            {
                "a": [315.3324, 3243.32432, 3232.332, -100.32],
                "z": [0.3223, 0.32, 0.0000232, 0.32224],
            }
        ),
        pd.DataFrame(
            {
                "a": [315.3324, 3243.32432, 3232.332, -100.32],
                "z": [0.3223, 0.32, 0.0000232, 0.32224],
            },
            index=[0, 100, 200, 300],
        ),
    ],
)
@pytest.mark.parametrize("sort", [False, True])
@pytest.mark.parametrize("ignore_index", [True, False])
def test_dataframe_append_dataframe(df, other, sort, ignore_index):
    pdf = df
    other_pd = other

    gdf = cudf.from_pandas(df)
    other_gd = cudf.from_pandas(other)

    expected = pdf.append(other_pd, sort=sort, ignore_index=ignore_index)
    actual = gdf.append(other_gd, sort=sort, ignore_index=ignore_index)

    if expected.shape != df.shape:
        assert_eq(expected.fillna(-1), actual.fillna(-1), check_dtype=False)
    else:
        assert_eq(
            expected, actual, check_index_type=False if gdf.empty else True
        )


@pytest.mark.parametrize(
    "df",
    [
        pd.DataFrame(),
        pd.DataFrame(index=[10, 20, 30]),
        pd.DataFrame({12: [], 22: []}),
        pd.DataFrame([[1, 2], [3, 4]], columns=[10, 20]),
        pd.DataFrame([[1, 2], [3, 4]], columns=[0, 1], index=[10, 20]),
        pd.DataFrame([[1, 2], [3, 4]], columns=[1, 0], index=[7, 8]),
        pd.DataFrame(
            {
                23: [315.3324, 3243.32432, 3232.332, -100.32],
                33: [0.3223, 0.32, 0.0000232, 0.32224],
            }
        ),
        pd.DataFrame(
            {
                0: [315.3324, 3243.32432, 3232.332, -100.32],
                1: [0.3223, 0.32, 0.0000232, 0.32224],
            },
            index=[7, 20, 11, 9],
        ),
    ],
)
@pytest.mark.parametrize(
    "other",
    [
        pd.Series([10, 11, 23, 234, 13]),
        pytest.param(
            pd.Series([10, 11, 23, 234, 13], index=[11, 12, 13, 44, 33]),
            marks=pytest.mark.xfail(
                reason="pandas bug: "
                "https://github.com/pandas-dev/pandas/issues/35092"
            ),
        ),
        {1: 1},
        {0: 10, 1: 100, 2: 102},
    ],
)
@pytest.mark.parametrize("sort", [False, True])
def test_dataframe_append_series_dict(df, other, sort):
    pdf = df
    other_pd = other

    gdf = cudf.from_pandas(df)
    if isinstance(other, pd.Series):
        other_gd = cudf.from_pandas(other)
    else:
        other_gd = other

    expected = pdf.append(other_pd, ignore_index=True, sort=sort)
    actual = gdf.append(other_gd, ignore_index=True, sort=sort)

    if expected.shape != df.shape:
        assert_eq(expected.fillna(-1), actual.fillna(-1), check_dtype=False)
    else:
        assert_eq(
            expected, actual, check_index_type=False if gdf.empty else True
        )


def test_dataframe_append_series_mixed_index():
    df = cudf.DataFrame({"first": [], "d": []})
    sr = cudf.Series([1, 2, 3, 4])

    with pytest.raises(
        TypeError,
        match=re.escape(
            "cudf does not support mixed types, please type-cast "
            "the column index of dataframe and index of series "
            "to same dtypes."
        ),
    ):
        df.append(sr, ignore_index=True)


@pytest.mark.parametrize(
    "df",
    [
        pd.DataFrame(),
        pd.DataFrame(index=[10, 20, 30]),
        pd.DataFrame({"first_col": [], "second_col": [], "third_col": []}),
        pd.DataFrame([[1, 2], [3, 4]], columns=list("AB")),
        pd.DataFrame([[1, 2], [3, 4]], columns=list("AB"), index=[10, 20]),
        pd.DataFrame([[1, 2], [3, 4]], columns=list("AB"), index=[7, 8]),
        pd.DataFrame(
            {
                "a": [315.3324, 3243.32432, 3232.332, -100.32],
                "z": [0.3223, 0.32, 0.0000232, 0.32224],
            }
        ),
        pd.DataFrame(
            {
                "a": [315.3324, 3243.32432, 3232.332, -100.32],
                "z": [0.3223, 0.32, 0.0000232, 0.32224],
            },
            index=[7, 20, 11, 9],
        ),
        pd.DataFrame({"l": [10]}),
        pd.DataFrame({"l": [10]}, index=[100]),
        pd.DataFrame({"f": [10.2, 11.2332, 0.22, 3.3, 44.23, 10.0]}),
        pd.DataFrame(
            {"f": [10.2, 11.2332, 0.22, 3.3, 44.23, 10.0]},
            index=[100, 200, 300, 400, 500, 0],
        ),
    ],
)
@pytest.mark.parametrize(
    "other",
    [
        [pd.DataFrame([[5, 6], [7, 8]], columns=list("AB"))],
        [
            pd.DataFrame([[5, 6], [7, 8]], columns=list("AB")),
            pd.DataFrame([[5, 6], [7, 8]], columns=list("BD")),
            pd.DataFrame([[5, 6], [7, 8]], columns=list("DE")),
        ],
        [pd.DataFrame(), pd.DataFrame(), pd.DataFrame(), pd.DataFrame()],
        [
            pd.DataFrame(
                {"c": [10, 11, 22, 33, 44, 100]}, index=[7, 8, 9, 10, 11, 20]
            ),
            pd.DataFrame(),
            pd.DataFrame(),
            pd.DataFrame([[5, 6], [7, 8]], columns=list("AB")),
        ],
        [
            pd.DataFrame({"f": [10.2, 11.2332, 0.22, 3.3, 44.23, 10.0]}),
            pd.DataFrame({"l": [10]}),
            pd.DataFrame({"l": [10]}, index=[200]),
        ],
        [pd.DataFrame([]), pd.DataFrame([], index=[100])],
        [
            pd.DataFrame([]),
            pd.DataFrame([], index=[100]),
            pd.DataFrame({"first_col": [], "second_col": [], "third_col": []}),
        ],
        [
            pd.DataFrame(
                {
                    "a": [315.3324, 3243.32432, 3232.332, -100.32],
                    "z": [0.3223, 0.32, 0.0000232, 0.32224],
                }
            ),
            pd.DataFrame(
                {
                    "a": [315.3324, 3243.32432, 3232.332, -100.32],
                    "z": [0.3223, 0.32, 0.0000232, 0.32224],
                },
                index=[0, 100, 200, 300],
            ),
        ],
        [
            pd.DataFrame(
                {
                    "a": [315.3324, 3243.32432, 3232.332, -100.32],
                    "z": [0.3223, 0.32, 0.0000232, 0.32224],
                },
                index=[0, 100, 200, 300],
            ),
        ],
        [
            pd.DataFrame(
                {
                    "a": [315.3324, 3243.32432, 3232.332, -100.32],
                    "z": [0.3223, 0.32, 0.0000232, 0.32224],
                },
                index=[0, 100, 200, 300],
            ),
            pd.DataFrame(
                {
                    "a": [315.3324, 3243.32432, 3232.332, -100.32],
                    "z": [0.3223, 0.32, 0.0000232, 0.32224],
                },
                index=[0, 100, 200, 300],
            ),
        ],
        [
            pd.DataFrame(
                {
                    "a": [315.3324, 3243.32432, 3232.332, -100.32],
                    "z": [0.3223, 0.32, 0.0000232, 0.32224],
                },
                index=[0, 100, 200, 300],
            ),
            pd.DataFrame(
                {
                    "a": [315.3324, 3243.32432, 3232.332, -100.32],
                    "z": [0.3223, 0.32, 0.0000232, 0.32224],
                },
                index=[0, 100, 200, 300],
            ),
            pd.DataFrame({"first_col": [], "second_col": [], "third_col": []}),
        ],
    ],
)
@pytest.mark.parametrize("sort", [False, True])
@pytest.mark.parametrize("ignore_index", [True, False])
def test_dataframe_append_dataframe_lists(df, other, sort, ignore_index):
    pdf = df
    other_pd = other

    gdf = cudf.from_pandas(df)
    other_gd = [
        cudf.from_pandas(o) if isinstance(o, pd.DataFrame) else o
        for o in other
    ]

    expected = pdf.append(other_pd, sort=sort, ignore_index=ignore_index)
    actual = gdf.append(other_gd, sort=sort, ignore_index=ignore_index)
    if expected.shape != df.shape:
        assert_eq(expected.fillna(-1), actual.fillna(-1), check_dtype=False)
    else:
        assert_eq(
            expected, actual, check_index_type=False if gdf.empty else True
        )


@pytest.mark.parametrize(
    "df",
    [
        pd.DataFrame(),
        pd.DataFrame([[1, 2], [3, 4]], columns=list("AB")),
        pd.DataFrame([[1, 2], [3, 4]], columns=list("AB"), index=[10, 20]),
        pd.DataFrame([[1, 2], [3, 4]], columns=list("AB"), index=[7, 8]),
        pd.DataFrame(
            {
                "a": [315.3324, 3243.32432, 3232.332, -100.32],
                "z": [0.3223, 0.32, 0.0000232, 0.32224],
            }
        ),
        pd.DataFrame(
            {
                "a": [315.3324, 3243.32432, 3232.332, -100.32],
                "z": [0.3223, 0.32, 0.0000232, 0.32224],
            },
            index=[7, 20, 11, 9],
        ),
        pd.DataFrame({"l": [10]}),
        pd.DataFrame({"l": [10]}, index=[100]),
        pd.DataFrame({"f": [10.2, 11.2332, 0.22, 3.3, 44.23, 10.0]}),
        pd.DataFrame(
            {"f": [10.2, 11.2332, 0.22, 3.3, 44.23, 10.0]},
            index=[100, 200, 300, 400, 500, 0],
        ),
        pd.DataFrame({"first_col": [], "second_col": [], "third_col": []}),
    ],
)
@pytest.mark.parametrize(
    "other",
    [
        [[1, 2], [10, 100]],
        [[1, 2, 10, 100, 0.1, 0.2, 0.0021]],
        [[]],
        [[], [], [], []],
        [[0.23, 0.00023, -10.00, 100, 200, 1000232, 1232.32323]],
    ],
)
@pytest.mark.parametrize("sort", [False, True])
@pytest.mark.parametrize("ignore_index", [True, False])
def test_dataframe_append_lists(df, other, sort, ignore_index):
    pdf = df
    other_pd = other

    gdf = cudf.from_pandas(df)
    other_gd = [
        cudf.from_pandas(o) if isinstance(o, pd.DataFrame) else o
        for o in other
    ]

    expected = pdf.append(other_pd, sort=sort, ignore_index=ignore_index)
    actual = gdf.append(other_gd, sort=sort, ignore_index=ignore_index)

    if expected.shape != df.shape:
        assert_eq(expected.fillna(-1), actual.fillna(-1), check_dtype=False)
    else:
        assert_eq(
            expected, actual, check_index_type=False if gdf.empty else True
        )


def test_dataframe_append_error():
    df = cudf.DataFrame({"a": [1, 2, 3]})
    ps = cudf.Series([1, 2, 3])

    with pytest.raises(
        TypeError,
        match="Can only append a Series if ignore_index=True "
        "or if the Series has a name",
    ):
        df.append(ps)


def test_cudf_arrow_array_error():
    df = cudf.DataFrame({"a": [1, 2, 3]})

    with pytest.raises(
        TypeError,
        match="Implicit conversion to a host PyArrow Table via __arrow_array__"
        " is not allowed, To explicitly construct a PyArrow Table, consider "
        "using .to_arrow()",
    ):
        df.__arrow_array__()

    sr = cudf.Series([1, 2, 3])

    with pytest.raises(
        TypeError,
        match="Implicit conversion to a host PyArrow Array via __arrow_array__"
        " is not allowed, To explicitly construct a PyArrow Array, consider "
        "using .to_arrow()",
    ):
        sr.__arrow_array__()

    sr = cudf.Series(["a", "b", "c"])
    with pytest.raises(
        TypeError,
        match="Implicit conversion to a host PyArrow Array via __arrow_array__"
        " is not allowed, To explicitly construct a PyArrow Array, consider "
        "using .to_arrow()",
    ):
        sr.__arrow_array__()


@pytest.mark.parametrize("n", [0, 2, 5, 10, None])
@pytest.mark.parametrize("frac", [0.1, 0.5, 1, 2, None])
@pytest.mark.parametrize("replace", [True, False])
@pytest.mark.parametrize("axis", [0, 1])
def test_dataframe_sample_basic(n, frac, replace, axis):
    # as we currently don't support column with same name
    if axis == 1 and replace:
        return
    pdf = pd.DataFrame(
        {
            "a": [1, 2, 3, 4, 5],
            "float": [0.05, 0.2, 0.3, 0.2, 0.25],
            "int": [1, 3, 5, 4, 2],
        },
        index=[1, 2, 3, 4, 5],
    )
    df = cudf.DataFrame.from_pandas(pdf)
    random_state = 0

    try:
        pout = pdf.sample(
            n=n,
            frac=frac,
            replace=replace,
            random_state=random_state,
            axis=axis,
        )
    except BaseException:
        assert_exceptions_equal(
            lfunc=pdf.sample,
            rfunc=df.sample,
            lfunc_args_and_kwargs=(
                [],
                {
                    "n": n,
                    "frac": frac,
                    "replace": replace,
                    "random_state": random_state,
                    "axis": axis,
                },
            ),
            rfunc_args_and_kwargs=(
                [],
                {
                    "n": n,
                    "frac": frac,
                    "replace": replace,
                    "random_state": random_state,
                    "axis": axis,
                },
            ),
        )
    else:
        gout = df.sample(
            n=n,
            frac=frac,
            replace=replace,
            random_state=random_state,
            axis=axis,
        )
        assert pout.shape == gout.shape


@pytest.mark.parametrize("replace", [True, False])
@pytest.mark.parametrize("random_state", [1, np.random.mtrand.RandomState(10)])
def test_dataframe_reproducibility(replace, random_state):
    df = cudf.DataFrame({"a": cupy.arange(0, 1024)})

    expected = df.sample(1024, replace=replace, random_state=random_state)
    out = df.sample(1024, replace=replace, random_state=random_state)

    assert_eq(expected, out)


@pytest.mark.parametrize("n", [0, 2, 5, 10, None])
@pytest.mark.parametrize("frac", [0.1, 0.5, 1, 2, None])
@pytest.mark.parametrize("replace", [True, False])
def test_series_sample_basic(n, frac, replace):
    psr = pd.Series([1, 2, 3, 4, 5])
    sr = cudf.Series.from_pandas(psr)
    random_state = 0

    try:
        pout = psr.sample(
            n=n, frac=frac, replace=replace, random_state=random_state
        )
    except BaseException:
        assert_exceptions_equal(
            lfunc=psr.sample,
            rfunc=sr.sample,
            lfunc_args_and_kwargs=(
                [],
                {
                    "n": n,
                    "frac": frac,
                    "replace": replace,
                    "random_state": random_state,
                },
            ),
            rfunc_args_and_kwargs=(
                [],
                {
                    "n": n,
                    "frac": frac,
                    "replace": replace,
                    "random_state": random_state,
                },
            ),
        )
    else:
        gout = sr.sample(
            n=n, frac=frac, replace=replace, random_state=random_state
        )
        assert pout.shape == gout.shape


@pytest.mark.parametrize(
    "df",
    [
        pd.DataFrame(),
        pd.DataFrame(index=[100, 10, 1, 0]),
        pd.DataFrame(columns=["a", "b", "c", "d"]),
        pd.DataFrame(columns=["a", "b", "c", "d"], index=[100]),
        pd.DataFrame(
            columns=["a", "b", "c", "d"], index=[100, 10000, 2131, 133]
        ),
        pd.DataFrame({"a": [1, 2, 3], "b": ["abc", "xyz", "klm"]}),
    ],
)
def test_dataframe_empty(df):
    pdf = df
    gdf = cudf.from_pandas(pdf)

    assert_eq(pdf.empty, gdf.empty)


@pytest.mark.parametrize(
    "df",
    [
        pd.DataFrame(),
        pd.DataFrame(index=[100, 10, 1, 0]),
        pd.DataFrame(columns=["a", "b", "c", "d"]),
        pd.DataFrame(columns=["a", "b", "c", "d"], index=[100]),
        pd.DataFrame(
            columns=["a", "b", "c", "d"], index=[100, 10000, 2131, 133]
        ),
        pd.DataFrame({"a": [1, 2, 3], "b": ["abc", "xyz", "klm"]}),
    ],
)
def test_dataframe_size(df):
    pdf = df
    gdf = cudf.from_pandas(pdf)

    assert_eq(pdf.size, gdf.size)


@pytest.mark.parametrize(
    "ps",
    [
        pd.Series(dtype="float64"),
        pd.Series(index=[100, 10, 1, 0], dtype="float64"),
        pd.Series([], dtype="float64"),
        pd.Series(["a", "b", "c", "d"]),
        pd.Series(["a", "b", "c", "d"], index=[0, 1, 10, 11]),
    ],
)
def test_series_empty(ps):
    ps = ps
    gs = cudf.from_pandas(ps)

    assert_eq(ps.empty, gs.empty)


@pytest.mark.parametrize(
    "data",
    [
        [],
        [1],
        {"a": [10, 11, 12]},
        {
            "a": [10, 11, 12],
            "another column name": [12, 22, 34],
            "xyz": [0, 10, 11],
        },
    ],
)
@pytest.mark.parametrize("columns", [["a"], ["another column name"], None])
def test_dataframe_init_with_columns(data, columns):
    pdf = pd.DataFrame(data, columns=columns)
    gdf = cudf.DataFrame(data, columns=columns)

    assert_eq(
        pdf,
        gdf,
        check_index_type=False if len(pdf.index) == 0 else True,
        check_dtype=False if pdf.empty and len(pdf.columns) else True,
    )


@pytest.mark.parametrize(
    "data, ignore_dtype",
    [
        ([pd.Series([1, 2, 3])], False),
        ([pd.Series(index=[1, 2, 3], dtype="float64")], False),
        ([pd.Series(name="empty series name", dtype="float64")], False),
        (
            [pd.Series([1]), pd.Series([], dtype="float64"), pd.Series([3])],
            False,
        ),
        (
            [
                pd.Series([1, 0.324234, 32424.323, -1233, 34242]),
                pd.Series([], dtype="float64"),
                pd.Series([3], name="series that is named"),
            ],
            False,
        ),
        ([pd.Series([1, 2, 3], name="hi")] * 10, False),
        ([pd.Series([1, 2, 3], name=None, index=[10, 11, 12])] * 10, False),
        (
            [
                pd.Series([1, 2, 3], name=None, index=[10, 11, 12]),
                pd.Series([1, 2, 30], name=None, index=[13, 144, 15]),
            ],
            True,
        ),
        (
            [
                pd.Series([1, 0.324234, 32424.323, -1233, 34242]),
                pd.Series([], dtype="float64"),
                pd.Series(index=[10, 11, 12], dtype="float64"),
            ],
            False,
        ),
        (
            [
                pd.Series([1, 0.324234, 32424.323, -1233, 34242]),
                pd.Series([], name="abc", dtype="float64"),
                pd.Series(index=[10, 11, 12], dtype="float64"),
            ],
            False,
        ),
        (
            [
                pd.Series([1, 0.324234, 32424.323, -1233, 34242]),
                pd.Series([1, -100, 200, -399, 400], name="abc"),
                pd.Series([111, 222, 333], index=[10, 11, 12]),
            ],
            False,
        ),
    ],
)
@pytest.mark.parametrize(
    "columns", [None, ["0"], [0], ["abc"], [144, 13], [2, 1, 0]]
)
def test_dataframe_init_from_series_list(data, ignore_dtype, columns):
    gd_data = [cudf.from_pandas(obj) for obj in data]

    expected = pd.DataFrame(data, columns=columns)
    actual = cudf.DataFrame(gd_data, columns=columns)

    if ignore_dtype:
        assert_eq(expected.fillna(-1), actual.fillna(-1), check_dtype=False)
    else:
        assert_eq(expected, actual)


@pytest.mark.parametrize(
    "data, ignore_dtype, index",
    [
        ([pd.Series([1, 2, 3])], False, ["a", "b", "c"]),
        ([pd.Series(index=[1, 2, 3], dtype="float64")], False, ["a", "b"]),
        (
            [pd.Series(name="empty series name", dtype="float64")],
            False,
            ["index1"],
        ),
        (
            [pd.Series([1]), pd.Series([], dtype="float64"), pd.Series([3])],
            False,
            ["0", "2", "1"],
        ),
        (
            [
                pd.Series([1, 0.324234, 32424.323, -1233, 34242]),
                pd.Series([], dtype="float64"),
                pd.Series([3], name="series that is named"),
            ],
            False,
            ["_", "+", "*"],
        ),
        ([pd.Series([1, 2, 3], name="hi")] * 10, False, ["mean"] * 10),
        (
            [pd.Series([1, 2, 3], name=None, index=[10, 11, 12])] * 10,
            False,
            ["abc"] * 10,
        ),
        (
            [
                pd.Series([1, 2, 3], name=None, index=[10, 11, 12]),
                pd.Series([1, 2, 30], name=None, index=[13, 144, 15]),
            ],
            True,
            ["set_index_a", "set_index_b"],
        ),
        (
            [
                pd.Series([1, 0.324234, 32424.323, -1233, 34242]),
                pd.Series([], dtype="float64"),
                pd.Series(index=[10, 11, 12], dtype="float64"),
            ],
            False,
            ["a", "b", "c"],
        ),
        (
            [
                pd.Series([1, 0.324234, 32424.323, -1233, 34242]),
                pd.Series([], name="abc", dtype="float64"),
                pd.Series(index=[10, 11, 12], dtype="float64"),
            ],
            False,
            ["a", "v", "z"],
        ),
        (
            [
                pd.Series([1, 0.324234, 32424.323, -1233, 34242]),
                pd.Series([1, -100, 200, -399, 400], name="abc"),
                pd.Series([111, 222, 333], index=[10, 11, 12]),
            ],
            False,
            ["a", "v", "z"],
        ),
    ],
)
@pytest.mark.parametrize(
    "columns", [None, ["0"], [0], ["abc"], [144, 13], [2, 1, 0]]
)
def test_dataframe_init_from_series_list_with_index(
    data, ignore_dtype, index, columns
):
    gd_data = [cudf.from_pandas(obj) for obj in data]

    expected = pd.DataFrame(data, columns=columns, index=index)
    actual = cudf.DataFrame(gd_data, columns=columns, index=index)

    if ignore_dtype:
        assert_eq(expected.fillna(-1), actual.fillna(-1), check_dtype=False)
    else:
        assert_eq(expected, actual)


@pytest.mark.parametrize(
    "data, index",
    [
        ([pd.Series([1, 2]), pd.Series([1, 2])], ["a", "b", "c"]),
        (
            [
                pd.Series([1, 0.324234, 32424.323, -1233, 34242]),
                pd.Series([], dtype="float64"),
                pd.Series([3], name="series that is named"),
            ],
            ["_", "+"],
        ),
        ([pd.Series([1, 2, 3], name="hi")] * 10, ["mean"] * 9),
    ],
)
def test_dataframe_init_from_series_list_with_index_error(data, index):
    gd_data = [cudf.from_pandas(obj) for obj in data]

    assert_exceptions_equal(
        pd.DataFrame,
        cudf.DataFrame,
        ([data], {"index": index}),
        ([gd_data], {"index": index}),
    )


@pytest.mark.parametrize(
    "data",
    [
        [pd.Series([1, 2, 3], index=["a", "a", "a"])],
        [pd.Series([1, 2, 3], index=["a", "a", "a"])] * 4,
        [
            pd.Series([1, 2, 3], index=["a", "b", "a"]),
            pd.Series([1, 2, 3], index=["b", "b", "a"]),
        ],
        [
            pd.Series([1, 2, 3], index=["a", "b", "z"]),
            pd.Series([1, 2, 3], index=["u", "b", "a"]),
            pd.Series([1, 2, 3], index=["u", "b", "u"]),
        ],
    ],
)
def test_dataframe_init_from_series_list_duplicate_index_error(data):
    gd_data = [cudf.from_pandas(obj) for obj in data]

    assert_exceptions_equal(
        lfunc=pd.DataFrame,
        rfunc=cudf.DataFrame,
        lfunc_args_and_kwargs=([], {"data": data}),
        rfunc_args_and_kwargs=([], {"data": gd_data}),
        check_exception_type=False,
    )


def test_dataframe_iterrows_itertuples():
    df = cudf.DataFrame({"a": [1, 2, 3], "b": [4, 5, 6]})

    with pytest.raises(
        TypeError,
        match=re.escape(
            "cuDF does not support iteration of DataFrame "
            "via itertuples. Consider using "
            "`.to_pandas().itertuples()` "
            "if you wish to iterate over namedtuples."
        ),
    ):
        df.itertuples()

    with pytest.raises(
        TypeError,
        match=re.escape(
            "cuDF does not support iteration of DataFrame "
            "via iterrows. Consider using "
            "`.to_pandas().iterrows()` "
            "if you wish to iterate over each row."
        ),
    ):
        df.iterrows()


@pytest.mark.parametrize(
    "df",
    [
        cudf.DataFrame(
            {
                "a": [1, 2, 3],
                "b": [10, 22, 33],
                "c": [0.3234, 0.23432, 0.0],
                "d": ["hello", "world", "hello"],
            }
        ),
        cudf.DataFrame(
            {
                "a": [1, 2, 3],
                "b": ["hello", "world", "hello"],
                "c": [0.3234, 0.23432, 0.0],
            }
        ),
        pytest.param(
            cudf.DataFrame(
                {
                    "int_data": [1, 2, 3],
                    "str_data": ["hello", "world", "hello"],
                    "float_data": [0.3234, 0.23432, 0.0],
                    "timedelta_data": cudf.Series(
                        [1, 2, 1], dtype="timedelta64[ns]"
                    ),
                    "datetime_data": cudf.Series(
                        [1, 2, 1], dtype="datetime64[ns]"
                    ),
                }
            ),
            marks=pytest.mark.xfail(
                reason="https://github.com/rapidsai/cudf/issues/6219"
            ),
        ),
        pytest.param(
            cudf.DataFrame(
                {
                    "int_data": [1, 2, 3],
                    "str_data": ["hello", "world", "hello"],
                    "float_data": [0.3234, 0.23432, 0.0],
                    "timedelta_data": cudf.Series(
                        [1, 2, 1], dtype="timedelta64[ns]"
                    ),
                    "datetime_data": cudf.Series(
                        [1, 2, 1], dtype="datetime64[ns]"
                    ),
                    "category_data": cudf.Series(
                        ["a", "a", "b"], dtype="category"
                    ),
                }
            ),
            marks=pytest.mark.xfail(
                reason="https://github.com/rapidsai/cudf/issues/6219"
            ),
        ),
    ],
)
@pytest.mark.parametrize(
    "include",
    [None, "all", ["object"], ["int"], ["object", "int", "category"]],
)
def test_describe_misc_include(df, include):
    pdf = df.to_pandas()

    expected = pdf.describe(include=include, datetime_is_numeric=True)
    actual = df.describe(include=include, datetime_is_numeric=True)

    for col in expected.columns:
        if expected[col].dtype == np.dtype("object"):
            expected[col] = expected[col].fillna(-1).astype("str")
            actual[col] = actual[col].fillna(-1).astype("str")

    assert_eq(expected, actual)


@pytest.mark.parametrize(
    "df",
    [
        cudf.DataFrame(
            {
                "a": [1, 2, 3],
                "b": [10, 22, 33],
                "c": [0.3234, 0.23432, 0.0],
                "d": ["hello", "world", "hello"],
            }
        ),
        cudf.DataFrame(
            {
                "a": [1, 2, 3],
                "b": ["hello", "world", "hello"],
                "c": [0.3234, 0.23432, 0.0],
            }
        ),
        pytest.param(
            cudf.DataFrame(
                {
                    "int_data": [1, 2, 3],
                    "str_data": ["hello", "world", "hello"],
                    "float_data": [0.3234, 0.23432, 0.0],
                    "timedelta_data": cudf.Series(
                        [1, 2, 1], dtype="timedelta64[ns]"
                    ),
                    "datetime_data": cudf.Series(
                        [1, 2, 1], dtype="datetime64[ns]"
                    ),
                }
            ),
            marks=pytest.mark.xfail(
                reason="https://github.com/rapidsai/cudf/issues/6219"
            ),
        ),
        pytest.param(
            cudf.DataFrame(
                {
                    "int_data": [1, 2, 3],
                    "str_data": ["hello", "world", "hello"],
                    "float_data": [0.3234, 0.23432, 0.0],
                    "timedelta_data": cudf.Series(
                        [1, 2, 1], dtype="timedelta64[ns]"
                    ),
                    "datetime_data": cudf.Series(
                        [1, 2, 1], dtype="datetime64[ns]"
                    ),
                    "category_data": cudf.Series(
                        ["a", "a", "b"], dtype="category"
                    ),
                }
            ),
            marks=pytest.mark.xfail(
                reason="https://github.com/rapidsai/cudf/issues/6219"
            ),
        ),
    ],
)
@pytest.mark.parametrize(
    "exclude", [None, ["object"], ["int"], ["object", "int", "category"]]
)
def test_describe_misc_exclude(df, exclude):
    pdf = df.to_pandas()

    expected = pdf.describe(exclude=exclude, datetime_is_numeric=True)
    actual = df.describe(exclude=exclude, datetime_is_numeric=True)

    for col in expected.columns:
        if expected[col].dtype == np.dtype("object"):
            expected[col] = expected[col].fillna(-1).astype("str")
            actual[col] = actual[col].fillna(-1).astype("str")

    assert_eq(expected, actual)


@pytest.mark.parametrize(
    "df",
    [
        cudf.DataFrame({"a": [1, 2, 3]}),
        cudf.DataFrame(
            {"a": [1, 2, 3], "b": ["a", "z", "c"]}, index=["a", "z", "x"]
        ),
        cudf.DataFrame(
            {
                "a": [1, 2, 3, None, 2, 1, None],
                "b": ["a", "z", "c", "a", "v", "z", "z"],
            }
        ),
        cudf.DataFrame({"a": [], "b": []}),
        cudf.DataFrame({"a": [None, None], "b": [None, None]}),
        cudf.DataFrame(
            {
                "a": ["hello", "world", "rapids", "ai", "nvidia"],
                "b": cudf.Series([1, 21, 21, 11, 11], dtype="timedelta64[s]"),
            }
        ),
        cudf.DataFrame(
            {
                "a": ["hello", None, "world", "rapids", None, "ai", "nvidia"],
                "b": cudf.Series(
                    [1, 21, None, 11, None, 11, None], dtype="datetime64[s]"
                ),
            }
        ),
    ],
)
@pytest.mark.parametrize("numeric_only", [True, False])
@pytest.mark.parametrize("dropna", [True, False])
def test_dataframe_mode(df, numeric_only, dropna):
    pdf = df.to_pandas()

    expected = pdf.mode(numeric_only=numeric_only, dropna=dropna)
    actual = df.mode(numeric_only=numeric_only, dropna=dropna)

    assert_eq(expected, actual, check_dtype=False)


@pytest.mark.parametrize("lhs, rhs", [("a", "a"), ("a", "b"), (1, 1.0)])
def test_equals_names(lhs, rhs):
    lhs = cudf.DataFrame({lhs: [1, 2]})
    rhs = cudf.DataFrame({rhs: [1, 2]})

    got = lhs.equals(rhs)
    expect = lhs.to_pandas().equals(rhs.to_pandas())

    assert_eq(expect, got)


def test_equals_dtypes():
    lhs = cudf.DataFrame({"a": [1, 2.0]})
    rhs = cudf.DataFrame({"a": [1, 2]})

    got = lhs.equals(rhs)
    expect = lhs.to_pandas().equals(rhs.to_pandas())

    assert_eq(expect, got)


@pytest.mark.parametrize(
    "df1",
    [
        pd.DataFrame({"a": [10, 11, 12]}, index=["a", "b", "z"]),
        pd.DataFrame({"z": ["a"]}),
    ],
)
@pytest.mark.parametrize(
    "df2",
    [
        pd.DataFrame(),
        pd.DataFrame({"a": ["a", "a", "c", "z", "A"], "z": [1, 2, 3, 4, 5]}),
    ],
)
@pytest.mark.parametrize(
    "op",
    [
        operator.eq,
        operator.ne,
        operator.lt,
        operator.gt,
        operator.le,
        operator.ge,
    ],
)
def test_dataframe_error_equality(df1, df2, op):
    gdf1 = cudf.from_pandas(df1)
    gdf2 = cudf.from_pandas(df2)

    assert_exceptions_equal(op, op, ([df1, df2],), ([gdf1, gdf2],))


@pytest.mark.parametrize(
    "df,expected_pdf",
    [
        (
            cudf.DataFrame(
                {
                    "a": cudf.Series([1, 2, None, 3], dtype="uint8"),
                    "b": cudf.Series([23, None, None, 32], dtype="uint16"),
                }
            ),
            pd.DataFrame(
                {
                    "a": pd.Series([1, 2, None, 3], dtype=pd.UInt8Dtype()),
                    "b": pd.Series(
                        [23, None, None, 32], dtype=pd.UInt16Dtype()
                    ),
                }
            ),
        ),
        (
            cudf.DataFrame(
                {
                    "a": cudf.Series([None, 123, None, 1], dtype="uint32"),
                    "b": cudf.Series(
                        [234, 2323, 23432, None, None, 224], dtype="uint64"
                    ),
                }
            ),
            pd.DataFrame(
                {
                    "a": pd.Series(
                        [None, 123, None, 1], dtype=pd.UInt32Dtype()
                    ),
                    "b": pd.Series(
                        [234, 2323, 23432, None, None, 224],
                        dtype=pd.UInt64Dtype(),
                    ),
                }
            ),
        ),
        (
            cudf.DataFrame(
                {
                    "a": cudf.Series(
                        [-10, 1, None, -1, None, 3], dtype="int8"
                    ),
                    "b": cudf.Series(
                        [111, None, 222, None, 13], dtype="int16"
                    ),
                }
            ),
            pd.DataFrame(
                {
                    "a": pd.Series(
                        [-10, 1, None, -1, None, 3], dtype=pd.Int8Dtype()
                    ),
                    "b": pd.Series(
                        [111, None, 222, None, 13], dtype=pd.Int16Dtype()
                    ),
                }
            ),
        ),
        (
            cudf.DataFrame(
                {
                    "a": cudf.Series(
                        [11, None, 22, 33, None, 2, None, 3], dtype="int32"
                    ),
                    "b": cudf.Series(
                        [32431, None, None, 32322, 0, 10, -32324, None],
                        dtype="int64",
                    ),
                }
            ),
            pd.DataFrame(
                {
                    "a": pd.Series(
                        [11, None, 22, 33, None, 2, None, 3],
                        dtype=pd.Int32Dtype(),
                    ),
                    "b": pd.Series(
                        [32431, None, None, 32322, 0, 10, -32324, None],
                        dtype=pd.Int64Dtype(),
                    ),
                }
            ),
        ),
        (
            cudf.DataFrame(
                {
                    "a": cudf.Series(
                        [True, None, False, None, False, True, True, False],
                        dtype="bool_",
                    ),
                    "b": cudf.Series(
                        [
                            "abc",
                            "a",
                            None,
                            "hello world",
                            "foo buzz",
                            "",
                            None,
                            "rapids ai",
                        ],
                        dtype="object",
                    ),
                    "c": cudf.Series(
                        [0.1, None, 0.2, None, 3, 4, 1000, None],
                        dtype="float64",
                    ),
                }
            ),
            pd.DataFrame(
                {
                    "a": pd.Series(
                        [True, None, False, None, False, True, True, False],
                        dtype=pd.BooleanDtype(),
                    ),
                    "b": pd.Series(
                        [
                            "abc",
                            "a",
                            None,
                            "hello world",
                            "foo buzz",
                            "",
                            None,
                            "rapids ai",
                        ],
                        dtype=pd.StringDtype(),
                    ),
                    "c": pd.Series(
                        [0.1, None, 0.2, None, 3, 4, 1000, None],
                        dtype=pd.Float64Dtype(),
                    ),
                }
            ),
        ),
    ],
)
def test_dataframe_to_pandas_nullable_dtypes(df, expected_pdf):
    actual_pdf = df.to_pandas(nullable=True)

    assert_eq(actual_pdf, expected_pdf)


@pytest.mark.parametrize(
    "data",
    [
        [{"a": 1, "b": 2, "c": 3}, {"a": 4, "b": 5, "c": 6}],
        [{"a": 1, "b": 2, "c": None}, {"a": None, "b": 5, "c": 6}],
        [{"a": 1, "b": 2}, {"a": 1, "b": 5, "c": 6}],
        [{"a": 1, "b": 2}, {"b": 5, "c": 6}],
        [{}, {"a": 1, "b": 5, "c": 6}],
        [{"a": 1, "b": 2, "c": 3}, {"a": 4.5, "b": 5.5, "c": 6.5}],
    ],
)
def test_dataframe_init_from_list_of_dicts(data):
    expect = pd.DataFrame(data)
    got = cudf.DataFrame(data)

    assert_eq(expect, got)


def test_dataframe_pipe():
    pdf = pd.DataFrame()
    gdf = cudf.DataFrame()

    def add_int_col(df, column):
        df[column] = df._constructor_sliced([10, 20, 30, 40])
        return df

    def add_str_col(df, column):
        df[column] = df._constructor_sliced(["a", "b", "xyz", "ai"])
        return df

    expected = (
        pdf.pipe(add_int_col, "one")
        .pipe(add_int_col, column="two")
        .pipe(add_str_col, "three")
    )
    actual = (
        gdf.pipe(add_int_col, "one")
        .pipe(add_int_col, column="two")
        .pipe(add_str_col, "three")
    )

    assert_eq(expected, actual)

    expected = (
        pdf.pipe((add_str_col, "df"), column="one")
        .pipe(add_str_col, column="two")
        .pipe(add_int_col, "three")
    )
    actual = (
        gdf.pipe((add_str_col, "df"), column="one")
        .pipe(add_str_col, column="two")
        .pipe(add_int_col, "three")
    )

    assert_eq(expected, actual)


def test_dataframe_pipe_error():
    pdf = pd.DataFrame()
    gdf = cudf.DataFrame()

    def custom_func(df, column):
        df[column] = df._constructor_sliced([10, 20, 30, 40])
        return df

    assert_exceptions_equal(
        lfunc=pdf.pipe,
        rfunc=gdf.pipe,
        lfunc_args_and_kwargs=([(custom_func, "columns")], {"columns": "d"}),
        rfunc_args_and_kwargs=([(custom_func, "columns")], {"columns": "d"}),
    )


@pytest.mark.parametrize(
    "op",
    [
        "count",
        "cummin",
        "cummax",
        "cummax",
        "cumprod",
        "kurt",
        "kurtosis",
        "skew",
    ],
)
def test_dataframe_axis1_unsupported_ops(op):
    df = cudf.DataFrame({"a": [1, 2, 3], "b": [8, 9, 10]})

    with pytest.raises(
        NotImplementedError, match="Only axis=0 is currently supported."
    ):
        getattr(df, op)(axis=1)


def test_dataframe_from_pandas_duplicate_columns():
    pdf = pd.DataFrame(columns=["a", "b", "c", "a"])
    pdf["a"] = [1, 2, 3]

    with pytest.raises(
        ValueError, match="Duplicate column names are not allowed"
    ):
        cudf.from_pandas(pdf)


@pytest.mark.parametrize(
    "df",
    [
        pd.DataFrame(
            {"a": [1, 2, 3], "b": [10, 11, 20], "c": ["a", "bcd", "xyz"]}
        ),
        pd.DataFrame(),
    ],
)
@pytest.mark.parametrize(
    "columns",
    [
        None,
        ["a"],
        ["c", "a"],
        ["b", "a", "c"],
        [],
        pd.Index(["c", "a"]),
        cudf.Index(["c", "a"]),
        ["abc", "a"],
        ["column_not_exists1", "column_not_exists2"],
    ],
)
@pytest.mark.parametrize("index", [["abc", "def", "ghi"]])
def test_dataframe_constructor_columns(df, columns, index):
    def assert_local_eq(actual, df, expected, host_columns):
        check_index_type = False if expected.empty else True
        if host_columns is not None and any(
            col not in df.columns for col in host_columns
        ):
            assert_eq(
                expected,
                actual,
                check_dtype=False,
                check_index_type=check_index_type,
            )
        else:
            assert_eq(expected, actual, check_index_type=check_index_type)

    gdf = cudf.from_pandas(df)
    host_columns = (
        columns.to_pandas() if isinstance(columns, cudf.Index) else columns
    )

    expected = pd.DataFrame(df, columns=host_columns, index=index)
    actual = cudf.DataFrame(gdf, columns=columns, index=index)

    assert_local_eq(actual, df, expected, host_columns)


@pytest.mark.parametrize(
    "data",
    [
        {"a": [1, 2, 3], "b": [3.0, 4.0, 5.0], "c": [True, True, False]},
        {"a": [1.0, 2.0, 3.0], "b": [3.0, 4.0, 5.0], "c": [True, True, False]},
        {"a": [1, 2, 3], "b": [3, 4, 5], "c": [True, True, False]},
        {"a": [1, 2, 3], "b": [True, True, False], "c": [False, True, False]},
        {
            "a": [1.0, 2.0, 3.0],
            "b": [True, True, False],
            "c": [False, True, False],
        },
        {"a": [1, 2, 3], "b": [3, 4, 5], "c": [2.0, 3.0, 4.0]},
        {"a": [1, 2, 3], "b": [2.0, 3.0, 4.0], "c": [5.0, 6.0, 4.0]},
    ],
)
@pytest.mark.parametrize(
    "aggs",
    [
        ["min", "sum", "max"],
        ("min", "sum", "max"),
        {"min", "sum", "max"},
        "sum",
        {"a": "sum", "b": "min", "c": "max"},
        {"a": ["sum"], "b": ["min"], "c": ["max"]},
        {"a": ("sum"), "b": ("min"), "c": ("max")},
        {"a": {"sum"}, "b": {"min"}, "c": {"max"}},
        {"a": ["sum", "min"], "b": ["sum", "max"], "c": ["min", "max"]},
        {"a": ("sum", "min"), "b": ("sum", "max"), "c": ("min", "max")},
        {"a": {"sum", "min"}, "b": {"sum", "max"}, "c": {"min", "max"}},
    ],
)
def test_agg_for_dataframes(data, aggs):
    pdf = pd.DataFrame(data)
    gdf = cudf.DataFrame(data)

    expect = pdf.agg(aggs).sort_index()
    got = gdf.agg(aggs).sort_index()
    assert_eq(expect, got, check_dtype=False)


@pytest.mark.parametrize("aggs", [{"a": np.sum, "b": np.min, "c": np.max}])
def test_agg_for_unsupported_function(aggs):
    gdf = cudf.DataFrame(
        {"a": [1, 2, 3], "b": [3.0, 4.0, 5.0], "c": [True, True, False]}
    )

    with pytest.raises(NotImplementedError):
        gdf.agg(aggs)


@pytest.mark.parametrize("aggs", ["asdf"])
def test_agg_for_dataframe_with_invalid_function(aggs):
    gdf = cudf.DataFrame(
        {"a": [1, 2, 3], "b": [3.0, 4.0, 5.0], "c": [True, True, False]}
    )

    with pytest.raises(
        AttributeError,
        match=f"{aggs} is not a valid function for 'DataFrame' object",
    ):
        gdf.agg(aggs)


@pytest.mark.parametrize("aggs", [{"a": "asdf"}])
def test_agg_for_series_with_invalid_function(aggs):
    gdf = cudf.DataFrame(
        {"a": [1, 2, 3], "b": [3.0, 4.0, 5.0], "c": [True, True, False]}
    )

    with pytest.raises(
        AttributeError,
        match=f"{aggs['a']} is not a valid function for 'Series' object",
    ):
        gdf.agg(aggs)


@pytest.mark.parametrize(
    "aggs",
    [
        "sum",
        ["min", "sum", "max"],
        {"a": {"sum", "min"}, "b": {"sum", "max"}, "c": {"min", "max"}},
    ],
)
def test_agg_for_dataframe_with_string_columns(aggs):
    gdf = cudf.DataFrame(
        {"a": ["m", "n", "o"], "b": ["t", "u", "v"], "c": ["x", "y", "z"]},
        index=["a", "b", "c"],
    )

    with pytest.raises(
        NotImplementedError,
        match=re.escape(
            "DataFrame.agg() is not supported for "
            "frames containing string columns"
        ),
    ):
        gdf.agg(aggs)


@pytest.mark.parametrize(
    "join", ["left"],
)
@pytest.mark.parametrize(
    "overwrite", [True, False],
)
@pytest.mark.parametrize(
    "filter_func", [None],
)
@pytest.mark.parametrize(
    "errors", ["ignore"],
)
@pytest.mark.parametrize(
    "data",
    [
        {"a": [1, 2, 3], "b": [3, 4, 5]},
        {"e": [1.0, 2.0, 3.0], "d": [3.0, 4.0, 5.0]},
        {"c": [True, False, False], "d": [False, True, True]},
        {"g": [2.0, np.nan, 4.0], "n": [np.nan, np.nan, np.nan]},
        {"d": [np.nan, np.nan, np.nan], "e": [np.nan, np.nan, np.nan]},
        {"a": [1.0, 2, 3], "b": pd.Series([4.0, 8.0, 3.0], index=[1, 2, 3])},
        {
            "d": [1.0, 2.0, 3.0],
            "c": pd.Series([np.nan, np.nan, np.nan], index=[1, 2, 3]),
        },
        {
            "a": [False, True, False],
            "b": pd.Series([1.0, 2.0, np.nan], index=[1, 2, 3]),
        },
        {
            "a": [np.nan, np.nan, np.nan],
            "e": pd.Series([np.nan, np.nan, np.nan], index=[1, 2, 3]),
        },
    ],
)
@pytest.mark.parametrize(
    "data2",
    [
        {"b": [3, 5, 6], "e": [8, 2, 1]},
        {"c": [True, False, True], "d": [3.0, 4.0, 5.0]},
        {"e": [False, False, True], "g": [True, True, False]},
        {"g": [np.nan, np.nan, np.nan], "c": [np.nan, np.nan, np.nan]},
        {"a": [7, 5, 8], "b": pd.Series([2.0, 7.0, 9.0], index=[0, 1, 2])},
        {
            "b": [np.nan, 2.0, np.nan],
            "c": pd.Series([2, np.nan, 5.0], index=[2, 3, 4]),
        },
        {
            "a": [True, np.nan, True],
            "d": pd.Series([False, True, np.nan], index=[0, 1, 3]),
        },
    ],
)
def test_update_for_dataframes(
    data, data2, join, overwrite, filter_func, errors
):
    pdf = pd.DataFrame(data)
    gdf = cudf.DataFrame(data)

    other_pd = pd.DataFrame(data2)
    other_gd = cudf.DataFrame(data2)

    expect = pdf.update(other_pd, join, overwrite, filter_func, errors)
    got = gdf.update(other_gd, join, overwrite, filter_func, errors)

    assert_eq(expect, got)


@pytest.mark.parametrize(
    "join", ["right"],
)
def test_update_for_right_join(join):
    gdf = cudf.DataFrame({"a": [1, 2, 3], "b": [3.0, 4.0, 5.0]})
    other_gd = cudf.DataFrame({"a": [1, np.nan, 3], "b": [np.nan, 2.0, 5.0]})

    with pytest.raises(
        NotImplementedError, match="Only left join is supported"
    ):
        gdf.update(other_gd, join)


@pytest.mark.parametrize(
    "errors", ["raise"],
)
def test_update_for_data_overlap(errors):
    pdf = pd.DataFrame({"a": [1, 2, 3], "b": [3.0, 4.0, 5.0]})
    gdf = cudf.DataFrame({"a": [1, 2, 3], "b": [3.0, 4.0, 5.0]})

    other_pd = pd.DataFrame({"a": [1, np.nan, 3], "b": [np.nan, 2.0, 5.0]})
    other_gd = cudf.DataFrame({"a": [1, np.nan, 3], "b": [np.nan, 2.0, 5.0]})

    assert_exceptions_equal(
        lfunc=pdf.update,
        rfunc=gdf.update,
        lfunc_args_and_kwargs=([other_pd, errors], {}),
        rfunc_args_and_kwargs=([other_gd, errors], {}),
    )


@pytest.mark.parametrize(
    "gdf",
    [
        cudf.DataFrame({"a": [[1], [2], [3]]}),
        cudf.DataFrame(
            {
                "left-a": [0, 1, 2],
                "a": [[1], None, [3]],
                "right-a": ["abc", "def", "ghi"],
            }
        ),
        cudf.DataFrame(
            {
                "left-a": [[], None, None],
                "a": [[1], None, [3]],
                "right-a": ["abc", "def", "ghi"],
            }
        ),
    ],
)
def test_dataframe_roundtrip_arrow_list_dtype(gdf):
    table = gdf.to_arrow()
    expected = cudf.DataFrame.from_arrow(table)

    assert_eq(gdf, expected)


@pytest.mark.parametrize(
    "gdf",
    [
        cudf.DataFrame({"a": [{"one": 3, "two": 4, "three": 10}]}),
        cudf.DataFrame(
            {
                "left-a": [0, 1, 2],
                "a": [{"x": 0.23, "y": 43}, None, {"x": 23.9, "y": 4.3}],
                "right-a": ["abc", "def", "ghi"],
            }
        ),
        cudf.DataFrame(
            {
                "left-a": [{"a": 1}, None, None],
                "a": [
                    {"one": 324, "two": 23432, "three": 324},
                    None,
                    {"one": 3.24, "two": 1, "three": 324},
                ],
                "right-a": ["abc", "def", "ghi"],
            }
        ),
    ],
)
def test_dataframe_roundtrip_arrow_struct_dtype(gdf):
    table = gdf.to_arrow()
    expected = cudf.DataFrame.from_arrow(table)

    assert_eq(gdf, expected)


def test_dataframe_setitem_cupy_array():
    np.random.seed(0)
    pdf = pd.DataFrame(np.random.randn(10, 2))
    gdf = cudf.from_pandas(pdf)

    gpu_array = cupy.array([True, False] * 5)
    pdf[gpu_array.get()] = 1.5
    gdf[gpu_array] = 1.5

    assert_eq(pdf, gdf)


@pytest.mark.parametrize(
    "data", [{"a": [1, 2, 3], "b": [4, 5, 6], "c": [7, 8, 9]}]
)
@pytest.mark.parametrize(
    "index", [{0: 123, 1: 4, 2: 6}],
)
@pytest.mark.parametrize(
    "level", ["x", 0],
)
def test_rename_for_level_MultiIndex_dataframe(data, index, level):
    pdf = pd.DataFrame(
        data,
        index=pd.MultiIndex.from_tuples([(0, 1, 2), (1, 2, 3), (2, 3, 4)]),
    )
    pdf.index.names = ["x", "y", "z"]
    gdf = cudf.from_pandas(pdf)

    expect = pdf.rename(index=index, level=level)
    got = gdf.rename(index=index, level=level)

    assert_eq(expect, got)


@pytest.mark.parametrize(
    "data", [{"a": [1, 2, 3], "b": [4, 5, 6], "c": [7, 8, 9]}]
)
@pytest.mark.parametrize(
    "columns", [{"a": "f", "b": "g"}, {1: 3, 2: 4}, lambda s: 2 * s],
)
@pytest.mark.parametrize(
    "level", [0, 1],
)
def test_rename_for_level_MultiColumn_dataframe(data, columns, level):
    gdf = cudf.DataFrame(data)
    gdf.columns = pd.MultiIndex.from_tuples([("a", 1), ("a", 2), ("b", 1)])

    pdf = gdf.to_pandas()

    expect = pdf.rename(columns=columns, level=level)
    got = gdf.rename(columns=columns, level=level)

    assert_eq(expect, got)


def test_rename_for_level_RangeIndex_dataframe():
    gdf = cudf.DataFrame({"a": [1, 2, 3], "b": [4, 5, 6], "c": [7, 8, 9]})
    pdf = gdf.to_pandas()

    expect = pdf.rename(columns={"a": "f"}, index={0: 3, 1: 4}, level=0)
    got = gdf.rename(columns={"a": "f"}, index={0: 3, 1: 4}, level=0)

    assert_eq(expect, got)


@pytest.mark.xfail(reason="level=None not implemented yet")
def test_rename_for_level_is_None_MC():
    gdf = cudf.DataFrame({"a": [1, 2, 3], "b": [4, 5, 6], "c": [7, 8, 9]})
    gdf.columns = pd.MultiIndex.from_tuples([("a", 1), ("a", 2), ("b", 1)])
    pdf = gdf.to_pandas()

    expect = pdf.rename(columns={"a": "f"}, level=None)
    got = gdf.rename(columns={"a": "f"}, level=None)

    assert_eq(expect, got)<|MERGE_RESOLUTION|>--- conflicted
+++ resolved
@@ -5017,12 +5017,6 @@
         operator.truediv,
         operator.mod,
         operator.pow,
-<<<<<<< HEAD
-        # TODO: Remove XFAILs after PR is merged
-=======
-        # comparison ops will temporarily XFAIL
-        # see PR  https://github.com/rapidsai/cudf/pull/7491
->>>>>>> 561f68a3
         pytest.param(operator.eq, marks=pytest.mark.xfail()),
         pytest.param(operator.lt, marks=pytest.mark.xfail()),
         pytest.param(operator.le, marks=pytest.mark.xfail()),
