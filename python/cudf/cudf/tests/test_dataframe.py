# Copyright (c) 2018-2024, NVIDIA CORPORATION.

import array as arr
import contextlib
import datetime
import decimal
import io
import operator
import random
import re
import string
import textwrap
import warnings
from collections import OrderedDict, defaultdict, namedtuple
from contextlib import contextmanager
from copy import copy

import cupy
import numpy as np
import pandas as pd
import pyarrow as pa
import pytest
from numba import cuda
from packaging import version

import cudf
from cudf.api.extensions import no_default
from cudf.core._compat import (
<<<<<<< HEAD
    PANDAS_GE_134,
=======
    PANDAS_GE_150,
>>>>>>> c6353358
    PANDAS_GE_200,
    PANDAS_GE_210,
    PANDAS_LT_203,
)
from cudf.core.buffer.spill_manager import get_global_manager
from cudf.core.column import column
from cudf.errors import MixedTypeError
from cudf.testing import _utils as utils
from cudf.testing._utils import (
    ALL_TYPES,
    DATETIME_TYPES,
    NUMERIC_TYPES,
    assert_eq,
    assert_exceptions_equal,
    assert_neq,
    does_not_raise,
    expect_warning_if,
    gen_rand,
)

pytest_xfail = pytest.mark.xfail
pytestmark = pytest.mark.spilling

# Use this to "unmark" the module level spilling mark
pytest_unmark_spilling = pytest.mark.skipif(
    get_global_manager() is not None, reason="unmarked spilling"
)

# If spilling is enabled globally, we skip many test permutations
# to reduce running time.
if get_global_manager() is not None:
    ALL_TYPES = ["float32"]  # noqa: F811
    DATETIME_TYPES = ["datetime64[ms]"]  # noqa: F811
    NUMERIC_TYPES = ["float32"]  # noqa: F811
    # To save time, we skip tests marked "xfail"
    pytest_xfail = pytest.mark.skipif


@contextmanager
def _hide_ufunc_warnings(eval_str):
    # pandas raises warnings for some inputs to the following ufuncs:
    if any(
        x in eval_str
        for x in {
            "arctanh",
            "log",
        }
    ):
        with warnings.catch_warnings():
            warnings.filterwarnings(
                "ignore",
                "invalid value encountered in",
                category=RuntimeWarning,
            )
            warnings.filterwarnings(
                "ignore",
                "divide by zero encountered in",
                category=RuntimeWarning,
            )
            yield
    else:
        yield


@contextmanager
def _hide_concat_empty_dtype_warning():
    with warnings.catch_warnings():
        # Ignoring warnings in this test as warnings are
        # being caught and validated in other tests.
        warnings.filterwarnings(
            "ignore",
            "The behavior of array concatenation with empty "
            "entries is deprecated.",
            category=FutureWarning,
        )
        yield


def test_init_via_list_of_tuples():
    data = [
        (5, "cats", "jump", np.nan),
        (2, "dogs", "dig", 7.5),
        (3, "cows", "moo", -2.1, "occasionally"),
    ]

    pdf = pd.DataFrame(data)
    gdf = cudf.DataFrame(data)

    assert_eq(pdf, gdf)


@pytest.mark.parametrize("columns", [["a", "b"], pd.Series(["a", "b"])])
def test_init_via_list_of_series(columns):
    data = [pd.Series([1, 2]), pd.Series([3, 4])]

    pdf = cudf.DataFrame(data, columns=columns)
    gdf = cudf.DataFrame(data, columns=columns)

    assert_eq(pdf, gdf)


@pytest.mark.parametrize("index", [None, [0, 1, 2]])
def test_init_with_missing_columns(index):
    """Test initialization when columns and data keys are disjoint."""
    data = {"a": [1, 2, 3], "b": [2, 3, 4]}
    columns = ["c", "d"]

    pdf = cudf.DataFrame(data, columns=columns, index=index)
    gdf = cudf.DataFrame(data, columns=columns, index=index)

    assert_eq(pdf, gdf)


def _dataframe_na_data():
    return [
        pd.DataFrame(
            {
                "a": [0, 1, 2, np.nan, 4, None, 6],
                "b": [np.nan, None, "u", "h", "d", "a", "m"],
            },
            index=["q", "w", "e", "r", "t", "y", "u"],
        ),
        pd.DataFrame({"a": [0, 1, 2, 3, 4], "b": ["a", "b", "u", "h", "d"]}),
        pd.DataFrame(
            {
                "a": [None, None, np.nan, None],
                "b": [np.nan, None, np.nan, None],
            }
        ),
        pd.DataFrame({"a": []}),
        pd.DataFrame({"a": [np.nan], "b": [None]}),
        pd.DataFrame({"a": ["a", "b", "c", None, "e"]}),
        pd.DataFrame({"a": ["a", "b", "c", "d", "e"]}),
    ]


@pytest.mark.parametrize(
    "rows",
    [
        pytest.param(
            0,
            marks=pytest.mark.xfail(
                not PANDAS_GE_200, reason=".column returns Index[object]"
            ),
        ),
        1,
        2,
        100,
    ],
)
def test_init_via_list_of_empty_tuples(rows):
    data = [()] * rows

    pdf = pd.DataFrame(data)
    gdf = cudf.DataFrame(data)

    assert_eq(
        pdf,
        gdf,
        check_like=True,
        check_index_type=False,
    )


@pytest.mark.parametrize(
    "dict_of_series",
    [
        {"a": pd.Series([1.0, 2.0, 3.0])},
        {"a": pd.Series([1.0, 2.0, 3.0], index=[4, 5, 6])},
        {
            "a": pd.Series([1.0, 2.0, 3.0], index=[4, 5, 6]),
            "b": pd.Series([1.0, 2.0, 4.0], index=[1, 2, 3]),
        },
        {"a": [1, 2, 3], "b": pd.Series([1.0, 2.0, 3.0], index=[4, 5, 6])},
        {
            "a": pd.Series([1.0, 2.0, 3.0], index=["a", "b", "c"]),
            "b": pd.Series([1.0, 2.0, 4.0], index=["c", "d", "e"]),
        },
        {
            "a": pd.Series(
                ["a", "b", "c"],
                index=pd.MultiIndex.from_tuples([(1, 2), (1, 3), (2, 3)]),
            ),
            "b": pd.Series(
                ["a", " b", "d"],
                index=pd.MultiIndex.from_tuples([(1, 2), (1, 3), (2, 3)]),
            ),
        },
    ],
)
def test_init_from_series_align(dict_of_series):
    pdf = pd.DataFrame(dict_of_series)
    gdf = cudf.DataFrame(dict_of_series)

    assert_eq(pdf, gdf)

    for key in dict_of_series:
        if isinstance(dict_of_series[key], pd.Series):
            dict_of_series[key] = cudf.Series(dict_of_series[key])

    gdf = cudf.DataFrame(dict_of_series)

    assert_eq(pdf, gdf)


@pytest.mark.parametrize(
    ("dict_of_series", "expectation"),
    [
        (
            {
                "a": pd.Series(["a", "b", "c"], index=[4, 4, 5]),
                "b": pd.Series(["a", "b", "c"], index=[4, 5, 6]),
            },
            pytest.raises(
                ValueError, match="Cannot align indices with non-unique values"
            ),
        ),
        (
            {
                "a": pd.Series(["a", "b", "c"], index=[4, 4, 5]),
                "b": pd.Series(["a", "b", "c"], index=[4, 4, 5]),
            },
            does_not_raise(),
        ),
    ],
)
def test_init_from_series_align_nonunique(dict_of_series, expectation):
    with expectation:
        gdf = cudf.DataFrame(dict_of_series)

    if expectation == does_not_raise():
        pdf = pd.DataFrame(dict_of_series)
        assert_eq(pdf, gdf)


def test_init_unaligned_with_index():
    pdf = pd.DataFrame(
        {
            "a": pd.Series([1.0, 2.0, 3.0], index=[4, 5, 6]),
            "b": pd.Series([1.0, 2.0, 3.0], index=[1, 2, 3]),
        },
        index=[7, 8, 9],
    )
    gdf = cudf.DataFrame(
        {
            "a": cudf.Series([1.0, 2.0, 3.0], index=[4, 5, 6]),
            "b": cudf.Series([1.0, 2.0, 3.0], index=[1, 2, 3]),
        },
        index=[7, 8, 9],
    )

    assert_eq(pdf, gdf, check_dtype=False)


def test_init_series_list_columns_unsort():
    pseries = [
        pd.Series(i, index=["b", "a", "c"], name=str(i)) for i in range(3)
    ]
    gseries = [
        cudf.Series(i, index=["b", "a", "c"], name=str(i)) for i in range(3)
    ]
    pdf = pd.DataFrame(pseries)
    gdf = cudf.DataFrame(gseries)
    assert_eq(pdf, gdf)


def test_series_basic():
    # Make series from buffer
    a1 = np.arange(10, dtype=np.float64)
    series = cudf.Series(a1)
    assert len(series) == 10
    np.testing.assert_equal(series.to_numpy(), np.hstack([a1]))


def test_series_from_cupy_scalars():
    data = [0.1, 0.2, 0.3]
    data_np = np.array(data)
    data_cp = cupy.array(data)
    s_np = cudf.Series([data_np[0], data_np[2]])
    s_cp = cudf.Series([data_cp[0], data_cp[2]])
    assert_eq(s_np, s_cp)


@pytest.mark.parametrize("a", [[1, 2, 3], [1, 10, 30]])
@pytest.mark.parametrize("b", [[4, 5, 6], [-11, -100, 30]])
def test_concat_index(a, b):
    df = pd.DataFrame()
    df["a"] = a
    df["b"] = b

    gdf = cudf.DataFrame()
    gdf["a"] = a
    gdf["b"] = b

    expected = pd.concat([df.a, df.b])
    actual = cudf.concat([gdf.a, gdf.b])

    assert len(expected) == len(actual)
    assert_eq(expected.index, actual.index)

    expected = pd.concat([df.a, df.b], ignore_index=True)
    actual = cudf.concat([gdf.a, gdf.b], ignore_index=True)

    assert len(expected) == len(actual)
    assert_eq(expected.index, actual.index)


@pytest.mark.parametrize(
    "data",
    [
        {"a": [1, 2]},
        {"a": [1, 2, 3], "b": [3, 4, 5]},
        {"a": [1, 2, 3, 4], "b": [3, 4, 5, 6], "c": [1, 3, 5, 7]},
        {"a": [np.nan, 2, 3, 4], "b": [3, 4, np.nan, 6], "c": [1, 3, 5, 7]},
        {1: [1, 2, 3], 2: [3, 4, 5]},
        {"a": [1, None, None], "b": [3, np.nan, np.nan]},
        {1: ["a", "b", "c"], 2: ["q", "w", "u"]},
        {1: ["a", np.nan, "c"], 2: ["q", None, "u"]},
        {},
        {1: [], 2: [], 3: []},
        [1, 2, 3],
    ],
)
def test_axes(data):
    csr = cudf.DataFrame(data)
    psr = pd.DataFrame(data)

    expected = psr.axes
    actual = csr.axes

    for e, a in zip(expected, actual):
        assert_eq(e, a, exact=not PANDAS_GE_200)


def test_dataframe_truncate_axis_0():
    df = cudf.DataFrame(
        {
            "A": ["a", "b", "c", "d", "e"],
            "B": ["f", "g", "h", "i", "j"],
            "C": ["k", "l", "m", "n", "o"],
        },
        index=[1, 2, 3, 4, 5],
    )
    pdf = df.to_pandas()

    expected = pdf.truncate(before=2, after=4, axis="index")
    actual = df.truncate(before=2, after=4, axis="index")
    assert_eq(actual, expected)

    expected = pdf.truncate(before=1, after=4, axis=0)
    actual = df.truncate(before=1, after=4, axis=0)
    assert_eq(expected, actual)


def test_dataframe_truncate_axis_1():
    df = cudf.DataFrame(
        {
            "A": ["a", "b", "c", "d", "e"],
            "B": ["f", "g", "h", "i", "j"],
            "C": ["k", "l", "m", "n", "o"],
        },
        index=[1, 2, 3, 4, 5],
    )
    pdf = df.to_pandas()

    expected = pdf.truncate(before="A", after="B", axis="columns")
    actual = df.truncate(before="A", after="B", axis="columns")
    assert_eq(actual, expected)

    expected = pdf.truncate(before="A", after="B", axis=1)
    actual = df.truncate(before="A", after="B", axis=1)
    assert_eq(actual, expected)


def test_dataframe_truncate_datetimeindex():
    dates = cudf.date_range(
        "2021-01-01 23:45:00", "2021-01-01 23:46:00", freq="s"
    )
    df = cudf.DataFrame(data={"A": 1, "B": 2}, index=dates)
    pdf = df.to_pandas()
    expected = pdf.truncate(
        before="2021-01-01 23:45:18", after="2021-01-01 23:45:27"
    )
    actual = df.truncate(
        before="2021-01-01 23:45:18", after="2021-01-01 23:45:27"
    )

    assert_eq(actual, expected)


def test_series_init_none():
    # test for creating empty series
    # 1: without initializing
    sr1 = cudf.Series()
    got = sr1.to_string()

    expect = repr(sr1.to_pandas())
    assert got == expect

    # 2: Using `None` as an initializer
    sr2 = cudf.Series(None)
    got = sr2.to_string()

    expect = repr(sr2.to_pandas())
    assert got == expect


def test_dataframe_basic():
    np.random.seed(0)
    df = cudf.DataFrame()

    # Populate with cuda memory
    df["keys"] = np.arange(10, dtype=np.float64)
    np.testing.assert_equal(df["keys"].to_numpy(), np.arange(10))
    assert len(df) == 10

    # Populate with numpy array
    rnd_vals = np.random.random(10)
    df["vals"] = rnd_vals
    np.testing.assert_equal(df["vals"].to_numpy(), rnd_vals)
    assert len(df) == 10
    assert tuple(df.columns) == ("keys", "vals")

    # Make another dataframe
    df2 = cudf.DataFrame()
    df2["keys"] = np.array([123], dtype=np.float64)
    df2["vals"] = np.array([321], dtype=np.float64)

    # Concat
    df = cudf.concat([df, df2])
    assert len(df) == 11

    hkeys = np.asarray(np.arange(10, dtype=np.float64).tolist() + [123])
    hvals = np.asarray(rnd_vals.tolist() + [321])

    np.testing.assert_equal(df["keys"].to_numpy(), hkeys)
    np.testing.assert_equal(df["vals"].to_numpy(), hvals)

    # As matrix
    mat = df.values_host

    expect = np.vstack([hkeys, hvals]).T

    np.testing.assert_equal(mat, expect)

    # test dataframe with tuple name
    df_tup = cudf.DataFrame()
    data = np.arange(10)
    df_tup[(1, "foobar")] = data
    np.testing.assert_equal(data, df_tup[(1, "foobar")].to_numpy())

    df = cudf.DataFrame(pd.DataFrame({"a": [1, 2, 3], "c": ["a", "b", "c"]}))
    pdf = pd.DataFrame(pd.DataFrame({"a": [1, 2, 3], "c": ["a", "b", "c"]}))
    assert_eq(df, pdf)

    gdf = cudf.DataFrame({"id": [0, 1], "val": [None, None]})
    gdf["val"] = gdf["val"].astype("int")

    assert gdf["val"].isnull().all()


@pytest.mark.parametrize(
    "pdf",
    [
        pd.DataFrame(
            {"a": range(10), "b": range(10, 20), "c": range(1, 11)},
            index=pd.Index(
                ["a", "b", "c", "d", "e", "f", "g", "h", "i", "j"],
                name="custom_name",
            ),
        ),
        pd.DataFrame(
            {"a": range(10), "b": range(10, 20), "d": ["a", "v"] * 5}
        ),
    ],
)
@pytest.mark.parametrize(
    "columns",
    [["a"], ["b"], "a", "b", ["a", "b"]],
)
@pytest.mark.parametrize("inplace", [True, False])
def test_dataframe_drop_columns(pdf, columns, inplace):
    pdf = pdf.copy()
    gdf = cudf.from_pandas(pdf)

    expected = pdf.drop(columns=columns, inplace=inplace)
    actual = gdf.drop(columns=columns, inplace=inplace)

    if inplace:
        expected = pdf
        actual = gdf

    assert_eq(expected, actual)


@pytest.mark.parametrize(
    "pdf",
    [
        pd.DataFrame(
            {"a": range(10), "b": range(10, 20), "c": range(1, 11)},
            index=pd.Index(list(range(10)), name="custom_name"),
        ),
        pd.DataFrame(
            {"a": range(10), "b": range(10, 20), "d": ["a", "v"] * 5}
        ),
    ],
)
@pytest.mark.parametrize(
    "labels",
    [
        [1],
        [0],
        1,
        5,
        [5, 9],
        pd.Index([0, 1, 2, 3, 4, 5, 6, 7, 8, 9]),
        pd.Index([0, 1, 8, 9], name="new name"),
    ],
)
@pytest.mark.parametrize("inplace", [True, False])
def test_dataframe_drop_labels_axis_0(pdf, labels, inplace):
    pdf = pdf.copy()
    gdf = cudf.from_pandas(pdf)

    expected = pdf.drop(labels=labels, axis=0, inplace=inplace)
    actual = gdf.drop(labels=labels, axis=0, inplace=inplace)

    if inplace:
        expected = pdf
        actual = gdf

    assert_eq(expected, actual)


@pytest.mark.parametrize(
    "pdf",
    [
        pd.DataFrame({"a": range(10), "b": range(10, 20), "c": range(1, 11)}),
        pd.DataFrame(
            {"a": range(10), "b": range(10, 20), "d": ["a", "v"] * 5}
        ),
        pd.DataFrame(
            {
                "a": range(10),
                "b": range(10, 20),
            },
            index=pd.Index(list(range(10)), dtype="uint64"),
        ),
    ],
)
@pytest.mark.parametrize(
    "index",
    [[1], [0], 1, 5, [5, 9], pd.Index([0, 1, 2, 3, 4, 5, 6, 7, 8, 9])],
)
@pytest.mark.parametrize("inplace", [True, False])
def test_dataframe_drop_index(pdf, index, inplace):
    pdf = pdf.copy()
    gdf = cudf.from_pandas(pdf)

    expected = pdf.drop(index=index, inplace=inplace)
    actual = gdf.drop(index=index, inplace=inplace)

    if inplace:
        expected = pdf
        actual = gdf

    assert_eq(expected, actual)


@pytest.mark.parametrize(
    "pdf",
    [
        pd.DataFrame(
            {"a": range(10), "b": range(10, 20), "d": ["a", "v"] * 5},
            index=pd.MultiIndex(
                levels=[
                    ["lama", "cow", "falcon"],
                    ["speed", "weight", "length"],
                ],
                codes=[
                    [0, 0, 0, 1, 1, 1, 2, 2, 2, 1],
                    [0, 1, 2, 0, 1, 2, 0, 1, 2, 1],
                ],
            ),
        )
    ],
)
@pytest.mark.parametrize(
    "index,level",
    [
        ("cow", 0),
        ("lama", 0),
        ("falcon", 0),
        ("speed", 1),
        ("weight", 1),
        ("length", 1),
        ("cow", None),
        (
            "lama",
            None,
        ),
        (
            "falcon",
            None,
        ),
    ],
)
@pytest.mark.parametrize("inplace", [True, False])
def test_dataframe_drop_multiindex(pdf, index, level, inplace):
    pdf = pdf.copy()
    gdf = cudf.from_pandas(pdf)

    expected = pdf.drop(index=index, inplace=inplace, level=level)
    actual = gdf.drop(index=index, inplace=inplace, level=level)

    if inplace:
        expected = pdf
        actual = gdf

    assert_eq(expected, actual)


@pytest.mark.parametrize(
    "pdf",
    [
        pd.DataFrame({"a": range(10), "b": range(10, 20), "c": range(1, 11)}),
        pd.DataFrame(
            {"a": range(10), "b": range(10, 20), "d": ["a", "v"] * 5}
        ),
    ],
)
@pytest.mark.parametrize(
    "labels",
    [["a"], ["b"], "a", "b", ["a", "b"]],
)
@pytest.mark.parametrize("inplace", [True, False])
def test_dataframe_drop_labels_axis_1(pdf, labels, inplace):
    pdf = pdf.copy()
    gdf = cudf.from_pandas(pdf)

    expected = pdf.drop(labels=labels, axis=1, inplace=inplace)
    actual = gdf.drop(labels=labels, axis=1, inplace=inplace)

    if inplace:
        expected = pdf
        actual = gdf

    assert_eq(expected, actual)


def test_dataframe_drop_error():
    df = cudf.DataFrame({"a": [1], "b": [2], "c": [3]})
    pdf = df.to_pandas()

    assert_exceptions_equal(
        lfunc=pdf.drop,
        rfunc=df.drop,
        lfunc_args_and_kwargs=([], {"columns": "d"}),
        rfunc_args_and_kwargs=([], {"columns": "d"}),
    )

    assert_exceptions_equal(
        lfunc=pdf.drop,
        rfunc=df.drop,
        lfunc_args_and_kwargs=([], {"columns": ["a", "d", "b"]}),
        rfunc_args_and_kwargs=([], {"columns": ["a", "d", "b"]}),
    )

    assert_exceptions_equal(
        lfunc=pdf.drop,
        rfunc=df.drop,
        lfunc_args_and_kwargs=(["a"], {"columns": "a", "axis": 1}),
        rfunc_args_and_kwargs=(["a"], {"columns": "a", "axis": 1}),
    )

    assert_exceptions_equal(
        lfunc=pdf.drop,
        rfunc=df.drop,
        lfunc_args_and_kwargs=([], {"axis": 1}),
        rfunc_args_and_kwargs=([], {"axis": 1}),
    )

    assert_exceptions_equal(
        lfunc=pdf.drop,
        rfunc=df.drop,
        lfunc_args_and_kwargs=([[2, 0]],),
        rfunc_args_and_kwargs=([[2, 0]],),
    )


def test_dataframe_swaplevel_axis_0():
    midx = cudf.MultiIndex(
        levels=[
            ["Work"],
            ["Final exam", "Coursework"],
            ["History", "Geography"],
            ["January", "February", "March", "April"],
        ],
        codes=[[0, 0, 0, 0], [0, 0, 1, 1], [0, 1, 0, 1], [0, 1, 2, 3]],
        names=["a", "b", "c", "d"],
    )
    cdf = cudf.DataFrame(
        {
            "Grade": ["A", "B", "A", "C"],
            "Percentage": ["95", "85", "95", "75"],
        },
        index=midx,
    )
    pdf = cdf.to_pandas()

    assert_eq(pdf.swaplevel(), cdf.swaplevel())
    assert_eq(pdf.swaplevel(), cdf.swaplevel(-2, -1, 0))
    assert_eq(pdf.swaplevel(1, 2), cdf.swaplevel(1, 2))
    assert_eq(cdf.swaplevel(2, 1), cdf.swaplevel(1, 2))
    assert_eq(pdf.swaplevel(-1, -3), cdf.swaplevel(-1, -3))
    assert_eq(pdf.swaplevel("a", "b", 0), cdf.swaplevel("a", "b", 0))
    assert_eq(cdf.swaplevel("a", "b"), cdf.swaplevel("b", "a"))


def test_dataframe_swaplevel_TypeError():
    cdf = cudf.DataFrame(
        {"a": [1, 2, 3], "c": [10, 20, 30]}, index=["x", "y", "z"]
    )

    with pytest.raises(TypeError):
        cdf.swaplevel()


def test_dataframe_swaplevel_axis_1():
    midx = cudf.MultiIndex(
        levels=[
            ["b", "a"],
            ["bb", "aa"],
            ["bbb", "aaa"],
        ],
        codes=[[0, 0, 1, 1], [0, 1, 0, 1], [0, 1, 0, 1]],
        names=[None, "a", "b"],
    )
    cdf = cudf.DataFrame(
        data=[[45, 30, 100, 90], [200, 100, 50, 80]],
        columns=midx,
    )
    pdf = cdf.to_pandas()

    assert_eq(pdf.swaplevel(1, 2, 1), cdf.swaplevel(1, 2, 1))
    assert_eq(pdf.swaplevel("a", "b", 1), cdf.swaplevel("a", "b", 1))
    assert_eq(cdf.swaplevel(2, 1, 1), cdf.swaplevel(1, 2, 1))
    assert_eq(pdf.swaplevel(0, 2, 1), cdf.swaplevel(0, 2, 1))
    assert_eq(pdf.swaplevel(2, 0, 1), cdf.swaplevel(2, 0, 1))
    assert_eq(cdf.swaplevel("a", "a", 1), cdf.swaplevel("b", "b", 1))


def test_dataframe_drop_raises():
    df = cudf.DataFrame(
        {"a": [1, 2, 3], "c": [10, 20, 30]}, index=["x", "y", "z"]
    )
    pdf = df.to_pandas()
    assert_exceptions_equal(
        lfunc=pdf.drop,
        rfunc=df.drop,
        lfunc_args_and_kwargs=(["p"],),
        rfunc_args_and_kwargs=(["p"],),
    )

    # label dtype mismatch
    assert_exceptions_equal(
        lfunc=pdf.drop,
        rfunc=df.drop,
        lfunc_args_and_kwargs=([3],),
        rfunc_args_and_kwargs=([3],),
    )

    expect = pdf.drop("p", errors="ignore")
    actual = df.drop("p", errors="ignore")

    assert_eq(actual, expect)

    assert_exceptions_equal(
        lfunc=pdf.drop,
        rfunc=df.drop,
        lfunc_args_and_kwargs=([], {"columns": "p"}),
        rfunc_args_and_kwargs=([], {"columns": "p"}),
    )

    expect = pdf.drop(columns="p", errors="ignore")
    actual = df.drop(columns="p", errors="ignore")

    assert_eq(actual, expect)

    assert_exceptions_equal(
        lfunc=pdf.drop,
        rfunc=df.drop,
        lfunc_args_and_kwargs=([], {"labels": "p", "axis": 1}),
        rfunc_args_and_kwargs=([], {"labels": "p", "axis": 1}),
    )

    expect = pdf.drop(labels="p", axis=1, errors="ignore")
    actual = df.drop(labels="p", axis=1, errors="ignore")

    assert_eq(actual, expect)


def test_dataframe_column_add_drop_via_setitem():
    df = cudf.DataFrame()
    data = np.asarray(range(10))
    df["a"] = data
    df["b"] = data
    assert tuple(df.columns) == ("a", "b")
    del df["a"]
    assert tuple(df.columns) == ("b",)
    df["c"] = data
    assert tuple(df.columns) == ("b", "c")
    df["a"] = data
    assert tuple(df.columns) == ("b", "c", "a")


def test_dataframe_column_set_via_attr():
    data_0 = np.asarray([0, 2, 4, 5])
    data_1 = np.asarray([1, 4, 2, 3])
    data_2 = np.asarray([2, 0, 3, 0])
    df = cudf.DataFrame({"a": data_0, "b": data_1, "c": data_2})

    for i in range(10):
        df.c = df.a
        assert assert_eq(df.c, df.a, check_names=False)
        assert tuple(df.columns) == ("a", "b", "c")

        df.c = df.b
        assert assert_eq(df.c, df.b, check_names=False)
        assert tuple(df.columns) == ("a", "b", "c")


def test_dataframe_column_drop_via_attr():
    df = cudf.DataFrame({"a": []})

    with pytest.raises(AttributeError):
        del df.a

    assert tuple(df.columns) == tuple("a")


@pytest.mark.parametrize("axis", [0, "index"])
def test_dataframe_index_rename(axis):
    pdf = pd.DataFrame({"a": [1, 2, 3], "b": [4, 5, 6], "c": [7, 8, 9]})
    gdf = cudf.DataFrame.from_pandas(pdf)

    expect = pdf.rename(mapper={1: 5, 2: 6}, axis=axis)
    got = gdf.rename(mapper={1: 5, 2: 6}, axis=axis)

    assert_eq(expect, got)

    expect = pdf.rename(index={1: 5, 2: 6})
    got = gdf.rename(index={1: 5, 2: 6})

    assert_eq(expect, got)

    expect = pdf.rename({1: 5, 2: 6})
    got = gdf.rename({1: 5, 2: 6})

    assert_eq(expect, got)

    # `pandas` can support indexes with mixed values. We throw a
    # `NotImplementedError`.
    with pytest.raises(NotImplementedError):
        gdf.rename(mapper={1: "x", 2: "y"}, axis=axis)


def test_dataframe_MI_rename():
    gdf = cudf.DataFrame(
        {"a": np.arange(10), "b": np.arange(10), "c": np.arange(10)}
    )
    gdg = gdf.groupby(["a", "b"]).count()
    pdg = gdg.to_pandas()

    expect = pdg.rename(mapper={1: 5, 2: 6}, axis=0)
    got = gdg.rename(mapper={1: 5, 2: 6}, axis=0)

    assert_eq(expect, got)


@pytest.mark.parametrize("axis", [1, "columns"])
def test_dataframe_column_rename(axis):
    pdf = pd.DataFrame({"a": [1, 2, 3], "b": [4, 5, 6], "c": [7, 8, 9]})
    gdf = cudf.DataFrame.from_pandas(pdf)

    expect = pdf.rename(mapper=lambda name: 2 * name, axis=axis)
    got = gdf.rename(mapper=lambda name: 2 * name, axis=axis)

    assert_eq(expect, got)

    expect = pdf.rename(columns=lambda name: 2 * name)
    got = gdf.rename(columns=lambda name: 2 * name)

    assert_eq(expect, got)

    rename_mapper = {"a": "z", "b": "y", "c": "x"}
    expect = pdf.rename(columns=rename_mapper)
    got = gdf.rename(columns=rename_mapper)

    assert_eq(expect, got)


def test_dataframe_pop():
    pdf = pd.DataFrame(
        {"a": [1, 2, 3], "b": ["x", "y", "z"], "c": [7.0, 8.0, 9.0]}
    )
    gdf = cudf.DataFrame.from_pandas(pdf)

    # Test non-existing column error
    with pytest.raises(KeyError) as raises:
        gdf.pop("fake_colname")
    raises.match("fake_colname")

    # check pop numeric column
    pdf_pop = pdf.pop("a")
    gdf_pop = gdf.pop("a")
    assert_eq(pdf_pop, gdf_pop)
    assert_eq(pdf, gdf)

    # check string column
    pdf_pop = pdf.pop("b")
    gdf_pop = gdf.pop("b")
    assert_eq(pdf_pop, gdf_pop)
    assert_eq(pdf, gdf)

    # check float column and empty dataframe
    pdf_pop = pdf.pop("c")
    gdf_pop = gdf.pop("c")
    assert_eq(pdf_pop, gdf_pop)
    assert_eq(pdf, gdf)

    # check empty dataframe edge case
    empty_pdf = pd.DataFrame(columns=["a", "b"])
    empty_gdf = cudf.DataFrame(columns=["a", "b"])
    pb = empty_pdf.pop("b")
    gb = empty_gdf.pop("b")
    assert len(pb) == len(gb)
    assert empty_pdf.empty and empty_gdf.empty


@pytest.mark.parametrize("nelem", [0, 3, 100, 1000])
def test_dataframe_astype(nelem):
    df = cudf.DataFrame()
    data = np.asarray(range(nelem), dtype=np.int32)
    df["a"] = data
    assert df["a"].dtype is np.dtype(np.int32)
    df["b"] = df["a"].astype(np.float32)
    assert df["b"].dtype is np.dtype(np.float32)
    np.testing.assert_equal(df["a"].to_numpy(), df["b"].to_numpy())


def test_astype_dict():
    gdf = cudf.DataFrame({"a": [1, 2, 3], "b": ["1", "2", "3"]})
    pdf = gdf.to_pandas()

    assert_eq(pdf.astype({"a": "str"}), gdf.astype({"a": "str"}))
    assert_eq(
        pdf.astype({"a": "str", "b": np.int64}),
        gdf.astype({"a": "str", "b": np.int64}),
    )


@pytest.mark.parametrize("nelem", [0, 100])
def test_index_astype(nelem):
    df = cudf.DataFrame()
    data = np.asarray(range(nelem), dtype=np.int32)
    df["a"] = data
    assert df.index.dtype is np.dtype(np.int64)
    df.index = df.index.astype(np.float32)
    assert df.index.dtype is np.dtype(np.float32)
    df["a"] = df["a"].astype(np.float32)
    np.testing.assert_equal(df.index.to_numpy(), df["a"].to_numpy())
    df["b"] = df["a"]
    df = df.set_index("b")
    df["a"] = df["a"].astype(np.int16)
    df.index = df.index.astype(np.int16)
    np.testing.assert_equal(df.index.to_numpy(), df["a"].to_numpy())


def test_dataframe_to_string_with_skipped_rows():
    # Test skipped rows
    df = cudf.DataFrame(
        {"a": [1, 2, 3, 4, 5, 6], "b": [11, 12, 13, 14, 15, 16]}
    )

    with pd.option_context("display.max_rows", 5):
        got = df.to_string()

    expect = textwrap.dedent(
        """\
            a   b
        0   1  11
        1   2  12
        .. ..  ..
        4   5  15
        5   6  16

        [6 rows x 2 columns]"""
    )
    assert got == expect


def test_dataframe_to_string_with_skipped_rows_and_columns():
    # Test skipped rows and skipped columns
    df = cudf.DataFrame(
        {
            "a": [1, 2, 3, 4, 5, 6],
            "b": [11, 12, 13, 14, 15, 16],
            "c": [11, 12, 13, 14, 15, 16],
            "d": [11, 12, 13, 14, 15, 16],
        }
    )

    with pd.option_context("display.max_rows", 5, "display.max_columns", 3):
        got = df.to_string()

    expect = textwrap.dedent(
        """\
            a  ...   d
        0   1  ...  11
        1   2  ...  12
        .. ..  ...  ..
        4   5  ...  15
        5   6  ...  16

        [6 rows x 4 columns]"""
    )
    assert got == expect


def test_dataframe_to_string_with_masked_data():
    # Test masked data
    df = cudf.DataFrame(
        {"a": [1, 2, 3, 4, 5, 6], "b": [11, 12, 13, 14, 15, 16]}
    )

    data = np.arange(6)
    mask = np.zeros(1, dtype=cudf.utils.utils.mask_dtype)
    mask[0] = 0b00101101

    masked = cudf.Series.from_masked_array(data, mask)
    assert masked.null_count == 2
    df["c"] = masked

    # Check data
    values = masked.copy()
    validids = [0, 2, 3, 5]
    densearray = masked.dropna().to_numpy()
    np.testing.assert_equal(data[validids], densearray)
    # Valid position is correct
    for i in validids:
        assert data[i] == values[i]
    # Null position is correct
    for i in range(len(values)):
        if i not in validids:
            assert values[i] is cudf.NA

    with pd.option_context("display.max_rows", 10):
        got = df.to_string()

    expect = textwrap.dedent(
        """\
           a   b     c
        0  1  11     0
        1  2  12  <NA>
        2  3  13     2
        3  4  14     3
        4  5  15  <NA>
        5  6  16     5"""
    )
    assert got == expect


def test_dataframe_to_string_wide(monkeypatch):
    monkeypatch.setenv("COLUMNS", "79")
    # Test basic
    df = cudf.DataFrame({f"a{i}": [0, 1, 2] for i in range(100)})
    with pd.option_context("display.max_columns", 0):
        got = df.to_string()

    expect = textwrap.dedent(
        """\
           a0  a1  a2  a3  a4  a5  a6  a7  ...  a92  a93  a94  a95  a96  a97  a98  a99
        0   0   0   0   0   0   0   0   0  ...    0    0    0    0    0    0    0    0
        1   1   1   1   1   1   1   1   1  ...    1    1    1    1    1    1    1    1
        2   2   2   2   2   2   2   2   2  ...    2    2    2    2    2    2    2    2

        [3 rows x 100 columns]"""  # noqa: E501
    )
    assert got == expect


def test_dataframe_empty_to_string():
    # Test for printing empty dataframe
    df = cudf.DataFrame()
    got = df.to_string()

    expect = "Empty DataFrame\nColumns: []\nIndex: []"
    assert got == expect


def test_dataframe_emptycolumns_to_string():
    # Test for printing dataframe having empty columns
    df = cudf.DataFrame()
    df["a"] = []
    df["b"] = []
    got = df.to_string()

    expect = "Empty DataFrame\nColumns: [a, b]\nIndex: []"
    assert got == expect


def test_dataframe_copy():
    # Test for copying the dataframe using python copy pkg
    df = cudf.DataFrame()
    df["a"] = [1, 2, 3]
    df2 = copy(df)
    df2["b"] = [4, 5, 6]
    got = df.to_string()

    expect = textwrap.dedent(
        """\
           a
        0  1
        1  2
        2  3"""
    )
    assert got == expect


def test_dataframe_copy_shallow():
    # Test for copy dataframe using class method
    df = cudf.DataFrame()
    df["a"] = [1, 2, 3]
    df2 = df.copy()
    df2["b"] = [4, 2, 3]
    got = df.to_string()

    expect = textwrap.dedent(
        """\
           a
        0  1
        1  2
        2  3"""
    )
    assert got == expect


def test_dataframe_dtypes():
    dtypes = pd.Series(
        [np.int32, np.float32, np.float64], index=["c", "a", "b"]
    )
    df = cudf.DataFrame({k: np.ones(10, dtype=v) for k, v in dtypes.items()})
    assert df.dtypes.equals(dtypes)


def test_dataframe_add_col_to_object_dataframe():
    # Test for adding column to an empty object dataframe
    cols = ["a", "b", "c"]
    df = pd.DataFrame(columns=cols, dtype="str")

    data = {k: v for (k, v) in zip(cols, [["a"] for _ in cols])}

    gdf = cudf.DataFrame(data)
    gdf = gdf[:0]

    assert gdf.dtypes.equals(df.dtypes)
    gdf["a"] = [1]
    df["a"] = [10]
    assert gdf.dtypes.equals(df.dtypes)
    gdf["b"] = [1.0]
    df["b"] = [10.0]
    assert gdf.dtypes.equals(df.dtypes)


def test_dataframe_dir_and_getattr():
    df = cudf.DataFrame(
        {
            "a": np.ones(10),
            "b": np.ones(10),
            "not an id": np.ones(10),
            "oop$": np.ones(10),
        }
    )
    o = dir(df)
    assert {"a", "b"}.issubset(o)
    assert "not an id" not in o
    assert "oop$" not in o

    # Getattr works
    assert df.a.equals(df["a"])
    assert df.b.equals(df["b"])
    with pytest.raises(AttributeError):
        df.not_a_column


def test_empty_dataframe_to_cupy():
    df = cudf.DataFrame()

    # Check fully empty dataframe.
    mat = df.to_cupy()
    assert mat.shape == (0, 0)
    mat = df.to_numpy()
    assert mat.shape == (0, 0)

    df = cudf.DataFrame()
    nelem = 123
    for k in "abc":
        df[k] = np.random.random(nelem)

    # Check all columns in empty dataframe.
    mat = df.head(0).to_cupy()
    assert mat.shape == (0, 3)


def test_dataframe_to_cupy():
    df = cudf.DataFrame()

    nelem = 123
    for k in "abcd":
        df[k] = np.random.random(nelem)

    # Check all columns
    mat = df.to_cupy()
    assert mat.shape == (nelem, 4)
    assert mat.strides == (8, 984)

    mat = df.to_numpy()
    assert mat.shape == (nelem, 4)
    assert mat.strides == (8, 984)
    for i, k in enumerate(df.columns):
        np.testing.assert_array_equal(df[k].to_numpy(), mat[:, i])

    # Check column subset
    mat = df[["a", "c"]].to_cupy().get()
    assert mat.shape == (nelem, 2)

    for i, k in enumerate("ac"):
        np.testing.assert_array_equal(df[k].to_numpy(), mat[:, i])


def test_dataframe_to_cupy_null_values():
    df = cudf.DataFrame()

    nelem = 123
    na = -10000

    refvalues = {}
    for k in "abcd":
        df[k] = data = np.random.random(nelem)
        bitmask = utils.random_bitmask(nelem)
        df[k] = df[k]._column.set_mask(bitmask)
        boolmask = np.asarray(
            utils.expand_bits_to_bytes(bitmask)[:nelem], dtype=np.bool_
        )
        data[~boolmask] = na
        refvalues[k] = data

    # Check null value causes error
    with pytest.raises(ValueError):
        df.to_cupy()
    with pytest.raises(ValueError):
        df.to_numpy()

    for k in df.columns:
        df[k] = df[k].fillna(na)

    mat = df.to_numpy()
    for i, k in enumerate(df.columns):
        np.testing.assert_array_equal(refvalues[k], mat[:, i])


def test_dataframe_append_empty():
    pdf = pd.DataFrame(
        {
            "key": [1, 1, 1, 2, 2, 2, 3, 3, 3, 4, 4, 4],
            "value": [1, 2, 3, 4, 5, 6, 7, 8, 9, 10, 11, 12],
        }
    )
    gdf = cudf.DataFrame.from_pandas(pdf)

    gdf["newcol"] = 100
    pdf["newcol"] = 100

    assert len(gdf["newcol"]) == len(pdf)
    assert len(pdf["newcol"]) == len(pdf)
    assert_eq(gdf, pdf)


def test_dataframe_setitem_from_masked_object():
    ary = np.random.randn(100)
    mask = np.zeros(100, dtype=bool)
    mask[:20] = True
    np.random.shuffle(mask)
    ary[mask] = np.nan

    test1_null = cudf.Series(ary, nan_as_null=True)
    assert test1_null.nullable
    assert test1_null.null_count == 20
    test1_nan = cudf.Series(ary, nan_as_null=False)
    assert test1_nan.null_count == 0

    test2_null = cudf.DataFrame.from_pandas(
        pd.DataFrame({"a": ary}), nan_as_null=True
    )
    assert test2_null["a"].nullable
    assert test2_null["a"].null_count == 20
    test2_nan = cudf.DataFrame.from_pandas(
        pd.DataFrame({"a": ary}), nan_as_null=False
    )
    assert test2_nan["a"].null_count == 0

    gpu_ary = cupy.asarray(ary)
    test3_null = cudf.Series(gpu_ary, nan_as_null=True)
    assert test3_null.nullable
    assert test3_null.null_count == 20
    test3_nan = cudf.Series(gpu_ary, nan_as_null=False)
    assert test3_nan.null_count == 0

    test4 = cudf.DataFrame()
    lst = [1, 2, None, 4, 5, 6, None, 8, 9]
    test4["lst"] = lst
    assert test4["lst"].nullable
    assert test4["lst"].null_count == 2


def test_dataframe_append_to_empty():
    pdf = pd.DataFrame()
    pdf["a"] = []
    if PANDAS_GE_200:
        # TODO: Remove this workaround after
        # the following bug is fixed:
        # https://github.com/pandas-dev/pandas/issues/56679
        pdf["a"] = pdf["a"].astype("str")
    pdf["b"] = [1, 2, 3]

    gdf = cudf.DataFrame()
    gdf["a"] = []
    gdf["b"] = [1, 2, 3]

    assert_eq(gdf, pdf)


def test_dataframe_setitem_index_len1():
    gdf = cudf.DataFrame()
    gdf["a"] = [1]
    gdf["b"] = gdf.index._values

    np.testing.assert_equal(gdf.b.to_numpy(), [0])


def test_empty_dataframe_setitem_df():
    gdf1 = cudf.DataFrame()
    gdf2 = cudf.DataFrame({"a": [1, 2, 3, 4, 5]})
    gdf1["a"] = gdf2["a"]
    assert_eq(gdf1, gdf2)


def test_assign():
    gdf = cudf.DataFrame({"x": [1, 2, 3]})
    gdf2 = gdf.assign(y=gdf.x + 1)
    assert list(gdf.columns) == ["x"]
    assert list(gdf2.columns) == ["x", "y"]

    np.testing.assert_equal(gdf2.y.to_numpy(), [2, 3, 4])


@pytest.mark.parametrize(
    "mapping",
    [
        {"y": 1, "z": lambda df: df["x"] + df["y"]},
        {
            "x": lambda df: df["x"] * 2,
            "y": lambda df: 2,
            "z": lambda df: df["x"] / df["y"],
        },
    ],
)
def test_assign_callable(mapping):
    df = pd.DataFrame({"x": [1, 2, 3]})
    cdf = cudf.from_pandas(df)
    expect = df.assign(**mapping)
    actual = cdf.assign(**mapping)
    assert_eq(expect, actual)


@pytest.mark.parametrize("nrows", [1, 8, 100, 1000])
@pytest.mark.parametrize(
    "method",
    [
        "murmur3",
        "md5",
        "sha1",
        "sha224",
        "sha256",
        "sha384",
        "sha512",
        "xxhash64",
    ],
)
@pytest.mark.parametrize("seed", [None, 42])
def test_dataframe_hash_values(nrows, method, seed):
    warning_expected = seed is not None and method not in {
        "murmur3",
        "xxhash64",
    }
    potential_warning = (
        pytest.warns(UserWarning, match="Provided seed value has no effect*")
        if warning_expected
        else contextlib.nullcontext()
    )

    gdf = cudf.DataFrame()
    data = np.arange(nrows)
    data[0] = data[-1]  # make first and last the same
    gdf["a"] = data
    gdf["b"] = gdf.a + 100
    with potential_warning:
        out = gdf.hash_values(method=method, seed=seed)
    assert isinstance(out, cudf.Series)
    assert len(out) == nrows
    expected_dtypes = {
        "murmur3": np.uint32,
        "md5": object,
        "sha1": object,
        "sha224": object,
        "sha256": object,
        "sha384": object,
        "sha512": object,
        "xxhash64": np.uint64,
    }
    assert out.dtype == expected_dtypes[method]

    # Check single column
    with potential_warning:
        out_one = gdf[["a"]].hash_values(method=method, seed=seed)
    # First matches last
    assert out_one.iloc[0] == out_one.iloc[-1]
    # Equivalent to the cudf.Series.hash_values()
    with potential_warning:
        assert_eq(gdf["a"].hash_values(method=method, seed=seed), out_one)


@pytest.mark.parametrize("method", ["murmur3", "xxhash64"])
def test_dataframe_hash_values_seed(method):
    gdf = cudf.DataFrame()
    data = np.arange(10)
    data[0] = data[-1]  # make first and last the same
    gdf["a"] = data
    gdf["b"] = gdf.a + 100
    out_one = gdf.hash_values(method=method, seed=0)
    out_two = gdf.hash_values(method=method, seed=1)
    assert out_one.iloc[0] == out_one.iloc[-1]
    assert out_two.iloc[0] == out_two.iloc[-1]
    assert_neq(out_one, out_two)


def test_dataframe_hash_values_xxhash64():
    # xxhash64 has no built-in implementation in Python and we don't want to
    # add a testing dependency, so we use regression tests against known good
    # values.
    gdf = cudf.DataFrame({"a": [0.0, 1.0, 2.0, np.inf, np.nan]})
    gdf["b"] = -gdf["a"]
    out_a = gdf["a"].hash_values(method="xxhash64", seed=0)
    expected_a = cudf.Series(
        [
            3803688792395291579,
            10706502109028787093,
            9835943264235290955,
            18031741628920313605,
            18446744073709551615,
        ],
        dtype=np.uint64,
    )
    assert_eq(out_a, expected_a)

    out_b = gdf["b"].hash_values(method="xxhash64", seed=42)
    expected_b = cudf.Series(
        [
            9826995235083043316,
            10150515573749944095,
            5005707091092326006,
            5326262080505358431,
            18446744073709551615,
        ],
        dtype=np.uint64,
    )
    assert_eq(out_b, expected_b)

    out_df = gdf.hash_values(method="xxhash64", seed=0)
    expected_df = cudf.Series(
        [
            10208049663714815266,
            4949201786888768834,
            18122173653994477335,
            11133539368563441730,
            18446744073709551615,
        ],
        dtype=np.uint64,
    )
    assert_eq(out_df, expected_df)


@pytest.mark.parametrize("nrows", [3, 10, 100, 1000])
@pytest.mark.parametrize("nparts", [1, 2, 8, 13])
@pytest.mark.parametrize("nkeys", [1, 2])
def test_dataframe_hash_partition(nrows, nparts, nkeys):
    np.random.seed(123)
    gdf = cudf.DataFrame()
    keycols = []
    for i in range(nkeys):
        keyname = f"key{i}"
        gdf[keyname] = np.random.randint(0, 7 - i, nrows)
        keycols.append(keyname)
    gdf["val1"] = np.random.randint(0, nrows * 2, nrows)

    got = gdf.partition_by_hash(keycols, nparts=nparts)
    # Must return a list
    assert isinstance(got, list)
    # Must have correct number of partitions
    assert len(got) == nparts
    # All partitions must be DataFrame type
    assert all(isinstance(p, cudf.DataFrame) for p in got)
    # Check that all partitions have unique keys
    part_unique_keys = set()
    for p in got:
        if len(p):
            # Take rows of the keycolumns and build a set of the key-values
            unique_keys = set(map(tuple, p[keycols].values_host))
            # Ensure that none of the key-values have occurred in other groups
            assert not (unique_keys & part_unique_keys)
            part_unique_keys |= unique_keys
    assert len(part_unique_keys)


@pytest.mark.parametrize("nrows", [3, 10, 50])
def test_dataframe_hash_partition_masked_value(nrows):
    gdf = cudf.DataFrame()
    gdf["key"] = np.arange(nrows)
    gdf["val"] = np.arange(nrows) + 100
    bitmask = utils.random_bitmask(nrows)
    bytemask = utils.expand_bits_to_bytes(bitmask)
    gdf["val"] = gdf["val"]._column.set_mask(bitmask)
    parted = gdf.partition_by_hash(["key"], nparts=3)
    # Verify that the valid mask is correct
    for p in parted:
        df = p.to_pandas()
        for row in df.itertuples():
            valid = bool(bytemask[row.key])
            expected_value = row.key + 100 if valid else np.nan
            got_value = row.val
            assert (expected_value == got_value) or (
                np.isnan(expected_value) and np.isnan(got_value)
            )


@pytest.mark.parametrize("nrows", [3, 10, 50])
def test_dataframe_hash_partition_masked_keys(nrows):
    gdf = cudf.DataFrame()
    gdf["key"] = np.arange(nrows)
    gdf["val"] = np.arange(nrows) + 100
    bitmask = utils.random_bitmask(nrows)
    bytemask = utils.expand_bits_to_bytes(bitmask)
    gdf["key"] = gdf["key"]._column.set_mask(bitmask)
    parted = gdf.partition_by_hash(["key"], nparts=3, keep_index=False)
    # Verify that the valid mask is correct
    for p in parted:
        df = p.to_pandas()
        for row in df.itertuples():
            valid = bool(bytemask[row.val - 100])
            # val is key + 100
            expected_value = row.val - 100 if valid else np.nan
            got_value = row.key
            assert (expected_value == got_value) or (
                np.isnan(expected_value) and np.isnan(got_value)
            )


@pytest.mark.parametrize("keep_index", [True, False])
def test_dataframe_hash_partition_keep_index(keep_index):
    gdf = cudf.DataFrame(
        {"val": [1, 2, 3, 4, 5], "key": [3, 2, 1, 4, 5]}, index=[5, 4, 3, 2, 1]
    )

    expected_df1 = cudf.DataFrame(
        {"val": [1, 5], "key": [3, 5]}, index=[5, 1] if keep_index else None
    )
    expected_df2 = cudf.DataFrame(
        {"val": [2, 3, 4], "key": [2, 1, 4]},
        index=[4, 3, 2] if keep_index else None,
    )
    expected = [expected_df1, expected_df2]

    parts = gdf.partition_by_hash(["key"], nparts=2, keep_index=keep_index)

    for exp, got in zip(expected, parts):
        assert_eq(exp, got)


def test_dataframe_hash_partition_empty():
    gdf = cudf.DataFrame({"val": [1, 2], "key": [3, 2]}, index=["a", "b"])
    parts = gdf.iloc[:0].partition_by_hash(["key"], nparts=3)
    assert len(parts) == 3
    for part in parts:
        assert_eq(gdf.iloc[:0], part)


@pytest.mark.parametrize("dtype1", utils.supported_numpy_dtypes)
@pytest.mark.parametrize("dtype2", utils.supported_numpy_dtypes)
def test_dataframe_concat_different_numerical_columns(dtype1, dtype2):
    df1 = pd.DataFrame(dict(x=pd.Series(np.arange(5)).astype(dtype1)))
    df2 = pd.DataFrame(dict(x=pd.Series(np.arange(5)).astype(dtype2)))
    if dtype1 != dtype2 and "datetime" in dtype1 or "datetime" in dtype2:
        with pytest.raises(TypeError):
            cudf.concat([df1, df2])
    else:
        pres = pd.concat([df1, df2])
        gres = cudf.concat([cudf.from_pandas(df1), cudf.from_pandas(df2)])
        assert_eq(pres, gres, check_dtype=False, check_index_type=True)


def test_dataframe_concat_different_column_types():
    df1 = cudf.Series([42], dtype=np.float64)
    df2 = cudf.Series(["a"], dtype="category")
    with pytest.raises(ValueError):
        cudf.concat([df1, df2])

    df2 = cudf.Series(["a string"])
    with pytest.raises(TypeError):
        cudf.concat([df1, df2])


@pytest.mark.parametrize(
    "df_1", [cudf.DataFrame({"a": [1, 2], "b": [1, 3]}), cudf.DataFrame({})]
)
@pytest.mark.parametrize(
    "df_2", [cudf.DataFrame({"a": [], "b": []}), cudf.DataFrame({})]
)
def test_concat_empty_dataframe(df_1, df_2):
    with _hide_concat_empty_dtype_warning():
        got = cudf.concat([df_1, df_2])
        expect = pd.concat([df_1.to_pandas(), df_2.to_pandas()], sort=False)

    # ignoring dtypes as pandas upcasts int to float
    # on concatenation with empty dataframes

    assert_eq(got, expect, check_dtype=False, check_index_type=True)


@pytest.mark.parametrize(
    "df1_d",
    [
        {"a": [1, 2], "b": [1, 2], "c": ["s1", "s2"], "d": [1.0, 2.0]},
        {"b": [1.9, 10.9], "c": ["s1", "s2"]},
        {"c": ["s1"], "b": pd.Series([None], dtype="float"), "a": [False]},
    ],
)
@pytest.mark.parametrize(
    "df2_d",
    [
        {"a": [1, 2, 3]},
        {"a": [1, None, 3], "b": [True, True, False], "c": ["s3", None, "s4"]},
        {"a": [], "b": []},
        {},
    ],
)
def test_concat_different_column_dataframe(df1_d, df2_d):
    with _hide_concat_empty_dtype_warning():
        got = cudf.concat(
            [
                cudf.DataFrame(df1_d),
                cudf.DataFrame(df2_d),
                cudf.DataFrame(df1_d),
            ],
            sort=False,
        )

    pdf1 = pd.DataFrame(df1_d)
    pdf2 = pd.DataFrame(df2_d)

    # pandas(lower than pandas 2.0 only) warns when trying to
    # concatenate any empty float columns (or float
    # columns with all None values) with any non-empty bool columns.
    def is_invalid_concat(left, right):
        return (
            pd.api.types.is_bool_dtype(left.dtype)
            and pd.api.types.is_float_dtype(right.dtype)
            and right.count() == 0
        )

    cond = (not PANDAS_GE_200) and any(
        is_invalid_concat(pdf1[colname], pdf2[colname])
        or is_invalid_concat(pdf2[colname], pdf1[colname])
        for colname in set(pdf1) & set(pdf2)
    )

    with expect_warning_if(cond):
        expect = pd.concat([pdf1, pdf2, pdf1], sort=False)

    # numerical columns are upcasted to float in cudf.DataFrame.to_pandas()
    # casts nan to 0 in non-float numerical columns

    numeric_cols = got.dtypes[got.dtypes != "object"].index
    for col in numeric_cols:
        got[col] = got[col].astype(np.float64).fillna(np.nan)

    assert_eq(got, expect, check_dtype=False, check_index_type=True)


@pytest.mark.parametrize(
    "ser_1", [pd.Series([1, 2, 3]), pd.Series([], dtype="float64")]
)
@pytest.mark.parametrize("ser_2", [pd.Series([], dtype="float64")])
def test_concat_empty_series(ser_1, ser_2):
    with _hide_concat_empty_dtype_warning():
        got = cudf.concat([cudf.Series(ser_1), cudf.Series(ser_2)])
        expect = pd.concat([ser_1, ser_2])

    assert_eq(got, expect, check_index_type=True)


def test_concat_with_axis():
    df1 = pd.DataFrame(dict(x=np.arange(5), y=np.arange(5)))
    df2 = pd.DataFrame(dict(a=np.arange(5), b=np.arange(5)))

    concat_df = pd.concat([df1, df2], axis=1)
    cdf1 = cudf.from_pandas(df1)
    cdf2 = cudf.from_pandas(df2)

    # concat only dataframes
    concat_cdf = cudf.concat([cdf1, cdf2], axis=1)
    assert_eq(concat_cdf, concat_df, check_index_type=True)

    # concat only series
    concat_s = pd.concat([df1.x, df1.y], axis=1)
    cs1 = cudf.Series.from_pandas(df1.x)
    cs2 = cudf.Series.from_pandas(df1.y)
    concat_cdf_s = cudf.concat([cs1, cs2], axis=1)

    assert_eq(concat_cdf_s, concat_s, check_index_type=True)

    # concat series and dataframes
    s3 = pd.Series(np.random.random(5))
    cs3 = cudf.Series.from_pandas(s3)

    concat_cdf_all = cudf.concat([cdf1, cs3, cdf2], axis=1)
    concat_df_all = pd.concat([df1, s3, df2], axis=1)
    assert_eq(concat_cdf_all, concat_df_all, check_index_type=True)

    # concat manual multi index
    midf1 = cudf.from_pandas(df1)
    midf1.index = cudf.MultiIndex(
        levels=[[0, 1, 2, 3], [0, 1]], codes=[[0, 1, 2, 3, 2], [0, 1, 0, 1, 0]]
    )
    midf2 = midf1[2:]
    midf2.index = cudf.MultiIndex(
        levels=[[3, 4, 5], [2, 0]], codes=[[0, 1, 2], [1, 0, 1]]
    )
    mipdf1 = midf1.to_pandas()
    mipdf2 = midf2.to_pandas()

    assert_eq(
        cudf.concat([midf1, midf2]),
        pd.concat([mipdf1, mipdf2]),
        check_index_type=True,
    )
    assert_eq(
        cudf.concat([midf2, midf1]),
        pd.concat([mipdf2, mipdf1]),
        check_index_type=True,
    )
    assert_eq(
        cudf.concat([midf1, midf2, midf1]),
        pd.concat([mipdf1, mipdf2, mipdf1]),
        check_index_type=True,
    )

    # concat groupby multi index
    gdf1 = cudf.DataFrame(
        {
            "x": np.random.randint(0, 10, 10),
            "y": np.random.randint(0, 10, 10),
            "z": np.random.randint(0, 10, 10),
            "v": np.random.randint(0, 10, 10),
        }
    )
    gdf2 = gdf1[5:]
    gdg1 = gdf1.groupby(["x", "y"]).min()
    gdg2 = gdf2.groupby(["x", "y"]).min()
    pdg1 = gdg1.to_pandas()
    pdg2 = gdg2.to_pandas()

    assert_eq(
        cudf.concat([gdg1, gdg2]),
        pd.concat([pdg1, pdg2]),
        check_index_type=True,
    )
    assert_eq(
        cudf.concat([gdg2, gdg1]),
        pd.concat([pdg2, pdg1]),
        check_index_type=True,
    )

    # series multi index concat
    gdgz1 = gdg1.z
    gdgz2 = gdg2.z
    pdgz1 = gdgz1.to_pandas()
    pdgz2 = gdgz2.to_pandas()

    assert_eq(
        cudf.concat([gdgz1, gdgz2]),
        pd.concat([pdgz1, pdgz2]),
        check_index_type=True,
    )
    assert_eq(
        cudf.concat([gdgz2, gdgz1]),
        pd.concat([pdgz2, pdgz1]),
        check_index_type=True,
    )


@pytest.mark.parametrize("nrows", [0, 3, 10, 100, 1000])
def test_nonmatching_index_setitem(nrows):
    np.random.seed(0)

    gdf = cudf.DataFrame()
    gdf["a"] = np.random.randint(2147483647, size=nrows)
    gdf["b"] = np.random.randint(2147483647, size=nrows)
    gdf = gdf.set_index("b")

    test_values = np.random.randint(2147483647, size=nrows)
    gdf["c"] = test_values
    assert len(test_values) == len(gdf["c"])
    gdf_series = cudf.Series(test_values, index=gdf.index, name="c")
    assert_eq(gdf["c"].to_pandas(), gdf_series.to_pandas())


@pytest.mark.parametrize("dtype", ["int", "int64[pyarrow]"])
def test_from_pandas(dtype):
    df = pd.DataFrame({"x": [1, 2, 3]}, index=[4.0, 5.0, 6.0], dtype=dtype)
    df.columns.name = "custom_column_name"
    gdf = cudf.DataFrame.from_pandas(df)
    assert isinstance(gdf, cudf.DataFrame)

    assert_eq(df, gdf, check_dtype="pyarrow" not in dtype)

    s = df.x
    gs = cudf.Series.from_pandas(s)
    assert isinstance(gs, cudf.Series)

    assert_eq(s, gs, check_dtype="pyarrow" not in dtype)


@pytest.mark.parametrize("dtypes", [int, float])
def test_from_records(dtypes):
    h_ary = np.ndarray(shape=(10, 4), dtype=dtypes)
    rec_ary = h_ary.view(np.recarray)

    gdf = cudf.DataFrame.from_records(rec_ary, columns=["a", "b", "c", "d"])
    df = pd.DataFrame.from_records(rec_ary, columns=["a", "b", "c", "d"])
    assert isinstance(gdf, cudf.DataFrame)
    assert_eq(df, gdf)

    gdf = cudf.DataFrame.from_records(rec_ary)
    df = pd.DataFrame.from_records(rec_ary)
    assert isinstance(gdf, cudf.DataFrame)
    assert_eq(df, gdf)


@pytest.mark.parametrize("columns", [None, ["first", "second", "third"]])
@pytest.mark.parametrize(
    "index",
    [
        None,
        ["first", "second"],
        "name",
        "age",
        "weight",
        [10, 11],
        ["abc", "xyz"],
    ],
)
def test_from_records_index(columns, index):
    rec_ary = np.array(
        [("Rex", 9, 81.0), ("Fido", 3, 27.0)],
        dtype=[("name", "U10"), ("age", "i4"), ("weight", "f4")],
    )
    gdf = cudf.DataFrame.from_records(rec_ary, columns=columns, index=index)
    df = pd.DataFrame.from_records(rec_ary, columns=columns, index=index)
    assert isinstance(gdf, cudf.DataFrame)
    assert_eq(df, gdf)


def test_dataframe_construction_from_cupy_arrays():
    h_ary = np.array([[1, 2, 3], [4, 5, 6]], np.int32)
    d_ary = cupy.asarray(h_ary)

    gdf = cudf.DataFrame(d_ary, columns=["a", "b", "c"])
    df = pd.DataFrame(h_ary, columns=["a", "b", "c"])
    assert isinstance(gdf, cudf.DataFrame)

    assert_eq(df, gdf)

    gdf = cudf.DataFrame(d_ary)
    df = pd.DataFrame(h_ary)
    assert isinstance(gdf, cudf.DataFrame)

    assert_eq(df, gdf)

    gdf = cudf.DataFrame(d_ary, index=["a", "b"])
    df = pd.DataFrame(h_ary, index=["a", "b"])
    assert isinstance(gdf, cudf.DataFrame)

    assert_eq(df, gdf)

    gdf = cudf.DataFrame(d_ary)
    gdf = gdf.set_index(keys=0, drop=False)
    df = pd.DataFrame(h_ary)
    df = df.set_index(keys=0, drop=False)
    assert isinstance(gdf, cudf.DataFrame)

    assert_eq(df, gdf)

    gdf = cudf.DataFrame(d_ary)
    gdf = gdf.set_index(keys=1, drop=False)
    df = pd.DataFrame(h_ary)
    df = df.set_index(keys=1, drop=False)
    assert isinstance(gdf, cudf.DataFrame)

    assert_eq(df, gdf)


def test_dataframe_cupy_wrong_dimensions():
    d_ary = cupy.empty((2, 3, 4), dtype=np.int32)
    with pytest.raises(
        ValueError, match="records dimension expected 1 or 2 but found: 3"
    ):
        cudf.DataFrame(d_ary)


def test_dataframe_cupy_array_wrong_index():
    d_ary = cupy.empty((2, 3), dtype=np.int32)

    with pytest.raises(ValueError):
        cudf.DataFrame(d_ary, index=["a"])

    with pytest.raises(ValueError):
        cudf.DataFrame(d_ary, index="a")


def test_index_in_dataframe_constructor():
    a = pd.DataFrame({"x": [1, 2, 3]}, index=[4.0, 5.0, 6.0])
    b = cudf.DataFrame({"x": [1, 2, 3]}, index=[4.0, 5.0, 6.0])

    assert_eq(a, b)
    assert_eq(a.loc[4:], b.loc[4:])


dtypes = NUMERIC_TYPES + DATETIME_TYPES + ["bool"]


@pytest.mark.parametrize("nelem", [0, 2, 3, 100, 1000])
@pytest.mark.parametrize("data_type", dtypes)
def test_from_arrow(nelem, data_type):
    df = pd.DataFrame(
        {
            "a": np.random.randint(0, 1000, nelem).astype(data_type),
            "b": np.random.randint(0, 1000, nelem).astype(data_type),
        }
    )
    padf = pa.Table.from_pandas(
        df, preserve_index=False
    ).replace_schema_metadata(None)
    gdf = cudf.DataFrame.from_arrow(padf)
    assert isinstance(gdf, cudf.DataFrame)

    assert_eq(df, gdf)

    s = pa.Array.from_pandas(df.a)
    gs = cudf.Series.from_arrow(s)
    assert isinstance(gs, cudf.Series)

    # For some reason PyArrow to_pandas() converts to numpy array and has
    # better type compatibility
    np.testing.assert_array_equal(s.to_pandas(), gs.to_numpy())


@pytest.mark.parametrize("nelem", [0, 2, 3, 100, 1000])
@pytest.mark.parametrize("data_type", dtypes)
def test_to_arrow(nelem, data_type):
    df = pd.DataFrame(
        {
            "a": np.random.randint(0, 1000, nelem).astype(data_type),
            "b": np.random.randint(0, 1000, nelem).astype(data_type),
        }
    )
    gdf = cudf.DataFrame.from_pandas(df)

    pa_df = pa.Table.from_pandas(
        df, preserve_index=False
    ).replace_schema_metadata(None)

    pa_gdf = gdf.to_arrow(preserve_index=False).replace_schema_metadata(None)

    assert isinstance(pa_gdf, pa.Table)
    assert pa.Table.equals(pa_df, pa_gdf)

    pa_s = pa.Array.from_pandas(df.a)
    pa_gs = gdf["a"].to_arrow()

    assert isinstance(pa_gs, pa.Array)
    assert pa.Array.equals(pa_s, pa_gs)

    pa_i = pa.Array.from_pandas(df.index)
    pa_gi = gdf.index.to_arrow()

    assert isinstance(pa_gi, pa.Array)
    assert pa.Array.equals(pa_i, pa_gi)


@pytest.mark.parametrize("data_type", dtypes)
def test_to_from_arrow_nulls(data_type):
    if data_type == "longlong":
        data_type = "int64"
    if data_type == "bool":
        s1 = pa.array([True, None, False, None, True], type=data_type)
    else:
        dtype = np.dtype(data_type)
        if dtype.type == np.datetime64:
            time_unit, _ = np.datetime_data(dtype)
            data_type = pa.timestamp(unit=time_unit)
        s1 = pa.array([1, None, 3, None, 5], type=data_type)
    gs1 = cudf.Series.from_arrow(s1)
    assert isinstance(gs1, cudf.Series)
    # We have 64B padded buffers for nulls whereas Arrow returns a minimal
    # number of bytes, so only check the first byte in this case
    np.testing.assert_array_equal(
        np.asarray(s1.buffers()[0]).view("u1")[0],
        gs1._column.mask_array_view(mode="read").copy_to_host().view("u1")[0],
    )
    assert pa.Array.equals(s1, gs1.to_arrow())

    s2 = pa.array([None, None, None, None, None], type=data_type)
    gs2 = cudf.Series.from_arrow(s2)
    assert isinstance(gs2, cudf.Series)
    # We have 64B padded buffers for nulls whereas Arrow returns a minimal
    # number of bytes, so only check the first byte in this case
    np.testing.assert_array_equal(
        np.asarray(s2.buffers()[0]).view("u1")[0],
        gs2._column.mask_array_view(mode="read").copy_to_host().view("u1")[0],
    )
    assert pa.Array.equals(s2, gs2.to_arrow())


def test_to_arrow_categorical():
    df = pd.DataFrame()
    df["a"] = pd.Series(["a", "b", "c"], dtype="category")
    gdf = cudf.DataFrame.from_pandas(df)

    pa_df = pa.Table.from_pandas(
        df, preserve_index=False
    ).replace_schema_metadata(None)
    pa_gdf = gdf.to_arrow(preserve_index=False).replace_schema_metadata(None)

    assert isinstance(pa_gdf, pa.Table)
    assert pa.Table.equals(pa_df, pa_gdf)

    pa_s = pa.Array.from_pandas(df.a)
    pa_gs = gdf["a"].to_arrow()

    assert isinstance(pa_gs, pa.Array)
    assert pa.Array.equals(pa_s, pa_gs)


def test_from_arrow_missing_categorical():
    pd_cat = pd.Categorical(["a", "b", "c"], categories=["a", "b"])
    pa_cat = pa.array(pd_cat, from_pandas=True)
    gd_cat = cudf.Series(pa_cat)

    assert isinstance(gd_cat, cudf.Series)
    assert_eq(
        pd.Series(pa_cat.to_pandas()),  # PyArrow returns a pd.Categorical
        gd_cat.to_pandas(),
    )


def test_to_arrow_missing_categorical():
    pd_cat = pd.Categorical(["a", "b", "c"], categories=["a", "b"])
    pa_cat = pa.array(pd_cat, from_pandas=True)
    gd_cat = cudf.Series(pa_cat)

    assert isinstance(gd_cat, cudf.Series)
    assert pa.Array.equals(pa_cat, gd_cat.to_arrow())


@pytest.mark.parametrize("data_type", dtypes)
def test_from_scalar_typing(data_type):
    if data_type == "datetime64[ms]":
        scalar = (
            np.dtype("int64")
            .type(np.random.randint(0, 5))
            .astype("datetime64[ms]")
        )
    elif data_type.startswith("datetime64"):
        scalar = np.datetime64(datetime.date.today()).astype("datetime64[ms]")
        data_type = "datetime64[ms]"
    else:
        scalar = np.dtype(data_type).type(np.random.randint(0, 5))

    gdf = cudf.DataFrame()
    gdf["a"] = [1, 2, 3, 4, 5]
    gdf["b"] = scalar
    assert gdf["b"].dtype == np.dtype(data_type)
    assert len(gdf["b"]) == len(gdf["a"])


@pytest.mark.parametrize("data_type", NUMERIC_TYPES)
def test_from_python_array(data_type):
    np_arr = np.random.randint(0, 100, 10).astype(data_type)
    data = memoryview(np_arr)
    data = arr.array(data.format, data)

    gs = cudf.Series(data)

    np.testing.assert_equal(gs.to_numpy(), np_arr)


def test_series_shape():
    ps = pd.Series([1, 2, 3, 4])
    cs = cudf.Series([1, 2, 3, 4])

    assert ps.shape == cs.shape


def test_series_shape_empty():
    ps = pd.Series([], dtype="float64")
    cs = cudf.Series([], dtype="float64")

    assert ps.shape == cs.shape


def test_dataframe_shape():
    pdf = pd.DataFrame({"a": [0, 1, 2, 3], "b": [0.1, 0.2, None, 0.3]})
    gdf = cudf.DataFrame.from_pandas(pdf)

    assert pdf.shape == gdf.shape


def test_dataframe_shape_empty():
    pdf = pd.DataFrame()
    gdf = cudf.DataFrame()

    assert pdf.shape == gdf.shape


@pytest.mark.parametrize("num_cols", [1, 2, 10])
@pytest.mark.parametrize("num_rows", [1, 2, 20])
@pytest.mark.parametrize("dtype", dtypes + ["object"])
@pytest.mark.parametrize("nulls", ["none", "some", "all"])
def test_dataframe_transpose(nulls, num_cols, num_rows, dtype):
    # In case of `bool` dtype: pandas <= 1.2.5 type-casts
    # a boolean series to `float64` series if a `np.nan` is assigned to it:
    # >>> s = pd.Series([True, False, True])
    # >>> s
    # 0     True
    # 1    False
    # 2     True
    # dtype: bool
    # >>> s[[2]] = np.nan
    # >>> s
    # 0    1.0
    # 1    0.0
    # 2    NaN
    # dtype: float64
    # In pandas >= 1.3.2 this behavior is fixed:
    # >>> s = pd.Series([True, False, True])
    # >>> s
    # 0
    # True
    # 1
    # False
    # 2
    # True
    # dtype: bool
    # >>> s[[2]] = np.nan
    # >>> s
    # 0
    # True
    # 1
    # False
    # 2
    # NaN
    # dtype: object
    # In cudf we change `object` dtype to `str` type - for which there
    # is no transpose implemented yet. Hence we need to test transpose
    # against pandas nullable types as they are the ones that closely
    # resemble `cudf` dtypes behavior.
    pdf = pd.DataFrame()

    null_rep = np.nan if dtype in ["float32", "float64"] else None
    np_dtype = dtype
    dtype = np.dtype(dtype)
    dtype = cudf.utils.dtypes.np_dtypes_to_pandas_dtypes.get(dtype, dtype)
    for i in range(num_cols):
        colname = string.ascii_lowercase[i]
        data = pd.Series(
            np.random.randint(0, 26, num_rows).astype(np_dtype),
            dtype=dtype,
        )
        if nulls == "some":
            idx = np.random.choice(
                num_rows, size=int(num_rows / 2), replace=False
            )
            if len(idx):
                data[idx] = null_rep
        elif nulls == "all":
            data[:] = null_rep
        pdf[colname] = data

    gdf = cudf.DataFrame.from_pandas(pdf)

    got_function = gdf.transpose()
    got_property = gdf.T

    expect = pdf.transpose()
    nullable = dtype not in DATETIME_TYPES
    assert_eq(expect, got_function.to_pandas(nullable=nullable))
    assert_eq(expect, got_property.to_pandas(nullable=nullable))


@pytest.mark.parametrize("num_cols", [1, 2, 10])
@pytest.mark.parametrize("num_rows", [1, 2, 20])
def test_dataframe_transpose_category(num_cols, num_rows):
    pdf = pd.DataFrame()

    for i in range(num_cols):
        colname = string.ascii_lowercase[i]
        data = pd.Series(list(string.ascii_lowercase), dtype="category")
        data = data.sample(num_rows, replace=True).reset_index(drop=True)
        pdf[colname] = data

    gdf = cudf.DataFrame.from_pandas(pdf)

    got_function = gdf.transpose()
    got_property = gdf.T

    expect = pdf.transpose()

    assert_eq(expect, got_function.to_pandas())
    assert_eq(expect, got_property.to_pandas())


def test_generated_column():
    gdf = cudf.DataFrame({"a": (i for i in range(5))})
    assert len(gdf) == 5


@pytest.fixture
def pdf():
    return pd.DataFrame({"x": range(10), "y": range(10)})


@pytest.fixture
def gdf(pdf):
    return cudf.DataFrame.from_pandas(pdf)


@pytest_unmark_spilling
@pytest.mark.parametrize(
    "data",
    [
        {
            "x": [np.nan, 2, 3, 4, 100, np.nan],
            "y": [4, 5, 6, 88, 99, np.nan],
            "z": [7, 8, 9, 66, np.nan, 77],
        },
        {"x": [1, 2, 3], "y": [4, 5, 6], "z": [7, 8, 9]},
        {
            "x": [np.nan, np.nan, np.nan],
            "y": [np.nan, np.nan, np.nan],
            "z": [np.nan, np.nan, np.nan],
        },
        pytest.param(
            {"x": [], "y": [], "z": []},
            marks=pytest_xfail(
                condition=version.parse("11")
                <= version.parse(cupy.__version__)
                < version.parse("11.1"),
                reason="Zero-sized array passed to cupy reduction, "
                "https://github.com/cupy/cupy/issues/6937",
            ),
        ),
        pytest.param(
            {"x": []},
            marks=pytest_xfail(
                condition=version.parse("11")
                <= version.parse(cupy.__version__)
                < version.parse("11.1"),
                reason="Zero-sized array passed to cupy reduction, "
                "https://github.com/cupy/cupy/issues/6937",
            ),
        ),
    ],
)
@pytest.mark.parametrize("axis", [0, 1])
@pytest.mark.parametrize(
    "func",
    [
        "min",
        "max",
        "sum",
        "prod",
        "product",
        "cummin",
        "cummax",
        "cumsum",
        "cumprod",
        "mean",
        "median",
        "sum",
        "std",
        "var",
        "kurt",
        "skew",
        "all",
        "any",
    ],
)
@pytest.mark.parametrize("skipna", [True, False])
def test_dataframe_reductions(data, axis, func, skipna):
    pdf = pd.DataFrame(data=data)
    gdf = cudf.DataFrame.from_pandas(pdf)

    # Reductions can fail in numerous possible ways when attempting row-wise
    # reductions, which are only partially supported. Catching the appropriate
    # exception here allows us to detect API breakage in the form of changing
    # exceptions.
    expected_exception = None
    if axis == 1:
        if func in ("kurt", "skew"):
            expected_exception = NotImplementedError
        elif func not in cudf.core.dataframe._cupy_nan_methods_map:
            if skipna is False:
                expected_exception = NotImplementedError
            elif any(col.nullable for name, col in gdf.items()):
                expected_exception = ValueError
            elif func in ("cummin", "cummax"):
                expected_exception = AttributeError

    # Test different degrees of freedom for var and std.
    all_kwargs = [{"ddof": 1}, {"ddof": 2}] if func in ("var", "std") else [{}]
    for kwargs in all_kwargs:
        if expected_exception is not None:
            with pytest.raises(expected_exception):
                getattr(gdf, func)(axis=axis, skipna=skipna, **kwargs),
        else:
            expect = getattr(pdf, func)(axis=axis, skipna=skipna, **kwargs)
            with expect_warning_if(
                skipna
                and func in {"min", "max"}
                and axis == 1
                and any(gdf.T[col].isna().all() for col in gdf.T),
                RuntimeWarning,
            ):
                got = getattr(gdf, func)(axis=axis, skipna=skipna, **kwargs)
            assert_eq(got, expect, check_dtype=False)


@pytest.mark.parametrize(
    "data",
    [
        {"x": [np.nan, 2, 3, 4, 100, np.nan], "y": [4, 5, 6, 88, 99, np.nan]},
        {"x": [1, 2, 3], "y": [4, 5, 6]},
        {"x": [np.nan, np.nan, np.nan], "y": [np.nan, np.nan, np.nan]},
        {"x": [], "y": []},
        {"x": []},
    ],
)
@pytest.mark.parametrize("func", [lambda df: df.count()])
def test_dataframe_count_reduction(data, func):
    pdf = pd.DataFrame(data=data)
    gdf = cudf.DataFrame.from_pandas(pdf)

    assert_eq(func(pdf), func(gdf))


@pytest.mark.parametrize(
    "data",
    [
        {"x": [np.nan, 2, 3, 4, 100, np.nan], "y": [4, 5, 6, 88, 99, np.nan]},
        {"x": [1, 2, 3], "y": [4, 5, 6]},
        {"x": [np.nan, np.nan, np.nan], "y": [np.nan, np.nan, np.nan]},
        {"x": pd.Series([], dtype="float"), "y": pd.Series([], dtype="float")},
        {"x": pd.Series([], dtype="int")},
    ],
)
@pytest.mark.parametrize("ops", ["sum", "product", "prod"])
@pytest.mark.parametrize("skipna", [True, False])
@pytest.mark.parametrize("min_count", [-10, -1, 0, 1, 2, 3, 10])
def test_dataframe_min_count_ops(data, ops, skipna, min_count):
    psr = pd.DataFrame(data)
    gsr = cudf.from_pandas(psr)

    assert_eq(
        getattr(psr, ops)(skipna=skipna, min_count=min_count),
        getattr(gsr, ops)(skipna=skipna, min_count=min_count),
        check_dtype=False,
    )


@pytest_unmark_spilling
@pytest.mark.parametrize(
    "binop",
    [
        operator.add,
        operator.mul,
        operator.floordiv,
        operator.truediv,
        operator.mod,
        operator.pow,
    ],
)
@pytest.mark.parametrize(
    "other",
    [
        1.0,
        pd.Series([1.0]),
        pd.Series([1.0, 2.0]),
        pd.Series([1.0, 2.0, 3.0]),
        pd.Series([1.0], index=["x"]),
        pd.Series([1.0, 2.0], index=["x", "y"]),
        pd.Series([1.0, 2.0, 3.0], index=["x", "y", "z"]),
        pd.DataFrame({"x": [1.0]}),
        pd.DataFrame({"x": [1.0], "y": [2.0]}),
        pd.DataFrame({"x": [1.0], "y": [2.0], "z": [3.0]}),
    ],
)
def test_arithmetic_binops_df(pdf, gdf, binop, other):
    # Avoid 1**NA cases: https://github.com/pandas-dev/pandas/issues/29997
    pdf[pdf == 1.0] = 2
    gdf[gdf == 1.0] = 2
    try:
        d = binop(pdf, other)
    except Exception:
        if isinstance(other, (pd.Series, pd.DataFrame)):
            cudf_other = cudf.from_pandas(other)

        # that returns before we enter this try-except.
        assert_exceptions_equal(
            lfunc=binop,
            rfunc=binop,
            lfunc_args_and_kwargs=([pdf, other], {}),
            rfunc_args_and_kwargs=([gdf, cudf_other], {}),
        )
    else:
        if isinstance(other, (pd.Series, pd.DataFrame)):
            other = cudf.from_pandas(other)
        g = binop(gdf, other)
        assert_eq(d, g)


@pytest_unmark_spilling
@pytest.mark.parametrize(
    "binop",
    [
        operator.eq,
        operator.lt,
        operator.le,
        operator.gt,
        operator.ge,
        operator.ne,
    ],
)
@pytest.mark.parametrize(
    "other",
    [
        1.0,
        pd.Series([1.0, 2.0], index=["x", "y"]),
        pd.DataFrame({"x": [1.0]}),
        pd.DataFrame({"x": [1.0], "y": [2.0]}),
        pd.DataFrame({"x": [1.0], "y": [2.0], "z": [3.0]}),
    ],
)
def test_comparison_binops_df(pdf, gdf, binop, other):
    # Avoid 1**NA cases: https://github.com/pandas-dev/pandas/issues/29997
    pdf[pdf == 1.0] = 2
    gdf[gdf == 1.0] = 2
    try:
        d = binop(pdf, other)
    except Exception:
        if isinstance(other, (pd.Series, pd.DataFrame)):
            cudf_other = cudf.from_pandas(other)

        # that returns before we enter this try-except.
        assert_exceptions_equal(
            lfunc=binop,
            rfunc=binop,
            lfunc_args_and_kwargs=([pdf, other], {}),
            rfunc_args_and_kwargs=([gdf, cudf_other], {}),
        )
    else:
        if isinstance(other, (pd.Series, pd.DataFrame)):
            other = cudf.from_pandas(other)
        g = binop(gdf, other)
        assert_eq(d, g)


@pytest_unmark_spilling
@pytest.mark.parametrize(
    "binop",
    [
        operator.eq,
        operator.lt,
        operator.le,
        operator.gt,
        operator.ge,
        operator.ne,
    ],
)
@pytest.mark.parametrize(
    "other",
    [
        pd.Series([1.0]),
        pd.Series([1.0, 2.0]),
        pd.Series([1.0, 2.0, 3.0]),
        pd.Series([1.0], index=["x"]),
        pd.Series([1.0, 2.0, 3.0], index=["x", "y", "z"]),
    ],
)
def test_comparison_binops_df_reindexing(request, pdf, gdf, binop, other):
    # Avoid 1**NA cases: https://github.com/pandas-dev/pandas/issues/29997
    pdf[pdf == 1.0] = 2
    gdf[gdf == 1.0] = 2
    try:
        with pytest.warns(FutureWarning):
            d = binop(pdf, other)
    except Exception:
        if isinstance(other, (pd.Series, pd.DataFrame)):
            cudf_other = cudf.from_pandas(other)

        # that returns before we enter this try-except.
        assert_exceptions_equal(
            lfunc=binop,
            rfunc=binop,
            lfunc_args_and_kwargs=([pdf, other], {}),
            rfunc_args_and_kwargs=([gdf, cudf_other], {}),
        )
    else:
        request.applymarker(
            pytest.mark.xfail(
                condition=pdf.columns.difference(other.index).size > 0,
                reason="""
                Currently we will not match pandas for equality/inequality
                operators when there are columns that exist in a Series but not
                the DataFrame because pandas returns True/False values whereas
                we return NA. However, this reindexing is deprecated in pandas
                so we opt not to add support. This test should start passing
                once pandas removes the deprecated behavior in 2.0.  When that
                happens, this test can be merged with the two tests above into
                a single test with common parameters.
                """,
            )
        )

        if isinstance(other, (pd.Series, pd.DataFrame)):
            other = cudf.from_pandas(other)
        g = binop(gdf, other)
        assert_eq(d, g)


def test_binops_df_invalid(gdf):
    with pytest.raises(TypeError):
        gdf + np.array([1, 2])


@pytest.mark.parametrize("binop", [operator.and_, operator.or_, operator.xor])
def test_bitwise_binops_df(pdf, gdf, binop):
    d = binop(pdf, pdf + 1)
    g = binop(gdf, gdf + 1)
    assert_eq(d, g)


@pytest_unmark_spilling
@pytest.mark.parametrize(
    "binop",
    [
        operator.add,
        operator.mul,
        operator.floordiv,
        operator.truediv,
        operator.mod,
        operator.pow,
        operator.eq,
        operator.lt,
        operator.le,
        operator.gt,
        operator.ge,
        operator.ne,
    ],
)
def test_binops_series(pdf, gdf, binop):
    pdf = pdf + 1.0
    gdf = gdf + 1.0
    d = binop(pdf.x, pdf.y)
    g = binop(gdf.x, gdf.y)
    assert_eq(d, g)


@pytest.mark.parametrize("binop", [operator.and_, operator.or_, operator.xor])
def test_bitwise_binops_series(pdf, gdf, binop):
    d = binop(pdf.x, pdf.y + 1)
    g = binop(gdf.x, gdf.y + 1)
    assert_eq(d, g)


@pytest.mark.parametrize("unaryop", [operator.neg, operator.inv, operator.abs])
@pytest.mark.parametrize(
    "col_name,assign_col_name", [(None, False), (None, True), ("abc", True)]
)
def test_unaryops_df(pdf, unaryop, col_name, assign_col_name):
    pd_df = pdf.copy()
    if assign_col_name:
        pd_df.columns.name = col_name
    gdf = cudf.from_pandas(pd_df)
    d = unaryop(pd_df - 5)
    g = unaryop(gdf - 5)
    assert_eq(d, g)


def test_df_abs(pdf):
    np.random.seed(0)
    disturbance = pd.Series(np.random.rand(10))
    pdf = pdf - 5 + disturbance
    d = pdf.apply(np.abs)
    g = cudf.from_pandas(pdf).abs()
    assert_eq(d, g)


def test_scale_df(gdf):
    got = (gdf - 5).scale()
    expect = cudf.DataFrame(
        {"x": np.linspace(0.0, 1.0, 10), "y": np.linspace(0.0, 1.0, 10)}
    )
    assert_eq(expect, got)


@pytest.mark.parametrize(
    "func",
    [
        lambda df: df.empty,
        lambda df: df.x.empty,
        lambda df: df.x.fillna(123, limit=None, method=None, axis=None),
        lambda df: df.drop("x", axis=1, errors="raise"),
    ],
)
def test_unary_operators(func, pdf, gdf):
    p = func(pdf)
    g = func(gdf)
    assert_eq(p, g)


def test_is_monotonic(gdf):
    pdf = pd.DataFrame({"x": [1, 2, 3]}, index=[3, 1, 2])
    gdf = cudf.DataFrame.from_pandas(pdf)
    assert not gdf.index.is_monotonic_increasing
    assert not gdf.index.is_monotonic_decreasing


def test_iter(pdf, gdf):
    assert list(pdf) == list(gdf)


def test_iteritems(gdf):
    for k, v in gdf.items():
        assert k in gdf.columns
        assert isinstance(v, cudf.Series)
        assert_eq(v, gdf[k])


@pytest.mark.parametrize("q", [0.5, 1, 0.001, [0.5], [], [0.005, 0.5, 1]])
@pytest.mark.parametrize("numeric_only", [True, False])
def test_quantile(q, numeric_only):
    ts = pd.date_range("2018-08-24", periods=5, freq="D")
    td = pd.to_timedelta(np.arange(5), unit="h")
    pdf = pd.DataFrame(
        {"date": ts, "delta": td, "val": np.random.randn(len(ts))}
    )
    gdf = cudf.DataFrame.from_pandas(pdf)

    assert_eq(pdf["date"].quantile(q), gdf["date"].quantile(q))
    assert_eq(pdf["delta"].quantile(q), gdf["delta"].quantile(q))
    assert_eq(pdf["val"].quantile(q), gdf["val"].quantile(q))

    q = q if isinstance(q, list) else [q]
    assert_eq(
        pdf.quantile(q, numeric_only=numeric_only),
        gdf.quantile(q, numeric_only=numeric_only),
    )


@pytest.mark.parametrize("q", [0.2, 1, 0.001, [0.5], [], [0.005, 0.8, 0.03]])
@pytest.mark.parametrize("interpolation", ["higher", "lower", "nearest"])
@pytest.mark.parametrize(
    "decimal_type",
    [cudf.Decimal32Dtype, cudf.Decimal64Dtype, cudf.Decimal128Dtype],
)
def test_decimal_quantile(q, interpolation, decimal_type):
    data = ["244.8", "32.24", "2.22", "98.14", "453.23", "5.45"]
    gdf = cudf.DataFrame(
        {"id": np.random.randint(0, 10, size=len(data)), "val": data}
    )
    gdf["id"] = gdf["id"].astype("float64")
    gdf["val"] = gdf["val"].astype(decimal_type(7, 2))
    pdf = gdf.to_pandas()

    got = gdf.quantile(q, numeric_only=False, interpolation=interpolation)
    expected = pdf.quantile(
        q if isinstance(q, list) else [q],
        numeric_only=False,
        interpolation=interpolation,
    )

    assert_eq(got, expected)


def test_empty_quantile():
    pdf = pd.DataFrame({"x": []}, dtype="float64")
    df = cudf.DataFrame({"x": []}, dtype="float64")

    actual = df.quantile()
    expected = pdf.quantile()

    assert_eq(actual, expected)


def test_from_pandas_function(pdf):
    gdf = cudf.from_pandas(pdf)
    assert isinstance(gdf, cudf.DataFrame)
    assert_eq(pdf, gdf)

    gdf = cudf.from_pandas(pdf.x)
    assert isinstance(gdf, cudf.Series)
    assert_eq(pdf.x, gdf)

    with pytest.raises(TypeError):
        cudf.from_pandas(123)


@pytest.mark.parametrize("preserve_index", [True, False])
def test_arrow_pandas_compat(pdf, gdf, preserve_index):
    pdf["z"] = range(10)
    pdf = pdf.set_index("z")
    gdf["z"] = range(10)
    gdf = gdf.set_index("z")

    pdf_arrow_table = pa.Table.from_pandas(pdf, preserve_index=preserve_index)
    gdf_arrow_table = gdf.to_arrow(preserve_index=preserve_index)

    assert pa.Table.equals(pdf_arrow_table, gdf_arrow_table)

    gdf2 = cudf.DataFrame.from_arrow(pdf_arrow_table)
    pdf2 = pdf_arrow_table.to_pandas()

    assert_eq(pdf2, gdf2)
    pdf.columns.name = "abc"
    pdf_arrow_table = pa.Table.from_pandas(pdf, preserve_index=preserve_index)

    gdf2 = cudf.DataFrame.from_arrow(pdf_arrow_table)
    pdf2 = pdf_arrow_table.to_pandas()
    assert_eq(pdf2, gdf2)


@pytest.mark.parametrize("dtype", NUMERIC_TYPES + ["bool"])
def test_cuda_array_interface(dtype):
    np_data = np.arange(10).astype(dtype)
    cupy_data = cupy.array(np_data)
    pd_data = pd.Series(np_data)

    cudf_data = cudf.Series(cupy_data)
    assert_eq(pd_data, cudf_data)

    gdf = cudf.DataFrame()
    gdf["test"] = cupy_data
    pd_data.name = "test"
    assert_eq(pd_data, gdf["test"])


@pytest.mark.parametrize("nelem", [0, 2, 3, 100])
@pytest.mark.parametrize("nchunks", [1, 2, 5, 10])
@pytest.mark.parametrize("data_type", dtypes)
def test_from_arrow_chunked_arrays(nelem, nchunks, data_type):
    np_list_data = [
        np.random.randint(0, 100, nelem).astype(data_type)
        for i in range(nchunks)
    ]
    pa_chunk_array = pa.chunked_array(np_list_data)

    expect = pd.Series(pa_chunk_array.to_pandas())
    if cudf.api.types.is_datetime64_dtype(
        data_type
    ) or cudf.api.types.is_timedelta64_dtype(data_type):
        # Workaround for an Arrow Bug:
        # https://github.com/apache/arrow/issues/34462
        expect = expect.astype(data_type)
    got = cudf.Series(pa_chunk_array)

    assert_eq(expect, got)

    np_list_data2 = [
        np.random.randint(0, 100, nelem).astype(data_type)
        for i in range(nchunks)
    ]
    pa_chunk_array2 = pa.chunked_array(np_list_data2)
    pa_table = pa.Table.from_arrays(
        [pa_chunk_array, pa_chunk_array2], names=["a", "b"]
    )

    expect = pa_table.to_pandas()
    if cudf.api.types.is_datetime64_dtype(
        data_type
    ) or cudf.api.types.is_timedelta64_dtype(data_type):
        # Workaround for an Arrow Bug:
        # https://github.com/apache/arrow/issues/34462
        expect = expect.astype(data_type)
    got = cudf.DataFrame.from_arrow(pa_table)

    assert_eq(expect, got)


@pytest.mark.skip(reason="Test was designed to be run in isolation")
def test_gpu_memory_usage_with_boolmask():
    ctx = cuda.current_context()

    def query_GPU_memory(note=""):
        memInfo = ctx.get_memory_info()
        usedMemoryGB = (memInfo.total - memInfo.free) / 1e9
        return usedMemoryGB

    cuda.current_context().deallocations.clear()
    nRows = int(1e8)
    nCols = 2
    dataNumpy = np.asfortranarray(np.random.rand(nRows, nCols))
    colNames = ["col" + str(iCol) for iCol in range(nCols)]
    pandasDF = pd.DataFrame(data=dataNumpy, columns=colNames, dtype=np.float32)
    cudaDF = cudf.core.DataFrame.from_pandas(pandasDF)
    boolmask = cudf.Series(np.random.randint(1, 2, len(cudaDF)).astype("bool"))

    memory_used = query_GPU_memory()
    cudaDF = cudaDF[boolmask]

    assert (
        cudaDF.index._values.data_array_view(mode="read").device_ctypes_pointer
        == cudaDF["col0"].index._values.data_array_view.device_ctypes_pointer
    )
    assert (
        cudaDF.index._values.data_array_view(mode="read").device_ctypes_pointer
        == cudaDF["col1"].index._values.data_array_view.device_ctypes_pointer
    )

    assert memory_used == query_GPU_memory()


def test_boolmask(pdf, gdf):
    boolmask = np.random.randint(0, 2, len(pdf)) > 0
    gdf = gdf[boolmask]
    pdf = pdf[boolmask]
    assert_eq(pdf, gdf)


@pytest.mark.parametrize(
    "mask_shape",
    [
        (2, "ab"),
        (2, "abc"),
        (3, "ab"),
        (3, "abc"),
        (3, "abcd"),
        (4, "abc"),
        (4, "abcd"),
    ],
)
def test_dataframe_boolmask(mask_shape):
    pdf = pd.DataFrame()
    for col in "abc":
        pdf[col] = np.random.randint(0, 10, 3)
    pdf_mask = pd.DataFrame()
    for col in mask_shape[1]:
        pdf_mask[col] = np.random.randint(0, 2, mask_shape[0]) > 0
    gdf = cudf.DataFrame.from_pandas(pdf)
    gdf_mask = cudf.DataFrame.from_pandas(pdf_mask)
    gdf = gdf[gdf_mask]
    pdf = pdf[pdf_mask]

    assert np.array_equal(gdf.columns, pdf.columns)
    for col in gdf.columns:
        assert np.array_equal(
            gdf[col].fillna(-1).to_pandas().values, pdf[col].fillna(-1).values
        )


@pytest.mark.parametrize(
    "mask",
    [
        [True, False, True],
        pytest.param(
            cudf.Series([True, False, True]),
            marks=pytest_xfail(
                reason="Pandas can't index a multiindex with a Series"
            ),
        ),
    ],
)
def test_dataframe_multiindex_boolmask(mask):
    gdf = cudf.DataFrame(
        {"w": [3, 2, 1], "x": [1, 2, 3], "y": [0, 1, 0], "z": [1, 1, 1]}
    )
    gdg = gdf.groupby(["w", "x"]).count()
    pdg = gdg.to_pandas()
    assert_eq(gdg[mask], pdg[mask])


def test_dataframe_assignment():
    pdf = pd.DataFrame()
    for col in "abc":
        pdf[col] = np.array([0, 1, 1, -2, 10])
    gdf = cudf.DataFrame.from_pandas(pdf)
    gdf[gdf < 0] = 999
    pdf[pdf < 0] = 999
    assert_eq(gdf, pdf)


def test_1row_arrow_table():
    data = [pa.array([0]), pa.array([1])]
    batch = pa.RecordBatch.from_arrays(data, ["f0", "f1"])
    table = pa.Table.from_batches([batch])

    expect = table.to_pandas()
    got = cudf.DataFrame.from_arrow(table)
    assert_eq(expect, got)


def test_arrow_handle_no_index_name(pdf, gdf):
    gdf_arrow = gdf.to_arrow()
    pdf_arrow = pa.Table.from_pandas(pdf)
    assert pa.Table.equals(pdf_arrow, gdf_arrow)

    got = cudf.DataFrame.from_arrow(gdf_arrow)
    expect = pdf_arrow.to_pandas()
    assert_eq(expect, got)


def test_pandas_non_contiguious():
    arr1 = np.random.sample([5000, 10])
    assert arr1.flags["C_CONTIGUOUS"] is True
    df = pd.DataFrame(arr1)
    for col in df.columns:
        assert df[col].values.flags["C_CONTIGUOUS"] is False

    gdf = cudf.DataFrame.from_pandas(df)
    assert_eq(gdf.to_pandas(), df)


@pytest.mark.parametrize("num_elements", [0, 2, 10, 100])
@pytest.mark.parametrize("null_type", [np.nan, None, "mixed"])
def test_series_all_null(num_elements, null_type):
    if null_type == "mixed":
        data = []
        data1 = [np.nan] * int(num_elements / 2)
        data2 = [None] * int(num_elements / 2)
        for idx in range(len(data1)):
            data.append(data1[idx])
            data.append(data2[idx])
    else:
        data = [null_type] * num_elements

    # Typecast Pandas because None will return `object` dtype
    expect = pd.Series(data, dtype="float64")
    got = cudf.Series(data, dtype="float64")

    assert_eq(expect, got)


@pytest.mark.parametrize("num_elements", [0, 2, 10, 100])
def test_series_all_valid_nan(num_elements):
    data = [np.nan] * num_elements
    sr = cudf.Series(data, nan_as_null=False)
    np.testing.assert_equal(sr.null_count, 0)


def test_series_rename():
    pds = pd.Series([1, 2, 3], name="asdf")
    gds = cudf.Series([1, 2, 3], name="asdf")

    expect = pds.rename("new_name")
    got = gds.rename("new_name")

    assert_eq(expect, got)

    pds = pd.Series(expect)
    gds = cudf.Series(got)

    assert_eq(pds, gds)

    pds = pd.Series(expect, name="name name")
    gds = cudf.Series(got, name="name name")

    assert_eq(pds, gds)


@pytest.mark.parametrize("data_type", dtypes)
@pytest.mark.parametrize("nelem", [0, 100])
def test_head_tail(nelem, data_type):
    def check_index_equality(left, right):
        assert left.index.equals(right.index)

    def check_values_equality(left, right):
        if len(left) == 0 and len(right) == 0:
            return None

        np.testing.assert_array_equal(left.to_pandas(), right.to_pandas())

    def check_frame_series_equality(left, right):
        check_index_equality(left, right)
        check_values_equality(left, right)

    gdf = cudf.DataFrame(
        {
            "a": np.random.randint(0, 1000, nelem).astype(data_type),
            "b": np.random.randint(0, 1000, nelem).astype(data_type),
        }
    )

    check_frame_series_equality(gdf.head(), gdf[:5])
    check_frame_series_equality(gdf.head(3), gdf[:3])
    check_frame_series_equality(gdf.head(-2), gdf[:-2])
    check_frame_series_equality(gdf.head(0), gdf[0:0])

    check_frame_series_equality(gdf["a"].head(), gdf["a"][:5])
    check_frame_series_equality(gdf["a"].head(3), gdf["a"][:3])
    check_frame_series_equality(gdf["a"].head(-2), gdf["a"][:-2])

    check_frame_series_equality(gdf.tail(), gdf[-5:])
    check_frame_series_equality(gdf.tail(3), gdf[-3:])
    check_frame_series_equality(gdf.tail(-2), gdf[2:])
    check_frame_series_equality(gdf.tail(0), gdf[0:0])

    check_frame_series_equality(gdf["a"].tail(), gdf["a"][-5:])
    check_frame_series_equality(gdf["a"].tail(3), gdf["a"][-3:])
    check_frame_series_equality(gdf["a"].tail(-2), gdf["a"][2:])


def test_tail_for_string():
    gdf = cudf.DataFrame()
    gdf["id"] = cudf.Series(["a", "b"], dtype=np.object_)
    gdf["v"] = cudf.Series([1, 2])
    assert_eq(gdf.tail(3), gdf.to_pandas().tail(3))


@pytest_unmark_spilling
@pytest.mark.parametrize("level", [None, 0, "l0", 1, ["l0", 1]])
@pytest.mark.parametrize("drop", [True, False])
@pytest.mark.parametrize(
    "column_names",
    [
        ["v0", "v1"],
        ["v0", "index"],
        pd.MultiIndex.from_tuples([("x0", "x1"), ("y0", "y1")]),
        pd.MultiIndex.from_tuples([(1, 2), (10, 11)], names=["ABC", "DEF"]),
    ],
)
@pytest.mark.parametrize("inplace", [True, False])
@pytest.mark.parametrize("col_level", [0, 1])
@pytest.mark.parametrize("col_fill", ["", "some_lv"])
def test_reset_index(level, drop, column_names, inplace, col_level, col_fill):
    midx = pd.MultiIndex.from_tuples(
        [("a", 1), ("a", 2), ("b", 1), ("b", 2)], names=["l0", None]
    )
    pdf = pd.DataFrame(
        [[1, 2], [3, 4], [5, 6], [7, 8]], index=midx, columns=column_names
    )
    gdf = cudf.from_pandas(pdf)

    expect = pdf.reset_index(
        level=level,
        drop=drop,
        inplace=inplace,
        col_level=col_level,
        col_fill=col_fill,
    )
    got = gdf.reset_index(
        level=level,
        drop=drop,
        inplace=inplace,
        col_level=col_level,
        col_fill=col_fill,
    )
    if inplace:
        expect = pdf
        got = gdf

    assert_eq(expect, got)


@pytest_unmark_spilling
@pytest.mark.parametrize("level", [None, 0, 1, [None]])
@pytest.mark.parametrize("drop", [False, True])
@pytest.mark.parametrize("inplace", [False, True])
@pytest.mark.parametrize("col_level", [0, 1])
@pytest.mark.parametrize("col_fill", ["", "some_lv"])
def test_reset_index_dup_level_name(level, drop, inplace, col_level, col_fill):
    # midx levels are named [None, None]
    midx = pd.MultiIndex.from_tuples([("a", 1), ("a", 2), ("b", 1), ("b", 2)])
    pdf = pd.DataFrame([[1, 2], [3, 4], [5, 6], [7, 8]], index=midx)
    gdf = cudf.from_pandas(pdf)
    if level == [None]:
        assert_exceptions_equal(
            lfunc=pdf.reset_index,
            rfunc=gdf.reset_index,
            lfunc_args_and_kwargs=(
                [],
                {"level": level, "drop": drop, "inplace": inplace},
            ),
            rfunc_args_and_kwargs=(
                [],
                {"level": level, "drop": drop, "inplace": inplace},
            ),
        )
        return

    expect = pdf.reset_index(
        level=level,
        drop=drop,
        inplace=inplace,
        col_level=col_level,
        col_fill=col_fill,
    )
    got = gdf.reset_index(
        level=level,
        drop=drop,
        inplace=inplace,
        col_level=col_level,
        col_fill=col_fill,
    )
    if inplace:
        expect = pdf
        got = gdf

    assert_eq(expect, got)


@pytest.mark.parametrize("drop", [True, False])
@pytest.mark.parametrize("inplace", [False, True])
@pytest.mark.parametrize("col_level", [0, 1])
@pytest.mark.parametrize("col_fill", ["", "some_lv"])
def test_reset_index_named(pdf, gdf, drop, inplace, col_level, col_fill):
    pdf.index.name = "cudf"
    gdf.index.name = "cudf"

    expect = pdf.reset_index(
        drop=drop, inplace=inplace, col_level=col_level, col_fill=col_fill
    )
    got = gdf.reset_index(
        drop=drop, inplace=inplace, col_level=col_level, col_fill=col_fill
    )
    if inplace:
        expect = pdf
        got = gdf
    assert_eq(expect, got)


@pytest.mark.parametrize("drop", [True, False])
@pytest.mark.parametrize("inplace", [False, True])
@pytest.mark.parametrize("column_names", [["x", "y"], ["index", "y"]])
@pytest.mark.parametrize("col_level", [0, 1])
@pytest.mark.parametrize("col_fill", ["", "some_lv"])
def test_reset_index_unnamed(
    pdf, gdf, drop, inplace, column_names, col_level, col_fill
):
    pdf.columns = column_names
    gdf.columns = column_names

    expect = pdf.reset_index(
        drop=drop, inplace=inplace, col_level=col_level, col_fill=col_fill
    )
    got = gdf.reset_index(
        drop=drop, inplace=inplace, col_level=col_level, col_fill=col_fill
    )
    if inplace:
        expect = pdf
        got = gdf
    assert_eq(expect, got)


@pytest.mark.parametrize(
    "data",
    [
        {
            "a": [1, 2, 3, 4, 5],
            "b": ["a", "b", "c", "d", "e"],
            "c": [1.0, 2.0, 3.0, 4.0, 5.0],
        }
    ],
)
@pytest.mark.parametrize(
    "index",
    [
        "a",
        ["a", "b"],
        pd.CategoricalIndex(["I", "II", "III", "IV", "V"]),
        pd.Series(["h", "i", "k", "l", "m"]),
        ["b", pd.Index(["I", "II", "III", "IV", "V"])],
        ["c", [11, 12, 13, 14, 15]],
        pd.MultiIndex(
            levels=[
                ["I", "II", "III", "IV", "V"],
                ["one", "two", "three", "four", "five"],
            ],
            codes=[[0, 1, 2, 3, 4], [4, 3, 2, 1, 0]],
            names=["col1", "col2"],
        ),
        pd.RangeIndex(0, 5),  # corner case
        [pd.Series(["h", "i", "k", "l", "m"]), pd.RangeIndex(0, 5)],
        [
            pd.MultiIndex(
                levels=[
                    ["I", "II", "III", "IV", "V"],
                    ["one", "two", "three", "four", "five"],
                ],
                codes=[[0, 1, 2, 3, 4], [4, 3, 2, 1, 0]],
                names=["col1", "col2"],
            ),
            pd.RangeIndex(0, 5),
        ],
    ],
)
@pytest.mark.parametrize("drop", [True, False])
@pytest.mark.parametrize("append", [True, False])
@pytest.mark.parametrize("inplace", [True, False])
def test_set_index(data, index, drop, append, inplace):
    gdf = cudf.DataFrame(data)
    pdf = gdf.to_pandas()

    expected = pdf.set_index(index, inplace=inplace, drop=drop, append=append)
    actual = gdf.set_index(index, inplace=inplace, drop=drop, append=append)

    if inplace:
        expected = pdf
        actual = gdf
    assert_eq(expected, actual)


@pytest.mark.parametrize(
    "data",
    [
        {
            "a": [1, 1, 2, 2, 5],
            "b": ["a", "b", "c", "d", "e"],
            "c": [1.0, 2.0, 3.0, 4.0, 5.0],
        }
    ],
)
@pytest.mark.parametrize("index", ["a", pd.Index([1, 1, 2, 2, 3])])
@pytest.mark.parametrize("verify_integrity", [True])
@pytest_xfail
def test_set_index_verify_integrity(data, index, verify_integrity):
    gdf = cudf.DataFrame(data)
    gdf.set_index(index, verify_integrity=verify_integrity)


@pytest.mark.parametrize("drop", [True, False])
@pytest.mark.parametrize("nelem", [10, 200, 1333])
def test_set_index_multi(drop, nelem):
    np.random.seed(0)
    a = np.arange(nelem)
    np.random.shuffle(a)
    df = pd.DataFrame(
        {
            "a": a,
            "b": np.random.randint(0, 4, size=nelem),
            "c": np.random.uniform(low=0, high=4, size=nelem),
            "d": np.random.choice(["green", "black", "white"], nelem),
        }
    )
    df["e"] = df["d"].astype("category")
    gdf = cudf.DataFrame.from_pandas(df)

    assert_eq(gdf.set_index("a", drop=drop), gdf.set_index(["a"], drop=drop))
    assert_eq(
        df.set_index(["b", "c"], drop=drop),
        gdf.set_index(["b", "c"], drop=drop),
    )
    assert_eq(
        df.set_index(["d", "b"], drop=drop),
        gdf.set_index(["d", "b"], drop=drop),
    )
    assert_eq(
        df.set_index(["b", "d", "e"], drop=drop),
        gdf.set_index(["b", "d", "e"], drop=drop),
    )


@pytest.fixture()
def reindex_data():
    return cudf.datasets.randomdata(
        nrows=6,
        dtypes={
            "a": "category",
            "c": float,
            "d": str,
        },
    )


@pytest.fixture()
def reindex_data_numeric():
    return cudf.datasets.randomdata(
        nrows=6,
        dtypes={"a": float, "b": float, "c": float},
    )


@pytest_unmark_spilling
@pytest.mark.parametrize("copy", [True, False])
@pytest.mark.parametrize(
    "args,gd_kwargs",
    [
        ([], {}),
        ([[-3, 0, 3, 0, -2, 1, 3, 4, 6]], {}),
        ([[-3, 0, 3, 0, -2, 1, 3, 4, 6]], {}),
        ([[-3, 0, 3, 0, -2, 1, 3, 4, 6]], {"axis": 0}),
        ([["a", "b", "c", "d", "e"]], {"axis": 1}),
        ([], {"labels": [-3, 0, 3, 0, -2, 1, 3, 4, 6], "axis": 0}),
        ([], {"labels": ["a", "b", "c", "d", "e"], "axis": 1}),
        ([], {"labels": [-3, 0, 3, 0, -2, 1, 3, 4, 6], "axis": "index"}),
        ([], {"labels": ["a", "b", "c", "d", "e"], "axis": "columns"}),
        ([], {"index": [-3, 0, 3, 0, -2, 1, 3, 4, 6]}),
        ([], {"columns": ["a", "b", "c", "d", "e"]}),
        (
            [],
            {
                "index": [-3, 0, 3, 0, -2, 1, 3, 4, 6],
                "columns": ["a", "b", "c", "d", "e"],
            },
        ),
    ],
)
def test_dataframe_reindex(copy, reindex_data, args, gd_kwargs):
    pdf, gdf = reindex_data.to_pandas(), reindex_data

    gd_kwargs["copy"] = copy
    pd_kwargs = gd_kwargs.copy()
    pd_kwargs["copy"] = True
    assert_eq(pdf.reindex(*args, **pd_kwargs), gdf.reindex(*args, **gd_kwargs))


@pytest.mark.parametrize("fill_value", [-1.0, 0.0, 1.5])
@pytest.mark.parametrize(
    "args,kwargs",
    [
        ([], {}),
        ([[-3, 0, 3, 0, -2, 1, 3, 4, 6]], {}),
        ([[-3, 0, 3, 0, -2, 1, 3, 4, 6]], {}),
        ([[-3, 0, 3, 0, -2, 1, 3, 4, 6]], {"axis": 0}),
        ([["a", "b", "c", "d", "e"]], {"axis": 1}),
        ([], {"labels": [-3, 0, 3, 0, -2, 1, 3, 4, 6], "axis": 0}),
        ([], {"labels": ["a", "b", "c", "d", "e"], "axis": 1}),
        ([], {"labels": [-3, 0, 3, 0, -2, 1, 3, 4, 6], "axis": "index"}),
        ([], {"labels": ["a", "b", "c", "d", "e"], "axis": "columns"}),
        ([], {"index": [-3, 0, 3, 0, -2, 1, 3, 4, 6]}),
        ([], {"columns": ["a", "b", "c", "d", "e"]}),
        (
            [],
            {
                "index": [-3, 0, 3, 0, -2, 1, 3, 4, 6],
                "columns": ["a", "b", "c", "d", "e"],
            },
        ),
    ],
)
def test_dataframe_reindex_fill_value(
    reindex_data_numeric, args, kwargs, fill_value
):
    pdf, gdf = reindex_data_numeric.to_pandas(), reindex_data_numeric
    kwargs["fill_value"] = fill_value
    assert_eq(pdf.reindex(*args, **kwargs), gdf.reindex(*args, **kwargs))


@pytest.mark.parametrize("copy", [True, False])
def test_dataframe_reindex_change_dtype(copy):
    index = pd.date_range("12/29/2009", periods=10, freq="D")
    columns = ["a", "b", "c", "d", "e"]
    gdf = cudf.datasets.randomdata(
        nrows=6, dtypes={"a": "category", "c": float, "d": str}
    )
    pdf = gdf.to_pandas()
    # Validate reindexes both labels and column names when
    # index=index_labels and columns=column_labels
    assert_eq(
        pdf.reindex(index=index, columns=columns, copy=True),
        gdf.reindex(index=index, columns=columns, copy=copy),
        check_freq=False,
    )


@pytest.mark.parametrize("copy", [True, False])
def test_series_categorical_reindex(copy):
    index = [-3, 0, 3, 0, -2, 1, 3, 4, 6]
    gdf = cudf.datasets.randomdata(nrows=6, dtypes={"a": "category"})
    pdf = gdf.to_pandas()
    assert_eq(pdf["a"].reindex(copy=True), gdf["a"].reindex(copy=copy))
    assert_eq(
        pdf["a"].reindex(index, copy=True), gdf["a"].reindex(index, copy=copy)
    )
    assert_eq(
        pdf["a"].reindex(index=index, copy=True),
        gdf["a"].reindex(index=index, copy=copy),
    )


@pytest.mark.parametrize("copy", [True, False])
def test_series_float_reindex(copy):
    index = [-3, 0, 3, 0, -2, 1, 3, 4, 6]
    gdf = cudf.datasets.randomdata(nrows=6, dtypes={"c": float})
    pdf = gdf.to_pandas()
    assert_eq(pdf["c"].reindex(copy=True), gdf["c"].reindex(copy=copy))
    assert_eq(
        pdf["c"].reindex(index, copy=True), gdf["c"].reindex(index, copy=copy)
    )
    assert_eq(
        pdf["c"].reindex(index=index, copy=True),
        gdf["c"].reindex(index=index, copy=copy),
    )


@pytest.mark.parametrize("copy", [True, False])
def test_series_string_reindex(copy):
    index = [-3, 0, 3, 0, -2, 1, 3, 4, 6]
    gdf = cudf.datasets.randomdata(nrows=6, dtypes={"d": str})
    pdf = gdf.to_pandas()
    assert_eq(pdf["d"].reindex(copy=True), gdf["d"].reindex(copy=copy))
    assert_eq(
        pdf["d"].reindex(index, copy=True), gdf["d"].reindex(index, copy=copy)
    )
    assert_eq(
        pdf["d"].reindex(index=index, copy=True),
        gdf["d"].reindex(index=index, copy=copy),
    )


@pytest.mark.parametrize("names", [None, ["a", "b"]])
@pytest.mark.parametrize("klass", [cudf.MultiIndex, pd.MultiIndex])
def test_reindex_multiindex_col_to_multiindex(names, klass):
    idx = pd.Index(
        [("A", "one"), ("A", "two")],
        dtype="object",
    )
    df = pd.DataFrame([[1, 2]], columns=idx)
    gdf = cudf.from_pandas(df)
    midx = klass.from_tuples([("A", "one"), ("A", "three")], names=names)
    result = gdf.reindex(columns=midx)
    expected = cudf.DataFrame([[1, None]], columns=midx)
    # (pandas2.0): check_dtype=False won't be needed
    # as None col will return object instead of float
    assert_eq(result, expected, check_dtype=False)


@pytest.mark.parametrize("names", [None, ["a", "b"]])
@pytest.mark.parametrize("klass", [cudf.MultiIndex, pd.MultiIndex])
def test_reindex_tuple_col_to_multiindex(names, klass):
    idx = pd.Index(
        [("A", "one"), ("A", "two")], dtype="object", tupleize_cols=False
    )
    df = pd.DataFrame([[1, 2]], columns=idx)
    gdf = cudf.from_pandas(df)
    midx = klass.from_tuples([("A", "one"), ("A", "two")], names=names)
    result = gdf.reindex(columns=midx)
    expected = cudf.DataFrame([[1, 2]], columns=midx)
    assert_eq(result, expected)


@pytest.mark.parametrize("name", [None, "foo"])
@pytest.mark.parametrize("klass", [range, cudf.RangeIndex, pd.RangeIndex])
def test_reindex_columns_rangeindex_keeps_rangeindex(name, klass):
    new_columns = klass(3)
    exp_name = None
    if klass is not range:
        new_columns.name = name
        exp_name = name
    df = cudf.DataFrame([[1, 2]])
    result = df.reindex(columns=new_columns).columns
    expected = pd.RangeIndex(3, name=exp_name)
    assert_eq(result, expected)


def test_to_frame(pdf, gdf):
    assert_eq(pdf.x.to_frame(), gdf.x.to_frame())

    name = "foo"
    gdf_new_name = gdf.x.to_frame(name=name)
    pdf_new_name = pdf.x.to_frame(name=name)
    assert_eq(pdf.x.to_frame(), gdf.x.to_frame())

    name = False
    gdf_new_name = gdf.x.to_frame(name=name)
    pdf_new_name = pdf.x.to_frame(name=name)
    assert_eq(gdf_new_name, pdf_new_name)
    assert gdf_new_name.columns[0] == name


def test_dataframe_empty_sort_index():
    pdf = pd.DataFrame({"x": []})
    gdf = cudf.DataFrame.from_pandas(pdf)

    expect = pdf.sort_index()
    got = gdf.sort_index()

    assert_eq(expect, got, check_index_type=True)


@pytest_unmark_spilling
@pytest.mark.parametrize(
    "index",
    [
        pd.RangeIndex(0, 3, 1),
        [3.0, 1.0, np.nan],
        # Test for single column MultiIndex
        pd.MultiIndex.from_arrays(
            [
                [2, 0, 1],
            ]
        ),
        pd.RangeIndex(2, -1, -1),
    ],
)
@pytest.mark.parametrize("axis", [0, 1, "index", "columns"])
@pytest.mark.parametrize("ascending", [True, False])
@pytest.mark.parametrize("ignore_index", [True, False])
@pytest.mark.parametrize("inplace", [True, False])
@pytest.mark.parametrize("na_position", ["first", "last"])
def test_dataframe_sort_index(
    index, axis, ascending, inplace, ignore_index, na_position
):
    pdf = pd.DataFrame(
        {"b": [1, 3, 2], "a": [1, 4, 3], "c": [4, 1, 5]},
        index=index,
    )
    gdf = cudf.DataFrame.from_pandas(pdf)

    expected = pdf.sort_index(
        axis=axis,
        ascending=ascending,
        ignore_index=ignore_index,
        inplace=inplace,
        na_position=na_position,
    )
    got = gdf.sort_index(
        axis=axis,
        ascending=ascending,
        ignore_index=ignore_index,
        inplace=inplace,
        na_position=na_position,
    )

    if inplace is True:
        assert_eq(pdf, gdf, check_index_type=True)
    else:
        assert_eq(expected, got, check_index_type=True)


@pytest_unmark_spilling
@pytest.mark.parametrize("axis", [0, 1, "index", "columns"])
@pytest.mark.parametrize(
    "level",
    [
        0,
        "b",
        1,
        ["b"],
        "a",
        ["a", "b"],
        ["b", "a"],
        [0, 1],
        [1, 0],
        [0, 2],
        None,
    ],
)
@pytest.mark.parametrize("ascending", [True, False])
@pytest.mark.parametrize("ignore_index", [True, False])
@pytest.mark.parametrize("inplace", [True, False])
@pytest.mark.parametrize("na_position", ["first", "last"])
def test_dataframe_mulitindex_sort_index(
    request, axis, level, ascending, inplace, ignore_index, na_position
):
    request.applymarker(
        pytest.mark.xfail(
            condition=axis in (1, "columns")
            and ignore_index
            and not (level is None and not ascending),
            reason="https://github.com/pandas-dev/pandas/issues/56478",
        )
    )
    pdf = pd.DataFrame(
        {
            "b": [1.0, 3.0, np.nan],
            "a": [1, 4, 3],
            1: ["a", "b", "c"],
            "e": [3, 1, 4],
            "d": [1, 2, 8],
        }
    ).set_index(["b", "a", 1])
    gdf = cudf.DataFrame.from_pandas(pdf)

    expected = pdf.sort_index(
        axis=axis,
        level=level,
        ascending=ascending,
        inplace=inplace,
        na_position=na_position,
        ignore_index=ignore_index,
    )
    got = gdf.sort_index(
        axis=axis,
        level=level,
        ascending=ascending,
        ignore_index=ignore_index,
        inplace=inplace,
        na_position=na_position,
    )

    if inplace is True:
        assert_eq(pdf, gdf)
    else:
        assert_eq(expected, got)


@pytest.mark.parametrize("dtype", dtypes + ["category"])
def test_dataframe_0_row_dtype(dtype):
    if dtype == "category":
        data = pd.Series(["a", "b", "c", "d", "e"], dtype="category")
    else:
        data = np.array([1, 2, 3, 4, 5], dtype=dtype)

    expect = cudf.DataFrame()
    expect["x"] = data
    expect["y"] = data
    got = expect.head(0)

    for col_name in got.columns:
        assert expect[col_name].dtype == got[col_name].dtype

    expect = cudf.Series(data)
    got = expect.head(0)

    assert expect.dtype == got.dtype


@pytest.mark.parametrize("nan_as_null", [True, False])
def test_series_list_nanasnull(nan_as_null):
    data = [1.0, 2.0, 3.0, np.nan, None]

    expect = pa.array(data, from_pandas=nan_as_null)
    got = cudf.Series(data, nan_as_null=nan_as_null).to_arrow()

    # Bug in Arrow 0.14.1 where NaNs aren't handled
    expect = expect.cast("int64", safe=False)
    got = got.cast("int64", safe=False)

    assert pa.Array.equals(expect, got)


def test_column_assignment():
    gdf = cudf.datasets.randomdata(
        nrows=20, dtypes={"a": "category", "b": int, "c": float}
    )
    new_cols = ["q", "r", "s"]
    gdf.columns = new_cols
    assert list(gdf.columns) == new_cols


def test_select_dtype():
    gdf = cudf.datasets.randomdata(
        nrows=20, dtypes={"a": "category", "b": int, "c": float, "d": str}
    )
    pdf = gdf.to_pandas()

    assert_eq(pdf.select_dtypes("float64"), gdf.select_dtypes("float64"))
    assert_eq(pdf.select_dtypes(np.float64), gdf.select_dtypes(np.float64))
    assert_eq(
        pdf.select_dtypes(include=["float64"]),
        gdf.select_dtypes(include=["float64"]),
    )
    assert_eq(
        pdf.select_dtypes(include=["object", "int", "category"]),
        gdf.select_dtypes(include=["object", "int", "category"]),
    )

    assert_eq(
        pdf.select_dtypes(include=["int64", "float64"]),
        gdf.select_dtypes(include=["int64", "float64"]),
    )
    assert_eq(
        pdf.select_dtypes(include=np.number),
        gdf.select_dtypes(include=np.number),
    )
    assert_eq(
        pdf.select_dtypes(include=[np.int64, np.float64]),
        gdf.select_dtypes(include=[np.int64, np.float64]),
    )

    assert_eq(
        pdf.select_dtypes(include=["category"]),
        gdf.select_dtypes(include=["category"]),
    )
    assert_eq(
        pdf.select_dtypes(exclude=np.number),
        gdf.select_dtypes(exclude=np.number),
    )

    assert_exceptions_equal(
        lfunc=pdf.select_dtypes,
        rfunc=gdf.select_dtypes,
        lfunc_args_and_kwargs=([], {"includes": ["Foo"]}),
        rfunc_args_and_kwargs=([], {"includes": ["Foo"]}),
    )

    assert_exceptions_equal(
        lfunc=pdf.select_dtypes,
        rfunc=gdf.select_dtypes,
        lfunc_args_and_kwargs=(
            [],
            {"exclude": np.number, "include": np.number},
        ),
        rfunc_args_and_kwargs=(
            [],
            {"exclude": np.number, "include": np.number},
        ),
    )

    gdf = cudf.DataFrame(
        {"A": [3, 4, 5], "C": [1, 2, 3], "D": ["a", "b", "c"]}
    )
    pdf = gdf.to_pandas()
    assert_eq(
        pdf.select_dtypes(include=["object", "int", "category"]),
        gdf.select_dtypes(include=["object", "int", "category"]),
    )
    assert_eq(
        pdf.select_dtypes(include=["object"], exclude=["category"]),
        gdf.select_dtypes(include=["object"], exclude=["category"]),
    )

    gdf = cudf.DataFrame({"a": range(10), "b": range(10, 20)})
    pdf = gdf.to_pandas()
    assert_eq(
        pdf.select_dtypes(include=["category"]),
        gdf.select_dtypes(include=["category"]),
    )
    assert_eq(
        pdf.select_dtypes(include=["float"]),
        gdf.select_dtypes(include=["float"]),
    )
    assert_eq(
        pdf.select_dtypes(include=["object"]),
        gdf.select_dtypes(include=["object"]),
    )
    assert_eq(
        pdf.select_dtypes(include=["int"]), gdf.select_dtypes(include=["int"])
    )
    assert_eq(
        pdf.select_dtypes(exclude=["float"]),
        gdf.select_dtypes(exclude=["float"]),
    )
    assert_eq(
        pdf.select_dtypes(exclude=["object"]),
        gdf.select_dtypes(exclude=["object"]),
    )
    assert_eq(
        pdf.select_dtypes(include=["int"], exclude=["object"]),
        gdf.select_dtypes(include=["int"], exclude=["object"]),
    )

    assert_exceptions_equal(
        lfunc=pdf.select_dtypes,
        rfunc=gdf.select_dtypes,
    )

    gdf = cudf.DataFrame(
        {"a": cudf.Series([], dtype="int"), "b": cudf.Series([], dtype="str")}
    )
    pdf = gdf.to_pandas()
    assert_eq(
        pdf.select_dtypes(exclude=["object"]),
        gdf.select_dtypes(exclude=["object"]),
    )
    assert_eq(
        pdf.select_dtypes(include=["int"], exclude=["object"]),
        gdf.select_dtypes(include=["int"], exclude=["object"]),
    )

    gdf = cudf.DataFrame(
        {"int_col": [0, 1, 2], "list_col": [[1, 2], [3, 4], [5, 6]]}
    )
    pdf = gdf.to_pandas()
    assert_eq(
        pdf.select_dtypes("int64"),
        gdf.select_dtypes("int64"),
    )


def test_select_dtype_datetime():
    gdf = cudf.datasets.timeseries(
        start="2000-01-01", end="2000-01-02", freq="3600s", dtypes={"x": int}
    )
    gdf = gdf.reset_index()
    pdf = gdf.to_pandas()

    assert_eq(pdf.select_dtypes("datetime64"), gdf.select_dtypes("datetime64"))
    assert_eq(
        pdf.select_dtypes(np.dtype("datetime64")),
        gdf.select_dtypes(np.dtype("datetime64")),
    )
    assert_eq(
        pdf.select_dtypes(include="datetime64"),
        gdf.select_dtypes(include="datetime64"),
    )


def test_select_dtype_datetime_with_frequency():
    gdf = cudf.datasets.timeseries(
        start="2000-01-01", end="2000-01-02", freq="3600s", dtypes={"x": int}
    )
    gdf = gdf.reset_index()
    pdf = gdf.to_pandas()

    assert_exceptions_equal(
        pdf.select_dtypes,
        gdf.select_dtypes,
        (["datetime64[ms]"],),
        (["datetime64[ms]"],),
    )


def test_dataframe_describe_exclude():
    np.random.seed(12)
    data_length = 10000

    df = cudf.DataFrame()
    df["x"] = np.random.normal(10, 1, data_length)
    df["x"] = df.x.astype("int64")
    df["y"] = np.random.normal(10, 1, data_length)
    pdf = df.to_pandas()

    gdf_results = df.describe(exclude=["float"])
    pdf_results = pdf.describe(exclude=["float"])

    assert_eq(gdf_results, pdf_results)


def test_dataframe_describe_include():
    np.random.seed(12)
    data_length = 10000

    df = cudf.DataFrame()
    df["x"] = np.random.normal(10, 1, data_length)
    df["x"] = df.x.astype("int64")
    df["y"] = np.random.normal(10, 1, data_length)
    pdf = df.to_pandas()
    gdf_results = df.describe(include=["int"])
    pdf_results = pdf.describe(include=["int"])

    assert_eq(gdf_results, pdf_results)


def test_dataframe_describe_default():
    np.random.seed(12)
    data_length = 10000

    df = cudf.DataFrame()
    df["x"] = np.random.normal(10, 1, data_length)
    df["y"] = np.random.normal(10, 1, data_length)
    pdf = df.to_pandas()
    gdf_results = df.describe()
    pdf_results = pdf.describe()

    assert_eq(pdf_results, gdf_results)


def test_series_describe_include_all():
    np.random.seed(12)
    data_length = 10000

    df = cudf.DataFrame()
    df["x"] = np.random.normal(10, 1, data_length)
    df["x"] = df.x.astype("int64")
    df["y"] = np.random.normal(10, 1, data_length)
    df["animal"] = np.random.choice(["dog", "cat", "bird"], data_length)

    pdf = df.to_pandas()
    gdf_results = df.describe(include="all")
    pdf_results = pdf.describe(include="all")

    assert_eq(gdf_results[["x", "y"]], pdf_results[["x", "y"]])
    assert_eq(gdf_results.index, pdf_results.index)
    assert_eq(gdf_results.columns, pdf_results.columns)
    assert_eq(
        gdf_results[["animal"]].fillna(-1).astype("str"),
        pdf_results[["animal"]].fillna(-1).astype("str"),
    )


def test_dataframe_describe_percentiles():
    np.random.seed(12)
    data_length = 10000
    sample_percentiles = [0.0, 0.1, 0.33, 0.84, 0.4, 0.99]

    df = cudf.DataFrame()
    df["x"] = np.random.normal(10, 1, data_length)
    df["y"] = np.random.normal(10, 1, data_length)
    pdf = df.to_pandas()
    gdf_results = df.describe(percentiles=sample_percentiles)
    pdf_results = pdf.describe(percentiles=sample_percentiles)

    assert_eq(pdf_results, gdf_results)


def test_get_numeric_data():
    pdf = pd.DataFrame(
        {"x": [1, 2, 3], "y": [1.0, 2.0, 3.0], "z": ["a", "b", "c"]}
    )
    gdf = cudf.from_pandas(pdf)

    assert_eq(pdf._get_numeric_data(), gdf._get_numeric_data())


@pytest.mark.parametrize("dtype", NUMERIC_TYPES)
@pytest.mark.parametrize("period", [-15, -1, 0, 1, 15])
@pytest.mark.parametrize("data_empty", [False, True])
def test_shift(dtype, period, data_empty):
    # TODO : this function currently tests for series.shift()
    # but should instead test for dataframe.shift()
    if data_empty:
        data = None
    else:
        if dtype == np.int8:
            # to keep data in range
            data = gen_rand(dtype, 10, low=-2, high=2)
        else:
            data = gen_rand(dtype, 10)

    gs = cudf.DataFrame({"a": cudf.Series(data, dtype=dtype)})
    ps = pd.DataFrame({"a": pd.Series(data, dtype=dtype)})

    shifted_outcome = gs.a.shift(period)
    expected_outcome = ps.a.shift(period)

    # pandas uses NaNs to signal missing value and force converts the
    # results columns to float types
    if data_empty:
        assert_eq(
            shifted_outcome,
            expected_outcome,
            check_index_type=False,
            check_dtype=False,
        )
    else:
        assert_eq(shifted_outcome, expected_outcome, check_dtype=False)


@pytest.mark.parametrize("dtype", NUMERIC_TYPES)
@pytest.mark.parametrize("period", [-1, -5, -10, -20, 0, 1, 5, 10, 20])
@pytest.mark.parametrize("data_empty", [False, True])
def test_diff(dtype, period, data_empty):
    if data_empty:
        data = None
    else:
        if dtype == np.int8:
            # to keep data in range
            data = gen_rand(dtype, 100000, low=-2, high=2)
        else:
            data = gen_rand(dtype, 100000)

    gdf = cudf.DataFrame({"a": cudf.Series(data, dtype=dtype)})
    pdf = pd.DataFrame({"a": pd.Series(data, dtype=dtype)})

    expected_outcome = pdf.a.diff(period)
    diffed_outcome = gdf.a.diff(period).astype(expected_outcome.dtype)

    if data_empty:
        assert_eq(diffed_outcome, expected_outcome, check_index_type=False)
    else:
        assert_eq(diffed_outcome, expected_outcome)


@pytest.mark.parametrize("df", _dataframe_na_data())
@pytest.mark.parametrize("nan_as_null", [True, False, None])
def test_dataframe_isnull_isna(df, nan_as_null):
    if nan_as_null is False and (
        df.select_dtypes(object).isna().any().any()
        and not df.select_dtypes(object).isna().all().all()
    ):
        with pytest.raises(MixedTypeError):
            cudf.DataFrame.from_pandas(df, nan_as_null=nan_as_null)
    else:
        gdf = cudf.DataFrame.from_pandas(df, nan_as_null=nan_as_null)

        assert_eq(df.isnull(), gdf.isnull())
        assert_eq(df.isna(), gdf.isna())

        # Test individual columns
        for col in df:
            assert_eq(df[col].isnull(), gdf[col].isnull())
            assert_eq(df[col].isna(), gdf[col].isna())


@pytest.mark.parametrize("df", _dataframe_na_data())
@pytest.mark.parametrize("nan_as_null", [True, False, None])
def test_dataframe_notna_notnull(df, nan_as_null):
    if nan_as_null is False and (
        df.select_dtypes(object).isna().any().any()
        and not df.select_dtypes(object).isna().all().all()
    ):
        with pytest.raises(MixedTypeError):
            cudf.DataFrame.from_pandas(df, nan_as_null=nan_as_null)
    else:
        gdf = cudf.DataFrame.from_pandas(df, nan_as_null=nan_as_null)

        assert_eq(df.notnull(), gdf.notnull())
        assert_eq(df.notna(), gdf.notna())

        # Test individual columns
        for col in df:
            assert_eq(df[col].notnull(), gdf[col].notnull())
            assert_eq(df[col].notna(), gdf[col].notna())


def test_ndim():
    pdf = pd.DataFrame({"x": range(5), "y": range(5, 10)})
    gdf = cudf.DataFrame.from_pandas(pdf)
    assert pdf.ndim == gdf.ndim
    assert pdf.x.ndim == gdf.x.ndim

    s = pd.Series(dtype="float64")
    gs = cudf.Series()
    assert s.ndim == gs.ndim


@pytest.mark.parametrize(
    "decimals",
    [
        -3,
        0,
        5,
        pd.Series(
            [1, 4, 3, -6],
            index=["floats", "ints", "floats_with_nan", "floats_same"],
        ),
        cudf.Series(
            [-4, -2, 12], index=["ints", "floats_with_nan", "floats_same"]
        ),
        {"floats": -1, "ints": 15, "floats_will_nan": 2},
    ],
)
def test_dataframe_round(decimals):
    gdf = cudf.DataFrame(
        {
            "floats": np.arange(0.5, 10.5, 1),
            "ints": np.random.normal(-100, 100, 10),
            "floats_with_na": np.array(
                [
                    14.123,
                    2.343,
                    np.nan,
                    0.0,
                    -8.302,
                    np.nan,
                    94.313,
                    None,
                    -8.029,
                    np.nan,
                ]
            ),
            "floats_same": np.repeat([-0.6459412758761901], 10),
            "bools": np.random.choice([True, None, False], 10),
            "strings": np.random.choice(["abc", "xyz", None], 10),
            "struct": np.random.choice([{"abc": 1}, {"xyz": 2}, None], 10),
            "list": [[1], [2], None, [4], [3]] * 2,
        }
    )
    pdf = gdf.to_pandas()

    if isinstance(decimals, cudf.Series):
        pdecimals = decimals.to_pandas()
    else:
        pdecimals = decimals

    result = gdf.round(decimals)
    expected = pdf.round(pdecimals)

    assert_eq(result, expected)


def test_dataframe_round_dict_decimal_validation():
    df = cudf.DataFrame({"A": [0.12], "B": [0.13]})
    with pytest.raises(TypeError):
        df.round({"A": 1, "B": 0.5})


@pytest.mark.parametrize(
    "data",
    [
        [0, 1, 2, 3],
        [-2, -1, 2, 3, 5],
        [-2, -1, 0, 3, 5],
        [True, False, False],
        [True],
        [False],
        [],
        [True, None, False],
        [True, True, None],
        [None, None],
        [[0, 5], [1, 6], [2, 7], [3, 8], [4, 9]],
        [[1, True], [2, False], [3, False]],
        [["a", True], ["b", False], ["c", False]],
    ],
)
def test_all(data):
    # Provide a dtype when data is empty to avoid future pandas changes.
    dtype = None if data else float
    # Pandas treats `None` in object type columns as True for some reason, so
    # replacing with `False`
    if np.array(data).ndim <= 1:
        pdata = pd.Series(data=data, dtype=dtype).replace([None], False)
        gdata = cudf.Series.from_pandas(pdata)
        got = gdata.all()
        expected = pdata.all()
        assert_eq(got, expected)
    else:
        pdata = pd.DataFrame(data, columns=["a", "b"], dtype=dtype).replace(
            [None], False
        )
        gdata = cudf.DataFrame.from_pandas(pdata)

        # test bool_only
        if pdata["b"].dtype == "bool":
            got = gdata.all(bool_only=True)
            expected = pdata.all(bool_only=True)
            assert_eq(got, expected)
        else:
            got = gdata.all()
            expected = pdata.all()
            assert_eq(got, expected)


@pytest.mark.parametrize(
    "data",
    [
        [0, 1, 2, 3],
        [-2, -1, 2, 3, 5],
        [-2, -1, 0, 3, 5],
        [0, 0, 0, 0, 0],
        [0, 0, None, 0],
        [True, False, False],
        [True],
        [False],
        [],
        [True, None, False],
        [True, True, None],
        [None, None],
        [[0, 5], [1, 6], [2, 7], [3, 8], [4, 9]],
        [[1, True], [2, False], [3, False]],
        [["a", True], ["b", False], ["c", False]],
    ],
)
@pytest.mark.parametrize("axis", [0, 1])
def test_any(data, axis):
    # Provide a dtype when data is empty to avoid future pandas changes.
    dtype = float if all(x is None for x in data) or len(data) < 1 else None
    if np.array(data).ndim <= 1:
        pdata = pd.Series(data=data, dtype=dtype)
        gdata = cudf.Series(data=data, dtype=dtype)

        if axis == 1:
            with pytest.raises(NotImplementedError):
                gdata.any(axis=axis)
        else:
            got = gdata.any(axis=axis)
            expected = pdata.any(axis=axis)
            assert_eq(got, expected)
    else:
        pdata = pd.DataFrame(data, columns=["a", "b"])
        gdata = cudf.DataFrame.from_pandas(pdata)

        # test bool_only
        if pdata["b"].dtype == "bool":
            got = gdata.any(bool_only=True)
            expected = pdata.any(bool_only=True)
            assert_eq(got, expected)
        else:
            got = gdata.any(axis=axis)
            expected = pdata.any(axis=axis)
            assert_eq(got, expected)


@pytest.mark.parametrize("axis", [0, 1])
def test_empty_dataframe_any(axis):
    pdf = pd.DataFrame({}, columns=["a", "b"], dtype=float)
    gdf = cudf.DataFrame.from_pandas(pdf)
    got = gdf.any(axis=axis)
    expected = pdf.any(axis=axis)
    assert_eq(got, expected, check_index_type=False)


@pytest_unmark_spilling
@pytest.mark.parametrize("a", [[], ["123"]])
@pytest.mark.parametrize("b", ["123", ["123"]])
@pytest.mark.parametrize(
    "misc_data",
    ["123", ["123"] * 20, 123, [1, 2, 0.8, 0.9] * 50, 0.9, 0.00001],
)
@pytest.mark.parametrize("non_list_data", [123, "abc", "zyx", "rapids", 0.8])
def test_create_dataframe_cols_empty_data(a, b, misc_data, non_list_data):
    expected = pd.DataFrame({"a": a})
    actual = cudf.DataFrame.from_pandas(expected)
    expected["b"] = b
    actual["b"] = b
    assert_eq(actual, expected)

    expected = pd.DataFrame({"a": []})
    actual = cudf.DataFrame.from_pandas(expected)
    expected["b"] = misc_data
    actual["b"] = misc_data
    assert_eq(actual, expected)

    expected = pd.DataFrame({"a": a})
    actual = cudf.DataFrame.from_pandas(expected)
    expected["b"] = non_list_data
    actual["b"] = non_list_data
    assert_eq(actual, expected)


def test_empty_dataframe_describe():
    pdf = pd.DataFrame({"a": [], "b": []})
    gdf = cudf.from_pandas(pdf)

    expected = pdf.describe()
    actual = gdf.describe()

    assert_eq(expected, actual)


def test_as_column_types():
    col = column.as_column(cudf.Series([], dtype="float64"))
    assert_eq(col.dtype, np.dtype("float64"))
    gds = cudf.Series(col)
    pds = pd.Series(pd.Series([], dtype="float64"))

    assert_eq(pds, gds)

    col = column.as_column(cudf.Series([], dtype="float64"), dtype="float32")
    assert_eq(col.dtype, np.dtype("float32"))
    gds = cudf.Series(col)
    pds = pd.Series(pd.Series([], dtype="float32"))

    assert_eq(pds, gds)

    col = column.as_column(cudf.Series([], dtype="float64"), dtype="str")
    assert_eq(col.dtype, np.dtype("object"))
    gds = cudf.Series(col)
    pds = pd.Series(pd.Series([], dtype="str"))

    assert_eq(pds, gds)

    col = column.as_column(cudf.Series([], dtype="float64"), dtype="object")
    assert_eq(col.dtype, np.dtype("object"))
    gds = cudf.Series(col)
    pds = pd.Series(pd.Series([], dtype="object"))

    assert_eq(pds, gds)

    pds = pd.Series(np.array([1, 2, 3]), dtype="float32")
    gds = cudf.Series(column.as_column(np.array([1, 2, 3]), dtype="float32"))

    assert_eq(pds, gds)

    pds = pd.Series([1, 2, 3], dtype="float32")
    gds = cudf.Series([1, 2, 3], dtype="float32")

    assert_eq(pds, gds)

    pds = pd.Series([], dtype="float64")
    gds = cudf.Series(column.as_column(pds))
    assert_eq(pds, gds)

    pds = pd.Series([1, 2, 4], dtype="int64")
    gds = cudf.Series(column.as_column(cudf.Series([1, 2, 4]), dtype="int64"))

    assert_eq(pds, gds)

    pds = pd.Series([1.2, 18.0, 9.0], dtype="float32")
    gds = cudf.Series(
        column.as_column(cudf.Series([1.2, 18.0, 9.0]), dtype="float32")
    )

    assert_eq(pds, gds)

    pds = pd.Series([1.2, 18.0, 9.0], dtype="str")
    gds = cudf.Series(
        column.as_column(cudf.Series([1.2, 18.0, 9.0]), dtype="str")
    )

    assert_eq(pds, gds)

    pds = pd.Series(pd.Index(["1", "18", "9"]), dtype="int")
    gds = cudf.Series(cudf.Index(["1", "18", "9"]), dtype="int")

    assert_eq(pds, gds)


def test_one_row_head():
    gdf = cudf.DataFrame({"name": ["carl"], "score": [100]}, index=[123])
    pdf = gdf.to_pandas()

    head_gdf = gdf.head()
    head_pdf = pdf.head()

    assert_eq(head_pdf, head_gdf)


@pytest.mark.parametrize("dtype", ALL_TYPES)
@pytest.mark.parametrize(
    "np_dtype,pd_dtype",
    [
        tuple(item)
        for item in cudf.utils.dtypes.np_dtypes_to_pandas_dtypes.items()
    ],
)
def test_series_astype_pandas_nullable(dtype, np_dtype, pd_dtype):
    source = cudf.Series([0, 1, None], dtype=dtype)

    expect = source.astype(np_dtype)
    got = source.astype(pd_dtype)

    assert_eq(expect, got)


@pytest.mark.parametrize("dtype", NUMERIC_TYPES)
@pytest.mark.parametrize("as_dtype", NUMERIC_TYPES)
def test_series_astype_numeric_to_numeric(dtype, as_dtype):
    psr = pd.Series([1, 2, 4, 3], dtype=dtype)
    gsr = cudf.from_pandas(psr)
    assert_eq(psr.astype(as_dtype), gsr.astype(as_dtype))


@pytest.mark.parametrize("dtype", NUMERIC_TYPES)
@pytest.mark.parametrize("as_dtype", NUMERIC_TYPES)
def test_series_astype_numeric_to_numeric_nulls(dtype, as_dtype):
    data = [1, 2, None, 3]
    sr = cudf.Series(data, dtype=dtype)
    got = sr.astype(as_dtype)
    expect = cudf.Series([1, 2, None, 3], dtype=as_dtype)
    assert_eq(expect, got)


@pytest.mark.parametrize("dtype", NUMERIC_TYPES)
@pytest.mark.parametrize(
    "as_dtype",
    [
        "str",
        "category",
        "datetime64[s]",
        "datetime64[ms]",
        "datetime64[us]",
        "datetime64[ns]",
    ],
)
def test_series_astype_numeric_to_other(dtype, as_dtype):
    psr = pd.Series([1, 2, 3], dtype=dtype)
    gsr = cudf.from_pandas(psr)
    assert_eq(psr.astype(as_dtype), gsr.astype(as_dtype))


@pytest.mark.parametrize(
    "as_dtype",
    [
        "str",
        "int32",
        "uint32",
        "float32",
        "category",
        "datetime64[s]",
        "datetime64[ms]",
        "datetime64[us]",
        "datetime64[ns]",
    ],
)
def test_series_astype_string_to_other(as_dtype):
    if "datetime64" in as_dtype:
        data = ["2001-01-01", "2002-02-02", "2000-01-05"]
    else:
        data = ["1", "2", "3"]
    psr = pd.Series(data)
    gsr = cudf.from_pandas(psr)
    assert_eq(psr.astype(as_dtype), gsr.astype(as_dtype))


@pytest.mark.parametrize(
    "as_dtype",
    [
        "category",
        "datetime64[s]",
        "datetime64[ms]",
        "datetime64[us]",
        "datetime64[ns]",
    ],
)
def test_series_astype_datetime_to_other(as_dtype):
    data = ["2001-01-01", "2002-02-02", "2001-01-05"]
    psr = pd.Series(data)
    gsr = cudf.from_pandas(psr)
    assert_eq(psr.astype(as_dtype), gsr.astype(as_dtype))


@pytest.mark.parametrize(
    "inp",
    [
        ("datetime64[ns]", "2011-01-01 00:00:00.000000000"),
        ("datetime64[us]", "2011-01-01 00:00:00.000000"),
        ("datetime64[ms]", "2011-01-01 00:00:00.000"),
        ("datetime64[s]", "2011-01-01 00:00:00"),
    ],
)
def test_series_astype_datetime_to_string(inp):
    dtype, expect = inp
    base_date = "2011-01-01"
    sr = cudf.Series([base_date], dtype=dtype)
    got = sr.astype(str)[0]
    assert expect == got


@pytest.mark.parametrize(
    "as_dtype",
    [
        "int32",
        "uint32",
        "float32",
        "category",
        "datetime64[s]",
        "datetime64[ms]",
        "datetime64[us]",
        "datetime64[ns]",
        "str",
    ],
)
def test_series_astype_categorical_to_other(as_dtype):
    if "datetime64" in as_dtype:
        data = ["2001-01-01", "2002-02-02", "2000-01-05", "2001-01-01"]
    else:
        data = [1, 2, 3, 1]
    psr = pd.Series(data, dtype="category")
    gsr = cudf.from_pandas(psr)
    assert_eq(psr.astype(as_dtype), gsr.astype(as_dtype))


@pytest.mark.parametrize("ordered", [True, False])
def test_series_astype_to_categorical_ordered(ordered):
    psr = pd.Series([1, 2, 3, 1], dtype="category")
    gsr = cudf.from_pandas(psr)

    ordered_dtype_pd = pd.CategoricalDtype(
        categories=[1, 2, 3], ordered=ordered
    )
    ordered_dtype_gd = cudf.CategoricalDtype.from_pandas(ordered_dtype_pd)
    assert_eq(
        psr.astype("int32").astype(ordered_dtype_pd).astype("int32"),
        gsr.astype("int32").astype(ordered_dtype_gd).astype("int32"),
    )


@pytest.mark.parametrize("ordered", [True, False])
def test_series_astype_cat_ordered_to_unordered(ordered):
    pd_dtype = pd.CategoricalDtype(categories=[1, 2, 3], ordered=ordered)
    pd_to_dtype = pd.CategoricalDtype(
        categories=[1, 2, 3], ordered=not ordered
    )
    gd_dtype = cudf.CategoricalDtype.from_pandas(pd_dtype)
    gd_to_dtype = cudf.CategoricalDtype.from_pandas(pd_to_dtype)

    psr = pd.Series([1, 2, 3], dtype=pd_dtype)
    gsr = cudf.Series([1, 2, 3], dtype=gd_dtype)

    expect = psr.astype(pd_to_dtype)
    got = gsr.astype(gd_to_dtype)

    assert_eq(expect, got)


def test_series_astype_null_cases():
    data = [1, 2, None, 3]

    # numerical to other
    assert_eq(cudf.Series(data, dtype="str"), cudf.Series(data).astype("str"))

    assert_eq(
        cudf.Series(data, dtype="category"),
        cudf.Series(data).astype("category"),
    )

    assert_eq(
        cudf.Series(data, dtype="float32"),
        cudf.Series(data, dtype="int32").astype("float32"),
    )

    assert_eq(
        cudf.Series(data, dtype="float32"),
        cudf.Series(data, dtype="uint32").astype("float32"),
    )

    assert_eq(
        cudf.Series(data, dtype="datetime64[ms]"),
        cudf.Series(data).astype("datetime64[ms]"),
    )

    # categorical to other
    assert_eq(
        cudf.Series(data, dtype="str"),
        cudf.Series(data, dtype="category").astype("str"),
    )

    assert_eq(
        cudf.Series(data, dtype="float32"),
        cudf.Series(data, dtype="category").astype("float32"),
    )

    assert_eq(
        cudf.Series(data, dtype="datetime64[ms]"),
        cudf.Series(data, dtype="category").astype("datetime64[ms]"),
    )

    # string to other
    assert_eq(
        cudf.Series([1, 2, None, 3], dtype="int32"),
        cudf.Series(["1", "2", None, "3"]).astype("int32"),
    )

    assert_eq(
        cudf.Series(
            ["2001-01-01", "2001-02-01", None, "2001-03-01"],
            dtype="datetime64[ms]",
        ),
        cudf.Series(["2001-01-01", "2001-02-01", None, "2001-03-01"]).astype(
            "datetime64[ms]"
        ),
    )

    assert_eq(
        cudf.Series(["a", "b", "c", None], dtype="category").to_pandas(),
        cudf.Series(["a", "b", "c", None]).astype("category").to_pandas(),
    )

    # datetime to other
    data = [
        "2001-01-01 00:00:00.000000",
        "2001-02-01 00:00:00.000000",
        None,
        "2001-03-01 00:00:00.000000",
    ]
    assert_eq(
        cudf.Series(data),
        cudf.Series(data, dtype="datetime64[us]").astype("str"),
    )

    assert_eq(
        pd.Series(data, dtype="datetime64[ns]").astype("category"),
        cudf.from_pandas(pd.Series(data, dtype="datetime64[ns]")).astype(
            "category"
        ),
    )


def test_series_astype_null_categorical():
    sr = cudf.Series([None, None, None], dtype="category")
    expect = cudf.Series([None, None, None], dtype="int32")
    got = sr.astype("int32")
    assert_eq(expect, got)


@pytest.mark.parametrize(
    "data",
    [
        (
            pd.Series([3, 3.0]),
            pd.Series([2.3, 3.9]),
            pd.Series([1.5, 3.9]),
            pd.Series([1.0, 2]),
        ),
        [
            pd.Series([3, 3.0]),
            pd.Series([2.3, 3.9]),
            pd.Series([1.5, 3.9]),
            pd.Series([1.0, 2]),
        ],
    ],
)
def test_create_dataframe_from_list_like(data):
    pdf = pd.DataFrame(data, index=["count", "mean", "std", "min"])
    gdf = cudf.DataFrame(data, index=["count", "mean", "std", "min"])

    assert_eq(pdf, gdf)

    pdf = pd.DataFrame(data)
    gdf = cudf.DataFrame(data)

    assert_eq(pdf, gdf)


def test_create_dataframe_column():
    pdf = pd.DataFrame(columns=["a", "b", "c"], index=["A", "Z", "X"])
    gdf = cudf.DataFrame(columns=["a", "b", "c"], index=["A", "Z", "X"])

    assert_eq(pdf, gdf)

    pdf = pd.DataFrame(
        {"a": [1, 2, 3], "b": [2, 3, 5]},
        columns=["a", "b", "c"],
        index=["A", "Z", "X"],
    )
    gdf = cudf.DataFrame(
        {"a": [1, 2, 3], "b": [2, 3, 5]},
        columns=["a", "b", "c"],
        index=["A", "Z", "X"],
    )

    assert_eq(pdf, gdf)


@pytest.mark.parametrize(
    "data",
    [
        pd.DataFrame(np.eye(2)),
        cudf.DataFrame(np.eye(2)),
        np.eye(2),
        cupy.eye(2),
        None,
        [[1, 0], [0, 1]],
        [cudf.Series([0, 1]), cudf.Series([1, 0])],
    ],
)
@pytest.mark.parametrize(
    "columns",
    [None, range(2), pd.RangeIndex(2), cudf.RangeIndex(2)],
)
def test_dataframe_columns_returns_rangeindex(data, columns):
    if data is None and columns is None:
        pytest.skip(f"{data=} and {columns=} not relevant.")
    result = cudf.DataFrame(data=data, columns=columns).columns
    expected = pd.RangeIndex(range(2))
    assert_eq(result, expected)


def test_dataframe_columns_returns_rangeindex_single_col():
    result = cudf.DataFrame([1, 2, 3]).columns
    expected = pd.RangeIndex(range(1))
    assert_eq(result, expected)


@pytest.mark.parametrize("dtype", ["int64", "datetime64[ns]", "int8"])
@pytest.mark.parametrize("idx_data", [[], [1, 2]])
@pytest.mark.parametrize("data", [None, [], {}])
def test_dataframe_columns_empty_data_preserves_dtype(dtype, idx_data, data):
    result = cudf.DataFrame(
        data, columns=cudf.Index(idx_data, dtype=dtype)
    ).columns
    expected = pd.Index(idx_data, dtype=dtype)
    assert_eq(result, expected)


@pytest.mark.parametrize("dtype", ["int64", "datetime64[ns]", "int8"])
def test_dataframe_astype_preserves_column_dtype(dtype):
    result = cudf.DataFrame([1], columns=cudf.Index([1], dtype=dtype))
    result = result.astype(np.int32).columns
    expected = pd.Index([1], dtype=dtype)
    assert_eq(result, expected)


def test_dataframe_astype_preserves_column_rangeindex():
    result = cudf.DataFrame([1], columns=range(1))
    result = result.astype(np.int32).columns
    expected = pd.RangeIndex(1)
    assert_eq(result, expected)


@pytest.mark.parametrize("dtype", ["int64", "datetime64[ns]", "int8"])
def test_dataframe_fillna_preserves_column_dtype(dtype):
    result = cudf.DataFrame([1, None], columns=cudf.Index([1], dtype=dtype))
    result = result.fillna(2).columns
    expected = pd.Index([1], dtype=dtype)
    assert_eq(result, expected)


def test_dataframe_fillna_preserves_column_rangeindex():
    result = cudf.DataFrame([1, None], columns=range(1))
    result = result.fillna(2).columns
    expected = pd.RangeIndex(1)
    assert_eq(result, expected)


@pytest.mark.parametrize(
    "data",
    [
        [1, 2, 4],
        [],
        [5.0, 7.0, 8.0],
        pd.Categorical(["a", "b", "c"]),
        ["m", "a", "d", "v"],
    ],
)
def test_series_values_host_property(data):
    pds = pd.Series(data=data, dtype=None if data else float)
    gds = cudf.Series(data=data, dtype=None if data else float)

    np.testing.assert_array_equal(pds.values, gds.values_host)


@pytest.mark.parametrize(
    "data",
    [
        [1, 2, 4],
        [],
        [5.0, 7.0, 8.0],
        pytest.param(
            pd.Categorical(["a", "b", "c"]),
            marks=pytest_xfail(raises=NotImplementedError),
        ),
        pytest.param(
            ["m", "a", "d", "v"],
            marks=pytest_xfail(raises=TypeError),
        ),
    ],
)
def test_series_values_property(data):
    pds = pd.Series(data=data, dtype=None if data else float)
    gds = cudf.from_pandas(pds)
    gds_vals = gds.values
    assert isinstance(gds_vals, cupy.ndarray)
    np.testing.assert_array_equal(gds_vals.get(), pds.values)


@pytest.mark.parametrize(
    "data",
    [
        {"A": [1, 2, 3], "B": [4, 5, 6]},
        {"A": [1.0, 2.0, 3.0], "B": [4.0, 5.0, 6.0]},
        {"A": [1, 2, 3], "B": [1.0, 2.0, 3.0]},
        {"A": np.float32(np.arange(3)), "B": np.float64(np.arange(3))},
        pytest.param(
            {"A": [1, None, 3], "B": [1, 2, None]},
            marks=pytest_xfail(
                reason="Nulls not supported by values accessor"
            ),
        ),
        pytest.param(
            {"A": [None, None, None], "B": [None, None, None]},
            marks=pytest_xfail(
                reason="Nulls not supported by values accessor"
            ),
        ),
        {"A": [], "B": []},
        pytest.param(
            {"A": [1, 2, 3], "B": ["a", "b", "c"]},
            marks=pytest_xfail(
                reason="str or categorical not supported by values accessor"
            ),
        ),
        pytest.param(
            {"A": pd.Categorical(["a", "b", "c"]), "B": ["d", "e", "f"]},
            marks=pytest_xfail(
                reason="str or categorical not supported by values accessor"
            ),
        ),
    ],
)
def test_df_values_property(data):
    pdf = pd.DataFrame.from_dict(data)
    gdf = cudf.DataFrame.from_pandas(pdf)

    pmtr = pdf.values
    gmtr = gdf.values.get()

    np.testing.assert_array_equal(pmtr, gmtr)


def test_numeric_alpha_value_counts():
    pdf = pd.DataFrame(
        {
            "numeric": [1, 2, 3, 4, 5, 6, 1, 2, 4] * 10,
            "alpha": ["u", "h", "d", "a", "m", "u", "h", "d", "a"] * 10,
        }
    )

    gdf = cudf.DataFrame(
        {
            "numeric": [1, 2, 3, 4, 5, 6, 1, 2, 4] * 10,
            "alpha": ["u", "h", "d", "a", "m", "u", "h", "d", "a"] * 10,
        }
    )

    assert_eq(
        pdf.numeric.value_counts().sort_index(),
        gdf.numeric.value_counts().sort_index(),
        check_dtype=False,
    )
    assert_eq(
        pdf.alpha.value_counts().sort_index(),
        gdf.alpha.value_counts().sort_index(),
        check_dtype=False,
    )


@pytest.mark.parametrize(
    "data",
    [
        pd.DataFrame(
            {
                "num_legs": [2, 4],
                "num_wings": [2, 0],
                "bird_cats": pd.Series(
                    ["sparrow", "pigeon"],
                    dtype="category",
                    index=["falcon", "dog"],
                ),
            },
            index=["falcon", "dog"],
        ),
        pd.DataFrame(
            {"num_legs": [8, 2], "num_wings": [0, 2]},
            index=["spider", "falcon"],
        ),
        pd.DataFrame(
            {
                "num_legs": [8, 2, 1, 0, 2, 4, 5],
                "num_wings": [2, 0, 2, 1, 2, 4, -1],
            }
        ),
        pd.DataFrame({"a": ["a", "b", "c"]}, dtype="category"),
        pd.DataFrame({"a": ["a", "b", "c"]}),
    ],
)
@pytest.mark.parametrize(
    "values",
    [
        [0, 2],
        {"num_wings": [0, 3]},
        pd.DataFrame(
            {"num_legs": [8, 2], "num_wings": [0, 2]},
            index=["spider", "falcon"],
        ),
        pd.DataFrame(
            {
                "num_legs": [2, 4],
                "num_wings": [2, 0],
                "bird_cats": pd.Series(
                    ["sparrow", "pigeon"],
                    dtype="category",
                    index=["falcon", "dog"],
                ),
            },
            index=["falcon", "dog"],
        ),
        ["sparrow", "pigeon"],
        pd.Series(["sparrow", "pigeon"], dtype="category"),
        pd.Series([1, 2, 3, 4, 5]),
        "abc",
        123,
        pd.Series(["a", "b", "c"]),
        pd.Series(["a", "b", "c"], dtype="category"),
        pd.DataFrame({"a": ["a", "b", "c"]}, dtype="category"),
    ],
)
def test_isin_dataframe(data, values):
    pdf = data
    gdf = cudf.from_pandas(pdf)

    if cudf.api.types.is_scalar(values):
        assert_exceptions_equal(
            lfunc=pdf.isin,
            rfunc=gdf.isin,
            lfunc_args_and_kwargs=([values],),
            rfunc_args_and_kwargs=([values],),
        )
    else:
        try:
            expected = pdf.isin(values)
        except TypeError as e:
            # Can't do isin with different categories
            if str(e) == (
                "Categoricals can only be compared if 'categories' "
                "are the same."
            ):
                return

        if isinstance(values, (pd.DataFrame, pd.Series)):
            values = cudf.from_pandas(values)

        got = gdf.isin(values)
        assert_eq(got, expected)


def test_isin_axis_duplicated_error():
    df = cudf.DataFrame(range(2))
    with pytest.raises(ValueError):
        df.isin(cudf.Series(range(2), index=[1, 1]))

    with pytest.raises(ValueError):
        df.isin(cudf.DataFrame(range(2), index=[1, 1]))

    with pytest.raises(ValueError):
        df.isin(cudf.DataFrame([[1, 2]], columns=[1, 1]))


def test_constructor_properties():
    df = cudf.DataFrame()
    key1 = "a"
    key2 = "b"
    val1 = np.array([123], dtype=np.float64)
    val2 = np.array([321], dtype=np.float64)
    df[key1] = val1
    df[key2] = val2

    # Correct use of _constructor_sliced (for DataFrame)
    assert_eq(df[key1], df._constructor_sliced(val1, name=key1))

    # Correct use of _constructor_expanddim (for cudf.Series)
    assert_eq(df, df[key2]._constructor_expanddim({key1: val1, key2: val2}))

    # Incorrect use of _constructor_sliced (Raises for cudf.Series)
    with pytest.raises(NotImplementedError):
        df[key1]._constructor_sliced

    # Incorrect use of _constructor_expanddim (Raises for DataFrame)
    with pytest.raises(NotImplementedError):
        df._constructor_expanddim


@pytest.mark.parametrize("dtype", NUMERIC_TYPES)
@pytest.mark.parametrize("as_dtype", ALL_TYPES)
def test_df_astype_numeric_to_all(dtype, as_dtype):
    if "uint" in dtype:
        data = [1, 2, None, 4, 7]
    elif "int" in dtype or "longlong" in dtype:
        data = [1, 2, None, 4, -7]
    elif "float" in dtype:
        data = [1.0, 2.0, None, 4.0, np.nan, -7.0]

    gdf = cudf.DataFrame()

    gdf["foo"] = cudf.Series(data, dtype=dtype)
    gdf["bar"] = cudf.Series(data, dtype=dtype)

    insert_data = cudf.Series(data, dtype=dtype)

    expect = cudf.DataFrame()
    expect["foo"] = insert_data.astype(as_dtype)
    expect["bar"] = insert_data.astype(as_dtype)

    got = gdf.astype(as_dtype)

    assert_eq(expect, got)


@pytest.mark.parametrize(
    "as_dtype",
    [
        "int32",
        "float32",
        "category",
        "datetime64[s]",
        "datetime64[ms]",
        "datetime64[us]",
        "datetime64[ns]",
    ],
)
def test_df_astype_string_to_other(as_dtype):
    if "datetime64" in as_dtype:
        # change None to "NaT" after this issue is fixed:
        # https://github.com/rapidsai/cudf/issues/5117
        data = ["2001-01-01", "2002-02-02", "2000-01-05", None]
    elif as_dtype == "int32":
        data = [1, 2, 3]
    elif as_dtype == "category":
        data = ["1", "2", "3", None]
    elif "float" in as_dtype:
        data = [1.0, 2.0, 3.0, np.nan]

    insert_data = cudf.Series.from_pandas(pd.Series(data, dtype="str"))
    expect_data = cudf.Series(data, dtype=as_dtype)

    gdf = cudf.DataFrame()
    expect = cudf.DataFrame()

    gdf["foo"] = insert_data
    gdf["bar"] = insert_data

    expect["foo"] = expect_data
    expect["bar"] = expect_data

    got = gdf.astype(as_dtype)
    assert_eq(expect, got)


@pytest.mark.parametrize(
    "as_dtype",
    [
        "int64",
        "datetime64[s]",
        "datetime64[us]",
        "datetime64[ns]",
        "str",
        "category",
    ],
)
def test_df_astype_datetime_to_other(as_dtype):
    data = [
        "1991-11-20 00:00:00.000",
        "2004-12-04 00:00:00.000",
        "2016-09-13 00:00:00.000",
        None,
    ]

    gdf = cudf.DataFrame()
    expect = cudf.DataFrame()

    gdf["foo"] = cudf.Series(data, dtype="datetime64[ms]")
    gdf["bar"] = cudf.Series(data, dtype="datetime64[ms]")

    if as_dtype == "int64":
        expect["foo"] = cudf.Series(
            [690595200000, 1102118400000, 1473724800000, None], dtype="int64"
        )
        expect["bar"] = cudf.Series(
            [690595200000, 1102118400000, 1473724800000, None], dtype="int64"
        )
    elif as_dtype == "str":
        expect["foo"] = cudf.Series(data, dtype="str")
        expect["bar"] = cudf.Series(data, dtype="str")
    elif as_dtype == "category":
        expect["foo"] = cudf.Series(gdf["foo"], dtype="category")
        expect["bar"] = cudf.Series(gdf["bar"], dtype="category")
    else:
        expect["foo"] = cudf.Series(data, dtype=as_dtype)
        expect["bar"] = cudf.Series(data, dtype=as_dtype)

    got = gdf.astype(as_dtype)

    assert_eq(expect, got)


@pytest.mark.parametrize(
    "as_dtype",
    [
        "int32",
        "float32",
        "category",
        "datetime64[s]",
        "datetime64[ms]",
        "datetime64[us]",
        "datetime64[ns]",
        "str",
    ],
)
def test_df_astype_categorical_to_other(as_dtype):
    if "datetime64" in as_dtype:
        data = ["2001-01-01", "2002-02-02", "2000-01-05", "2001-01-01"]
    else:
        data = [1, 2, 3, 1]
    psr = pd.Series(data, dtype="category")
    pdf = pd.DataFrame()
    pdf["foo"] = psr
    pdf["bar"] = psr
    gdf = cudf.DataFrame.from_pandas(pdf)
    assert_eq(pdf.astype(as_dtype), gdf.astype(as_dtype))


@pytest.mark.parametrize("ordered", [True, False])
def test_df_astype_to_categorical_ordered(ordered):
    psr = pd.Series([1, 2, 3, 1], dtype="category")
    pdf = pd.DataFrame()
    pdf["foo"] = psr
    pdf["bar"] = psr
    gdf = cudf.DataFrame.from_pandas(pdf)

    ordered_dtype_pd = pd.CategoricalDtype(
        categories=[1, 2, 3], ordered=ordered
    )
    ordered_dtype_gd = cudf.CategoricalDtype.from_pandas(ordered_dtype_pd)

    assert_eq(
        pdf.astype(ordered_dtype_pd).astype("int32"),
        gdf.astype(ordered_dtype_gd).astype("int32"),
    )


@pytest.mark.parametrize(
    "dtype",
    [dtype for dtype in ALL_TYPES]
    + [
        cudf.CategoricalDtype(ordered=True),
        cudf.CategoricalDtype(ordered=False),
    ],
)
def test_empty_df_astype(dtype):
    df = cudf.DataFrame()
    result = df.astype(dtype=dtype)
    assert_eq(df, result)
    assert_eq(df.to_pandas().astype(dtype=dtype), result)


@pytest.mark.parametrize(
    "errors",
    [
        pytest.param(
            "raise", marks=pytest_xfail(reason="should raise error here")
        ),
        pytest.param("other", marks=pytest_xfail(raises=ValueError)),
        "ignore",
    ],
)
def test_series_astype_error_handling(errors):
    sr = cudf.Series(["random", "words"])
    got = sr.astype("datetime64", errors=errors)
    assert_eq(sr, got)


@pytest.mark.parametrize("dtype", ALL_TYPES)
def test_df_constructor_dtype(dtype):
    if "datetime" in dtype:
        data = ["1991-11-20", "2004-12-04", "2016-09-13", None]
    elif dtype == "str":
        data = ["a", "b", "c", None]
    elif "float" in dtype:
        data = [1.0, 0.5, -1.1, np.nan, None]
    elif "bool" in dtype:
        data = [True, False, None]
    else:
        data = [1, 2, 3, None]

    sr = cudf.Series(data, dtype=dtype)

    expect = cudf.DataFrame()
    expect["foo"] = sr
    expect["bar"] = sr
    got = cudf.DataFrame({"foo": data, "bar": data}, dtype=dtype)

    assert_eq(expect, got)


@pytest_unmark_spilling
@pytest.mark.parametrize(
    "data",
    [
        cudf.datasets.randomdata(
            nrows=10, dtypes={"a": "category", "b": int, "c": float, "d": int}
        ),
        cudf.datasets.randomdata(
            nrows=10, dtypes={"a": "category", "b": int, "c": float, "d": str}
        ),
        cudf.datasets.randomdata(
            nrows=10, dtypes={"a": bool, "b": int, "c": float, "d": str}
        ),
        cudf.DataFrame(),
        cudf.DataFrame({"a": [0, 1, 2], "b": [1, None, 3]}),
        cudf.DataFrame(
            {
                "a": [1, 2, 3, 4],
                "b": [7, np.NaN, 9, 10],
                "c": cudf.Series(
                    [np.NaN, np.NaN, np.NaN, np.NaN], nan_as_null=False
                ),
                "d": cudf.Series([None, None, None, None], dtype="int64"),
                "e": [100, None, 200, None],
                "f": cudf.Series([10, None, np.NaN, 11], nan_as_null=False),
            }
        ),
        cudf.DataFrame(
            {
                "a": [10, 11, 12, 13, 14, 15],
                "b": cudf.Series(
                    [10, None, np.NaN, 2234, None, np.NaN], nan_as_null=False
                ),
            }
        ),
    ],
)
@pytest.mark.parametrize(
    "op", ["max", "min", "sum", "product", "mean", "var", "std"]
)
@pytest.mark.parametrize("skipna", [True, False])
@pytest.mark.parametrize("numeric_only", [True, False])
def test_rowwise_ops(data, op, skipna, numeric_only):
    gdf = data
    pdf = gdf.to_pandas()

    kwargs = {"axis": 1, "skipna": skipna, "numeric_only": numeric_only}
    if op in ("var", "std"):
        kwargs["ddof"] = 0

    if not numeric_only and not all(
        (
            (pdf[column].count() == 0)
            if skipna
            else (pdf[column].notna().count() == 0)
        )
        or cudf.api.types.is_numeric_dtype(pdf[column].dtype)
        or cudf.api.types.is_bool_dtype(pdf[column].dtype)
        for column in pdf
    ):
        with pytest.raises(TypeError):
            expected = getattr(pdf, op)(**kwargs)
        with pytest.raises(TypeError):
            got = getattr(gdf, op)(**kwargs)
    else:
        expected = getattr(pdf, op)(**kwargs)
        got = getattr(gdf, op)(**kwargs)

        assert_eq(
            expected,
            got,
            check_dtype=False,
            check_index_type=False if len(got.index) == 0 else True,
        )


@pytest.mark.parametrize(
    "op", ["max", "min", "sum", "product", "mean", "var", "std"]
)
def test_rowwise_ops_nullable_dtypes_all_null(op):
    gdf = cudf.DataFrame(
        {
            "a": [1, 2, 3, 4],
            "b": [7, np.NaN, 9, 10],
            "c": cudf.Series([np.NaN, np.NaN, np.NaN, np.NaN], dtype=float),
            "d": cudf.Series([None, None, None, None], dtype="int64"),
            "e": [100, None, 200, None],
            "f": cudf.Series([10, None, np.NaN, 11], nan_as_null=False),
        }
    )

    expected = cudf.Series([None, None, None, None], dtype="float64")

    if op in ("var", "std"):
        got = getattr(gdf, op)(axis=1, ddof=0, skipna=False)
    else:
        got = getattr(gdf, op)(axis=1, skipna=False)

    assert_eq(got.null_count, expected.null_count)
    assert_eq(got, expected)


@pytest.mark.parametrize(
    "op",
    [
        "max",
        "min",
        "sum",
        "product",
        "mean",
        "var",
        "std",
    ],
)
def test_rowwise_ops_nullable_dtypes_partial_null(op):
    gdf = cudf.DataFrame(
        {
            "a": [10, 11, 12, 13, 14, 15],
            "b": cudf.Series(
                [10, None, np.NaN, 2234, None, np.NaN],
                nan_as_null=False,
            ),
        }
    )

    if op in ("var", "std"):
        got = getattr(gdf, op)(axis=1, ddof=0, skipna=False)
        expected = getattr(gdf.to_pandas(), op)(axis=1, ddof=0, skipna=False)
    else:
        got = getattr(gdf, op)(axis=1, skipna=False)
        expected = getattr(gdf.to_pandas(), op)(axis=1, skipna=False)

    assert_eq(got.null_count, 2)
    assert_eq(got, expected)


@pytest.mark.parametrize(
    "op,expected",
    [
        (
            "max",
            cudf.Series(
                [10, None, None, 2234, None, 453],
                dtype="int64",
            ),
        ),
        (
            "min",
            cudf.Series(
                [10, None, None, 13, None, 15],
                dtype="int64",
            ),
        ),
        (
            "sum",
            cudf.Series(
                [20, None, None, 2247, None, 468],
                dtype="int64",
            ),
        ),
        (
            "product",
            cudf.Series(
                [100, None, None, 29042, None, 6795],
                dtype="int64",
            ),
        ),
        (
            "mean",
            cudf.Series(
                [10.0, None, None, 1123.5, None, 234.0],
                dtype="float32",
            ),
        ),
        (
            "var",
            cudf.Series(
                [0.0, None, None, 1233210.25, None, 47961.0],
                dtype="float32",
            ),
        ),
        (
            "std",
            cudf.Series(
                [0.0, None, None, 1110.5, None, 219.0],
                dtype="float32",
            ),
        ),
    ],
)
def test_rowwise_ops_nullable_int_dtypes(op, expected):
    gdf = cudf.DataFrame(
        {
            "a": [10, 11, None, 13, None, 15],
            "b": cudf.Series(
                [10, None, 323, 2234, None, 453],
                nan_as_null=False,
            ),
        }
    )

    if op in ("var", "std"):
        got = getattr(gdf, op)(axis=1, ddof=0, skipna=False)
    else:
        got = getattr(gdf, op)(axis=1, skipna=False)

    assert_eq(got.null_count, expected.null_count)
    assert_eq(got, expected)


@pytest.mark.parametrize(
    "data",
    [
        {
            "t1": cudf.Series(
                ["2020-08-01 09:00:00", "1920-05-01 10:30:00"], dtype="<M8[ms]"
            ),
            "t2": cudf.Series(
                ["1940-08-31 06:00:00", "2020-08-02 10:00:00"], dtype="<M8[ms]"
            ),
        },
        {
            "t1": cudf.Series(
                ["2020-08-01 09:00:00", "1920-05-01 10:30:00"], dtype="<M8[ms]"
            ),
            "t2": cudf.Series(
                ["1940-08-31 06:00:00", "2020-08-02 10:00:00"], dtype="<M8[ns]"
            ),
            "t3": cudf.Series(
                ["1960-08-31 06:00:00", "2030-08-02 10:00:00"], dtype="<M8[s]"
            ),
        },
        {
            "t1": cudf.Series(
                ["2020-08-01 09:00:00", "1920-05-01 10:30:00"], dtype="<M8[ms]"
            ),
            "t2": cudf.Series(
                ["1940-08-31 06:00:00", "2020-08-02 10:00:00"], dtype="<M8[us]"
            ),
        },
        {
            "t1": cudf.Series(
                ["2020-08-01 09:00:00", "1920-05-01 10:30:00"], dtype="<M8[ms]"
            ),
            "t2": cudf.Series(
                ["1940-08-31 06:00:00", "2020-08-02 10:00:00"], dtype="<M8[ms]"
            ),
            "i1": cudf.Series([1001, 2002], dtype="int64"),
        },
        {
            "t1": cudf.Series(
                ["2020-08-01 09:00:00", "1920-05-01 10:30:00"], dtype="<M8[ms]"
            ),
            "t2": cudf.Series(["1940-08-31 06:00:00", None], dtype="<M8[ms]"),
            "i1": cudf.Series([1001, 2002], dtype="int64"),
        },
        {
            "t1": cudf.Series(
                ["2020-08-01 09:00:00", "1920-05-01 10:30:00"], dtype="<M8[ms]"
            ),
            "i1": cudf.Series([1001, 2002], dtype="int64"),
            "f1": cudf.Series([-100.001, 123.456], dtype="float64"),
        },
        {
            "t1": cudf.Series(
                ["2020-08-01 09:00:00", "1920-05-01 10:30:00"], dtype="<M8[ms]"
            ),
            "i1": cudf.Series([1001, 2002], dtype="int64"),
            "f1": cudf.Series([-100.001, 123.456], dtype="float64"),
            "b1": cudf.Series([True, False], dtype="bool"),
        },
    ],
)
@pytest.mark.parametrize("op", ["max", "min"])
@pytest.mark.parametrize("skipna", [True, False])
@pytest.mark.parametrize("numeric_only", [True, False])
def test_rowwise_ops_datetime_dtypes(data, op, skipna, numeric_only):
    gdf = cudf.DataFrame(data)
    pdf = gdf.to_pandas()

    if not numeric_only and not all(
        cudf.api.types.is_datetime64_dtype(dt) for dt in gdf.dtypes
    ):
        with pytest.raises(TypeError):
            got = getattr(gdf, op)(
                axis=1, skipna=skipna, numeric_only=numeric_only
            )
        with pytest.raises(TypeError):
            expected = getattr(pdf, op)(
                axis=1, skipna=skipna, numeric_only=numeric_only
            )
    else:
        got = getattr(gdf, op)(
            axis=1, skipna=skipna, numeric_only=numeric_only
        )
        expected = getattr(pdf, op)(
            axis=1, skipna=skipna, numeric_only=numeric_only
        )
        if got.dtype == cudf.dtype(
            "datetime64[us]"
        ) and expected.dtype == np.dtype("datetime64[ns]"):
            # Workaround for a PANDAS-BUG:
            # https://github.com/pandas-dev/pandas/issues/52524
            assert_eq(got.astype("datetime64[ns]"), expected)
        else:
            assert_eq(got, expected, check_dtype=False)


@pytest.mark.parametrize(
    "data,op,skipna",
    [
        (
            {
                "t1": cudf.Series(
                    ["2020-08-01 09:00:00", "1920-05-01 10:30:00"],
                    dtype="<M8[ms]",
                ),
                "t2": cudf.Series(
                    ["1940-08-31 06:00:00", None], dtype="<M8[ms]"
                ),
            },
            "max",
            True,
        ),
        (
            {
                "t1": cudf.Series(
                    ["2020-08-01 09:00:00", "1920-05-01 10:30:00"],
                    dtype="<M8[ms]",
                ),
                "t2": cudf.Series(
                    ["1940-08-31 06:00:00", None], dtype="<M8[ms]"
                ),
            },
            "min",
            False,
        ),
        (
            {
                "t1": cudf.Series(
                    ["2020-08-01 09:00:00", "1920-05-01 10:30:00"],
                    dtype="<M8[ms]",
                ),
                "t2": cudf.Series(
                    ["1940-08-31 06:00:00", None], dtype="<M8[ms]"
                ),
            },
            "min",
            True,
        ),
    ],
)
def test_rowwise_ops_datetime_dtypes_2(data, op, skipna):
    gdf = cudf.DataFrame(data)

    pdf = gdf.to_pandas()

    got = getattr(gdf, op)(axis=1, skipna=skipna)
    expected = getattr(pdf, op)(axis=1, skipna=skipna)

    assert_eq(got, expected)


@pytest.mark.parametrize(
    "data",
    [
        (
            {
                "t1": pd.Series(
                    ["2020-08-01 09:00:00", "1920-05-01 10:30:00"],
                    dtype="<M8[ns]",
                ),
                "t2": pd.Series(
                    ["1940-08-31 06:00:00", pd.NaT], dtype="<M8[ns]"
                ),
            }
        )
    ],
)
def test_rowwise_ops_datetime_dtypes_pdbug(data):
    pdf = pd.DataFrame(data)
    gdf = cudf.from_pandas(pdf)

    expected = pdf.max(axis=1, skipna=False)
    got = gdf.max(axis=1, skipna=False)

    assert_eq(got, expected)


@pytest.mark.parametrize(
    "data",
    [
        [5.0, 6.0, 7.0],
        "single value",
        np.array(1, dtype="int64"),
        np.array(0.6273643, dtype="float64"),
    ],
)
def test_insert(data):
    pdf = pd.DataFrame.from_dict({"A": [1, 2, 3], "B": ["a", "b", "c"]})
    gdf = cudf.DataFrame.from_pandas(pdf)

    # insertion by index

    pdf.insert(0, "foo", data)
    gdf.insert(0, "foo", data)

    assert_eq(pdf, gdf)

    pdf.insert(3, "bar", data)
    gdf.insert(3, "bar", data)

    assert_eq(pdf, gdf)

    pdf.insert(1, "baz", data)
    gdf.insert(1, "baz", data)

    assert_eq(pdf, gdf)

    # pandas insert doesn't support negative indexing
    pdf.insert(len(pdf.columns), "qux", data)
    gdf.insert(-1, "qux", data)

    assert_eq(pdf, gdf)


@pytest.mark.parametrize(
    "data",
    [{"A": [1, 2, 3], "B": ["a", "b", "c"]}],
)
def test_insert_NA(data):
    pdf = pd.DataFrame.from_dict(data)
    gdf = cudf.DataFrame.from_pandas(pdf)

    pdf["C"] = pd.NA
    gdf["C"] = cudf.NA
    assert_eq(pdf, gdf)


def test_cov():
    gdf = cudf.datasets.randomdata(10)
    pdf = gdf.to_pandas()

    assert_eq(pdf.cov(), gdf.cov())


@pytest_xfail(reason="cupy-based cov does not support nulls")
def test_cov_nans():
    pdf = pd.DataFrame()
    pdf["a"] = [None, None, None, 2.00758632, None]
    pdf["b"] = [0.36403686, None, None, None, None]
    pdf["c"] = [None, None, None, 0.64882227, None]
    pdf["d"] = [None, -1.46863125, None, 1.22477948, -0.06031689]
    gdf = cudf.from_pandas(pdf)

    assert_eq(pdf.cov(), gdf.cov())


@pytest_unmark_spilling
@pytest.mark.parametrize(
    "gsr",
    [
        cudf.Series([4, 2, 3]),
        cudf.Series([4, 2, 3], index=["a", "b", "c"]),
        cudf.Series([4, 2, 3], index=["a", "b", "d"]),
        cudf.Series([4, 2], index=["a", "b"]),
        cudf.Series([4, 2, 3], index=cudf.core.index.RangeIndex(0, 3)),
        cudf.Series([4, 2, 3, 4, 5], index=["a", "b", "d", "0", "12"]),
    ],
)
@pytest.mark.parametrize("colnames", [["a", "b", "c"], [0, 1, 2]])
@pytest.mark.parametrize(
    "op",
    [
        operator.add,
        operator.mul,
        operator.floordiv,
        operator.truediv,
        operator.mod,
        operator.pow,
        operator.eq,
        operator.lt,
        operator.le,
        operator.gt,
        operator.ge,
        operator.ne,
    ],
)
def test_df_sr_binop(gsr, colnames, op):
    data = [[3.0, 2.0, 5.0], [3.0, None, 5.0], [6.0, 7.0, np.nan]]
    data = dict(zip(colnames, data))

    gsr = gsr.astype("float64")

    gdf = cudf.DataFrame(data)
    pdf = gdf.to_pandas(nullable=True)

    psr = gsr.to_pandas(nullable=True)

    try:
        expect = op(pdf, psr)
    except ValueError:
        with pytest.raises(ValueError):
            op(gdf, gsr)
        with pytest.raises(ValueError):
            op(psr, pdf)
        with pytest.raises(ValueError):
            op(gsr, gdf)
    else:
        got = op(gdf, gsr).to_pandas(nullable=True)
        assert_eq(expect, got, check_dtype=False, check_like=True)

        expect = op(psr, pdf)
        got = op(gsr, gdf).to_pandas(nullable=True)
        assert_eq(expect, got, check_dtype=False, check_like=True)


@pytest_unmark_spilling
@pytest.mark.parametrize(
    "op",
    [
        operator.add,
        operator.mul,
        operator.floordiv,
        operator.truediv,
        operator.mod,
        operator.pow,
        # comparison ops will temporarily XFAIL
        # see PR  https://github.com/rapidsai/cudf/pull/7491
        pytest.param(operator.eq, marks=pytest_xfail()),
        pytest.param(operator.lt, marks=pytest_xfail()),
        pytest.param(operator.le, marks=pytest_xfail()),
        pytest.param(operator.gt, marks=pytest_xfail()),
        pytest.param(operator.ge, marks=pytest_xfail()),
        pytest.param(operator.ne, marks=pytest_xfail()),
    ],
)
@pytest.mark.parametrize(
    "gsr", [cudf.Series([1, 2, 3, 4, 5], index=["a", "b", "d", "0", "12"])]
)
def test_df_sr_binop_col_order(gsr, op):
    colnames = [0, 1, 2]
    data = [[0, 2, 5], [3, None, 5], [6, 7, np.nan]]
    data = dict(zip(colnames, data))

    gdf = cudf.DataFrame(data)
    pdf = pd.DataFrame.from_dict(data)

    psr = gsr.to_pandas()

    with expect_warning_if(
        op
        in {
            operator.eq,
            operator.lt,
            operator.le,
            operator.gt,
            operator.ge,
            operator.ne,
        },
        FutureWarning,
    ):
        expect = op(pdf, psr).astype("float")
    out = op(gdf, gsr).astype("float")
    got = out[expect.columns]

    assert_eq(expect, got)


@pytest.mark.parametrize("set_index", [None, "A", "C", "D"])
@pytest.mark.parametrize("index", [True, False])
@pytest.mark.parametrize("deep", [True, False])
def test_memory_usage(deep, index, set_index):
    # Testing numerical/datetime by comparing with pandas
    # (string and categorical columns will be different)
    rows = int(100)
    df = pd.DataFrame(
        {
            "A": np.arange(rows, dtype="int64"),
            "B": np.arange(rows, dtype="int32"),
            "C": np.arange(rows, dtype="float64"),
        }
    )
    df["D"] = pd.to_datetime(df.A)
    if set_index:
        df = df.set_index(set_index)

    gdf = cudf.from_pandas(df)

    if index and set_index is None:
        # Special Case: Assume RangeIndex size == 0
        with expect_warning_if(deep, UserWarning):
            assert gdf.index.memory_usage(deep=deep) == 0

    else:
        # Check for Series only
        assert df["B"].memory_usage(index=index, deep=deep) == gdf[
            "B"
        ].memory_usage(index=index, deep=deep)

        # Check for entire DataFrame
        assert_eq(
            df.memory_usage(index=index, deep=deep).sort_index(),
            gdf.memory_usage(index=index, deep=deep).sort_index(),
        )


@pytest_xfail
def test_memory_usage_string():
    rows = int(100)
    df = pd.DataFrame(
        {
            "A": np.arange(rows, dtype="int32"),
            "B": np.random.choice(["apple", "banana", "orange"], rows),
        }
    )
    gdf = cudf.from_pandas(df)

    # Check deep=False (should match pandas)
    assert gdf.B.memory_usage(deep=False, index=False) == df.B.memory_usage(
        deep=False, index=False
    )

    # Check string column
    assert gdf.B.memory_usage(deep=True, index=False) == df.B.memory_usage(
        deep=True, index=False
    )

    # Check string index
    assert gdf.set_index("B").index.memory_usage(
        deep=True
    ) == df.B.memory_usage(deep=True, index=False)


def test_memory_usage_cat():
    rows = int(100)
    df = pd.DataFrame(
        {
            "A": np.arange(rows, dtype="int32"),
            "B": np.random.choice(["apple", "banana", "orange"], rows),
        }
    )
    df["B"] = df.B.astype("category")
    gdf = cudf.from_pandas(df)

    expected = (
        gdf.B._column.categories.memory_usage
        + gdf.B._column.codes.memory_usage
    )

    # Check cat column
    assert gdf.B.memory_usage(deep=True, index=False) == expected

    # Check cat index
    assert gdf.set_index("B").index.memory_usage(deep=True) == expected


def test_memory_usage_list():
    df = cudf.DataFrame({"A": [[0, 1, 2, 3], [4, 5, 6], [7, 8], [9]]})
    expected = (
        df.A._column.offsets.memory_usage + df.A._column.elements.memory_usage
    )
    assert expected == df.A.memory_usage()


@pytest.mark.parametrize("rows", [10, 100])
def test_memory_usage_multi(rows):
    # We need to sample without replacement to guarantee that the size of the
    # levels are always the same.
    df = pd.DataFrame(
        {
            "A": np.arange(rows, dtype="int32"),
            "B": np.random.choice(
                np.arange(rows, dtype="int64"), rows, replace=False
            ),
            "C": np.random.choice(
                np.arange(rows, dtype="float64"), rows, replace=False
            ),
        }
    ).set_index(["B", "C"])
    gdf = cudf.from_pandas(df)
    # Assume MultiIndex memory footprint is just that
    # of the underlying columns, levels, and codes
    expect = rows * 16  # Source Columns
    expect += rows * 16  # Codes
    expect += rows * 8  # Level 0
    expect += rows * 8  # Level 1

    assert expect == gdf.index.memory_usage(deep=True)


@pytest.mark.parametrize(
    "list_input",
    [
        pytest.param([1, 2, 3, 4], id="smaller"),
        pytest.param([1, 2, 3, 4, 5, 6], id="larger"),
    ],
)
@pytest.mark.parametrize(
    "key",
    [
        pytest.param("list_test", id="new_column"),
        pytest.param("id", id="existing_column"),
    ],
)
def test_setitem_diff_size_list(list_input, key):
    gdf = cudf.datasets.randomdata(5)
    with pytest.raises(
        ValueError, match=("All columns must be of equal length")
    ):
        gdf[key] = list_input


@pytest.mark.parametrize(
    "series_input",
    [
        pytest.param(cudf.Series([1, 2, 3, 4]), id="smaller_cudf"),
        pytest.param(cudf.Series([1, 2, 3, 4, 5, 6]), id="larger_cudf"),
        pytest.param(cudf.Series([1, 2, 3], index=[4, 5, 6]), id="index_cudf"),
        pytest.param(pd.Series([1, 2, 3, 4]), id="smaller_pandas"),
        pytest.param(pd.Series([1, 2, 3, 4, 5, 6]), id="larger_pandas"),
        pytest.param(pd.Series([1, 2, 3], index=[4, 5, 6]), id="index_pandas"),
    ],
)
@pytest.mark.parametrize(
    "key",
    [
        pytest.param("list_test", id="new_column"),
        pytest.param("id", id="existing_column"),
    ],
)
def test_setitem_diff_size_series(series_input, key):
    gdf = cudf.datasets.randomdata(5)
    pdf = gdf.to_pandas()

    pandas_input = series_input
    if isinstance(pandas_input, cudf.Series):
        pandas_input = pandas_input.to_pandas()

    expect = pdf
    expect[key] = pandas_input

    got = gdf
    got[key] = series_input

    # Pandas uses NaN and typecasts to float64 if there's missing values on
    # alignment, so need to typecast to float64 for equality comparison
    expect = expect.astype("float64")
    got = got.astype("float64")

    assert_eq(expect, got)


def test_tupleize_cols_False_set():
    pdf = pd.DataFrame()
    gdf = cudf.DataFrame()
    pdf[("a", "b")] = [1]
    gdf[("a", "b")] = [1]
    assert_eq(pdf, gdf)
    assert_eq(pdf.columns, gdf.columns)


def test_init_multiindex_from_dict():
    pdf = pd.DataFrame({("a", "b"): [1]})
    gdf = cudf.DataFrame({("a", "b"): [1]})
    assert_eq(pdf, gdf)
    assert_eq(pdf.columns, gdf.columns)


def test_change_column_dtype_in_empty():
    pdf = pd.DataFrame({"a": [], "b": []})
    gdf = cudf.from_pandas(pdf)
    assert_eq(pdf, gdf)
    pdf["b"] = pdf["b"].astype("int64")
    gdf["b"] = gdf["b"].astype("int64")
    assert_eq(pdf, gdf)


@pytest.mark.parametrize("dtype", ["int64", "str"])
def test_dataframe_from_dictionary_series_same_name_index(dtype):
    pd_idx1 = pd.Index([1, 2, 0], name="test_index").astype(dtype)
    pd_idx2 = pd.Index([2, 0, 1], name="test_index").astype(dtype)
    pd_series1 = pd.Series([1, 2, 3], index=pd_idx1)
    pd_series2 = pd.Series([1, 2, 3], index=pd_idx2)

    gd_idx1 = cudf.from_pandas(pd_idx1)
    gd_idx2 = cudf.from_pandas(pd_idx2)
    gd_series1 = cudf.Series([1, 2, 3], index=gd_idx1)
    gd_series2 = cudf.Series([1, 2, 3], index=gd_idx2)

    expect = pd.DataFrame({"a": pd_series1, "b": pd_series2})
    got = cudf.DataFrame({"a": gd_series1, "b": gd_series2})

    if dtype == "str":
        # Pandas actually loses its index name erroneously here...
        expect.index.name = "test_index"

    assert_eq(expect, got)
    assert expect.index.names == got.index.names


@pytest.mark.parametrize(
    "arg", [slice(2, 8, 3), slice(1, 20, 4), slice(-2, -6, -2)]
)
def test_dataframe_strided_slice(arg):
    mul = pd.DataFrame(
        {
            "Index": [1, 2, 3, 4, 5, 6, 7, 8, 9],
            "AlphaIndex": ["a", "b", "c", "d", "e", "f", "g", "h", "i"],
        }
    )
    pdf = pd.DataFrame(
        {"Val": [10, 9, 8, 7, 6, 5, 4, 3, 2]},
        index=pd.MultiIndex.from_frame(mul),
    )
    gdf = cudf.DataFrame.from_pandas(pdf)

    expect = pdf[arg]
    got = gdf[arg]

    assert_eq(expect, got)


@pytest.mark.parametrize(
    "data,condition,other,error",
    [
        (pd.Series(range(5)), pd.Series(range(5)) > 0, None, None),
        (pd.Series(range(5)), pd.Series(range(5)) > 1, None, None),
        (pd.Series(range(5)), pd.Series(range(5)) > 1, 10, None),
        (
            pd.Series(range(5)),
            pd.Series(range(5)) > 1,
            pd.Series(range(5, 10)),
            None,
        ),
        (
            pd.DataFrame(np.arange(10).reshape(-1, 2), columns=["A", "B"]),
            (
                pd.DataFrame(np.arange(10).reshape(-1, 2), columns=["A", "B"])
                % 3
            )
            == 0,
            -pd.DataFrame(np.arange(10).reshape(-1, 2), columns=["A", "B"]),
            None,
        ),
        (
            pd.DataFrame({"a": [1, 2, np.nan], "b": [4, np.nan, 6]}),
            pd.DataFrame({"a": [1, 2, np.nan], "b": [4, np.nan, 6]}) == 4,
            None,
            None,
        ),
        (
            pd.DataFrame({"a": [1, 2, np.nan], "b": [4, np.nan, 6]}),
            pd.DataFrame({"a": [1, 2, np.nan], "b": [4, np.nan, 6]}) != 4,
            None,
            None,
        ),
        (
            pd.DataFrame({"p": [-2, 3, -4, -79], "k": [9, 10, 11, 12]}),
            [True, True, True],
            None,
            ValueError,
        ),
        (
            pd.DataFrame({"p": [-2, 3, -4, -79], "k": [9, 10, 11, 12]}),
            [True, True, True, False],
            None,
            ValueError,
        ),
        (
            pd.DataFrame({"p": [-2, 3, -4, -79], "k": [9, 10, 11, 12]}),
            [[True, True, True, False], [True, True, True, False]],
            None,
            ValueError,
        ),
        (
            pd.DataFrame({"p": [-2, 3, -4, -79], "k": [9, 10, 11, 12]}),
            [[True, True], [False, True], [True, False], [False, True]],
            None,
            None,
        ),
        (
            pd.DataFrame({"p": [-2, 3, -4, -79], "k": [9, 10, 11, 12]}),
            cuda.to_device(
                np.array(
                    [[True, True], [False, True], [True, False], [False, True]]
                )
            ),
            None,
            None,
        ),
        (
            pd.DataFrame({"p": [-2, 3, -4, -79], "k": [9, 10, 11, 12]}),
            cupy.array(
                [[True, True], [False, True], [True, False], [False, True]]
            ),
            17,
            None,
        ),
        (
            pd.DataFrame({"p": [-2, 3, -4, -79], "k": [9, 10, 11, 12]}),
            [[True, True], [False, True], [True, False], [False, True]],
            17,
            None,
        ),
        (
            pd.DataFrame({"p": [-2, 3, -4, -79], "k": [9, 10, 11, 12]}),
            [
                [True, True, False, True],
                [True, True, False, True],
                [True, True, False, True],
                [True, True, False, True],
            ],
            None,
            ValueError,
        ),
        (
            pd.Series([1, 2, np.nan]),
            pd.Series([1, 2, np.nan]) == 4,
            None,
            None,
        ),
        (
            pd.Series([1, 2, np.nan]),
            pd.Series([1, 2, np.nan]) != 4,
            None,
            None,
        ),
        (
            pd.Series([4, np.nan, 6]),
            pd.Series([4, np.nan, 6]) == 4,
            None,
            None,
        ),
        (
            pd.Series([4, np.nan, 6]),
            pd.Series([4, np.nan, 6]) != 4,
            None,
            None,
        ),
        (
            pd.Series([4, np.nan, 6], dtype="category"),
            pd.Series([4, np.nan, 6], dtype="category") != 4,
            None,
            None,
        ),
        (
            pd.Series(["a", "b", "b", "d", "c", "s"], dtype="category"),
            pd.Series(["a", "b", "b", "d", "c", "s"], dtype="category") == "b",
            None,
            None,
        ),
        (
            pd.Series(["a", "b", "b", "d", "c", "s"], dtype="category"),
            pd.Series(["a", "b", "b", "d", "c", "s"], dtype="category") == "b",
            "s",
            None,
        ),
        (
            pd.Series([1, 2, 3, 2, 5]),
            pd.Series([1, 2, 3, 2, 5]) == 2,
            pd.DataFrame(
                {
                    "a": pd.Series([1, 2, 3, 2, 5]),
                    "b": pd.Series([1, 2, 3, 2, 5]),
                }
            ),
            NotImplementedError,
        ),
    ],
)
@pytest.mark.parametrize("inplace", [True, False])
def test_df_sr_mask_where(data, condition, other, error, inplace):
    ps_where = data
    gs_where = cudf.from_pandas(data)

    ps_mask = ps_where.copy(deep=True)
    gs_mask = gs_where.copy(deep=True)

    if hasattr(condition, "__cuda_array_interface__"):
        if type(condition).__module__.split(".")[0] == "cupy":
            ps_condition = cupy.asnumpy(condition)
        else:
            ps_condition = np.array(condition).astype("bool")
    else:
        ps_condition = condition

    if type(condition).__module__.split(".")[0] == "pandas":
        gs_condition = cudf.from_pandas(condition)
    else:
        gs_condition = condition

    ps_other = other
    if type(other).__module__.split(".")[0] == "pandas":
        gs_other = cudf.from_pandas(other)
    else:
        gs_other = other

    if error is None:
        expect_where = ps_where.where(
            ps_condition, other=ps_other, inplace=inplace
        )
        got_where = gs_where.where(
            gs_condition, other=gs_other, inplace=inplace
        )

        expect_mask = ps_mask.mask(
            ps_condition, other=ps_other, inplace=inplace
        )
        got_mask = gs_mask.mask(gs_condition, other=gs_other, inplace=inplace)

        if inplace:
            expect_where = ps_where
            got_where = gs_where

            expect_mask = ps_mask
            got_mask = gs_mask

        if isinstance(expect_where, pd.Series) and isinstance(
            expect_where.dtype, pd.CategoricalDtype
        ):
            np.testing.assert_array_equal(
                expect_where.cat.codes,
                got_where.cat.codes.astype(expect_where.cat.codes.dtype)
                .fillna(-1)
                .to_numpy(),
            )
            assert_eq(expect_where.cat.categories, got_where.cat.categories)

            np.testing.assert_array_equal(
                expect_mask.cat.codes,
                got_mask.cat.codes.astype(expect_mask.cat.codes.dtype)
                .fillna(-1)
                .to_numpy(),
            )
            assert_eq(expect_mask.cat.categories, got_mask.cat.categories)
        else:
            assert_eq(
                expect_where.fillna(-1),
                got_where.fillna(-1),
                check_dtype=False,
            )
            assert_eq(
                expect_mask.fillna(-1), got_mask.fillna(-1), check_dtype=False
            )
    else:
        assert_exceptions_equal(
            lfunc=ps_where.where,
            rfunc=gs_where.where,
            lfunc_args_and_kwargs=(
                [ps_condition],
                {"other": ps_other, "inplace": inplace},
            ),
            rfunc_args_and_kwargs=(
                [gs_condition],
                {"other": gs_other, "inplace": inplace},
            ),
        )

        assert_exceptions_equal(
            lfunc=ps_mask.mask,
            rfunc=gs_mask.mask,
            lfunc_args_and_kwargs=(
                [ps_condition],
                {"other": ps_other, "inplace": inplace},
            ),
            rfunc_args_and_kwargs=(
                [gs_condition],
                {"other": gs_other, "inplace": inplace},
            ),
        )


@pytest.mark.parametrize(
    "data,condition,other,has_cat",
    [
        (
            pd.DataFrame(
                {
                    "a": pd.Series(["a", "a", "b", "c", "a", "d", "d", "a"]),
                    "b": pd.Series(["o", "p", "q", "e", "p", "p", "a", "a"]),
                }
            ),
            pd.DataFrame(
                {
                    "a": pd.Series(["a", "a", "b", "c", "a", "d", "d", "a"]),
                    "b": pd.Series(["o", "p", "q", "e", "p", "p", "a", "a"]),
                }
            )
            != "a",
            None,
            None,
        ),
        (
            pd.DataFrame(
                {
                    "a": pd.Series(
                        ["a", "a", "b", "c", "a", "d", "d", "a"],
                        dtype="category",
                    ),
                    "b": pd.Series(
                        ["o", "p", "q", "e", "p", "p", "a", "a"],
                        dtype="category",
                    ),
                }
            ),
            pd.DataFrame(
                {
                    "a": pd.Series(
                        ["a", "a", "b", "c", "a", "d", "d", "a"],
                        dtype="category",
                    ),
                    "b": pd.Series(
                        ["o", "p", "q", "e", "p", "p", "a", "a"],
                        dtype="category",
                    ),
                }
            )
            != "a",
            None,
            True,
        ),
        (
            pd.DataFrame(
                {
                    "a": pd.Series(
                        ["a", "a", "b", "c", "a", "d", "d", "a"],
                        dtype="category",
                    ),
                    "b": pd.Series(
                        ["o", "p", "q", "e", "p", "p", "a", "a"],
                        dtype="category",
                    ),
                }
            ),
            pd.DataFrame(
                {
                    "a": pd.Series(
                        ["a", "a", "b", "c", "a", "d", "d", "a"],
                        dtype="category",
                    ),
                    "b": pd.Series(
                        ["o", "p", "q", "e", "p", "p", "a", "a"],
                        dtype="category",
                    ),
                }
            )
            == "a",
            None,
            True,
        ),
        (
            pd.DataFrame(
                {
                    "a": pd.Series(
                        ["a", "a", "b", "c", "a", "d", "d", "a"],
                        dtype="category",
                    ),
                    "b": pd.Series(
                        ["o", "p", "q", "e", "p", "p", "a", "a"],
                        dtype="category",
                    ),
                }
            ),
            pd.DataFrame(
                {
                    "a": pd.Series(
                        ["a", "a", "b", "c", "a", "d", "d", "a"],
                        dtype="category",
                    ),
                    "b": pd.Series(
                        ["o", "p", "q", "e", "p", "p", "a", "a"],
                        dtype="category",
                    ),
                }
            )
            != "a",
            "a",
            True,
        ),
        (
            pd.DataFrame(
                {
                    "a": pd.Series(
                        ["a", "a", "b", "c", "a", "d", "d", "a"],
                        dtype="category",
                    ),
                    "b": pd.Series(
                        ["o", "p", "q", "e", "p", "p", "a", "a"],
                        dtype="category",
                    ),
                }
            ),
            pd.DataFrame(
                {
                    "a": pd.Series(
                        ["a", "a", "b", "c", "a", "d", "d", "a"],
                        dtype="category",
                    ),
                    "b": pd.Series(
                        ["o", "p", "q", "e", "p", "p", "a", "a"],
                        dtype="category",
                    ),
                }
            )
            == "a",
            "a",
            True,
        ),
    ],
)
def test_df_string_cat_types_mask_where(data, condition, other, has_cat):
    ps = data
    gs = cudf.from_pandas(data)

    ps_condition = condition
    if type(condition).__module__.split(".")[0] == "pandas":
        gs_condition = cudf.from_pandas(condition)
    else:
        gs_condition = condition

    ps_other = other
    if type(other).__module__.split(".")[0] == "pandas":
        gs_other = cudf.from_pandas(other)
    else:
        gs_other = other

    expect_where = ps.where(ps_condition, other=ps_other)
    got_where = gs.where(gs_condition, other=gs_other)

    expect_mask = ps.mask(ps_condition, other=ps_other)
    got_mask = gs.mask(gs_condition, other=gs_other)

    if has_cat is None:
        assert_eq(
            expect_where.fillna(-1).astype("str"),
            got_where.fillna(-1),
            check_dtype=False,
        )
        assert_eq(
            expect_mask.fillna(-1).astype("str"),
            got_mask.fillna(-1),
            check_dtype=False,
        )
    else:
        assert_eq(expect_where, got_where, check_dtype=False)
        assert_eq(expect_mask, got_mask, check_dtype=False)


@pytest.mark.parametrize(
    "data,expected_upcast_type,error",
    [
        (
            pd.Series([random.random() for _ in range(10)], dtype="float32"),
            np.dtype("float32"),
            None,
        ),
        (
            pd.Series([random.random() for _ in range(10)], dtype="float16"),
            None,
            TypeError,
        ),
        (
            pd.Series([random.random() for _ in range(10)], dtype="float64"),
            np.dtype("float64"),
            None,
        ),
        (
            pd.Series([random.random() for _ in range(10)], dtype="float128"),
            None,
            ValueError,
        ),
    ],
)
def test_from_pandas_unsupported_types(data, expected_upcast_type, error):
    pdf = pd.DataFrame({"one_col": data})
    if error is not None:
        with pytest.raises(error):
            cudf.from_pandas(data)

        with pytest.raises(error):
            cudf.Series(data)

        with pytest.raises(error):
            cudf.from_pandas(pdf)

        with pytest.raises(error):
            cudf.DataFrame(pdf)
    else:
        df = cudf.from_pandas(data)

        assert_eq(data, df, check_dtype=False)
        assert df.dtype == expected_upcast_type

        df = cudf.Series(data)
        assert_eq(data, df, check_dtype=False)
        assert df.dtype == expected_upcast_type

        df = cudf.from_pandas(pdf)
        assert_eq(pdf, df, check_dtype=False)
        assert df["one_col"].dtype == expected_upcast_type

        df = cudf.DataFrame(pdf)
        assert_eq(pdf, df, check_dtype=False)
        assert df["one_col"].dtype == expected_upcast_type


@pytest.mark.parametrize("nan_as_null", [True, False])
@pytest.mark.parametrize("index", [None, "a", ["a", "b"]])
def test_from_pandas_nan_as_null(nan_as_null, index):
    data = [np.nan, 2.0, 3.0]

    if index is None:
        pdf = pd.DataFrame({"a": data, "b": data})
        expected = cudf.DataFrame(
            {
                "a": column.as_column(data, nan_as_null=nan_as_null),
                "b": column.as_column(data, nan_as_null=nan_as_null),
            }
        )
    else:
        pdf = pd.DataFrame({"a": data, "b": data}).set_index(index)
        expected = cudf.DataFrame(
            {
                "a": column.as_column(data, nan_as_null=nan_as_null),
                "b": column.as_column(data, nan_as_null=nan_as_null),
            }
        )
        expected = cudf.DataFrame(
            {
                "a": column.as_column(data, nan_as_null=nan_as_null),
                "b": column.as_column(data, nan_as_null=nan_as_null),
            }
        )
        expected = expected.set_index(index)

    got = cudf.from_pandas(pdf, nan_as_null=nan_as_null)

    assert_eq(expected, got)


@pytest.mark.parametrize("nan_as_null", [True, False])
def test_from_pandas_for_series_nan_as_null(nan_as_null):
    data = [np.nan, 2.0, 3.0]
    psr = pd.Series(data)

    expected = cudf.Series(column.as_column(data, nan_as_null=nan_as_null))
    got = cudf.from_pandas(psr, nan_as_null=nan_as_null)

    assert_eq(expected, got)


@pytest.mark.parametrize("copy", [True, False])
def test_df_series_dataframe_astype_copy(copy):
    gdf = cudf.DataFrame({"col1": [1, 2], "col2": [3, 4]})
    pdf = gdf.to_pandas()

    assert_eq(
        gdf.astype(dtype="float", copy=copy),
        pdf.astype(dtype="float", copy=copy),
    )
    assert_eq(gdf, pdf)

    gsr = cudf.Series([1, 2])
    psr = gsr.to_pandas()

    assert_eq(
        gsr.astype(dtype="float", copy=copy),
        psr.astype(dtype="float", copy=copy),
    )
    assert_eq(gsr, psr)

    gsr = cudf.Series([1, 2])
    psr = gsr.to_pandas()

    actual = gsr.astype(dtype="int64", copy=copy)
    expected = psr.astype(dtype="int64", copy=copy)
    assert_eq(expected, actual)
    assert_eq(gsr, psr)
    actual[0] = 3
    expected[0] = 3
    assert_eq(gsr, psr)


@pytest.mark.parametrize("copy", [True, False])
def test_df_series_dataframe_astype_dtype_dict(copy):
    gdf = cudf.DataFrame({"col1": [1, 2], "col2": [3, 4]})
    pdf = gdf.to_pandas()

    assert_eq(
        gdf.astype(dtype={"col1": "float"}, copy=copy),
        pdf.astype(dtype={"col1": "float"}, copy=copy),
    )
    assert_eq(gdf, pdf)

    gsr = cudf.Series([1, 2])
    psr = gsr.to_pandas()

    assert_eq(
        gsr.astype(dtype={None: "float"}, copy=copy),
        psr.astype(dtype={None: "float"}, copy=copy),
    )
    assert_eq(gsr, psr)

    assert_exceptions_equal(
        lfunc=psr.astype,
        rfunc=gsr.astype,
        lfunc_args_and_kwargs=([], {"dtype": {"a": "float"}, "copy": copy}),
        rfunc_args_and_kwargs=([], {"dtype": {"a": "float"}, "copy": copy}),
    )

    gsr = cudf.Series([1, 2])
    psr = gsr.to_pandas()

    actual = gsr.astype({None: "int64"}, copy=copy)
    expected = psr.astype({None: "int64"}, copy=copy)
    assert_eq(expected, actual)
    assert_eq(gsr, psr)

    actual[0] = 3
    expected[0] = 3
    assert_eq(gsr, psr)


@pytest.mark.parametrize(
    "data,columns",
    [
        ([1, 2, 3, 100, 112, 35464], ["a"]),
        (range(100), None),
        pytest.param(
            [],
            None,
            marks=pytest.mark.xfail(
                not PANDAS_GE_200, reason=".column returns Index[object]"
            ),
        ),
        ((-10, 21, 32, 32, 1, 2, 3), ["p"]),
        pytest.param(
            (),
            None,
            marks=pytest.mark.xfail(
                not PANDAS_GE_200, reason=".column returns Index[object]"
            ),
        ),
        ([[1, 2, 3], [1, 2, 3]], ["col1", "col2", "col3"]),
        ([range(100), range(100)], ["range" + str(i) for i in range(100)]),
        (((1, 2, 3), (1, 2, 3)), ["tuple0", "tuple1", "tuple2"]),
        ([[1, 2, 3]], ["list col1", "list col2", "list col3"]),
        ([[1, 2, 3]], pd.Index(["col1", "col2", "col3"], name="rapids")),
        ([range(100)], ["range" + str(i) for i in range(100)]),
        (((1, 2, 3),), ["k1", "k2", "k3"]),
    ],
)
def test_dataframe_init_1d_list(data, columns):
    expect = pd.DataFrame(data, columns=columns)
    actual = cudf.DataFrame(data, columns=columns)

    assert_eq(
        expect,
        actual,
        check_index_type=len(data) != 0,
        check_column_type=not PANDAS_GE_200 and len(data) == 0,
    )

    expect = pd.DataFrame(data, columns=None)
    actual = cudf.DataFrame(data, columns=None)

    assert_eq(
        expect,
        actual,
        check_index_type=len(data) != 0,
        check_column_type=not PANDAS_GE_200 and len(data) == 0,
    )


@pytest.mark.parametrize(
    "data,cols,index",
    [
        (
            np.ndarray(shape=(4, 2), dtype=float, order="F"),
            ["a", "b"],
            ["a", "b", "c", "d"],
        ),
        (
            np.ndarray(shape=(4, 2), dtype=float, order="F"),
            ["a", "b"],
            [0, 20, 30, 10],
        ),
        (
            np.ndarray(shape=(4, 2), dtype=float, order="F"),
            ["a", "b"],
            [0, 1, 2, 3],
        ),
        (np.array([11, 123, -2342, 232]), ["a"], [1, 2, 11, 12]),
        (np.array([11, 123, -2342, 232]), ["a"], ["khsdjk", "a", "z", "kk"]),
        (
            cupy.ndarray(shape=(4, 2), dtype=float, order="F"),
            ["a", "z"],
            ["a", "z", "a", "z"],
        ),
        (cupy.array([11, 123, -2342, 232]), ["z"], [0, 1, 1, 0]),
        (cupy.array([11, 123, -2342, 232]), ["z"], [1, 2, 3, 4]),
        (cupy.array([11, 123, -2342, 232]), ["z"], ["a", "z", "d", "e"]),
        (np.random.randn(2, 4), ["a", "b", "c", "d"], ["a", "b"]),
        (np.random.randn(2, 4), ["a", "b", "c", "d"], [1, 0]),
        (cupy.random.randn(2, 4), ["a", "b", "c", "d"], ["a", "b"]),
        (cupy.random.randn(2, 4), ["a", "b", "c", "d"], [1, 0]),
    ],
)
def test_dataframe_init_from_arrays_cols(data, cols, index):
    gd_data = data
    if isinstance(data, cupy.ndarray):
        # pandas can't handle cupy arrays in general
        pd_data = data.get()

        # additional test for building DataFrame with gpu array whose
        # cuda array interface has no `descr` attribute
        numba_data = cuda.as_cuda_array(data)
    else:
        pd_data = data
        numba_data = None

    # verify with columns & index
    pdf = pd.DataFrame(pd_data, columns=cols, index=index)
    gdf = cudf.DataFrame(gd_data, columns=cols, index=index)

    assert_eq(pdf, gdf, check_dtype=False)

    # verify with columns
    pdf = pd.DataFrame(pd_data, columns=cols)
    gdf = cudf.DataFrame(gd_data, columns=cols)

    assert_eq(pdf, gdf, check_dtype=False)

    pdf = pd.DataFrame(pd_data)
    gdf = cudf.DataFrame(gd_data)

    assert_eq(pdf, gdf, check_dtype=False)

    if numba_data is not None:
        gdf = cudf.DataFrame(numba_data)
        assert_eq(pdf, gdf, check_dtype=False)


@pytest_unmark_spilling
@pytest.mark.parametrize(
    "col_data",
    [
        range(5),
        ["a", "b", "x", "y", "z"],
        [1.0, 0.213, 0.34332],
        ["a"],
        [1],
        [0.2323],
        [],
    ],
)
@pytest.mark.parametrize(
    "assign_val",
    [
        1,
        2,
        np.array(2),
        cupy.array(2),
        0.32324,
        np.array(0.34248),
        cupy.array(0.34248),
        "abc",
        np.array("abc", dtype="object"),
        np.array("abc", dtype="str"),
        np.array("abc"),
        None,
    ],
)
def test_dataframe_assign_scalar(request, col_data, assign_val):
    request.applymarker(
        pytest.mark.xfail(
            condition=PANDAS_GE_200 and len(col_data) == 0,
            reason="https://github.com/pandas-dev/pandas/issues/56679",
        )
    )
    pdf = pd.DataFrame({"a": col_data})
    gdf = cudf.DataFrame({"a": col_data})

    pdf["b"] = (
        cupy.asnumpy(assign_val)
        if isinstance(assign_val, cupy.ndarray)
        else assign_val
    )
    gdf["b"] = assign_val

    assert_eq(pdf, gdf)


@pytest_unmark_spilling
@pytest.mark.parametrize(
    "col_data",
    [
        1,
        2,
        np.array(2),
        cupy.array(2),
        0.32324,
        np.array(0.34248),
        cupy.array(0.34248),
        "abc",
        np.array("abc", dtype="object"),
        np.array("abc", dtype="str"),
        np.array("abc"),
        None,
    ],
)
@pytest.mark.parametrize(
    "assign_val",
    [
        1,
        2,
        np.array(2),
        cupy.array(2),
        0.32324,
        np.array(0.34248),
        cupy.array(0.34248),
        "abc",
        np.array("abc", dtype="object"),
        np.array("abc", dtype="str"),
        np.array("abc"),
        None,
    ],
)
def test_dataframe_assign_scalar_with_scalar_cols(col_data, assign_val):
    pdf = pd.DataFrame(
        {
            "a": cupy.asnumpy(col_data)
            if isinstance(col_data, cupy.ndarray)
            else col_data
        },
        index=["dummy_mandatory_index"],
    )
    gdf = cudf.DataFrame({"a": col_data}, index=["dummy_mandatory_index"])

    pdf["b"] = (
        cupy.asnumpy(assign_val)
        if isinstance(assign_val, cupy.ndarray)
        else assign_val
    )
    gdf["b"] = assign_val

    assert_eq(pdf, gdf)


def test_dataframe_info_basic():
    buffer = io.StringIO()
    str_cmp = textwrap.dedent(
        """\
    <class 'cudf.core.dataframe.DataFrame'>
    Index: 10 entries, a to 1111
    Data columns (total 10 columns):
     #   Column  Non-Null Count  Dtype
    ---  ------  --------------  -----
     0   0       10 non-null     float64
     1   1       10 non-null     float64
     2   2       10 non-null     float64
     3   3       10 non-null     float64
     4   4       10 non-null     float64
     5   5       10 non-null     float64
     6   6       10 non-null     float64
     7   7       10 non-null     float64
     8   8       10 non-null     float64
     9   9       10 non-null     float64
    dtypes: float64(10)
    memory usage: 859.0+ bytes
    """
    )
    df = pd.DataFrame(
        np.random.randn(10, 10),
        index=["a", "2", "3", "4", "5", "6", "7", "8", "100", "1111"],
    )
    cudf.from_pandas(df).info(buf=buffer, verbose=True)
    s = buffer.getvalue()
    assert str_cmp == s


def test_dataframe_info_verbose_mem_usage():
    buffer = io.StringIO()
    df = pd.DataFrame({"a": [1, 2, 3], "b": ["safdas", "assa", "asdasd"]})
    str_cmp = textwrap.dedent(
        """\
    <class 'cudf.core.dataframe.DataFrame'>
    RangeIndex: 3 entries, 0 to 2
    Data columns (total 2 columns):
     #   Column  Non-Null Count  Dtype
    ---  ------  --------------  -----
     0   a       3 non-null      int64
     1   b       3 non-null      object
    dtypes: int64(1), object(1)
    memory usage: 56.0+ bytes
    """
    )
    cudf.from_pandas(df).info(buf=buffer, verbose=True)
    s = buffer.getvalue()
    assert str_cmp == s

    buffer.truncate(0)
    buffer.seek(0)

    str_cmp = textwrap.dedent(
        """\
    <class 'cudf.core.dataframe.DataFrame'>
    RangeIndex: 3 entries, 0 to 2
    Columns: 2 entries, a to b
    dtypes: int64(1), object(1)
    memory usage: 56.0+ bytes
    """
    )
    cudf.from_pandas(df).info(buf=buffer, verbose=False)
    s = buffer.getvalue()
    assert str_cmp == s

    buffer.truncate(0)
    buffer.seek(0)

    df = pd.DataFrame(
        {"a": [1, 2, 3], "b": ["safdas", "assa", "asdasd"]},
        index=["sdfdsf", "sdfsdfds", "dsfdf"],
    )
    str_cmp = textwrap.dedent(
        """\
    <class 'cudf.core.dataframe.DataFrame'>
    Index: 3 entries, sdfdsf to dsfdf
    Data columns (total 2 columns):
     #   Column  Non-Null Count  Dtype
    ---  ------  --------------  -----
     0   a       3 non-null      int64
     1   b       3 non-null      object
    dtypes: int64(1), object(1)
    memory usage: 91.0 bytes
    """
    )
    cudf.from_pandas(df).info(buf=buffer, verbose=True, memory_usage="deep")
    s = buffer.getvalue()
    assert str_cmp == s

    buffer.truncate(0)
    buffer.seek(0)

    int_values = [1, 2, 3, 4, 5]
    text_values = ["alpha", "beta", "gamma", "delta", "epsilon"]
    float_values = [0.0, 0.25, 0.5, 0.75, 1.0]

    df = cudf.DataFrame(
        {
            "int_col": int_values,
            "text_col": text_values,
            "float_col": float_values,
        }
    )
    str_cmp = textwrap.dedent(
        """\
    <class 'cudf.core.dataframe.DataFrame'>
    RangeIndex: 5 entries, 0 to 4
    Data columns (total 3 columns):
     #   Column     Non-Null Count  Dtype
    ---  ------     --------------  -----
     0   int_col    5 non-null      int64
     1   text_col   5 non-null      object
     2   float_col  5 non-null      float64
    dtypes: float64(1), int64(1), object(1)
    memory usage: 130.0 bytes
    """
    )
    df.info(buf=buffer, verbose=True, memory_usage="deep")
    actual_string = buffer.getvalue()
    assert str_cmp == actual_string

    buffer.truncate(0)
    buffer.seek(0)


def test_dataframe_info_null_counts():
    int_values = [1, 2, 3, 4, 5]
    text_values = ["alpha", "beta", "gamma", "delta", "epsilon"]
    float_values = [0.0, 0.25, 0.5, 0.75, 1.0]

    df = cudf.DataFrame(
        {
            "int_col": int_values,
            "text_col": text_values,
            "float_col": float_values,
        }
    )
    buffer = io.StringIO()
    str_cmp = textwrap.dedent(
        """\
    <class 'cudf.core.dataframe.DataFrame'>
    RangeIndex: 5 entries, 0 to 4
    Data columns (total 3 columns):
     #   Column     Dtype
    ---  ------     -----
     0   int_col    int64
     1   text_col   object
     2   float_col  float64
    dtypes: float64(1), int64(1), object(1)
    memory usage: 130.0+ bytes
    """
    )
    df.info(buf=buffer, verbose=True, null_counts=False)
    actual_string = buffer.getvalue()
    assert str_cmp == actual_string

    buffer.truncate(0)
    buffer.seek(0)

    df.info(buf=buffer, verbose=True, max_cols=0)
    actual_string = buffer.getvalue()
    assert str_cmp == actual_string

    buffer.truncate(0)
    buffer.seek(0)

    df = cudf.DataFrame()

    str_cmp = textwrap.dedent(
        """\
    <class 'cudf.core.dataframe.DataFrame'>
    RangeIndex: 0 entries
    Empty DataFrame"""
    )
    df.info(buf=buffer, verbose=True)
    actual_string = buffer.getvalue()
    assert str_cmp == actual_string

    buffer.truncate(0)
    buffer.seek(0)

    df = cudf.DataFrame(
        {
            "a": [1, 2, 3, None, 10, 11, 12, None],
            "b": ["a", "b", "c", "sd", "sdf", "sd", None, None],
        }
    )

    str_cmp = textwrap.dedent(
        """\
    <class 'cudf.core.dataframe.DataFrame'>
    RangeIndex: 8 entries, 0 to 7
    Data columns (total 2 columns):
     #   Column  Dtype
    ---  ------  -----
     0   a       int64
     1   b       object
    dtypes: int64(1), object(1)
    memory usage: 238.0+ bytes
    """
    )
    pd.options.display.max_info_rows = 2
    df.info(buf=buffer, max_cols=2, null_counts=None)
    pd.reset_option("display.max_info_rows")
    actual_string = buffer.getvalue()
    assert str_cmp == actual_string

    buffer.truncate(0)
    buffer.seek(0)

    str_cmp = textwrap.dedent(
        """\
    <class 'cudf.core.dataframe.DataFrame'>
    RangeIndex: 8 entries, 0 to 7
    Data columns (total 2 columns):
     #   Column  Non-Null Count  Dtype
    ---  ------  --------------  -----
     0   a       6 non-null      int64
     1   b       6 non-null      object
    dtypes: int64(1), object(1)
    memory usage: 238.0+ bytes
    """
    )

    df.info(buf=buffer, max_cols=2, null_counts=None)
    actual_string = buffer.getvalue()
    assert str_cmp == actual_string

    buffer.truncate(0)
    buffer.seek(0)

    df.info(buf=buffer, null_counts=True)
    actual_string = buffer.getvalue()
    assert str_cmp == actual_string


@pytest_unmark_spilling
@pytest.mark.parametrize(
    "data1",
    [
        [1, 2, 3, 4, 5, 6, 7],
        [1.0, 2.0, 3.0, 4.0, 5.0, 6.0, 7.0],
        [
            1.9876543,
            2.9876654,
            3.9876543,
            4.1234587,
            5.23,
            6.88918237,
            7.00001,
        ],
        [
            -1.9876543,
            -2.9876654,
            -3.9876543,
            -4.1234587,
            -5.23,
            -6.88918237,
            -7.00001,
        ],
        [
            1.987654321,
            2.987654321,
            3.987654321,
            0.1221,
            2.1221,
            0.112121,
            -21.1212,
        ],
        [
            -1.987654321,
            -2.987654321,
            -3.987654321,
            -0.1221,
            -2.1221,
            -0.112121,
            21.1212,
        ],
    ],
)
@pytest.mark.parametrize(
    "data2",
    [
        [1, 2, 3, 4, 5, 6, 7],
        [1.0, 2.0, 3.0, 4.0, 5.0, 6.0, 7.0],
        [
            1.9876543,
            2.9876654,
            3.9876543,
            4.1234587,
            5.23,
            6.88918237,
            7.00001,
        ],
        [
            -1.9876543,
            -2.9876654,
            -3.9876543,
            -4.1234587,
            -5.23,
            -6.88918237,
            -7.00001,
        ],
        [
            1.987654321,
            2.987654321,
            3.987654321,
            0.1221,
            2.1221,
            0.112121,
            -21.1212,
        ],
        [
            -1.987654321,
            -2.987654321,
            -3.987654321,
            -0.1221,
            -2.1221,
            -0.112121,
            21.1212,
        ],
    ],
)
@pytest.mark.parametrize("rtol", [0, 0.01, 1e-05, 1e-08, 5e-1, 50.12])
@pytest.mark.parametrize("atol", [0, 0.01, 1e-05, 1e-08, 50.12])
def test_cudf_isclose(data1, data2, rtol, atol):
    array1 = cupy.array(data1)
    array2 = cupy.array(data2)

    expected = cudf.Series(cupy.isclose(array1, array2, rtol=rtol, atol=atol))

    actual = cudf.isclose(
        cudf.Series(data1), cudf.Series(data2), rtol=rtol, atol=atol
    )

    assert_eq(expected, actual)
    actual = cudf.isclose(data1, data2, rtol=rtol, atol=atol)

    assert_eq(expected, actual)

    actual = cudf.isclose(
        cupy.array(data1), cupy.array(data2), rtol=rtol, atol=atol
    )

    assert_eq(expected, actual)

    actual = cudf.isclose(
        np.array(data1), np.array(data2), rtol=rtol, atol=atol
    )

    assert_eq(expected, actual)

    actual = cudf.isclose(
        pd.Series(data1), pd.Series(data2), rtol=rtol, atol=atol
    )

    assert_eq(expected, actual)


@pytest.mark.parametrize(
    "data1",
    [
        [
            -1.9876543,
            -2.9876654,
            np.nan,
            -4.1234587,
            -5.23,
            -6.88918237,
            -7.00001,
        ],
        [
            1.987654321,
            2.987654321,
            3.987654321,
            0.1221,
            2.1221,
            np.nan,
            -21.1212,
        ],
    ],
)
@pytest.mark.parametrize(
    "data2",
    [
        [
            -1.9876543,
            -2.9876654,
            -3.9876543,
            -4.1234587,
            -5.23,
            -6.88918237,
            -7.00001,
        ],
        [
            1.987654321,
            2.987654321,
            3.987654321,
            0.1221,
            2.1221,
            0.112121,
            -21.1212,
        ],
        [
            -1.987654321,
            -2.987654321,
            -3.987654321,
            np.nan,
            np.nan,
            np.nan,
            21.1212,
        ],
    ],
)
@pytest.mark.parametrize("equal_nan", [True, False])
def test_cudf_isclose_nulls(data1, data2, equal_nan):
    array1 = cupy.array(data1)
    array2 = cupy.array(data2)

    expected = cudf.Series(cupy.isclose(array1, array2, equal_nan=equal_nan))

    actual = cudf.isclose(
        cudf.Series(data1), cudf.Series(data2), equal_nan=equal_nan
    )
    assert_eq(expected, actual, check_dtype=False)
    actual = cudf.isclose(data1, data2, equal_nan=equal_nan)
    assert_eq(expected, actual, check_dtype=False)


def test_cudf_isclose_different_index():
    s1 = cudf.Series(
        [-1.9876543, -2.9876654, -3.9876543, -4.1234587, -5.23, -7.00001],
        index=[0, 1, 2, 3, 4, 5],
    )
    s2 = cudf.Series(
        [-1.9876543, -2.9876654, -7.00001, -4.1234587, -5.23, -3.9876543],
        index=[0, 1, 5, 3, 4, 2],
    )

    expected = cudf.Series([True] * 6, index=s1.index)
    assert_eq(expected, cudf.isclose(s1, s2))

    s1 = cudf.Series(
        [-1.9876543, -2.9876654, -3.9876543, -4.1234587, -5.23, -7.00001],
        index=[0, 1, 2, 3, 4, 5],
    )
    s2 = cudf.Series(
        [-1.9876543, -2.9876654, -7.00001, -4.1234587, -5.23, -3.9876543],
        index=[0, 1, 5, 10, 4, 2],
    )

    expected = cudf.Series(
        [True, True, True, False, True, True], index=s1.index
    )
    assert_eq(expected, cudf.isclose(s1, s2))

    s1 = cudf.Series(
        [-1.9876543, -2.9876654, -3.9876543, -4.1234587, -5.23, -7.00001],
        index=[100, 1, 2, 3, 4, 5],
    )
    s2 = cudf.Series(
        [-1.9876543, -2.9876654, -7.00001, -4.1234587, -5.23, -3.9876543],
        index=[0, 1, 100, 10, 4, 2],
    )

    expected = cudf.Series(
        [False, True, True, False, True, False], index=s1.index
    )
    assert_eq(expected, cudf.isclose(s1, s2))


@pytest.mark.parametrize(
    "orient", ["dict", "list", "split", "tight", "records", "index", "series"]
)
@pytest.mark.parametrize("into", [dict, OrderedDict, defaultdict(list)])
def test_dataframe_to_dict(orient, into):
    df = cudf.DataFrame({"a": [1, 2, 3], "b": [9, 5, 3]}, index=[10, 11, 12])
    pdf = df.to_pandas()

    actual = df.to_dict(orient=orient, into=into)
    expected = pdf.to_dict(orient=orient, into=into)
    if orient == "series":
        assert actual.keys() == expected.keys()
        for key in actual.keys():
            assert_eq(expected[key], actual[key])
    else:
        assert_eq(expected, actual)


@pytest.mark.parametrize(
    "data, orient, dtype, columns",
    [
        (
            {"col_1": [3, 2, 1, 0], "col_2": [3, 2, 1, 0]},
            "columns",
            None,
            None,
        ),
        ({"col_1": [3, 2, 1, 0], "col_2": [3, 2, 1, 0]}, "index", None, None),
        (
            {"col_1": [None, 2, 1, 0], "col_2": [3, None, 1, 0]},
            "index",
            None,
            ["A", "B", "C", "D"],
        ),
        (
            {
                "col_1": ["ab", "cd", "ef", "gh"],
                "col_2": ["zx", "one", "two", "three"],
            },
            "index",
            None,
            ["A", "B", "C", "D"],
        ),
        (
            {
                "index": [("a", "b"), ("a", "c")],
                "columns": [("x", 1), ("y", 2)],
                "data": [[1, 3], [2, 4]],
                "index_names": ["n1", "n2"],
                "column_names": ["z1", "z2"],
            },
            "tight",
            "float64",
            None,
        ),
    ],
)
def test_dataframe_from_dict(data, orient, dtype, columns):
    expected = pd.DataFrame.from_dict(
        data=data, orient=orient, dtype=dtype, columns=columns
    )

    actual = cudf.DataFrame.from_dict(
        data=data, orient=orient, dtype=dtype, columns=columns
    )

    assert_eq(expected, actual)


@pytest.mark.parametrize("dtype", ["int64", "str", None])
def test_dataframe_from_dict_transposed(dtype):
    pd_data = {"a": [3, 2, 1, 0], "col_2": [3, 2, 1, 0]}
    gd_data = {key: cudf.Series(val) for key, val in pd_data.items()}

    expected = pd.DataFrame.from_dict(pd_data, orient="index", dtype=dtype)
    actual = cudf.DataFrame.from_dict(gd_data, orient="index", dtype=dtype)

    gd_data = {key: cupy.asarray(val) for key, val in pd_data.items()}
    actual = cudf.DataFrame.from_dict(gd_data, orient="index", dtype=dtype)
    assert_eq(expected, actual)


@pytest.mark.parametrize(
    "pd_data, gd_data, orient, dtype, columns",
    [
        (
            {"col_1": np.array([3, 2, 1, 0]), "col_2": np.array([3, 2, 1, 0])},
            {
                "col_1": cupy.array([3, 2, 1, 0]),
                "col_2": cupy.array([3, 2, 1, 0]),
            },
            "columns",
            None,
            None,
        ),
        (
            {"col_1": np.array([3, 2, 1, 0]), "col_2": np.array([3, 2, 1, 0])},
            {
                "col_1": cupy.array([3, 2, 1, 0]),
                "col_2": cupy.array([3, 2, 1, 0]),
            },
            "index",
            None,
            None,
        ),
        (
            {
                "col_1": np.array([None, 2, 1, 0]),
                "col_2": np.array([3, None, 1, 0]),
            },
            {
                "col_1": cupy.array([np.nan, 2, 1, 0]),
                "col_2": cupy.array([3, np.nan, 1, 0]),
            },
            "index",
            None,
            ["A", "B", "C", "D"],
        ),
        (
            {
                "col_1": np.array(["ab", "cd", "ef", "gh"]),
                "col_2": np.array(["zx", "one", "two", "three"]),
            },
            {
                "col_1": np.array(["ab", "cd", "ef", "gh"]),
                "col_2": np.array(["zx", "one", "two", "three"]),
            },
            "index",
            None,
            ["A", "B", "C", "D"],
        ),
        (
            {
                "index": [("a", "b"), ("a", "c")],
                "columns": [("x", 1), ("y", 2)],
                "data": [np.array([1, 3]), np.array([2, 4])],
                "index_names": ["n1", "n2"],
                "column_names": ["z1", "z2"],
            },
            {
                "index": [("a", "b"), ("a", "c")],
                "columns": [("x", 1), ("y", 2)],
                "data": [cupy.array([1, 3]), cupy.array([2, 4])],
                "index_names": ["n1", "n2"],
                "column_names": ["z1", "z2"],
            },
            "tight",
            "float64",
            None,
        ),
    ],
)
def test_dataframe_from_dict_cp_np_arrays(
    pd_data, gd_data, orient, dtype, columns
):
    expected = pd.DataFrame.from_dict(
        data=pd_data, orient=orient, dtype=dtype, columns=columns
    )

    actual = cudf.DataFrame.from_dict(
        data=gd_data, orient=orient, dtype=dtype, columns=columns
    )

    assert_eq(expected, actual, check_dtype=dtype is not None)


@pytest.mark.parametrize(
    "df",
    [
        pd.DataFrame({"a": [1, 2, 3, 4, 5, 10, 11, 12, 33, 55, 19]}),
        pd.DataFrame(
            {
                "one": [1, 2, 3, 4, 5, 10],
                "two": ["abc", "def", "ghi", "xyz", "pqr", "abc"],
            }
        ),
        pd.DataFrame(
            {
                "one": [1, 2, 3, 4, 5, 10],
                "two": ["abc", "def", "ghi", "xyz", "pqr", "abc"],
            },
            index=[10, 20, 30, 40, 50, 60],
        ),
        pd.DataFrame(
            {
                "one": [1, 2, 3, 4, 5, 10],
                "two": ["abc", "def", "ghi", "xyz", "pqr", "abc"],
            },
            index=["a", "b", "c", "d", "e", "f"],
        ),
        pd.DataFrame(index=["a", "b", "c", "d", "e", "f"]),
        pd.DataFrame(columns=["a", "b", "c", "d", "e", "f"]),
        pd.DataFrame(index=[10, 11, 12]),
        pd.DataFrame(columns=[10, 11, 12]),
        pd.DataFrame(),
        pd.DataFrame({"one": [], "two": []}),
        pd.DataFrame({2: [], 1: []}),
        pd.DataFrame(
            {
                0: [1, 2, 3, 4, 5, 10],
                1: ["abc", "def", "ghi", "xyz", "pqr", "abc"],
                100: ["a", "b", "b", "x", "z", "a"],
            },
            index=[10, 20, 30, 40, 50, 60],
        ),
    ],
)
def test_dataframe_keys(df):
    gdf = cudf.from_pandas(df)

    assert_eq(
        df.keys(),
        gdf.keys(),
        exact=not (PANDAS_GE_200 and len(gdf.columns) == 0),
    )


@pytest.mark.parametrize(
    "ps",
    [
        pd.Series([1, 2, 3, 4, 5, 10, 11, 12, 33, 55, 19]),
        pd.Series(["abc", "def", "ghi", "xyz", "pqr", "abc"]),
        pd.Series(
            [1, 2, 3, 4, 5, 10],
            index=["abc", "def", "ghi", "xyz", "pqr", "abc"],
        ),
        pd.Series(
            ["abc", "def", "ghi", "xyz", "pqr", "abc"],
            index=[1, 2, 3, 4, 5, 10],
        ),
        pd.Series(index=["a", "b", "c", "d", "e", "f"], dtype="float64"),
        pd.Series(index=[10, 11, 12], dtype="float64"),
        pd.Series(dtype="float64"),
        pd.Series([], dtype="float64"),
    ],
)
def test_series_keys(ps):
    gds = cudf.from_pandas(ps)

    assert_eq(ps.keys(), gds.keys())


@pytest_unmark_spilling
@pytest.mark.parametrize(
    "df",
    [
        pd.DataFrame(),
        pd.DataFrame(index=[10, 20, 30]),
        pd.DataFrame({"first_col": [], "second_col": [], "third_col": []}),
        pd.DataFrame([[1, 2], [3, 4]], columns=list("AB")),
        pd.DataFrame([[1, 2], [3, 4]], columns=list("AB"), index=[10, 20]),
        pd.DataFrame([[1, 2], [3, 4]], columns=list("AB"), index=[7, 8]),
        pd.DataFrame(
            {
                "a": [315.3324, 3243.32432, 3232.332, -100.32],
                "z": [0.3223, 0.32, 0.0000232, 0.32224],
            }
        ),
        pd.DataFrame(
            {
                "a": [315.3324, 3243.32432, 3232.332, -100.32],
                "z": [0.3223, 0.32, 0.0000232, 0.32224],
            },
            index=[7, 20, 11, 9],
        ),
        pd.DataFrame({"l": [10]}),
        pd.DataFrame({"l": [10]}, index=[100]),
        pd.DataFrame({"f": [10.2, 11.2332, 0.22, 3.3, 44.23, 10.0]}),
        pd.DataFrame(
            {"f": [10.2, 11.2332, 0.22, 3.3, 44.23, 10.0]},
            index=[100, 200, 300, 400, 500, 0],
        ),
    ],
)
@pytest.mark.parametrize(
    "other",
    [
        pd.DataFrame([[5, 6], [7, 8]], columns=list("AB")),
        pd.DataFrame([[5, 6], [7, 8]], columns=list("BD")),
        pd.DataFrame([[5, 6], [7, 8]], columns=list("DE")),
        pd.DataFrame(),
        pd.DataFrame(
            {"c": [10, 11, 22, 33, 44, 100]}, index=[7, 8, 9, 10, 11, 20]
        ),
        pd.DataFrame({"f": [10.2, 11.2332, 0.22, 3.3, 44.23, 10.0]}),
        pd.DataFrame({"l": [10]}),
        pd.DataFrame({"l": [10]}, index=[200]),
        pd.DataFrame([]),
        pd.DataFrame({"first_col": [], "second_col": [], "third_col": []}),
        pd.DataFrame([], index=[100]),
        pd.DataFrame(
            {
                "a": [315.3324, 3243.32432, 3232.332, -100.32],
                "z": [0.3223, 0.32, 0.0000232, 0.32224],
            }
        ),
        pd.DataFrame(
            {
                "a": [315.3324, 3243.32432, 3232.332, -100.32],
                "z": [0.3223, 0.32, 0.0000232, 0.32224],
            },
            index=[0, 100, 200, 300],
        ),
    ],
)
@pytest.mark.parametrize("sort", [False, True])
@pytest.mark.parametrize("ignore_index", [True, False])
def test_dataframe_concat_dataframe(df, other, sort, ignore_index):
    pdf = df
    other_pd = other

    gdf = cudf.from_pandas(df)
    other_gd = cudf.from_pandas(other)

    with _hide_concat_empty_dtype_warning():
        expected = pd.concat(
            [pdf, other_pd], sort=sort, ignore_index=ignore_index
        )
        actual = cudf.concat(
            [gdf, other_gd], sort=sort, ignore_index=ignore_index
        )

    # In empty dataframe cases, Pandas & cudf differ in columns
    # creation, pandas creates RangeIndex(0, 0)
    # whereas cudf creates an empty Index([], dtype="object").
    check_column_type = (
        False if len(expected.columns) == len(df.columns) == 0 else True
    )

    if expected.shape != df.shape:
        assert_eq(
            expected.fillna(-1),
            actual.fillna(-1),
            check_dtype=False,
            check_column_type=check_column_type,
        )
    else:
        assert_eq(
            expected,
            actual,
            check_index_type=not gdf.empty,
            check_column_type=check_column_type,
        )


@pytest_unmark_spilling
@pytest.mark.parametrize(
    "df",
    [
        pd.DataFrame(),
        pd.DataFrame(index=[10, 20, 30]),
        pd.DataFrame({12: [], 22: []}),
        pd.DataFrame([[1, 2], [3, 4]], columns=[10, 20]),
        pd.DataFrame([[1, 2], [3, 4]], columns=[0, 1], index=[10, 20]),
        pd.DataFrame([[1, 2], [3, 4]], columns=[1, 0], index=[7, 8]),
        pd.DataFrame(
            {
                23: [315.3324, 3243.32432, 3232.332, -100.32],
                33: [0.3223, 0.32, 0.0000232, 0.32224],
            }
        ),
        pd.DataFrame(
            {
                0: [315.3324, 3243.32432, 3232.332, -100.32],
                1: [0.3223, 0.32, 0.0000232, 0.32224],
            },
            index=[7, 20, 11, 9],
        ),
    ],
)
@pytest.mark.parametrize(
    "other",
    [
        pd.Series([10, 11, 23, 234, 13]),
        pd.Series([10, 11, 23, 234, 13], index=[11, 12, 13, 44, 33]),
        {1: 1},
        {0: 10, 1: 100, 2: 102},
    ],
)
@pytest.mark.parametrize("sort", [False, True])
def test_dataframe_concat_series(df, other, sort):
    pdf = df
    gdf = cudf.from_pandas(df)

    if isinstance(other, dict):
        other_pd = pd.Series(other)
    else:
        other_pd = other
    other_gd = cudf.from_pandas(other_pd)

    expected = pd.concat([pdf, other_pd], ignore_index=True, sort=sort)
    actual = cudf.concat([gdf, other_gd], ignore_index=True, sort=sort)

    if expected.shape != df.shape:
        # Ignore the column type comparison because pandas incorrectly
        # returns pd.Index([1, 2, 3], dtype="object") instead
        # of pd.Index([1, 2, 3], dtype="int64")
        assert_eq(
            expected.fillna(-1),
            actual.fillna(-1),
            check_dtype=False,
            check_column_type=False,
            check_index_type=True,
        )
    else:
        assert_eq(expected, actual, check_index_type=not gdf.empty)


def test_dataframe_concat_series_mixed_index():
    df = cudf.DataFrame({"first": [], "d": []})
    pdf = df.to_pandas()

    sr = cudf.Series([1, 2, 3, 4])
    psr = sr.to_pandas()

    assert_eq(
        cudf.concat([df, sr], ignore_index=True),
        pd.concat([pdf, psr], ignore_index=True),
        check_dtype=False,
    )


@pytest_unmark_spilling
@pytest.mark.parametrize(
    "df",
    [
        pd.DataFrame(),
        pd.DataFrame(index=[10, 20, 30]),
        pd.DataFrame({"first_col": [], "second_col": [], "third_col": []}),
        pd.DataFrame([[1, 2], [3, 4]], columns=list("AB")),
        pd.DataFrame([[1, 2], [3, 4]], columns=list("AB"), index=[10, 20]),
        pd.DataFrame([[1, 2], [3, 4]], columns=list("AB"), index=[7, 8]),
        pd.DataFrame(
            {
                "a": [315.3324, 3243.32432, 3232.332, -100.32],
                "z": [0.3223, 0.32, 0.0000232, 0.32224],
            }
        ),
        pd.DataFrame(
            {
                "a": [315.3324, 3243.32432, 3232.332, -100.32],
                "z": [0.3223, 0.32, 0.0000232, 0.32224],
            },
            index=[7, 20, 11, 9],
        ),
        pd.DataFrame({"l": [10]}),
        pd.DataFrame({"l": [10]}, index=[100]),
        pd.DataFrame({"f": [10.2, 11.2332, 0.22, 3.3, 44.23, 10.0]}),
        pd.DataFrame(
            {"f": [10.2, 11.2332, 0.22, 3.3, 44.23, 10.0]},
            index=[100, 200, 300, 400, 500, 0],
        ),
    ],
)
@pytest.mark.parametrize(
    "other",
    [
        [pd.DataFrame([[5, 6], [7, 8]], columns=list("AB"))],
        [
            pd.DataFrame([[5, 6], [7, 8]], columns=list("AB")),
            pd.DataFrame([[5, 6], [7, 8]], columns=list("BD")),
            pd.DataFrame([[5, 6], [7, 8]], columns=list("DE")),
        ],
        [pd.DataFrame(), pd.DataFrame(), pd.DataFrame(), pd.DataFrame()],
        [
            pd.DataFrame(
                {"c": [10, 11, 22, 33, 44, 100]}, index=[7, 8, 9, 10, 11, 20]
            ),
            pd.DataFrame(),
            pd.DataFrame(),
            pd.DataFrame([[5, 6], [7, 8]], columns=list("AB")),
        ],
        [
            pd.DataFrame({"f": [10.2, 11.2332, 0.22, 3.3, 44.23, 10.0]}),
            pd.DataFrame({"l": [10]}),
            pd.DataFrame({"l": [10]}, index=[200]),
        ],
        [pd.DataFrame([]), pd.DataFrame([], index=[100])],
        [
            pd.DataFrame([]),
            pd.DataFrame([], index=[100]),
            pd.DataFrame({"first_col": [], "second_col": [], "third_col": []}),
        ],
        [
            pd.DataFrame(
                {
                    "a": [315.3324, 3243.32432, 3232.332, -100.32],
                    "z": [0.3223, 0.32, 0.0000232, 0.32224],
                }
            ),
            pd.DataFrame(
                {
                    "a": [315.3324, 3243.32432, 3232.332, -100.32],
                    "z": [0.3223, 0.32, 0.0000232, 0.32224],
                },
                index=[0, 100, 200, 300],
            ),
        ],
        [
            pd.DataFrame(
                {
                    "a": [315.3324, 3243.32432, 3232.332, -100.32],
                    "z": [0.3223, 0.32, 0.0000232, 0.32224],
                },
                index=[0, 100, 200, 300],
            ),
        ],
        [
            pd.DataFrame(
                {
                    "a": [315.3324, 3243.32432, 3232.332, -100.32],
                    "z": [0.3223, 0.32, 0.0000232, 0.32224],
                },
                index=[0, 100, 200, 300],
            ),
            pd.DataFrame(
                {
                    "a": [315.3324, 3243.32432, 3232.332, -100.32],
                    "z": [0.3223, 0.32, 0.0000232, 0.32224],
                },
                index=[0, 100, 200, 300],
            ),
        ],
        [
            pd.DataFrame(
                {
                    "a": [315.3324, 3243.32432, 3232.332, -100.32],
                    "z": [0.3223, 0.32, 0.0000232, 0.32224],
                },
                index=[0, 100, 200, 300],
            ),
            pd.DataFrame(
                {
                    "a": [315.3324, 3243.32432, 3232.332, -100.32],
                    "z": [0.3223, 0.32, 0.0000232, 0.32224],
                },
                index=[0, 100, 200, 300],
            ),
            pd.DataFrame({"first_col": [], "second_col": [], "third_col": []}),
        ],
    ],
)
@pytest.mark.parametrize("sort", [False, True])
@pytest.mark.parametrize("ignore_index", [True, False])
def test_dataframe_concat_dataframe_lists(df, other, sort, ignore_index):
    pdf = df
    other_pd = other

    gdf = cudf.from_pandas(df)
    other_gd = [cudf.from_pandas(o) for o in other]

    with _hide_concat_empty_dtype_warning():
        expected = pd.concat(
            [pdf] + other_pd, sort=sort, ignore_index=ignore_index
        )
        actual = cudf.concat(
            [gdf] + other_gd, sort=sort, ignore_index=ignore_index
        )

    # In some cases, Pandas creates an empty Index([], dtype="object") for
    # columns whereas cudf creates a RangeIndex(0, 0).
    check_column_type = (
        False if len(expected.columns) == len(df.columns) == 0 else True
    )

    if expected.shape != df.shape:
        assert_eq(
            expected.fillna(-1),
            actual.fillna(-1),
            check_dtype=False,
            check_column_type=check_column_type,
        )
    else:
        assert_eq(
            expected,
            actual,
            check_index_type=not gdf.empty,
            check_column_type=check_column_type,
        )


@pytest.mark.parametrize(
    "df",
    [
        pd.DataFrame({"A": [1, 2, 3, np.nan, None, 6]}),
        pd.Series([1, 2, 3, None, np.nan, 5, 6, np.nan]),
    ],
)
@pytest.mark.parametrize("alias", ["bfill", "backfill"])
def test_dataframe_bfill(df, alias):
    gdf = cudf.from_pandas(df)

    with expect_warning_if(PANDAS_GE_200 and alias == "backfill"):
        actual = getattr(df, alias)()
    with expect_warning_if(alias == "backfill"):
        expected = getattr(gdf, alias)()
    assert_eq(expected, actual)


@pytest.mark.parametrize(
    "df",
    [
        pd.DataFrame({"A": [1, 2, 3, np.nan, None, 6]}),
        pd.Series([1, 2, 3, None, np.nan, 5, 6, np.nan]),
    ],
)
@pytest.mark.parametrize("alias", ["ffill", "pad"])
def test_dataframe_ffill(df, alias):
    gdf = cudf.from_pandas(df)

    with expect_warning_if(PANDAS_GE_200 and alias == "pad"):
        actual = getattr(df, alias)()
    with expect_warning_if(alias == "pad"):
        expected = getattr(gdf, alias)()
    assert_eq(expected, actual)


@pytest_unmark_spilling
@pytest.mark.parametrize(
    "df",
    [
        pd.DataFrame(),
        pd.DataFrame([[1, 2], [3, 4]], columns=list("AB")),
        pd.DataFrame([[1, 2], [3, 4]], columns=list("AB"), index=[10, 20]),
        pd.DataFrame([[1, 2], [3, 4]], columns=list("AB"), index=[7, 8]),
        pd.DataFrame(
            {
                "a": [315.3324, 3243.32432, 3232.332, -100.32],
                "z": [0.3223, 0.32, 0.0000232, 0.32224],
            }
        ),
        pd.DataFrame(
            {
                "a": [315.3324, 3243.32432, 3232.332, -100.32],
                "z": [0.3223, 0.32, 0.0000232, 0.32224],
            },
            index=[7, 20, 11, 9],
        ),
        pd.DataFrame({"l": [10]}),
        pd.DataFrame({"l": [10]}, index=[100]),
        pd.DataFrame({"f": [10.2, 11.2332, 0.22, 3.3, 44.23, 10.0]}),
        pd.DataFrame(
            {"f": [10.2, 11.2332, 0.22, 3.3, 44.23, 10.0]},
            index=[100, 200, 300, 400, 500, 0],
        ),
        pd.DataFrame({"first_col": [], "second_col": [], "third_col": []}),
    ],
)
@pytest.mark.parametrize(
    "other",
    [
        [[1, 2], [10, 100]],
        [[1, 2, 10, 100, 0.1, 0.2, 0.0021]],
        [[]],
        [[], [], [], []],
        [[0.23, 0.00023, -10.00, 100, 200, 1000232, 1232.32323]],
    ],
)
@pytest.mark.parametrize("sort", [False, True])
@pytest.mark.parametrize("ignore_index", [True, False])
def test_dataframe_concat_lists(df, other, sort, ignore_index):
    pdf = df
    other_pd = [pd.DataFrame(o) for o in other]

    gdf = cudf.from_pandas(df)
    other_gd = [cudf.from_pandas(o) for o in other_pd]

    with _hide_concat_empty_dtype_warning():
        expected = pd.concat(
            [pdf] + other_pd, sort=sort, ignore_index=ignore_index
        )
        actual = cudf.concat(
            [gdf] + other_gd, sort=sort, ignore_index=ignore_index
        )

    if expected.shape != df.shape:
        assert_eq(
            expected.fillna(-1),
            actual.fillna(-1),
            check_dtype=False,
            check_column_type=not gdf.empty,
        )
    else:
        assert_eq(
            expected,
            actual,
            check_index_type=not gdf.empty,
            check_column_type=PANDAS_GE_200 and len(gdf.columns) != 0,
        )


def test_dataframe_concat_series_without_name():
    df = cudf.DataFrame({"a": [1, 2, 3]})
    pdf = df.to_pandas()
    gs = cudf.Series([1, 2, 3])
    ps = gs.to_pandas()

    assert_eq(pd.concat([pdf, ps]), cudf.concat([df, gs]))


def test_cudf_arrow_array_error():
    df = cudf.DataFrame({"a": [1, 2, 3]})

    with pytest.raises(
        TypeError,
        match="Implicit conversion to a host PyArrow object via "
        "__arrow_array__ is not allowed. Consider using .to_arrow()",
    ):
        df.__arrow_array__()

    sr = cudf.Series([1, 2, 3])

    with pytest.raises(
        TypeError,
        match="Implicit conversion to a host PyArrow object via "
        "__arrow_array__ is not allowed. Consider using .to_arrow()",
    ):
        sr.__arrow_array__()

    sr = cudf.Series(["a", "b", "c"])
    with pytest.raises(
        TypeError,
        match="Implicit conversion to a host PyArrow object via "
        "__arrow_array__ is not allowed. Consider using .to_arrow()",
    ):
        sr.__arrow_array__()


@pytest.mark.parametrize(
    "make_weights_axis_1",
    [lambda _: None, lambda s: [1] * s, lambda s: np.ones(s)],
)
def test_sample_axis_1(
    sample_n_frac, random_state_tuple_axis_1, make_weights_axis_1
):
    n, frac = sample_n_frac
    pd_random_state, gd_random_state, checker = random_state_tuple_axis_1

    pdf = pd.DataFrame(
        {
            "a": [1, 2, 3, 4, 5],
            "float": [0.05, 0.2, 0.3, 0.2, 0.25],
            "int": [1, 3, 5, 4, 2],
        },
    )
    df = cudf.DataFrame.from_pandas(pdf)

    weights = make_weights_axis_1(len(pdf.columns))

    expected = pdf.sample(
        n=n,
        frac=frac,
        replace=False,
        random_state=pd_random_state,
        weights=weights,
        axis=1,
    )
    got = df.sample(
        n=n,
        frac=frac,
        replace=False,
        random_state=gd_random_state,
        weights=weights,
        axis=1,
    )
    checker(expected, got)


@pytest.mark.parametrize(
    "pdf",
    [
        pd.DataFrame(
            {
                "a": [1, 2, 3, 4, 5],
                "float": [0.05, 0.2, 0.3, 0.2, 0.25],
                "int": [1, 3, 5, 4, 2],
            },
        ),
        pd.Series([1, 2, 3, 4, 5]),
    ],
)
@pytest.mark.parametrize("replace", [True, False])
def test_sample_axis_0(
    pdf, sample_n_frac, replace, random_state_tuple_axis_0, make_weights_axis_0
):
    n, frac = sample_n_frac
    pd_random_state, gd_random_state, checker = random_state_tuple_axis_0

    df = cudf.from_pandas(pdf)

    pd_weights, gd_weights = make_weights_axis_0(
        len(pdf), isinstance(gd_random_state, np.random.RandomState)
    )
    if (
        not replace
        and not isinstance(gd_random_state, np.random.RandomState)
        and gd_weights is not None
    ):
        pytest.skip(
            "`cupy.random.RandomState` doesn't support weighted sampling "
            "without replacement."
        )

    expected = pdf.sample(
        n=n,
        frac=frac,
        replace=replace,
        random_state=pd_random_state,
        weights=pd_weights,
        axis=0,
    )

    got = df.sample(
        n=n,
        frac=frac,
        replace=replace,
        random_state=gd_random_state,
        weights=gd_weights,
        axis=0,
    )
    checker(expected, got)


@pytest.mark.parametrize("replace", [True, False])
@pytest.mark.parametrize(
    "random_state_lib", [cupy.random.RandomState, np.random.RandomState]
)
def test_sample_reproducibility(replace, random_state_lib):
    df = cudf.DataFrame({"a": cupy.arange(0, 1024)})

    n = 1024
    expected = df.sample(n, replace=replace, random_state=random_state_lib(10))
    out = df.sample(n, replace=replace, random_state=random_state_lib(10))

    assert_eq(expected, out)


@pytest.mark.parametrize("axis", [0, 1])
def test_sample_invalid_n_frac_combo(axis):
    n, frac = 2, 0.5
    pdf = pd.DataFrame(
        {
            "a": [1, 2, 3, 4, 5],
            "float": [0.05, 0.2, 0.3, 0.2, 0.25],
            "int": [1, 3, 5, 4, 2],
        },
    )
    df = cudf.DataFrame.from_pandas(pdf)

    assert_exceptions_equal(
        lfunc=pdf.sample,
        rfunc=df.sample,
        lfunc_args_and_kwargs=([], {"n": n, "frac": frac, "axis": axis}),
        rfunc_args_and_kwargs=([], {"n": n, "frac": frac, "axis": axis}),
    )


@pytest.mark.parametrize("n, frac", [(100, None), (None, 3)])
@pytest.mark.parametrize("axis", [0, 1])
def test_oversample_without_replace(n, frac, axis):
    pdf = pd.DataFrame({"a": [1, 2, 3, 4, 5]})
    df = cudf.DataFrame.from_pandas(pdf)

    assert_exceptions_equal(
        lfunc=pdf.sample,
        rfunc=df.sample,
        lfunc_args_and_kwargs=(
            [],
            {"n": n, "frac": frac, "axis": axis, "replace": False},
        ),
        rfunc_args_and_kwargs=(
            [],
            {"n": n, "frac": frac, "axis": axis, "replace": False},
        ),
    )


@pytest.mark.parametrize("random_state", [None, cupy.random.RandomState(42)])
def test_sample_unsupported_arguments(random_state):
    df = cudf.DataFrame({"float": [0.05, 0.2, 0.3, 0.2, 0.25]})
    with pytest.raises(
        NotImplementedError,
        match="Random sampling with cupy does not support these inputs.",
    ):
        df.sample(
            n=2, replace=False, random_state=random_state, weights=[1] * 5
        )


@pytest.mark.parametrize(
    "df",
    [
        pd.DataFrame(),
        pd.DataFrame(index=[100, 10, 1, 0]),
        pd.DataFrame(columns=["a", "b", "c", "d"]),
        pd.DataFrame(columns=["a", "b", "c", "d"], index=[100]),
        pd.DataFrame(
            columns=["a", "b", "c", "d"], index=[100, 10000, 2131, 133]
        ),
        pd.DataFrame({"a": [1, 2, 3], "b": ["abc", "xyz", "klm"]}),
    ],
)
def test_dataframe_empty(df):
    pdf = df
    gdf = cudf.from_pandas(pdf)

    assert_eq(pdf.empty, gdf.empty)


@pytest.mark.parametrize(
    "df",
    [
        pd.DataFrame(),
        pd.DataFrame(index=[100, 10, 1, 0]),
        pd.DataFrame(columns=["a", "b", "c", "d"]),
        pd.DataFrame(columns=["a", "b", "c", "d"], index=[100]),
        pd.DataFrame(
            columns=["a", "b", "c", "d"], index=[100, 10000, 2131, 133]
        ),
        pd.DataFrame({"a": [1, 2, 3], "b": ["abc", "xyz", "klm"]}),
    ],
)
def test_dataframe_size(df):
    pdf = df
    gdf = cudf.from_pandas(pdf)

    assert_eq(pdf.size, gdf.size)


@pytest.mark.parametrize(
    "ps",
    [
        pd.Series(dtype="float64"),
        pd.Series(index=[100, 10, 1, 0], dtype="float64"),
        pd.Series([], dtype="float64"),
        pd.Series(["a", "b", "c", "d"]),
        pd.Series(["a", "b", "c", "d"], index=[0, 1, 10, 11]),
    ],
)
def test_series_empty(ps):
    ps = ps
    gs = cudf.from_pandas(ps)

    assert_eq(ps.empty, gs.empty)


@pytest.mark.parametrize(
    "data",
    [
        None,
        [],
        [1],
        {"a": [10, 11, 12]},
        {
            "a": [10, 11, 12],
            "another column name": [12, 22, 34],
            "xyz": [0, 10, 11],
        },
    ],
)
@pytest.mark.parametrize(
    "columns",
    [["a"], ["another column name"], None, pd.Index(["a"], name="index name")],
)
def test_dataframe_init_with_columns(data, columns, request):
    if data == [] and columns is None and not PANDAS_GE_200:
        request.node.add_marker(
            pytest.mark.xfail(reason=".column returns Index[object]")
        )
    pdf = pd.DataFrame(data, columns=columns)
    gdf = cudf.DataFrame(data, columns=columns)

    assert_eq(
        pdf,
        gdf,
        check_index_type=len(pdf.index) != 0,
        check_dtype=not (pdf.empty and len(pdf.columns)),
        check_column_type=not PANDAS_GE_200,
    )


@pytest_unmark_spilling
@pytest.mark.parametrize(
    "data, ignore_dtype",
    [
        ([pd.Series([1, 2, 3])], False),
        ([pd.Series(index=[1, 2, 3], dtype="float64")], False),
        ([pd.Series(name="empty series name", dtype="float64")], False),
        (
            [pd.Series([1]), pd.Series([], dtype="float64"), pd.Series([3])],
            False,
        ),
        (
            [
                pd.Series([1, 0.324234, 32424.323, -1233, 34242]),
                pd.Series([], dtype="float64"),
                pd.Series([3], name="series that is named"),
            ],
            False,
        ),
        ([pd.Series([1, 2, 3], name="hi")] * 10, False),
        ([pd.Series([1, 2, 3], name=None, index=[10, 11, 12])] * 10, False),
        (
            [
                pd.Series([1, 2, 3], name=None, index=[10, 11, 12]),
                pd.Series([1, 2, 30], name=None, index=[13, 144, 15]),
            ],
            True,
        ),
        (
            [
                pd.Series([1, 0.324234, 32424.323, -1233, 34242]),
                pd.Series([], dtype="float64"),
                pd.Series(index=[10, 11, 12], dtype="float64"),
            ],
            False,
        ),
        (
            [
                pd.Series([1, 0.324234, 32424.323, -1233, 34242]),
                pd.Series([], name="abc", dtype="float64"),
                pd.Series(index=[10, 11, 12], dtype="float64"),
            ],
            False,
        ),
        (
            [
                pd.Series([1, 0.324234, 32424.323, -1233, 34242]),
                pd.Series([1, -100, 200, -399, 400], name="abc"),
                pd.Series([111, 222, 333], index=[10, 11, 12]),
            ],
            False,
        ),
    ],
)
@pytest.mark.parametrize(
    "columns",
    [
        None,
        ["0"],
        [0],
        ["abc"],
        [144, 13],
        [2, 1, 0],
        pd.Index(["abc"], name="custom_name"),
    ],
)
def test_dataframe_init_from_series_list(data, ignore_dtype, columns, request):
    if columns is None and data[0].empty and not PANDAS_GE_200:
        request.applymarker(
            pytest.mark.xfail(reason=".column returns Index[object]")
        )
    gd_data = [cudf.from_pandas(obj) for obj in data]

    expected = pd.DataFrame(data, columns=columns)
    actual = cudf.DataFrame(gd_data, columns=columns)

    if ignore_dtype:
        # When a union is performed to generate columns,
        # the order is never guaranteed. Hence sort by
        # columns before comparison.
        if not expected.columns.equals(actual.columns):
            expected = expected.sort_index(axis=1)
            actual = actual.sort_index(axis=1)
        assert_eq(
            expected.fillna(-1),
            actual.fillna(-1),
            check_dtype=False,
            check_index_type=True,
        )
    else:
        assert_eq(
            expected,
            actual,
            check_index_type=True,
            check_column_type=not PANDAS_GE_200,
        )


@pytest_unmark_spilling
@pytest.mark.parametrize(
    "data, ignore_dtype, index",
    [
        ([pd.Series([1, 2, 3])], False, ["a", "b", "c"]),
        ([pd.Series(index=[1, 2, 3], dtype="float64")], False, ["a", "b"]),
        (
            [pd.Series(name="empty series name", dtype="float64")],
            False,
            ["index1"],
        ),
        (
            [pd.Series([1]), pd.Series([], dtype="float64"), pd.Series([3])],
            False,
            ["0", "2", "1"],
        ),
        (
            [
                pd.Series([1, 0.324234, 32424.323, -1233, 34242]),
                pd.Series([], dtype="float64"),
                pd.Series([3], name="series that is named"),
            ],
            False,
            ["_", "+", "*"],
        ),
        ([pd.Series([1, 2, 3], name="hi")] * 10, False, ["mean"] * 10),
        (
            [pd.Series([1, 2, 3], name=None, index=[10, 11, 12])] * 10,
            False,
            ["abc"] * 10,
        ),
        (
            [
                pd.Series([1, 2, 3], name=None, index=[10, 11, 12]),
                pd.Series([1, 2, 30], name=None, index=[13, 144, 15]),
            ],
            True,
            ["set_index_a", "set_index_b"],
        ),
        (
            [
                pd.Series([1, 0.324234, 32424.323, -1233, 34242]),
                pd.Series([], dtype="float64"),
                pd.Series(index=[10, 11, 12], dtype="float64"),
            ],
            False,
            ["a", "b", "c"],
        ),
        (
            [
                pd.Series([1, 0.324234, 32424.323, -1233, 34242]),
                pd.Series([], name="abc", dtype="float64"),
                pd.Series(index=[10, 11, 12], dtype="float64"),
            ],
            False,
            ["a", "v", "z"],
        ),
        (
            [
                pd.Series([1, 0.324234, 32424.323, -1233, 34242]),
                pd.Series([1, -100, 200, -399, 400], name="abc"),
                pd.Series([111, 222, 333], index=[10, 11, 12]),
            ],
            False,
            ["a", "v", "z"],
        ),
    ],
)
@pytest.mark.parametrize(
    "columns", [None, ["0"], [0], ["abc"], [144, 13], [2, 1, 0]]
)
def test_dataframe_init_from_series_list_with_index(
    data,
    ignore_dtype,
    index,
    columns,
    request,
):
    if columns is None and data[0].empty and not PANDAS_GE_200:
        request.applymarker(
            pytest.mark.xfail(reason=".column returns Index[object]")
        )
    gd_data = [cudf.from_pandas(obj) for obj in data]

    expected = pd.DataFrame(data, columns=columns, index=index)
    actual = cudf.DataFrame(gd_data, columns=columns, index=index)

    if ignore_dtype:
        # When a union is performed to generate columns,
        # the order is never guaranteed. Hence sort by
        # columns before comparison.
        if not expected.columns.equals(actual.columns):
            expected = expected.sort_index(axis=1)
            actual = actual.sort_index(axis=1)
        assert_eq(expected.fillna(-1), actual.fillna(-1), check_dtype=False)
    else:
        assert_eq(expected, actual, check_column_type=not PANDAS_GE_200)


@pytest.mark.parametrize(
    "data, index",
    [
        ([pd.Series([1, 2]), pd.Series([1, 2])], ["a", "b", "c"]),
        (
            [
                pd.Series([1, 0.324234, 32424.323, -1233, 34242]),
                pd.Series([], dtype="float64"),
                pd.Series([3], name="series that is named"),
            ],
            ["_", "+"],
        ),
        ([pd.Series([1, 2, 3], name="hi")] * 10, ["mean"] * 9),
    ],
)
def test_dataframe_init_from_series_list_with_index_error(data, index):
    gd_data = [cudf.from_pandas(obj) for obj in data]

    assert_exceptions_equal(
        pd.DataFrame,
        cudf.DataFrame,
        ([data], {"index": index}),
        ([gd_data], {"index": index}),
    )


@pytest.mark.parametrize(
    "data",
    [
        [pd.Series([1, 2, 3], index=["a", "a", "a"])],
        [pd.Series([1, 2, 3], index=["a", "a", "a"])] * 4,
        [
            pd.Series([1, 2, 3], index=["a", "b", "a"]),
            pd.Series([1, 2, 3], index=["b", "b", "a"]),
        ],
        [
            pd.Series([1, 2, 3], index=["a", "b", "z"]),
            pd.Series([1, 2, 3], index=["u", "b", "a"]),
            pd.Series([1, 2, 3], index=["u", "b", "u"]),
        ],
    ],
)
def test_dataframe_init_from_series_list_duplicate_index_error(data):
    gd_data = [cudf.from_pandas(obj) for obj in data]

    assert_exceptions_equal(
        lfunc=pd.DataFrame,
        rfunc=cudf.DataFrame,
        lfunc_args_and_kwargs=([], {"data": data}),
        rfunc_args_and_kwargs=([], {"data": gd_data}),
        check_exception_type=False,
    )


def test_dataframe_iterrows_itertuples():
    df = cudf.DataFrame({"a": [1, 2, 3], "b": [4, 5, 6]})

    with pytest.raises(
        TypeError,
        match=re.escape(
            "cuDF does not support iteration of DataFrame "
            "via itertuples. Consider using "
            "`.to_pandas().itertuples()` "
            "if you wish to iterate over namedtuples."
        ),
    ):
        df.itertuples()

    with pytest.raises(
        TypeError,
        match=re.escape(
            "cuDF does not support iteration of DataFrame "
            "via iterrows. Consider using "
            "`.to_pandas().iterrows()` "
            "if you wish to iterate over each row."
        ),
    ):
        df.iterrows()


@pytest_unmark_spilling
@pytest.mark.parametrize(
    "df",
    [
        cudf.DataFrame(
            {
                "a": [1, 2, 3],
                "b": [10, 22, 33],
                "c": [0.3234, 0.23432, 0.0],
                "d": ["hello", "world", "hello"],
            }
        ),
        cudf.DataFrame(
            {
                "a": [1, 2, 3],
                "b": ["hello", "world", "hello"],
                "c": [0.3234, 0.23432, 0.0],
            }
        ),
        cudf.DataFrame(
            {
                "int_data": [1, 2, 3],
                "str_data": ["hello", "world", "hello"],
                "float_data": [0.3234, 0.23432, 0.0],
                "timedelta_data": cudf.Series(
                    [1, 2, 1], dtype="timedelta64[ns]"
                ),
                "datetime_data": cudf.Series(
                    [1, 2, 1], dtype="datetime64[ns]"
                ),
            }
        ),
        cudf.DataFrame(
            {
                "int_data": [1, 2, 3],
                "str_data": ["hello", "world", "hello"],
                "float_data": [0.3234, 0.23432, 0.0],
                "timedelta_data": cudf.Series(
                    [1, 2, 1], dtype="timedelta64[ns]"
                ),
                "datetime_data": cudf.Series(
                    [1, 2, 1], dtype="datetime64[ns]"
                ),
                "category_data": cudf.Series(
                    ["a", "a", "b"], dtype="category"
                ),
            }
        ),
    ],
)
@pytest.mark.parametrize(
    "include",
    [None, "all", ["object"], ["int"], ["object", "int", "category"]],
)
def test_describe_misc_include(df, include):
    pdf = df.to_pandas()

    expected = pdf.describe(include=include)
    actual = df.describe(include=include)

    for col in expected.columns:
        if expected[col].dtype == np.dtype("object"):
            expected[col] = expected[col].fillna(-1).astype("str")
            actual[col] = actual[col].fillna(-1).astype("str")

    assert_eq(expected, actual)


@pytest_unmark_spilling
@pytest.mark.parametrize(
    "df",
    [
        cudf.DataFrame(
            {
                "a": [1, 2, 3],
                "b": [10, 22, 33],
                "c": [0.3234, 0.23432, 0.0],
                "d": ["hello", "world", "hello"],
            }
        ),
        cudf.DataFrame(
            {
                "a": [1, 2, 3],
                "b": ["hello", "world", "hello"],
                "c": [0.3234, 0.23432, 0.0],
            }
        ),
        cudf.DataFrame(
            {
                "int_data": [1, 2, 3],
                "str_data": ["hello", "world", "hello"],
                "float_data": [0.3234, 0.23432, 0.0],
                "timedelta_data": cudf.Series(
                    [1, 2, 1], dtype="timedelta64[ns]"
                ),
                "datetime_data": cudf.Series(
                    [1, 2, 1], dtype="datetime64[ns]"
                ),
            }
        ),
        cudf.DataFrame(
            {
                "int_data": [1, 2, 3],
                "str_data": ["hello", "world", "hello"],
                "float_data": [0.3234, 0.23432, 0.0],
                "timedelta_data": cudf.Series(
                    [1, 2, 1], dtype="timedelta64[ns]"
                ),
                "datetime_data": cudf.Series(
                    [1, 2, 1], dtype="datetime64[ns]"
                ),
                "category_data": cudf.Series(
                    ["a", "a", "b"], dtype="category"
                ),
            }
        ),
    ],
)
@pytest.mark.parametrize(
    "exclude", [None, ["object"], ["int"], ["object", "int", "category"]]
)
def test_describe_misc_exclude(df, exclude):
    pdf = df.to_pandas()

    expected = pdf.describe(exclude=exclude)
    actual = df.describe(exclude=exclude)

    for col in expected.columns:
        if expected[col].dtype == np.dtype("object"):
            expected[col] = expected[col].fillna(-1).astype("str")
            actual[col] = actual[col].fillna(-1).astype("str")

    assert_eq(expected, actual)


@pytest.mark.parametrize(
    "df",
    [
        cudf.DataFrame({"a": [1, 2, 3]}),
        cudf.DataFrame(
            {"a": [1, 2, 3], "b": ["a", "z", "c"]}, index=["a", "z", "x"]
        ),
        cudf.DataFrame(
            {
                "a": [1, 2, 3, None, 2, 1, None],
                "b": ["a", "z", "c", "a", "v", "z", "z"],
            }
        ),
        cudf.DataFrame({"a": [], "b": []}),
        cudf.DataFrame({"a": [None, None], "b": [None, None]}),
        cudf.DataFrame(
            {
                "a": ["hello", "world", "rapids", "ai", "nvidia"],
                "b": cudf.Series(
                    [1, 21, 21, 11, 11],
                    dtype="timedelta64[s]",
                    index=["a", "b", "c", "d", " e"],
                ),
            },
            index=["a", "b", "c", "d", " e"],
        ),
        cudf.DataFrame(
            {
                "a": ["hello", None, "world", "rapids", None, "ai", "nvidia"],
                "b": cudf.Series(
                    [1, 21, None, 11, None, 11, None], dtype="datetime64[s]"
                ),
            }
        ),
    ],
)
@pytest.mark.parametrize("numeric_only", [True, False])
@pytest.mark.parametrize("dropna", [True, False])
def test_dataframe_mode(request, df, numeric_only, dropna):
    pdf = df.to_pandas()
    request.applymarker(
        pytest.mark.xfail(
            condition=PANDAS_GE_200
            and PANDAS_LT_203
            and numeric_only is False
            and "b" in df.columns
            and df["b"].dtype == np.dtype("timedelta64[s]"),
            reason="https://github.com/pandas-dev/pandas/issues/53497",
        )
    )

    expected = pdf.mode(numeric_only=numeric_only, dropna=dropna)
    actual = df.mode(numeric_only=numeric_only, dropna=dropna)

    assert_eq(expected, actual, check_dtype=False)


@pytest.mark.parametrize(
    "lhs, rhs", [("a", "a"), ("a", "b"), (1, 1.0), (None, None), (None, "a")]
)
def test_equals_names(lhs, rhs):
    lhs = cudf.DataFrame({lhs: [1, 2]})
    rhs = cudf.DataFrame({rhs: [1, 2]})

    got = lhs.equals(rhs)
    expect = lhs.to_pandas().equals(rhs.to_pandas())

    assert_eq(expect, got)


def test_equals_dtypes():
    lhs = cudf.DataFrame({"a": [1, 2.0]})
    rhs = cudf.DataFrame({"a": [1, 2]})

    got = lhs.equals(rhs)
    expect = lhs.to_pandas().equals(rhs.to_pandas())

    assert_eq(expect, got)


@pytest.mark.parametrize(
    "df1",
    [
        pd.DataFrame({"a": [10, 11, 12]}, index=["a", "b", "z"]),
        pd.DataFrame({"z": ["a"]}),
        pd.DataFrame({"a": [], "b": []}),
    ],
)
@pytest.mark.parametrize(
    "df2",
    [
        pd.DataFrame(),
        pd.DataFrame({"a": ["a", "a", "c", "z", "A"], "z": [1, 2, 3, 4, 5]}),
    ],
)
@pytest.mark.parametrize(
    "op",
    [
        operator.eq,
        operator.ne,
        operator.lt,
        operator.gt,
        operator.le,
        operator.ge,
    ],
)
def test_dataframe_error_equality(df1, df2, op):
    gdf1 = cudf.from_pandas(df1)
    gdf2 = cudf.from_pandas(df2)

    assert_exceptions_equal(op, op, ([df1, df2],), ([gdf1, gdf2],))


@pytest.mark.parametrize(
    "df,expected_pdf",
    [
        (
            cudf.DataFrame(
                {
                    "a": cudf.Series([1, 2, None, 3], dtype="uint8"),
                    "b": cudf.Series([23, None, None, 32], dtype="uint16"),
                }
            ),
            pd.DataFrame(
                {
                    "a": pd.Series([1, 2, None, 3], dtype=pd.UInt8Dtype()),
                    "b": pd.Series(
                        [23, None, None, 32], dtype=pd.UInt16Dtype()
                    ),
                }
            ),
        ),
        (
            cudf.DataFrame(
                {
                    "a": cudf.Series([None, 123, None, 1], dtype="uint32"),
                    "b": cudf.Series(
                        [234, 2323, 23432, None, None, 224], dtype="uint64"
                    ),
                }
            ),
            pd.DataFrame(
                {
                    "a": pd.Series(
                        [None, 123, None, 1], dtype=pd.UInt32Dtype()
                    ),
                    "b": pd.Series(
                        [234, 2323, 23432, None, None, 224],
                        dtype=pd.UInt64Dtype(),
                    ),
                }
            ),
        ),
        (
            cudf.DataFrame(
                {
                    "a": cudf.Series(
                        [-10, 1, None, -1, None, 3], dtype="int8"
                    ),
                    "b": cudf.Series(
                        [111, None, 222, None, 13], dtype="int16"
                    ),
                }
            ),
            pd.DataFrame(
                {
                    "a": pd.Series(
                        [-10, 1, None, -1, None, 3], dtype=pd.Int8Dtype()
                    ),
                    "b": pd.Series(
                        [111, None, 222, None, 13], dtype=pd.Int16Dtype()
                    ),
                }
            ),
        ),
        (
            cudf.DataFrame(
                {
                    "a": cudf.Series(
                        [11, None, 22, 33, None, 2, None, 3], dtype="int32"
                    ),
                    "b": cudf.Series(
                        [32431, None, None, 32322, 0, 10, -32324, None],
                        dtype="int64",
                    ),
                }
            ),
            pd.DataFrame(
                {
                    "a": pd.Series(
                        [11, None, 22, 33, None, 2, None, 3],
                        dtype=pd.Int32Dtype(),
                    ),
                    "b": pd.Series(
                        [32431, None, None, 32322, 0, 10, -32324, None],
                        dtype=pd.Int64Dtype(),
                    ),
                }
            ),
        ),
        (
            cudf.DataFrame(
                {
                    "a": cudf.Series(
                        [True, None, False, None, False, True, True, False],
                        dtype="bool_",
                    ),
                    "b": cudf.Series(
                        [
                            "abc",
                            "a",
                            None,
                            "hello world",
                            "foo buzz",
                            "",
                            None,
                            "rapids ai",
                        ],
                        dtype="object",
                    ),
                    "c": cudf.Series(
                        [0.1, None, 0.2, None, 3, 4, 1000, None],
                        dtype="float64",
                    ),
                }
            ),
            pd.DataFrame(
                {
                    "a": pd.Series(
                        [True, None, False, None, False, True, True, False],
                        dtype=pd.BooleanDtype(),
                    ),
                    "b": pd.Series(
                        [
                            "abc",
                            "a",
                            None,
                            "hello world",
                            "foo buzz",
                            "",
                            None,
                            "rapids ai",
                        ],
                        dtype=pd.StringDtype(),
                    ),
                    "c": pd.Series(
                        [0.1, None, 0.2, None, 3, 4, 1000, None],
                        dtype=pd.Float64Dtype(),
                    ),
                }
            ),
        ),
    ],
)
def test_dataframe_to_pandas_nullable_dtypes(df, expected_pdf):
    actual_pdf = df.to_pandas(nullable=True)

    assert_eq(actual_pdf, expected_pdf)


@pytest.mark.parametrize(
    "data",
    [
        [{"a": 1, "b": 2, "c": 3}, {"a": 4, "b": 5, "c": 6}],
        [{"a": 1, "b": 2, "c": None}, {"a": None, "b": 5, "c": 6}],
        [{"a": 1, "b": 2}, {"a": 1, "b": 5, "c": 6}],
        [{"a": 1, "b": 2}, {"b": 5, "c": 6}],
        [{}, {"a": 1, "b": 5, "c": 6}],
        [{"a": 1, "b": 2, "c": 3}, {"a": 4.5, "b": 5.5, "c": 6.5}],
    ],
)
def test_dataframe_init_from_list_of_dicts(data):
    expect = pd.DataFrame(data)
    got = cudf.DataFrame(data)

    assert_eq(expect, got)


def test_dataframe_pipe():
    pdf = pd.DataFrame()
    gdf = cudf.DataFrame()

    def add_int_col(df, column):
        df[column] = df._constructor_sliced([10, 20, 30, 40])
        return df

    def add_str_col(df, column):
        df[column] = df._constructor_sliced(["a", "b", "xyz", "ai"])
        return df

    expected = (
        pdf.pipe(add_int_col, "one")
        .pipe(add_int_col, column="two")
        .pipe(add_str_col, "three")
    )
    actual = (
        gdf.pipe(add_int_col, "one")
        .pipe(add_int_col, column="two")
        .pipe(add_str_col, "three")
    )

    assert_eq(expected, actual)

    expected = (
        pdf.pipe((add_str_col, "df"), column="one")
        .pipe(add_str_col, column="two")
        .pipe(add_int_col, "three")
    )
    actual = (
        gdf.pipe((add_str_col, "df"), column="one")
        .pipe(add_str_col, column="two")
        .pipe(add_int_col, "three")
    )

    assert_eq(expected, actual)


def test_dataframe_pipe_error():
    pdf = pd.DataFrame()
    gdf = cudf.DataFrame()

    def custom_func(df, column):
        df[column] = df._constructor_sliced([10, 20, 30, 40])
        return df

    assert_exceptions_equal(
        lfunc=pdf.pipe,
        rfunc=gdf.pipe,
        lfunc_args_and_kwargs=([(custom_func, "columns")], {"columns": "d"}),
        rfunc_args_and_kwargs=([(custom_func, "columns")], {"columns": "d"}),
    )


@pytest.mark.parametrize(
    "op",
    ["count", "kurt", "kurtosis", "skew"],
)
def test_dataframe_axis1_unsupported_ops(op):
    df = cudf.DataFrame({"a": [1, 2, 3], "b": [8, 9, 10]})

    with pytest.raises(
        NotImplementedError, match="Only axis=0 is currently supported."
    ):
        getattr(df, op)(axis=1)


def test_dataframe_from_pandas_duplicate_columns():
    pdf = pd.DataFrame(columns=["a", "b", "c", "a"])
    pdf["a"] = [1, 2, 3]

    with pytest.raises(
        ValueError, match="Duplicate column names are not allowed"
    ):
        cudf.from_pandas(pdf)


@pytest.mark.parametrize(
    "df",
    [
        pd.DataFrame(
            {"a": [1, 2, 3], "b": [10, 11, 20], "c": ["a", "bcd", "xyz"]}
        ),
        pd.DataFrame(),
    ],
)
@pytest.mark.parametrize(
    "columns",
    [
        None,
        ["a"],
        ["c", "a"],
        ["b", "a", "c"],
        [],
        pd.Index(["c", "a"]),
        cudf.Index(["c", "a"]),
        ["abc", "a"],
        ["column_not_exists1", "column_not_exists2"],
    ],
)
@pytest.mark.parametrize("index", [["abc", "def", "ghi"]])
def test_dataframe_constructor_columns(df, columns, index, request):
    def assert_local_eq(actual, df, expected, host_columns):
        check_index_type = not expected.empty
        if host_columns is not None and any(
            col not in df.columns for col in host_columns
        ):
            assert_eq(
                expected,
                actual,
                check_dtype=False,
                check_index_type=check_index_type,
            )
        else:
            assert_eq(
                expected,
                actual,
                check_index_type=check_index_type,
                check_column_type=not PANDAS_GE_200,
            )

    if df.empty and columns is None and not PANDAS_GE_200:
        request.node.add_marker(
            pytest.mark.xfail(
                reason="pandas returns Index[object] instead of RangeIndex"
            )
        )
    gdf = cudf.from_pandas(df)
    host_columns = (
        columns.to_pandas() if isinstance(columns, cudf.BaseIndex) else columns
    )

    expected = pd.DataFrame(df, columns=host_columns, index=index)
    actual = cudf.DataFrame(gdf, columns=columns, index=index)

    assert_local_eq(actual, df, expected, host_columns)


def test_dataframe_constructor_column_index_only():
    columns = ["a", "b", "c"]
    index = ["r1", "r2", "r3"]

    gdf = cudf.DataFrame(index=index, columns=columns)
    assert not id(gdf["a"]._column) == id(gdf["b"]._column) and not id(
        gdf["b"]._column
    ) == id(gdf["c"]._column)


@pytest_unmark_spilling
@pytest.mark.parametrize(
    "data",
    [
        {"a": [1, 2.5, 3], "b": [3, 4.5, 5], "c": [2.0, 3.0, 4.0]},
        {"a": [1, 2.2, 3], "b": [2.0, 3.0, 4.0], "c": [5.0, 6.0, 4.0]},
    ],
)
@pytest.mark.parametrize(
    "aggs",
    [
        ["min", "sum", "max"],
        ("min", "sum", "max"),
        {"min", "sum", "max"},
        "sum",
        {"a": "sum", "b": "min", "c": "max"},
        {"a": ["sum"], "b": ["min"], "c": ["max"]},
        {"a": ("sum"), "b": ("min"), "c": ("max")},
        {"a": {"sum"}, "b": {"min"}, "c": {"max"}},
        {"a": ["sum", "min"], "b": ["sum", "max"], "c": ["min", "max"]},
        {"a": ("sum", "min"), "b": ("sum", "max"), "c": ("min", "max")},
        {"a": {"sum", "min"}, "b": {"sum", "max"}, "c": {"min", "max"}},
    ],
)
def test_agg_for_dataframes(data, aggs):
    pdf = pd.DataFrame(data)
    gdf = cudf.DataFrame(data)

    expect = pdf.agg(aggs).sort_index()
    got = gdf.agg(aggs).sort_index()

    assert_eq(expect, got, check_dtype=True)


@pytest_unmark_spilling
@pytest.mark.parametrize(
    "data",
    [
        {"a": [1, 2, 3], "b": [3.0, 4.0, 5.0], "c": [True, True, False]},
        {"a": [1, 2, 3], "b": [True, True, False], "c": [False, True, False]},
    ],
)
@pytest.mark.parametrize(
    "aggs",
    [
        ["min", "sum", "max"],
        "sum",
        {"a": "sum", "b": "min", "c": "max"},
    ],
)
def test_agg_for_dataframes_error(data, aggs):
    gdf = cudf.DataFrame(data)

    with pytest.raises(TypeError):
        gdf.agg(aggs)


@pytest.mark.parametrize("aggs", [{"a": np.sum, "b": np.min, "c": np.max}])
def test_agg_for_unsupported_function(aggs):
    gdf = cudf.DataFrame({"a": [1, 2, 3], "b": [3.0, 4.0, 5.0]})

    with pytest.raises(NotImplementedError):
        gdf.agg(aggs)


@pytest.mark.parametrize("aggs", ["asdf"])
def test_agg_for_dataframe_with_invalid_function(aggs):
    gdf = cudf.DataFrame({"a": [1, 2, 3], "b": [3.0, 4.0, 5.0]})

    with pytest.raises(
        AttributeError,
        match=f"{aggs} is not a valid function for 'DataFrame' object",
    ):
        gdf.agg(aggs)


@pytest.mark.parametrize("aggs", [{"a": "asdf"}])
def test_agg_for_series_with_invalid_function(aggs):
    gdf = cudf.DataFrame({"a": [1, 2, 3], "b": [3.0, 4.0, 5.0]})

    with pytest.raises(
        AttributeError,
        match=f"{aggs['a']} is not a valid function for 'Series' object",
    ):
        gdf.agg(aggs)


@pytest.mark.parametrize(
    "aggs",
    [
        "sum",
        ["min", "sum", "max"],
        {"a": {"sum", "min"}, "b": {"sum", "max"}, "c": {"min", "max"}},
    ],
)
def test_agg_for_dataframe_with_string_columns(aggs):
    gdf = cudf.DataFrame(
        {"a": ["m", "n", "o"], "b": ["t", "u", "v"], "c": ["x", "y", "z"]},
        index=["a", "b", "c"],
    )

    with pytest.raises(
        NotImplementedError,
        match=re.escape(
            "DataFrame.agg() is not supported for "
            "frames containing string columns"
        ),
    ):
        gdf.agg(aggs)


@pytest_unmark_spilling
@pytest.mark.parametrize(
    "join",
    ["left"],
)
@pytest.mark.parametrize(
    "overwrite",
    [True, False],
)
@pytest.mark.parametrize(
    "errors",
    ["ignore"],
)
@pytest.mark.parametrize(
    "data",
    [
        {"a": [1, 2, 3], "b": [3, 4, 5]},
        {"e": [1.0, 2.0, 3.0], "d": [3.0, 4.0, 5.0]},
        {"c": [True, False, False], "d": [False, True, True]},
        {"g": [2.0, np.nan, 4.0], "n": [np.nan, np.nan, np.nan]},
        {"d": [np.nan, np.nan, np.nan], "e": [np.nan, np.nan, np.nan]},
        {"a": [1.0, 2, 3], "b": pd.Series([4.0, 8.0, 3.0], index=[1, 2, 3])},
        {
            "d": [1.0, 2.0, 3.0],
            "c": pd.Series([np.nan, np.nan, np.nan], index=[1, 2, 3]),
        },
        {
            "a": [False, True, False],
            "b": pd.Series([1.0, 2.0, np.nan], index=[1, 2, 3]),
        },
        {
            "a": [np.nan, np.nan, np.nan],
            "e": pd.Series([np.nan, np.nan, np.nan], index=[1, 2, 3]),
        },
    ],
)
@pytest.mark.parametrize(
    "data2",
    [
        {"b": [3, 5, 6], "e": [8, 2, 1]},
        {"c": [True, False, True], "d": [3.0, 4.0, 5.0]},
        {"e": [False, False, True], "g": [True, True, False]},
        {"g": [np.nan, np.nan, np.nan], "c": [np.nan, np.nan, np.nan]},
        {"a": [7, 5, 8], "b": pd.Series([2.0, 7.0, 9.0], index=[0, 1, 2])},
        {
            "b": [np.nan, 2.0, np.nan],
            "c": pd.Series([2, np.nan, 5.0], index=[2, 3, 4]),
        },
        {
            "a": pd.Series([True, None, True], dtype=pd.BooleanDtype()),
            "d": pd.Series(
                [False, True, None], index=[0, 1, 3], dtype=pd.BooleanDtype()
            ),
        },
    ],
)
def test_update_for_dataframes(request, data, data2, join, overwrite, errors):
    request.applymarker(
        pytest.mark.xfail(
            condition=request.node.name
            in {
                "test_update_for_dataframes[data21-data2-ignore-True-left]",
                "test_update_for_dataframes[data24-data7-ignore-True-left]",
                "test_update_for_dataframes[data25-data2-ignore-True-left]",
            },
            reason="mixing of bools & non-bools is not allowed.",
        )
    )
    pdf = pd.DataFrame(data)
    gdf = cudf.DataFrame(data, nan_as_null=False)

    other_pd = pd.DataFrame(data2)
    other_gd = cudf.DataFrame(data2, nan_as_null=False)

    pdf.update(other=other_pd, join=join, overwrite=overwrite, errors=errors)
    gdf.update(other=other_gd, join=join, overwrite=overwrite, errors=errors)

    assert_eq(pdf, gdf, check_dtype=False)


@pytest.mark.parametrize(
    "join",
    ["right"],
)
def test_update_for_right_join(join):
    gdf = cudf.DataFrame({"a": [1, 2, 3], "b": [3.0, 4.0, 5.0]})
    other_gd = cudf.DataFrame({"a": [1, np.nan, 3], "b": [np.nan, 2.0, 5.0]})

    with pytest.raises(
        NotImplementedError, match="Only left join is supported"
    ):
        gdf.update(other_gd, join)


@pytest.mark.parametrize(
    "errors",
    ["raise"],
)
def test_update_for_data_overlap(errors):
    pdf = pd.DataFrame({"a": [1, 2, 3], "b": [3.0, 4.0, 5.0]})
    gdf = cudf.DataFrame({"a": [1, 2, 3], "b": [3.0, 4.0, 5.0]})

    other_pd = pd.DataFrame({"a": [1, np.nan, 3], "b": [np.nan, 2.0, 5.0]})
    other_gd = cudf.DataFrame({"a": [1, np.nan, 3], "b": [np.nan, 2.0, 5.0]})

    assert_exceptions_equal(
        lfunc=pdf.update,
        rfunc=gdf.update,
        lfunc_args_and_kwargs=([other_pd, errors], {}),
        rfunc_args_and_kwargs=([other_gd, errors], {}),
    )


@pytest.mark.parametrize(
    "gdf",
    [
        cudf.DataFrame({"a": [[1], [2], [3]]}),
        cudf.DataFrame(
            {
                "left-a": [0, 1, 2],
                "a": [[1], None, [3]],
                "right-a": ["abc", "def", "ghi"],
            }
        ),
        cudf.DataFrame(
            {
                "left-a": [[], None, None],
                "a": [[1], None, [3]],
                "right-a": ["abc", "def", "ghi"],
            }
        ),
    ],
)
def test_dataframe_roundtrip_arrow_list_dtype(gdf):
    table = gdf.to_arrow()
    expected = cudf.DataFrame.from_arrow(table)

    assert_eq(gdf, expected)


@pytest.mark.parametrize(
    "gdf",
    [
        cudf.DataFrame({"a": [{"one": 3, "two": 4, "three": 10}]}),
        cudf.DataFrame(
            {
                "left-a": [0, 1, 2],
                "a": [{"x": 0.23, "y": 43}, None, {"x": 23.9, "y": 4.3}],
                "right-a": ["abc", "def", "ghi"],
            }
        ),
        cudf.DataFrame(
            {
                "left-a": [{"a": 1}, None, None],
                "a": [
                    {"one": 324, "two": 23432, "three": 324},
                    None,
                    {"one": 3.24, "two": 1, "three": 324},
                ],
                "right-a": ["abc", "def", "ghi"],
            }
        ),
    ],
)
def test_dataframe_roundtrip_arrow_struct_dtype(gdf):
    table = gdf.to_arrow()
    expected = cudf.DataFrame.from_arrow(table)

    assert_eq(gdf, expected)


def test_dataframe_setitem_cupy_array():
    np.random.seed(0)
    pdf = pd.DataFrame(np.random.randn(10, 2))
    gdf = cudf.from_pandas(pdf)

    gpu_array = cupy.array([True, False] * 5)
    pdf[gpu_array.get()] = 1.5
    gdf[gpu_array] = 1.5

    assert_eq(pdf, gdf)


@pytest.mark.parametrize(
    "data", [{"a": [1, 2, 3], "b": [4, 5, 6], "c": [7, 8, 9]}]
)
@pytest.mark.parametrize(
    "index",
    [{0: 123, 1: 4, 2: 6}],
)
@pytest.mark.parametrize(
    "level",
    ["x", 0],
)
def test_rename_for_level_MultiIndex_dataframe(data, index, level):
    pdf = pd.DataFrame(
        data,
        index=pd.MultiIndex.from_tuples([(0, 1, 2), (1, 2, 3), (2, 3, 4)]),
    )
    pdf.index.names = ["x", "y", "z"]
    gdf = cudf.from_pandas(pdf)

    expect = pdf.rename(index=index, level=level)
    got = gdf.rename(index=index, level=level)

    assert_eq(expect, got)


@pytest.mark.parametrize(
    "data", [{"a": [1, 2, 3], "b": [4, 5, 6], "c": [7, 8, 9]}]
)
@pytest.mark.parametrize(
    "columns",
    [{"a": "f", "b": "g"}, {1: 3, 2: 4}, lambda s: 2 * s],
)
@pytest.mark.parametrize(
    "level",
    [0, 1],
)
def test_rename_for_level_MultiColumn_dataframe(data, columns, level):
    gdf = cudf.DataFrame(data)
    gdf.columns = pd.MultiIndex.from_tuples([("a", 1), ("a", 2), ("b", 1)])

    pdf = gdf.to_pandas()

    expect = pdf.rename(columns=columns, level=level)
    got = gdf.rename(columns=columns, level=level)

    assert_eq(expect, got)


def test_rename_for_level_RangeIndex_dataframe():
    gdf = cudf.DataFrame({"a": [1, 2, 3], "b": [4, 5, 6], "c": [7, 8, 9]})
    pdf = gdf.to_pandas()

    expect = pdf.rename(columns={"a": "f"}, index={0: 3, 1: 4}, level=0)
    got = gdf.rename(columns={"a": "f"}, index={0: 3, 1: 4}, level=0)

    assert_eq(expect, got)


@pytest_xfail(reason="level=None not implemented yet")
def test_rename_for_level_is_None_MC():
    gdf = cudf.DataFrame({"a": [1, 2, 3], "b": [4, 5, 6], "c": [7, 8, 9]})
    gdf.columns = pd.MultiIndex.from_tuples([("a", 1), ("a", 2), ("b", 1)])
    pdf = gdf.to_pandas()

    expect = pdf.rename(columns={"a": "f"}, level=None)
    got = gdf.rename(columns={"a": "f"}, level=None)

    assert_eq(expect, got)


@pytest.mark.parametrize(
    "data",
    [
        [
            [[1, 2, 3], 11, "a"],
            [None, 22, "e"],
            [[4], 33, "i"],
            [[], 44, "o"],
            [[5, 6], 55, "u"],
        ],  # nested
        [
            [1, 11, "a"],
            [2, 22, "e"],
            [3, 33, "i"],
            [4, 44, "o"],
            [5, 55, "u"],
        ],  # non-nested
    ],
)
@pytest.mark.parametrize(
    ("labels", "label_to_explode"),
    [
        (None, 0),
        (pd.Index(["a", "b", "c"]), "a"),
        (
            pd.MultiIndex.from_tuples(
                [(0, "a"), (0, "b"), (1, "a")], names=["l0", "l1"]
            ),
            (0, "a"),
        ),
    ],
)
@pytest.mark.parametrize("ignore_index", [True, False])
@pytest.mark.parametrize(
    "p_index",
    [
        None,
        ["ia", "ib", "ic", "id", "ie"],
        pd.MultiIndex.from_tuples(
            [(0, "a"), (0, "b"), (0, "c"), (1, "a"), (1, "b")]
        ),
    ],
)
def test_explode(data, labels, ignore_index, p_index, label_to_explode):
    pdf = pd.DataFrame(data, index=p_index, columns=labels)
    gdf = cudf.from_pandas(pdf)

    expect = pdf.explode(label_to_explode, ignore_index)
    got = gdf.explode(label_to_explode, ignore_index)

    assert_eq(expect, got, check_dtype=False)


@pytest.mark.parametrize(
    "df,ascending,expected",
    [
        (
            cudf.DataFrame({"a": [10, 0, 2], "b": [-10, 10, 1]}),
            True,
            cupy.array([1, 2, 0], dtype="int32"),
        ),
        (
            cudf.DataFrame({"a": [10, 0, 2], "b": [-10, 10, 1]}),
            False,
            cupy.array([0, 2, 1], dtype="int32"),
        ),
    ],
)
def test_dataframe_argsort(df, ascending, expected):
    actual = df.argsort(ascending=ascending)

    assert_eq(actual, expected)


@pytest.mark.parametrize(
    "data,columns,index",
    [
        (pd.Series([1, 2, 3]), None, None),
        (pd.Series(["a", "b", None, "c"], name="abc"), None, None),
        (
            pd.Series(["a", "b", None, "c"], name="abc"),
            ["abc", "b"],
            [1, 2, 3],
        ),
    ],
)
def test_dataframe_init_from_series(data, columns, index):
    expected = pd.DataFrame(data, columns=columns, index=index)
    actual = cudf.DataFrame(data, columns=columns, index=index)

    assert_eq(
        expected,
        actual,
        check_index_type=len(expected) != 0,
    )


def test_frame_series_where():
    gdf = cudf.DataFrame(
        {"a": [1.0, 2.0, None, 3.0, None], "b": [None, 10.0, 11.0, None, 23.0]}
    )
    pdf = gdf.to_pandas()
    expected = gdf.where(gdf.notna(), gdf.mean())
    actual = pdf.where(pdf.notna(), pdf.mean(), axis=1)
    assert_eq(expected, actual)


@pytest.mark.parametrize(
    "data",
    [{"a": [1, 2, 3], "b": [1, 1, 0]}],
)
def test_frame_series_where_other(data):
    gdf = cudf.DataFrame(data)
    pdf = gdf.to_pandas()

    expected = gdf.where(gdf["b"] == 1, cudf.NA)
    actual = pdf.where(pdf["b"] == 1, pd.NA)
    assert_eq(
        actual.fillna(-1).values,
        expected.fillna(-1).values,
        check_dtype=False,
    )

    expected = gdf.where(gdf["b"] == 1, 0)
    actual = pdf.where(pdf["b"] == 1, 0)
    assert_eq(expected, actual)


@pytest.mark.parametrize(
    "data, gkey",
    [
        (
            {
                "id": ["a", "a", "a", "b", "b", "b", "c", "c", "c"],
                "val1": [5, 4, 6, 4, 8, 7, 4, 5, 2],
                "val2": [4, 5, 6, 1, 2, 9, 8, 5, 1],
                "val3": [4, 5, 6, 1, 2, 9, 8, 5, 1],
            },
            ["id", "val1", "val2"],
        ),
        (
            {
                "id": [0] * 4 + [1] * 3,
                "a": [10, 3, 4, 2, -3, 9, 10],
                "b": [10, 23, -4, 2, -3, 9, 19],
            },
            ["id", "a"],
        ),
        (
            {
                "id": ["a", "a", "b", "b", "c", "c"],
                "val": cudf.Series(
                    [None, None, None, None, None, None], dtype="float64"
                ),
            },
            ["id"],
        ),
        (
            {
                "id": ["a", "a", "b", "b", "c", "c"],
                "val1": [None, 4, 6, 8, None, 2],
                "val2": [4, 5, None, 2, 9, None],
            },
            ["id"],
        ),
        ({"id": [1.0], "val1": [2.0], "val2": [3.0]}, ["id"]),
    ],
)
@pytest.mark.parametrize(
    "min_per",
    [0, 1, 2, 3, 4],
)
def test_pearson_corr_passing(data, gkey, min_per):
    gdf = cudf.DataFrame(data)
    pdf = gdf.to_pandas()

    actual = gdf.groupby(gkey).corr(method="pearson", min_periods=min_per)
    expected = pdf.groupby(gkey).corr(method="pearson", min_periods=min_per)

    assert_eq(expected, actual)


@pytest.mark.parametrize("method", ["kendall", "spearman"])
def test_pearson_corr_unsupported_methods(method):
    gdf = cudf.DataFrame(
        {
            "id": ["a", "a", "a", "b", "b", "b", "c", "c", "c"],
            "val1": [5, 4, 6, 4, 8, 7, 4, 5, 2],
            "val2": [4, 5, 6, 1, 2, 9, 8, 5, 1],
            "val3": [4, 5, 6, 1, 2, 9, 8, 5, 1],
        }
    )

    with pytest.raises(
        NotImplementedError,
        match="Only pearson correlation is currently supported",
    ):
        gdf.groupby("id").corr(method)


def test_pearson_corr_empty_columns():
    gdf = cudf.DataFrame(columns=["id", "val1", "val2"])
    pdf = gdf.to_pandas()

    actual = gdf.groupby("id").corr("pearson")
    expected = pdf.groupby("id").corr("pearson")

    assert_eq(
        expected,
        actual,
        check_dtype=False,
        check_index_type=False,
    )


@pytest.mark.parametrize(
    "data",
    [
        {
            "id": ["a", "a", "a", "b", "b", "b", "c", "c", "c"],
            "val1": ["v", "n", "k", "l", "m", "i", "y", "r", "w"],
            "val2": ["d", "d", "d", "e", "e", "e", "f", "f", "f"],
        },
        {
            "id": ["a", "a", "a", "b", "b", "b", "c", "c", "c"],
            "val1": [1, 1, 1, 2, 2, 2, 3, 3, 3],
            "val2": ["d", "d", "d", "e", "e", "e", "f", "f", "f"],
        },
    ],
)
@pytest.mark.parametrize("gkey", ["id", "val1", "val2"])
def test_pearson_corr_invalid_column_types(data, gkey):
    with pytest.raises(
        TypeError,
        match="Correlation accepts only numerical column-pairs",
    ):
        cudf.DataFrame(data).groupby(gkey).corr("pearson")


def test_pearson_corr_multiindex_dataframe():
    gdf = cudf.DataFrame(
        {"a": [1, 1, 2, 2], "b": [1, 1, 2, 3], "c": [2, 3, 4, 5]}
    ).set_index(["a", "b"])

    actual = gdf.groupby(level="a").corr("pearson")
    expected = gdf.to_pandas().groupby(level="a").corr("pearson")

    assert_eq(expected, actual)


@pytest.mark.parametrize(
    "data",
    [
        {"a": [np.nan, 1, 2], "b": [None, None, None]},
        {"a": [1, 2, np.nan, 2], "b": [np.nan, np.nan, np.nan, np.nan]},
        {
            "a": [1, 2, np.nan, 2, None],
            "b": [np.nan, np.nan, None, np.nan, np.nan],
        },
        {"a": [1, 2, 2, None, 1.1], "b": [1, 2.2, 3, None, 5]},
    ],
)
@pytest.mark.parametrize("nan_as_null", [True, False])
def test_dataframe_constructor_nan_as_null(data, nan_as_null):
    actual = cudf.DataFrame(data, nan_as_null=nan_as_null)

    if nan_as_null:
        assert (
            not (
                actual.astype("float").replace(
                    cudf.Series([np.nan], nan_as_null=False), cudf.Series([-1])
                )
                == -1
            )
            .any()
            .any()
        )
    else:
        actual = actual.select_dtypes(exclude=["object"])
        assert (actual.replace(np.nan, -1) == -1).any().any()


def test_dataframe_add_prefix():
    cdf = cudf.DataFrame({"A": [1, 2, 3, 4], "B": [3, 4, 5, 6]})
    pdf = cdf.to_pandas()

    got = cdf.add_prefix("item_")
    expected = pdf.add_prefix("item_")

    assert_eq(got, expected)


def test_dataframe_add_suffix():
    cdf = cudf.DataFrame({"A": [1, 2, 3, 4], "B": [3, 4, 5, 6]})
    pdf = cdf.to_pandas()

    got = cdf.add_suffix("_item")
    expected = pdf.add_suffix("_item")

    assert_eq(got, expected)


@pytest.mark.parametrize(
    "data, gkey",
    [
        (
            {
                "id": ["a", "a", "a", "b", "b", "b", "c", "c", "c"],
                "val1": [5, 4, 6, 4, 8, 7, 4, 5, 2],
                "val2": [4, 5, 6, 1, 2, 9, 8, 5, 1],
                "val3": [4, 5, 6, 1, 2, 9, 8, 5, 1],
            },
            ["id"],
        ),
        (
            {
                "id": [0, 0, 0, 0, 1, 1, 1],
                "a": [10.0, 3, 4, 2.0, -3.0, 9.0, 10.0],
                "b": [10.0, 23, -4.0, 2, -3.0, 9, 19.0],
            },
            ["id", "a"],
        ),
    ],
)
@pytest.mark.parametrize(
    "min_periods",
    [0, 3],
)
@pytest.mark.parametrize(
    "ddof",
    [1, 2],
)
def test_groupby_covariance(data, gkey, min_periods, ddof):
    gdf = cudf.DataFrame(data)
    pdf = gdf.to_pandas()

    actual = gdf.groupby(gkey).cov(min_periods=min_periods, ddof=ddof)
    # We observe a warning if there are too few observations to generate a
    # non-singular covariance matrix _and_ there are enough that pandas will
    # actually attempt to compute a value. Groups with fewer than min_periods
    # inputs will be skipped altogether, so no warning occurs.
    with expect_warning_if(
        (pdf.groupby(gkey).count() < 2).all().all()
        and (pdf.groupby(gkey).count() > min_periods).all().all(),
        RuntimeWarning,
    ):
        expected = pdf.groupby(gkey).cov(min_periods=min_periods, ddof=ddof)

    assert_eq(expected, actual)


def test_groupby_covariance_multiindex_dataframe():
    gdf = cudf.DataFrame(
        {
            "a": [1, 1, 2, 2],
            "b": [1, 1, 2, 2],
            "c": [2, 3, 4, 5],
            "d": [6, 8, 9, 1],
        }
    ).set_index(["a", "b"])

    actual = gdf.groupby(level=["a", "b"]).cov()
    expected = gdf.to_pandas().groupby(level=["a", "b"]).cov()

    assert_eq(expected, actual)


def test_groupby_covariance_empty_columns():
    gdf = cudf.DataFrame(columns=["id", "val1", "val2"])
    pdf = gdf.to_pandas()

    actual = gdf.groupby("id").cov()
    expected = pdf.groupby("id").cov()

    assert_eq(
        expected,
        actual,
        check_dtype=False,
        check_index_type=False,
    )


def test_groupby_cov_invalid_column_types():
    gdf = cudf.DataFrame(
        {
            "id": ["a", "a", "a", "b", "b", "b", "c", "c", "c"],
            "val1": ["v", "n", "k", "l", "m", "i", "y", "r", "w"],
            "val2": ["d", "d", "d", "e", "e", "e", "f", "f", "f"],
        },
    )
    with pytest.raises(
        TypeError,
        match="Covariance accepts only numerical column-pairs",
    ):
        gdf.groupby("id").cov()


def test_groupby_cov_positive_semidefinite_matrix():
    # Refer to discussions in PR #9889 re "pair-wise deletion" strategy
    # being used in pandas to compute the covariance of a dataframe with
    # rows containing missing values.
    # Note: cuDF currently matches pandas behavior in that the covariance
    # matrices are not guaranteed PSD (positive semi definite).
    # https://github.com/rapidsai/cudf/pull/9889#discussion_r794158358
    gdf = cudf.DataFrame(
        [[1, 2], [None, 4], [5, None], [7, 8]], columns=["v0", "v1"]
    )
    actual = gdf.groupby(by=cudf.Series([1, 1, 1, 1])).cov()
    actual.reset_index(drop=True, inplace=True)

    pdf = gdf.to_pandas()
    expected = pdf.groupby(by=pd.Series([1, 1, 1, 1])).cov()
    expected.reset_index(drop=True, inplace=True)

    assert_eq(
        expected,
        actual,
        check_dtype=False,
    )


@pytest_xfail
def test_groupby_cov_for_pandas_bug_case():
    # Handles case: pandas bug using ddof with missing data.
    # Filed an issue in Pandas on GH, link below:
    # https://github.com/pandas-dev/pandas/issues/45814
    pdf = pd.DataFrame(
        {"id": ["a", "a"], "val1": [1.0, 2.0], "val2": [np.nan, np.nan]}
    )
    expected = pdf.groupby("id").cov(ddof=2)

    gdf = cudf.from_pandas(pdf)
    actual = gdf.groupby("id").cov(ddof=2)

    assert_eq(expected, actual)


@pytest.mark.parametrize(
    "data",
    [
        np.random.RandomState(seed=10).randint(-50, 50, (25, 30)),
        np.random.RandomState(seed=10).random_sample((4, 4)),
        np.array([1.123, 2.343, 5.890, 0.0]),
        [True, False, True, False, False],
        {"a": [1.123, 2.343, np.nan, np.nan], "b": [None, 3, 9.08, None]},
    ],
)
@pytest.mark.parametrize("periods", (-5, -1, 0, 1, 5))
def test_diff_numeric_dtypes(data, periods):
    gdf = cudf.DataFrame(data)
    pdf = gdf.to_pandas()

    actual = gdf.diff(periods=periods, axis=0)
    expected = pdf.diff(periods=periods, axis=0)

    assert_eq(
        expected,
        actual,
        check_dtype=False,
    )


@pytest.mark.parametrize(
    ("precision", "scale"),
    [(5, 2), (8, 5)],
)
@pytest.mark.parametrize(
    "dtype",
    [cudf.Decimal32Dtype, cudf.Decimal64Dtype],
)
def test_diff_decimal_dtypes(precision, scale, dtype):
    gdf = cudf.DataFrame(
        np.random.default_rng(seed=42).uniform(10.5, 75.5, (10, 6)),
        dtype=dtype(precision=precision, scale=scale),
    )
    pdf = gdf.to_pandas()

    actual = gdf.diff()
    expected = pdf.diff()

    assert_eq(
        expected,
        actual,
        check_dtype=False,
    )


def test_diff_invalid_axis():
    gdf = cudf.DataFrame(np.array([1.123, 2.343, 5.890, 0.0]))
    with pytest.raises(NotImplementedError, match="Only axis=0 is supported."):
        gdf.diff(periods=1, axis=1)


@pytest.mark.parametrize(
    "data",
    [
        {
            "int_col": [1, 2, 3, 4, 5],
            "float_col": [1.0, 2.0, 3.0, 4.0, 5.0],
            "string_col": ["a", "b", "c", "d", "e"],
        },
        ["a", "b", "c", "d", "e"],
    ],
)
def test_diff_unsupported_dtypes(data):
    gdf = cudf.DataFrame(data)
    with pytest.raises(
        TypeError,
        match=r"unsupported operand type\(s\)",
    ):
        gdf.diff()


def test_diff_many_dtypes():
    pdf = pd.DataFrame(
        {
            "dates": pd.date_range("2020-01-01", "2020-01-06", freq="D"),
            "bools": [True, True, True, False, True, True],
            "floats": [1.0, 2.0, 3.5, np.nan, 5.0, -1.7],
            "ints": [1, 2, 3, 3, 4, 5],
            "nans_nulls": [np.nan, None, None, np.nan, np.nan, None],
        }
    )
    gdf = cudf.from_pandas(pdf)
    assert_eq(pdf.diff(), gdf.diff())
    assert_eq(pdf.diff(periods=2), gdf.diff(periods=2))


def test_dataframe_assign_cp_np_array():
    m, n = 5, 3
    cp_ndarray = cupy.random.randn(m, n)
    pdf = pd.DataFrame({f"f_{i}": range(m) for i in range(n)})
    gdf = cudf.DataFrame({f"f_{i}": range(m) for i in range(n)})
    pdf[[f"f_{i}" for i in range(n)]] = cupy.asnumpy(cp_ndarray)
    gdf[[f"f_{i}" for i in range(n)]] = cp_ndarray

    assert_eq(pdf, gdf)


@pytest.mark.parametrize(
    "data",
    [{"a": [1, 2, 3], "b": [1, 1, 0]}],
)
def test_dataframe_nunique(data):
    gdf = cudf.DataFrame(data)
    pdf = gdf.to_pandas()

    actual = gdf.nunique()
    expected = pdf.nunique()

    assert_eq(expected, actual)


@pytest.mark.parametrize(
    "data",
    [{"key": [0, 1, 1, 0, 0, 1], "val": [1, 8, 3, 9, -3, 8]}],
)
def test_dataframe_nunique_index(data):
    gdf = cudf.DataFrame(data)
    pdf = gdf.to_pandas()

    actual = gdf.index.nunique()
    expected = pdf.index.nunique()

    assert_eq(expected, actual)


def test_dataframe_rename_duplicate_column():
    gdf = cudf.DataFrame({"a": [1, 2, 3], "b": [3, 4, 5]})
    with pytest.raises(
        ValueError, match="Duplicate column names are not allowed"
    ):
        gdf.rename(columns={"a": "b"}, inplace=True)


@pytest_unmark_spilling
@pytest.mark.parametrize(
    "data",
    [
        np.random.RandomState(seed=10).randint(-50, 50, (10, 10)),
        np.random.RandomState(seed=10).random_sample((4, 4)),
        np.array([1.123, 2.343, 5.890, 0.0]),
        {"a": [1.123, 2.343, np.nan, np.nan], "b": [None, 3, 9.08, None]},
    ],
)
@pytest.mark.parametrize("periods", [-5, -2, 0, 2, 5])
@pytest.mark.parametrize(
    "fill_method", ["ffill", "bfill", "pad", "backfill", no_default]
)
def test_dataframe_pct_change(data, periods, fill_method):
    gdf = cudf.DataFrame(data)
    pdf = gdf.to_pandas()

    with expect_warning_if(fill_method is not no_default):
        actual = gdf.pct_change(periods=periods, fill_method=fill_method)
    with expect_warning_if(
        PANDAS_GE_210
        and (fill_method is not no_default or pdf.isna().any().any())
    ):
        expected = pdf.pct_change(periods=periods, fill_method=fill_method)

    assert_eq(expected, actual)


@pytest.mark.parametrize("numeric_only", [True, False])
def test_mean_timeseries(numeric_only):
    gdf = cudf.datasets.timeseries()
    if not numeric_only:
        gdf = gdf.select_dtypes(include="number")
    pdf = gdf.to_pandas()

    expected = pdf.mean(numeric_only=numeric_only)
    actual = gdf.mean(numeric_only=numeric_only)

    assert_eq(expected, actual)


@pytest.mark.parametrize(
    "data",
    [
        {
            "a": [1, 2, 3, 4, 5],
            "b": ["a", "b", "c", "d", "e"],
            "c": [1.0, 2.0, 3.0, 4.0, 5.0],
        }
    ],
)
@pytest.mark.parametrize("numeric_only", [True, False])
def test_std_different_dtypes(data, numeric_only):
    gdf = cudf.DataFrame(data)
    if not numeric_only:
        gdf = gdf.select_dtypes(include="number")
    pdf = gdf.to_pandas()

    expected = pdf.std(numeric_only=numeric_only)
    actual = gdf.std(numeric_only=numeric_only)

    assert_eq(expected, actual)


@pytest.mark.parametrize(
    "data",
    [
        {
            "id": ["a", "a", "a", "b", "b", "b", "c", "c", "c"],
            "val1": ["v", "n", "k", "l", "m", "i", "y", "r", "w"],
            "val2": ["d", "d", "d", "e", "e", "e", "f", "f", "f"],
        }
    ],
)
def test_empty_numeric_only(data):
    gdf = cudf.DataFrame(data)
    pdf = gdf.to_pandas()
    expected = pdf.prod(numeric_only=True)
    actual = gdf.prod(numeric_only=True)
    assert_eq(expected, actual, check_dtype=True)


@pytest.fixture(params=[0, 10], ids=["empty", "10"])
def df_eval(request):
    N = request.param
    if N == 0:
        value = np.zeros(0, dtype="int")
        return cudf.DataFrame(
            {
                "a": value,
                "b": value,
                "c": value,
                "d": value,
            }
        )
    int_max = 10
    rng = cupy.random.default_rng(0)
    return cudf.DataFrame(
        {
            "a": rng.integers(N, size=int_max),
            "b": rng.integers(N, size=int_max),
            "c": rng.integers(N, size=int_max),
            "d": rng.integers(N, size=int_max),
        }
    )


# Note that for now expressions do not automatically handle casting, so inputs
# need to be casted appropriately
@pytest.mark.parametrize(
    "expr, dtype",
    [
        ("a", int),
        ("+a", int),
        ("a + b", int),
        ("a == b", int),
        ("a / b", float),
        ("a * b", int),
        ("a > b", int),
        ("a >= b", int),
        ("a > b > c", int),
        ("a > b < c", int),
        ("a & b", int),
        ("a & b | c", int),
        ("sin(a)", float),
        ("exp(sin(abs(a)))", float),
        ("sqrt(floor(a))", float),
        ("ceil(arctanh(a))", float),
        ("(a + b) - (c * d)", int),
        ("~a", int),
        ("(a > b) and (c > d)", int),
        ("(a > b) or (c > d)", int),
        ("not (a > b)", int),
        ("a + 1", int),
        ("a + 1.0", float),
        ("-a + 1", int),
        ("+a + 1", int),
        ("e = a + 1", int),
        (
            """
            e = log(cos(a)) + 1.0
            f = abs(c) - exp(d)
            """,
            float,
        ),
        ("a_b_are_equal = (a == b)", int),
        ("a > b", str),
        ("a < '1'", str),
        ('a == "1"', str),
    ],
)
def test_dataframe_eval(df_eval, expr, dtype):
    df_eval = df_eval.astype(dtype)
    with _hide_ufunc_warnings(expr):
        expect = df_eval.to_pandas().eval(expr)
    got = df_eval.eval(expr)
    # In the specific case where the evaluated expression is a unary function
    # of a single column with no nesting, pandas will retain the name. This
    # level of compatibility is out of scope for now.
    assert_eq(expect, got, check_names=False)

    # Test inplace
    if re.search("[^=><]=[^=]", expr) is not None:
        pdf_eval = df_eval.to_pandas()
        with _hide_ufunc_warnings(expr):
            pdf_eval.eval(expr, inplace=True)
        df_eval.eval(expr, inplace=True)
        assert_eq(pdf_eval, df_eval)


@pytest.mark.parametrize(
    "expr",
    [
        """
        e = a + b
        a == b
        """,
        "a_b_are_equal = (a == b) = c",
    ],
)
def test_dataframe_eval_errors(df_eval, expr):
    with pytest.raises(ValueError):
        df_eval.eval(expr)


def test_dataframe_eval_misc():
    df = cudf.DataFrame({"a": [1, 2, 3, None, 5]})
    got = df.eval("isnull(a)")
    assert_eq(got, cudf.Series.isnull(df["a"]), check_names=False)

    df.eval("c = isnull(1)", inplace=True)
    assert_eq(df["c"], cudf.Series([False] * len(df), name="c"))


@pytest.mark.parametrize(
    "gdf,subset",
    [
        (
            cudf.DataFrame(
                {"num_legs": [2, 4, 4, 6], "num_wings": [2, 0, 0, 0]},
                index=["falcon", "dog", "cat", "ant"],
            ),
            ["num_legs"],
        ),
        (
            cudf.DataFrame(
                {
                    "first_name": ["John", "Anne", "John", "Beth"],
                    "middle_name": ["Smith", None, None, "Louise"],
                }
            ),
            ["first_name"],
        ),
    ],
)
@pytest.mark.parametrize("sort", [True, False])
@pytest.mark.parametrize("ascending", [True, False])
@pytest.mark.parametrize("normalize", [True, False])
@pytest.mark.parametrize("dropna", [True, False])
@pytest.mark.parametrize("use_subset", [True, False])
def test_value_counts(
    gdf,
    subset,
    sort,
    ascending,
    normalize,
    dropna,
    use_subset,
):
    pdf = gdf.to_pandas()

    got = gdf.value_counts(
        subset=subset if (use_subset) else None,
        sort=sort,
        ascending=ascending,
        normalize=normalize,
        dropna=dropna,
    )
    expected = pdf.value_counts(
        subset=subset if (use_subset) else None,
        sort=sort,
        ascending=ascending,
        normalize=normalize,
        dropna=dropna,
    )

    if not dropna:
        # Convert the Pandas series to a cuDF one due to difference
        # in the handling of NaNs between the two (<NA> in cuDF and
        # NaN in Pandas) when dropna=False.
        assert_eq(got.sort_index(), cudf.from_pandas(expected).sort_index())
    else:
        assert_eq(got.sort_index(), expected.sort_index())

    with pytest.raises(KeyError):
        gdf.value_counts(subset=["not_a_column_name"])


@pytest.fixture
def wildcard_df():
    midx = cudf.MultiIndex.from_tuples(
        [(c1, c2) for c1 in "abc" for c2 in "ab"]
    )
    df = cudf.DataFrame({f"{i}": [i] for i in range(6)})
    df.columns = midx
    return df


def test_multiindex_wildcard_selection_all(wildcard_df):
    expect = wildcard_df.to_pandas().loc[:, (slice(None), "b")]
    got = wildcard_df.loc[:, (slice(None), "b")]
    assert_eq(expect, got)


@pytest_xfail(reason="Not yet properly supported.")
def test_multiindex_wildcard_selection_partial(wildcard_df):
    expect = wildcard_df.to_pandas().loc[:, (slice("a", "b"), "b")]
    got = wildcard_df.loc[:, (slice("a", "b"), "b")]
    assert_eq(expect, got)


@pytest_xfail(reason="Not yet properly supported.")
def test_multiindex_wildcard_selection_three_level_all():
    midx = cudf.MultiIndex.from_tuples(
        [(c1, c2, c3) for c1 in "abcd" for c2 in "abc" for c3 in "ab"]
    )
    df = cudf.DataFrame({f"{i}": [i] for i in range(24)})
    df.columns = midx

    expect = df.to_pandas().loc[:, (slice("a", "c"), slice("a", "b"), "b")]
    got = df.loc[:, (slice(None), "b")]
    assert_eq(expect, got)


def test_dataframe_assign_scalar_to_empty_series():
    expected = pd.DataFrame({"a": []})
    actual = cudf.DataFrame({"a": []})
    expected.a = 0
    actual.a = 0
    assert_eq(expected, actual)


@pytest.mark.parametrize(
    "data",
    [
        {0: [1, 2, 3], 2: [10, 11, 23]},
        {("a", "b"): [1, 2, 3], ("2",): [10, 11, 23]},
    ],
)
def test_non_string_column_name_to_arrow(data):
    df = cudf.DataFrame(data)

    expected = df.to_arrow()
    actual = pa.Table.from_pandas(df.to_pandas())

    assert expected.equals(actual)


def test_complex_types_from_arrow():
    expected = pa.Table.from_arrays(
        [
            pa.array([1, 2, 3]),
            pa.array([10, 20, 30]),
            pa.array([{"a": 9}, {"b": 10}, {"c": 11}]),
            pa.array([[{"a": 1}], [{"b": 2}], [{"c": 3}]]),
            pa.array([10, 11, 12]).cast(pa.decimal128(21, 2)),
            pa.array([{"a": 9}, {"b": 10, "c": {"g": 43}}, {"c": {"a": 10}}]),
        ],
        names=["a", "b", "c", "d", "e", "f"],
    )

    df = cudf.DataFrame.from_arrow(expected)
    actual = df.to_arrow()

    assert expected.equals(actual)


@pytest.mark.parametrize(
    "data",
    [
        {
            "brand": ["Yum Yum", "Yum Yum", "Indomie", "Indomie", "Indomie"],
            "style": ["cup", "cup", "cup", "pack", "pack"],
            "rating": [4, 4, 3.5, 15, 5],
        },
        {
            "brand": ["Indomie", "Yum Yum", "Indomie", "Indomie", "Indomie"],
            "style": ["cup", "cup", "cup", "cup", "pack"],
            "rating": [4, 4, 3.5, 4, 5],
        },
    ],
)
@pytest.mark.parametrize(
    "subset", [None, ["brand"], ["rating"], ["style", "rating"]]
)
@pytest.mark.parametrize("keep", ["first", "last", False])
def test_dataframe_duplicated(data, subset, keep):
    gdf = cudf.DataFrame(data)
    pdf = gdf.to_pandas()

    expected = pdf.duplicated(subset=subset, keep=keep)
    actual = gdf.duplicated(subset=subset, keep=keep)

    assert_eq(expected, actual)


@pytest.mark.parametrize(
    "data",
    [
        {"col": [{"a": 1.1}, {"a": 2.1}, {"a": 10.0}, {"a": 11.2323}, None]},
        {"a": [[{"b": 567}], None] * 10},
        {"a": [decimal.Decimal(10), decimal.Decimal(20), None]},
    ],
)
def test_dataframe_transpose_complex_types(data):
    gdf = cudf.DataFrame(data)
    pdf = gdf.to_pandas()

    expected = pdf.T
    actual = gdf.T

    assert_eq(expected, actual)


@pytest.mark.parametrize(
    "data",
    [
        {"col": [{"a": 1.1}, {"a": 2.1}, {"a": 10.0}, {"a": 11.2323}, None]},
        {"a": [[{"b": 567}], None] * 10},
        {"a": [decimal.Decimal(10), decimal.Decimal(20), None]},
    ],
)
def test_dataframe_values_complex_types(data):
    gdf = cudf.DataFrame(data)
    with pytest.raises(NotImplementedError):
        gdf.values


def test_dataframe_from_arrow_slice():
    table = pa.Table.from_pandas(
        pd.DataFrame.from_dict(
            {"a": ["aa", "bb", "cc"] * 3, "b": [1, 2, 3] * 3}
        )
    )
    table_slice = table.slice(3, 7)

    expected = table_slice.to_pandas()
    actual = cudf.DataFrame.from_arrow(table_slice)

    assert_eq(expected, actual)


@pytest.mark.parametrize(
    "data",
    [
        {"a": [1, 2, 3], "b": ["x", "y", "z"], "c": 4},
        {"c": 4, "a": [1, 2, 3], "b": ["x", "y", "z"]},
        {"a": [1, 2, 3], "c": 4},
    ],
)
def test_dataframe_init_from_scalar_and_lists(data):
    actual = cudf.DataFrame(data)
    expected = pd.DataFrame(data)

    assert_eq(expected, actual)


@pytest.mark.parametrize(
    "data,index",
    [
        ({"a": [1, 2, 3], "b": ["x", "y", "z", "z"], "c": 4}, None),
        (
            {
                "a": [1, 2, 3],
                "b": ["x", "y", "z"],
            },
            [10, 11],
        ),
        (
            {
                "a": [1, 2, 3],
                "b": ["x", "y", "z"],
            },
            [10, 11],
        ),
        ([[10, 11], [12, 13]], ["a", "b", "c"]),
    ],
)
def test_dataframe_init_length_error(data, index):
    assert_exceptions_equal(
        lfunc=pd.DataFrame,
        rfunc=cudf.DataFrame,
        lfunc_args_and_kwargs=(
            [],
            {"data": data, "index": index},
        ),
        rfunc_args_and_kwargs=(
            [],
            {"data": data, "index": index},
        ),
    )


def test_dataframe_binop_with_mixed_date_types():
    df = pd.DataFrame(
        np.random.rand(2, 2),
        columns=pd.Index(["2000-01-03", "2000-01-04"], dtype="datetime64[ns]"),
    )
    ser = pd.Series(np.random.rand(3), index=[0, 1, 2])
    gdf = cudf.from_pandas(df)
    gser = cudf.from_pandas(ser)
    expected = df - ser
    got = gdf - gser
    assert_eq(expected, got)


def test_dataframe_binop_with_mixed_string_types():
    df1 = pd.DataFrame(np.random.rand(3, 3), columns=pd.Index([0, 1, 2]))
    df2 = pd.DataFrame(
        np.random.rand(6, 6),
        columns=pd.Index([0, 1, 2, "VhDoHxRaqt", "X0NNHBIPfA", "5FbhPtS0D1"]),
    )
    gdf1 = cudf.from_pandas(df1)
    gdf2 = cudf.from_pandas(df2)

    expected = df2 + df1
    got = gdf2 + gdf1

    assert_eq(expected, got)


def test_dataframe_binop_and_where():
    df = pd.DataFrame(np.random.rand(2, 2), columns=pd.Index([True, False]))
    gdf = cudf.from_pandas(df)

    expected = df > 1
    got = gdf > 1

    assert_eq(expected, got)

    expected = df[df > 1]
    got = gdf[gdf > 1]

    assert_eq(expected, got)


def test_dataframe_binop_with_datetime_index():
    df = pd.DataFrame(
        np.random.rand(2, 2),
        columns=pd.Index(["2000-01-03", "2000-01-04"], dtype="datetime64[ns]"),
    )
    ser = pd.Series(
        np.random.rand(2),
        index=pd.Index(
            [
                "2000-01-04",
                "2000-01-03",
            ],
            dtype="datetime64[ns]",
        ),
    )
    gdf = cudf.from_pandas(df)
    gser = cudf.from_pandas(ser)
    expected = df - ser
    got = gdf - gser
    assert_eq(expected, got)


@pytest.mark.parametrize(
    "columns",
    (
        [],
        ["c", "a"],
        ["a", "d", "b", "e", "c"],
        ["a", "b", "c"],
        pd.Index(["b", "a", "c"], name="custom_name"),
    ),
)
@pytest.mark.parametrize("index", (None, [4, 5, 6]))
def test_dataframe_dict_like_with_columns(columns, index):
    data = {"a": [1, 2, 3], "b": [4, 5, 6], "c": [7, 8, 9]}
    expect = pd.DataFrame(data, columns=columns, index=index)
    actual = cudf.DataFrame(data, columns=columns, index=index)
    if index is None and len(columns) == 0:
        # We make an empty range index, pandas makes an empty index
        expect = expect.reset_index(drop=True)
    assert_eq(expect, actual)


def test_dataframe_init_columns_named_multiindex():
    np.random.seed(0)
    data = np.random.randn(2, 2)
    columns = cudf.MultiIndex.from_tuples(
        [("A", "one"), ("A", "two")], names=["y", "z"]
    )
    gdf = cudf.DataFrame(data, columns=columns)
    pdf = pd.DataFrame(data, columns=columns.to_pandas())

    assert_eq(gdf, pdf)


def test_dataframe_init_columns_named_index():
    np.random.seed(0)
    data = np.random.randn(2, 2)
    columns = pd.Index(["a", "b"], name="custom_name")
    gdf = cudf.DataFrame(data, columns=columns)
    pdf = pd.DataFrame(data, columns=columns)

    assert_eq(gdf, pdf)


def test_dataframe_from_pandas_sparse():
    pdf = pd.DataFrame(range(2), dtype=pd.SparseDtype(np.int64, 0))
    with pytest.raises(NotImplementedError):
        cudf.DataFrame(pdf)


def test_dataframe_constructor_unbounded_sequence():
    class A:
        def __getitem__(self, key):
            return 1

    with pytest.raises(TypeError):
        cudf.DataFrame([A()])

    with pytest.raises(TypeError):
        cudf.DataFrame({"a": A()})


def test_dataframe_constructor_dataframe_list():
    df = cudf.DataFrame(range(2))
    with pytest.raises(ValueError):
        cudf.DataFrame([df])


def test_dataframe_constructor_from_namedtuple():
    Point1 = namedtuple("Point1", ["a", "b", "c"])
    Point2 = namedtuple("Point1", ["x", "y"])

    data = [Point1(1, 2, 3), Point2(4, 5)]
    idx = ["a", "b"]
    gdf = cudf.DataFrame(data, index=idx)
    pdf = pd.DataFrame(data, index=idx)

    assert_eq(gdf, pdf)

    data = [Point2(4, 5), Point1(1, 2, 3)]
    with pytest.raises(ValueError):
        cudf.DataFrame(data, index=idx)
    with pytest.raises(ValueError):
        pd.DataFrame(data, index=idx)


@pytest.mark.parametrize(
    "dtype", ["datetime64[ns]", "timedelta64[ns]", "int64", "float32"]
)
def test_dataframe_mixed_dtype_error(dtype):
    pdf = pd.Series([1, 2, 3], dtype=dtype).to_frame().astype(object)
    with pytest.raises(TypeError):
        cudf.from_pandas(pdf)


@pytest.mark.parametrize(
    "index_data,name",
    [([10, 13], "a"), ([30, 40, 20], "b"), (["ef"], "c"), ([2, 3], "Z")],
)
def test_dataframe_reindex_with_index_names(index_data, name):
    gdf = cudf.DataFrame(
        {
            "a": [10, 12, 13],
            "b": [20, 30, 40],
            "c": cudf.Series(["ab", "cd", "ef"], dtype="category"),
        }
    )
    if name in gdf.columns:
        gdf = gdf.set_index(name)
    pdf = gdf.to_pandas()

    gidx = cudf.Index(index_data, name=name)
    actual = gdf.reindex(gidx)
    expected = pdf.reindex(gidx.to_pandas())

    assert_eq(actual, expected)

    actual = gdf.reindex(index_data)
    expected = pdf.reindex(index_data)

    assert_eq(actual, expected)


@pytest.mark.parametrize("attr", ["nlargest", "nsmallest"])
def test_dataframe_nlargest_nsmallest_str_error(attr):
    gdf = cudf.DataFrame({"a": [1, 2, 3, 4], "b": ["a", "b", "c", "d"]})
    pdf = gdf.to_pandas()

    assert_exceptions_equal(
        getattr(gdf, attr),
        getattr(pdf, attr),
        ([], {"n": 1, "columns": ["a", "b"]}),
        ([], {"n": 1, "columns": ["a", "b"]}),
    )


def test_series_data_no_name_with_columns():
    gdf = cudf.DataFrame(cudf.Series([1]), columns=[1])
    pdf = pd.DataFrame(pd.Series([1]), columns=[1])
    assert_eq(gdf, pdf)


def test_series_data_no_name_with_columns_more_than_one_raises():
    with pytest.raises(ValueError):
        cudf.DataFrame(cudf.Series([1]), columns=[1, 2])
    with pytest.raises(ValueError):
        pd.DataFrame(pd.Series([1]), columns=[1, 2])


def test_series_data_with_name_with_columns_matching():
    gdf = cudf.DataFrame(cudf.Series([1], name=1), columns=[1])
    pdf = pd.DataFrame(pd.Series([1], name=1), columns=[1])
    assert_eq(gdf, pdf)


@pytest.mark.xfail(
    version.parse(pd.__version__) < version.parse("2.0"),
    reason="pandas returns Index[object] instead of RangeIndex",
)
def test_series_data_with_name_with_columns_not_matching():
    gdf = cudf.DataFrame(cudf.Series([1], name=2), columns=[1])
    pdf = pd.DataFrame(pd.Series([1], name=2), columns=[1])
    assert_eq(gdf, pdf)


def test_series_data_with_name_with_columns_matching_align():
    gdf = cudf.DataFrame(cudf.Series([1], name=2), columns=[1, 2])
    pdf = pd.DataFrame(pd.Series([1], name=2), columns=[1, 2])
    assert_eq(gdf, pdf)


@pytest.mark.parametrize("digits", [0, 1, 3, 4, 10])
def test_dataframe_round_builtin(digits):
    pdf = pd.DataFrame(
        {
            "a": [1.2234242333234, 323432.3243423, np.nan],
            "b": ["a", "b", "c"],
            "c": pd.Series([34224, 324324, 324342], dtype="datetime64[ns]"),
            "d": pd.Series([224.242, None, 2424.234324], dtype="category"),
            "e": [
                decimal.Decimal("342.3243234234242"),
                decimal.Decimal("89.32432497687622"),
                None,
            ],
        }
    )
    gdf = cudf.from_pandas(pdf, nan_as_null=False)

    expected = round(pdf, digits)
    actual = round(gdf, digits)

    assert_eq(expected, actual)


def test_dataframe_init_from_nested_dict():
    ordered_dict = OrderedDict(
        [
            ("one", OrderedDict([("col_a", "foo1"), ("col_b", "bar1")])),
            ("two", OrderedDict([("col_a", "foo2"), ("col_b", "bar2")])),
            ("three", OrderedDict([("col_a", "foo3"), ("col_b", "bar3")])),
        ]
    )
    pdf = pd.DataFrame(ordered_dict)
    gdf = cudf.DataFrame(ordered_dict)

    assert_eq(pdf, gdf)
    regular_dict = {key: dict(value) for key, value in ordered_dict.items()}

    pdf = pd.DataFrame(regular_dict)
    gdf = cudf.DataFrame(regular_dict)
    assert_eq(pdf, gdf)


def test_init_from_2_categoricalindex_series_diff_categories():
    s1 = cudf.Series(
        [39, 6, 4], index=cudf.CategoricalIndex(["female", "male", "unknown"])
    )
    s2 = cudf.Series(
        [2, 152, 2, 242, 150],
        index=cudf.CategoricalIndex(["f", "female", "m", "male", "unknown"]),
    )
    result = cudf.DataFrame([s1, s2])
    expected = pd.DataFrame([s1.to_pandas(), s2.to_pandas()])
    assert_eq(result, expected, check_dtype=False)


def test_data_frame_values_no_cols_but_index():
    result = cudf.DataFrame(index=range(5)).values
    expected = pd.DataFrame(index=range(5)).values
    assert_eq(result, expected)


def test_dataframe_reduction_error():
    gdf = cudf.DataFrame(
        {
            "a": cudf.Series([1, 2, 3], dtype="float"),
            "d": cudf.Series([10, 20, 30], dtype="timedelta64[ns]"),
        }
    )

    with pytest.raises(TypeError):
        gdf.sum()


def test_dataframe_from_generator():
    pdf = pd.DataFrame((i for i in range(5)))
    gdf = cudf.DataFrame((i for i in range(5)))
    assert_eq(pdf, gdf)


def test_dataframe_from_ndarray_dup_columns():
    with pytest.raises(ValueError):
        cudf.DataFrame(np.eye(2), columns=["A", "A"])


@pytest.mark.parametrize("name", ["a", 0, None, np.nan, cudf.NA])
@pytest.mark.parametrize("contains", ["a", 0, None, np.nan, cudf.NA])
@pytest.mark.parametrize("other_names", [[], ["b", "c"], [1, 2]])
def test_dataframe_contains(name, contains, other_names):
    column_names = [name] + other_names
    gdf = cudf.DataFrame({c: [0] for c in column_names})
    pdf = pd.DataFrame({c: [0] for c in column_names})

    assert_eq(gdf, pdf)

    if contains is cudf.NA or name is cudf.NA:
        expectation = contains is cudf.NA and name is cudf.NA
        assert (contains in pdf) == expectation
        assert (contains in gdf) == expectation
    elif pd.api.types.is_float_dtype(gdf.columns.dtype):
        # In some cases, the columns are converted to a Index[float] based on
        # the other column names. That casts name values from None to np.nan.
        expectation = contains is np.nan and (name is None or name is np.nan)
        assert (contains in pdf) == expectation
        assert (contains in gdf) == expectation
    else:
        expectation = contains == name or (
            contains is np.nan and name is np.nan
        )
        assert (contains in pdf) == expectation
        assert (contains in gdf) == expectation

    assert (contains in pdf) == (contains in gdf)


def test_dataframe_series_dot():
    pser = pd.Series(range(2))
    gser = cudf.from_pandas(pser)

    expected = pser @ pser
    actual = gser @ gser

    assert_eq(expected, actual)

    pdf = pd.DataFrame([[1, 2], [3, 4]], columns=list("ab"))
    gdf = cudf.from_pandas(pdf)

    expected = pser @ pdf
    actual = gser @ gdf

    assert_eq(expected, actual)

    assert_exceptions_equal(
        lfunc=pdf.dot,
        rfunc=gdf.dot,
        lfunc_args_and_kwargs=([pser], {}),
        rfunc_args_and_kwargs=([gser], {}),
    )

    assert_exceptions_equal(
        lfunc=pdf.dot,
        rfunc=gdf.dot,
        lfunc_args_and_kwargs=([pdf], {}),
        rfunc_args_and_kwargs=([gdf], {}),
    )

    pser = pd.Series(range(2), index=["a", "k"])
    gser = cudf.from_pandas(pser)

    pdf = pd.DataFrame([[1, 2], [3, 4]], columns=list("ab"), index=["a", "k"])
    gdf = cudf.from_pandas(pdf)

    expected = pser @ pdf
    actual = gser @ gdf

    assert_eq(expected, actual)

    actual = gdf @ [2, 3]
    expected = pdf @ [2, 3]

    assert_eq(expected, actual)

    actual = pser @ [12, 13]
    expected = gser @ [12, 13]

    assert_eq(expected, actual)


def test_dataframe_reindex_keep_colname():
    gdf = cudf.DataFrame([1], columns=cudf.Index([1], name="foo"))
    result = gdf.reindex(index=[0, 1])
    expected = cudf.DataFrame(
        [1, None], columns=cudf.Index([1], name="foo"), index=[0, 1]
    )
    assert_eq(result, expected)


def test_dataframe_duplicate_index_reindex():
    gdf = cudf.DataFrame({"a": [0, 1, 2, 3]}, index=[0, 0, 1, 1])
    pdf = gdf.to_pandas()

    assert_exceptions_equal(
        gdf.reindex,
        pdf.reindex,
        lfunc_args_and_kwargs=([10, 11, 12, 13], {}),
        rfunc_args_and_kwargs=([10, 11, 12, 13], {}),
    )<|MERGE_RESOLUTION|>--- conflicted
+++ resolved
@@ -25,16 +25,7 @@
 
 import cudf
 from cudf.api.extensions import no_default
-from cudf.core._compat import (
-<<<<<<< HEAD
-    PANDAS_GE_134,
-=======
-    PANDAS_GE_150,
->>>>>>> c6353358
-    PANDAS_GE_200,
-    PANDAS_GE_210,
-    PANDAS_LT_203,
-)
+from cudf.core._compat import PANDAS_GE_200, PANDAS_GE_210, PANDAS_LT_203
 from cudf.core.buffer.spill_manager import get_global_manager
 from cudf.core.column import column
 from cudf.errors import MixedTypeError
