--- conflicted
+++ resolved
@@ -5028,15 +5028,11 @@
         gdf[label] = gdata
         return pdf, gdf
 
-<<<<<<< HEAD
     pdf, gdf = pd.DataFrame(), gd.DataFrame()
     data = [[2,3,4], [5,np.nan,7], [8,9,None]]
     for d, name in zip(data, ('a','b','c')):
         pdf, gdf = insert_col(d, pdf, gdf, name)    
-=======
-    gdf = cudf.DataFrame(data)
-    pdf = pd.DataFrame.from_dict(data)
->>>>>>> f79a841f
+
 
     psr = gsr.to_pandas()
     breakpoint()
