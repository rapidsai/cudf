# Copyright (c) 2018-2022, NVIDIA CORPORATION.

import array as arr
import datetime
import io
import operator
import random
import re
import string
import textwrap
from copy import copy

import cupy
import numpy as np
import pandas as pd
import pyarrow as pa
import pytest
from numba import cuda

import cudf
from cudf.core._compat import PANDAS_GE_110, PANDAS_GE_120
from cudf.core.column import column
from cudf.testing import _utils as utils
from cudf.testing._utils import (
    ALL_TYPES,
    DATETIME_TYPES,
    NUMERIC_TYPES,
    assert_eq,
    assert_exceptions_equal,
    does_not_raise,
    gen_rand,
)


def test_init_via_list_of_tuples():
    data = [
        (5, "cats", "jump", np.nan),
        (2, "dogs", "dig", 7.5),
        (3, "cows", "moo", -2.1, "occasionally"),
    ]

    pdf = pd.DataFrame(data)
    gdf = cudf.DataFrame(data)

    assert_eq(pdf, gdf)


@pytest.mark.parametrize("columns", [["a", "b"], pd.Series(["a", "b"])])
def test_init_via_list_of_series(columns):
    data = [pd.Series([1, 2]), pd.Series([3, 4])]

    pdf = cudf.DataFrame(data, columns=columns)
    gdf = cudf.DataFrame(data, columns=columns)

    assert_eq(pdf, gdf)


@pytest.mark.parametrize("index", [None, [0, 1, 2]])
def test_init_with_missing_columns(index):
    """Test initialization when columns and data keys are disjoint."""
    data = {"a": [1, 2, 3], "b": [2, 3, 4]}
    columns = ["c", "d"]

    pdf = cudf.DataFrame(data, columns=columns, index=index)
    gdf = cudf.DataFrame(data, columns=columns, index=index)

    assert_eq(pdf, gdf)


def _dataframe_na_data():
    return [
        pd.DataFrame(
            {
                "a": [0, 1, 2, np.nan, 4, None, 6],
                "b": [np.nan, None, "u", "h", "d", "a", "m"],
            },
            index=["q", "w", "e", "r", "t", "y", "u"],
        ),
        pd.DataFrame({"a": [0, 1, 2, 3, 4], "b": ["a", "b", "u", "h", "d"]}),
        pd.DataFrame(
            {
                "a": [None, None, np.nan, None],
                "b": [np.nan, None, np.nan, None],
            }
        ),
        pd.DataFrame({"a": []}),
        pd.DataFrame({"a": [np.nan], "b": [None]}),
        pd.DataFrame({"a": ["a", "b", "c", None, "e"]}),
        pd.DataFrame({"a": ["a", "b", "c", "d", "e"]}),
    ]


@pytest.mark.parametrize("rows", [0, 1, 2, 100])
def test_init_via_list_of_empty_tuples(rows):
    data = [()] * rows

    pdf = pd.DataFrame(data)
    gdf = cudf.DataFrame(data)

    assert_eq(
        pdf,
        gdf,
        check_like=True,
        check_column_type=False,
        check_index_type=False,
    )


@pytest.mark.parametrize(
    "dict_of_series",
    [
        {"a": pd.Series([1.0, 2.0, 3.0])},
        {"a": pd.Series([1.0, 2.0, 3.0], index=[4, 5, 6])},
        {
            "a": pd.Series([1.0, 2.0, 3.0], index=[4, 5, 6]),
            "b": pd.Series([1.0, 2.0, 4.0], index=[1, 2, 3]),
        },
        {"a": [1, 2, 3], "b": pd.Series([1.0, 2.0, 3.0], index=[4, 5, 6])},
        {
            "a": pd.Series([1.0, 2.0, 3.0], index=["a", "b", "c"]),
            "b": pd.Series([1.0, 2.0, 4.0], index=["c", "d", "e"]),
        },
        {
            "a": pd.Series(
                ["a", "b", "c"],
                index=pd.MultiIndex.from_tuples([(1, 2), (1, 3), (2, 3)]),
            ),
            "b": pd.Series(
                ["a", " b", "d"],
                index=pd.MultiIndex.from_tuples([(1, 2), (1, 3), (2, 3)]),
            ),
        },
    ],
)
def test_init_from_series_align(dict_of_series):
    pdf = pd.DataFrame(dict_of_series)
    gdf = cudf.DataFrame(dict_of_series)

    assert_eq(pdf, gdf)

    for key in dict_of_series:
        if isinstance(dict_of_series[key], pd.Series):
            dict_of_series[key] = cudf.Series(dict_of_series[key])

    gdf = cudf.DataFrame(dict_of_series)

    assert_eq(pdf, gdf)


@pytest.mark.parametrize(
    ("dict_of_series", "expectation"),
    [
        (
            {
                "a": pd.Series(["a", "b", "c"], index=[4, 4, 5]),
                "b": pd.Series(["a", "b", "c"], index=[4, 5, 6]),
            },
            pytest.raises(
                ValueError, match="Cannot align indices with non-unique values"
            ),
        ),
        (
            {
                "a": pd.Series(["a", "b", "c"], index=[4, 4, 5]),
                "b": pd.Series(["a", "b", "c"], index=[4, 4, 5]),
            },
            does_not_raise(),
        ),
    ],
)
def test_init_from_series_align_nonunique(dict_of_series, expectation):
    with expectation:
        gdf = cudf.DataFrame(dict_of_series)

    if expectation == does_not_raise():
        pdf = pd.DataFrame(dict_of_series)
        assert_eq(pdf, gdf)


def test_init_unaligned_with_index():
    pdf = pd.DataFrame(
        {
            "a": pd.Series([1.0, 2.0, 3.0], index=[4, 5, 6]),
            "b": pd.Series([1.0, 2.0, 3.0], index=[1, 2, 3]),
        },
        index=[7, 8, 9],
    )
    gdf = cudf.DataFrame(
        {
            "a": cudf.Series([1.0, 2.0, 3.0], index=[4, 5, 6]),
            "b": cudf.Series([1.0, 2.0, 3.0], index=[1, 2, 3]),
        },
        index=[7, 8, 9],
    )

    assert_eq(pdf, gdf, check_dtype=False)


def test_series_basic():
    # Make series from buffer
    a1 = np.arange(10, dtype=np.float64)
    series = cudf.Series(a1)
    assert len(series) == 10
    np.testing.assert_equal(series.to_numpy(), np.hstack([a1]))


def test_series_from_cupy_scalars():
    data = [0.1, 0.2, 0.3]
    data_np = np.array(data)
    data_cp = cupy.array(data)
    s_np = cudf.Series([data_np[0], data_np[2]])
    s_cp = cudf.Series([data_cp[0], data_cp[2]])
    assert_eq(s_np, s_cp)


@pytest.mark.parametrize("a", [[1, 2, 3], [1, 10, 30]])
@pytest.mark.parametrize("b", [[4, 5, 6], [-11, -100, 30]])
def test_append_index(a, b):

    df = pd.DataFrame()
    df["a"] = a
    df["b"] = b

    gdf = cudf.DataFrame()
    gdf["a"] = a
    gdf["b"] = b

    # Check the default index after appending two columns(Series)
    expected = df.a.append(df.b)
    actual = gdf.a.append(gdf.b)

    assert len(expected) == len(actual)
    assert_eq(expected.index, actual.index)

    expected = df.a.append(df.b, ignore_index=True)
    actual = gdf.a.append(gdf.b, ignore_index=True)

    assert len(expected) == len(actual)
    assert_eq(expected.index, actual.index)


def test_series_init_none():

    # test for creating empty series
    # 1: without initializing
    sr1 = cudf.Series()
    got = sr1.to_string()

    expect = sr1.to_pandas().__repr__()
    # values should match despite whitespace difference
    assert got.split() == expect.split()

    # 2: Using `None` as an initializer
    sr2 = cudf.Series(None)
    got = sr2.to_string()

    expect = sr2.to_pandas().__repr__()
    # values should match despite whitespace difference
    assert got.split() == expect.split()


def test_dataframe_basic():
    np.random.seed(0)
    df = cudf.DataFrame()

    # Populate with cuda memory
    df["keys"] = np.arange(10, dtype=np.float64)
    np.testing.assert_equal(df["keys"].to_numpy(), np.arange(10))
    assert len(df) == 10

    # Populate with numpy array
    rnd_vals = np.random.random(10)
    df["vals"] = rnd_vals
    np.testing.assert_equal(df["vals"].to_numpy(), rnd_vals)
    assert len(df) == 10
    assert tuple(df.columns) == ("keys", "vals")

    # Make another dataframe
    df2 = cudf.DataFrame()
    df2["keys"] = np.array([123], dtype=np.float64)
    df2["vals"] = np.array([321], dtype=np.float64)

    # Concat
    df = cudf.concat([df, df2])
    assert len(df) == 11

    hkeys = np.asarray(np.arange(10, dtype=np.float64).tolist() + [123])
    hvals = np.asarray(rnd_vals.tolist() + [321])

    np.testing.assert_equal(df["keys"].to_numpy(), hkeys)
    np.testing.assert_equal(df["vals"].to_numpy(), hvals)

    # As matrix
    mat = df.values_host

    expect = np.vstack([hkeys, hvals]).T

    np.testing.assert_equal(mat, expect)

    # test dataframe with tuple name
    df_tup = cudf.DataFrame()
    data = np.arange(10)
    df_tup[(1, "foobar")] = data
    np.testing.assert_equal(data, df_tup[(1, "foobar")].to_numpy())

    df = cudf.DataFrame(pd.DataFrame({"a": [1, 2, 3], "c": ["a", "b", "c"]}))
    pdf = pd.DataFrame(pd.DataFrame({"a": [1, 2, 3], "c": ["a", "b", "c"]}))
    assert_eq(df, pdf)

    gdf = cudf.DataFrame({"id": [0, 1], "val": [None, None]})
    gdf["val"] = gdf["val"].astype("int")

    assert gdf["val"].isnull().all()


@pytest.mark.parametrize(
    "pdf",
    [
        pd.DataFrame({"a": range(10), "b": range(10, 20), "c": range(1, 11)}),
        pd.DataFrame(
            {"a": range(10), "b": range(10, 20), "d": ["a", "v"] * 5}
        ),
    ],
)
@pytest.mark.parametrize(
    "columns", [["a"], ["b"], "a", "b", ["a", "b"]],
)
@pytest.mark.parametrize("inplace", [True, False])
def test_dataframe_drop_columns(pdf, columns, inplace):
    pdf = pdf.copy()
    gdf = cudf.from_pandas(pdf)

    expected = pdf.drop(columns=columns, inplace=inplace)
    actual = gdf.drop(columns=columns, inplace=inplace)

    if inplace:
        expected = pdf
        actual = gdf

    assert_eq(expected, actual)


@pytest.mark.parametrize(
    "pdf",
    [
        pd.DataFrame({"a": range(10), "b": range(10, 20), "c": range(1, 11)}),
        pd.DataFrame(
            {"a": range(10), "b": range(10, 20), "d": ["a", "v"] * 5}
        ),
    ],
)
@pytest.mark.parametrize(
    "labels",
    [[1], [0], 1, 5, [5, 9], pd.Index([0, 1, 2, 3, 4, 5, 6, 7, 8, 9])],
)
@pytest.mark.parametrize("inplace", [True, False])
def test_dataframe_drop_labels_axis_0(pdf, labels, inplace):
    pdf = pdf.copy()
    gdf = cudf.from_pandas(pdf)

    expected = pdf.drop(labels=labels, axis=0, inplace=inplace)
    actual = gdf.drop(labels=labels, axis=0, inplace=inplace)

    if inplace:
        expected = pdf
        actual = gdf

    assert_eq(expected, actual)


@pytest.mark.parametrize(
    "pdf",
    [
        pd.DataFrame({"a": range(10), "b": range(10, 20), "c": range(1, 11)}),
        pd.DataFrame(
            {"a": range(10), "b": range(10, 20), "d": ["a", "v"] * 5}
        ),
    ],
)
@pytest.mark.parametrize(
    "index",
    [[1], [0], 1, 5, [5, 9], pd.Index([0, 1, 2, 3, 4, 5, 6, 7, 8, 9])],
)
@pytest.mark.parametrize("inplace", [True, False])
def test_dataframe_drop_index(pdf, index, inplace):
    pdf = pdf.copy()
    gdf = cudf.from_pandas(pdf)

    expected = pdf.drop(index=index, inplace=inplace)
    actual = gdf.drop(index=index, inplace=inplace)

    if inplace:
        expected = pdf
        actual = gdf

    assert_eq(expected, actual)


@pytest.mark.parametrize(
    "pdf",
    [
        pd.DataFrame(
            {"a": range(10), "b": range(10, 20), "d": ["a", "v"] * 5},
            index=pd.MultiIndex(
                levels=[
                    ["lama", "cow", "falcon"],
                    ["speed", "weight", "length"],
                ],
                codes=[
                    [0, 0, 0, 1, 1, 1, 2, 2, 2, 1],
                    [0, 1, 2, 0, 1, 2, 0, 1, 2, 1],
                ],
            ),
        )
    ],
)
@pytest.mark.parametrize(
    "index,level",
    [
        ("cow", 0),
        ("lama", 0),
        ("falcon", 0),
        ("speed", 1),
        ("weight", 1),
        ("length", 1),
        ("cow", None),
        ("lama", None,),
        ("falcon", None,),
    ],
)
@pytest.mark.parametrize("inplace", [True, False])
def test_dataframe_drop_multiindex(pdf, index, level, inplace):
    pdf = pdf.copy()
    gdf = cudf.from_pandas(pdf)

    expected = pdf.drop(index=index, inplace=inplace, level=level)
    actual = gdf.drop(index=index, inplace=inplace, level=level)

    if inplace:
        expected = pdf
        actual = gdf

    assert_eq(expected, actual)


@pytest.mark.parametrize(
    "pdf",
    [
        pd.DataFrame({"a": range(10), "b": range(10, 20), "c": range(1, 11)}),
        pd.DataFrame(
            {"a": range(10), "b": range(10, 20), "d": ["a", "v"] * 5}
        ),
    ],
)
@pytest.mark.parametrize(
    "labels", [["a"], ["b"], "a", "b", ["a", "b"]],
)
@pytest.mark.parametrize("inplace", [True, False])
def test_dataframe_drop_labels_axis_1(pdf, labels, inplace):
    pdf = pdf.copy()
    gdf = cudf.from_pandas(pdf)

    expected = pdf.drop(labels=labels, axis=1, inplace=inplace)
    actual = gdf.drop(labels=labels, axis=1, inplace=inplace)

    if inplace:
        expected = pdf
        actual = gdf

    assert_eq(expected, actual)


def test_dataframe_drop_error():
    df = cudf.DataFrame({"a": [1], "b": [2], "c": [3]})
    pdf = df.to_pandas()

    assert_exceptions_equal(
        lfunc=pdf.drop,
        rfunc=df.drop,
        lfunc_args_and_kwargs=([], {"columns": "d"}),
        rfunc_args_and_kwargs=([], {"columns": "d"}),
        expected_error_message="column 'd' does not exist",
    )

    assert_exceptions_equal(
        lfunc=pdf.drop,
        rfunc=df.drop,
        lfunc_args_and_kwargs=([], {"columns": ["a", "d", "b"]}),
        rfunc_args_and_kwargs=([], {"columns": ["a", "d", "b"]}),
        expected_error_message="column 'd' does not exist",
    )

    assert_exceptions_equal(
        lfunc=pdf.drop,
        rfunc=df.drop,
        lfunc_args_and_kwargs=(["a"], {"columns": "a", "axis": 1}),
        rfunc_args_and_kwargs=(["a"], {"columns": "a", "axis": 1}),
        expected_error_message="Cannot specify both",
    )

    assert_exceptions_equal(
        lfunc=pdf.drop,
        rfunc=df.drop,
        lfunc_args_and_kwargs=([], {"axis": 1}),
        rfunc_args_and_kwargs=([], {"axis": 1}),
        expected_error_message="Need to specify at least",
    )

    assert_exceptions_equal(
        lfunc=pdf.drop,
        rfunc=df.drop,
        lfunc_args_and_kwargs=([[2, 0]],),
        rfunc_args_and_kwargs=([[2, 0]],),
        expected_error_message="One or more values not found in axis",
    )


def test_dataframe_drop_raises():
    df = cudf.DataFrame(
        {"a": [1, 2, 3], "c": [10, 20, 30]}, index=["x", "y", "z"]
    )
    pdf = df.to_pandas()
    assert_exceptions_equal(
        lfunc=pdf.drop,
        rfunc=df.drop,
        lfunc_args_and_kwargs=(["p"],),
        rfunc_args_and_kwargs=(["p"],),
        expected_error_message="One or more values not found in axis",
    )

    # label dtype mismatch
    assert_exceptions_equal(
        lfunc=pdf.drop,
        rfunc=df.drop,
        lfunc_args_and_kwargs=([3],),
        rfunc_args_and_kwargs=([3],),
        expected_error_message="One or more values not found in axis",
    )

    expect = pdf.drop("p", errors="ignore")
    actual = df.drop("p", errors="ignore")

    assert_eq(actual, expect)

    assert_exceptions_equal(
        lfunc=pdf.drop,
        rfunc=df.drop,
        lfunc_args_and_kwargs=([], {"columns": "p"}),
        rfunc_args_and_kwargs=([], {"columns": "p"}),
        expected_error_message="column 'p' does not exist",
    )

    expect = pdf.drop(columns="p", errors="ignore")
    actual = df.drop(columns="p", errors="ignore")

    assert_eq(actual, expect)

    assert_exceptions_equal(
        lfunc=pdf.drop,
        rfunc=df.drop,
        lfunc_args_and_kwargs=([], {"labels": "p", "axis": 1}),
        rfunc_args_and_kwargs=([], {"labels": "p", "axis": 1}),
        expected_error_message="column 'p' does not exist",
    )

    expect = pdf.drop(labels="p", axis=1, errors="ignore")
    actual = df.drop(labels="p", axis=1, errors="ignore")

    assert_eq(actual, expect)


def test_dataframe_column_add_drop_via_setitem():
    df = cudf.DataFrame()
    data = np.asarray(range(10))
    df["a"] = data
    df["b"] = data
    assert tuple(df.columns) == ("a", "b")
    del df["a"]
    assert tuple(df.columns) == ("b",)
    df["c"] = data
    assert tuple(df.columns) == ("b", "c")
    df["a"] = data
    assert tuple(df.columns) == ("b", "c", "a")


def test_dataframe_column_set_via_attr():
    data_0 = np.asarray([0, 2, 4, 5])
    data_1 = np.asarray([1, 4, 2, 3])
    data_2 = np.asarray([2, 0, 3, 0])
    df = cudf.DataFrame({"a": data_0, "b": data_1, "c": data_2})

    for i in range(10):
        df.c = df.a
        assert assert_eq(df.c, df.a, check_names=False)
        assert tuple(df.columns) == ("a", "b", "c")

        df.c = df.b
        assert assert_eq(df.c, df.b, check_names=False)
        assert tuple(df.columns) == ("a", "b", "c")


def test_dataframe_column_drop_via_attr():
    df = cudf.DataFrame({"a": []})

    with pytest.raises(AttributeError):
        del df.a

    assert tuple(df.columns) == tuple("a")


@pytest.mark.parametrize("axis", [0, "index"])
def test_dataframe_index_rename(axis):
    pdf = pd.DataFrame({"a": [1, 2, 3], "b": [4, 5, 6], "c": [7, 8, 9]})
    gdf = cudf.DataFrame.from_pandas(pdf)

    expect = pdf.rename(mapper={1: 5, 2: 6}, axis=axis)
    got = gdf.rename(mapper={1: 5, 2: 6}, axis=axis)

    assert_eq(expect, got)

    expect = pdf.rename(index={1: 5, 2: 6})
    got = gdf.rename(index={1: 5, 2: 6})

    assert_eq(expect, got)

    expect = pdf.rename({1: 5, 2: 6})
    got = gdf.rename({1: 5, 2: 6})

    assert_eq(expect, got)

    # `pandas` can support indexes with mixed values. We throw a
    # `NotImplementedError`.
    with pytest.raises(NotImplementedError):
        gdf.rename(mapper={1: "x", 2: "y"}, axis=axis)


def test_dataframe_MI_rename():
    gdf = cudf.DataFrame(
        {"a": np.arange(10), "b": np.arange(10), "c": np.arange(10)}
    )
    gdg = gdf.groupby(["a", "b"]).count()
    pdg = gdg.to_pandas()

    expect = pdg.rename(mapper={1: 5, 2: 6}, axis=0)
    got = gdg.rename(mapper={1: 5, 2: 6}, axis=0)

    assert_eq(expect, got)


@pytest.mark.parametrize("axis", [1, "columns"])
def test_dataframe_column_rename(axis):
    pdf = pd.DataFrame({"a": [1, 2, 3], "b": [4, 5, 6], "c": [7, 8, 9]})
    gdf = cudf.DataFrame.from_pandas(pdf)

    expect = pdf.rename(mapper=lambda name: 2 * name, axis=axis)
    got = gdf.rename(mapper=lambda name: 2 * name, axis=axis)

    assert_eq(expect, got)

    expect = pdf.rename(columns=lambda name: 2 * name)
    got = gdf.rename(columns=lambda name: 2 * name)

    assert_eq(expect, got)

    rename_mapper = {"a": "z", "b": "y", "c": "x"}
    expect = pdf.rename(columns=rename_mapper)
    got = gdf.rename(columns=rename_mapper)

    assert_eq(expect, got)


def test_dataframe_pop():
    pdf = pd.DataFrame(
        {"a": [1, 2, 3], "b": ["x", "y", "z"], "c": [7.0, 8.0, 9.0]}
    )
    gdf = cudf.DataFrame.from_pandas(pdf)

    # Test non-existing column error
    with pytest.raises(KeyError) as raises:
        gdf.pop("fake_colname")
    raises.match("fake_colname")

    # check pop numeric column
    pdf_pop = pdf.pop("a")
    gdf_pop = gdf.pop("a")
    assert_eq(pdf_pop, gdf_pop)
    assert_eq(pdf, gdf)

    # check string column
    pdf_pop = pdf.pop("b")
    gdf_pop = gdf.pop("b")
    assert_eq(pdf_pop, gdf_pop)
    assert_eq(pdf, gdf)

    # check float column and empty dataframe
    pdf_pop = pdf.pop("c")
    gdf_pop = gdf.pop("c")
    assert_eq(pdf_pop, gdf_pop)
    assert_eq(pdf, gdf)

    # check empty dataframe edge case
    empty_pdf = pd.DataFrame(columns=["a", "b"])
    empty_gdf = cudf.DataFrame(columns=["a", "b"])
    pb = empty_pdf.pop("b")
    gb = empty_gdf.pop("b")
    assert len(pb) == len(gb)
    assert empty_pdf.empty and empty_gdf.empty


@pytest.mark.parametrize("nelem", [0, 3, 100, 1000])
def test_dataframe_astype(nelem):
    df = cudf.DataFrame()
    data = np.asarray(range(nelem), dtype=np.int32)
    df["a"] = data
    assert df["a"].dtype is np.dtype(np.int32)
    df["b"] = df["a"].astype(np.float32)
    assert df["b"].dtype is np.dtype(np.float32)
    np.testing.assert_equal(df["a"].to_numpy(), df["b"].to_numpy())


def test_astype_dict():
    gdf = cudf.DataFrame({"a": [1, 2, 3], "b": ["1", "2", "3"]})
    pdf = gdf.to_pandas()

    assert_eq(pdf.astype({"a": "str"}), gdf.astype({"a": "str"}))
    assert_eq(
        pdf.astype({"a": "str", "b": np.int64}),
        gdf.astype({"a": "str", "b": np.int64}),
    )


@pytest.mark.parametrize("nelem", [0, 100])
def test_index_astype(nelem):
    df = cudf.DataFrame()
    data = np.asarray(range(nelem), dtype=np.int32)
    df["a"] = data
    assert df.index.dtype is np.dtype(np.int64)
    df.index = df.index.astype(np.float32)
    assert df.index.dtype is np.dtype(np.float32)
    df["a"] = df["a"].astype(np.float32)
    np.testing.assert_equal(df.index.to_numpy(), df["a"].to_numpy())
    df["b"] = df["a"]
    df = df.set_index("b")
    df["a"] = df["a"].astype(np.int16)
    df.index = df.index.astype(np.int16)
    np.testing.assert_equal(df.index.to_numpy(), df["a"].to_numpy())


def test_dataframe_to_string_with_skipped_rows():
    # Test skipped rows
    df = cudf.DataFrame(
        {"a": [1, 2, 3, 4, 5, 6], "b": [11, 12, 13, 14, 15, 16]}
    )

    with pd.option_context("display.max_rows", 5):
        got = df.to_string()

    expect = textwrap.dedent(
        """\
            a   b
        0   1  11
        1   2  12
        .. ..  ..
        4   5  15
        5   6  16

        [6 rows x 2 columns]"""
    )
    assert got == expect


def test_dataframe_to_string_with_skipped_rows_and_columns():
    # Test skipped rows and skipped columns
    df = cudf.DataFrame(
        {
            "a": [1, 2, 3, 4, 5, 6],
            "b": [11, 12, 13, 14, 15, 16],
            "c": [11, 12, 13, 14, 15, 16],
            "d": [11, 12, 13, 14, 15, 16],
        }
    )

    with pd.option_context("display.max_rows", 5, "display.max_columns", 3):
        got = df.to_string()

    expect = textwrap.dedent(
        """\
            a  ...   d
        0   1  ...  11
        1   2  ...  12
        .. ..  ...  ..
        4   5  ...  15
        5   6  ...  16

        [6 rows x 4 columns]"""
    )
    assert got == expect


def test_dataframe_to_string_with_masked_data():
    # Test masked data
    df = cudf.DataFrame(
        {"a": [1, 2, 3, 4, 5, 6], "b": [11, 12, 13, 14, 15, 16]}
    )

    data = np.arange(6)
    mask = np.zeros(1, dtype=cudf.utils.utils.mask_dtype)
    mask[0] = 0b00101101

    masked = cudf.Series.from_masked_array(data, mask)
    assert masked.null_count == 2
    df["c"] = masked

    # Check data
    values = masked.copy()
    validids = [0, 2, 3, 5]
    densearray = masked.dropna().to_numpy()
    np.testing.assert_equal(data[validids], densearray)
    # Valid position is correct
    for i in validids:
        assert data[i] == values[i]
    # Null position is correct
    for i in range(len(values)):
        if i not in validids:
            assert values[i] is cudf.NA

    with pd.option_context("display.max_rows", 10):
        got = df.to_string()

    expect = textwrap.dedent(
        """\
           a   b     c
        0  1  11     0
        1  2  12  <NA>
        2  3  13     2
        3  4  14     3
        4  5  15  <NA>
        5  6  16     5"""
    )
    assert got == expect


def test_dataframe_to_string_wide(monkeypatch):
    monkeypatch.setenv("COLUMNS", "79")
    # Test basic
    df = cudf.DataFrame()
    for i in range(100):
        df["a{}".format(i)] = list(range(3))
    pd.options.display.max_columns = 0
    got = df.to_string()

    expect = """
    a0  a1  a2  a3  a4  a5  a6  a7 ...  a92 a93 a94 a95 a96 a97 a98 a99
0    0   0   0   0   0   0   0   0 ...    0   0   0   0   0   0   0   0
1    1   1   1   1   1   1   1   1 ...    1   1   1   1   1   1   1   1
2    2   2   2   2   2   2   2   2 ...    2   2   2   2   2   2   2   2
[3 rows x 100 columns]
"""
    # values should match despite whitespace difference
    assert got.split() == expect.split()


def test_dataframe_empty_to_string():
    # Test for printing empty dataframe
    df = cudf.DataFrame()
    got = df.to_string()

    expect = "Empty DataFrame\nColumns: []\nIndex: []\n"
    # values should match despite whitespace difference
    assert got.split() == expect.split()


def test_dataframe_emptycolumns_to_string():
    # Test for printing dataframe having empty columns
    df = cudf.DataFrame()
    df["a"] = []
    df["b"] = []
    got = df.to_string()

    expect = "Empty DataFrame\nColumns: [a, b]\nIndex: []\n"
    # values should match despite whitespace difference
    assert got.split() == expect.split()


def test_dataframe_copy():
    # Test for copying the dataframe using python copy pkg
    df = cudf.DataFrame()
    df["a"] = [1, 2, 3]
    df2 = copy(df)
    df2["b"] = [4, 5, 6]
    got = df.to_string()

    expect = """
     a
0    1
1    2
2    3
"""
    # values should match despite whitespace difference
    assert got.split() == expect.split()


def test_dataframe_copy_shallow():
    # Test for copy dataframe using class method
    df = cudf.DataFrame()
    df["a"] = [1, 2, 3]
    df2 = df.copy()
    df2["b"] = [4, 2, 3]
    got = df.to_string()

    expect = """
     a
0    1
1    2
2    3
"""
    # values should match despite whitespace difference
    assert got.split() == expect.split()


def test_dataframe_dtypes():
    dtypes = pd.Series(
        [np.int32, np.float32, np.float64], index=["c", "a", "b"]
    )
    df = cudf.DataFrame(
        {k: np.ones(10, dtype=v) for k, v in dtypes.iteritems()}
    )
    assert df.dtypes.equals(dtypes)


def test_dataframe_add_col_to_object_dataframe():
    # Test for adding column to an empty object dataframe
    cols = ["a", "b", "c"]
    df = pd.DataFrame(columns=cols, dtype="str")

    data = {k: v for (k, v) in zip(cols, [["a"] for _ in cols])}

    gdf = cudf.DataFrame(data)
    gdf = gdf[:0]

    assert gdf.dtypes.equals(df.dtypes)
    gdf["a"] = [1]
    df["a"] = [10]
    assert gdf.dtypes.equals(df.dtypes)
    gdf["b"] = [1.0]
    df["b"] = [10.0]
    assert gdf.dtypes.equals(df.dtypes)


def test_dataframe_dir_and_getattr():
    df = cudf.DataFrame(
        {
            "a": np.ones(10),
            "b": np.ones(10),
            "not an id": np.ones(10),
            "oop$": np.ones(10),
        }
    )
    o = dir(df)
    assert {"a", "b"}.issubset(o)
    assert "not an id" not in o
    assert "oop$" not in o

    # Getattr works
    assert df.a.equals(df["a"])
    assert df.b.equals(df["b"])
    with pytest.raises(AttributeError):
        df.not_a_column


def test_empty_dataframe_to_array():
    df = cudf.DataFrame()

    # Check fully empty dataframe.
    mat = df.to_cupy()
    assert mat.shape == (0, 0)
    mat = df.to_numpy()
    assert mat.shape == (0, 0)

    df = cudf.DataFrame()
    nelem = 123
    for k in "abc":
        df[k] = np.random.random(nelem)

    # Check all columns in empty dataframe.
    mat = df.head(0).to_cupy()
    assert mat.shape == (0, 3)


def test_dataframe_to_cupy():
    df = cudf.DataFrame()

    nelem = 123
    for k in "abcd":
        df[k] = np.random.random(nelem)

    # Check all columns
    mat = df.to_cupy()
    assert mat.shape == (nelem, 4)
    assert mat.strides == (8, 984)

    mat = df.to_numpy()
    assert mat.shape == (nelem, 4)
    assert mat.strides == (8, 984)
    for i, k in enumerate(df.columns):
        np.testing.assert_array_equal(df[k].to_numpy(), mat[:, i])

    # Check column subset
    mat = df[["a", "c"]].to_cupy().get()
    assert mat.shape == (nelem, 2)

    for i, k in enumerate("ac"):
        np.testing.assert_array_equal(df[k].to_numpy(), mat[:, i])


def test_dataframe_to_cupy_null_values():
    df = cudf.DataFrame()

    nelem = 123
    na = -10000

    refvalues = {}
    for k in "abcd":
        df[k] = data = np.random.random(nelem)
        bitmask = utils.random_bitmask(nelem)
        df[k] = df[k].set_mask(bitmask)
        boolmask = np.asarray(
            utils.expand_bits_to_bytes(bitmask)[:nelem], dtype=np.bool_
        )
        data[~boolmask] = na
        refvalues[k] = data

    # Check null value causes error
    with pytest.raises(ValueError):
        df.to_cupy()
    with pytest.raises(ValueError):
        df.to_numpy()

    for k in df.columns:
        df[k] = df[k].fillna(na)

    mat = df.to_numpy()
    for i, k in enumerate(df.columns):
        np.testing.assert_array_equal(refvalues[k], mat[:, i])


def test_dataframe_append_empty():
    pdf = pd.DataFrame(
        {
            "key": [1, 1, 1, 2, 2, 2, 3, 3, 3, 4, 4, 4],
            "value": [1, 2, 3, 4, 5, 6, 7, 8, 9, 10, 11, 12],
        }
    )
    gdf = cudf.DataFrame.from_pandas(pdf)

    gdf["newcol"] = 100
    pdf["newcol"] = 100

    assert len(gdf["newcol"]) == len(pdf)
    assert len(pdf["newcol"]) == len(pdf)
    assert_eq(gdf, pdf)


def test_dataframe_setitem_from_masked_object():
    ary = np.random.randn(100)
    mask = np.zeros(100, dtype=bool)
    mask[:20] = True
    np.random.shuffle(mask)
    ary[mask] = np.nan

    test1_null = cudf.Series(ary, nan_as_null=True)
    assert test1_null.nullable
    assert test1_null.null_count == 20
    test1_nan = cudf.Series(ary, nan_as_null=False)
    assert test1_nan.null_count == 0

    test2_null = cudf.DataFrame.from_pandas(
        pd.DataFrame({"a": ary}), nan_as_null=True
    )
    assert test2_null["a"].nullable
    assert test2_null["a"].null_count == 20
    test2_nan = cudf.DataFrame.from_pandas(
        pd.DataFrame({"a": ary}), nan_as_null=False
    )
    assert test2_nan["a"].null_count == 0

    gpu_ary = cupy.asarray(ary)
    test3_null = cudf.Series(gpu_ary, nan_as_null=True)
    assert test3_null.nullable
    assert test3_null.null_count == 20
    test3_nan = cudf.Series(gpu_ary, nan_as_null=False)
    assert test3_nan.null_count == 0

    test4 = cudf.DataFrame()
    lst = [1, 2, None, 4, 5, 6, None, 8, 9]
    test4["lst"] = lst
    assert test4["lst"].nullable
    assert test4["lst"].null_count == 2


def test_dataframe_append_to_empty():
    pdf = pd.DataFrame()
    pdf["a"] = []
    pdf["b"] = [1, 2, 3]

    gdf = cudf.DataFrame()
    gdf["a"] = []
    gdf["b"] = [1, 2, 3]

    assert_eq(gdf, pdf)


def test_dataframe_setitem_index_len1():
    gdf = cudf.DataFrame()
    gdf["a"] = [1]
    gdf["b"] = gdf.index._values

    np.testing.assert_equal(gdf.b.to_numpy(), [0])


def test_empty_dataframe_setitem_df():
    gdf1 = cudf.DataFrame()
    gdf2 = cudf.DataFrame({"a": [1, 2, 3, 4, 5]})
    gdf1["a"] = gdf2["a"]
    assert_eq(gdf1, gdf2)


def test_assign():
    gdf = cudf.DataFrame({"x": [1, 2, 3]})
    gdf2 = gdf.assign(y=gdf.x + 1)
    assert list(gdf.columns) == ["x"]
    assert list(gdf2.columns) == ["x", "y"]

    np.testing.assert_equal(gdf2.y.to_numpy(), [2, 3, 4])


@pytest.mark.parametrize("nrows", [1, 8, 100, 1000])
@pytest.mark.parametrize("method", ["murmur3", "md5"])
def test_dataframe_hash_values(nrows, method):
    gdf = cudf.DataFrame()
    data = np.asarray(range(nrows))
    data[0] = data[-1]  # make first and last the same
    gdf["a"] = data
    gdf["b"] = gdf.a + 100
    out = gdf.hash_values()
    assert isinstance(out, cudf.Series)
    assert len(out) == nrows
    assert out.dtype == np.int32

    # Check single column
    out_one = gdf[["a"]].hash_values(method=method)
    # First matches last
    assert out_one.iloc[0] == out_one.iloc[-1]
    # Equivalent to the cudf.Series.hash_values()
    assert_eq(gdf["a"].hash_values(method=method), out_one)


@pytest.mark.parametrize("nrows", [3, 10, 100, 1000])
@pytest.mark.parametrize("nparts", [1, 2, 8, 13])
@pytest.mark.parametrize("nkeys", [1, 2])
def test_dataframe_hash_partition(nrows, nparts, nkeys):
    np.random.seed(123)
    gdf = cudf.DataFrame()
    keycols = []
    for i in range(nkeys):
        keyname = "key{}".format(i)
        gdf[keyname] = np.random.randint(0, 7 - i, nrows)
        keycols.append(keyname)
    gdf["val1"] = np.random.randint(0, nrows * 2, nrows)

    got = gdf.partition_by_hash(keycols, nparts=nparts)
    # Must return a list
    assert isinstance(got, list)
    # Must have correct number of partitions
    assert len(got) == nparts
    # All partitions must be DataFrame type
    assert all(isinstance(p, cudf.DataFrame) for p in got)
    # Check that all partitions have unique keys
    part_unique_keys = set()
    for p in got:
        if len(p):
            # Take rows of the keycolumns and build a set of the key-values
            unique_keys = set(map(tuple, p[keycols].values_host))
            # Ensure that none of the key-values have occurred in other groups
            assert not (unique_keys & part_unique_keys)
            part_unique_keys |= unique_keys
    assert len(part_unique_keys)


@pytest.mark.parametrize("nrows", [3, 10, 50])
def test_dataframe_hash_partition_masked_value(nrows):
    gdf = cudf.DataFrame()
    gdf["key"] = np.arange(nrows)
    gdf["val"] = np.arange(nrows) + 100
    bitmask = utils.random_bitmask(nrows)
    bytemask = utils.expand_bits_to_bytes(bitmask)
    gdf["val"] = gdf["val"].set_mask(bitmask)
    parted = gdf.partition_by_hash(["key"], nparts=3)
    # Verify that the valid mask is correct
    for p in parted:
        df = p.to_pandas()
        for row in df.itertuples():
            valid = bool(bytemask[row.key])
            expected_value = row.key + 100 if valid else np.nan
            got_value = row.val
            assert (expected_value == got_value) or (
                np.isnan(expected_value) and np.isnan(got_value)
            )


@pytest.mark.parametrize("nrows", [3, 10, 50])
def test_dataframe_hash_partition_masked_keys(nrows):
    gdf = cudf.DataFrame()
    gdf["key"] = np.arange(nrows)
    gdf["val"] = np.arange(nrows) + 100
    bitmask = utils.random_bitmask(nrows)
    bytemask = utils.expand_bits_to_bytes(bitmask)
    gdf["key"] = gdf["key"].set_mask(bitmask)
    parted = gdf.partition_by_hash(["key"], nparts=3, keep_index=False)
    # Verify that the valid mask is correct
    for p in parted:
        df = p.to_pandas()
        for row in df.itertuples():
            valid = bool(bytemask[row.val - 100])
            # val is key + 100
            expected_value = row.val - 100 if valid else np.nan
            got_value = row.key
            assert (expected_value == got_value) or (
                np.isnan(expected_value) and np.isnan(got_value)
            )


@pytest.mark.parametrize("keep_index", [True, False])
def test_dataframe_hash_partition_keep_index(keep_index):

    gdf = cudf.DataFrame(
        {"val": [1, 2, 3, 4], "key": [3, 2, 1, 4]}, index=[4, 3, 2, 1]
    )

    expected_df1 = cudf.DataFrame(
        {"val": [1], "key": [3]}, index=[4] if keep_index else None
    )
    expected_df2 = cudf.DataFrame(
        {"val": [2, 3, 4], "key": [2, 1, 4]},
        index=[3, 2, 1] if keep_index else range(1, 4),
    )
    expected = [expected_df1, expected_df2]

    parts = gdf.partition_by_hash(["key"], nparts=2, keep_index=keep_index)

    for exp, got in zip(expected, parts):
        assert_eq(exp, got)


def test_dataframe_hash_partition_empty():
    gdf = cudf.DataFrame({"val": [1, 2], "key": [3, 2]}, index=["a", "b"])
    parts = gdf.iloc[:0].partition_by_hash(["key"], nparts=3)
    assert len(parts) == 3
    for part in parts:
        assert_eq(gdf.iloc[:0], part)


@pytest.mark.parametrize("dtype1", utils.supported_numpy_dtypes)
@pytest.mark.parametrize("dtype2", utils.supported_numpy_dtypes)
def test_dataframe_concat_different_numerical_columns(dtype1, dtype2):
    df1 = pd.DataFrame(dict(x=pd.Series(np.arange(5)).astype(dtype1)))
    df2 = pd.DataFrame(dict(x=pd.Series(np.arange(5)).astype(dtype2)))
    if dtype1 != dtype2 and "datetime" in dtype1 or "datetime" in dtype2:
        with pytest.raises(TypeError):
            cudf.concat([df1, df2])
    else:
        pres = pd.concat([df1, df2])
        gres = cudf.concat([cudf.from_pandas(df1), cudf.from_pandas(df2)])
        assert_eq(pres, gres, check_dtype=False, check_index_type=True)


def test_dataframe_concat_different_column_types():
    df1 = cudf.Series([42], dtype=np.float64)
    df2 = cudf.Series(["a"], dtype="category")
    with pytest.raises(ValueError):
        cudf.concat([df1, df2])

    df2 = cudf.Series(["a string"])
    with pytest.raises(TypeError):
        cudf.concat([df1, df2])


@pytest.mark.parametrize(
    "df_1", [cudf.DataFrame({"a": [1, 2], "b": [1, 3]}), cudf.DataFrame({})]
)
@pytest.mark.parametrize(
    "df_2", [cudf.DataFrame({"a": [], "b": []}), cudf.DataFrame({})]
)
def test_concat_empty_dataframe(df_1, df_2):

    got = cudf.concat([df_1, df_2])
    expect = pd.concat([df_1.to_pandas(), df_2.to_pandas()], sort=False)

    # ignoring dtypes as pandas upcasts int to float
    # on concatenation with empty dataframes

    assert_eq(got, expect, check_dtype=False, check_index_type=True)


@pytest.mark.parametrize(
    "df1_d",
    [
        {"a": [1, 2], "b": [1, 2], "c": ["s1", "s2"], "d": [1.0, 2.0]},
        {"b": [1.9, 10.9], "c": ["s1", "s2"]},
        {"c": ["s1"], "b": pd.Series([None], dtype="float"), "a": [False]},
    ],
)
@pytest.mark.parametrize(
    "df2_d",
    [
        {"a": [1, 2, 3]},
        {"a": [1, None, 3], "b": [True, True, False], "c": ["s3", None, "s4"]},
        {"a": [], "b": []},
        {},
    ],
)
def test_concat_different_column_dataframe(df1_d, df2_d):
    got = cudf.concat(
        [cudf.DataFrame(df1_d), cudf.DataFrame(df2_d), cudf.DataFrame(df1_d)],
        sort=False,
    )

    expect = pd.concat(
        [pd.DataFrame(df1_d), pd.DataFrame(df2_d), pd.DataFrame(df1_d)],
        sort=False,
    )

    # numerical columns are upcasted to float in cudf.DataFrame.to_pandas()
    # casts nan to 0 in non-float numerical columns

    numeric_cols = got.dtypes[got.dtypes != "object"].index
    for col in numeric_cols:
        got[col] = got[col].astype(np.float64).fillna(np.nan)

    assert_eq(got, expect, check_dtype=False, check_index_type=True)


@pytest.mark.parametrize(
    "ser_1", [pd.Series([1, 2, 3]), pd.Series([], dtype="float64")]
)
@pytest.mark.parametrize("ser_2", [pd.Series([], dtype="float64")])
def test_concat_empty_series(ser_1, ser_2):
    got = cudf.concat([cudf.Series(ser_1), cudf.Series(ser_2)])
    expect = pd.concat([ser_1, ser_2])

    assert_eq(got, expect, check_index_type=True)


def test_concat_with_axis():
    df1 = pd.DataFrame(dict(x=np.arange(5), y=np.arange(5)))
    df2 = pd.DataFrame(dict(a=np.arange(5), b=np.arange(5)))

    concat_df = pd.concat([df1, df2], axis=1)
    cdf1 = cudf.from_pandas(df1)
    cdf2 = cudf.from_pandas(df2)

    # concat only dataframes
    concat_cdf = cudf.concat([cdf1, cdf2], axis=1)
    assert_eq(concat_cdf, concat_df, check_index_type=True)

    # concat only series
    concat_s = pd.concat([df1.x, df1.y], axis=1)
    cs1 = cudf.Series.from_pandas(df1.x)
    cs2 = cudf.Series.from_pandas(df1.y)
    concat_cdf_s = cudf.concat([cs1, cs2], axis=1)

    assert_eq(concat_cdf_s, concat_s, check_index_type=True)

    # concat series and dataframes
    s3 = pd.Series(np.random.random(5))
    cs3 = cudf.Series.from_pandas(s3)

    concat_cdf_all = cudf.concat([cdf1, cs3, cdf2], axis=1)
    concat_df_all = pd.concat([df1, s3, df2], axis=1)
    assert_eq(concat_cdf_all, concat_df_all, check_index_type=True)

    # concat manual multi index
    midf1 = cudf.from_pandas(df1)
    midf1.index = cudf.MultiIndex(
        levels=[[0, 1, 2, 3], [0, 1]], codes=[[0, 1, 2, 3, 2], [0, 1, 0, 1, 0]]
    )
    midf2 = midf1[2:]
    midf2.index = cudf.MultiIndex(
        levels=[[3, 4, 5], [2, 0]], codes=[[0, 1, 2], [1, 0, 1]]
    )
    mipdf1 = midf1.to_pandas()
    mipdf2 = midf2.to_pandas()

    assert_eq(
        cudf.concat([midf1, midf2]),
        pd.concat([mipdf1, mipdf2]),
        check_index_type=True,
    )
    assert_eq(
        cudf.concat([midf2, midf1]),
        pd.concat([mipdf2, mipdf1]),
        check_index_type=True,
    )
    assert_eq(
        cudf.concat([midf1, midf2, midf1]),
        pd.concat([mipdf1, mipdf2, mipdf1]),
        check_index_type=True,
    )

    # concat groupby multi index
    gdf1 = cudf.DataFrame(
        {
            "x": np.random.randint(0, 10, 10),
            "y": np.random.randint(0, 10, 10),
            "z": np.random.randint(0, 10, 10),
            "v": np.random.randint(0, 10, 10),
        }
    )
    gdf2 = gdf1[5:]
    gdg1 = gdf1.groupby(["x", "y"]).min()
    gdg2 = gdf2.groupby(["x", "y"]).min()
    pdg1 = gdg1.to_pandas()
    pdg2 = gdg2.to_pandas()

    assert_eq(
        cudf.concat([gdg1, gdg2]),
        pd.concat([pdg1, pdg2]),
        check_index_type=True,
    )
    assert_eq(
        cudf.concat([gdg2, gdg1]),
        pd.concat([pdg2, pdg1]),
        check_index_type=True,
    )

    # series multi index concat
    gdgz1 = gdg1.z
    gdgz2 = gdg2.z
    pdgz1 = gdgz1.to_pandas()
    pdgz2 = gdgz2.to_pandas()

    assert_eq(
        cudf.concat([gdgz1, gdgz2]),
        pd.concat([pdgz1, pdgz2]),
        check_index_type=True,
    )
    assert_eq(
        cudf.concat([gdgz2, gdgz1]),
        pd.concat([pdgz2, pdgz1]),
        check_index_type=True,
    )


@pytest.mark.parametrize("nrows", [0, 3, 10, 100, 1000])
def test_nonmatching_index_setitem(nrows):
    np.random.seed(0)

    gdf = cudf.DataFrame()
    gdf["a"] = np.random.randint(2147483647, size=nrows)
    gdf["b"] = np.random.randint(2147483647, size=nrows)
    gdf = gdf.set_index("b")

    test_values = np.random.randint(2147483647, size=nrows)
    gdf["c"] = test_values
    assert len(test_values) == len(gdf["c"])
    gdf_series = cudf.Series(test_values, index=gdf.index, name="c")
    assert_eq(gdf["c"].to_pandas(), gdf_series.to_pandas())


def test_from_pandas():
    df = pd.DataFrame({"x": [1, 2, 3]}, index=[4.0, 5.0, 6.0])
    gdf = cudf.DataFrame.from_pandas(df)
    assert isinstance(gdf, cudf.DataFrame)

    assert_eq(df, gdf)

    s = df.x
    gs = cudf.Series.from_pandas(s)
    assert isinstance(gs, cudf.Series)

    assert_eq(s, gs)


@pytest.mark.parametrize("dtypes", [int, float])
def test_from_records(dtypes):
    h_ary = np.ndarray(shape=(10, 4), dtype=dtypes)
    rec_ary = h_ary.view(np.recarray)

    gdf = cudf.DataFrame.from_records(rec_ary, columns=["a", "b", "c", "d"])
    df = pd.DataFrame.from_records(rec_ary, columns=["a", "b", "c", "d"])
    assert isinstance(gdf, cudf.DataFrame)
    assert_eq(df, gdf)

    gdf = cudf.DataFrame.from_records(rec_ary)
    df = pd.DataFrame.from_records(rec_ary)
    assert isinstance(gdf, cudf.DataFrame)
    assert_eq(df, gdf)


@pytest.mark.parametrize("columns", [None, ["first", "second", "third"]])
@pytest.mark.parametrize(
    "index",
    [
        None,
        ["first", "second"],
        "name",
        "age",
        "weight",
        [10, 11],
        ["abc", "xyz"],
    ],
)
def test_from_records_index(columns, index):
    rec_ary = np.array(
        [("Rex", 9, 81.0), ("Fido", 3, 27.0)],
        dtype=[("name", "U10"), ("age", "i4"), ("weight", "f4")],
    )
    gdf = cudf.DataFrame.from_records(rec_ary, columns=columns, index=index)
    df = pd.DataFrame.from_records(rec_ary, columns=columns, index=index)
    assert isinstance(gdf, cudf.DataFrame)
    assert_eq(df, gdf)


def test_dataframe_construction_from_cupy_arrays():
    h_ary = np.array([[1, 2, 3], [4, 5, 6]], np.int32)
    d_ary = cupy.asarray(h_ary)

    gdf = cudf.DataFrame(d_ary, columns=["a", "b", "c"])
    df = pd.DataFrame(h_ary, columns=["a", "b", "c"])
    assert isinstance(gdf, cudf.DataFrame)

    assert_eq(df, gdf)

    gdf = cudf.DataFrame(d_ary)
    df = pd.DataFrame(h_ary)
    assert isinstance(gdf, cudf.DataFrame)

    assert_eq(df, gdf)

    gdf = cudf.DataFrame(d_ary, index=["a", "b"])
    df = pd.DataFrame(h_ary, index=["a", "b"])
    assert isinstance(gdf, cudf.DataFrame)

    assert_eq(df, gdf)

    gdf = cudf.DataFrame(d_ary)
    gdf = gdf.set_index(keys=0, drop=False)
    df = pd.DataFrame(h_ary)
    df = df.set_index(keys=0, drop=False)
    assert isinstance(gdf, cudf.DataFrame)

    assert_eq(df, gdf)

    gdf = cudf.DataFrame(d_ary)
    gdf = gdf.set_index(keys=1, drop=False)
    df = pd.DataFrame(h_ary)
    df = df.set_index(keys=1, drop=False)
    assert isinstance(gdf, cudf.DataFrame)

    assert_eq(df, gdf)


def test_dataframe_cupy_wrong_dimensions():
    d_ary = cupy.empty((2, 3, 4), dtype=np.int32)
    with pytest.raises(
        ValueError, match="records dimension expected 1 or 2 but found: 3"
    ):
        cudf.DataFrame(d_ary)


def test_dataframe_cupy_array_wrong_index():
    d_ary = cupy.empty((2, 3), dtype=np.int32)

    with pytest.raises(
        ValueError,
        match="Length mismatch: Expected axis has 2 elements, "
        "new values have 1 elements",
    ):
        cudf.DataFrame(d_ary, index=["a"])

    with pytest.raises(
        ValueError,
        match="Length mismatch: Expected axis has 2 elements, "
        "new values have 1 elements",
    ):
        cudf.DataFrame(d_ary, index="a")


def test_index_in_dataframe_constructor():
    a = pd.DataFrame({"x": [1, 2, 3]}, index=[4.0, 5.0, 6.0])
    b = cudf.DataFrame({"x": [1, 2, 3]}, index=[4.0, 5.0, 6.0])

    assert_eq(a, b)
    assert_eq(a.loc[4:], b.loc[4:])


dtypes = NUMERIC_TYPES + DATETIME_TYPES + ["bool"]


@pytest.mark.parametrize("nelem", [0, 2, 3, 100, 1000])
@pytest.mark.parametrize("data_type", dtypes)
def test_from_arrow(nelem, data_type):
    df = pd.DataFrame(
        {
            "a": np.random.randint(0, 1000, nelem).astype(data_type),
            "b": np.random.randint(0, 1000, nelem).astype(data_type),
        }
    )
    padf = pa.Table.from_pandas(
        df, preserve_index=False
    ).replace_schema_metadata(None)
    gdf = cudf.DataFrame.from_arrow(padf)
    assert isinstance(gdf, cudf.DataFrame)

    assert_eq(df, gdf)

    s = pa.Array.from_pandas(df.a)
    gs = cudf.Series.from_arrow(s)
    assert isinstance(gs, cudf.Series)

    # For some reason PyArrow to_pandas() converts to numpy array and has
    # better type compatibility
    np.testing.assert_array_equal(s.to_pandas(), gs.to_numpy())


@pytest.mark.parametrize("nelem", [0, 2, 3, 100, 1000])
@pytest.mark.parametrize("data_type", dtypes)
def test_to_arrow(nelem, data_type):
    df = pd.DataFrame(
        {
            "a": np.random.randint(0, 1000, nelem).astype(data_type),
            "b": np.random.randint(0, 1000, nelem).astype(data_type),
        }
    )
    gdf = cudf.DataFrame.from_pandas(df)

    pa_df = pa.Table.from_pandas(
        df, preserve_index=False
    ).replace_schema_metadata(None)

    pa_gdf = gdf.to_arrow(preserve_index=False).replace_schema_metadata(None)

    assert isinstance(pa_gdf, pa.Table)
    assert pa.Table.equals(pa_df, pa_gdf)

    pa_s = pa.Array.from_pandas(df.a)
    pa_gs = gdf["a"].to_arrow()

    assert isinstance(pa_gs, pa.Array)
    assert pa.Array.equals(pa_s, pa_gs)

    pa_i = pa.Array.from_pandas(df.index)
    pa_gi = gdf.index.to_arrow()

    assert isinstance(pa_gi, pa.Array)
    assert pa.Array.equals(pa_i, pa_gi)


@pytest.mark.parametrize("data_type", dtypes)
def test_to_from_arrow_nulls(data_type):
    if data_type == "longlong":
        data_type = "int64"
    if data_type == "bool":
        s1 = pa.array([True, None, False, None, True], type=data_type)
    else:
        dtype = np.dtype(data_type)
        if dtype.type == np.datetime64:
            time_unit, _ = np.datetime_data(dtype)
            data_type = pa.timestamp(unit=time_unit)
        s1 = pa.array([1, None, 3, None, 5], type=data_type)
    gs1 = cudf.Series.from_arrow(s1)
    assert isinstance(gs1, cudf.Series)
    # We have 64B padded buffers for nulls whereas Arrow returns a minimal
    # number of bytes, so only check the first byte in this case
    np.testing.assert_array_equal(
        np.asarray(s1.buffers()[0]).view("u1")[0],
        gs1._column.mask_array_view.copy_to_host().view("u1")[0],
    )
    assert pa.Array.equals(s1, gs1.to_arrow())

    s2 = pa.array([None, None, None, None, None], type=data_type)
    gs2 = cudf.Series.from_arrow(s2)
    assert isinstance(gs2, cudf.Series)
    # We have 64B padded buffers for nulls whereas Arrow returns a minimal
    # number of bytes, so only check the first byte in this case
    np.testing.assert_array_equal(
        np.asarray(s2.buffers()[0]).view("u1")[0],
        gs2._column.mask_array_view.copy_to_host().view("u1")[0],
    )
    assert pa.Array.equals(s2, gs2.to_arrow())


def test_to_arrow_categorical():
    df = pd.DataFrame()
    df["a"] = pd.Series(["a", "b", "c"], dtype="category")
    gdf = cudf.DataFrame.from_pandas(df)

    pa_df = pa.Table.from_pandas(
        df, preserve_index=False
    ).replace_schema_metadata(None)
    pa_gdf = gdf.to_arrow(preserve_index=False).replace_schema_metadata(None)

    assert isinstance(pa_gdf, pa.Table)
    assert pa.Table.equals(pa_df, pa_gdf)

    pa_s = pa.Array.from_pandas(df.a)
    pa_gs = gdf["a"].to_arrow()

    assert isinstance(pa_gs, pa.Array)
    assert pa.Array.equals(pa_s, pa_gs)


def test_from_arrow_missing_categorical():
    pd_cat = pd.Categorical(["a", "b", "c"], categories=["a", "b"])
    pa_cat = pa.array(pd_cat, from_pandas=True)
    gd_cat = cudf.Series(pa_cat)

    assert isinstance(gd_cat, cudf.Series)
    assert_eq(
        pd.Series(pa_cat.to_pandas()),  # PyArrow returns a pd.Categorical
        gd_cat.to_pandas(),
    )


def test_to_arrow_missing_categorical():
    pd_cat = pd.Categorical(["a", "b", "c"], categories=["a", "b"])
    pa_cat = pa.array(pd_cat, from_pandas=True)
    gd_cat = cudf.Series(pa_cat)

    assert isinstance(gd_cat, cudf.Series)
    assert pa.Array.equals(pa_cat, gd_cat.to_arrow())


@pytest.mark.parametrize("data_type", dtypes)
def test_from_scalar_typing(data_type):
    if data_type == "datetime64[ms]":
        scalar = (
            np.dtype("int64")
            .type(np.random.randint(0, 5))
            .astype("datetime64[ms]")
        )
    elif data_type.startswith("datetime64"):
        scalar = np.datetime64(datetime.date.today()).astype("datetime64[ms]")
        data_type = "datetime64[ms]"
    else:
        scalar = np.dtype(data_type).type(np.random.randint(0, 5))

    gdf = cudf.DataFrame()
    gdf["a"] = [1, 2, 3, 4, 5]
    gdf["b"] = scalar
    assert gdf["b"].dtype == np.dtype(data_type)
    assert len(gdf["b"]) == len(gdf["a"])


@pytest.mark.parametrize("data_type", NUMERIC_TYPES)
def test_from_python_array(data_type):
    np_arr = np.random.randint(0, 100, 10).astype(data_type)
    data = memoryview(np_arr)
    data = arr.array(data.format, data)

    gs = cudf.Series(data)

    np.testing.assert_equal(gs.to_numpy(), np_arr)


def test_series_shape():
    ps = pd.Series([1, 2, 3, 4])
    cs = cudf.Series([1, 2, 3, 4])

    assert ps.shape == cs.shape


def test_series_shape_empty():
    ps = pd.Series(dtype="float64")
    cs = cudf.Series([])

    assert ps.shape == cs.shape


def test_dataframe_shape():
    pdf = pd.DataFrame({"a": [0, 1, 2, 3], "b": [0.1, 0.2, None, 0.3]})
    gdf = cudf.DataFrame.from_pandas(pdf)

    assert pdf.shape == gdf.shape


def test_dataframe_shape_empty():
    pdf = pd.DataFrame()
    gdf = cudf.DataFrame()

    assert pdf.shape == gdf.shape


@pytest.mark.parametrize("num_cols", [1, 2, 10])
@pytest.mark.parametrize("num_rows", [1, 2, 20])
@pytest.mark.parametrize("dtype", dtypes + ["object"])
@pytest.mark.parametrize("nulls", ["none", "some", "all"])
def test_dataframe_transpose(nulls, num_cols, num_rows, dtype):
    # In case of `bool` dtype: pandas <= 1.2.5 type-casts
    # a boolean series to `float64` series if a `np.nan` is assigned to it:
    # >>> s = pd.Series([True, False, True])
    # >>> s
    # 0     True
    # 1    False
    # 2     True
    # dtype: bool
    # >>> s[[2]] = np.nan
    # >>> s
    # 0    1.0
    # 1    0.0
    # 2    NaN
    # dtype: float64
    # In pandas >= 1.3.2 this behavior is fixed:
    # >>> s = pd.Series([True, False, True])
    # >>> s
    # 0
    # True
    # 1
    # False
    # 2
    # True
    # dtype: bool
    # >>> s[[2]] = np.nan
    # >>> s
    # 0
    # True
    # 1
    # False
    # 2
    # NaN
    # dtype: object
    # In cudf we change `object` dtype to `str` type - for which there
    # is no transpose implemented yet. Hence we need to test transpose
    # against pandas nullable types as they are the ones that closely
    # resemble `cudf` dtypes behavior.
    pdf = pd.DataFrame()

    null_rep = np.nan if dtype in ["float32", "float64"] else None
    np_dtype = dtype
    dtype = np.dtype(dtype)
    dtype = cudf.utils.dtypes.np_dtypes_to_pandas_dtypes.get(dtype, dtype)
    for i in range(num_cols):
        colname = string.ascii_lowercase[i]
        data = pd.Series(
            np.random.randint(0, 26, num_rows).astype(np_dtype), dtype=dtype,
        )
        if nulls == "some":
            idx = np.random.choice(
                num_rows, size=int(num_rows / 2), replace=False
            )
            if len(idx):
                data[idx] = null_rep
        elif nulls == "all":
            data[:] = null_rep
        pdf[colname] = data

    gdf = cudf.DataFrame.from_pandas(pdf)

    got_function = gdf.transpose()
    got_property = gdf.T

    expect = pdf.transpose()

    assert_eq(expect, got_function.to_pandas(nullable=True))
    assert_eq(expect, got_property.to_pandas(nullable=True))


@pytest.mark.parametrize("num_cols", [1, 2, 10])
@pytest.mark.parametrize("num_rows", [1, 2, 20])
def test_dataframe_transpose_category(num_cols, num_rows):
    pdf = pd.DataFrame()

    for i in range(num_cols):
        colname = string.ascii_lowercase[i]
        data = pd.Series(list(string.ascii_lowercase), dtype="category")
        data = data.sample(num_rows, replace=True).reset_index(drop=True)
        pdf[colname] = data

    gdf = cudf.DataFrame.from_pandas(pdf)

    got_function = gdf.transpose()
    got_property = gdf.T

    expect = pdf.transpose()

    assert_eq(expect, got_function.to_pandas())
    assert_eq(expect, got_property.to_pandas())


def test_generated_column():
    gdf = cudf.DataFrame({"a": (i for i in range(5))})
    assert len(gdf) == 5


@pytest.fixture
def pdf():
    return pd.DataFrame({"x": range(10), "y": range(10)})


@pytest.fixture
def gdf(pdf):
    return cudf.DataFrame.from_pandas(pdf)


@pytest.mark.parametrize(
    "data",
    [
        {
            "x": [np.nan, 2, 3, 4, 100, np.nan],
            "y": [4, 5, 6, 88, 99, np.nan],
            "z": [7, 8, 9, 66, np.nan, 77],
        },
        {"x": [1, 2, 3], "y": [4, 5, 6], "z": [7, 8, 9]},
        {
            "x": [np.nan, np.nan, np.nan],
            "y": [np.nan, np.nan, np.nan],
            "z": [np.nan, np.nan, np.nan],
        },
        {"x": [], "y": [], "z": []},
        {"x": []},
    ],
)
@pytest.mark.parametrize("axis", [0, 1])
@pytest.mark.parametrize(
    "func",
    [
        "min",
        "max",
        "sum",
        "prod",
        "product",
        "cummin",
        "cummax",
        "cumsum",
        "cumprod",
        "mean",
        "median",
        "sum",
        "max",
        "std",
        "var",
        "kurt",
        "skew",
        "all",
        "any",
    ],
)
@pytest.mark.parametrize("skipna", [True, False, None])
def test_dataframe_reductions(data, axis, func, skipna):
    pdf = pd.DataFrame(data=data)
    gdf = cudf.DataFrame.from_pandas(pdf)

    # Reductions can fail in numerous possible ways when attempting row-wise
    # reductions, which are only partially supported. Catching the appropriate
    # exception here allows us to detect API breakage in the form of changing
    # exceptions.
    expected_exception = None
    if axis == 1:
        if func in ("kurt", "skew"):
            expected_exception = NotImplementedError
        elif func not in cudf.core.dataframe._cupy_nan_methods_map:
            if skipna is False:
                expected_exception = NotImplementedError
            elif any(col.nullable for name, col in gdf.iteritems()):
                expected_exception = ValueError
            elif func in ("cummin", "cummax"):
                expected_exception = AttributeError

    # Test different degrees of freedom for var and std.
    all_kwargs = [{"ddof": 1}, {"ddof": 2}] if func in ("var", "std") else [{}]
    for kwargs in all_kwargs:
        if expected_exception is not None:
            with pytest.raises(expected_exception):
                getattr(gdf, func)(axis=axis, skipna=skipna, **kwargs),
        else:
            assert_eq(
                getattr(pdf, func)(axis=axis, skipna=skipna, **kwargs),
                getattr(gdf, func)(axis=axis, skipna=skipna, **kwargs),
                check_dtype=False,
            )


@pytest.mark.parametrize(
    "data",
    [
        {"x": [np.nan, 2, 3, 4, 100, np.nan], "y": [4, 5, 6, 88, 99, np.nan]},
        {"x": [1, 2, 3], "y": [4, 5, 6]},
        {"x": [np.nan, np.nan, np.nan], "y": [np.nan, np.nan, np.nan]},
        {"x": [], "y": []},
        {"x": []},
    ],
)
@pytest.mark.parametrize("func", [lambda df: df.count()])
def test_dataframe_count_reduction(data, func):
    pdf = pd.DataFrame(data=data)
    gdf = cudf.DataFrame.from_pandas(pdf)

    assert_eq(func(pdf), func(gdf))


@pytest.mark.parametrize(
    "data",
    [
        {"x": [np.nan, 2, 3, 4, 100, np.nan], "y": [4, 5, 6, 88, 99, np.nan]},
        {"x": [1, 2, 3], "y": [4, 5, 6]},
        {"x": [np.nan, np.nan, np.nan], "y": [np.nan, np.nan, np.nan]},
        {"x": pd.Series([], dtype="float"), "y": pd.Series([], dtype="float")},
        {"x": pd.Series([], dtype="int")},
    ],
)
@pytest.mark.parametrize("ops", ["sum", "product", "prod"])
@pytest.mark.parametrize("skipna", [True, False, None])
@pytest.mark.parametrize("min_count", [-10, -1, 0, 1, 2, 3, 10])
def test_dataframe_min_count_ops(data, ops, skipna, min_count):
    psr = pd.DataFrame(data)
    gsr = cudf.from_pandas(psr)

    assert_eq(
        getattr(psr, ops)(skipna=skipna, min_count=min_count),
        getattr(gsr, ops)(skipna=skipna, min_count=min_count),
        check_dtype=False,
    )


@pytest.mark.parametrize(
    "binop",
    [
        operator.add,
        operator.mul,
        operator.floordiv,
        operator.truediv,
        operator.mod,
        operator.pow,
        operator.eq,
        operator.lt,
        operator.le,
        operator.gt,
        operator.ge,
        operator.ne,
    ],
)
def test_binops_df(pdf, gdf, binop):
    pdf = pdf + 1.0
    gdf = gdf + 1.0
    d = binop(pdf, pdf)
    g = binop(gdf, gdf)
    assert_eq(d, g)


@pytest.mark.parametrize("binop", [operator.and_, operator.or_, operator.xor])
def test_bitwise_binops_df(pdf, gdf, binop):
    d = binop(pdf, pdf + 1)
    g = binop(gdf, gdf + 1)
    assert_eq(d, g)


@pytest.mark.parametrize(
    "binop",
    [
        operator.add,
        operator.mul,
        operator.floordiv,
        operator.truediv,
        operator.mod,
        operator.pow,
        operator.eq,
        operator.lt,
        operator.le,
        operator.gt,
        operator.ge,
        operator.ne,
    ],
)
def test_binops_series(pdf, gdf, binop):
    pdf = pdf + 1.0
    gdf = gdf + 1.0
    d = binop(pdf.x, pdf.y)
    g = binop(gdf.x, gdf.y)
    assert_eq(d, g)


@pytest.mark.parametrize("binop", [operator.and_, operator.or_, operator.xor])
def test_bitwise_binops_series(pdf, gdf, binop):
    d = binop(pdf.x, pdf.y + 1)
    g = binop(gdf.x, gdf.y + 1)
    assert_eq(d, g)


@pytest.mark.parametrize("unaryop", [operator.neg, operator.inv, operator.abs])
def test_unaryops_df(pdf, gdf, unaryop):
    d = unaryop(pdf - 5)
    g = unaryop(gdf - 5)
    assert_eq(d, g)


@pytest.mark.parametrize("unary_func", ["abs", "floor", "ceil"])
def test_unary_func_df(pdf, unary_func):
    np.random.seed(0)
    disturbance = pd.Series(np.random.rand(10))
    pdf = pdf - 5 + disturbance
    d = pdf.apply(getattr(np, unary_func))
    g = getattr(cudf.from_pandas(pdf), unary_func)()
    assert_eq(d, g)


def test_scale_df(gdf):
    got = (gdf - 5).scale()
    expect = cudf.DataFrame(
        {"x": np.linspace(0.0, 1.0, 10), "y": np.linspace(0.0, 1.0, 10)}
    )
    assert_eq(expect, got)


@pytest.mark.parametrize(
    "func",
    [
        lambda df: df.empty,
        lambda df: df.x.empty,
        lambda df: df.x.fillna(123, limit=None, method=None, axis=None),
        lambda df: df.drop("x", axis=1, errors="raise"),
    ],
)
def test_unary_operators(func, pdf, gdf):
    p = func(pdf)
    g = func(gdf)
    assert_eq(p, g)


def test_is_monotonic(gdf):
    pdf = pd.DataFrame({"x": [1, 2, 3]}, index=[3, 1, 2])
    gdf = cudf.DataFrame.from_pandas(pdf)
    assert not gdf.index.is_monotonic
    assert not gdf.index.is_monotonic_increasing
    assert not gdf.index.is_monotonic_decreasing


def test_iter(pdf, gdf):
    assert list(pdf) == list(gdf)


def test_iteritems(gdf):
    for k, v in gdf.iteritems():
        assert k in gdf.columns
        assert isinstance(v, cudf.Series)
        assert_eq(v, gdf[k])


@pytest.mark.parametrize("q", [0.5, 1, 0.001, [0.5], [], [0.005, 0.5, 1]])
@pytest.mark.parametrize("numeric_only", [True, False])
def test_quantile(q, numeric_only):
    ts = pd.date_range("2018-08-24", periods=5, freq="D")
    td = pd.to_timedelta(np.arange(5), unit="h")
    pdf = pd.DataFrame(
        {"date": ts, "delta": td, "val": np.random.randn(len(ts))}
    )
    gdf = cudf.DataFrame.from_pandas(pdf)

    assert_eq(pdf["date"].quantile(q), gdf["date"].quantile(q))
    assert_eq(pdf["delta"].quantile(q), gdf["delta"].quantile(q))
    assert_eq(pdf["val"].quantile(q), gdf["val"].quantile(q))

    if numeric_only:
        assert_eq(pdf.quantile(q), gdf.quantile(q))
    else:
        q = q if isinstance(q, list) else [q]
        assert_eq(
            pdf.quantile(
                q if isinstance(q, list) else [q], numeric_only=False
            ),
            gdf.quantile(q, numeric_only=False),
        )


@pytest.mark.parametrize("q", [0.2, 1, 0.001, [0.5], [], [0.005, 0.8, 0.03]])
@pytest.mark.parametrize("interpolation", ["higher", "lower", "nearest"])
@pytest.mark.parametrize(
    "decimal_type",
    [cudf.Decimal32Dtype, cudf.Decimal64Dtype, cudf.Decimal128Dtype],
)
def test_decimal_quantile(q, interpolation, decimal_type):
    data = ["244.8", "32.24", "2.22", "98.14", "453.23", "5.45"]
    gdf = cudf.DataFrame(
        {"id": np.random.randint(0, 10, size=len(data)), "val": data}
    )
    gdf["id"] = gdf["id"].astype("float64")
    gdf["val"] = gdf["val"].astype(decimal_type(7, 2))
    pdf = gdf.to_pandas()

    got = gdf.quantile(q, numeric_only=False, interpolation=interpolation)
    expected = pdf.quantile(
        q if isinstance(q, list) else [q],
        numeric_only=False,
        interpolation=interpolation,
    )

    assert_eq(got, expected)


def test_empty_quantile():
    pdf = pd.DataFrame({"x": []})
    df = cudf.DataFrame({"x": []})

    actual = df.quantile()
    expected = pdf.quantile()

    assert_eq(actual, expected)


def test_from_pandas_function(pdf):
    gdf = cudf.from_pandas(pdf)
    assert isinstance(gdf, cudf.DataFrame)
    assert_eq(pdf, gdf)

    gdf = cudf.from_pandas(pdf.x)
    assert isinstance(gdf, cudf.Series)
    assert_eq(pdf.x, gdf)

    with pytest.raises(TypeError):
        cudf.from_pandas(123)


@pytest.mark.parametrize("preserve_index", [True, False])
def test_arrow_pandas_compat(pdf, gdf, preserve_index):
    pdf["z"] = range(10)
    pdf = pdf.set_index("z")
    gdf["z"] = range(10)
    gdf = gdf.set_index("z")

    pdf_arrow_table = pa.Table.from_pandas(pdf, preserve_index=preserve_index)
    gdf_arrow_table = gdf.to_arrow(preserve_index=preserve_index)

    assert pa.Table.equals(pdf_arrow_table, gdf_arrow_table)

    gdf2 = cudf.DataFrame.from_arrow(pdf_arrow_table)
    pdf2 = pdf_arrow_table.to_pandas()

    assert_eq(pdf2, gdf2)


@pytest.mark.parametrize("dtype", NUMERIC_TYPES + ["bool"])
def test_cuda_array_interface(dtype):

    np_data = np.arange(10).astype(dtype)
    cupy_data = cupy.array(np_data)
    pd_data = pd.Series(np_data)

    cudf_data = cudf.Series(cupy_data)
    assert_eq(pd_data, cudf_data)

    gdf = cudf.DataFrame()
    gdf["test"] = cupy_data
    pd_data.name = "test"
    assert_eq(pd_data, gdf["test"])


@pytest.mark.parametrize("nelem", [0, 2, 3, 100])
@pytest.mark.parametrize("nchunks", [1, 2, 5, 10])
@pytest.mark.parametrize("data_type", dtypes)
def test_from_arrow_chunked_arrays(nelem, nchunks, data_type):
    np_list_data = [
        np.random.randint(0, 100, nelem).astype(data_type)
        for i in range(nchunks)
    ]
    pa_chunk_array = pa.chunked_array(np_list_data)

    expect = pd.Series(pa_chunk_array.to_pandas())
    got = cudf.Series(pa_chunk_array)

    assert_eq(expect, got)

    np_list_data2 = [
        np.random.randint(0, 100, nelem).astype(data_type)
        for i in range(nchunks)
    ]
    pa_chunk_array2 = pa.chunked_array(np_list_data2)
    pa_table = pa.Table.from_arrays(
        [pa_chunk_array, pa_chunk_array2], names=["a", "b"]
    )

    expect = pa_table.to_pandas()
    got = cudf.DataFrame.from_arrow(pa_table)

    assert_eq(expect, got)


@pytest.mark.skip(reason="Test was designed to be run in isolation")
def test_gpu_memory_usage_with_boolmask():
    ctx = cuda.current_context()

    def query_GPU_memory(note=""):
        memInfo = ctx.get_memory_info()
        usedMemoryGB = (memInfo.total - memInfo.free) / 1e9
        return usedMemoryGB

    cuda.current_context().deallocations.clear()
    nRows = int(1e8)
    nCols = 2
    dataNumpy = np.asfortranarray(np.random.rand(nRows, nCols))
    colNames = ["col" + str(iCol) for iCol in range(nCols)]
    pandasDF = pd.DataFrame(data=dataNumpy, columns=colNames, dtype=np.float32)
    cudaDF = cudf.core.DataFrame.from_pandas(pandasDF)
    boolmask = cudf.Series(np.random.randint(1, 2, len(cudaDF)).astype("bool"))

    memory_used = query_GPU_memory()
    cudaDF = cudaDF[boolmask]

    assert (
        cudaDF.index._values.data_array_view.device_ctypes_pointer
        == cudaDF["col0"].index._values.data_array_view.device_ctypes_pointer
    )
    assert (
        cudaDF.index._values.data_array_view.device_ctypes_pointer
        == cudaDF["col1"].index._values.data_array_view.device_ctypes_pointer
    )

    assert memory_used == query_GPU_memory()


def test_boolmask(pdf, gdf):
    boolmask = np.random.randint(0, 2, len(pdf)) > 0
    gdf = gdf[boolmask]
    pdf = pdf[boolmask]
    assert_eq(pdf, gdf)


@pytest.mark.parametrize(
    "mask_shape",
    [
        (2, "ab"),
        (2, "abc"),
        (3, "ab"),
        (3, "abc"),
        (3, "abcd"),
        (4, "abc"),
        (4, "abcd"),
    ],
)
def test_dataframe_boolmask(mask_shape):
    pdf = pd.DataFrame()
    for col in "abc":
        pdf[col] = np.random.randint(0, 10, 3)
    pdf_mask = pd.DataFrame()
    for col in mask_shape[1]:
        pdf_mask[col] = np.random.randint(0, 2, mask_shape[0]) > 0
    gdf = cudf.DataFrame.from_pandas(pdf)
    gdf_mask = cudf.DataFrame.from_pandas(pdf_mask)
    gdf = gdf[gdf_mask]
    pdf = pdf[pdf_mask]

    assert np.array_equal(gdf.columns, pdf.columns)
    for col in gdf.columns:
        assert np.array_equal(
            gdf[col].fillna(-1).to_pandas().values, pdf[col].fillna(-1).values
        )


@pytest.mark.parametrize(
    "mask",
    [
        [True, False, True],
        pytest.param(
            cudf.Series([True, False, True]),
            marks=pytest.mark.xfail(
                reason="Pandas can't index a multiindex with a Series"
            ),
        ),
    ],
)
def test_dataframe_multiindex_boolmask(mask):
    gdf = cudf.DataFrame(
        {"w": [3, 2, 1], "x": [1, 2, 3], "y": [0, 1, 0], "z": [1, 1, 1]}
    )
    gdg = gdf.groupby(["w", "x"]).count()
    pdg = gdg.to_pandas()
    assert_eq(gdg[mask], pdg[mask])


def test_dataframe_assignment():
    pdf = pd.DataFrame()
    for col in "abc":
        pdf[col] = np.array([0, 1, 1, -2, 10])
    gdf = cudf.DataFrame.from_pandas(pdf)
    gdf[gdf < 0] = 999
    pdf[pdf < 0] = 999
    assert_eq(gdf, pdf)


def test_1row_arrow_table():
    data = [pa.array([0]), pa.array([1])]
    batch = pa.RecordBatch.from_arrays(data, ["f0", "f1"])
    table = pa.Table.from_batches([batch])

    expect = table.to_pandas()
    got = cudf.DataFrame.from_arrow(table)
    assert_eq(expect, got)


def test_arrow_handle_no_index_name(pdf, gdf):
    gdf_arrow = gdf.to_arrow()
    pdf_arrow = pa.Table.from_pandas(pdf)
    assert pa.Table.equals(pdf_arrow, gdf_arrow)

    got = cudf.DataFrame.from_arrow(gdf_arrow)
    expect = pdf_arrow.to_pandas()
    assert_eq(expect, got)


@pytest.mark.parametrize("num_rows", [1, 3, 10, 100])
@pytest.mark.parametrize("num_bins", [1, 2, 4, 20])
@pytest.mark.parametrize("right", [True, False])
@pytest.mark.parametrize("dtype", NUMERIC_TYPES + ["bool"])
@pytest.mark.parametrize("series_bins", [True, False])
def test_series_digitize(num_rows, num_bins, right, dtype, series_bins):
    data = np.random.randint(0, 100, num_rows).astype(dtype)
    bins = np.unique(np.sort(np.random.randint(2, 95, num_bins).astype(dtype)))
    s = cudf.Series(data)
    if series_bins:
        s_bins = cudf.Series(bins)
        indices = s.digitize(s_bins, right)
    else:
        indices = s.digitize(bins, right)
    np.testing.assert_array_equal(
        np.digitize(data, bins, right), indices.to_numpy()
    )


def test_series_digitize_invalid_bins():
    s = cudf.Series(np.random.randint(0, 30, 80), dtype="int32")
    bins = cudf.Series([2, None, None, 50, 90], dtype="int32")

    with pytest.raises(
        ValueError, match="`bins` cannot contain null entries."
    ):
        _ = s.digitize(bins)


def test_pandas_non_contiguious():
    arr1 = np.random.sample([5000, 10])
    assert arr1.flags["C_CONTIGUOUS"] is True
    df = pd.DataFrame(arr1)
    for col in df.columns:
        assert df[col].values.flags["C_CONTIGUOUS"] is False

    gdf = cudf.DataFrame.from_pandas(df)
    assert_eq(gdf.to_pandas(), df)


@pytest.mark.parametrize("num_elements", [0, 2, 10, 100])
@pytest.mark.parametrize("null_type", [np.nan, None, "mixed"])
def test_series_all_null(num_elements, null_type):
    if null_type == "mixed":
        data = []
        data1 = [np.nan] * int(num_elements / 2)
        data2 = [None] * int(num_elements / 2)
        for idx in range(len(data1)):
            data.append(data1[idx])
            data.append(data2[idx])
    else:
        data = [null_type] * num_elements

    # Typecast Pandas because None will return `object` dtype
    expect = pd.Series(data, dtype="float64")
    got = cudf.Series(data, dtype="float64")

    assert_eq(expect, got)


@pytest.mark.parametrize("num_elements", [0, 2, 10, 100])
def test_series_all_valid_nan(num_elements):
    data = [np.nan] * num_elements
    sr = cudf.Series(data, nan_as_null=False)
    np.testing.assert_equal(sr.null_count, 0)


def test_series_rename():
    pds = pd.Series([1, 2, 3], name="asdf")
    gds = cudf.Series([1, 2, 3], name="asdf")

    expect = pds.rename("new_name")
    got = gds.rename("new_name")

    assert_eq(expect, got)

    pds = pd.Series(expect)
    gds = cudf.Series(got)

    assert_eq(pds, gds)

    pds = pd.Series(expect, name="name name")
    gds = cudf.Series(got, name="name name")

    assert_eq(pds, gds)


@pytest.mark.parametrize("data_type", dtypes)
@pytest.mark.parametrize("nelem", [0, 100])
def test_head_tail(nelem, data_type):
    def check_index_equality(left, right):
        assert left.index.equals(right.index)

    def check_values_equality(left, right):
        if len(left) == 0 and len(right) == 0:
            return None

        np.testing.assert_array_equal(left.to_pandas(), right.to_pandas())

    def check_frame_series_equality(left, right):
        check_index_equality(left, right)
        check_values_equality(left, right)

    gdf = cudf.DataFrame(
        {
            "a": np.random.randint(0, 1000, nelem).astype(data_type),
            "b": np.random.randint(0, 1000, nelem).astype(data_type),
        }
    )

    check_frame_series_equality(gdf.head(), gdf[:5])
    check_frame_series_equality(gdf.head(3), gdf[:3])
    check_frame_series_equality(gdf.head(-2), gdf[:-2])
    check_frame_series_equality(gdf.head(0), gdf[0:0])

    check_frame_series_equality(gdf["a"].head(), gdf["a"][:5])
    check_frame_series_equality(gdf["a"].head(3), gdf["a"][:3])
    check_frame_series_equality(gdf["a"].head(-2), gdf["a"][:-2])

    check_frame_series_equality(gdf.tail(), gdf[-5:])
    check_frame_series_equality(gdf.tail(3), gdf[-3:])
    check_frame_series_equality(gdf.tail(-2), gdf[2:])
    check_frame_series_equality(gdf.tail(0), gdf[0:0])

    check_frame_series_equality(gdf["a"].tail(), gdf["a"][-5:])
    check_frame_series_equality(gdf["a"].tail(3), gdf["a"][-3:])
    check_frame_series_equality(gdf["a"].tail(-2), gdf["a"][2:])


def test_tail_for_string():
    gdf = cudf.DataFrame()
    gdf["id"] = cudf.Series(["a", "b"], dtype=np.object_)
    gdf["v"] = cudf.Series([1, 2])
    assert_eq(gdf.tail(3), gdf.to_pandas().tail(3))


@pytest.mark.parametrize("level", [None, 0, "l0", 1, ["l0", 1]])
@pytest.mark.parametrize("drop", [True, False])
@pytest.mark.parametrize(
    "column_names",
    [
        ["v0", "v1"],
        ["v0", "index"],
        pd.MultiIndex.from_tuples([("x0", "x1"), ("y0", "y1")]),
    ],
)
@pytest.mark.parametrize("inplace", [True, False])
@pytest.mark.parametrize("col_level", [0, 1])
@pytest.mark.parametrize("col_fill", ["", "some_lv"])
def test_reset_index(level, drop, column_names, inplace, col_level, col_fill):
    midx = pd.MultiIndex.from_tuples(
        [("a", 1), ("a", 2), ("b", 1), ("b", 2)], names=["l0", None]
    )
    pdf = pd.DataFrame(
        [[1, 2], [3, 4], [5, 6], [7, 8]], index=midx, columns=column_names
    )
    gdf = cudf.from_pandas(pdf)

    expect = pdf.reset_index(
        level=level,
        drop=drop,
        inplace=inplace,
        col_level=col_level,
        col_fill=col_fill,
    )
    got = gdf.reset_index(
        level=level,
        drop=drop,
        inplace=inplace,
        col_level=col_level,
        col_fill=col_fill,
    )
    if inplace:
        expect = pdf
        got = gdf

    assert_eq(expect, got)


@pytest.mark.parametrize("level", [None, 0, 1, [None]])
@pytest.mark.parametrize("drop", [False, True])
@pytest.mark.parametrize("inplace", [False, True])
@pytest.mark.parametrize("col_level", [0, 1])
@pytest.mark.parametrize("col_fill", ["", "some_lv"])
def test_reset_index_dup_level_name(level, drop, inplace, col_level, col_fill):
    # midx levels are named [None, None]
    midx = pd.MultiIndex.from_tuples([("a", 1), ("a", 2), ("b", 1), ("b", 2)])
    pdf = pd.DataFrame([[1, 2], [3, 4], [5, 6], [7, 8]], index=midx)
    gdf = cudf.from_pandas(pdf)
    if level == [None]:
        assert_exceptions_equal(
            lfunc=pdf.reset_index,
            rfunc=gdf.reset_index,
            lfunc_args_and_kwargs=(
                [],
                {"level": level, "drop": drop, "inplace": inplace},
            ),
            rfunc_args_and_kwargs=(
                [],
                {"level": level, "drop": drop, "inplace": inplace},
            ),
            expected_error_message="occurs multiple times, use a level number",
        )
        return

    expect = pdf.reset_index(
        level=level,
        drop=drop,
        inplace=inplace,
        col_level=col_level,
        col_fill=col_fill,
    )
    got = gdf.reset_index(
        level=level,
        drop=drop,
        inplace=inplace,
        col_level=col_level,
        col_fill=col_fill,
    )
    if inplace:
        expect = pdf
        got = gdf

    assert_eq(expect, got)


@pytest.mark.parametrize("drop", [True, False])
@pytest.mark.parametrize("inplace", [False, True])
@pytest.mark.parametrize("col_level", [0, 1])
@pytest.mark.parametrize("col_fill", ["", "some_lv"])
def test_reset_index_named(pdf, gdf, drop, inplace, col_level, col_fill):
    pdf.index.name = "cudf"
    gdf.index.name = "cudf"

    expect = pdf.reset_index(
        drop=drop, inplace=inplace, col_level=col_level, col_fill=col_fill
    )
    got = gdf.reset_index(
        drop=drop, inplace=inplace, col_level=col_level, col_fill=col_fill
    )
    if inplace:
        expect = pdf
        got = gdf
    assert_eq(expect, got)


@pytest.mark.parametrize("drop", [True, False])
@pytest.mark.parametrize("inplace", [False, True])
@pytest.mark.parametrize("column_names", [["x", "y"], ["index", "y"]])
@pytest.mark.parametrize("col_level", [0, 1])
@pytest.mark.parametrize("col_fill", ["", "some_lv"])
def test_reset_index_unnamed(
    pdf, gdf, drop, inplace, column_names, col_level, col_fill
):
    pdf.columns = column_names
    gdf.columns = column_names

    expect = pdf.reset_index(
        drop=drop, inplace=inplace, col_level=col_level, col_fill=col_fill
    )
    got = gdf.reset_index(
        drop=drop, inplace=inplace, col_level=col_level, col_fill=col_fill
    )
    if inplace:
        expect = pdf
        got = gdf
    assert_eq(expect, got)


@pytest.mark.parametrize(
    "data",
    [
        {
            "a": [1, 2, 3, 4, 5],
            "b": ["a", "b", "c", "d", "e"],
            "c": [1.0, 2.0, 3.0, 4.0, 5.0],
        }
    ],
)
@pytest.mark.parametrize(
    "index",
    [
        "a",
        ["a", "b"],
        pd.CategoricalIndex(["I", "II", "III", "IV", "V"]),
        pd.Series(["h", "i", "k", "l", "m"]),
        ["b", pd.Index(["I", "II", "III", "IV", "V"])],
        ["c", [11, 12, 13, 14, 15]],
        pd.MultiIndex(
            levels=[
                ["I", "II", "III", "IV", "V"],
                ["one", "two", "three", "four", "five"],
            ],
            codes=[[0, 1, 2, 3, 4], [4, 3, 2, 1, 0]],
            names=["col1", "col2"],
        ),
        pd.RangeIndex(0, 5),  # corner case
        [pd.Series(["h", "i", "k", "l", "m"]), pd.RangeIndex(0, 5)],
        [
            pd.MultiIndex(
                levels=[
                    ["I", "II", "III", "IV", "V"],
                    ["one", "two", "three", "four", "five"],
                ],
                codes=[[0, 1, 2, 3, 4], [4, 3, 2, 1, 0]],
                names=["col1", "col2"],
            ),
            pd.RangeIndex(0, 5),
        ],
    ],
)
@pytest.mark.parametrize("drop", [True, False])
@pytest.mark.parametrize("append", [True, False])
@pytest.mark.parametrize("inplace", [True, False])
def test_set_index(data, index, drop, append, inplace):
    gdf = cudf.DataFrame(data)
    pdf = gdf.to_pandas()

    expected = pdf.set_index(index, inplace=inplace, drop=drop, append=append)
    actual = gdf.set_index(index, inplace=inplace, drop=drop, append=append)

    if inplace:
        expected = pdf
        actual = gdf
    assert_eq(expected, actual)


@pytest.mark.parametrize(
    "data",
    [
        {
            "a": [1, 1, 2, 2, 5],
            "b": ["a", "b", "c", "d", "e"],
            "c": [1.0, 2.0, 3.0, 4.0, 5.0],
        }
    ],
)
@pytest.mark.parametrize("index", ["a", pd.Index([1, 1, 2, 2, 3])])
@pytest.mark.parametrize("verify_integrity", [True])
@pytest.mark.xfail
def test_set_index_verify_integrity(data, index, verify_integrity):
    gdf = cudf.DataFrame(data)
    gdf.set_index(index, verify_integrity=verify_integrity)


@pytest.mark.parametrize("drop", [True, False])
@pytest.mark.parametrize("nelem", [10, 200, 1333])
def test_set_index_multi(drop, nelem):
    np.random.seed(0)
    a = np.arange(nelem)
    np.random.shuffle(a)
    df = pd.DataFrame(
        {
            "a": a,
            "b": np.random.randint(0, 4, size=nelem),
            "c": np.random.uniform(low=0, high=4, size=nelem),
            "d": np.random.choice(["green", "black", "white"], nelem),
        }
    )
    df["e"] = df["d"].astype("category")
    gdf = cudf.DataFrame.from_pandas(df)

    assert_eq(gdf.set_index("a", drop=drop), gdf.set_index(["a"], drop=drop))
    assert_eq(
        df.set_index(["b", "c"], drop=drop),
        gdf.set_index(["b", "c"], drop=drop),
    )
    assert_eq(
        df.set_index(["d", "b"], drop=drop),
        gdf.set_index(["d", "b"], drop=drop),
    )
    assert_eq(
        df.set_index(["b", "d", "e"], drop=drop),
        gdf.set_index(["b", "d", "e"], drop=drop),
    )


@pytest.mark.parametrize("copy", [True, False])
def test_dataframe_reindex_0(copy):
    # TODO (ptaylor): pandas changes `int` dtype to `float64`
    # when reindexing and filling new label indices with NaN
    gdf = cudf.datasets.randomdata(
        nrows=6,
        dtypes={
            "a": "category",
            # 'b': int,
            "c": float,
            "d": str,
        },
    )
    pdf = gdf.to_pandas()
    # Validate reindex returns a copy unmodified
    assert_eq(pdf.reindex(copy=True), gdf.reindex(copy=copy))


@pytest.mark.parametrize("copy", [True, False])
def test_dataframe_reindex_1(copy):
    index = [-3, 0, 3, 0, -2, 1, 3, 4, 6]
    gdf = cudf.datasets.randomdata(
        nrows=6, dtypes={"a": "category", "c": float, "d": str}
    )
    pdf = gdf.to_pandas()
    # Validate labels are used as index when axis defaults to 0
    assert_eq(pdf.reindex(index, copy=True), gdf.reindex(index, copy=copy))


@pytest.mark.parametrize("copy", [True, False])
def test_dataframe_reindex_2(copy):
    index = [-3, 0, 3, 0, -2, 1, 3, 4, 6]
    gdf = cudf.datasets.randomdata(
        nrows=6, dtypes={"a": "category", "c": float, "d": str}
    )
    pdf = gdf.to_pandas()
    # Validate labels are used as index when axis=0
    assert_eq(
        pdf.reindex(index, axis=0, copy=True),
        gdf.reindex(index, axis=0, copy=copy),
    )


@pytest.mark.parametrize("copy", [True, False])
def test_dataframe_reindex_3(copy):
    columns = ["a", "b", "c", "d", "e"]
    gdf = cudf.datasets.randomdata(
        nrows=6, dtypes={"a": "category", "c": float, "d": str}
    )
    pdf = gdf.to_pandas()
    # Validate labels are used as columns when axis=0
    assert_eq(
        pdf.reindex(columns, axis=1, copy=True),
        gdf.reindex(columns, axis=1, copy=copy),
    )


@pytest.mark.parametrize("copy", [True, False])
def test_dataframe_reindex_4(copy):
    index = [-3, 0, 3, 0, -2, 1, 3, 4, 6]
    gdf = cudf.datasets.randomdata(
        nrows=6, dtypes={"a": "category", "c": float, "d": str}
    )
    pdf = gdf.to_pandas()
    # Validate labels are used as index when axis=0
    assert_eq(
        pdf.reindex(labels=index, axis=0, copy=True),
        gdf.reindex(labels=index, axis=0, copy=copy),
    )


@pytest.mark.parametrize("copy", [True, False])
def test_dataframe_reindex_5(copy):
    columns = ["a", "b", "c", "d", "e"]
    gdf = cudf.datasets.randomdata(
        nrows=6, dtypes={"a": "category", "c": float, "d": str}
    )
    pdf = gdf.to_pandas()
    # Validate labels are used as columns when axis=1
    assert_eq(
        pdf.reindex(labels=columns, axis=1, copy=True),
        gdf.reindex(labels=columns, axis=1, copy=copy),
    )


@pytest.mark.parametrize("copy", [True, False])
def test_dataframe_reindex_6(copy):
    index = [-3, 0, 3, 0, -2, 1, 3, 4, 6]
    gdf = cudf.datasets.randomdata(
        nrows=6, dtypes={"a": "category", "c": float, "d": str}
    )
    pdf = gdf.to_pandas()
    # Validate labels are used as index when axis='index'
    assert_eq(
        pdf.reindex(labels=index, axis="index", copy=True),
        gdf.reindex(labels=index, axis="index", copy=copy),
    )


@pytest.mark.parametrize("copy", [True, False])
def test_dataframe_reindex_7(copy):
    columns = ["a", "b", "c", "d", "e"]
    gdf = cudf.datasets.randomdata(
        nrows=6, dtypes={"a": "category", "c": float, "d": str}
    )
    pdf = gdf.to_pandas()
    # Validate labels are used as columns when axis='columns'
    assert_eq(
        pdf.reindex(labels=columns, axis="columns", copy=True),
        gdf.reindex(labels=columns, axis="columns", copy=copy),
    )


@pytest.mark.parametrize("copy", [True, False])
def test_dataframe_reindex_8(copy):
    index = [-3, 0, 3, 0, -2, 1, 3, 4, 6]
    gdf = cudf.datasets.randomdata(
        nrows=6, dtypes={"a": "category", "c": float, "d": str}
    )
    pdf = gdf.to_pandas()
    # Validate reindexes labels when index=labels
    assert_eq(
        pdf.reindex(index=index, copy=True),
        gdf.reindex(index=index, copy=copy),
    )


@pytest.mark.parametrize("copy", [True, False])
def test_dataframe_reindex_9(copy):
    columns = ["a", "b", "c", "d", "e"]
    gdf = cudf.datasets.randomdata(
        nrows=6, dtypes={"a": "category", "c": float, "d": str}
    )
    pdf = gdf.to_pandas()
    # Validate reindexes column names when columns=labels
    assert_eq(
        pdf.reindex(columns=columns, copy=True),
        gdf.reindex(columns=columns, copy=copy),
    )


@pytest.mark.parametrize("copy", [True, False])
def test_dataframe_reindex_10(copy):
    index = [-3, 0, 3, 0, -2, 1, 3, 4, 6]
    columns = ["a", "b", "c", "d", "e"]
    gdf = cudf.datasets.randomdata(
        nrows=6, dtypes={"a": "category", "c": float, "d": str}
    )
    pdf = gdf.to_pandas()
    # Validate reindexes both labels and column names when
    # index=index_labels and columns=column_labels
    assert_eq(
        pdf.reindex(index=index, columns=columns, copy=True),
        gdf.reindex(index=index, columns=columns, copy=copy),
    )


@pytest.mark.parametrize("copy", [True, False])
def test_dataframe_reindex_change_dtype(copy):
    if PANDAS_GE_110:
        kwargs = {"check_freq": False}
    else:
        kwargs = {}
    index = pd.date_range("12/29/2009", periods=10, freq="D")
    columns = ["a", "b", "c", "d", "e"]
    gdf = cudf.datasets.randomdata(
        nrows=6, dtypes={"a": "category", "c": float, "d": str}
    )
    pdf = gdf.to_pandas()
    # Validate reindexes both labels and column names when
    # index=index_labels and columns=column_labels
    assert_eq(
        pdf.reindex(index=index, columns=columns, copy=True),
        gdf.reindex(index=index, columns=columns, copy=copy),
        **kwargs,
    )


@pytest.mark.parametrize("copy", [True, False])
def test_series_categorical_reindex(copy):
    index = [-3, 0, 3, 0, -2, 1, 3, 4, 6]
    gdf = cudf.datasets.randomdata(nrows=6, dtypes={"a": "category"})
    pdf = gdf.to_pandas()
    assert_eq(pdf["a"].reindex(copy=True), gdf["a"].reindex(copy=copy))
    assert_eq(
        pdf["a"].reindex(index, copy=True), gdf["a"].reindex(index, copy=copy)
    )
    assert_eq(
        pdf["a"].reindex(index=index, copy=True),
        gdf["a"].reindex(index=index, copy=copy),
    )


@pytest.mark.parametrize("copy", [True, False])
def test_series_float_reindex(copy):
    index = [-3, 0, 3, 0, -2, 1, 3, 4, 6]
    gdf = cudf.datasets.randomdata(nrows=6, dtypes={"c": float})
    pdf = gdf.to_pandas()
    assert_eq(pdf["c"].reindex(copy=True), gdf["c"].reindex(copy=copy))
    assert_eq(
        pdf["c"].reindex(index, copy=True), gdf["c"].reindex(index, copy=copy)
    )
    assert_eq(
        pdf["c"].reindex(index=index, copy=True),
        gdf["c"].reindex(index=index, copy=copy),
    )


@pytest.mark.parametrize("copy", [True, False])
def test_series_string_reindex(copy):
    index = [-3, 0, 3, 0, -2, 1, 3, 4, 6]
    gdf = cudf.datasets.randomdata(nrows=6, dtypes={"d": str})
    pdf = gdf.to_pandas()
    assert_eq(pdf["d"].reindex(copy=True), gdf["d"].reindex(copy=copy))
    assert_eq(
        pdf["d"].reindex(index, copy=True), gdf["d"].reindex(index, copy=copy)
    )
    assert_eq(
        pdf["d"].reindex(index=index, copy=True),
        gdf["d"].reindex(index=index, copy=copy),
    )


def test_to_frame(pdf, gdf):
    assert_eq(pdf.x.to_frame(), gdf.x.to_frame())

    name = "foo"
    gdf_new_name = gdf.x.to_frame(name=name)
    pdf_new_name = pdf.x.to_frame(name=name)
    assert_eq(pdf.x.to_frame(), gdf.x.to_frame())

    name = False
    gdf_new_name = gdf.x.to_frame(name=name)
    pdf_new_name = pdf.x.to_frame(name=name)
    assert_eq(gdf_new_name, pdf_new_name)
    assert gdf_new_name.columns[0] is name


def test_dataframe_empty_sort_index():
    pdf = pd.DataFrame({"x": []})
    gdf = cudf.DataFrame.from_pandas(pdf)

    expect = pdf.sort_index()
    got = gdf.sort_index()

    assert_eq(expect, got, check_index_type=True)


@pytest.mark.parametrize(
    "index",
    [
        pd.RangeIndex(0, 3, 1),
        [3.0, 1.0, np.nan],
        pytest.param(
            pd.RangeIndex(2, -1, -1),
            marks=[
                pytest.mark.xfail(
                    reason="https://github.com/pandas-dev/pandas/issues/43591"
                )
            ],
        ),
    ],
)
@pytest.mark.parametrize("axis", [0, 1, "index", "columns"])
@pytest.mark.parametrize("ascending", [True, False])
@pytest.mark.parametrize("ignore_index", [True, False])
@pytest.mark.parametrize("inplace", [True, False])
@pytest.mark.parametrize("na_position", ["first", "last"])
def test_dataframe_sort_index(
    index, axis, ascending, inplace, ignore_index, na_position
):
    pdf = pd.DataFrame(
        {"b": [1, 3, 2], "a": [1, 4, 3], "c": [4, 1, 5]}, index=index,
    )
    gdf = cudf.DataFrame.from_pandas(pdf)

    expected = pdf.sort_index(
        axis=axis,
        ascending=ascending,
        ignore_index=ignore_index,
        inplace=inplace,
        na_position=na_position,
    )
    got = gdf.sort_index(
        axis=axis,
        ascending=ascending,
        ignore_index=ignore_index,
        inplace=inplace,
        na_position=na_position,
    )

    if inplace is True:
        assert_eq(pdf, gdf, check_index_type=True)
    else:
        assert_eq(expected, got, check_index_type=True)


@pytest.mark.parametrize("axis", [0, 1, "index", "columns"])
@pytest.mark.parametrize(
    "level",
    [
        0,
        "b",
        1,
        ["b"],
        "a",
        ["a", "b"],
        ["b", "a"],
        [0, 1],
        [1, 0],
        [0, 2],
        None,
    ],
)
@pytest.mark.parametrize("ascending", [True, False])
@pytest.mark.parametrize("ignore_index", [True, False])
@pytest.mark.parametrize("inplace", [True, False])
@pytest.mark.parametrize("na_position", ["first", "last"])
def test_dataframe_mulitindex_sort_index(
    axis, level, ascending, inplace, ignore_index, na_position
):
    pdf = pd.DataFrame(
        {
            "b": [1.0, 3.0, np.nan],
            "a": [1, 4, 3],
            1: ["a", "b", "c"],
            "e": [3, 1, 4],
            "d": [1, 2, 8],
        }
    ).set_index(["b", "a", 1])
    gdf = cudf.DataFrame.from_pandas(pdf)

    # ignore_index is supported in v.1.0

    expected = pdf.sort_index(
        axis=axis,
        level=level,
        ascending=ascending,
        inplace=inplace,
        na_position=na_position,
    )
    if ignore_index is True:
        expected = expected
    got = gdf.sort_index(
        axis=axis,
        level=level,
        ascending=ascending,
        ignore_index=ignore_index,
        inplace=inplace,
        na_position=na_position,
    )

    if inplace is True:
        if ignore_index is True:
            pdf = pdf.reset_index(drop=True)
        assert_eq(pdf, gdf)
    else:
        if ignore_index is True:
            expected = expected.reset_index(drop=True)
        assert_eq(expected, got)


@pytest.mark.parametrize("dtype", dtypes + ["category"])
def test_dataframe_0_row_dtype(dtype):
    if dtype == "category":
        data = pd.Series(["a", "b", "c", "d", "e"], dtype="category")
    else:
        data = np.array([1, 2, 3, 4, 5], dtype=dtype)

    expect = cudf.DataFrame()
    expect["x"] = data
    expect["y"] = data
    got = expect.head(0)

    for col_name in got.columns:
        assert expect[col_name].dtype == got[col_name].dtype

    expect = cudf.Series(data)
    got = expect.head(0)

    assert expect.dtype == got.dtype


@pytest.mark.parametrize("nan_as_null", [True, False])
def test_series_list_nanasnull(nan_as_null):
    data = [1.0, 2.0, 3.0, np.nan, None]

    expect = pa.array(data, from_pandas=nan_as_null)
    got = cudf.Series(data, nan_as_null=nan_as_null).to_arrow()

    # Bug in Arrow 0.14.1 where NaNs aren't handled
    expect = expect.cast("int64", safe=False)
    got = got.cast("int64", safe=False)

    assert pa.Array.equals(expect, got)


def test_column_assignment():
    gdf = cudf.datasets.randomdata(
        nrows=20, dtypes={"a": "category", "b": int, "c": float}
    )
    new_cols = ["q", "r", "s"]
    gdf.columns = new_cols
    assert list(gdf.columns) == new_cols


def test_select_dtype():
    gdf = cudf.datasets.randomdata(
        nrows=20, dtypes={"a": "category", "b": int, "c": float, "d": str}
    )
    pdf = gdf.to_pandas()

    assert_eq(pdf.select_dtypes("float64"), gdf.select_dtypes("float64"))
    assert_eq(pdf.select_dtypes(np.float64), gdf.select_dtypes(np.float64))
    assert_eq(
        pdf.select_dtypes(include=["float64"]),
        gdf.select_dtypes(include=["float64"]),
    )
    assert_eq(
        pdf.select_dtypes(include=["object", "int", "category"]),
        gdf.select_dtypes(include=["object", "int", "category"]),
    )

    assert_eq(
        pdf.select_dtypes(include=["int64", "float64"]),
        gdf.select_dtypes(include=["int64", "float64"]),
    )
    assert_eq(
        pdf.select_dtypes(include=np.number),
        gdf.select_dtypes(include=np.number),
    )
    assert_eq(
        pdf.select_dtypes(include=[np.int64, np.float64]),
        gdf.select_dtypes(include=[np.int64, np.float64]),
    )

    assert_eq(
        pdf.select_dtypes(include=["category"]),
        gdf.select_dtypes(include=["category"]),
    )
    assert_eq(
        pdf.select_dtypes(exclude=np.number),
        gdf.select_dtypes(exclude=np.number),
    )

    assert_exceptions_equal(
        lfunc=pdf.select_dtypes,
        rfunc=gdf.select_dtypes,
        lfunc_args_and_kwargs=([], {"includes": ["Foo"]}),
        rfunc_args_and_kwargs=([], {"includes": ["Foo"]}),
    )

    assert_exceptions_equal(
        lfunc=pdf.select_dtypes,
        rfunc=gdf.select_dtypes,
        lfunc_args_and_kwargs=(
            [],
            {"exclude": np.number, "include": np.number},
        ),
        rfunc_args_and_kwargs=(
            [],
            {"exclude": np.number, "include": np.number},
        ),
    )

    gdf = cudf.DataFrame(
        {"A": [3, 4, 5], "C": [1, 2, 3], "D": ["a", "b", "c"]}
    )
    pdf = gdf.to_pandas()
    assert_eq(
        pdf.select_dtypes(include=["object", "int", "category"]),
        gdf.select_dtypes(include=["object", "int", "category"]),
    )
    assert_eq(
        pdf.select_dtypes(include=["object"], exclude=["category"]),
        gdf.select_dtypes(include=["object"], exclude=["category"]),
    )

    gdf = cudf.DataFrame({"a": range(10), "b": range(10, 20)})
    pdf = gdf.to_pandas()
    assert_eq(
        pdf.select_dtypes(include=["category"]),
        gdf.select_dtypes(include=["category"]),
    )
    assert_eq(
        pdf.select_dtypes(include=["float"]),
        gdf.select_dtypes(include=["float"]),
    )
    assert_eq(
        pdf.select_dtypes(include=["object"]),
        gdf.select_dtypes(include=["object"]),
    )
    assert_eq(
        pdf.select_dtypes(include=["int"]), gdf.select_dtypes(include=["int"])
    )
    assert_eq(
        pdf.select_dtypes(exclude=["float"]),
        gdf.select_dtypes(exclude=["float"]),
    )
    assert_eq(
        pdf.select_dtypes(exclude=["object"]),
        gdf.select_dtypes(exclude=["object"]),
    )
    assert_eq(
        pdf.select_dtypes(include=["int"], exclude=["object"]),
        gdf.select_dtypes(include=["int"], exclude=["object"]),
    )

    assert_exceptions_equal(
        lfunc=pdf.select_dtypes, rfunc=gdf.select_dtypes,
    )

    gdf = cudf.DataFrame(
        {"a": cudf.Series([], dtype="int"), "b": cudf.Series([], dtype="str")}
    )
    pdf = gdf.to_pandas()
    assert_eq(
        pdf.select_dtypes(exclude=["object"]),
        gdf.select_dtypes(exclude=["object"]),
    )
    assert_eq(
        pdf.select_dtypes(include=["int"], exclude=["object"]),
        gdf.select_dtypes(include=["int"], exclude=["object"]),
    )

    gdf = cudf.DataFrame(
        {"int_col": [0, 1, 2], "list_col": [[1, 2], [3, 4], [5, 6]]}
    )
    pdf = gdf.to_pandas()
    assert_eq(
        pdf.select_dtypes("int64"), gdf.select_dtypes("int64"),
    )


def test_select_dtype_datetime():
    gdf = cudf.datasets.timeseries(
        start="2000-01-01", end="2000-01-02", freq="3600s", dtypes={"x": int}
    )
    gdf = gdf.reset_index()
    pdf = gdf.to_pandas()

    assert_eq(pdf.select_dtypes("datetime64"), gdf.select_dtypes("datetime64"))
    assert_eq(
        pdf.select_dtypes(np.dtype("datetime64")),
        gdf.select_dtypes(np.dtype("datetime64")),
    )
    assert_eq(
        pdf.select_dtypes(include="datetime64"),
        gdf.select_dtypes(include="datetime64"),
    )


def test_select_dtype_datetime_with_frequency():
    gdf = cudf.datasets.timeseries(
        start="2000-01-01", end="2000-01-02", freq="3600s", dtypes={"x": int}
    )
    gdf = gdf.reset_index()
    pdf = gdf.to_pandas()

    assert_exceptions_equal(
        pdf.select_dtypes,
        gdf.select_dtypes,
        (["datetime64[ms]"],),
        (["datetime64[ms]"],),
    )


def test_array_ufunc():
    gdf = cudf.DataFrame({"x": [2, 3, 4.0], "y": [9.0, 2.5, 1.1]})
    pdf = gdf.to_pandas()

    assert_eq(np.sqrt(gdf), np.sqrt(pdf))
    assert_eq(np.sqrt(gdf.x), np.sqrt(pdf.x))


def test_dataframe_describe_exclude():
    np.random.seed(12)
    data_length = 10000

    df = cudf.DataFrame()
    df["x"] = np.random.normal(10, 1, data_length)
    df["x"] = df.x.astype("int64")
    df["y"] = np.random.normal(10, 1, data_length)
    pdf = df.to_pandas()
    gdf_results = df.describe(exclude=["float"])
    pdf_results = pdf.describe(exclude=["float"])

    assert_eq(gdf_results, pdf_results)


def test_dataframe_describe_include():
    np.random.seed(12)
    data_length = 10000

    df = cudf.DataFrame()
    df["x"] = np.random.normal(10, 1, data_length)
    df["x"] = df.x.astype("int64")
    df["y"] = np.random.normal(10, 1, data_length)
    pdf = df.to_pandas()
    gdf_results = df.describe(include=["int"])
    pdf_results = pdf.describe(include=["int"])

    assert_eq(gdf_results, pdf_results)


def test_dataframe_describe_default():
    np.random.seed(12)
    data_length = 10000

    df = cudf.DataFrame()
    df["x"] = np.random.normal(10, 1, data_length)
    df["y"] = np.random.normal(10, 1, data_length)
    pdf = df.to_pandas()
    gdf_results = df.describe()
    pdf_results = pdf.describe()

    assert_eq(pdf_results, gdf_results)


def test_series_describe_include_all():
    np.random.seed(12)
    data_length = 10000

    df = cudf.DataFrame()
    df["x"] = np.random.normal(10, 1, data_length)
    df["x"] = df.x.astype("int64")
    df["y"] = np.random.normal(10, 1, data_length)
    df["animal"] = np.random.choice(["dog", "cat", "bird"], data_length)

    pdf = df.to_pandas()
    gdf_results = df.describe(include="all")
    pdf_results = pdf.describe(include="all")

    assert_eq(gdf_results[["x", "y"]], pdf_results[["x", "y"]])
    assert_eq(gdf_results.index, pdf_results.index)
    assert_eq(gdf_results.columns, pdf_results.columns)
    assert_eq(
        gdf_results[["animal"]].fillna(-1).astype("str"),
        pdf_results[["animal"]].fillna(-1).astype("str"),
    )


def test_dataframe_describe_percentiles():
    np.random.seed(12)
    data_length = 10000
    sample_percentiles = [0.0, 0.1, 0.33, 0.84, 0.4, 0.99]

    df = cudf.DataFrame()
    df["x"] = np.random.normal(10, 1, data_length)
    df["y"] = np.random.normal(10, 1, data_length)
    pdf = df.to_pandas()
    gdf_results = df.describe(percentiles=sample_percentiles)
    pdf_results = pdf.describe(percentiles=sample_percentiles)

    assert_eq(pdf_results, gdf_results)


def test_get_numeric_data():
    pdf = pd.DataFrame(
        {"x": [1, 2, 3], "y": [1.0, 2.0, 3.0], "z": ["a", "b", "c"]}
    )
    gdf = cudf.from_pandas(pdf)

    assert_eq(pdf._get_numeric_data(), gdf._get_numeric_data())


@pytest.mark.parametrize("dtype", NUMERIC_TYPES)
@pytest.mark.parametrize("period", [-1, -5, -10, -20, 0, 1, 5, 10, 20])
@pytest.mark.parametrize("data_empty", [False, True])
def test_shift(dtype, period, data_empty):

    if data_empty:
        data = None
    else:
        if dtype == np.int8:
            # to keep data in range
            data = gen_rand(dtype, 100000, low=-2, high=2)
        else:
            data = gen_rand(dtype, 100000)

    gdf = cudf.DataFrame({"a": cudf.Series(data, dtype=dtype)})
    pdf = pd.DataFrame({"a": pd.Series(data, dtype=dtype)})

    shifted_outcome = gdf.a.shift(period).fillna(0)
    expected_outcome = pdf.a.shift(period).fillna(0).astype(dtype)

    if data_empty:
        assert_eq(shifted_outcome, expected_outcome, check_index_type=False)
    else:
        assert_eq(shifted_outcome, expected_outcome)


@pytest.mark.parametrize("dtype", NUMERIC_TYPES)
@pytest.mark.parametrize("period", [-1, -5, -10, -20, 0, 1, 5, 10, 20])
@pytest.mark.parametrize("data_empty", [False, True])
def test_diff(dtype, period, data_empty):
    if data_empty:
        data = None
    else:
        if dtype == np.int8:
            # to keep data in range
            data = gen_rand(dtype, 100000, low=-2, high=2)
        else:
            data = gen_rand(dtype, 100000)

    gdf = cudf.DataFrame({"a": cudf.Series(data, dtype=dtype)})
    pdf = pd.DataFrame({"a": pd.Series(data, dtype=dtype)})

    expected_outcome = pdf.a.diff(period)
    diffed_outcome = gdf.a.diff(period).astype(expected_outcome.dtype)

    if data_empty:
        assert_eq(diffed_outcome, expected_outcome, check_index_type=False)
    else:
        assert_eq(diffed_outcome, expected_outcome)


@pytest.mark.parametrize("df", _dataframe_na_data())
@pytest.mark.parametrize("nan_as_null", [True, False, None])
def test_dataframe_isnull_isna(df, nan_as_null):

    gdf = cudf.DataFrame.from_pandas(df, nan_as_null=nan_as_null)

    assert_eq(df.isnull(), gdf.isnull())
    assert_eq(df.isna(), gdf.isna())

    # Test individual columns
    for col in df:
        assert_eq(df[col].isnull(), gdf[col].isnull())
        assert_eq(df[col].isna(), gdf[col].isna())


@pytest.mark.parametrize("df", _dataframe_na_data())
@pytest.mark.parametrize("nan_as_null", [True, False, None])
def test_dataframe_notna_notnull(df, nan_as_null):

    gdf = cudf.DataFrame.from_pandas(df, nan_as_null=nan_as_null)

    assert_eq(df.notnull(), gdf.notnull())
    assert_eq(df.notna(), gdf.notna())

    # Test individual columns
    for col in df:
        assert_eq(df[col].notnull(), gdf[col].notnull())
        assert_eq(df[col].notna(), gdf[col].notna())


def test_ndim():
    pdf = pd.DataFrame({"x": range(5), "y": range(5, 10)})
    gdf = cudf.DataFrame.from_pandas(pdf)
    assert pdf.ndim == gdf.ndim
    assert pdf.x.ndim == gdf.x.ndim

    s = pd.Series(dtype="float64")
    gs = cudf.Series()
    assert s.ndim == gs.ndim


@pytest.mark.parametrize(
    "decimals",
    [
        -3,
        0,
        5,
        pd.Series([1, 4, 3, -6], index=["w", "x", "y", "z"]),
        cudf.Series([-4, -2, 12], index=["x", "y", "z"]),
        {"w": -1, "x": 15, "y": 2},
    ],
)
def test_dataframe_round(decimals):
    pdf = pd.DataFrame(
        {
            "w": np.arange(0.5, 10.5, 1),
            "x": np.random.normal(-100, 100, 10),
            "y": np.array(
                [
                    14.123,
                    2.343,
                    np.nan,
                    0.0,
                    -8.302,
                    np.nan,
                    94.313,
                    -112.236,
                    -8.029,
                    np.nan,
                ]
            ),
            "z": np.repeat([-0.6459412758761901], 10),
        }
    )
    gdf = cudf.DataFrame.from_pandas(pdf)

    if isinstance(decimals, cudf.Series):
        pdecimals = decimals.to_pandas()
    else:
        pdecimals = decimals

    result = gdf.round(decimals)
    expected = pdf.round(pdecimals)
    assert_eq(result, expected)

    # with nulls, maintaining existing null mask
    for c in pdf.columns:
        arr = pdf[c].to_numpy().astype("float64")  # for pandas nulls
        arr.ravel()[np.random.choice(10, 5, replace=False)] = np.nan
        pdf[c] = gdf[c] = arr

    result = gdf.round(decimals)
    expected = pdf.round(pdecimals)

    assert_eq(result, expected)


@pytest.mark.parametrize(
    "data",
    [
        [0, 1, 2, 3],
        [-2, -1, 2, 3, 5],
        [-2, -1, 0, 3, 5],
        [True, False, False],
        [True],
        [False],
        [],
        [True, None, False],
        [True, True, None],
        [None, None],
        [[0, 5], [1, 6], [2, 7], [3, 8], [4, 9]],
        [[1, True], [2, False], [3, False]],
        pytest.param(
            [["a", True], ["b", False], ["c", False]],
            marks=[
                pytest.mark.xfail(
                    reason="NotImplementedError: all does not "
                    "support columns of object dtype."
                )
            ],
        ),
    ],
)
def test_all(data):
    # Pandas treats `None` in object type columns as True for some reason, so
    # replacing with `False`
    if np.array(data).ndim <= 1:
        pdata = cudf.utils.utils._create_pandas_series(data=data).replace(
            [None], False
        )
        gdata = cudf.Series.from_pandas(pdata)
    else:
        pdata = pd.DataFrame(data, columns=["a", "b"]).replace([None], False)
        gdata = cudf.DataFrame.from_pandas(pdata)

        # test bool_only
        if pdata["b"].dtype == "bool":
            got = gdata.all(bool_only=True)
            expected = pdata.all(bool_only=True)
            assert_eq(got, expected)
        else:
            with pytest.raises(NotImplementedError):
                gdata.all(level="a")

    got = gdata.all()
    expected = pdata.all()
    assert_eq(got, expected)


@pytest.mark.parametrize(
    "data",
    [
        [0, 1, 2, 3],
        [-2, -1, 2, 3, 5],
        [-2, -1, 0, 3, 5],
        [0, 0, 0, 0, 0],
        [0, 0, None, 0],
        [True, False, False],
        [True],
        [False],
        [],
        [True, None, False],
        [True, True, None],
        [None, None],
        [[0, 5], [1, 6], [2, 7], [3, 8], [4, 9]],
        [[1, True], [2, False], [3, False]],
        pytest.param(
            [["a", True], ["b", False], ["c", False]],
            marks=[
                pytest.mark.xfail(
                    reason="NotImplementedError: any does not "
                    "support columns of object dtype."
                )
            ],
        ),
    ],
)
@pytest.mark.parametrize("axis", [0, 1])
def test_any(data, axis):
    if np.array(data).ndim <= 1:
        pdata = cudf.utils.utils._create_pandas_series(data=data)
        gdata = cudf.Series.from_pandas(pdata)

        if axis == 1:
            with pytest.raises(NotImplementedError):
                gdata.any(axis=axis)
        else:
            got = gdata.any(axis=axis)
            expected = pdata.any(axis=axis)
            assert_eq(got, expected)
    else:
        pdata = pd.DataFrame(data, columns=["a", "b"])
        gdata = cudf.DataFrame.from_pandas(pdata)

        # test bool_only
        if pdata["b"].dtype == "bool":
            got = gdata.any(bool_only=True)
            expected = pdata.any(bool_only=True)
            assert_eq(got, expected)
        else:
            with pytest.raises(NotImplementedError):
                gdata.any(level="a")

        got = gdata.any(axis=axis)
        expected = pdata.any(axis=axis)
        assert_eq(got, expected)


@pytest.mark.parametrize("axis", [0, 1])
def test_empty_dataframe_any(axis):
    pdf = pd.DataFrame({}, columns=["a", "b"])
    gdf = cudf.DataFrame.from_pandas(pdf)
    got = gdf.any(axis=axis)
    expected = pdf.any(axis=axis)
    assert_eq(got, expected, check_index_type=False)


@pytest.mark.parametrize("a", [[], ["123"]])
@pytest.mark.parametrize("b", ["123", ["123"]])
@pytest.mark.parametrize(
    "misc_data",
    ["123", ["123"] * 20, 123, [1, 2, 0.8, 0.9] * 50, 0.9, 0.00001],
)
@pytest.mark.parametrize("non_list_data", [123, "abc", "zyx", "rapids", 0.8])
def test_create_dataframe_cols_empty_data(a, b, misc_data, non_list_data):
    expected = pd.DataFrame({"a": a})
    actual = cudf.DataFrame.from_pandas(expected)
    expected["b"] = b
    actual["b"] = b
    assert_eq(actual, expected)

    expected = pd.DataFrame({"a": []})
    actual = cudf.DataFrame.from_pandas(expected)
    expected["b"] = misc_data
    actual["b"] = misc_data
    assert_eq(actual, expected)

    expected = pd.DataFrame({"a": a})
    actual = cudf.DataFrame.from_pandas(expected)
    expected["b"] = non_list_data
    actual["b"] = non_list_data
    assert_eq(actual, expected)


def test_empty_dataframe_describe():
    pdf = pd.DataFrame({"a": [], "b": []})
    gdf = cudf.from_pandas(pdf)

    expected = pdf.describe()
    actual = gdf.describe()

    assert_eq(expected, actual)


def test_as_column_types():
    col = column.as_column(cudf.Series([]))
    assert_eq(col.dtype, np.dtype("float64"))
    gds = cudf.Series(col)
    pds = pd.Series(pd.Series([], dtype="float64"))

    assert_eq(pds, gds)

    col = column.as_column(cudf.Series([]), dtype="float32")
    assert_eq(col.dtype, np.dtype("float32"))
    gds = cudf.Series(col)
    pds = pd.Series(pd.Series([], dtype="float32"))

    assert_eq(pds, gds)

    col = column.as_column(cudf.Series([]), dtype="str")
    assert_eq(col.dtype, np.dtype("object"))
    gds = cudf.Series(col)
    pds = pd.Series(pd.Series([], dtype="str"))

    assert_eq(pds, gds)

    col = column.as_column(cudf.Series([]), dtype="object")
    assert_eq(col.dtype, np.dtype("object"))
    gds = cudf.Series(col)
    pds = pd.Series(pd.Series([], dtype="object"))

    assert_eq(pds, gds)

    pds = pd.Series(np.array([1, 2, 3]), dtype="float32")
    gds = cudf.Series(column.as_column(np.array([1, 2, 3]), dtype="float32"))

    assert_eq(pds, gds)

    pds = pd.Series([1, 2, 3], dtype="float32")
    gds = cudf.Series([1, 2, 3], dtype="float32")

    assert_eq(pds, gds)

    pds = pd.Series([], dtype="float64")
    gds = cudf.Series(column.as_column(pds))
    assert_eq(pds, gds)

    pds = pd.Series([1, 2, 4], dtype="int64")
    gds = cudf.Series(column.as_column(cudf.Series([1, 2, 4]), dtype="int64"))

    assert_eq(pds, gds)

    pds = pd.Series([1.2, 18.0, 9.0], dtype="float32")
    gds = cudf.Series(
        column.as_column(cudf.Series([1.2, 18.0, 9.0]), dtype="float32")
    )

    assert_eq(pds, gds)

    pds = pd.Series([1.2, 18.0, 9.0], dtype="str")
    gds = cudf.Series(
        column.as_column(cudf.Series([1.2, 18.0, 9.0]), dtype="str")
    )

    assert_eq(pds, gds)

    pds = pd.Series(pd.Index(["1", "18", "9"]), dtype="int")
    gds = cudf.Series(cudf.StringIndex(["1", "18", "9"]), dtype="int")

    assert_eq(pds, gds)


def test_one_row_head():
    gdf = cudf.DataFrame({"name": ["carl"], "score": [100]}, index=[123])
    pdf = gdf.to_pandas()

    head_gdf = gdf.head()
    head_pdf = pdf.head()

    assert_eq(head_pdf, head_gdf)


@pytest.mark.parametrize("dtype", ALL_TYPES)
@pytest.mark.parametrize(
    "np_dtype,pd_dtype",
    [
        tuple(item)
        for item in cudf.utils.dtypes.np_dtypes_to_pandas_dtypes.items()
    ],
)
def test_series_astype_pandas_nullable(dtype, np_dtype, pd_dtype):
    source = cudf.Series([0, 1, None], dtype=dtype)

    expect = source.astype(np_dtype)
    got = source.astype(pd_dtype)

    assert_eq(expect, got)


@pytest.mark.parametrize("dtype", NUMERIC_TYPES)
@pytest.mark.parametrize("as_dtype", NUMERIC_TYPES)
def test_series_astype_numeric_to_numeric(dtype, as_dtype):
    psr = pd.Series([1, 2, 4, 3], dtype=dtype)
    gsr = cudf.from_pandas(psr)
    assert_eq(psr.astype(as_dtype), gsr.astype(as_dtype))


@pytest.mark.parametrize("dtype", NUMERIC_TYPES)
@pytest.mark.parametrize("as_dtype", NUMERIC_TYPES)
def test_series_astype_numeric_to_numeric_nulls(dtype, as_dtype):
    data = [1, 2, None, 3]
    sr = cudf.Series(data, dtype=dtype)
    got = sr.astype(as_dtype)
    expect = cudf.Series([1, 2, None, 3], dtype=as_dtype)
    assert_eq(expect, got)


@pytest.mark.parametrize("dtype", NUMERIC_TYPES)
@pytest.mark.parametrize(
    "as_dtype",
    [
        "str",
        "category",
        "datetime64[s]",
        "datetime64[ms]",
        "datetime64[us]",
        "datetime64[ns]",
    ],
)
def test_series_astype_numeric_to_other(dtype, as_dtype):
    psr = pd.Series([1, 2, 3], dtype=dtype)
    gsr = cudf.from_pandas(psr)
    assert_eq(psr.astype(as_dtype), gsr.astype(as_dtype))


@pytest.mark.parametrize(
    "as_dtype",
    [
        "str",
        "int32",
        "uint32",
        "float32",
        "category",
        "datetime64[s]",
        "datetime64[ms]",
        "datetime64[us]",
        "datetime64[ns]",
    ],
)
def test_series_astype_string_to_other(as_dtype):
    if "datetime64" in as_dtype:
        data = ["2001-01-01", "2002-02-02", "2000-01-05"]
    else:
        data = ["1", "2", "3"]
    psr = pd.Series(data)
    gsr = cudf.from_pandas(psr)
    assert_eq(psr.astype(as_dtype), gsr.astype(as_dtype))


@pytest.mark.parametrize(
    "as_dtype",
    [
        "category",
        "datetime64[s]",
        "datetime64[ms]",
        "datetime64[us]",
        "datetime64[ns]",
    ],
)
def test_series_astype_datetime_to_other(as_dtype):
    data = ["2001-01-01", "2002-02-02", "2001-01-05"]
    psr = pd.Series(data)
    gsr = cudf.from_pandas(psr)
    assert_eq(psr.astype(as_dtype), gsr.astype(as_dtype))


@pytest.mark.parametrize(
    "inp",
    [
        ("datetime64[ns]", "2011-01-01 00:00:00.000000000"),
        ("datetime64[us]", "2011-01-01 00:00:00.000000"),
        ("datetime64[ms]", "2011-01-01 00:00:00.000"),
        ("datetime64[s]", "2011-01-01 00:00:00"),
    ],
)
def test_series_astype_datetime_to_string(inp):
    dtype, expect = inp
    base_date = "2011-01-01"
    sr = cudf.Series([base_date], dtype=dtype)
    got = sr.astype(str)[0]
    assert expect == got


@pytest.mark.parametrize(
    "as_dtype",
    [
        "int32",
        "uint32",
        "float32",
        "category",
        "datetime64[s]",
        "datetime64[ms]",
        "datetime64[us]",
        "datetime64[ns]",
        "str",
    ],
)
def test_series_astype_categorical_to_other(as_dtype):
    if "datetime64" in as_dtype:
        data = ["2001-01-01", "2002-02-02", "2000-01-05", "2001-01-01"]
    else:
        data = [1, 2, 3, 1]
    psr = pd.Series(data, dtype="category")
    gsr = cudf.from_pandas(psr)
    assert_eq(psr.astype(as_dtype), gsr.astype(as_dtype))


@pytest.mark.parametrize("ordered", [True, False])
def test_series_astype_to_categorical_ordered(ordered):
    psr = pd.Series([1, 2, 3, 1], dtype="category")
    gsr = cudf.from_pandas(psr)

    ordered_dtype_pd = pd.CategoricalDtype(
        categories=[1, 2, 3], ordered=ordered
    )
    ordered_dtype_gd = cudf.CategoricalDtype.from_pandas(ordered_dtype_pd)
    assert_eq(
        psr.astype("int32").astype(ordered_dtype_pd).astype("int32"),
        gsr.astype("int32").astype(ordered_dtype_gd).astype("int32"),
    )


@pytest.mark.parametrize("ordered", [True, False])
def test_series_astype_cat_ordered_to_unordered(ordered):
    pd_dtype = pd.CategoricalDtype(categories=[1, 2, 3], ordered=ordered)
    pd_to_dtype = pd.CategoricalDtype(
        categories=[1, 2, 3], ordered=not ordered
    )
    gd_dtype = cudf.CategoricalDtype.from_pandas(pd_dtype)
    gd_to_dtype = cudf.CategoricalDtype.from_pandas(pd_to_dtype)

    psr = pd.Series([1, 2, 3], dtype=pd_dtype)
    gsr = cudf.Series([1, 2, 3], dtype=gd_dtype)

    expect = psr.astype(pd_to_dtype)
    got = gsr.astype(gd_to_dtype)

    assert_eq(expect, got)


def test_series_astype_null_cases():
    data = [1, 2, None, 3]

    # numerical to other
    assert_eq(cudf.Series(data, dtype="str"), cudf.Series(data).astype("str"))

    assert_eq(
        cudf.Series(data, dtype="category"),
        cudf.Series(data).astype("category"),
    )

    assert_eq(
        cudf.Series(data, dtype="float32"),
        cudf.Series(data, dtype="int32").astype("float32"),
    )

    assert_eq(
        cudf.Series(data, dtype="float32"),
        cudf.Series(data, dtype="uint32").astype("float32"),
    )

    assert_eq(
        cudf.Series(data, dtype="datetime64[ms]"),
        cudf.Series(data).astype("datetime64[ms]"),
    )

    # categorical to other
    assert_eq(
        cudf.Series(data, dtype="str"),
        cudf.Series(data, dtype="category").astype("str"),
    )

    assert_eq(
        cudf.Series(data, dtype="float32"),
        cudf.Series(data, dtype="category").astype("float32"),
    )

    assert_eq(
        cudf.Series(data, dtype="datetime64[ms]"),
        cudf.Series(data, dtype="category").astype("datetime64[ms]"),
    )

    # string to other
    assert_eq(
        cudf.Series([1, 2, None, 3], dtype="int32"),
        cudf.Series(["1", "2", None, "3"]).astype("int32"),
    )

    assert_eq(
        cudf.Series(
            ["2001-01-01", "2001-02-01", None, "2001-03-01"],
            dtype="datetime64[ms]",
        ),
        cudf.Series(["2001-01-01", "2001-02-01", None, "2001-03-01"]).astype(
            "datetime64[ms]"
        ),
    )

    assert_eq(
        cudf.Series(["a", "b", "c", None], dtype="category").to_pandas(),
        cudf.Series(["a", "b", "c", None]).astype("category").to_pandas(),
    )

    # datetime to other
    data = [
        "2001-01-01 00:00:00.000000",
        "2001-02-01 00:00:00.000000",
        None,
        "2001-03-01 00:00:00.000000",
    ]
    assert_eq(
        cudf.Series(data),
        cudf.Series(data, dtype="datetime64[us]").astype("str"),
    )

    assert_eq(
        pd.Series(data, dtype="datetime64[ns]").astype("category"),
        cudf.from_pandas(pd.Series(data, dtype="datetime64[ns]")).astype(
            "category"
        ),
    )


def test_series_astype_null_categorical():
    sr = cudf.Series([None, None, None], dtype="category")
    expect = cudf.Series([None, None, None], dtype="int32")
    got = sr.astype("int32")
    assert_eq(expect, got)


@pytest.mark.parametrize(
    "data",
    [
        (
            pd.Series([3, 3.0]),
            pd.Series([2.3, 3.9]),
            pd.Series([1.5, 3.9]),
            pd.Series([1.0, 2]),
        ),
        [
            pd.Series([3, 3.0]),
            pd.Series([2.3, 3.9]),
            pd.Series([1.5, 3.9]),
            pd.Series([1.0, 2]),
        ],
    ],
)
def test_create_dataframe_from_list_like(data):
    pdf = pd.DataFrame(data, index=["count", "mean", "std", "min"])
    gdf = cudf.DataFrame(data, index=["count", "mean", "std", "min"])

    assert_eq(pdf, gdf)

    pdf = pd.DataFrame(data)
    gdf = cudf.DataFrame(data)

    assert_eq(pdf, gdf)


def test_create_dataframe_column():
    pdf = pd.DataFrame(columns=["a", "b", "c"], index=["A", "Z", "X"])
    gdf = cudf.DataFrame(columns=["a", "b", "c"], index=["A", "Z", "X"])

    assert_eq(pdf, gdf)

    pdf = pd.DataFrame(
        {"a": [1, 2, 3], "b": [2, 3, 5]},
        columns=["a", "b", "c"],
        index=["A", "Z", "X"],
    )
    gdf = cudf.DataFrame(
        {"a": [1, 2, 3], "b": [2, 3, 5]},
        columns=["a", "b", "c"],
        index=["A", "Z", "X"],
    )

    assert_eq(pdf, gdf)


@pytest.mark.parametrize(
    "data",
    [
        [1, 2, 4],
        [],
        [5.0, 7.0, 8.0],
        pd.Categorical(["a", "b", "c"]),
        ["m", "a", "d", "v"],
    ],
)
def test_series_values_host_property(data):
    pds = cudf.utils.utils._create_pandas_series(data=data)
    gds = cudf.Series(data)

    np.testing.assert_array_equal(pds.values, gds.values_host)


@pytest.mark.parametrize(
    "data",
    [
        [1, 2, 4],
        [],
        [5.0, 7.0, 8.0],
        pytest.param(
            pd.Categorical(["a", "b", "c"]),
            marks=pytest.mark.xfail(raises=NotImplementedError),
        ),
        pytest.param(
            ["m", "a", "d", "v"], marks=pytest.mark.xfail(raises=TypeError),
        ),
    ],
)
def test_series_values_property(data):
    pds = cudf.utils.utils._create_pandas_series(data=data)
    gds = cudf.Series(data)
    gds_vals = gds.values
    assert isinstance(gds_vals, cupy.ndarray)
    np.testing.assert_array_equal(gds_vals.get(), pds.values)


@pytest.mark.parametrize(
    "data",
    [
        {"A": [1, 2, 3], "B": [4, 5, 6]},
        {"A": [1.0, 2.0, 3.0], "B": [4.0, 5.0, 6.0]},
        {"A": [1, 2, 3], "B": [1.0, 2.0, 3.0]},
        {"A": np.float32(np.arange(3)), "B": np.float64(np.arange(3))},
        pytest.param(
            {"A": [1, None, 3], "B": [1, 2, None]},
            marks=pytest.mark.xfail(
                reason="Nulls not supported by as_gpu_matrix"
            ),
        ),
        pytest.param(
            {"A": [None, None, None], "B": [None, None, None]},
            marks=pytest.mark.xfail(
                reason="Nulls not supported by as_gpu_matrix"
            ),
        ),
        {"A": [], "B": []},
        pytest.param(
            {"A": [1, 2, 3], "B": ["a", "b", "c"]},
            marks=pytest.mark.xfail(
                reason="str or categorical not supported by as_gpu_matrix"
            ),
        ),
        pytest.param(
            {"A": pd.Categorical(["a", "b", "c"]), "B": ["d", "e", "f"]},
            marks=pytest.mark.xfail(
                reason="str or categorical not supported by as_gpu_matrix"
            ),
        ),
    ],
)
def test_df_values_property(data):
    pdf = pd.DataFrame.from_dict(data)
    gdf = cudf.DataFrame.from_pandas(pdf)

    pmtr = pdf.values
    gmtr = gdf.values.get()

    np.testing.assert_array_equal(pmtr, gmtr)


def test_value_counts():
    pdf = pd.DataFrame(
        {
            "numeric": [1, 2, 3, 4, 5, 6, 1, 2, 4] * 10,
            "alpha": ["u", "h", "d", "a", "m", "u", "h", "d", "a"] * 10,
        }
    )

    gdf = cudf.DataFrame(
        {
            "numeric": [1, 2, 3, 4, 5, 6, 1, 2, 4] * 10,
            "alpha": ["u", "h", "d", "a", "m", "u", "h", "d", "a"] * 10,
        }
    )

    assert_eq(
        pdf.numeric.value_counts().sort_index(),
        gdf.numeric.value_counts().sort_index(),
        check_dtype=False,
    )
    assert_eq(
        pdf.alpha.value_counts().sort_index(),
        gdf.alpha.value_counts().sort_index(),
        check_dtype=False,
    )


@pytest.mark.parametrize(
    "data",
    [
        [],
        [0, 12, 14],
        [0, 14, 12, 12, 3, 10, 12, 14],
        np.random.randint(-100, 100, 200),
        pd.Series([0.0, 1.0, None, 10.0]),
        [None, None, None, None],
        [np.nan, None, -1, 2, 3],
    ],
)
@pytest.mark.parametrize(
    "values",
    [
        np.random.randint(-100, 100, 10),
        [],
        [np.nan, None, -1, 2, 3],
        [1.0, 12.0, None, None, 120],
        [0, 14, 12, 12, 3, 10, 12, 14, None],
        [None, None, None],
        ["0", "12", "14"],
        ["0", "12", "14", "a"],
    ],
)
def test_isin_numeric(data, values):
    index = np.random.randint(0, 100, len(data))
    psr = cudf.utils.utils._create_pandas_series(data=data, index=index)
    gsr = cudf.Series.from_pandas(psr, nan_as_null=False)

    expected = psr.isin(values)
    got = gsr.isin(values)

    assert_eq(got, expected)


@pytest.mark.parametrize(
    "data",
    [
        [],
        pd.Series(
            ["2018-01-01", "2019-04-03", None, "2019-12-30"],
            dtype="datetime64[ns]",
        ),
        pd.Series(
            [
                "2018-01-01",
                "2019-04-03",
                None,
                "2019-12-30",
                "2018-01-01",
                "2018-01-01",
            ],
            dtype="datetime64[ns]",
        ),
    ],
)
@pytest.mark.parametrize(
    "values",
    [
        [],
        [1514764800000000000, 1577664000000000000],
        [
            1514764800000000000,
            1577664000000000000,
            1577664000000000000,
            1577664000000000000,
            1514764800000000000,
        ],
        ["2019-04-03", "2019-12-30", "2012-01-01"],
        [
            "2012-01-01",
            "2012-01-01",
            "2012-01-01",
            "2019-04-03",
            "2019-12-30",
            "2012-01-01",
        ],
    ],
)
def test_isin_datetime(data, values):
    psr = cudf.utils.utils._create_pandas_series(data=data)
    gsr = cudf.Series.from_pandas(psr)

    got = gsr.isin(values)
    expected = psr.isin(values)
    assert_eq(got, expected)


@pytest.mark.parametrize(
    "data",
    [
        [],
        pd.Series(["this", "is", None, "a", "test"]),
        pd.Series(["test", "this", "test", "is", None, "test", "a", "test"]),
        pd.Series(["0", "12", "14"]),
    ],
)
@pytest.mark.parametrize(
    "values",
    [
        [],
        ["this", "is"],
        [None, None, None],
        ["12", "14", "19"],
        pytest.param(
            [12, 14, 19],
            marks=pytest.mark.xfail(
                not PANDAS_GE_120,
                reason="pandas's failure here seems like a bug(in < 1.2) "
                "given the reverse succeeds",
            ),
        ),
        ["is", "this", "is", "this", "is"],
    ],
)
def test_isin_string(data, values):
    psr = cudf.utils.utils._create_pandas_series(data=data)
    gsr = cudf.Series.from_pandas(psr)

    got = gsr.isin(values)
    expected = psr.isin(values)
    assert_eq(got, expected)


@pytest.mark.parametrize(
    "data",
    [
        [],
        pd.Series(["a", "b", "c", "c", "c", "d", "e"], dtype="category"),
        pd.Series(["a", "b", None, "c", "d", "e"], dtype="category"),
        pd.Series([0, 3, 10, 12], dtype="category"),
        pd.Series([0, 3, 10, 12, 0, 10, 3, 0, 0, 3, 3], dtype="category"),
    ],
)
@pytest.mark.parametrize(
    "values",
    [
        [],
        ["a", "b", None, "f", "words"],
        ["0", "12", None, "14"],
        [0, 10, 12, None, 39, 40, 1000],
        [0, 0, 0, 0, 3, 3, 3, None, 1, 2, 3],
    ],
)
def test_isin_categorical(data, values):
    psr = cudf.utils.utils._create_pandas_series(data=data)
    gsr = cudf.Series.from_pandas(psr)

    got = gsr.isin(values)
    expected = psr.isin(values)
    assert_eq(got, expected)


@pytest.mark.parametrize(
    "data",
    [
        [],
        pd.Series(
            ["this", "is", None, "a", "test"], index=["a", "b", "c", "d", "e"]
        ),
        pd.Series([0, 15, 10], index=[0, None, 9]),
        pd.Series(
            range(25),
            index=pd.date_range(
                start="2019-01-01", end="2019-01-02", freq="H"
            ),
        ),
    ],
)
@pytest.mark.parametrize(
    "values",
    [
        [],
        ["this", "is"],
        [0, 19, 13],
        ["2019-01-01 04:00:00", "2019-01-01 06:00:00", "2018-03-02"],
    ],
)
def test_isin_index(data, values):
    psr = cudf.utils.utils._create_pandas_series(data=data)
    gsr = cudf.Series.from_pandas(psr)

    got = gsr.index.isin(values)
    expected = psr.index.isin(values)

    assert_eq(got, expected)


@pytest.mark.parametrize(
    "data",
    [
        pd.MultiIndex.from_arrays(
            [[1, 2, 3], ["red", "blue", "green"]], names=("number", "color")
        ),
        pd.MultiIndex.from_arrays([[], []], names=("number", "color")),
        pd.MultiIndex.from_arrays(
            [[1, 2, 3, 10, 100], ["red", "blue", "green", "pink", "white"]],
            names=("number", "color"),
        ),
    ],
)
@pytest.mark.parametrize(
    "values,level,err",
    [
        (["red", "orange", "yellow"], "color", None),
        (["red", "white", "yellow"], "color", None),
        ([0, 1, 2, 10, 11, 15], "number", None),
        ([0, 1, 2, 10, 11, 15], None, TypeError),
        (pd.Series([0, 1, 2, 10, 11, 15]), None, TypeError),
        (pd.Index([0, 1, 2, 10, 11, 15]), None, TypeError),
        (pd.Index([0, 1, 2, 8, 11, 15]), "number", None),
        (pd.Index(["red", "white", "yellow"]), "color", None),
        ([(1, "red"), (3, "red")], None, None),
        (((1, "red"), (3, "red")), None, None),
        (
            pd.MultiIndex.from_arrays(
                [[1, 2, 3], ["red", "blue", "green"]],
                names=("number", "color"),
            ),
            None,
            None,
        ),
        (
            pd.MultiIndex.from_arrays([[], []], names=("number", "color")),
            None,
            None,
        ),
        (
            pd.MultiIndex.from_arrays(
                [
                    [1, 2, 3, 10, 100],
                    ["red", "blue", "green", "pink", "white"],
                ],
                names=("number", "color"),
            ),
            None,
            None,
        ),
    ],
)
def test_isin_multiindex(data, values, level, err):
    pmdx = data
    gmdx = cudf.from_pandas(data)

    if err is None:
        expected = pmdx.isin(values, level=level)
        if isinstance(values, pd.MultiIndex):
            values = cudf.from_pandas(values)
        got = gmdx.isin(values, level=level)

        assert_eq(got, expected)
    else:
        assert_exceptions_equal(
            lfunc=pmdx.isin,
            rfunc=gmdx.isin,
            lfunc_args_and_kwargs=([values], {"level": level}),
            rfunc_args_and_kwargs=([values], {"level": level}),
            check_exception_type=False,
            expected_error_message=re.escape(
                "values need to be a Multi-Index or set/list-like tuple "
                "squences  when `level=None`."
            ),
        )


@pytest.mark.parametrize(
    "data",
    [
        pd.DataFrame(
            {
                "num_legs": [2, 4],
                "num_wings": [2, 0],
                "bird_cats": pd.Series(
                    ["sparrow", "pigeon"],
                    dtype="category",
                    index=["falcon", "dog"],
                ),
            },
            index=["falcon", "dog"],
        ),
        pd.DataFrame(
            {"num_legs": [8, 2], "num_wings": [0, 2]},
            index=["spider", "falcon"],
        ),
        pd.DataFrame(
            {
                "num_legs": [8, 2, 1, 0, 2, 4, 5],
                "num_wings": [2, 0, 2, 1, 2, 4, -1],
            }
        ),
    ],
)
@pytest.mark.parametrize(
    "values",
    [
        [0, 2],
        {"num_wings": [0, 3]},
        pd.DataFrame(
            {"num_legs": [8, 2], "num_wings": [0, 2]},
            index=["spider", "falcon"],
        ),
        pd.DataFrame(
            {
                "num_legs": [2, 4],
                "num_wings": [2, 0],
                "bird_cats": pd.Series(
                    ["sparrow", "pigeon"],
                    dtype="category",
                    index=["falcon", "dog"],
                ),
            },
            index=["falcon", "dog"],
        ),
        ["sparrow", "pigeon"],
        pd.Series(["sparrow", "pigeon"], dtype="category"),
        pd.Series([1, 2, 3, 4, 5]),
        "abc",
        123,
    ],
)
def test_isin_dataframe(data, values):
    pdf = data
    gdf = cudf.from_pandas(pdf)

    if cudf.api.types.is_scalar(values):
        assert_exceptions_equal(
            lfunc=pdf.isin,
            rfunc=gdf.isin,
            lfunc_args_and_kwargs=([values],),
            rfunc_args_and_kwargs=([values],),
        )
    else:
        try:
            expected = pdf.isin(values)
        except ValueError as e:
            if str(e) == "Lengths must match.":
                pytest.xfail(
                    not PANDAS_GE_110,
                    "https://github.com/pandas-dev/pandas/issues/34256",
                )

        if isinstance(values, (pd.DataFrame, pd.Series)):
            values = cudf.from_pandas(values)

        got = gdf.isin(values)
        assert_eq(got, expected)


def test_constructor_properties():
    df = cudf.DataFrame()
    key1 = "a"
    key2 = "b"
    val1 = np.array([123], dtype=np.float64)
    val2 = np.array([321], dtype=np.float64)
    df[key1] = val1
    df[key2] = val2

    # Correct use of _constructor_sliced (for DataFrame)
    assert_eq(df[key1], df._constructor_sliced(val1, name=key1))

    # Correct use of _constructor_expanddim (for cudf.Series)
    assert_eq(df, df[key2]._constructor_expanddim({key1: val1, key2: val2}))

    # Incorrect use of _constructor_sliced (Raises for cudf.Series)
    with pytest.raises(NotImplementedError):
        df[key1]._constructor_sliced

    # Incorrect use of _constructor_expanddim (Raises for DataFrame)
    with pytest.raises(NotImplementedError):
        df._constructor_expanddim


@pytest.mark.parametrize("dtype", NUMERIC_TYPES)
@pytest.mark.parametrize("as_dtype", ALL_TYPES)
def test_df_astype_numeric_to_all(dtype, as_dtype):
    if "uint" in dtype:
        data = [1, 2, None, 4, 7]
    elif "int" in dtype or "longlong" in dtype:
        data = [1, 2, None, 4, -7]
    elif "float" in dtype:
        data = [1.0, 2.0, None, 4.0, np.nan, -7.0]

    gdf = cudf.DataFrame()

    gdf["foo"] = cudf.Series(data, dtype=dtype)
    gdf["bar"] = cudf.Series(data, dtype=dtype)

    insert_data = cudf.Series(data, dtype=dtype)

    expect = cudf.DataFrame()
    expect["foo"] = insert_data.astype(as_dtype)
    expect["bar"] = insert_data.astype(as_dtype)

    got = gdf.astype(as_dtype)

    assert_eq(expect, got)


@pytest.mark.parametrize(
    "as_dtype",
    [
        "int32",
        "float32",
        "category",
        "datetime64[s]",
        "datetime64[ms]",
        "datetime64[us]",
        "datetime64[ns]",
    ],
)
def test_df_astype_string_to_other(as_dtype):
    if "datetime64" in as_dtype:
        # change None to "NaT" after this issue is fixed:
        # https://github.com/rapidsai/cudf/issues/5117
        data = ["2001-01-01", "2002-02-02", "2000-01-05", None]
    elif as_dtype == "int32":
        data = [1, 2, 3]
    elif as_dtype == "category":
        data = ["1", "2", "3", None]
    elif "float" in as_dtype:
        data = [1.0, 2.0, 3.0, np.nan]

    insert_data = cudf.Series.from_pandas(pd.Series(data, dtype="str"))
    expect_data = cudf.Series(data, dtype=as_dtype)

    gdf = cudf.DataFrame()
    expect = cudf.DataFrame()

    gdf["foo"] = insert_data
    gdf["bar"] = insert_data

    expect["foo"] = expect_data
    expect["bar"] = expect_data

    got = gdf.astype(as_dtype)
    assert_eq(expect, got)


@pytest.mark.parametrize(
    "as_dtype",
    [
        "int64",
        "datetime64[s]",
        "datetime64[us]",
        "datetime64[ns]",
        "str",
        "category",
    ],
)
def test_df_astype_datetime_to_other(as_dtype):
    data = [
        "1991-11-20 00:00:00.000",
        "2004-12-04 00:00:00.000",
        "2016-09-13 00:00:00.000",
        None,
    ]

    gdf = cudf.DataFrame()
    expect = cudf.DataFrame()

    gdf["foo"] = cudf.Series(data, dtype="datetime64[ms]")
    gdf["bar"] = cudf.Series(data, dtype="datetime64[ms]")

    if as_dtype == "int64":
        expect["foo"] = cudf.Series(
            [690595200000, 1102118400000, 1473724800000, None], dtype="int64"
        )
        expect["bar"] = cudf.Series(
            [690595200000, 1102118400000, 1473724800000, None], dtype="int64"
        )
    elif as_dtype == "str":
        expect["foo"] = cudf.Series(data, dtype="str")
        expect["bar"] = cudf.Series(data, dtype="str")
    elif as_dtype == "category":
        expect["foo"] = cudf.Series(gdf["foo"], dtype="category")
        expect["bar"] = cudf.Series(gdf["bar"], dtype="category")
    else:
        expect["foo"] = cudf.Series(data, dtype=as_dtype)
        expect["bar"] = cudf.Series(data, dtype=as_dtype)

    got = gdf.astype(as_dtype)

    assert_eq(expect, got)


@pytest.mark.parametrize(
    "as_dtype",
    [
        "int32",
        "float32",
        "category",
        "datetime64[s]",
        "datetime64[ms]",
        "datetime64[us]",
        "datetime64[ns]",
        "str",
    ],
)
def test_df_astype_categorical_to_other(as_dtype):
    if "datetime64" in as_dtype:
        data = ["2001-01-01", "2002-02-02", "2000-01-05", "2001-01-01"]
    else:
        data = [1, 2, 3, 1]
    psr = pd.Series(data, dtype="category")
    pdf = pd.DataFrame()
    pdf["foo"] = psr
    pdf["bar"] = psr
    gdf = cudf.DataFrame.from_pandas(pdf)
    assert_eq(pdf.astype(as_dtype), gdf.astype(as_dtype))


@pytest.mark.parametrize("ordered", [True, False])
def test_df_astype_to_categorical_ordered(ordered):
    psr = pd.Series([1, 2, 3, 1], dtype="category")
    pdf = pd.DataFrame()
    pdf["foo"] = psr
    pdf["bar"] = psr
    gdf = cudf.DataFrame.from_pandas(pdf)

    ordered_dtype_pd = pd.CategoricalDtype(
        categories=[1, 2, 3], ordered=ordered
    )
    ordered_dtype_gd = cudf.CategoricalDtype.from_pandas(ordered_dtype_pd)

    assert_eq(
        pdf.astype(ordered_dtype_pd).astype("int32"),
        gdf.astype(ordered_dtype_gd).astype("int32"),
    )


@pytest.mark.parametrize(
    "dtype,args",
    [(dtype, {}) for dtype in ALL_TYPES]
    + [("category", {"ordered": True}), ("category", {"ordered": False})],
)
def test_empty_df_astype(dtype, args):
    df = cudf.DataFrame()
    kwargs = {}
    kwargs.update(args)
    assert_eq(df, df.astype(dtype=dtype, **kwargs))


@pytest.mark.parametrize(
    "errors",
    [
        pytest.param(
            "raise", marks=pytest.mark.xfail(reason="should raise error here")
        ),
        pytest.param("other", marks=pytest.mark.xfail(raises=ValueError)),
        "ignore",
        pytest.param(
            "warn", marks=pytest.mark.filterwarnings("ignore:Traceback")
        ),
    ],
)
def test_series_astype_error_handling(errors):
    sr = cudf.Series(["random", "words"])
    got = sr.astype("datetime64", errors=errors)
    assert_eq(sr, got)


@pytest.mark.parametrize("dtype", ALL_TYPES)
def test_df_constructor_dtype(dtype):
    if "datetime" in dtype:
        data = ["1991-11-20", "2004-12-04", "2016-09-13", None]
    elif dtype == "str":
        data = ["a", "b", "c", None]
    elif "float" in dtype:
        data = [1.0, 0.5, -1.1, np.nan, None]
    elif "bool" in dtype:
        data = [True, False, None]
    else:
        data = [1, 2, 3, None]

    sr = cudf.Series(data, dtype=dtype)

    expect = cudf.DataFrame()
    expect["foo"] = sr
    expect["bar"] = sr
    got = cudf.DataFrame({"foo": data, "bar": data}, dtype=dtype)

    assert_eq(expect, got)


@pytest.mark.parametrize(
    "data",
    [
        cudf.datasets.randomdata(
            nrows=10, dtypes={"a": "category", "b": int, "c": float, "d": int}
        ),
        cudf.datasets.randomdata(
            nrows=10, dtypes={"a": "category", "b": int, "c": float, "d": str}
        ),
        cudf.datasets.randomdata(
            nrows=10, dtypes={"a": bool, "b": int, "c": float, "d": str}
        ),
        cudf.DataFrame(),
        cudf.DataFrame({"a": [0, 1, 2], "b": [1, None, 3]}),
        cudf.DataFrame(
            {
                "a": [1, 2, 3, 4],
                "b": [7, np.NaN, 9, 10],
                "c": [np.NaN, np.NaN, np.NaN, np.NaN],
                "d": cudf.Series([None, None, None, None], dtype="int64"),
                "e": [100, None, 200, None],
                "f": cudf.Series([10, None, np.NaN, 11], nan_as_null=False),
            }
        ),
        cudf.DataFrame(
            {
                "a": [10, 11, 12, 13, 14, 15],
                "b": cudf.Series(
                    [10, None, np.NaN, 2234, None, np.NaN], nan_as_null=False
                ),
            }
        ),
    ],
)
@pytest.mark.parametrize(
    "op", ["max", "min", "sum", "product", "mean", "var", "std"]
)
@pytest.mark.parametrize("skipna", [True, False])
def test_rowwise_ops(data, op, skipna):
    gdf = data
    pdf = gdf.to_pandas()

    if op in ("var", "std"):
        expected = getattr(pdf, op)(axis=1, ddof=0, skipna=skipna)
        got = getattr(gdf, op)(axis=1, ddof=0, skipna=skipna)
    else:
        expected = getattr(pdf, op)(axis=1, skipna=skipna)
        got = getattr(gdf, op)(axis=1, skipna=skipna)

    assert_eq(expected, got, check_exact=False)


@pytest.mark.parametrize(
    "op", ["max", "min", "sum", "product", "mean", "var", "std"]
)
def test_rowwise_ops_nullable_dtypes_all_null(op):
    gdf = cudf.DataFrame(
        {
            "a": [1, 2, 3, 4],
            "b": [7, np.NaN, 9, 10],
            "c": [np.NaN, np.NaN, np.NaN, np.NaN],
            "d": cudf.Series([None, None, None, None], dtype="int64"),
            "e": [100, None, 200, None],
            "f": cudf.Series([10, None, np.NaN, 11], nan_as_null=False),
        }
    )

    expected = cudf.Series([None, None, None, None], dtype="float64")

    if op in ("var", "std"):
        got = getattr(gdf, op)(axis=1, ddof=0, skipna=False)
    else:
        got = getattr(gdf, op)(axis=1, skipna=False)

    assert_eq(got.null_count, expected.null_count)
    assert_eq(got, expected)


@pytest.mark.parametrize(
    "op,expected",
    [
        (
            "max",
            cudf.Series(
                [10.0, None, np.NaN, 2234.0, None, np.NaN],
                dtype="float64",
                nan_as_null=False,
            ),
        ),
        (
            "min",
            cudf.Series(
                [10.0, None, np.NaN, 13.0, None, np.NaN],
                dtype="float64",
                nan_as_null=False,
            ),
        ),
        (
            "sum",
            cudf.Series(
                [20.0, None, np.NaN, 2247.0, None, np.NaN],
                dtype="float64",
                nan_as_null=False,
            ),
        ),
        (
            "product",
            cudf.Series(
                [100.0, None, np.NaN, 29042.0, None, np.NaN],
                dtype="float64",
                nan_as_null=False,
            ),
        ),
        (
            "mean",
            cudf.Series(
                [10.0, None, np.NaN, 1123.5, None, np.NaN],
                dtype="float64",
                nan_as_null=False,
            ),
        ),
        (
            "var",
            cudf.Series(
                [0.0, None, np.NaN, 1233210.25, None, np.NaN],
                dtype="float64",
                nan_as_null=False,
            ),
        ),
        (
            "std",
            cudf.Series(
                [0.0, None, np.NaN, 1110.5, None, np.NaN],
                dtype="float64",
                nan_as_null=False,
            ),
        ),
    ],
)
def test_rowwise_ops_nullable_dtypes_partial_null(op, expected):
    gdf = cudf.DataFrame(
        {
            "a": [10, 11, 12, 13, 14, 15],
            "b": cudf.Series(
                [10, None, np.NaN, 2234, None, np.NaN], nan_as_null=False,
            ),
        }
    )

    if op in ("var", "std"):
        got = getattr(gdf, op)(axis=1, ddof=0, skipna=False)
    else:
        got = getattr(gdf, op)(axis=1, skipna=False)

    assert_eq(got.null_count, expected.null_count)
    assert_eq(got, expected)


@pytest.mark.parametrize(
    "op,expected",
    [
        (
            "max",
            cudf.Series([10, None, None, 2234, None, 453], dtype="int64",),
        ),
        ("min", cudf.Series([10, None, None, 13, None, 15], dtype="int64",),),
        (
            "sum",
            cudf.Series([20, None, None, 2247, None, 468], dtype="int64",),
        ),
        (
            "product",
            cudf.Series([100, None, None, 29042, None, 6795], dtype="int64",),
        ),
        (
            "mean",
            cudf.Series(
                [10.0, None, None, 1123.5, None, 234.0], dtype="float32",
            ),
        ),
        (
            "var",
            cudf.Series(
                [0.0, None, None, 1233210.25, None, 47961.0], dtype="float32",
            ),
        ),
        (
            "std",
            cudf.Series(
                [0.0, None, None, 1110.5, None, 219.0], dtype="float32",
            ),
        ),
    ],
)
def test_rowwise_ops_nullable_int_dtypes(op, expected):
    gdf = cudf.DataFrame(
        {
            "a": [10, 11, None, 13, None, 15],
            "b": cudf.Series(
                [10, None, 323, 2234, None, 453], nan_as_null=False,
            ),
        }
    )

    if op in ("var", "std"):
        got = getattr(gdf, op)(axis=1, ddof=0, skipna=False)
    else:
        got = getattr(gdf, op)(axis=1, skipna=False)

    assert_eq(got.null_count, expected.null_count)
    assert_eq(got, expected)


@pytest.mark.parametrize(
    "data",
    [
        {
            "t1": cudf.Series(
                ["2020-08-01 09:00:00", "1920-05-01 10:30:00"], dtype="<M8[ms]"
            ),
            "t2": cudf.Series(
                ["1940-08-31 06:00:00", "2020-08-02 10:00:00"], dtype="<M8[ms]"
            ),
        },
        {
            "t1": cudf.Series(
                ["2020-08-01 09:00:00", "1920-05-01 10:30:00"], dtype="<M8[ms]"
            ),
            "t2": cudf.Series(
                ["1940-08-31 06:00:00", "2020-08-02 10:00:00"], dtype="<M8[ns]"
            ),
            "t3": cudf.Series(
                ["1960-08-31 06:00:00", "2030-08-02 10:00:00"], dtype="<M8[s]"
            ),
        },
        {
            "t1": cudf.Series(
                ["2020-08-01 09:00:00", "1920-05-01 10:30:00"], dtype="<M8[ms]"
            ),
            "t2": cudf.Series(
                ["1940-08-31 06:00:00", "2020-08-02 10:00:00"], dtype="<M8[us]"
            ),
        },
        {
            "t1": cudf.Series(
                ["2020-08-01 09:00:00", "1920-05-01 10:30:00"], dtype="<M8[ms]"
            ),
            "t2": cudf.Series(
                ["1940-08-31 06:00:00", "2020-08-02 10:00:00"], dtype="<M8[ms]"
            ),
            "i1": cudf.Series([1001, 2002], dtype="int64"),
        },
        {
            "t1": cudf.Series(
                ["2020-08-01 09:00:00", "1920-05-01 10:30:00"], dtype="<M8[ms]"
            ),
            "t2": cudf.Series(["1940-08-31 06:00:00", None], dtype="<M8[ms]"),
            "i1": cudf.Series([1001, 2002], dtype="int64"),
        },
        {
            "t1": cudf.Series(
                ["2020-08-01 09:00:00", "1920-05-01 10:30:00"], dtype="<M8[ms]"
            ),
            "i1": cudf.Series([1001, 2002], dtype="int64"),
            "f1": cudf.Series([-100.001, 123.456], dtype="float64"),
        },
        {
            "t1": cudf.Series(
                ["2020-08-01 09:00:00", "1920-05-01 10:30:00"], dtype="<M8[ms]"
            ),
            "i1": cudf.Series([1001, 2002], dtype="int64"),
            "f1": cudf.Series([-100.001, 123.456], dtype="float64"),
            "b1": cudf.Series([True, False], dtype="bool"),
        },
    ],
)
@pytest.mark.parametrize("op", ["max", "min"])
@pytest.mark.parametrize("skipna", [True, False])
def test_rowwise_ops_datetime_dtypes(data, op, skipna):

    gdf = cudf.DataFrame(data)

    pdf = gdf.to_pandas()

    got = getattr(gdf, op)(axis=1, skipna=skipna)
    expected = getattr(pdf, op)(axis=1, skipna=skipna)

    assert_eq(got, expected)


@pytest.mark.parametrize(
    "data,op,skipna",
    [
        (
            {
                "t1": cudf.Series(
                    ["2020-08-01 09:00:00", "1920-05-01 10:30:00"],
                    dtype="<M8[ms]",
                ),
                "t2": cudf.Series(
                    ["1940-08-31 06:00:00", None], dtype="<M8[ms]"
                ),
            },
            "max",
            True,
        ),
        (
            {
                "t1": cudf.Series(
                    ["2020-08-01 09:00:00", "1920-05-01 10:30:00"],
                    dtype="<M8[ms]",
                ),
                "t2": cudf.Series(
                    ["1940-08-31 06:00:00", None], dtype="<M8[ms]"
                ),
            },
            "min",
            False,
        ),
        (
            {
                "t1": cudf.Series(
                    ["2020-08-01 09:00:00", "1920-05-01 10:30:00"],
                    dtype="<M8[ms]",
                ),
                "t2": cudf.Series(
                    ["1940-08-31 06:00:00", None], dtype="<M8[ms]"
                ),
            },
            "min",
            True,
        ),
    ],
)
def test_rowwise_ops_datetime_dtypes_2(data, op, skipna):

    gdf = cudf.DataFrame(data)

    pdf = gdf.to_pandas()

    got = getattr(gdf, op)(axis=1, skipna=skipna)
    expected = getattr(pdf, op)(axis=1, skipna=skipna)

    assert_eq(got, expected)


@pytest.mark.parametrize(
    "data",
    [
        (
            {
                "t1": pd.Series(
                    ["2020-08-01 09:00:00", "1920-05-01 10:30:00"],
                    dtype="<M8[ns]",
                ),
                "t2": pd.Series(
                    ["1940-08-31 06:00:00", pd.NaT], dtype="<M8[ns]"
                ),
            }
        )
    ],
)
def test_rowwise_ops_datetime_dtypes_pdbug(data):
    pdf = pd.DataFrame(data)
    gdf = cudf.from_pandas(pdf)

    expected = pdf.max(axis=1, skipna=False)
    got = gdf.max(axis=1, skipna=False)

    if PANDAS_GE_120:
        assert_eq(got, expected)
    else:
        # PANDAS BUG: https://github.com/pandas-dev/pandas/issues/36907
        with pytest.raises(AssertionError, match="numpy array are different"):
            assert_eq(got, expected)


@pytest.mark.parametrize(
    "data",
    [
        [5.0, 6.0, 7.0],
        "single value",
        np.array(1, dtype="int64"),
        np.array(0.6273643, dtype="float64"),
    ],
)
def test_insert(data):
    pdf = pd.DataFrame.from_dict({"A": [1, 2, 3], "B": ["a", "b", "c"]})
    gdf = cudf.DataFrame.from_pandas(pdf)

    # insertion by index

    pdf.insert(0, "foo", data)
    gdf.insert(0, "foo", data)

    assert_eq(pdf, gdf)

    pdf.insert(3, "bar", data)
    gdf.insert(3, "bar", data)

    assert_eq(pdf, gdf)

    pdf.insert(1, "baz", data)
    gdf.insert(1, "baz", data)

    assert_eq(pdf, gdf)

    # pandas insert doesn't support negative indexing
    pdf.insert(len(pdf.columns), "qux", data)
    gdf.insert(-1, "qux", data)

    assert_eq(pdf, gdf)


@pytest.mark.parametrize(
    "data", [{"A": [1, 2, 3], "B": ["a", "b", "c"]}],
)
def test_insert_NA(data):
    pdf = pd.DataFrame.from_dict(data)
    gdf = cudf.DataFrame.from_pandas(pdf)

    pdf["C"] = pd.NA
    gdf["C"] = cudf.NA
    assert_eq(pdf, gdf)


def test_cov():
    gdf = cudf.datasets.randomdata(10)
    pdf = gdf.to_pandas()

    assert_eq(pdf.cov(), gdf.cov())


@pytest.mark.xfail(reason="cupy-based cov does not support nulls")
def test_cov_nans():
    pdf = pd.DataFrame()
    pdf["a"] = [None, None, None, 2.00758632, None]
    pdf["b"] = [0.36403686, None, None, None, None]
    pdf["c"] = [None, None, None, 0.64882227, None]
    pdf["d"] = [None, -1.46863125, None, 1.22477948, -0.06031689]
    gdf = cudf.from_pandas(pdf)

    assert_eq(pdf.cov(), gdf.cov())


@pytest.mark.parametrize(
    "gsr",
    [
        cudf.Series([4, 2, 3]),
        cudf.Series([4, 2, 3], index=["a", "b", "c"]),
        cudf.Series([4, 2, 3], index=["a", "b", "d"]),
        cudf.Series([4, 2], index=["a", "b"]),
        cudf.Series([4, 2, 3], index=cudf.core.index.RangeIndex(0, 3)),
        pytest.param(
            cudf.Series([4, 2, 3, 4, 5], index=["a", "b", "d", "0", "12"]),
            marks=pytest.mark.xfail,
        ),
    ],
)
@pytest.mark.parametrize("colnames", [["a", "b", "c"], [0, 1, 2]])
@pytest.mark.parametrize(
    "op",
    [
        operator.add,
        operator.mul,
        operator.floordiv,
        operator.truediv,
        operator.mod,
        operator.pow,
        operator.eq,
        operator.lt,
        operator.le,
        operator.gt,
        operator.ge,
        operator.ne,
    ],
)
def test_df_sr_binop(gsr, colnames, op):
    data = [[3.0, 2.0, 5.0], [3.0, None, 5.0], [6.0, 7.0, np.nan]]
    data = dict(zip(colnames, data))

    gsr = gsr.astype("float64")

    gdf = cudf.DataFrame(data)
    pdf = gdf.to_pandas(nullable=True)

    psr = gsr.to_pandas(nullable=True)

    expect = op(pdf, psr)
    got = op(gdf, gsr).to_pandas(nullable=True)
    assert_eq(expect, got, check_dtype=False)

    expect = op(psr, pdf)
    got = op(gsr, gdf).to_pandas(nullable=True)
    assert_eq(expect, got, check_dtype=False)


@pytest.mark.parametrize(
    "op",
    [
        operator.add,
        operator.mul,
        operator.floordiv,
        operator.truediv,
        operator.mod,
        operator.pow,
        # comparison ops will temporarily XFAIL
        # see PR  https://github.com/rapidsai/cudf/pull/7491
        pytest.param(operator.eq, marks=pytest.mark.xfail()),
        pytest.param(operator.lt, marks=pytest.mark.xfail()),
        pytest.param(operator.le, marks=pytest.mark.xfail()),
        pytest.param(operator.gt, marks=pytest.mark.xfail()),
        pytest.param(operator.ge, marks=pytest.mark.xfail()),
        pytest.param(operator.ne, marks=pytest.mark.xfail()),
    ],
)
@pytest.mark.parametrize(
    "gsr", [cudf.Series([1, 2, 3, 4, 5], index=["a", "b", "d", "0", "12"])]
)
def test_df_sr_binop_col_order(gsr, op):
    colnames = [0, 1, 2]
    data = [[0, 2, 5], [3, None, 5], [6, 7, np.nan]]
    data = dict(zip(colnames, data))

    gdf = cudf.DataFrame(data)
    pdf = pd.DataFrame.from_dict(data)

    psr = gsr.to_pandas()

    expect = op(pdf, psr).astype("float")
    out = op(gdf, gsr).astype("float")
    got = out[expect.columns]

    assert_eq(expect, got)


@pytest.mark.parametrize("set_index", [None, "A", "C", "D"])
@pytest.mark.parametrize("index", [True, False])
@pytest.mark.parametrize("deep", [True, False])
def test_memory_usage(deep, index, set_index):
    # Testing numerical/datetime by comparing with pandas
    # (string and categorical columns will be different)
    rows = int(100)
    df = pd.DataFrame(
        {
            "A": np.arange(rows, dtype="int64"),
            "B": np.arange(rows, dtype="int32"),
            "C": np.arange(rows, dtype="float64"),
        }
    )
    df["D"] = pd.to_datetime(df.A)
    if set_index:
        df = df.set_index(set_index)

    gdf = cudf.from_pandas(df)

    if index and set_index is None:

        # Special Case: Assume RangeIndex size == 0
        assert gdf.index.memory_usage(deep=deep) == 0

    else:

        # Check for Series only
        assert df["B"].memory_usage(index=index, deep=deep) == gdf[
            "B"
        ].memory_usage(index=index, deep=deep)

        # Check for entire DataFrame
        assert_eq(
            df.memory_usage(index=index, deep=deep).sort_index(),
            gdf.memory_usage(index=index, deep=deep).sort_index(),
        )


@pytest.mark.xfail
def test_memory_usage_string():
    rows = int(100)
    df = pd.DataFrame(
        {
            "A": np.arange(rows, dtype="int32"),
            "B": np.random.choice(["apple", "banana", "orange"], rows),
        }
    )
    gdf = cudf.from_pandas(df)

    # Check deep=False (should match pandas)
    assert gdf.B.memory_usage(deep=False, index=False) == df.B.memory_usage(
        deep=False, index=False
    )

    # Check string column
    assert gdf.B.memory_usage(deep=True, index=False) == df.B.memory_usage(
        deep=True, index=False
    )

    # Check string index
    assert gdf.set_index("B").index.memory_usage(
        deep=True
    ) == df.B.memory_usage(deep=True, index=False)


def test_memory_usage_cat():
    rows = int(100)
    df = pd.DataFrame(
        {
            "A": np.arange(rows, dtype="int32"),
            "B": np.random.choice(["apple", "banana", "orange"], rows),
        }
    )
    df["B"] = df.B.astype("category")
    gdf = cudf.from_pandas(df)

    expected = (
        gdf.B._column.categories.memory_usage()
        + gdf.B._column.codes.memory_usage()
    )

    # Check cat column
    assert gdf.B.memory_usage(deep=True, index=False) == expected

    # Check cat index
    assert gdf.set_index("B").index.memory_usage(deep=True) == expected


def test_memory_usage_list():
    df = cudf.DataFrame({"A": [[0, 1, 2, 3], [4, 5, 6], [7, 8], [9]]})
    expected = (
        df.A._column.offsets.memory_usage()
        + df.A._column.elements.memory_usage()
    )
    assert expected == df.A.memory_usage()


@pytest.mark.parametrize("rows", [10, 100])
def test_memory_usage_multi(rows):
<<<<<<< HEAD
=======
    deep = True
    # We need to sample without replacement to guarantee that the size of the
    # levels are always the same.
>>>>>>> 6d11823f
    df = pd.DataFrame(
        {
            "A": np.arange(rows, dtype="int32"),
            "B": np.random.choice(
                np.arange(rows, dtype="int64"), rows, replace=False
            ),
            "C": np.random.choice(
                np.arange(rows, dtype="float64"), rows, replace=False
            ),
        }
    ).set_index(["B", "C"])
    gdf = cudf.from_pandas(df)
    # Assume MultiIndex memory footprint is just that
    # of the underlying columns, levels, and codes
    expect = rows * 16  # Source Columns
    expect += rows * 16  # Codes
    expect += rows * 8  # Level 0
    expect += rows * 8  # Level 1

    assert expect == gdf.index.memory_usage(deep=True)


@pytest.mark.parametrize(
    "list_input",
    [
        pytest.param([1, 2, 3, 4], id="smaller"),
        pytest.param([1, 2, 3, 4, 5, 6], id="larger"),
    ],
)
@pytest.mark.parametrize(
    "key",
    [
        pytest.param("list_test", id="new_column"),
        pytest.param("id", id="existing_column"),
    ],
)
def test_setitem_diff_size_list(list_input, key):
    gdf = cudf.datasets.randomdata(5)
    with pytest.raises(
        ValueError, match=("All columns must be of equal length")
    ):
        gdf[key] = list_input


@pytest.mark.parametrize(
    "series_input",
    [
        pytest.param(cudf.Series([1, 2, 3, 4]), id="smaller_cudf"),
        pytest.param(cudf.Series([1, 2, 3, 4, 5, 6]), id="larger_cudf"),
        pytest.param(cudf.Series([1, 2, 3], index=[4, 5, 6]), id="index_cudf"),
        pytest.param(pd.Series([1, 2, 3, 4]), id="smaller_pandas"),
        pytest.param(pd.Series([1, 2, 3, 4, 5, 6]), id="larger_pandas"),
        pytest.param(pd.Series([1, 2, 3], index=[4, 5, 6]), id="index_pandas"),
    ],
)
@pytest.mark.parametrize(
    "key",
    [
        pytest.param("list_test", id="new_column"),
        pytest.param("id", id="existing_column"),
    ],
)
def test_setitem_diff_size_series(series_input, key):
    gdf = cudf.datasets.randomdata(5)
    pdf = gdf.to_pandas()

    pandas_input = series_input
    if isinstance(pandas_input, cudf.Series):
        pandas_input = pandas_input.to_pandas()

    expect = pdf
    expect[key] = pandas_input

    got = gdf
    got[key] = series_input

    # Pandas uses NaN and typecasts to float64 if there's missing values on
    # alignment, so need to typecast to float64 for equality comparison
    expect = expect.astype("float64")
    got = got.astype("float64")

    assert_eq(expect, got)


def test_tupleize_cols_False_set():
    pdf = pd.DataFrame()
    gdf = cudf.DataFrame()
    pdf[("a", "b")] = [1]
    gdf[("a", "b")] = [1]
    assert_eq(pdf, gdf)
    assert_eq(pdf.columns, gdf.columns)


def test_init_multiindex_from_dict():
    pdf = pd.DataFrame({("a", "b"): [1]})
    gdf = cudf.DataFrame({("a", "b"): [1]})
    assert_eq(pdf, gdf)
    assert_eq(pdf.columns, gdf.columns)


def test_change_column_dtype_in_empty():
    pdf = pd.DataFrame({"a": [], "b": []})
    gdf = cudf.from_pandas(pdf)
    assert_eq(pdf, gdf)
    pdf["b"] = pdf["b"].astype("int64")
    gdf["b"] = gdf["b"].astype("int64")
    assert_eq(pdf, gdf)


@pytest.mark.parametrize("dtype", ["int64", "str"])
def test_dataframe_from_dictionary_series_same_name_index(dtype):
    pd_idx1 = pd.Index([1, 2, 0], name="test_index").astype(dtype)
    pd_idx2 = pd.Index([2, 0, 1], name="test_index").astype(dtype)
    pd_series1 = pd.Series([1, 2, 3], index=pd_idx1)
    pd_series2 = pd.Series([1, 2, 3], index=pd_idx2)

    gd_idx1 = cudf.from_pandas(pd_idx1)
    gd_idx2 = cudf.from_pandas(pd_idx2)
    gd_series1 = cudf.Series([1, 2, 3], index=gd_idx1)
    gd_series2 = cudf.Series([1, 2, 3], index=gd_idx2)

    expect = pd.DataFrame({"a": pd_series1, "b": pd_series2})
    got = cudf.DataFrame({"a": gd_series1, "b": gd_series2})

    if dtype == "str":
        # Pandas actually loses its index name erroneously here...
        expect.index.name = "test_index"

    assert_eq(expect, got)
    assert expect.index.names == got.index.names


@pytest.mark.parametrize(
    "arg", [slice(2, 8, 3), slice(1, 20, 4), slice(-2, -6, -2)]
)
def test_dataframe_strided_slice(arg):
    mul = pd.DataFrame(
        {
            "Index": [1, 2, 3, 4, 5, 6, 7, 8, 9],
            "AlphaIndex": ["a", "b", "c", "d", "e", "f", "g", "h", "i"],
        }
    )
    pdf = pd.DataFrame(
        {"Val": [10, 9, 8, 7, 6, 5, 4, 3, 2]},
        index=pd.MultiIndex.from_frame(mul),
    )
    gdf = cudf.DataFrame.from_pandas(pdf)

    expect = pdf[arg]
    got = gdf[arg]

    assert_eq(expect, got)


@pytest.mark.parametrize(
    "data,condition,other,error",
    [
        (pd.Series(range(5)), pd.Series(range(5)) > 0, None, None),
        (pd.Series(range(5)), pd.Series(range(5)) > 1, None, None),
        (pd.Series(range(5)), pd.Series(range(5)) > 1, 10, None),
        (
            pd.Series(range(5)),
            pd.Series(range(5)) > 1,
            pd.Series(range(5, 10)),
            None,
        ),
        (
            pd.DataFrame(np.arange(10).reshape(-1, 2), columns=["A", "B"]),
            (
                pd.DataFrame(np.arange(10).reshape(-1, 2), columns=["A", "B"])
                % 3
            )
            == 0,
            -pd.DataFrame(np.arange(10).reshape(-1, 2), columns=["A", "B"]),
            None,
        ),
        (
            pd.DataFrame({"a": [1, 2, np.nan], "b": [4, np.nan, 6]}),
            pd.DataFrame({"a": [1, 2, np.nan], "b": [4, np.nan, 6]}) == 4,
            None,
            None,
        ),
        (
            pd.DataFrame({"a": [1, 2, np.nan], "b": [4, np.nan, 6]}),
            pd.DataFrame({"a": [1, 2, np.nan], "b": [4, np.nan, 6]}) != 4,
            None,
            None,
        ),
        (
            pd.DataFrame({"p": [-2, 3, -4, -79], "k": [9, 10, 11, 12]}),
            [True, True, True],
            None,
            ValueError,
        ),
        (
            pd.DataFrame({"p": [-2, 3, -4, -79], "k": [9, 10, 11, 12]}),
            [True, True, True, False],
            None,
            ValueError,
        ),
        (
            pd.DataFrame({"p": [-2, 3, -4, -79], "k": [9, 10, 11, 12]}),
            [[True, True, True, False], [True, True, True, False]],
            None,
            ValueError,
        ),
        (
            pd.DataFrame({"p": [-2, 3, -4, -79], "k": [9, 10, 11, 12]}),
            [[True, True], [False, True], [True, False], [False, True]],
            None,
            None,
        ),
        (
            pd.DataFrame({"p": [-2, 3, -4, -79], "k": [9, 10, 11, 12]}),
            cuda.to_device(
                np.array(
                    [[True, True], [False, True], [True, False], [False, True]]
                )
            ),
            None,
            None,
        ),
        (
            pd.DataFrame({"p": [-2, 3, -4, -79], "k": [9, 10, 11, 12]}),
            cupy.array(
                [[True, True], [False, True], [True, False], [False, True]]
            ),
            17,
            None,
        ),
        (
            pd.DataFrame({"p": [-2, 3, -4, -79], "k": [9, 10, 11, 12]}),
            [[True, True], [False, True], [True, False], [False, True]],
            17,
            None,
        ),
        (
            pd.DataFrame({"p": [-2, 3, -4, -79], "k": [9, 10, 11, 12]}),
            [
                [True, True, False, True],
                [True, True, False, True],
                [True, True, False, True],
                [True, True, False, True],
            ],
            None,
            ValueError,
        ),
        (
            pd.Series([1, 2, np.nan]),
            pd.Series([1, 2, np.nan]) == 4,
            None,
            None,
        ),
        (
            pd.Series([1, 2, np.nan]),
            pd.Series([1, 2, np.nan]) != 4,
            None,
            None,
        ),
        (
            pd.Series([4, np.nan, 6]),
            pd.Series([4, np.nan, 6]) == 4,
            None,
            None,
        ),
        (
            pd.Series([4, np.nan, 6]),
            pd.Series([4, np.nan, 6]) != 4,
            None,
            None,
        ),
        (
            pd.Series([4, np.nan, 6], dtype="category"),
            pd.Series([4, np.nan, 6], dtype="category") != 4,
            None,
            None,
        ),
        (
            pd.Series(["a", "b", "b", "d", "c", "s"], dtype="category"),
            pd.Series(["a", "b", "b", "d", "c", "s"], dtype="category") == "b",
            None,
            None,
        ),
        (
            pd.Series(["a", "b", "b", "d", "c", "s"], dtype="category"),
            pd.Series(["a", "b", "b", "d", "c", "s"], dtype="category") == "b",
            "s",
            None,
        ),
        (
            pd.Series([1, 2, 3, 2, 5]),
            pd.Series([1, 2, 3, 2, 5]) == 2,
            pd.DataFrame(
                {
                    "a": pd.Series([1, 2, 3, 2, 5]),
                    "b": pd.Series([1, 2, 3, 2, 5]),
                }
            ),
            NotImplementedError,
        ),
    ],
)
@pytest.mark.parametrize("inplace", [True, False])
def test_df_sr_mask_where(data, condition, other, error, inplace):
    ps_where = data
    gs_where = cudf.from_pandas(data)

    ps_mask = ps_where.copy(deep=True)
    gs_mask = gs_where.copy(deep=True)

    if hasattr(condition, "__cuda_array_interface__"):
        if type(condition).__module__.split(".")[0] == "cupy":
            ps_condition = cupy.asnumpy(condition)
        else:
            ps_condition = np.array(condition).astype("bool")
    else:
        ps_condition = condition

    if type(condition).__module__.split(".")[0] == "pandas":
        gs_condition = cudf.from_pandas(condition)
    else:
        gs_condition = condition

    ps_other = other
    if type(other).__module__.split(".")[0] == "pandas":
        gs_other = cudf.from_pandas(other)
    else:
        gs_other = other

    if error is None:
        expect_where = ps_where.where(
            ps_condition, other=ps_other, inplace=inplace
        )
        got_where = gs_where.where(
            gs_condition, other=gs_other, inplace=inplace
        )

        expect_mask = ps_mask.mask(
            ps_condition, other=ps_other, inplace=inplace
        )
        got_mask = gs_mask.mask(gs_condition, other=gs_other, inplace=inplace)

        if inplace:
            expect_where = ps_where
            got_where = gs_where

            expect_mask = ps_mask
            got_mask = gs_mask

        if pd.api.types.is_categorical_dtype(expect_where):
            np.testing.assert_array_equal(
                expect_where.cat.codes,
                got_where.cat.codes.astype(expect_where.cat.codes.dtype)
                .fillna(-1)
                .to_numpy(),
            )
            assert_eq(expect_where.cat.categories, got_where.cat.categories)

            np.testing.assert_array_equal(
                expect_mask.cat.codes,
                got_mask.cat.codes.astype(expect_mask.cat.codes.dtype)
                .fillna(-1)
                .to_numpy(),
            )
            assert_eq(expect_mask.cat.categories, got_mask.cat.categories)
        else:
            assert_eq(
                expect_where.fillna(-1),
                got_where.fillna(-1),
                check_dtype=False,
            )
            assert_eq(
                expect_mask.fillna(-1), got_mask.fillna(-1), check_dtype=False
            )
    else:
        assert_exceptions_equal(
            lfunc=ps_where.where,
            rfunc=gs_where.where,
            lfunc_args_and_kwargs=(
                [ps_condition],
                {"other": ps_other, "inplace": inplace},
            ),
            rfunc_args_and_kwargs=(
                [gs_condition],
                {"other": gs_other, "inplace": inplace},
            ),
            compare_error_message=False
            if error is NotImplementedError
            else True,
        )

        assert_exceptions_equal(
            lfunc=ps_mask.mask,
            rfunc=gs_mask.mask,
            lfunc_args_and_kwargs=(
                [ps_condition],
                {"other": ps_other, "inplace": inplace},
            ),
            rfunc_args_and_kwargs=(
                [gs_condition],
                {"other": gs_other, "inplace": inplace},
            ),
            compare_error_message=False,
        )


@pytest.mark.parametrize(
    "data,condition,other,has_cat",
    [
        (
            pd.DataFrame(
                {
                    "a": pd.Series(["a", "a", "b", "c", "a", "d", "d", "a"]),
                    "b": pd.Series(["o", "p", "q", "e", "p", "p", "a", "a"]),
                }
            ),
            pd.DataFrame(
                {
                    "a": pd.Series(["a", "a", "b", "c", "a", "d", "d", "a"]),
                    "b": pd.Series(["o", "p", "q", "e", "p", "p", "a", "a"]),
                }
            )
            != "a",
            None,
            None,
        ),
        (
            pd.DataFrame(
                {
                    "a": pd.Series(
                        ["a", "a", "b", "c", "a", "d", "d", "a"],
                        dtype="category",
                    ),
                    "b": pd.Series(
                        ["o", "p", "q", "e", "p", "p", "a", "a"],
                        dtype="category",
                    ),
                }
            ),
            pd.DataFrame(
                {
                    "a": pd.Series(
                        ["a", "a", "b", "c", "a", "d", "d", "a"],
                        dtype="category",
                    ),
                    "b": pd.Series(
                        ["o", "p", "q", "e", "p", "p", "a", "a"],
                        dtype="category",
                    ),
                }
            )
            != "a",
            None,
            True,
        ),
        (
            pd.DataFrame(
                {
                    "a": pd.Series(
                        ["a", "a", "b", "c", "a", "d", "d", "a"],
                        dtype="category",
                    ),
                    "b": pd.Series(
                        ["o", "p", "q", "e", "p", "p", "a", "a"],
                        dtype="category",
                    ),
                }
            ),
            pd.DataFrame(
                {
                    "a": pd.Series(
                        ["a", "a", "b", "c", "a", "d", "d", "a"],
                        dtype="category",
                    ),
                    "b": pd.Series(
                        ["o", "p", "q", "e", "p", "p", "a", "a"],
                        dtype="category",
                    ),
                }
            )
            == "a",
            None,
            True,
        ),
        (
            pd.DataFrame(
                {
                    "a": pd.Series(
                        ["a", "a", "b", "c", "a", "d", "d", "a"],
                        dtype="category",
                    ),
                    "b": pd.Series(
                        ["o", "p", "q", "e", "p", "p", "a", "a"],
                        dtype="category",
                    ),
                }
            ),
            pd.DataFrame(
                {
                    "a": pd.Series(
                        ["a", "a", "b", "c", "a", "d", "d", "a"],
                        dtype="category",
                    ),
                    "b": pd.Series(
                        ["o", "p", "q", "e", "p", "p", "a", "a"],
                        dtype="category",
                    ),
                }
            )
            != "a",
            "a",
            True,
        ),
        (
            pd.DataFrame(
                {
                    "a": pd.Series(
                        ["a", "a", "b", "c", "a", "d", "d", "a"],
                        dtype="category",
                    ),
                    "b": pd.Series(
                        ["o", "p", "q", "e", "p", "p", "a", "a"],
                        dtype="category",
                    ),
                }
            ),
            pd.DataFrame(
                {
                    "a": pd.Series(
                        ["a", "a", "b", "c", "a", "d", "d", "a"],
                        dtype="category",
                    ),
                    "b": pd.Series(
                        ["o", "p", "q", "e", "p", "p", "a", "a"],
                        dtype="category",
                    ),
                }
            )
            == "a",
            "a",
            True,
        ),
    ],
)
def test_df_string_cat_types_mask_where(data, condition, other, has_cat):
    ps = data
    gs = cudf.from_pandas(data)

    ps_condition = condition
    if type(condition).__module__.split(".")[0] == "pandas":
        gs_condition = cudf.from_pandas(condition)
    else:
        gs_condition = condition

    ps_other = other
    if type(other).__module__.split(".")[0] == "pandas":
        gs_other = cudf.from_pandas(other)
    else:
        gs_other = other

    expect_where = ps.where(ps_condition, other=ps_other)
    got_where = gs.where(gs_condition, other=gs_other)

    expect_mask = ps.mask(ps_condition, other=ps_other)
    got_mask = gs.mask(gs_condition, other=gs_other)

    if has_cat is None:
        assert_eq(
            expect_where.fillna(-1).astype("str"),
            got_where.fillna(-1),
            check_dtype=False,
        )
        assert_eq(
            expect_mask.fillna(-1).astype("str"),
            got_mask.fillna(-1),
            check_dtype=False,
        )
    else:
        assert_eq(expect_where, got_where, check_dtype=False)
        assert_eq(expect_mask, got_mask, check_dtype=False)


@pytest.mark.parametrize(
    "data,expected_upcast_type,error",
    [
        (
            pd.Series([random.random() for _ in range(10)], dtype="float32"),
            np.dtype("float32"),
            None,
        ),
        (
            pd.Series([random.random() for _ in range(10)], dtype="float16"),
            np.dtype("float32"),
            None,
        ),
        (
            pd.Series([random.random() for _ in range(10)], dtype="float64"),
            np.dtype("float64"),
            None,
        ),
        (
            pd.Series([random.random() for _ in range(10)], dtype="float128"),
            None,
            TypeError,
        ),
    ],
)
def test_from_pandas_unsupported_types(data, expected_upcast_type, error):
    pdf = pd.DataFrame({"one_col": data})
    if error is not None:
        with pytest.raises(ValueError):
            cudf.from_pandas(data)

        with pytest.raises(ValueError):
            cudf.Series(data)

        with pytest.raises(error):
            cudf.from_pandas(pdf)

        with pytest.raises(error):
            cudf.DataFrame(pdf)
    else:
        df = cudf.from_pandas(data)

        assert_eq(data, df, check_dtype=False)
        assert df.dtype == expected_upcast_type

        df = cudf.Series(data)
        assert_eq(data, df, check_dtype=False)
        assert df.dtype == expected_upcast_type

        df = cudf.from_pandas(pdf)
        assert_eq(pdf, df, check_dtype=False)
        assert df["one_col"].dtype == expected_upcast_type

        df = cudf.DataFrame(pdf)
        assert_eq(pdf, df, check_dtype=False)
        assert df["one_col"].dtype == expected_upcast_type


@pytest.mark.parametrize("nan_as_null", [True, False])
@pytest.mark.parametrize("index", [None, "a", ["a", "b"]])
def test_from_pandas_nan_as_null(nan_as_null, index):

    data = [np.nan, 2.0, 3.0]

    if index is None:
        pdf = pd.DataFrame({"a": data, "b": data})
        expected = cudf.DataFrame(
            {
                "a": column.as_column(data, nan_as_null=nan_as_null),
                "b": column.as_column(data, nan_as_null=nan_as_null),
            }
        )
    else:
        pdf = pd.DataFrame({"a": data, "b": data}).set_index(index)
        expected = cudf.DataFrame(
            {
                "a": column.as_column(data, nan_as_null=nan_as_null),
                "b": column.as_column(data, nan_as_null=nan_as_null),
            }
        )
        expected = cudf.DataFrame(
            {
                "a": column.as_column(data, nan_as_null=nan_as_null),
                "b": column.as_column(data, nan_as_null=nan_as_null),
            }
        )
        expected = expected.set_index(index)

    got = cudf.from_pandas(pdf, nan_as_null=nan_as_null)

    assert_eq(expected, got)


@pytest.mark.parametrize("nan_as_null", [True, False])
def test_from_pandas_for_series_nan_as_null(nan_as_null):

    data = [np.nan, 2.0, 3.0]
    psr = pd.Series(data)

    expected = cudf.Series(column.as_column(data, nan_as_null=nan_as_null))
    got = cudf.from_pandas(psr, nan_as_null=nan_as_null)

    assert_eq(expected, got)


@pytest.mark.parametrize("copy", [True, False])
def test_df_series_dataframe_astype_copy(copy):
    gdf = cudf.DataFrame({"col1": [1, 2], "col2": [3, 4]})
    pdf = gdf.to_pandas()

    assert_eq(
        gdf.astype(dtype="float", copy=copy),
        pdf.astype(dtype="float", copy=copy),
    )
    assert_eq(gdf, pdf)

    gsr = cudf.Series([1, 2])
    psr = gsr.to_pandas()

    assert_eq(
        gsr.astype(dtype="float", copy=copy),
        psr.astype(dtype="float", copy=copy),
    )
    assert_eq(gsr, psr)

    gsr = cudf.Series([1, 2])
    psr = gsr.to_pandas()

    actual = gsr.astype(dtype="int64", copy=copy)
    expected = psr.astype(dtype="int64", copy=copy)
    assert_eq(expected, actual)
    assert_eq(gsr, psr)
    actual[0] = 3
    expected[0] = 3
    assert_eq(gsr, psr)


@pytest.mark.parametrize("copy", [True, False])
def test_df_series_dataframe_astype_dtype_dict(copy):
    gdf = cudf.DataFrame({"col1": [1, 2], "col2": [3, 4]})
    pdf = gdf.to_pandas()

    assert_eq(
        gdf.astype(dtype={"col1": "float"}, copy=copy),
        pdf.astype(dtype={"col1": "float"}, copy=copy),
    )
    assert_eq(gdf, pdf)

    gsr = cudf.Series([1, 2])
    psr = gsr.to_pandas()

    assert_eq(
        gsr.astype(dtype={None: "float"}, copy=copy),
        psr.astype(dtype={None: "float"}, copy=copy),
    )
    assert_eq(gsr, psr)

    assert_exceptions_equal(
        lfunc=psr.astype,
        rfunc=gsr.astype,
        lfunc_args_and_kwargs=([], {"dtype": {"a": "float"}, "copy": copy}),
        rfunc_args_and_kwargs=([], {"dtype": {"a": "float"}, "copy": copy}),
    )

    gsr = cudf.Series([1, 2])
    psr = gsr.to_pandas()

    actual = gsr.astype({None: "int64"}, copy=copy)
    expected = psr.astype({None: "int64"}, copy=copy)
    assert_eq(expected, actual)
    assert_eq(gsr, psr)

    actual[0] = 3
    expected[0] = 3
    assert_eq(gsr, psr)


@pytest.mark.parametrize(
    "data,columns",
    [
        ([1, 2, 3, 100, 112, 35464], ["a"]),
        (range(100), None),
        ([], None),
        ((-10, 21, 32, 32, 1, 2, 3), ["p"]),
        ((), None),
        ([[1, 2, 3], [1, 2, 3]], ["col1", "col2", "col3"]),
        ([range(100), range(100)], ["range" + str(i) for i in range(100)]),
        (((1, 2, 3), (1, 2, 3)), ["tuple0", "tuple1", "tuple2"]),
        ([[1, 2, 3]], ["list col1", "list col2", "list col3"]),
        ([range(100)], ["range" + str(i) for i in range(100)]),
        (((1, 2, 3),), ["k1", "k2", "k3"]),
    ],
)
def test_dataframe_init_1d_list(data, columns):
    expect = pd.DataFrame(data, columns=columns)
    actual = cudf.DataFrame(data, columns=columns)

    assert_eq(
        expect, actual, check_index_type=False if len(data) == 0 else True
    )

    expect = pd.DataFrame(data, columns=None)
    actual = cudf.DataFrame(data, columns=None)

    assert_eq(
        expect, actual, check_index_type=False if len(data) == 0 else True
    )


@pytest.mark.parametrize(
    "data,cols,index",
    [
        (
            np.ndarray(shape=(4, 2), dtype=float, order="F"),
            ["a", "b"],
            ["a", "b", "c", "d"],
        ),
        (
            np.ndarray(shape=(4, 2), dtype=float, order="F"),
            ["a", "b"],
            [0, 20, 30, 10],
        ),
        (
            np.ndarray(shape=(4, 2), dtype=float, order="F"),
            ["a", "b"],
            [0, 1, 2, 3],
        ),
        (np.array([11, 123, -2342, 232]), ["a"], [1, 2, 11, 12]),
        (np.array([11, 123, -2342, 232]), ["a"], ["khsdjk", "a", "z", "kk"]),
        (
            cupy.ndarray(shape=(4, 2), dtype=float, order="F"),
            ["a", "z"],
            ["a", "z", "a", "z"],
        ),
        (cupy.array([11, 123, -2342, 232]), ["z"], [0, 1, 1, 0]),
        (cupy.array([11, 123, -2342, 232]), ["z"], [1, 2, 3, 4]),
        (cupy.array([11, 123, -2342, 232]), ["z"], ["a", "z", "d", "e"]),
        (np.random.randn(2, 4), ["a", "b", "c", "d"], ["a", "b"]),
        (np.random.randn(2, 4), ["a", "b", "c", "d"], [1, 0]),
        (cupy.random.randn(2, 4), ["a", "b", "c", "d"], ["a", "b"]),
        (cupy.random.randn(2, 4), ["a", "b", "c", "d"], [1, 0]),
    ],
)
def test_dataframe_init_from_arrays_cols(data, cols, index):

    gd_data = data
    if isinstance(data, cupy.ndarray):
        # pandas can't handle cupy arrays in general
        pd_data = data.get()

        # additional test for building DataFrame with gpu array whose
        # cuda array interface has no `descr` attribute
        numba_data = cuda.as_cuda_array(data)
    else:
        pd_data = data
        numba_data = None

    # verify with columns & index
    pdf = pd.DataFrame(pd_data, columns=cols, index=index)
    gdf = cudf.DataFrame(gd_data, columns=cols, index=index)

    assert_eq(pdf, gdf, check_dtype=False)

    # verify with columns
    pdf = pd.DataFrame(pd_data, columns=cols)
    gdf = cudf.DataFrame(gd_data, columns=cols)

    assert_eq(pdf, gdf, check_dtype=False)

    pdf = pd.DataFrame(pd_data)
    gdf = cudf.DataFrame(gd_data)

    assert_eq(pdf, gdf, check_dtype=False)

    if numba_data is not None:
        gdf = cudf.DataFrame(numba_data)
        assert_eq(pdf, gdf, check_dtype=False)


@pytest.mark.parametrize(
    "col_data",
    [
        range(5),
        ["a", "b", "x", "y", "z"],
        [1.0, 0.213, 0.34332],
        ["a"],
        [1],
        [0.2323],
        [],
    ],
)
@pytest.mark.parametrize(
    "assign_val",
    [
        1,
        2,
        np.array(2),
        cupy.array(2),
        0.32324,
        np.array(0.34248),
        cupy.array(0.34248),
        "abc",
        np.array("abc", dtype="object"),
        np.array("abc", dtype="str"),
        np.array("abc"),
        None,
    ],
)
def test_dataframe_assign_scalar(col_data, assign_val):
    pdf = pd.DataFrame({"a": col_data})
    gdf = cudf.DataFrame({"a": col_data})

    pdf["b"] = (
        cupy.asnumpy(assign_val)
        if isinstance(assign_val, cupy.ndarray)
        else assign_val
    )
    gdf["b"] = assign_val

    assert_eq(pdf, gdf)


@pytest.mark.parametrize(
    "col_data",
    [
        1,
        2,
        np.array(2),
        cupy.array(2),
        0.32324,
        np.array(0.34248),
        cupy.array(0.34248),
        "abc",
        np.array("abc", dtype="object"),
        np.array("abc", dtype="str"),
        np.array("abc"),
        None,
    ],
)
@pytest.mark.parametrize(
    "assign_val",
    [
        1,
        2,
        np.array(2),
        cupy.array(2),
        0.32324,
        np.array(0.34248),
        cupy.array(0.34248),
        "abc",
        np.array("abc", dtype="object"),
        np.array("abc", dtype="str"),
        np.array("abc"),
        None,
    ],
)
def test_dataframe_assign_scalar_with_scalar_cols(col_data, assign_val):
    pdf = pd.DataFrame(
        {
            "a": cupy.asnumpy(col_data)
            if isinstance(col_data, cupy.ndarray)
            else col_data
        },
        index=["dummy_mandatory_index"],
    )
    gdf = cudf.DataFrame({"a": col_data}, index=["dummy_mandatory_index"])

    pdf["b"] = (
        cupy.asnumpy(assign_val)
        if isinstance(assign_val, cupy.ndarray)
        else assign_val
    )
    gdf["b"] = assign_val

    assert_eq(pdf, gdf)


def test_dataframe_info_basic():

    buffer = io.StringIO()
    str_cmp = textwrap.dedent(
        """\
    <class 'cudf.core.dataframe.DataFrame'>
    StringIndex: 10 entries, a to 1111
    Data columns (total 10 columns):
     #   Column  Non-Null Count  Dtype
    ---  ------  --------------  -----
     0   0       10 non-null     float64
     1   1       10 non-null     float64
     2   2       10 non-null     float64
     3   3       10 non-null     float64
     4   4       10 non-null     float64
     5   5       10 non-null     float64
     6   6       10 non-null     float64
     7   7       10 non-null     float64
     8   8       10 non-null     float64
     9   9       10 non-null     float64
    dtypes: float64(10)
    memory usage: 859.0+ bytes
    """
    )
    df = pd.DataFrame(
        np.random.randn(10, 10),
        index=["a", "2", "3", "4", "5", "6", "7", "8", "100", "1111"],
    )
    cudf.from_pandas(df).info(buf=buffer, verbose=True)
    s = buffer.getvalue()
    assert str_cmp == s


def test_dataframe_info_verbose_mem_usage():
    buffer = io.StringIO()
    df = pd.DataFrame({"a": [1, 2, 3], "b": ["safdas", "assa", "asdasd"]})
    str_cmp = textwrap.dedent(
        """\
    <class 'cudf.core.dataframe.DataFrame'>
    RangeIndex: 3 entries, 0 to 2
    Data columns (total 2 columns):
     #   Column  Non-Null Count  Dtype
    ---  ------  --------------  -----
     0   a       3 non-null      int64
     1   b       3 non-null      object
    dtypes: int64(1), object(1)
    memory usage: 56.0+ bytes
    """
    )
    cudf.from_pandas(df).info(buf=buffer, verbose=True)
    s = buffer.getvalue()
    assert str_cmp == s

    buffer.truncate(0)
    buffer.seek(0)

    str_cmp = textwrap.dedent(
        """\
    <class 'cudf.core.dataframe.DataFrame'>
    RangeIndex: 3 entries, 0 to 2
    Columns: 2 entries, a to b
    dtypes: int64(1), object(1)
    memory usage: 56.0+ bytes
    """
    )
    cudf.from_pandas(df).info(buf=buffer, verbose=False)
    s = buffer.getvalue()
    assert str_cmp == s

    buffer.truncate(0)
    buffer.seek(0)

    df = pd.DataFrame(
        {"a": [1, 2, 3], "b": ["safdas", "assa", "asdasd"]},
        index=["sdfdsf", "sdfsdfds", "dsfdf"],
    )
    str_cmp = textwrap.dedent(
        """\
    <class 'cudf.core.dataframe.DataFrame'>
    StringIndex: 3 entries, sdfdsf to dsfdf
    Data columns (total 2 columns):
     #   Column  Non-Null Count  Dtype
    ---  ------  --------------  -----
     0   a       3 non-null      int64
     1   b       3 non-null      object
    dtypes: int64(1), object(1)
    memory usage: 91.0 bytes
    """
    )
    cudf.from_pandas(df).info(buf=buffer, verbose=True, memory_usage="deep")
    s = buffer.getvalue()
    assert str_cmp == s

    buffer.truncate(0)
    buffer.seek(0)

    int_values = [1, 2, 3, 4, 5]
    text_values = ["alpha", "beta", "gamma", "delta", "epsilon"]
    float_values = [0.0, 0.25, 0.5, 0.75, 1.0]

    df = cudf.DataFrame(
        {
            "int_col": int_values,
            "text_col": text_values,
            "float_col": float_values,
        }
    )
    str_cmp = textwrap.dedent(
        """\
    <class 'cudf.core.dataframe.DataFrame'>
    RangeIndex: 5 entries, 0 to 4
    Data columns (total 3 columns):
     #   Column     Non-Null Count  Dtype
    ---  ------     --------------  -----
     0   int_col    5 non-null      int64
     1   text_col   5 non-null      object
     2   float_col  5 non-null      float64
    dtypes: float64(1), int64(1), object(1)
    memory usage: 130.0 bytes
    """
    )
    df.info(buf=buffer, verbose=True, memory_usage="deep")
    actual_string = buffer.getvalue()
    assert str_cmp == actual_string

    buffer.truncate(0)
    buffer.seek(0)


def test_dataframe_info_null_counts():
    int_values = [1, 2, 3, 4, 5]
    text_values = ["alpha", "beta", "gamma", "delta", "epsilon"]
    float_values = [0.0, 0.25, 0.5, 0.75, 1.0]

    df = cudf.DataFrame(
        {
            "int_col": int_values,
            "text_col": text_values,
            "float_col": float_values,
        }
    )
    buffer = io.StringIO()
    str_cmp = textwrap.dedent(
        """\
    <class 'cudf.core.dataframe.DataFrame'>
    RangeIndex: 5 entries, 0 to 4
    Data columns (total 3 columns):
     #   Column     Dtype
    ---  ------     -----
     0   int_col    int64
     1   text_col   object
     2   float_col  float64
    dtypes: float64(1), int64(1), object(1)
    memory usage: 130.0+ bytes
    """
    )
    df.info(buf=buffer, verbose=True, null_counts=False)
    actual_string = buffer.getvalue()
    assert str_cmp == actual_string

    buffer.truncate(0)
    buffer.seek(0)

    df.info(buf=buffer, verbose=True, max_cols=0)
    actual_string = buffer.getvalue()
    assert str_cmp == actual_string

    buffer.truncate(0)
    buffer.seek(0)

    df = cudf.DataFrame()

    str_cmp = textwrap.dedent(
        """\
    <class 'cudf.core.dataframe.DataFrame'>
    RangeIndex: 0 entries
    Empty DataFrame"""
    )
    df.info(buf=buffer, verbose=True)
    actual_string = buffer.getvalue()
    assert str_cmp == actual_string

    buffer.truncate(0)
    buffer.seek(0)

    df = cudf.DataFrame(
        {
            "a": [1, 2, 3, None, 10, 11, 12, None],
            "b": ["a", "b", "c", "sd", "sdf", "sd", None, None],
        }
    )

    str_cmp = textwrap.dedent(
        """\
    <class 'cudf.core.dataframe.DataFrame'>
    RangeIndex: 8 entries, 0 to 7
    Data columns (total 2 columns):
     #   Column  Dtype
    ---  ------  -----
     0   a       int64
     1   b       object
    dtypes: int64(1), object(1)
    memory usage: 238.0+ bytes
    """
    )
    pd.options.display.max_info_rows = 2
    df.info(buf=buffer, max_cols=2, null_counts=None)
    pd.reset_option("display.max_info_rows")
    actual_string = buffer.getvalue()
    assert str_cmp == actual_string

    buffer.truncate(0)
    buffer.seek(0)

    str_cmp = textwrap.dedent(
        """\
    <class 'cudf.core.dataframe.DataFrame'>
    RangeIndex: 8 entries, 0 to 7
    Data columns (total 2 columns):
     #   Column  Non-Null Count  Dtype
    ---  ------  --------------  -----
     0   a       6 non-null      int64
     1   b       6 non-null      object
    dtypes: int64(1), object(1)
    memory usage: 238.0+ bytes
    """
    )

    df.info(buf=buffer, max_cols=2, null_counts=None)
    actual_string = buffer.getvalue()
    assert str_cmp == actual_string

    buffer.truncate(0)
    buffer.seek(0)

    df.info(buf=buffer, null_counts=True)
    actual_string = buffer.getvalue()
    assert str_cmp == actual_string


@pytest.mark.parametrize(
    "data1",
    [
        [1, 2, 3, 4, 5, 6, 7],
        [1.0, 2.0, 3.0, 4.0, 5.0, 6.0, 7.0],
        [
            1.9876543,
            2.9876654,
            3.9876543,
            4.1234587,
            5.23,
            6.88918237,
            7.00001,
        ],
        [
            -1.9876543,
            -2.9876654,
            -3.9876543,
            -4.1234587,
            -5.23,
            -6.88918237,
            -7.00001,
        ],
        [
            1.987654321,
            2.987654321,
            3.987654321,
            0.1221,
            2.1221,
            0.112121,
            -21.1212,
        ],
        [
            -1.987654321,
            -2.987654321,
            -3.987654321,
            -0.1221,
            -2.1221,
            -0.112121,
            21.1212,
        ],
    ],
)
@pytest.mark.parametrize(
    "data2",
    [
        [1, 2, 3, 4, 5, 6, 7],
        [1.0, 2.0, 3.0, 4.0, 5.0, 6.0, 7.0],
        [
            1.9876543,
            2.9876654,
            3.9876543,
            4.1234587,
            5.23,
            6.88918237,
            7.00001,
        ],
        [
            -1.9876543,
            -2.9876654,
            -3.9876543,
            -4.1234587,
            -5.23,
            -6.88918237,
            -7.00001,
        ],
        [
            1.987654321,
            2.987654321,
            3.987654321,
            0.1221,
            2.1221,
            0.112121,
            -21.1212,
        ],
        [
            -1.987654321,
            -2.987654321,
            -3.987654321,
            -0.1221,
            -2.1221,
            -0.112121,
            21.1212,
        ],
    ],
)
@pytest.mark.parametrize("rtol", [0, 0.01, 1e-05, 1e-08, 5e-1, 50.12])
@pytest.mark.parametrize("atol", [0, 0.01, 1e-05, 1e-08, 50.12])
def test_cudf_isclose(data1, data2, rtol, atol):
    array1 = cupy.array(data1)
    array2 = cupy.array(data2)

    expected = cudf.Series(cupy.isclose(array1, array2, rtol=rtol, atol=atol))

    actual = cudf.isclose(
        cudf.Series(data1), cudf.Series(data2), rtol=rtol, atol=atol
    )

    assert_eq(expected, actual)
    actual = cudf.isclose(data1, data2, rtol=rtol, atol=atol)

    assert_eq(expected, actual)

    actual = cudf.isclose(
        cupy.array(data1), cupy.array(data2), rtol=rtol, atol=atol
    )

    assert_eq(expected, actual)

    actual = cudf.isclose(
        np.array(data1), np.array(data2), rtol=rtol, atol=atol
    )

    assert_eq(expected, actual)

    actual = cudf.isclose(
        pd.Series(data1), pd.Series(data2), rtol=rtol, atol=atol
    )

    assert_eq(expected, actual)


@pytest.mark.parametrize(
    "data1",
    [
        [
            -1.9876543,
            -2.9876654,
            np.nan,
            -4.1234587,
            -5.23,
            -6.88918237,
            -7.00001,
        ],
        [
            1.987654321,
            2.987654321,
            3.987654321,
            0.1221,
            2.1221,
            np.nan,
            -21.1212,
        ],
    ],
)
@pytest.mark.parametrize(
    "data2",
    [
        [
            -1.9876543,
            -2.9876654,
            -3.9876543,
            -4.1234587,
            -5.23,
            -6.88918237,
            -7.00001,
        ],
        [
            1.987654321,
            2.987654321,
            3.987654321,
            0.1221,
            2.1221,
            0.112121,
            -21.1212,
        ],
        [
            -1.987654321,
            -2.987654321,
            -3.987654321,
            np.nan,
            np.nan,
            np.nan,
            21.1212,
        ],
    ],
)
@pytest.mark.parametrize("equal_nan", [True, False])
def test_cudf_isclose_nulls(data1, data2, equal_nan):
    array1 = cupy.array(data1)
    array2 = cupy.array(data2)

    expected = cudf.Series(cupy.isclose(array1, array2, equal_nan=equal_nan))

    actual = cudf.isclose(
        cudf.Series(data1), cudf.Series(data2), equal_nan=equal_nan
    )
    assert_eq(expected, actual, check_dtype=False)
    actual = cudf.isclose(data1, data2, equal_nan=equal_nan)
    assert_eq(expected, actual, check_dtype=False)


def test_cudf_isclose_different_index():
    s1 = cudf.Series(
        [-1.9876543, -2.9876654, -3.9876543, -4.1234587, -5.23, -7.00001],
        index=[0, 1, 2, 3, 4, 5],
    )
    s2 = cudf.Series(
        [-1.9876543, -2.9876654, -7.00001, -4.1234587, -5.23, -3.9876543],
        index=[0, 1, 5, 3, 4, 2],
    )

    expected = cudf.Series([True] * 6, index=s1.index)
    assert_eq(expected, cudf.isclose(s1, s2))

    s1 = cudf.Series(
        [-1.9876543, -2.9876654, -3.9876543, -4.1234587, -5.23, -7.00001],
        index=[0, 1, 2, 3, 4, 5],
    )
    s2 = cudf.Series(
        [-1.9876543, -2.9876654, -7.00001, -4.1234587, -5.23, -3.9876543],
        index=[0, 1, 5, 10, 4, 2],
    )

    expected = cudf.Series(
        [True, True, True, False, True, True], index=s1.index
    )
    assert_eq(expected, cudf.isclose(s1, s2))

    s1 = cudf.Series(
        [-1.9876543, -2.9876654, -3.9876543, -4.1234587, -5.23, -7.00001],
        index=[100, 1, 2, 3, 4, 5],
    )
    s2 = cudf.Series(
        [-1.9876543, -2.9876654, -7.00001, -4.1234587, -5.23, -3.9876543],
        index=[0, 1, 100, 10, 4, 2],
    )

    expected = cudf.Series(
        [False, True, True, False, True, False], index=s1.index
    )
    assert_eq(expected, cudf.isclose(s1, s2))


def test_dataframe_to_dict_error():
    df = cudf.DataFrame({"a": [1, 2, 3], "b": [9, 5, 3]})
    with pytest.raises(
        TypeError,
        match=re.escape(
            r"cuDF does not support conversion to host memory "
            r"via `to_dict()` method. Consider using "
            r"`.to_pandas().to_dict()` to construct a Python dictionary."
        ),
    ):
        df.to_dict()

    with pytest.raises(
        TypeError,
        match=re.escape(
            r"cuDF does not support conversion to host memory "
            r"via `to_dict()` method. Consider using "
            r"`.to_pandas().to_dict()` to construct a Python dictionary."
        ),
    ):
        df["a"].to_dict()


@pytest.mark.parametrize(
    "df",
    [
        pd.DataFrame({"a": [1, 2, 3, 4, 5, 10, 11, 12, 33, 55, 19]}),
        pd.DataFrame(
            {
                "one": [1, 2, 3, 4, 5, 10],
                "two": ["abc", "def", "ghi", "xyz", "pqr", "abc"],
            }
        ),
        pd.DataFrame(
            {
                "one": [1, 2, 3, 4, 5, 10],
                "two": ["abc", "def", "ghi", "xyz", "pqr", "abc"],
            },
            index=[10, 20, 30, 40, 50, 60],
        ),
        pd.DataFrame(
            {
                "one": [1, 2, 3, 4, 5, 10],
                "two": ["abc", "def", "ghi", "xyz", "pqr", "abc"],
            },
            index=["a", "b", "c", "d", "e", "f"],
        ),
        pd.DataFrame(index=["a", "b", "c", "d", "e", "f"]),
        pd.DataFrame(columns=["a", "b", "c", "d", "e", "f"]),
        pd.DataFrame(index=[10, 11, 12]),
        pd.DataFrame(columns=[10, 11, 12]),
        pd.DataFrame(),
        pd.DataFrame({"one": [], "two": []}),
        pd.DataFrame({2: [], 1: []}),
        pd.DataFrame(
            {
                0: [1, 2, 3, 4, 5, 10],
                1: ["abc", "def", "ghi", "xyz", "pqr", "abc"],
                100: ["a", "b", "b", "x", "z", "a"],
            },
            index=[10, 20, 30, 40, 50, 60],
        ),
    ],
)
def test_dataframe_keys(df):
    gdf = cudf.from_pandas(df)

    assert_eq(df.keys(), gdf.keys())


@pytest.mark.parametrize(
    "ps",
    [
        pd.Series([1, 2, 3, 4, 5, 10, 11, 12, 33, 55, 19]),
        pd.Series(["abc", "def", "ghi", "xyz", "pqr", "abc"]),
        pd.Series(
            [1, 2, 3, 4, 5, 10],
            index=["abc", "def", "ghi", "xyz", "pqr", "abc"],
        ),
        pd.Series(
            ["abc", "def", "ghi", "xyz", "pqr", "abc"],
            index=[1, 2, 3, 4, 5, 10],
        ),
        pd.Series(index=["a", "b", "c", "d", "e", "f"], dtype="float64"),
        pd.Series(index=[10, 11, 12], dtype="float64"),
        pd.Series(dtype="float64"),
        pd.Series([], dtype="float64"),
    ],
)
def test_series_keys(ps):
    gds = cudf.from_pandas(ps)

    if len(ps) == 0 and not isinstance(ps.index, pd.RangeIndex):
        assert_eq(ps.keys().astype("float64"), gds.keys())
    else:
        assert_eq(ps.keys(), gds.keys())


@pytest.mark.parametrize(
    "df",
    [
        pd.DataFrame(),
        pd.DataFrame(index=[10, 20, 30]),
        pd.DataFrame({"first_col": [], "second_col": [], "third_col": []}),
        pd.DataFrame([[1, 2], [3, 4]], columns=list("AB")),
        pd.DataFrame([[1, 2], [3, 4]], columns=list("AB"), index=[10, 20]),
        pd.DataFrame([[1, 2], [3, 4]], columns=list("AB"), index=[7, 8]),
        pd.DataFrame(
            {
                "a": [315.3324, 3243.32432, 3232.332, -100.32],
                "z": [0.3223, 0.32, 0.0000232, 0.32224],
            }
        ),
        pd.DataFrame(
            {
                "a": [315.3324, 3243.32432, 3232.332, -100.32],
                "z": [0.3223, 0.32, 0.0000232, 0.32224],
            },
            index=[7, 20, 11, 9],
        ),
        pd.DataFrame({"l": [10]}),
        pd.DataFrame({"l": [10]}, index=[100]),
        pd.DataFrame({"f": [10.2, 11.2332, 0.22, 3.3, 44.23, 10.0]}),
        pd.DataFrame(
            {"f": [10.2, 11.2332, 0.22, 3.3, 44.23, 10.0]},
            index=[100, 200, 300, 400, 500, 0],
        ),
    ],
)
@pytest.mark.parametrize(
    "other",
    [
        pd.DataFrame([[5, 6], [7, 8]], columns=list("AB")),
        pd.DataFrame([[5, 6], [7, 8]], columns=list("BD")),
        pd.DataFrame([[5, 6], [7, 8]], columns=list("DE")),
        pd.DataFrame(),
        pd.DataFrame(
            {"c": [10, 11, 22, 33, 44, 100]}, index=[7, 8, 9, 10, 11, 20]
        ),
        pd.DataFrame({"f": [10.2, 11.2332, 0.22, 3.3, 44.23, 10.0]}),
        pd.DataFrame({"l": [10]}),
        pd.DataFrame({"l": [10]}, index=[200]),
        pd.DataFrame([]),
        pd.DataFrame({"first_col": [], "second_col": [], "third_col": []}),
        pd.DataFrame([], index=[100]),
        pd.DataFrame(
            {
                "a": [315.3324, 3243.32432, 3232.332, -100.32],
                "z": [0.3223, 0.32, 0.0000232, 0.32224],
            }
        ),
        pd.DataFrame(
            {
                "a": [315.3324, 3243.32432, 3232.332, -100.32],
                "z": [0.3223, 0.32, 0.0000232, 0.32224],
            },
            index=[0, 100, 200, 300],
        ),
    ],
)
@pytest.mark.parametrize("sort", [False, True])
@pytest.mark.parametrize("ignore_index", [True, False])
def test_dataframe_append_dataframe(df, other, sort, ignore_index):
    pdf = df
    other_pd = other

    gdf = cudf.from_pandas(df)
    other_gd = cudf.from_pandas(other)

    expected = pdf.append(other_pd, sort=sort, ignore_index=ignore_index)
    actual = gdf.append(other_gd, sort=sort, ignore_index=ignore_index)

    if expected.shape != df.shape:
        assert_eq(expected.fillna(-1), actual.fillna(-1), check_dtype=False)
    else:
        assert_eq(
            expected, actual, check_index_type=False if gdf.empty else True
        )


@pytest.mark.parametrize(
    "df",
    [
        pd.DataFrame(),
        pd.DataFrame(index=[10, 20, 30]),
        pd.DataFrame({12: [], 22: []}),
        pd.DataFrame([[1, 2], [3, 4]], columns=[10, 20]),
        pd.DataFrame([[1, 2], [3, 4]], columns=[0, 1], index=[10, 20]),
        pd.DataFrame([[1, 2], [3, 4]], columns=[1, 0], index=[7, 8]),
        pd.DataFrame(
            {
                23: [315.3324, 3243.32432, 3232.332, -100.32],
                33: [0.3223, 0.32, 0.0000232, 0.32224],
            }
        ),
        pd.DataFrame(
            {
                0: [315.3324, 3243.32432, 3232.332, -100.32],
                1: [0.3223, 0.32, 0.0000232, 0.32224],
            },
            index=[7, 20, 11, 9],
        ),
    ],
)
@pytest.mark.parametrize(
    "other",
    [
        pd.Series([10, 11, 23, 234, 13]),
        pytest.param(
            pd.Series([10, 11, 23, 234, 13], index=[11, 12, 13, 44, 33]),
            marks=pytest.mark.xfail(
                reason="pandas bug: "
                "https://github.com/pandas-dev/pandas/issues/35092"
            ),
        ),
        {1: 1},
        {0: 10, 1: 100, 2: 102},
    ],
)
@pytest.mark.parametrize("sort", [False, True])
def test_dataframe_append_series_dict(df, other, sort):
    pdf = df
    other_pd = other

    gdf = cudf.from_pandas(df)
    if isinstance(other, pd.Series):
        other_gd = cudf.from_pandas(other)
    else:
        other_gd = other

    expected = pdf.append(other_pd, ignore_index=True, sort=sort)
    actual = gdf.append(other_gd, ignore_index=True, sort=sort)

    if expected.shape != df.shape:
        assert_eq(expected.fillna(-1), actual.fillna(-1), check_dtype=False)
    else:
        assert_eq(
            expected, actual, check_index_type=False if gdf.empty else True
        )


def test_dataframe_append_series_mixed_index():
    df = cudf.DataFrame({"first": [], "d": []})
    sr = cudf.Series([1, 2, 3, 4])

    with pytest.raises(
        TypeError,
        match=re.escape(
            "cudf does not support mixed types, please type-cast "
            "the column index of dataframe and index of series "
            "to same dtypes."
        ),
    ):
        df.append(sr, ignore_index=True)


@pytest.mark.parametrize(
    "df",
    [
        pd.DataFrame(),
        pd.DataFrame(index=[10, 20, 30]),
        pd.DataFrame({"first_col": [], "second_col": [], "third_col": []}),
        pd.DataFrame([[1, 2], [3, 4]], columns=list("AB")),
        pd.DataFrame([[1, 2], [3, 4]], columns=list("AB"), index=[10, 20]),
        pd.DataFrame([[1, 2], [3, 4]], columns=list("AB"), index=[7, 8]),
        pd.DataFrame(
            {
                "a": [315.3324, 3243.32432, 3232.332, -100.32],
                "z": [0.3223, 0.32, 0.0000232, 0.32224],
            }
        ),
        pd.DataFrame(
            {
                "a": [315.3324, 3243.32432, 3232.332, -100.32],
                "z": [0.3223, 0.32, 0.0000232, 0.32224],
            },
            index=[7, 20, 11, 9],
        ),
        pd.DataFrame({"l": [10]}),
        pd.DataFrame({"l": [10]}, index=[100]),
        pd.DataFrame({"f": [10.2, 11.2332, 0.22, 3.3, 44.23, 10.0]}),
        pd.DataFrame(
            {"f": [10.2, 11.2332, 0.22, 3.3, 44.23, 10.0]},
            index=[100, 200, 300, 400, 500, 0],
        ),
    ],
)
@pytest.mark.parametrize(
    "other",
    [
        [pd.DataFrame([[5, 6], [7, 8]], columns=list("AB"))],
        [
            pd.DataFrame([[5, 6], [7, 8]], columns=list("AB")),
            pd.DataFrame([[5, 6], [7, 8]], columns=list("BD")),
            pd.DataFrame([[5, 6], [7, 8]], columns=list("DE")),
        ],
        [pd.DataFrame(), pd.DataFrame(), pd.DataFrame(), pd.DataFrame()],
        [
            pd.DataFrame(
                {"c": [10, 11, 22, 33, 44, 100]}, index=[7, 8, 9, 10, 11, 20]
            ),
            pd.DataFrame(),
            pd.DataFrame(),
            pd.DataFrame([[5, 6], [7, 8]], columns=list("AB")),
        ],
        [
            pd.DataFrame({"f": [10.2, 11.2332, 0.22, 3.3, 44.23, 10.0]}),
            pd.DataFrame({"l": [10]}),
            pd.DataFrame({"l": [10]}, index=[200]),
        ],
        [pd.DataFrame([]), pd.DataFrame([], index=[100])],
        [
            pd.DataFrame([]),
            pd.DataFrame([], index=[100]),
            pd.DataFrame({"first_col": [], "second_col": [], "third_col": []}),
        ],
        [
            pd.DataFrame(
                {
                    "a": [315.3324, 3243.32432, 3232.332, -100.32],
                    "z": [0.3223, 0.32, 0.0000232, 0.32224],
                }
            ),
            pd.DataFrame(
                {
                    "a": [315.3324, 3243.32432, 3232.332, -100.32],
                    "z": [0.3223, 0.32, 0.0000232, 0.32224],
                },
                index=[0, 100, 200, 300],
            ),
        ],
        [
            pd.DataFrame(
                {
                    "a": [315.3324, 3243.32432, 3232.332, -100.32],
                    "z": [0.3223, 0.32, 0.0000232, 0.32224],
                },
                index=[0, 100, 200, 300],
            ),
        ],
        [
            pd.DataFrame(
                {
                    "a": [315.3324, 3243.32432, 3232.332, -100.32],
                    "z": [0.3223, 0.32, 0.0000232, 0.32224],
                },
                index=[0, 100, 200, 300],
            ),
            pd.DataFrame(
                {
                    "a": [315.3324, 3243.32432, 3232.332, -100.32],
                    "z": [0.3223, 0.32, 0.0000232, 0.32224],
                },
                index=[0, 100, 200, 300],
            ),
        ],
        [
            pd.DataFrame(
                {
                    "a": [315.3324, 3243.32432, 3232.332, -100.32],
                    "z": [0.3223, 0.32, 0.0000232, 0.32224],
                },
                index=[0, 100, 200, 300],
            ),
            pd.DataFrame(
                {
                    "a": [315.3324, 3243.32432, 3232.332, -100.32],
                    "z": [0.3223, 0.32, 0.0000232, 0.32224],
                },
                index=[0, 100, 200, 300],
            ),
            pd.DataFrame({"first_col": [], "second_col": [], "third_col": []}),
        ],
    ],
)
@pytest.mark.parametrize("sort", [False, True])
@pytest.mark.parametrize("ignore_index", [True, False])
def test_dataframe_append_dataframe_lists(df, other, sort, ignore_index):
    pdf = df
    other_pd = other

    gdf = cudf.from_pandas(df)
    other_gd = [
        cudf.from_pandas(o) if isinstance(o, pd.DataFrame) else o
        for o in other
    ]

    expected = pdf.append(other_pd, sort=sort, ignore_index=ignore_index)
    actual = gdf.append(other_gd, sort=sort, ignore_index=ignore_index)
    if expected.shape != df.shape:
        assert_eq(expected.fillna(-1), actual.fillna(-1), check_dtype=False)
    else:
        assert_eq(
            expected, actual, check_index_type=False if gdf.empty else True
        )


@pytest.mark.parametrize(
    "df",
    [
        pd.DataFrame(),
        pd.DataFrame([[1, 2], [3, 4]], columns=list("AB")),
        pd.DataFrame([[1, 2], [3, 4]], columns=list("AB"), index=[10, 20]),
        pd.DataFrame([[1, 2], [3, 4]], columns=list("AB"), index=[7, 8]),
        pd.DataFrame(
            {
                "a": [315.3324, 3243.32432, 3232.332, -100.32],
                "z": [0.3223, 0.32, 0.0000232, 0.32224],
            }
        ),
        pd.DataFrame(
            {
                "a": [315.3324, 3243.32432, 3232.332, -100.32],
                "z": [0.3223, 0.32, 0.0000232, 0.32224],
            },
            index=[7, 20, 11, 9],
        ),
        pd.DataFrame({"l": [10]}),
        pd.DataFrame({"l": [10]}, index=[100]),
        pd.DataFrame({"f": [10.2, 11.2332, 0.22, 3.3, 44.23, 10.0]}),
        pd.DataFrame(
            {"f": [10.2, 11.2332, 0.22, 3.3, 44.23, 10.0]},
            index=[100, 200, 300, 400, 500, 0],
        ),
        pd.DataFrame({"first_col": [], "second_col": [], "third_col": []}),
    ],
)
@pytest.mark.parametrize(
    "other",
    [
        [[1, 2], [10, 100]],
        [[1, 2, 10, 100, 0.1, 0.2, 0.0021]],
        [[]],
        [[], [], [], []],
        [[0.23, 0.00023, -10.00, 100, 200, 1000232, 1232.32323]],
    ],
)
@pytest.mark.parametrize("sort", [False, True])
@pytest.mark.parametrize("ignore_index", [True, False])
def test_dataframe_append_lists(df, other, sort, ignore_index):
    pdf = df
    other_pd = other

    gdf = cudf.from_pandas(df)
    other_gd = [
        cudf.from_pandas(o) if isinstance(o, pd.DataFrame) else o
        for o in other
    ]

    expected = pdf.append(other_pd, sort=sort, ignore_index=ignore_index)
    actual = gdf.append(other_gd, sort=sort, ignore_index=ignore_index)

    if expected.shape != df.shape:
        assert_eq(expected.fillna(-1), actual.fillna(-1), check_dtype=False)
    else:
        assert_eq(
            expected, actual, check_index_type=False if gdf.empty else True
        )


def test_dataframe_append_error():
    df = cudf.DataFrame({"a": [1, 2, 3]})
    ps = cudf.Series([1, 2, 3])

    with pytest.raises(
        TypeError,
        match="Can only append a Series if ignore_index=True "
        "or if the Series has a name",
    ):
        df.append(ps)


def test_cudf_arrow_array_error():
    df = cudf.DataFrame({"a": [1, 2, 3]})

    with pytest.raises(
        TypeError,
        match="Implicit conversion to a host PyArrow object via "
        "__arrow_array__ is not allowed. Consider using .to_arrow()",
    ):
        df.__arrow_array__()

    sr = cudf.Series([1, 2, 3])

    with pytest.raises(
        TypeError,
        match="Implicit conversion to a host PyArrow object via "
        "__arrow_array__ is not allowed. Consider using .to_arrow()",
    ):
        sr.__arrow_array__()

    sr = cudf.Series(["a", "b", "c"])
    with pytest.raises(
        TypeError,
        match="Implicit conversion to a host PyArrow object via "
        "__arrow_array__ is not allowed. Consider using .to_arrow()",
    ):
        sr.__arrow_array__()


@pytest.mark.parametrize("n", [0, 2, 5, 10, None])
@pytest.mark.parametrize("frac", [0.1, 0.5, 1, 2, None])
@pytest.mark.parametrize("replace", [True, False])
@pytest.mark.parametrize("axis", [0, 1])
def test_dataframe_sample_basic(n, frac, replace, axis):
    # as we currently don't support column with same name
    if axis == 1 and replace:
        return
    pdf = pd.DataFrame(
        {
            "a": [1, 2, 3, 4, 5],
            "float": [0.05, 0.2, 0.3, 0.2, 0.25],
            "int": [1, 3, 5, 4, 2],
        },
        index=[1, 2, 3, 4, 5],
    )
    df = cudf.DataFrame.from_pandas(pdf)
    random_state = 0

    try:
        pout = pdf.sample(
            n=n,
            frac=frac,
            replace=replace,
            random_state=random_state,
            axis=axis,
        )
    except BaseException:
        assert_exceptions_equal(
            lfunc=pdf.sample,
            rfunc=df.sample,
            lfunc_args_and_kwargs=(
                [],
                {
                    "n": n,
                    "frac": frac,
                    "replace": replace,
                    "random_state": random_state,
                    "axis": axis,
                },
            ),
            rfunc_args_and_kwargs=(
                [],
                {
                    "n": n,
                    "frac": frac,
                    "replace": replace,
                    "random_state": random_state,
                    "axis": axis,
                },
            ),
        )
    else:
        gout = df.sample(
            n=n,
            frac=frac,
            replace=replace,
            random_state=random_state,
            axis=axis,
        )
        assert pout.shape == gout.shape


@pytest.mark.parametrize("replace", [True, False])
@pytest.mark.parametrize("random_state", [1, np.random.mtrand.RandomState(10)])
def test_dataframe_reproducibility(replace, random_state):
    df = cudf.DataFrame({"a": cupy.arange(0, 1024)})

    expected = df.sample(1024, replace=replace, random_state=random_state)
    out = df.sample(1024, replace=replace, random_state=random_state)

    assert_eq(expected, out)


@pytest.mark.parametrize("n", [0, 2, 5, 10, None])
@pytest.mark.parametrize("frac", [0.1, 0.5, 1, 2, None])
@pytest.mark.parametrize("replace", [True, False])
def test_series_sample_basic(n, frac, replace):
    psr = pd.Series([1, 2, 3, 4, 5])
    sr = cudf.Series.from_pandas(psr)
    random_state = 0

    try:
        pout = psr.sample(
            n=n, frac=frac, replace=replace, random_state=random_state
        )
    except BaseException:
        assert_exceptions_equal(
            lfunc=psr.sample,
            rfunc=sr.sample,
            lfunc_args_and_kwargs=(
                [],
                {
                    "n": n,
                    "frac": frac,
                    "replace": replace,
                    "random_state": random_state,
                },
            ),
            rfunc_args_and_kwargs=(
                [],
                {
                    "n": n,
                    "frac": frac,
                    "replace": replace,
                    "random_state": random_state,
                },
            ),
        )
    else:
        gout = sr.sample(
            n=n, frac=frac, replace=replace, random_state=random_state
        )
        assert pout.shape == gout.shape


@pytest.mark.parametrize(
    "df",
    [
        pd.DataFrame(),
        pd.DataFrame(index=[100, 10, 1, 0]),
        pd.DataFrame(columns=["a", "b", "c", "d"]),
        pd.DataFrame(columns=["a", "b", "c", "d"], index=[100]),
        pd.DataFrame(
            columns=["a", "b", "c", "d"], index=[100, 10000, 2131, 133]
        ),
        pd.DataFrame({"a": [1, 2, 3], "b": ["abc", "xyz", "klm"]}),
    ],
)
def test_dataframe_empty(df):
    pdf = df
    gdf = cudf.from_pandas(pdf)

    assert_eq(pdf.empty, gdf.empty)


@pytest.mark.parametrize(
    "df",
    [
        pd.DataFrame(),
        pd.DataFrame(index=[100, 10, 1, 0]),
        pd.DataFrame(columns=["a", "b", "c", "d"]),
        pd.DataFrame(columns=["a", "b", "c", "d"], index=[100]),
        pd.DataFrame(
            columns=["a", "b", "c", "d"], index=[100, 10000, 2131, 133]
        ),
        pd.DataFrame({"a": [1, 2, 3], "b": ["abc", "xyz", "klm"]}),
    ],
)
def test_dataframe_size(df):
    pdf = df
    gdf = cudf.from_pandas(pdf)

    assert_eq(pdf.size, gdf.size)


@pytest.mark.parametrize(
    "ps",
    [
        pd.Series(dtype="float64"),
        pd.Series(index=[100, 10, 1, 0], dtype="float64"),
        pd.Series([], dtype="float64"),
        pd.Series(["a", "b", "c", "d"]),
        pd.Series(["a", "b", "c", "d"], index=[0, 1, 10, 11]),
    ],
)
def test_series_empty(ps):
    ps = ps
    gs = cudf.from_pandas(ps)

    assert_eq(ps.empty, gs.empty)


@pytest.mark.parametrize(
    "data",
    [
        [],
        [1],
        {"a": [10, 11, 12]},
        {
            "a": [10, 11, 12],
            "another column name": [12, 22, 34],
            "xyz": [0, 10, 11],
        },
    ],
)
@pytest.mark.parametrize("columns", [["a"], ["another column name"], None])
def test_dataframe_init_with_columns(data, columns):
    pdf = pd.DataFrame(data, columns=columns)
    gdf = cudf.DataFrame(data, columns=columns)

    assert_eq(
        pdf,
        gdf,
        check_index_type=False if len(pdf.index) == 0 else True,
        check_dtype=False if pdf.empty and len(pdf.columns) else True,
    )


@pytest.mark.parametrize(
    "data, ignore_dtype",
    [
        ([pd.Series([1, 2, 3])], False),
        ([pd.Series(index=[1, 2, 3], dtype="float64")], False),
        ([pd.Series(name="empty series name", dtype="float64")], False),
        (
            [pd.Series([1]), pd.Series([], dtype="float64"), pd.Series([3])],
            False,
        ),
        (
            [
                pd.Series([1, 0.324234, 32424.323, -1233, 34242]),
                pd.Series([], dtype="float64"),
                pd.Series([3], name="series that is named"),
            ],
            False,
        ),
        ([pd.Series([1, 2, 3], name="hi")] * 10, False),
        ([pd.Series([1, 2, 3], name=None, index=[10, 11, 12])] * 10, False),
        (
            [
                pd.Series([1, 2, 3], name=None, index=[10, 11, 12]),
                pd.Series([1, 2, 30], name=None, index=[13, 144, 15]),
            ],
            True,
        ),
        (
            [
                pd.Series([1, 0.324234, 32424.323, -1233, 34242]),
                pd.Series([], dtype="float64"),
                pd.Series(index=[10, 11, 12], dtype="float64"),
            ],
            False,
        ),
        (
            [
                pd.Series([1, 0.324234, 32424.323, -1233, 34242]),
                pd.Series([], name="abc", dtype="float64"),
                pd.Series(index=[10, 11, 12], dtype="float64"),
            ],
            False,
        ),
        (
            [
                pd.Series([1, 0.324234, 32424.323, -1233, 34242]),
                pd.Series([1, -100, 200, -399, 400], name="abc"),
                pd.Series([111, 222, 333], index=[10, 11, 12]),
            ],
            False,
        ),
    ],
)
@pytest.mark.parametrize(
    "columns", [None, ["0"], [0], ["abc"], [144, 13], [2, 1, 0]]
)
def test_dataframe_init_from_series_list(data, ignore_dtype, columns):
    gd_data = [cudf.from_pandas(obj) for obj in data]

    expected = pd.DataFrame(data, columns=columns)
    actual = cudf.DataFrame(gd_data, columns=columns)

    if ignore_dtype:
        assert_eq(
            expected.fillna(-1),
            actual.fillna(-1),
            check_dtype=False,
            check_index_type=True,
        )
    else:
        assert_eq(expected, actual, check_index_type=True)


@pytest.mark.parametrize(
    "data, ignore_dtype, index",
    [
        ([pd.Series([1, 2, 3])], False, ["a", "b", "c"]),
        ([pd.Series(index=[1, 2, 3], dtype="float64")], False, ["a", "b"]),
        (
            [pd.Series(name="empty series name", dtype="float64")],
            False,
            ["index1"],
        ),
        (
            [pd.Series([1]), pd.Series([], dtype="float64"), pd.Series([3])],
            False,
            ["0", "2", "1"],
        ),
        (
            [
                pd.Series([1, 0.324234, 32424.323, -1233, 34242]),
                pd.Series([], dtype="float64"),
                pd.Series([3], name="series that is named"),
            ],
            False,
            ["_", "+", "*"],
        ),
        ([pd.Series([1, 2, 3], name="hi")] * 10, False, ["mean"] * 10),
        (
            [pd.Series([1, 2, 3], name=None, index=[10, 11, 12])] * 10,
            False,
            ["abc"] * 10,
        ),
        (
            [
                pd.Series([1, 2, 3], name=None, index=[10, 11, 12]),
                pd.Series([1, 2, 30], name=None, index=[13, 144, 15]),
            ],
            True,
            ["set_index_a", "set_index_b"],
        ),
        (
            [
                pd.Series([1, 0.324234, 32424.323, -1233, 34242]),
                pd.Series([], dtype="float64"),
                pd.Series(index=[10, 11, 12], dtype="float64"),
            ],
            False,
            ["a", "b", "c"],
        ),
        (
            [
                pd.Series([1, 0.324234, 32424.323, -1233, 34242]),
                pd.Series([], name="abc", dtype="float64"),
                pd.Series(index=[10, 11, 12], dtype="float64"),
            ],
            False,
            ["a", "v", "z"],
        ),
        (
            [
                pd.Series([1, 0.324234, 32424.323, -1233, 34242]),
                pd.Series([1, -100, 200, -399, 400], name="abc"),
                pd.Series([111, 222, 333], index=[10, 11, 12]),
            ],
            False,
            ["a", "v", "z"],
        ),
    ],
)
@pytest.mark.parametrize(
    "columns", [None, ["0"], [0], ["abc"], [144, 13], [2, 1, 0]]
)
def test_dataframe_init_from_series_list_with_index(
    data, ignore_dtype, index, columns
):
    gd_data = [cudf.from_pandas(obj) for obj in data]

    expected = pd.DataFrame(data, columns=columns, index=index)
    actual = cudf.DataFrame(gd_data, columns=columns, index=index)

    if ignore_dtype:
        assert_eq(expected.fillna(-1), actual.fillna(-1), check_dtype=False)
    else:
        assert_eq(expected, actual)


@pytest.mark.parametrize(
    "data, index",
    [
        ([pd.Series([1, 2]), pd.Series([1, 2])], ["a", "b", "c"]),
        (
            [
                pd.Series([1, 0.324234, 32424.323, -1233, 34242]),
                pd.Series([], dtype="float64"),
                pd.Series([3], name="series that is named"),
            ],
            ["_", "+"],
        ),
        ([pd.Series([1, 2, 3], name="hi")] * 10, ["mean"] * 9),
    ],
)
def test_dataframe_init_from_series_list_with_index_error(data, index):
    gd_data = [cudf.from_pandas(obj) for obj in data]

    assert_exceptions_equal(
        pd.DataFrame,
        cudf.DataFrame,
        ([data], {"index": index}),
        ([gd_data], {"index": index}),
    )


@pytest.mark.parametrize(
    "data",
    [
        [pd.Series([1, 2, 3], index=["a", "a", "a"])],
        [pd.Series([1, 2, 3], index=["a", "a", "a"])] * 4,
        [
            pd.Series([1, 2, 3], index=["a", "b", "a"]),
            pd.Series([1, 2, 3], index=["b", "b", "a"]),
        ],
        [
            pd.Series([1, 2, 3], index=["a", "b", "z"]),
            pd.Series([1, 2, 3], index=["u", "b", "a"]),
            pd.Series([1, 2, 3], index=["u", "b", "u"]),
        ],
    ],
)
def test_dataframe_init_from_series_list_duplicate_index_error(data):
    gd_data = [cudf.from_pandas(obj) for obj in data]

    assert_exceptions_equal(
        lfunc=pd.DataFrame,
        rfunc=cudf.DataFrame,
        lfunc_args_and_kwargs=([], {"data": data}),
        rfunc_args_and_kwargs=([], {"data": gd_data}),
        check_exception_type=False,
    )


def test_dataframe_iterrows_itertuples():
    df = cudf.DataFrame({"a": [1, 2, 3], "b": [4, 5, 6]})

    with pytest.raises(
        TypeError,
        match=re.escape(
            "cuDF does not support iteration of DataFrame "
            "via itertuples. Consider using "
            "`.to_pandas().itertuples()` "
            "if you wish to iterate over namedtuples."
        ),
    ):
        df.itertuples()

    with pytest.raises(
        TypeError,
        match=re.escape(
            "cuDF does not support iteration of DataFrame "
            "via iterrows. Consider using "
            "`.to_pandas().iterrows()` "
            "if you wish to iterate over each row."
        ),
    ):
        df.iterrows()


@pytest.mark.parametrize(
    "df",
    [
        cudf.DataFrame(
            {
                "a": [1, 2, 3],
                "b": [10, 22, 33],
                "c": [0.3234, 0.23432, 0.0],
                "d": ["hello", "world", "hello"],
            }
        ),
        cudf.DataFrame(
            {
                "a": [1, 2, 3],
                "b": ["hello", "world", "hello"],
                "c": [0.3234, 0.23432, 0.0],
            }
        ),
        pytest.param(
            cudf.DataFrame(
                {
                    "int_data": [1, 2, 3],
                    "str_data": ["hello", "world", "hello"],
                    "float_data": [0.3234, 0.23432, 0.0],
                    "timedelta_data": cudf.Series(
                        [1, 2, 1], dtype="timedelta64[ns]"
                    ),
                    "datetime_data": cudf.Series(
                        [1, 2, 1], dtype="datetime64[ns]"
                    ),
                }
            ),
            marks=pytest.mark.xfail(
                reason="https://github.com/rapidsai/cudf/issues/6219"
            ),
        ),
        pytest.param(
            cudf.DataFrame(
                {
                    "int_data": [1, 2, 3],
                    "str_data": ["hello", "world", "hello"],
                    "float_data": [0.3234, 0.23432, 0.0],
                    "timedelta_data": cudf.Series(
                        [1, 2, 1], dtype="timedelta64[ns]"
                    ),
                    "datetime_data": cudf.Series(
                        [1, 2, 1], dtype="datetime64[ns]"
                    ),
                    "category_data": cudf.Series(
                        ["a", "a", "b"], dtype="category"
                    ),
                }
            ),
            marks=pytest.mark.xfail(
                reason="https://github.com/rapidsai/cudf/issues/6219"
            ),
        ),
    ],
)
@pytest.mark.parametrize(
    "include",
    [None, "all", ["object"], ["int"], ["object", "int", "category"]],
)
def test_describe_misc_include(df, include):
    pdf = df.to_pandas()

    expected = pdf.describe(include=include, datetime_is_numeric=True)
    actual = df.describe(include=include, datetime_is_numeric=True)

    for col in expected.columns:
        if expected[col].dtype == np.dtype("object"):
            expected[col] = expected[col].fillna(-1).astype("str")
            actual[col] = actual[col].fillna(-1).astype("str")

    assert_eq(expected, actual)


@pytest.mark.parametrize(
    "df",
    [
        cudf.DataFrame(
            {
                "a": [1, 2, 3],
                "b": [10, 22, 33],
                "c": [0.3234, 0.23432, 0.0],
                "d": ["hello", "world", "hello"],
            }
        ),
        cudf.DataFrame(
            {
                "a": [1, 2, 3],
                "b": ["hello", "world", "hello"],
                "c": [0.3234, 0.23432, 0.0],
            }
        ),
        pytest.param(
            cudf.DataFrame(
                {
                    "int_data": [1, 2, 3],
                    "str_data": ["hello", "world", "hello"],
                    "float_data": [0.3234, 0.23432, 0.0],
                    "timedelta_data": cudf.Series(
                        [1, 2, 1], dtype="timedelta64[ns]"
                    ),
                    "datetime_data": cudf.Series(
                        [1, 2, 1], dtype="datetime64[ns]"
                    ),
                }
            ),
            marks=pytest.mark.xfail(
                reason="https://github.com/rapidsai/cudf/issues/6219"
            ),
        ),
        pytest.param(
            cudf.DataFrame(
                {
                    "int_data": [1, 2, 3],
                    "str_data": ["hello", "world", "hello"],
                    "float_data": [0.3234, 0.23432, 0.0],
                    "timedelta_data": cudf.Series(
                        [1, 2, 1], dtype="timedelta64[ns]"
                    ),
                    "datetime_data": cudf.Series(
                        [1, 2, 1], dtype="datetime64[ns]"
                    ),
                    "category_data": cudf.Series(
                        ["a", "a", "b"], dtype="category"
                    ),
                }
            ),
            marks=pytest.mark.xfail(
                reason="https://github.com/rapidsai/cudf/issues/6219"
            ),
        ),
    ],
)
@pytest.mark.parametrize(
    "exclude", [None, ["object"], ["int"], ["object", "int", "category"]]
)
def test_describe_misc_exclude(df, exclude):
    pdf = df.to_pandas()

    expected = pdf.describe(exclude=exclude, datetime_is_numeric=True)
    actual = df.describe(exclude=exclude, datetime_is_numeric=True)

    for col in expected.columns:
        if expected[col].dtype == np.dtype("object"):
            expected[col] = expected[col].fillna(-1).astype("str")
            actual[col] = actual[col].fillna(-1).astype("str")

    assert_eq(expected, actual)


@pytest.mark.parametrize(
    "df",
    [
        cudf.DataFrame({"a": [1, 2, 3]}),
        cudf.DataFrame(
            {"a": [1, 2, 3], "b": ["a", "z", "c"]}, index=["a", "z", "x"]
        ),
        cudf.DataFrame(
            {
                "a": [1, 2, 3, None, 2, 1, None],
                "b": ["a", "z", "c", "a", "v", "z", "z"],
            }
        ),
        cudf.DataFrame({"a": [], "b": []}),
        cudf.DataFrame({"a": [None, None], "b": [None, None]}),
        cudf.DataFrame(
            {
                "a": ["hello", "world", "rapids", "ai", "nvidia"],
                "b": cudf.Series(
                    [1, 21, 21, 11, 11],
                    dtype="timedelta64[s]",
                    index=["a", "b", "c", "d", " e"],
                ),
            },
            index=["a", "b", "c", "d", " e"],
        ),
        cudf.DataFrame(
            {
                "a": ["hello", None, "world", "rapids", None, "ai", "nvidia"],
                "b": cudf.Series(
                    [1, 21, None, 11, None, 11, None], dtype="datetime64[s]"
                ),
            }
        ),
    ],
)
@pytest.mark.parametrize("numeric_only", [True, False])
@pytest.mark.parametrize("dropna", [True, False])
def test_dataframe_mode(df, numeric_only, dropna):
    pdf = df.to_pandas()

    expected = pdf.mode(numeric_only=numeric_only, dropna=dropna)
    actual = df.mode(numeric_only=numeric_only, dropna=dropna)

    assert_eq(expected, actual, check_dtype=False)


@pytest.mark.parametrize(
    "lhs, rhs", [("a", "a"), ("a", "b"), (1, 1.0), (None, None), (None, "a")]
)
def test_equals_names(lhs, rhs):
    lhs = cudf.DataFrame({lhs: [1, 2]})
    rhs = cudf.DataFrame({rhs: [1, 2]})

    got = lhs.equals(rhs)
    expect = lhs.to_pandas().equals(rhs.to_pandas())

    assert_eq(expect, got)


def test_equals_dtypes():
    lhs = cudf.DataFrame({"a": [1, 2.0]})
    rhs = cudf.DataFrame({"a": [1, 2]})

    got = lhs.equals(rhs)
    expect = lhs.to_pandas().equals(rhs.to_pandas())

    assert_eq(expect, got)


@pytest.mark.parametrize(
    "df1",
    [
        pd.DataFrame({"a": [10, 11, 12]}, index=["a", "b", "z"]),
        pd.DataFrame({"z": ["a"]}),
        pd.DataFrame({"a": [], "b": []}),
    ],
)
@pytest.mark.parametrize(
    "df2",
    [
        pd.DataFrame(),
        pd.DataFrame({"a": ["a", "a", "c", "z", "A"], "z": [1, 2, 3, 4, 5]}),
    ],
)
@pytest.mark.parametrize(
    "op",
    [
        operator.eq,
        operator.ne,
        operator.lt,
        operator.gt,
        operator.le,
        operator.ge,
    ],
)
def test_dataframe_error_equality(df1, df2, op):
    gdf1 = cudf.from_pandas(df1)
    gdf2 = cudf.from_pandas(df2)

    assert_exceptions_equal(op, op, ([df1, df2],), ([gdf1, gdf2],))


@pytest.mark.parametrize(
    "df,expected_pdf",
    [
        (
            cudf.DataFrame(
                {
                    "a": cudf.Series([1, 2, None, 3], dtype="uint8"),
                    "b": cudf.Series([23, None, None, 32], dtype="uint16"),
                }
            ),
            pd.DataFrame(
                {
                    "a": pd.Series([1, 2, None, 3], dtype=pd.UInt8Dtype()),
                    "b": pd.Series(
                        [23, None, None, 32], dtype=pd.UInt16Dtype()
                    ),
                }
            ),
        ),
        (
            cudf.DataFrame(
                {
                    "a": cudf.Series([None, 123, None, 1], dtype="uint32"),
                    "b": cudf.Series(
                        [234, 2323, 23432, None, None, 224], dtype="uint64"
                    ),
                }
            ),
            pd.DataFrame(
                {
                    "a": pd.Series(
                        [None, 123, None, 1], dtype=pd.UInt32Dtype()
                    ),
                    "b": pd.Series(
                        [234, 2323, 23432, None, None, 224],
                        dtype=pd.UInt64Dtype(),
                    ),
                }
            ),
        ),
        (
            cudf.DataFrame(
                {
                    "a": cudf.Series(
                        [-10, 1, None, -1, None, 3], dtype="int8"
                    ),
                    "b": cudf.Series(
                        [111, None, 222, None, 13], dtype="int16"
                    ),
                }
            ),
            pd.DataFrame(
                {
                    "a": pd.Series(
                        [-10, 1, None, -1, None, 3], dtype=pd.Int8Dtype()
                    ),
                    "b": pd.Series(
                        [111, None, 222, None, 13], dtype=pd.Int16Dtype()
                    ),
                }
            ),
        ),
        (
            cudf.DataFrame(
                {
                    "a": cudf.Series(
                        [11, None, 22, 33, None, 2, None, 3], dtype="int32"
                    ),
                    "b": cudf.Series(
                        [32431, None, None, 32322, 0, 10, -32324, None],
                        dtype="int64",
                    ),
                }
            ),
            pd.DataFrame(
                {
                    "a": pd.Series(
                        [11, None, 22, 33, None, 2, None, 3],
                        dtype=pd.Int32Dtype(),
                    ),
                    "b": pd.Series(
                        [32431, None, None, 32322, 0, 10, -32324, None],
                        dtype=pd.Int64Dtype(),
                    ),
                }
            ),
        ),
        (
            cudf.DataFrame(
                {
                    "a": cudf.Series(
                        [True, None, False, None, False, True, True, False],
                        dtype="bool_",
                    ),
                    "b": cudf.Series(
                        [
                            "abc",
                            "a",
                            None,
                            "hello world",
                            "foo buzz",
                            "",
                            None,
                            "rapids ai",
                        ],
                        dtype="object",
                    ),
                    "c": cudf.Series(
                        [0.1, None, 0.2, None, 3, 4, 1000, None],
                        dtype="float64",
                    ),
                }
            ),
            pd.DataFrame(
                {
                    "a": pd.Series(
                        [True, None, False, None, False, True, True, False],
                        dtype=pd.BooleanDtype(),
                    ),
                    "b": pd.Series(
                        [
                            "abc",
                            "a",
                            None,
                            "hello world",
                            "foo buzz",
                            "",
                            None,
                            "rapids ai",
                        ],
                        dtype=pd.StringDtype(),
                    ),
                    "c": pd.Series(
                        [0.1, None, 0.2, None, 3, 4, 1000, None],
                        dtype=pd.Float64Dtype(),
                    ),
                }
            ),
        ),
    ],
)
def test_dataframe_to_pandas_nullable_dtypes(df, expected_pdf):
    actual_pdf = df.to_pandas(nullable=True)

    assert_eq(actual_pdf, expected_pdf)


@pytest.mark.parametrize(
    "data",
    [
        [{"a": 1, "b": 2, "c": 3}, {"a": 4, "b": 5, "c": 6}],
        [{"a": 1, "b": 2, "c": None}, {"a": None, "b": 5, "c": 6}],
        [{"a": 1, "b": 2}, {"a": 1, "b": 5, "c": 6}],
        [{"a": 1, "b": 2}, {"b": 5, "c": 6}],
        [{}, {"a": 1, "b": 5, "c": 6}],
        [{"a": 1, "b": 2, "c": 3}, {"a": 4.5, "b": 5.5, "c": 6.5}],
    ],
)
def test_dataframe_init_from_list_of_dicts(data):
    expect = pd.DataFrame(data)
    got = cudf.DataFrame(data)

    assert_eq(expect, got)


def test_dataframe_pipe():
    pdf = pd.DataFrame()
    gdf = cudf.DataFrame()

    def add_int_col(df, column):
        df[column] = df._constructor_sliced([10, 20, 30, 40])
        return df

    def add_str_col(df, column):
        df[column] = df._constructor_sliced(["a", "b", "xyz", "ai"])
        return df

    expected = (
        pdf.pipe(add_int_col, "one")
        .pipe(add_int_col, column="two")
        .pipe(add_str_col, "three")
    )
    actual = (
        gdf.pipe(add_int_col, "one")
        .pipe(add_int_col, column="two")
        .pipe(add_str_col, "three")
    )

    assert_eq(expected, actual)

    expected = (
        pdf.pipe((add_str_col, "df"), column="one")
        .pipe(add_str_col, column="two")
        .pipe(add_int_col, "three")
    )
    actual = (
        gdf.pipe((add_str_col, "df"), column="one")
        .pipe(add_str_col, column="two")
        .pipe(add_int_col, "three")
    )

    assert_eq(expected, actual)


def test_dataframe_pipe_error():
    pdf = pd.DataFrame()
    gdf = cudf.DataFrame()

    def custom_func(df, column):
        df[column] = df._constructor_sliced([10, 20, 30, 40])
        return df

    assert_exceptions_equal(
        lfunc=pdf.pipe,
        rfunc=gdf.pipe,
        lfunc_args_and_kwargs=([(custom_func, "columns")], {"columns": "d"}),
        rfunc_args_and_kwargs=([(custom_func, "columns")], {"columns": "d"}),
    )


@pytest.mark.parametrize(
    "op", ["count", "kurt", "kurtosis", "skew"],
)
def test_dataframe_axis1_unsupported_ops(op):
    df = cudf.DataFrame({"a": [1, 2, 3], "b": [8, 9, 10]})

    with pytest.raises(
        NotImplementedError, match="Only axis=0 is currently supported."
    ):
        getattr(df, op)(axis=1)


def test_dataframe_from_pandas_duplicate_columns():
    pdf = pd.DataFrame(columns=["a", "b", "c", "a"])
    pdf["a"] = [1, 2, 3]

    with pytest.raises(
        ValueError, match="Duplicate column names are not allowed"
    ):
        cudf.from_pandas(pdf)


@pytest.mark.parametrize(
    "df",
    [
        pd.DataFrame(
            {"a": [1, 2, 3], "b": [10, 11, 20], "c": ["a", "bcd", "xyz"]}
        ),
        pd.DataFrame(),
    ],
)
@pytest.mark.parametrize(
    "columns",
    [
        None,
        ["a"],
        ["c", "a"],
        ["b", "a", "c"],
        [],
        pd.Index(["c", "a"]),
        cudf.Index(["c", "a"]),
        ["abc", "a"],
        ["column_not_exists1", "column_not_exists2"],
    ],
)
@pytest.mark.parametrize("index", [["abc", "def", "ghi"]])
def test_dataframe_constructor_columns(df, columns, index):
    def assert_local_eq(actual, df, expected, host_columns):
        check_index_type = False if expected.empty else True
        if host_columns is not None and any(
            col not in df.columns for col in host_columns
        ):
            assert_eq(
                expected,
                actual,
                check_dtype=False,
                check_index_type=check_index_type,
            )
        else:
            assert_eq(expected, actual, check_index_type=check_index_type)

    gdf = cudf.from_pandas(df)
    host_columns = (
        columns.to_pandas() if isinstance(columns, cudf.BaseIndex) else columns
    )

    expected = pd.DataFrame(df, columns=host_columns, index=index)
    actual = cudf.DataFrame(gdf, columns=columns, index=index)

    assert_local_eq(actual, df, expected, host_columns)


def test_dataframe_constructor_column_index_only():
    columns = ["a", "b", "c"]
    index = ["r1", "r2", "r3"]

    gdf = cudf.DataFrame(index=index, columns=columns)
    assert not id(gdf["a"]._column) == id(gdf["b"]._column) and not id(
        gdf["b"]._column
    ) == id(gdf["c"]._column)


@pytest.mark.parametrize(
    "data",
    [
        {"a": [1, 2, 3], "b": [3.0, 4.0, 5.0], "c": [True, True, False]},
        {"a": [1.0, 2.0, 3.0], "b": [3.0, 4.0, 5.0], "c": [True, True, False]},
        {"a": [1, 2, 3], "b": [3, 4, 5], "c": [True, True, False]},
        {"a": [1, 2, 3], "b": [True, True, False], "c": [False, True, False]},
        {
            "a": [1.0, 2.0, 3.0],
            "b": [True, True, False],
            "c": [False, True, False],
        },
        {"a": [1, 2, 3], "b": [3, 4, 5], "c": [2.0, 3.0, 4.0]},
        {"a": [1, 2, 3], "b": [2.0, 3.0, 4.0], "c": [5.0, 6.0, 4.0]},
    ],
)
@pytest.mark.parametrize(
    "aggs",
    [
        ["min", "sum", "max"],
        ("min", "sum", "max"),
        {"min", "sum", "max"},
        "sum",
        {"a": "sum", "b": "min", "c": "max"},
        {"a": ["sum"], "b": ["min"], "c": ["max"]},
        {"a": ("sum"), "b": ("min"), "c": ("max")},
        {"a": {"sum"}, "b": {"min"}, "c": {"max"}},
        {"a": ["sum", "min"], "b": ["sum", "max"], "c": ["min", "max"]},
        {"a": ("sum", "min"), "b": ("sum", "max"), "c": ("min", "max")},
        {"a": {"sum", "min"}, "b": {"sum", "max"}, "c": {"min", "max"}},
    ],
)
def test_agg_for_dataframes(data, aggs):
    pdf = pd.DataFrame(data)
    gdf = cudf.DataFrame(data)

    expect = pdf.agg(aggs).sort_index()
    got = gdf.agg(aggs).sort_index()
    assert_eq(expect, got, check_dtype=False)


@pytest.mark.parametrize("aggs", [{"a": np.sum, "b": np.min, "c": np.max}])
def test_agg_for_unsupported_function(aggs):
    gdf = cudf.DataFrame(
        {"a": [1, 2, 3], "b": [3.0, 4.0, 5.0], "c": [True, True, False]}
    )

    with pytest.raises(NotImplementedError):
        gdf.agg(aggs)


@pytest.mark.parametrize("aggs", ["asdf"])
def test_agg_for_dataframe_with_invalid_function(aggs):
    gdf = cudf.DataFrame(
        {"a": [1, 2, 3], "b": [3.0, 4.0, 5.0], "c": [True, True, False]}
    )

    with pytest.raises(
        AttributeError,
        match=f"{aggs} is not a valid function for 'DataFrame' object",
    ):
        gdf.agg(aggs)


@pytest.mark.parametrize("aggs", [{"a": "asdf"}])
def test_agg_for_series_with_invalid_function(aggs):
    gdf = cudf.DataFrame(
        {"a": [1, 2, 3], "b": [3.0, 4.0, 5.0], "c": [True, True, False]}
    )

    with pytest.raises(
        AttributeError,
        match=f"{aggs['a']} is not a valid function for 'Series' object",
    ):
        gdf.agg(aggs)


@pytest.mark.parametrize(
    "aggs",
    [
        "sum",
        ["min", "sum", "max"],
        {"a": {"sum", "min"}, "b": {"sum", "max"}, "c": {"min", "max"}},
    ],
)
def test_agg_for_dataframe_with_string_columns(aggs):
    gdf = cudf.DataFrame(
        {"a": ["m", "n", "o"], "b": ["t", "u", "v"], "c": ["x", "y", "z"]},
        index=["a", "b", "c"],
    )

    with pytest.raises(
        NotImplementedError,
        match=re.escape(
            "DataFrame.agg() is not supported for "
            "frames containing string columns"
        ),
    ):
        gdf.agg(aggs)


@pytest.mark.parametrize(
    "join", ["left"],
)
@pytest.mark.parametrize(
    "overwrite", [True, False],
)
@pytest.mark.parametrize(
    "errors", ["ignore"],
)
@pytest.mark.parametrize(
    "data",
    [
        {"a": [1, 2, 3], "b": [3, 4, 5]},
        {"e": [1.0, 2.0, 3.0], "d": [3.0, 4.0, 5.0]},
        {"c": [True, False, False], "d": [False, True, True]},
        {"g": [2.0, np.nan, 4.0], "n": [np.nan, np.nan, np.nan]},
        {"d": [np.nan, np.nan, np.nan], "e": [np.nan, np.nan, np.nan]},
        {"a": [1.0, 2, 3], "b": pd.Series([4.0, 8.0, 3.0], index=[1, 2, 3])},
        {
            "d": [1.0, 2.0, 3.0],
            "c": pd.Series([np.nan, np.nan, np.nan], index=[1, 2, 3]),
        },
        {
            "a": [False, True, False],
            "b": pd.Series([1.0, 2.0, np.nan], index=[1, 2, 3]),
        },
        {
            "a": [np.nan, np.nan, np.nan],
            "e": pd.Series([np.nan, np.nan, np.nan], index=[1, 2, 3]),
        },
    ],
)
@pytest.mark.parametrize(
    "data2",
    [
        {"b": [3, 5, 6], "e": [8, 2, 1]},
        {"c": [True, False, True], "d": [3.0, 4.0, 5.0]},
        {"e": [False, False, True], "g": [True, True, False]},
        {"g": [np.nan, np.nan, np.nan], "c": [np.nan, np.nan, np.nan]},
        {"a": [7, 5, 8], "b": pd.Series([2.0, 7.0, 9.0], index=[0, 1, 2])},
        {
            "b": [np.nan, 2.0, np.nan],
            "c": pd.Series([2, np.nan, 5.0], index=[2, 3, 4]),
        },
        {
            "a": [True, np.nan, True],
            "d": pd.Series([False, True, np.nan], index=[0, 1, 3]),
        },
    ],
)
def test_update_for_dataframes(data, data2, join, overwrite, errors):
    pdf = pd.DataFrame(data)
    gdf = cudf.DataFrame(data, nan_as_null=False)

    other_pd = pd.DataFrame(data2)
    other_gd = cudf.DataFrame(data2, nan_as_null=False)

    pdf.update(other=other_pd, join=join, overwrite=overwrite, errors=errors)
    gdf.update(other=other_gd, join=join, overwrite=overwrite, errors=errors)

    assert_eq(pdf, gdf, check_dtype=False)


@pytest.mark.parametrize(
    "join", ["right"],
)
def test_update_for_right_join(join):
    gdf = cudf.DataFrame({"a": [1, 2, 3], "b": [3.0, 4.0, 5.0]})
    other_gd = cudf.DataFrame({"a": [1, np.nan, 3], "b": [np.nan, 2.0, 5.0]})

    with pytest.raises(
        NotImplementedError, match="Only left join is supported"
    ):
        gdf.update(other_gd, join)


@pytest.mark.parametrize(
    "errors", ["raise"],
)
def test_update_for_data_overlap(errors):
    pdf = pd.DataFrame({"a": [1, 2, 3], "b": [3.0, 4.0, 5.0]})
    gdf = cudf.DataFrame({"a": [1, 2, 3], "b": [3.0, 4.0, 5.0]})

    other_pd = pd.DataFrame({"a": [1, np.nan, 3], "b": [np.nan, 2.0, 5.0]})
    other_gd = cudf.DataFrame({"a": [1, np.nan, 3], "b": [np.nan, 2.0, 5.0]})

    assert_exceptions_equal(
        lfunc=pdf.update,
        rfunc=gdf.update,
        lfunc_args_and_kwargs=([other_pd, errors], {}),
        rfunc_args_and_kwargs=([other_gd, errors], {}),
    )


@pytest.mark.parametrize(
    "gdf",
    [
        cudf.DataFrame({"a": [[1], [2], [3]]}),
        cudf.DataFrame(
            {
                "left-a": [0, 1, 2],
                "a": [[1], None, [3]],
                "right-a": ["abc", "def", "ghi"],
            }
        ),
        cudf.DataFrame(
            {
                "left-a": [[], None, None],
                "a": [[1], None, [3]],
                "right-a": ["abc", "def", "ghi"],
            }
        ),
    ],
)
def test_dataframe_roundtrip_arrow_list_dtype(gdf):
    table = gdf.to_arrow()
    expected = cudf.DataFrame.from_arrow(table)

    assert_eq(gdf, expected)


@pytest.mark.parametrize(
    "gdf",
    [
        cudf.DataFrame({"a": [{"one": 3, "two": 4, "three": 10}]}),
        cudf.DataFrame(
            {
                "left-a": [0, 1, 2],
                "a": [{"x": 0.23, "y": 43}, None, {"x": 23.9, "y": 4.3}],
                "right-a": ["abc", "def", "ghi"],
            }
        ),
        cudf.DataFrame(
            {
                "left-a": [{"a": 1}, None, None],
                "a": [
                    {"one": 324, "two": 23432, "three": 324},
                    None,
                    {"one": 3.24, "two": 1, "three": 324},
                ],
                "right-a": ["abc", "def", "ghi"],
            }
        ),
    ],
)
def test_dataframe_roundtrip_arrow_struct_dtype(gdf):
    table = gdf.to_arrow()
    expected = cudf.DataFrame.from_arrow(table)

    assert_eq(gdf, expected)


def test_dataframe_setitem_cupy_array():
    np.random.seed(0)
    pdf = pd.DataFrame(np.random.randn(10, 2))
    gdf = cudf.from_pandas(pdf)

    gpu_array = cupy.array([True, False] * 5)
    pdf[gpu_array.get()] = 1.5
    gdf[gpu_array] = 1.5

    assert_eq(pdf, gdf)


@pytest.mark.parametrize(
    "data", [{"a": [1, 2, 3], "b": [4, 5, 6], "c": [7, 8, 9]}]
)
@pytest.mark.parametrize(
    "index", [{0: 123, 1: 4, 2: 6}],
)
@pytest.mark.parametrize(
    "level", ["x", 0],
)
def test_rename_for_level_MultiIndex_dataframe(data, index, level):
    pdf = pd.DataFrame(
        data,
        index=pd.MultiIndex.from_tuples([(0, 1, 2), (1, 2, 3), (2, 3, 4)]),
    )
    pdf.index.names = ["x", "y", "z"]
    gdf = cudf.from_pandas(pdf)

    expect = pdf.rename(index=index, level=level)
    got = gdf.rename(index=index, level=level)

    assert_eq(expect, got)


@pytest.mark.parametrize(
    "data", [{"a": [1, 2, 3], "b": [4, 5, 6], "c": [7, 8, 9]}]
)
@pytest.mark.parametrize(
    "columns", [{"a": "f", "b": "g"}, {1: 3, 2: 4}, lambda s: 2 * s],
)
@pytest.mark.parametrize(
    "level", [0, 1],
)
def test_rename_for_level_MultiColumn_dataframe(data, columns, level):
    gdf = cudf.DataFrame(data)
    gdf.columns = pd.MultiIndex.from_tuples([("a", 1), ("a", 2), ("b", 1)])

    pdf = gdf.to_pandas()

    expect = pdf.rename(columns=columns, level=level)
    got = gdf.rename(columns=columns, level=level)

    assert_eq(expect, got)


def test_rename_for_level_RangeIndex_dataframe():
    gdf = cudf.DataFrame({"a": [1, 2, 3], "b": [4, 5, 6], "c": [7, 8, 9]})
    pdf = gdf.to_pandas()

    expect = pdf.rename(columns={"a": "f"}, index={0: 3, 1: 4}, level=0)
    got = gdf.rename(columns={"a": "f"}, index={0: 3, 1: 4}, level=0)

    assert_eq(expect, got)


@pytest.mark.xfail(reason="level=None not implemented yet")
def test_rename_for_level_is_None_MC():
    gdf = cudf.DataFrame({"a": [1, 2, 3], "b": [4, 5, 6], "c": [7, 8, 9]})
    gdf.columns = pd.MultiIndex.from_tuples([("a", 1), ("a", 2), ("b", 1)])
    pdf = gdf.to_pandas()

    expect = pdf.rename(columns={"a": "f"}, level=None)
    got = gdf.rename(columns={"a": "f"}, level=None)

    assert_eq(expect, got)


@pytest.mark.parametrize(
    "data",
    [
        [
            [[1, 2, 3], 11, "a"],
            [None, 22, "e"],
            [[4], 33, "i"],
            [[], 44, "o"],
            [[5, 6], 55, "u"],
        ],  # nested
        [
            [1, 11, "a"],
            [2, 22, "e"],
            [3, 33, "i"],
            [4, 44, "o"],
            [5, 55, "u"],
        ],  # non-nested
    ],
)
@pytest.mark.parametrize(
    ("labels", "label_to_explode"),
    [
        (None, 0),
        (pd.Index(["a", "b", "c"]), "a"),
        (
            pd.MultiIndex.from_tuples(
                [(0, "a"), (0, "b"), (1, "a")], names=["l0", "l1"]
            ),
            (0, "a"),
        ),
    ],
)
@pytest.mark.parametrize("ignore_index", [True, False])
@pytest.mark.parametrize(
    "p_index",
    [
        None,
        ["ia", "ib", "ic", "id", "ie"],
        pd.MultiIndex.from_tuples(
            [(0, "a"), (0, "b"), (0, "c"), (1, "a"), (1, "b")]
        ),
    ],
)
def test_explode(data, labels, ignore_index, p_index, label_to_explode):
    pdf = pd.DataFrame(data, index=p_index, columns=labels)
    gdf = cudf.from_pandas(pdf)

    # TODO: Remove this workaround after
    #  following issue is fixed:
    # https://github.com/pandas-dev/pandas/issues/43314
    if isinstance(label_to_explode, int):
        pdlabel_to_explode = [label_to_explode]
    else:
        pdlabel_to_explode = label_to_explode
    expect = pdf.explode(pdlabel_to_explode, ignore_index)
    got = gdf.explode(label_to_explode, ignore_index)

    assert_eq(expect, got, check_dtype=False)


@pytest.mark.parametrize(
    "df,ascending,expected",
    [
        (
            cudf.DataFrame({"a": [10, 0, 2], "b": [-10, 10, 1]}),
            True,
            cupy.array([1, 2, 0], dtype="int32"),
        ),
        (
            cudf.DataFrame({"a": [10, 0, 2], "b": [-10, 10, 1]}),
            False,
            cupy.array([0, 2, 1], dtype="int32"),
        ),
    ],
)
def test_dataframe_argsort(df, ascending, expected):
    actual = df.argsort(ascending=ascending)

    assert_eq(actual, expected)


@pytest.mark.parametrize(
    "data,columns,index",
    [
        (pd.Series([1, 2, 3]), None, None),
        (pd.Series(["a", "b", None, "c"], name="abc"), None, None),
        (
            pd.Series(["a", "b", None, "c"], name="abc"),
            ["abc", "b"],
            [1, 2, 3],
        ),
    ],
)
def test_dataframe_init_from_series(data, columns, index):
    expected = pd.DataFrame(data, columns=columns, index=index)
    actual = cudf.DataFrame(data, columns=columns, index=index)

    assert_eq(
        expected,
        actual,
        check_index_type=False if len(expected) == 0 else True,
    )


def test_frame_series_where():
    gdf = cudf.DataFrame(
        {"a": [1.0, 2.0, None, 3.0, None], "b": [None, 10.0, 11.0, None, 23.0]}
    )
    pdf = gdf.to_pandas()
    expected = gdf.where(gdf.notna(), gdf.mean())
    actual = pdf.where(pdf.notna(), pdf.mean(), axis=1)
    assert_eq(expected, actual)


@pytest.mark.parametrize(
    "array,is_error",
    [
        (cupy.arange(20, 40).reshape(-1, 2), False),
        (cupy.arange(20, 50).reshape(-1, 3), True),
        (np.arange(20, 40).reshape(-1, 2), False),
        (np.arange(20, 30).reshape(-1, 1), False),
        (cupy.arange(20, 30).reshape(-1, 1), False),
    ],
)
def test_dataframe_indexing_setitem_np_cp_array(array, is_error):
    gdf = cudf.DataFrame({"a": range(10), "b": range(10)})
    pdf = gdf.to_pandas()
    if not is_error:
        gdf.loc[:, ["a", "b"]] = array
        pdf.loc[:, ["a", "b"]] = cupy.asnumpy(array)

        assert_eq(gdf, pdf)
    else:
        assert_exceptions_equal(
            lfunc=pdf.loc.__setitem__,
            rfunc=gdf.loc.__setitem__,
            lfunc_args_and_kwargs=(
                [(slice(None, None, None), ["a", "b"]), cupy.asnumpy(array)],
                {},
            ),
            rfunc_args_and_kwargs=(
                [(slice(None, None, None), ["a", "b"]), array],
                {},
            ),
            compare_error_message=False,
            expected_error_message="shape mismatch: value array of shape "
            "(10, 3) could not be broadcast to indexing "
            "result of shape (10, 2)",
        )


@pytest.mark.parametrize(
    "data", [{"a": [1, 2, 3], "b": [1, 1, 0]}],
)
def test_frame_series_where_other(data):
    gdf = cudf.DataFrame(data)
    pdf = gdf.to_pandas()

    expected = gdf.where(gdf["b"] == 1, cudf.NA)
    actual = pdf.where(pdf["b"] == 1, pd.NA)
    assert_eq(
        actual.fillna(-1).values,
        expected.fillna(-1).values,
        check_dtype=False,
    )

    expected = gdf.where(gdf["b"] == 1, 0)
    actual = pdf.where(pdf["b"] == 1, 0)
    assert_eq(expected, actual)


@pytest.mark.parametrize(
    "data, gkey",
    [
        (
            {
                "id": ["a", "a", "a", "b", "b", "b", "c", "c", "c"],
                "val1": [5, 4, 6, 4, 8, 7, 4, 5, 2],
                "val2": [4, 5, 6, 1, 2, 9, 8, 5, 1],
                "val3": [4, 5, 6, 1, 2, 9, 8, 5, 1],
            },
            ["id", "val1", "val2"],
        ),
        (
            {
                "id": [0] * 4 + [1] * 3,
                "a": [10, 3, 4, 2, -3, 9, 10],
                "b": [10, 23, -4, 2, -3, 9, 19],
            },
            ["id", "a"],
        ),
        (
            {
                "id": ["a", "a", "b", "b", "c", "c"],
                "val": cudf.Series(
                    [None, None, None, None, None, None], dtype="float64"
                ),
            },
            ["id"],
        ),
        (
            {
                "id": ["a", "a", "b", "b", "c", "c"],
                "val1": [None, 4, 6, 8, None, 2],
                "val2": [4, 5, None, 2, 9, None],
            },
            ["id"],
        ),
        ({"id": [1.0], "val1": [2.0], "val2": [3.0]}, ["id"]),
    ],
)
@pytest.mark.parametrize(
    "min_per", [0, 1, 2, 3, 4],
)
def test_pearson_corr_passing(data, gkey, min_per):
    gdf = cudf.DataFrame(data)
    pdf = gdf.to_pandas()

    actual = gdf.groupby(gkey).corr(method="pearson", min_periods=min_per)
    expected = pdf.groupby(gkey).corr(method="pearson", min_periods=min_per)

    assert_eq(expected, actual)


@pytest.mark.parametrize("method", ["kendall", "spearman"])
def test_pearson_corr_unsupported_methods(method):
    gdf = cudf.DataFrame(
        {
            "id": ["a", "a", "a", "b", "b", "b", "c", "c", "c"],
            "val1": [5, 4, 6, 4, 8, 7, 4, 5, 2],
            "val2": [4, 5, 6, 1, 2, 9, 8, 5, 1],
            "val3": [4, 5, 6, 1, 2, 9, 8, 5, 1],
        }
    )

    with pytest.raises(
        NotImplementedError,
        match="Only pearson correlation is currently supported",
    ):
        gdf.groupby("id").corr(method)


def test_pearson_corr_empty_columns():
    gdf = cudf.DataFrame(columns=["id", "val1", "val2"])
    pdf = gdf.to_pandas()

    actual = gdf.groupby("id").corr("pearson")
    expected = pdf.groupby("id").corr("pearson")

    assert_eq(
        expected, actual, check_dtype=False, check_index_type=False,
    )


@pytest.mark.parametrize(
    "data",
    [
        {
            "id": ["a", "a", "a", "b", "b", "b", "c", "c", "c"],
            "val1": ["v", "n", "k", "l", "m", "i", "y", "r", "w"],
            "val2": ["d", "d", "d", "e", "e", "e", "f", "f", "f"],
        },
        {
            "id": ["a", "a", "a", "b", "b", "b", "c", "c", "c"],
            "val1": [1, 1, 1, 2, 2, 2, 3, 3, 3],
            "val2": ["d", "d", "d", "e", "e", "e", "f", "f", "f"],
        },
    ],
)
@pytest.mark.parametrize("gkey", ["id", "val1", "val2"])
def test_pearson_corr_invalid_column_types(data, gkey):
    with pytest.raises(
        TypeError, match="Correlation accepts only numerical column-pairs",
    ):
        cudf.DataFrame(data).groupby(gkey).corr("pearson")


def test_pearson_corr_multiindex_dataframe():
    gdf = cudf.DataFrame(
        {"a": [1, 1, 2, 2], "b": [1, 1, 2, 3], "c": [2, 3, 4, 5]}
    ).set_index(["a", "b"])

    actual = gdf.groupby(level="a").corr("pearson")
    expected = gdf.to_pandas().groupby(level="a").corr("pearson")

    assert_eq(expected, actual)


@pytest.mark.parametrize(
    "data",
    [
        {"a": [np.nan, 1, 2], "b": [None, None, None]},
        {"a": [1, 2, np.nan, 2], "b": [np.nan, np.nan, np.nan, np.nan]},
        {
            "a": [1, 2, np.nan, 2, None],
            "b": [np.nan, np.nan, None, np.nan, np.nan],
        },
        {"a": [1, 2, 2, None, 1.1], "b": [1, 2.2, 3, None, 5]},
    ],
)
@pytest.mark.parametrize("nan_as_null", [True, False])
def test_dataframe_constructor_nan_as_null(data, nan_as_null):
    actual = cudf.DataFrame(data, nan_as_null=nan_as_null)

    if nan_as_null:
        assert (
            not (
                actual.astype("float").replace(
                    cudf.Series([np.nan], nan_as_null=False), cudf.Series([-1])
                )
                == -1
            )
            .any()
            .any()
        )
    else:
        actual = actual.select_dtypes(exclude=["object"])
        assert (actual.replace(np.nan, -1) == -1).any().any()


def test_dataframe_add_prefix():
    cdf = cudf.DataFrame({"A": [1, 2, 3, 4], "B": [3, 4, 5, 6]})
    pdf = cdf.to_pandas()

    got = cdf.add_prefix("item_")
    expected = pdf.add_prefix("item_")

    assert_eq(got, expected)


def test_dataframe_add_suffix():
    cdf = cudf.DataFrame({"A": [1, 2, 3, 4], "B": [3, 4, 5, 6]})
    pdf = cdf.to_pandas()

    got = cdf.add_suffix("_item")
    expected = pdf.add_suffix("_item")

    assert_eq(got, expected)


def test_dataframe_assign_cp_np_array():
    m, n = 5, 3
    cp_ndarray = cupy.random.randn(m, n)
    pdf = pd.DataFrame({f"f_{i}": range(m) for i in range(n)})
    gdf = cudf.DataFrame({f"f_{i}": range(m) for i in range(n)})
    pdf[[f"f_{i}" for i in range(n)]] = cupy.asnumpy(cp_ndarray)
    gdf[[f"f_{i}" for i in range(n)]] = cp_ndarray

    assert_eq(pdf, gdf)<|MERGE_RESOLUTION|>--- conflicted
+++ resolved
@@ -5470,12 +5470,8 @@
 
 @pytest.mark.parametrize("rows", [10, 100])
 def test_memory_usage_multi(rows):
-<<<<<<< HEAD
-=======
-    deep = True
     # We need to sample without replacement to guarantee that the size of the
     # levels are always the same.
->>>>>>> 6d11823f
     df = pd.DataFrame(
         {
             "A": np.arange(rows, dtype="int32"),
