# Copyright (c) 2018-2020, NVIDIA CORPORATION.
import array as arr
import io
import operator
import random
import re
import textwrap

import cupy
import numpy as np
import pandas as pd
import pyarrow as pa
import pytest
from numba import cuda

import cudf as gd
from cudf.core._compat import PANDAS_GE_110
from cudf.core.column import column
from cudf.tests import utils
from cudf.tests.utils import (
    ALL_TYPES,
    DATETIME_TYPES,
    NUMERIC_TYPES,
    assert_eq,
    assert_exceptions_equal,
    does_not_raise,
    gen_rand,
)


def test_init_via_list_of_tuples():
    data = [
        (5, "cats", "jump", np.nan),
        (2, "dogs", "dig", 7.5),
        (3, "cows", "moo", -2.1, "occasionally"),
    ]

    pdf = pd.DataFrame(data)
    gdf = gd.DataFrame(data)

    assert_eq(pdf, gdf)


def _dataframe_na_data():
    return [
        pd.DataFrame(
            {
                "a": [0, 1, 2, np.nan, 4, None, 6],
                "b": [np.nan, None, "u", "h", "d", "a", "m"],
            },
            index=["q", "w", "e", "r", "t", "y", "u"],
        ),
        pd.DataFrame({"a": [0, 1, 2, 3, 4], "b": ["a", "b", "u", "h", "d"]}),
        pd.DataFrame(
            {
                "a": [None, None, np.nan, None],
                "b": [np.nan, None, np.nan, None],
            }
        ),
        pd.DataFrame({"a": []}),
        pd.DataFrame({"a": [np.nan], "b": [None]}),
        pd.DataFrame({"a": ["a", "b", "c", None, "e"]}),
        pd.DataFrame({"a": ["a", "b", "c", "d", "e"]}),
    ]


@pytest.mark.parametrize("rows", [0, 1, 2, 100])
def test_init_via_list_of_empty_tuples(rows):
    data = [()] * rows

    pdf = pd.DataFrame(data)
    gdf = gd.DataFrame(data)

    assert_eq(pdf, gdf, check_like=True)


@pytest.mark.parametrize(
    "dict_of_series",
    [
        {"a": pd.Series([1.0, 2.0, 3.0])},
        {"a": pd.Series([1.0, 2.0, 3.0], index=[4, 5, 6])},
        {
            "a": pd.Series([1.0, 2.0, 3.0], index=[4, 5, 6]),
            "b": pd.Series([1.0, 2.0, 4.0], index=[1, 2, 3]),
        },
        {"a": [1, 2, 3], "b": pd.Series([1.0, 2.0, 3.0], index=[4, 5, 6])},
        {
            "a": pd.Series([1.0, 2.0, 3.0], index=["a", "b", "c"]),
            "b": pd.Series([1.0, 2.0, 4.0], index=["c", "d", "e"]),
        },
        {
            "a": pd.Series(
                ["a", "b", "c"],
                index=pd.MultiIndex.from_tuples([(1, 2), (1, 3), (2, 3)]),
            ),
            "b": pd.Series(
                ["a", " b", "d"],
                index=pd.MultiIndex.from_tuples([(1, 2), (1, 3), (2, 3)]),
            ),
        },
    ],
)
def test_init_from_series_align(dict_of_series):
    pdf = pd.DataFrame(dict_of_series)
    gdf = gd.DataFrame(dict_of_series)

    assert_eq(pdf, gdf)

    for key in dict_of_series:
        if isinstance(dict_of_series[key], pd.Series):
            dict_of_series[key] = gd.Series(dict_of_series[key])

    gdf = gd.DataFrame(dict_of_series)

    assert_eq(pdf, gdf)


@pytest.mark.parametrize(
    ("dict_of_series", "expectation"),
    [
        (
            {
                "a": pd.Series(["a", "b", "c"], index=[4, 4, 5]),
                "b": pd.Series(["a", "b", "c"], index=[4, 5, 6]),
            },
            pytest.raises(
                ValueError, match="Cannot align indices with non-unique values"
            ),
        ),
        (
            {
                "a": pd.Series(["a", "b", "c"], index=[4, 4, 5]),
                "b": pd.Series(["a", "b", "c"], index=[4, 4, 5]),
            },
            does_not_raise(),
        ),
    ],
)
def test_init_from_series_align_nonunique(dict_of_series, expectation):
    with expectation:
        gdf = gd.DataFrame(dict_of_series)

    if expectation == does_not_raise():
        pdf = pd.DataFrame(dict_of_series)
        assert_eq(pdf, gdf)


def test_init_unaligned_with_index():
    pdf = pd.DataFrame(
        {
            "a": pd.Series([1.0, 2.0, 3.0], index=[4, 5, 6]),
            "b": pd.Series([1.0, 2.0, 3.0], index=[1, 2, 3]),
        },
        index=[7, 8, 9],
    )
    gdf = gd.DataFrame(
        {
            "a": gd.Series([1.0, 2.0, 3.0], index=[4, 5, 6]),
            "b": gd.Series([1.0, 2.0, 3.0], index=[1, 2, 3]),
        },
        index=[7, 8, 9],
    )

    assert_eq(pdf, gdf, check_dtype=False)


def test_series_basic():
    # Make series from buffer
    a1 = np.arange(10, dtype=np.float64)
    series = gd.Series(a1)
    assert len(series) == 10
    np.testing.assert_equal(series.to_array(), np.hstack([a1]))


def test_series_from_cupy_scalars():
    data = [0.1, 0.2, 0.3]
    data_np = np.array(data)
    data_cp = cupy.array(data)
    s_np = gd.Series([data_np[0], data_np[2]])
    s_cp = gd.Series([data_cp[0], data_cp[2]])
    assert_eq(s_np, s_cp)


@pytest.mark.parametrize("a", [[1, 2, 3], [1, 10, 30]])
@pytest.mark.parametrize("b", [[4, 5, 6], [-11, -100, 30]])
def test_append_index(a, b):

    df = pd.DataFrame()
    df["a"] = a
    df["b"] = b

    gdf = gd.DataFrame()
    gdf["a"] = a
    gdf["b"] = b

    # Check the default index after appending two columns(Series)
    expected = df.a.append(df.b)
    actual = gdf.a.append(gdf.b)

    assert len(expected) == len(actual)
    assert_eq(expected.index, actual.index)

    expected = df.a.append(df.b, ignore_index=True)
    actual = gdf.a.append(gdf.b, ignore_index=True)

    assert len(expected) == len(actual)
    assert_eq(expected.index, actual.index)


def test_series_init_none():

    # test for creating empty series
    # 1: without initializing
    sr1 = gd.Series()
    got = sr1.to_string()
    print(got)
    expect = "Series([], dtype: float64)"
    # values should match despite whitespace difference
    assert got.split() == expect.split()

    # 2: Using `None` as an initializer
    sr2 = gd.Series(None)
    got = sr2.to_string()
    print(got)
    expect = "Series([], dtype: float64)"
    # values should match despite whitespace difference
    assert got.split() == expect.split()


def test_dataframe_basic():
    np.random.seed(0)
    df = gd.DataFrame()

    # Populate with cuda memory
    df["keys"] = np.arange(10, dtype=np.float64)
    np.testing.assert_equal(df["keys"].to_array(), np.arange(10))
    assert len(df) == 10

    # Populate with numpy array
    rnd_vals = np.random.random(10)
    df["vals"] = rnd_vals
    np.testing.assert_equal(df["vals"].to_array(), rnd_vals)
    assert len(df) == 10
    assert tuple(df.columns) == ("keys", "vals")

    # Make another dataframe
    df2 = gd.DataFrame()
    df2["keys"] = np.array([123], dtype=np.float64)
    df2["vals"] = np.array([321], dtype=np.float64)

    # Concat
    df = gd.concat([df, df2])
    assert len(df) == 11

    hkeys = np.asarray(np.arange(10, dtype=np.float64).tolist() + [123])
    hvals = np.asarray(rnd_vals.tolist() + [321])

    np.testing.assert_equal(df["keys"].to_array(), hkeys)
    np.testing.assert_equal(df["vals"].to_array(), hvals)

    # As matrix
    mat = df.as_matrix()

    expect = np.vstack([hkeys, hvals]).T

    print(expect)
    print(mat)
    np.testing.assert_equal(mat, expect)

    # test dataframe with tuple name
    df_tup = gd.DataFrame()
    data = np.arange(10)
    df_tup[(1, "foobar")] = data
    np.testing.assert_equal(data, df_tup[(1, "foobar")].to_array())

    df = gd.DataFrame(pd.DataFrame({"a": [1, 2, 3], "c": ["a", "b", "c"]}))
    pdf = pd.DataFrame(pd.DataFrame({"a": [1, 2, 3], "c": ["a", "b", "c"]}))
    assert_eq(df, pdf)

    gdf = gd.DataFrame({"id": [0, 1], "val": [None, None]})
    gdf["val"] = gdf["val"].astype("int")

    assert gdf["val"].isnull().all()


@pytest.mark.parametrize(
    "pdf",
    [
        pd.DataFrame({"a": range(10), "b": range(10, 20), "c": range(1, 11)}),
        pd.DataFrame(
            {"a": range(10), "b": range(10, 20), "d": ["a", "v"] * 5}
        ),
    ],
)
@pytest.mark.parametrize(
    "columns", [["a"], ["b"], "a", "b", ["a", "b"]],
)
@pytest.mark.parametrize("inplace", [True, False])
def test_dataframe_drop_columns(pdf, columns, inplace):
    pdf = pdf.copy()
    gdf = gd.from_pandas(pdf)

    expected = pdf.drop(columns=columns, inplace=inplace)
    actual = gdf.drop(columns=columns, inplace=inplace)

    if inplace:
        expected = pdf
        actual = gdf

    assert_eq(expected, actual)


@pytest.mark.parametrize(
    "pdf",
    [
        pd.DataFrame({"a": range(10), "b": range(10, 20), "c": range(1, 11)}),
        pd.DataFrame(
            {"a": range(10), "b": range(10, 20), "d": ["a", "v"] * 5}
        ),
    ],
)
@pytest.mark.parametrize(
    "labels",
    [[1], [0], 1, 5, [5, 9], pd.Index([0, 1, 2, 3, 4, 5, 6, 7, 8, 9])],
)
@pytest.mark.parametrize("inplace", [True, False])
def test_dataframe_drop_labels_axis_0(pdf, labels, inplace):
    pdf = pdf.copy()
    gdf = gd.from_pandas(pdf)

    expected = pdf.drop(labels=labels, axis=0, inplace=inplace)
    actual = gdf.drop(labels=labels, axis=0, inplace=inplace)

    if inplace:
        expected = pdf
        actual = gdf

    assert_eq(expected, actual)


@pytest.mark.parametrize(
    "pdf",
    [
        pd.DataFrame({"a": range(10), "b": range(10, 20), "c": range(1, 11)}),
        pd.DataFrame(
            {"a": range(10), "b": range(10, 20), "d": ["a", "v"] * 5}
        ),
    ],
)
@pytest.mark.parametrize(
    "index",
    [[1], [0], 1, 5, [5, 9], pd.Index([0, 1, 2, 3, 4, 5, 6, 7, 8, 9])],
)
@pytest.mark.parametrize("inplace", [True, False])
def test_dataframe_drop_index(pdf, index, inplace):
    pdf = pdf.copy()
    gdf = gd.from_pandas(pdf)

    expected = pdf.drop(index=index, inplace=inplace)
    actual = gdf.drop(index=index, inplace=inplace)

    if inplace:
        expected = pdf
        actual = gdf

    assert_eq(expected, actual)


@pytest.mark.parametrize(
    "pdf",
    [
        pd.DataFrame(
            {"a": range(10), "b": range(10, 20), "d": ["a", "v"] * 5},
            index=pd.MultiIndex(
                levels=[
                    ["lama", "cow", "falcon"],
                    ["speed", "weight", "length"],
                ],
                codes=[
                    [0, 0, 0, 1, 1, 1, 2, 2, 2, 1],
                    [0, 1, 2, 0, 1, 2, 0, 1, 2, 1],
                ],
            ),
        )
    ],
)
@pytest.mark.parametrize(
    "index,level",
    [
        ("cow", 0),
        ("lama", 0),
        ("falcon", 0),
        ("speed", 1),
        ("weight", 1),
        ("length", 1),
        pytest.param(
            "cow",
            None,
            marks=pytest.mark.xfail(
                reason="https://github.com/pandas-dev/pandas/issues/36293"
            ),
        ),
        pytest.param(
            "lama",
            None,
            marks=pytest.mark.xfail(
                reason="https://github.com/pandas-dev/pandas/issues/36293"
            ),
        ),
        pytest.param(
            "falcon",
            None,
            marks=pytest.mark.xfail(
                reason="https://github.com/pandas-dev/pandas/issues/36293"
            ),
        ),
    ],
)
@pytest.mark.parametrize("inplace", [True, False])
def test_dataframe_drop_multiindex(pdf, index, level, inplace):
    pdf = pdf.copy()
    gdf = gd.from_pandas(pdf)

    expected = pdf.drop(index=index, inplace=inplace, level=level)
    actual = gdf.drop(index=index, inplace=inplace, level=level)

    if inplace:
        expected = pdf
        actual = gdf

    assert_eq(expected, actual)


@pytest.mark.parametrize(
    "pdf",
    [
        pd.DataFrame({"a": range(10), "b": range(10, 20), "c": range(1, 11)}),
        pd.DataFrame(
            {"a": range(10), "b": range(10, 20), "d": ["a", "v"] * 5}
        ),
    ],
)
@pytest.mark.parametrize(
    "labels", [["a"], ["b"], "a", "b", ["a", "b"]],
)
@pytest.mark.parametrize("inplace", [True, False])
def test_dataframe_drop_labels_axis_1(pdf, labels, inplace):
    pdf = pdf.copy()
    gdf = gd.from_pandas(pdf)

    expected = pdf.drop(labels=labels, axis=1, inplace=inplace)
    actual = gdf.drop(labels=labels, axis=1, inplace=inplace)

    if inplace:
        expected = pdf
        actual = gdf

    assert_eq(expected, actual)


def test_dataframe_drop_error():
    df = gd.DataFrame({"a": [1], "b": [2], "c": [3]})
    pdf = df.to_pandas()

    assert_exceptions_equal(
        lfunc=pdf.drop,
        rfunc=df.drop,
        lfunc_args_and_kwargs=([], {"columns": "d"}),
        rfunc_args_and_kwargs=([], {"columns": "d"}),
        expected_error_message="column 'd' does not exist",
    )

    assert_exceptions_equal(
        lfunc=pdf.drop,
        rfunc=df.drop,
        lfunc_args_and_kwargs=([], {"columns": ["a", "d", "b"]}),
        rfunc_args_and_kwargs=([], {"columns": ["a", "d", "b"]}),
        expected_error_message="column 'd' does not exist",
    )

    assert_exceptions_equal(
        lfunc=pdf.drop,
        rfunc=df.drop,
        lfunc_args_and_kwargs=(["a"], {"columns": "a", "axis": 1}),
        rfunc_args_and_kwargs=(["a"], {"columns": "a", "axis": 1}),
        expected_error_message="Cannot specify both",
    )

    assert_exceptions_equal(
        lfunc=pdf.drop,
        rfunc=df.drop,
        lfunc_args_and_kwargs=([], {"axis": 1}),
        rfunc_args_and_kwargs=([], {"axis": 1}),
        expected_error_message="Need to specify at least",
    )

    assert_exceptions_equal(
        lfunc=pdf.drop,
        rfunc=df.drop,
        lfunc_args_and_kwargs=([[2, 0]],),
        rfunc_args_and_kwargs=([[2, 0]],),
        expected_error_message="One or more values not found in axis",
    )


def test_dataframe_drop_raises():
    df = gd.DataFrame(
        {"a": [1, 2, 3], "c": [10, 20, 30]}, index=["x", "y", "z"]
    )
    pdf = df.to_pandas()
    assert_exceptions_equal(
        lfunc=pdf.drop,
        rfunc=df.drop,
        lfunc_args_and_kwargs=(["p"],),
        rfunc_args_and_kwargs=(["p"],),
        expected_error_message="One or more values not found in axis",
    )

    expect = pdf.drop("p", errors="ignore")
    actual = df.drop("p", errors="ignore")

    assert_eq(actual, expect)

    assert_exceptions_equal(
        lfunc=pdf.drop,
        rfunc=df.drop,
        lfunc_args_and_kwargs=([], {"columns": "p"}),
        rfunc_args_and_kwargs=([], {"columns": "p"}),
        expected_error_message="column 'p' does not exist",
    )

    expect = pdf.drop(columns="p", errors="ignore")
    actual = df.drop(columns="p", errors="ignore")

    assert_eq(actual, expect)

    assert_exceptions_equal(
        lfunc=pdf.drop,
        rfunc=df.drop,
        lfunc_args_and_kwargs=([], {"labels": "p", "axis": 1}),
        rfunc_args_and_kwargs=([], {"labels": "p", "axis": 1}),
        expected_error_message="column 'p' does not exist",
    )

    expect = pdf.drop(labels="p", axis=1, errors="ignore")
    actual = df.drop(labels="p", axis=1, errors="ignore")

    assert_eq(actual, expect)


def test_dataframe_column_add_drop_via_setitem():
    df = gd.DataFrame()
    data = np.asarray(range(10))
    df["a"] = data
    df["b"] = data
    assert tuple(df.columns) == ("a", "b")
    del df["a"]
    assert tuple(df.columns) == ("b",)
    df["c"] = data
    assert tuple(df.columns) == ("b", "c")
    df["a"] = data
    assert tuple(df.columns) == ("b", "c", "a")


def test_dataframe_column_set_via_attr():
    data_0 = np.asarray([0, 2, 4, 5])
    data_1 = np.asarray([1, 4, 2, 3])
    data_2 = np.asarray([2, 0, 3, 0])
    df = gd.DataFrame({"a": data_0, "b": data_1, "c": data_2})

    for i in range(10):
        df.c = df.a
        assert assert_eq(df.c, df.a, check_names=False)
        assert tuple(df.columns) == ("a", "b", "c")

        df.c = df.b
        assert assert_eq(df.c, df.b, check_names=False)
        assert tuple(df.columns) == ("a", "b", "c")


def test_dataframe_column_drop_via_attr():
    df = gd.DataFrame({"a": []})

    with pytest.raises(AttributeError):
        del df.a

    assert tuple(df.columns) == tuple("a")


@pytest.mark.parametrize("axis", [0, "index"])
def test_dataframe_index_rename(axis):
    pdf = pd.DataFrame({"a": [1, 2, 3], "b": [4, 5, 6], "c": [7, 8, 9]})
    gdf = gd.DataFrame.from_pandas(pdf)

    expect = pdf.rename(mapper={1: 5, 2: 6}, axis=axis)
    got = gdf.rename(mapper={1: 5, 2: 6}, axis=axis)

    assert_eq(expect, got)

    expect = pdf.rename(index={1: 5, 2: 6})
    got = gdf.rename(index={1: 5, 2: 6})

    assert_eq(expect, got)

    expect = pdf.rename({1: 5, 2: 6})
    got = gdf.rename({1: 5, 2: 6})

    assert_eq(expect, got)

    # `pandas` can support indexes with mixed values. We throw a
    # `NotImplementedError`.
    with pytest.raises(NotImplementedError):
        gdf.rename(mapper={1: "x", 2: "y"}, axis=axis)


def test_dataframe_MI_rename():
    gdf = gd.DataFrame(
        {"a": np.arange(10), "b": np.arange(10), "c": np.arange(10)}
    )
    gdg = gdf.groupby(["a", "b"]).count()
    pdg = gdg.to_pandas()

    expect = pdg.rename(mapper={1: 5, 2: 6}, axis=0)
    got = gdg.rename(mapper={1: 5, 2: 6}, axis=0)

    assert_eq(expect, got)


@pytest.mark.parametrize("axis", [1, "columns"])
def test_dataframe_column_rename(axis):
    pdf = pd.DataFrame({"a": [1, 2, 3], "b": [4, 5, 6], "c": [7, 8, 9]})
    gdf = gd.DataFrame.from_pandas(pdf)

    expect = pdf.rename(mapper=lambda name: 2 * name, axis=axis)
    got = gdf.rename(mapper=lambda name: 2 * name, axis=axis)

    assert_eq(expect, got)

    expect = pdf.rename(columns=lambda name: 2 * name)
    got = gdf.rename(columns=lambda name: 2 * name)

    assert_eq(expect, got)

    rename_mapper = {"a": "z", "b": "y", "c": "x"}
    expect = pdf.rename(columns=rename_mapper)
    got = gdf.rename(columns=rename_mapper)

    assert_eq(expect, got)

    gdf = gd.DataFrame({"a": [1, 2, 3], "b": [4, 5, 6], "c": [7, 8, 9]})
    rename_mapper = {"a": "z", "b": "z", "c": "z"}
    expect = gd.DataFrame({"z": [1, 2, 3], "z_1": [4, 5, 6], "z_2": [7, 8, 9]})
    got = gdf.rename(columns=rename_mapper)

    assert_eq(expect, got)


def test_dataframe_pop():
    pdf = pd.DataFrame(
        {"a": [1, 2, 3], "b": ["x", "y", "z"], "c": [7.0, 8.0, 9.0]}
    )
    gdf = gd.DataFrame.from_pandas(pdf)

    # Test non-existing column error
    with pytest.raises(KeyError) as raises:
        gdf.pop("fake_colname")
    raises.match("fake_colname")

    # check pop numeric column
    pdf_pop = pdf.pop("a")
    gdf_pop = gdf.pop("a")
    assert_eq(pdf_pop, gdf_pop)
    assert_eq(pdf, gdf)

    # check string column
    pdf_pop = pdf.pop("b")
    gdf_pop = gdf.pop("b")
    assert_eq(pdf_pop, gdf_pop)
    assert_eq(pdf, gdf)

    # check float column and empty dataframe
    pdf_pop = pdf.pop("c")
    gdf_pop = gdf.pop("c")
    assert_eq(pdf_pop, gdf_pop)
    assert_eq(pdf, gdf)

    # check empty dataframe edge case
    empty_pdf = pd.DataFrame(columns=["a", "b"])
    empty_gdf = gd.DataFrame(columns=["a", "b"])
    pb = empty_pdf.pop("b")
    gb = empty_gdf.pop("b")
    assert len(pb) == len(gb)
    assert empty_pdf.empty and empty_gdf.empty


@pytest.mark.parametrize("nelem", [0, 3, 100, 1000])
def test_dataframe_astype(nelem):
    df = gd.DataFrame()
    data = np.asarray(range(nelem), dtype=np.int32)
    df["a"] = data
    assert df["a"].dtype is np.dtype(np.int32)
    df["b"] = df["a"].astype(np.float32)
    assert df["b"].dtype is np.dtype(np.float32)
    np.testing.assert_equal(df["a"].to_array(), df["b"].to_array())


@pytest.mark.parametrize("nelem", [0, 100])
def test_index_astype(nelem):
    df = gd.DataFrame()
    data = np.asarray(range(nelem), dtype=np.int32)
    df["a"] = data
    assert df.index.dtype is np.dtype(np.int64)
    df.index = df.index.astype(np.float32)
    assert df.index.dtype is np.dtype(np.float32)
    df["a"] = df["a"].astype(np.float32)
    np.testing.assert_equal(df.index.to_array(), df["a"].to_array())
    df["b"] = df["a"]
    df = df.set_index("b")
    df["a"] = df["a"].astype(np.int16)
    df.index = df.index.astype(np.int16)
    np.testing.assert_equal(df.index.to_array(), df["a"].to_array())


def test_dataframe_to_string():
    pd.options.display.max_rows = 5
    pd.options.display.max_columns = 8
    # Test basic
    df = gd.DataFrame({"a": [1, 2, 3, 4, 5, 6], "b": [11, 12, 13, 14, 15, 16]})
    string = str(df)
    print(string)
    assert string.splitlines()[-1] == "[6 rows x 2 columns]"

    # Test skipped columns
    df = gd.DataFrame(
        {
            "a": [1, 2, 3, 4, 5, 6],
            "b": [11, 12, 13, 14, 15, 16],
            "c": [11, 12, 13, 14, 15, 16],
            "d": [11, 12, 13, 14, 15, 16],
        }
    )
    string = df.to_string()
    print(string)
    assert string.splitlines()[-1] == "[6 rows x 4 columns]"

    # Test masked
    df = gd.DataFrame({"a": [1, 2, 3, 4, 5, 6], "b": [11, 12, 13, 14, 15, 16]})

    data = np.arange(6)
    mask = np.zeros(1, dtype=gd.utils.utils.mask_dtype)
    mask[0] = 0b00101101

    masked = gd.Series.from_masked_array(data, mask)
    assert masked.null_count == 2
    df["c"] = masked

    # check data
    values = masked.copy()
    validids = [0, 2, 3, 5]
    densearray = masked.to_array()
    np.testing.assert_equal(data[validids], densearray)
    # valid position is corret

    for i in validids:
        assert data[i] == values[i]
    # null position is correct
    for i in range(len(values)):
        if i not in validids:
            assert values[i] is gd.NA

    pd.options.display.max_rows = 10
    got = df.to_string()
    print(got)
    expect = """
a b  c
0 1 11 0
1 2 12 <NA>
2 3 13 2
3 4 14 3
4 5 15 <NA>
5 6 16 5
"""
    # values should match despite whitespace difference
    assert got.split() == expect.split()


def test_dataframe_to_string_wide(monkeypatch):
    monkeypatch.setenv("COLUMNS", 79)
    # Test basic
    df = gd.DataFrame()
    for i in range(100):
        df["a{}".format(i)] = list(range(3))
    pd.options.display.max_columns = 0
    got = df.to_string()
    print(got)
    expect = """
    a0  a1  a2  a3  a4  a5  a6  a7 ...  a92 a93 a94 a95 a96 a97 a98 a99
0    0   0   0   0   0   0   0   0 ...    0   0   0   0   0   0   0   0
1    1   1   1   1   1   1   1   1 ...    1   1   1   1   1   1   1   1
2    2   2   2   2   2   2   2   2 ...    2   2   2   2   2   2   2   2
[3 rows x 100 columns]
"""
    # values should match despite whitespace difference
    assert got.split() == expect.split()


def test_dataframe_empty_to_string():
    # Test for printing empty dataframe
    df = gd.DataFrame()
    got = df.to_string()
    print(got)
    expect = "Empty DataFrame\nColumns: []\nIndex: []\n"
    # values should match despite whitespace difference
    assert got.split() == expect.split()


def test_dataframe_emptycolumns_to_string():
    # Test for printing dataframe having empty columns
    df = gd.DataFrame()
    df["a"] = []
    df["b"] = []
    got = df.to_string()
    print(got)
    expect = "Empty DataFrame\nColumns: [a, b]\nIndex: []\n"
    # values should match despite whitespace difference
    assert got.split() == expect.split()


def test_dataframe_copy():
    # Test for copying the dataframe using python copy pkg
    from copy import copy

    df = gd.DataFrame()
    df["a"] = [1, 2, 3]
    df2 = copy(df)
    df2["b"] = [4, 5, 6]
    got = df.to_string()
    print(got)
    expect = """
     a
0    1
1    2
2    3
"""
    # values should match despite whitespace difference
    assert got.split() == expect.split()


def test_dataframe_copy_shallow():
    # Test for copy dataframe using class method
    df = gd.DataFrame()
    df["a"] = [1, 2, 3]
    df2 = df.copy()
    df2["b"] = [4, 2, 3]
    got = df.to_string()
    print(got)
    expect = """
     a
0    1
1    2
2    3
"""
    # values should match despite whitespace difference
    assert got.split() == expect.split()


def test_dataframe_dtypes():
    dtypes = pd.Series(
        [np.int32, np.float32, np.float64], index=["c", "a", "b"]
    )
    df = gd.DataFrame({k: np.ones(10, dtype=v) for k, v in dtypes.iteritems()})
    assert df.dtypes.equals(dtypes)


def test_dataframe_add_col_to_object_dataframe():
    # Test for adding column to an empty object dataframe
    cols = ["a", "b", "c"]
    df = pd.DataFrame(columns=cols, dtype="str")

    data = {k: v for (k, v) in zip(cols, [["a"] for _ in cols])}

    gdf = gd.DataFrame(data)
    gdf = gdf[:0]

    assert gdf.dtypes.equals(df.dtypes)
    gdf["a"] = [1]
    df["a"] = [10]
    assert gdf.dtypes.equals(df.dtypes)
    gdf["b"] = [1.0]
    df["b"] = [10.0]
    assert gdf.dtypes.equals(df.dtypes)


def test_dataframe_dir_and_getattr():
    df = gd.DataFrame(
        {
            "a": np.ones(10),
            "b": np.ones(10),
            "not an id": np.ones(10),
            "oop$": np.ones(10),
        }
    )
    o = dir(df)
    assert {"a", "b"}.issubset(o)
    assert "not an id" not in o
    assert "oop$" not in o

    # Getattr works
    assert df.a.equals(df["a"])
    assert df.b.equals(df["b"])
    with pytest.raises(AttributeError):
        df.not_a_column


@pytest.mark.parametrize("order", ["C", "F"])
def test_empty_dataframe_as_gpu_matrix(order):
    df = gd.DataFrame()

    # Check fully empty dataframe.
    mat = df.as_gpu_matrix(order=order).copy_to_host()
    assert mat.shape == (0, 0)

    df = gd.DataFrame()
    nelem = 123
    for k in "abc":
        df[k] = np.random.random(nelem)

    # Check all columns in empty dataframe.
    mat = df.head(0).as_gpu_matrix(order=order).copy_to_host()
    assert mat.shape == (0, 3)


@pytest.mark.parametrize("order", ["C", "F"])
def test_dataframe_as_gpu_matrix(order):
    df = gd.DataFrame()

    nelem = 123
    for k in "abcd":
        df[k] = np.random.random(nelem)

    # Check all columns
    mat = df.as_gpu_matrix(order=order).copy_to_host()
    assert mat.shape == (nelem, 4)
    for i, k in enumerate(df.columns):
        np.testing.assert_array_equal(df[k].to_array(), mat[:, i])

    # Check column subset
    mat = df.as_gpu_matrix(order=order, columns=["a", "c"]).copy_to_host()
    assert mat.shape == (nelem, 2)

    for i, k in enumerate("ac"):
        np.testing.assert_array_equal(df[k].to_array(), mat[:, i])


def test_dataframe_as_gpu_matrix_null_values():
    df = gd.DataFrame()

    nelem = 123
    na = -10000

    refvalues = {}
    for k in "abcd":
        df[k] = data = np.random.random(nelem)
        bitmask = utils.random_bitmask(nelem)
        df[k] = df[k].set_mask(bitmask)
        boolmask = np.asarray(
            utils.expand_bits_to_bytes(bitmask)[:nelem], dtype=np.bool_
        )
        data[~boolmask] = na
        refvalues[k] = data

    # Check null value causes error
    with pytest.raises(ValueError) as raises:
        df.as_gpu_matrix()
    raises.match("column 'a' has null values")

    for k in df.columns:
        df[k] = df[k].fillna(na)

    mat = df.as_gpu_matrix().copy_to_host()
    for i, k in enumerate(df.columns):
        np.testing.assert_array_equal(refvalues[k], mat[:, i])


def test_dataframe_append_empty():
    pdf = pd.DataFrame(
        {
            "key": [1, 1, 1, 2, 2, 2, 3, 3, 3, 4, 4, 4],
            "value": [1, 2, 3, 4, 5, 6, 7, 8, 9, 10, 11, 12],
        }
    )
    gdf = gd.DataFrame.from_pandas(pdf)

    gdf["newcol"] = 100
    pdf["newcol"] = 100

    assert len(gdf["newcol"]) == len(pdf)
    assert len(pdf["newcol"]) == len(pdf)
    assert_eq(gdf, pdf)


def test_dataframe_setitem_from_masked_object():
    ary = np.random.randn(100)
    mask = np.zeros(100, dtype=bool)
    mask[:20] = True
    np.random.shuffle(mask)
    ary[mask] = np.nan

    test1_null = gd.Series(ary, nan_as_null=True)
    assert test1_null.nullable
    assert test1_null.null_count == 20
    test1_nan = gd.Series(ary, nan_as_null=False)
    assert test1_nan.null_count == 0

    test2_null = gd.DataFrame.from_pandas(
        pd.DataFrame({"a": ary}), nan_as_null=True
    )
    assert test2_null["a"].nullable
    assert test2_null["a"].null_count == 20
    test2_nan = gd.DataFrame.from_pandas(
        pd.DataFrame({"a": ary}), nan_as_null=False
    )
    assert test2_nan["a"].null_count == 0

    gpu_ary = cupy.asarray(ary)
    test3_null = gd.Series(gpu_ary, nan_as_null=True)
    assert test3_null.nullable
    assert test3_null.null_count == 20
    test3_nan = gd.Series(gpu_ary, nan_as_null=False)
    assert test3_nan.null_count == 0

    test4 = gd.DataFrame()
    lst = [1, 2, None, 4, 5, 6, None, 8, 9]
    test4["lst"] = lst
    assert test4["lst"].nullable
    assert test4["lst"].null_count == 2


def test_dataframe_append_to_empty():
    pdf = pd.DataFrame()
    pdf["a"] = []
    pdf["b"] = [1, 2, 3]

    gdf = gd.DataFrame()
    gdf["a"] = []
    gdf["b"] = [1, 2, 3]

    assert_eq(gdf, pdf)


def test_dataframe_setitem_index_len1():
    gdf = gd.DataFrame()
    gdf["a"] = [1]
    gdf["b"] = gdf.index._values

    np.testing.assert_equal(gdf.b.to_array(), [0])


def test_assign():
    gdf = gd.DataFrame({"x": [1, 2, 3]})
    gdf2 = gdf.assign(y=gdf.x + 1)
    assert list(gdf.columns) == ["x"]
    assert list(gdf2.columns) == ["x", "y"]

    np.testing.assert_equal(gdf2.y.to_array(), [2, 3, 4])


@pytest.mark.parametrize("nrows", [1, 8, 100, 1000])
def test_dataframe_hash_columns(nrows):
    gdf = gd.DataFrame()
    data = np.asarray(range(nrows))
    data[0] = data[-1]  # make first and last the same
    gdf["a"] = data
    gdf["b"] = gdf.a + 100
    out = gdf.hash_columns(["a", "b"])
    assert isinstance(out, cupy.ndarray)
    assert len(out) == nrows
    assert out.dtype == np.int32

    # Check default
    out_all = gdf.hash_columns()
    np.testing.assert_array_equal(cupy.asnumpy(out), cupy.asnumpy(out_all))

    # Check single column
    out_one = cupy.asnumpy(gdf.hash_columns(["a"]))
    # First matches last
    assert out_one[0] == out_one[-1]
    # Equivalent to the gd.Series.hash_values()
    np.testing.assert_array_equal(cupy.asnumpy(gdf.a.hash_values()), out_one)


@pytest.mark.parametrize("nrows", [3, 10, 100, 1000])
@pytest.mark.parametrize("nparts", [1, 2, 8, 13])
@pytest.mark.parametrize("nkeys", [1, 2])
def test_dataframe_hash_partition(nrows, nparts, nkeys):
    np.random.seed(123)
    gdf = gd.DataFrame()
    keycols = []
    for i in range(nkeys):
        keyname = "key{}".format(i)
        gdf[keyname] = np.random.randint(0, 7 - i, nrows)
        keycols.append(keyname)
    gdf["val1"] = np.random.randint(0, nrows * 2, nrows)

    got = gdf.partition_by_hash(keycols, nparts=nparts)
    # Must return a list
    assert isinstance(got, list)
    # Must have correct number of partitions
    assert len(got) == nparts
    # All partitions must be DataFrame type
    assert all(isinstance(p, gd.DataFrame) for p in got)
    # Check that all partitions have unique keys
    part_unique_keys = set()
    for p in got:
        if len(p):
            # Take rows of the keycolumns and build a set of the key-values
            unique_keys = set(map(tuple, p.as_matrix(columns=keycols)))
            # Ensure that none of the key-values have occurred in other groups
            assert not (unique_keys & part_unique_keys)
            part_unique_keys |= unique_keys
    assert len(part_unique_keys)


@pytest.mark.parametrize("nrows", [3, 10, 50])
def test_dataframe_hash_partition_masked_value(nrows):
    gdf = gd.DataFrame()
    gdf["key"] = np.arange(nrows)
    gdf["val"] = np.arange(nrows) + 100
    bitmask = utils.random_bitmask(nrows)
    bytemask = utils.expand_bits_to_bytes(bitmask)
    gdf["val"] = gdf["val"].set_mask(bitmask)
    parted = gdf.partition_by_hash(["key"], nparts=3)
    # Verify that the valid mask is correct
    for p in parted:
        df = p.to_pandas()
        for row in df.itertuples():
            valid = bool(bytemask[row.key])
            expected_value = row.key + 100 if valid else np.nan
            got_value = row.val
            assert (expected_value == got_value) or (
                np.isnan(expected_value) and np.isnan(got_value)
            )


@pytest.mark.parametrize("nrows", [3, 10, 50])
def test_dataframe_hash_partition_masked_keys(nrows):
    gdf = gd.DataFrame()
    gdf["key"] = np.arange(nrows)
    gdf["val"] = np.arange(nrows) + 100
    bitmask = utils.random_bitmask(nrows)
    bytemask = utils.expand_bits_to_bytes(bitmask)
    gdf["key"] = gdf["key"].set_mask(bitmask)
    parted = gdf.partition_by_hash(["key"], nparts=3, keep_index=False)
    # Verify that the valid mask is correct
    for p in parted:
        df = p.to_pandas()
        for row in df.itertuples():
            valid = bool(bytemask[row.val - 100])
            # val is key + 100
            expected_value = row.val - 100 if valid else np.nan
            got_value = row.key
            assert (expected_value == got_value) or (
                np.isnan(expected_value) and np.isnan(got_value)
            )


@pytest.mark.parametrize("keep_index", [True, False])
def test_dataframe_hash_partition_keep_index(keep_index):

    gdf = gd.DataFrame(
        {"val": [1, 2, 3, 4], "key": [3, 2, 1, 4]}, index=[4, 3, 2, 1]
    )

    expected_df1 = gd.DataFrame(
        {"val": [1], "key": [3]}, index=[4] if keep_index else None
    )
    expected_df2 = gd.DataFrame(
        {"val": [2, 3, 4], "key": [2, 1, 4]},
        index=[3, 2, 1] if keep_index else range(1, 4),
    )
    expected = [expected_df1, expected_df2]

    parts = gdf.partition_by_hash(["key"], nparts=2, keep_index=keep_index)

    for exp, got in zip(expected, parts):
        assert_eq(exp, got)


def test_dataframe_hash_partition_empty():
    gdf = gd.DataFrame({"val": [1, 2], "key": [3, 2]}, index=["a", "b"])
    parts = gdf.iloc[:0].partition_by_hash(["key"], nparts=3)
    assert len(parts) == 3
    for part in parts:
        assert_eq(gdf.iloc[:0], part)


@pytest.mark.parametrize("dtype1", utils.supported_numpy_dtypes)
@pytest.mark.parametrize("dtype2", utils.supported_numpy_dtypes)
def test_dataframe_concat_different_numerical_columns(dtype1, dtype2):
    df1 = pd.DataFrame(dict(x=pd.Series(np.arange(5)).astype(dtype1)))
    df2 = pd.DataFrame(dict(x=pd.Series(np.arange(5)).astype(dtype2)))
    if dtype1 != dtype2 and "datetime" in dtype1 or "datetime" in dtype2:
        with pytest.raises(TypeError):
            gd.concat([df1, df2])
    else:
        pres = pd.concat([df1, df2])
        gres = gd.concat([gd.from_pandas(df1), gd.from_pandas(df2)])
        assert_eq(gd.from_pandas(pres), gres)


def test_dataframe_concat_different_column_types():
    df1 = gd.Series([42], dtype=np.float)
    df2 = gd.Series(["a"], dtype="category")
    with pytest.raises(ValueError):
        gd.concat([df1, df2])

    df2 = gd.Series(["a string"])
    with pytest.raises(TypeError):
        gd.concat([df1, df2])


@pytest.mark.parametrize(
    "df_1", [gd.DataFrame({"a": [1, 2], "b": [1, 3]}), gd.DataFrame({})]
)
@pytest.mark.parametrize(
    "df_2", [gd.DataFrame({"a": [], "b": []}), gd.DataFrame({})]
)
def test_concat_empty_dataframe(df_1, df_2):

    got = gd.concat([df_1, df_2])
    expect = pd.concat([df_1.to_pandas(), df_2.to_pandas()], sort=False)

    # ignoring dtypes as pandas upcasts int to float
    # on concatenation with empty dataframes

    assert_eq(got, expect, check_dtype=False)


@pytest.mark.parametrize(
    "df1_d",
    [
        {"a": [1, 2], "b": [1, 2], "c": ["s1", "s2"], "d": [1.0, 2.0]},
        {"b": [1.9, 10.9], "c": ["s1", "s2"]},
        {"c": ["s1"], "b": [None], "a": [False]},
    ],
)
@pytest.mark.parametrize(
    "df2_d",
    [
        {"a": [1, 2, 3]},
        {"a": [1, None, 3], "b": [True, True, False], "c": ["s3", None, "s4"]},
        {"a": [], "b": []},
        {},
    ],
)
def test_concat_different_column_dataframe(df1_d, df2_d):
    got = gd.concat(
        [gd.DataFrame(df1_d), gd.DataFrame(df2_d), gd.DataFrame(df1_d)],
        sort=False,
    )

    expect = pd.concat(
        [pd.DataFrame(df1_d), pd.DataFrame(df2_d), pd.DataFrame(df1_d)],
        sort=False,
    )

    # numerical columns are upcasted to float in cudf.DataFrame.to_pandas()
    # casts nan to 0 in non-float numerical columns

    numeric_cols = got.dtypes[got.dtypes != "object"].index
    for col in numeric_cols:
        got[col] = got[col].astype(np.float64).fillna(np.nan)

    assert_eq(got, expect, check_dtype=False)


@pytest.mark.parametrize("ser_1", [pd.Series([1, 2, 3]), pd.Series([])])
@pytest.mark.parametrize("ser_2", [pd.Series([])])
def test_concat_empty_series(ser_1, ser_2):
    got = gd.concat([gd.Series(ser_1), gd.Series(ser_2)])
    expect = pd.concat([ser_1, ser_2])

    assert_eq(got, expect)


def test_concat_with_axis():
    df1 = pd.DataFrame(dict(x=np.arange(5), y=np.arange(5)))
    df2 = pd.DataFrame(dict(a=np.arange(5), b=np.arange(5)))

    concat_df = pd.concat([df1, df2], axis=1)
    cdf1 = gd.from_pandas(df1)
    cdf2 = gd.from_pandas(df2)

    # concat only dataframes
    concat_cdf = gd.concat([cdf1, cdf2], axis=1)
    assert_eq(concat_cdf, concat_df)

    # concat only series
    concat_s = pd.concat([df1.x, df1.y], axis=1)
    cs1 = gd.Series.from_pandas(df1.x)
    cs2 = gd.Series.from_pandas(df1.y)
    concat_cdf_s = gd.concat([cs1, cs2], axis=1)

    assert_eq(concat_cdf_s, concat_s)

    # concat series and dataframes
    s3 = pd.Series(np.random.random(5))
    cs3 = gd.Series.from_pandas(s3)

    concat_cdf_all = gd.concat([cdf1, cs3, cdf2], axis=1)
    concat_df_all = pd.concat([df1, s3, df2], axis=1)
    assert_eq(concat_cdf_all, concat_df_all)

    # concat manual multi index
    midf1 = gd.from_pandas(df1)
    midf1.index = gd.MultiIndex(
        levels=[[0, 1, 2, 3], [0, 1]], codes=[[0, 1, 2, 3, 2], [0, 1, 0, 1, 0]]
    )
    midf2 = midf1[2:]
    midf2.index = gd.MultiIndex(
        levels=[[3, 4, 5], [2, 0]], codes=[[0, 1, 2], [1, 0, 1]]
    )
    mipdf1 = midf1.to_pandas()
    mipdf2 = midf2.to_pandas()

    assert_eq(gd.concat([midf1, midf2]), pd.concat([mipdf1, mipdf2]))
    assert_eq(gd.concat([midf2, midf1]), pd.concat([mipdf2, mipdf1]))
    assert_eq(
        gd.concat([midf1, midf2, midf1]), pd.concat([mipdf1, mipdf2, mipdf1])
    )

    # concat groupby multi index
    gdf1 = gd.DataFrame(
        {
            "x": np.random.randint(0, 10, 10),
            "y": np.random.randint(0, 10, 10),
            "z": np.random.randint(0, 10, 10),
            "v": np.random.randint(0, 10, 10),
        }
    )
    gdf2 = gdf1[5:]
    gdg1 = gdf1.groupby(["x", "y"]).min()
    gdg2 = gdf2.groupby(["x", "y"]).min()
    pdg1 = gdg1.to_pandas()
    pdg2 = gdg2.to_pandas()

    assert_eq(gd.concat([gdg1, gdg2]), pd.concat([pdg1, pdg2]))
    assert_eq(gd.concat([gdg2, gdg1]), pd.concat([pdg2, pdg1]))

    # series multi index concat
    gdgz1 = gdg1.z
    gdgz2 = gdg2.z
    pdgz1 = gdgz1.to_pandas()
    pdgz2 = gdgz2.to_pandas()

    assert_eq(gd.concat([gdgz1, gdgz2]), pd.concat([pdgz1, pdgz2]))
    assert_eq(gd.concat([gdgz2, gdgz1]), pd.concat([pdgz2, pdgz1]))


@pytest.mark.parametrize("nrows", [0, 3, 10, 100, 1000])
def test_nonmatching_index_setitem(nrows):
    np.random.seed(0)

    gdf = gd.DataFrame()
    gdf["a"] = np.random.randint(2147483647, size=nrows)
    gdf["b"] = np.random.randint(2147483647, size=nrows)
    gdf = gdf.set_index("b")

    test_values = np.random.randint(2147483647, size=nrows)
    gdf["c"] = test_values
    assert len(test_values) == len(gdf["c"])
    assert (
        gdf["c"]
        .to_pandas()
        .equals(gd.Series(test_values).set_index(gdf._index).to_pandas())
    )


def test_from_pandas():
    df = pd.DataFrame({"x": [1, 2, 3]}, index=[4.0, 5.0, 6.0])
    gdf = gd.DataFrame.from_pandas(df)
    assert isinstance(gdf, gd.DataFrame)

    assert_eq(df, gdf)

    s = df.x
    gs = gd.Series.from_pandas(s)
    assert isinstance(gs, gd.Series)

    assert_eq(s, gs)


@pytest.mark.parametrize("dtypes", [int, float])
def test_from_records(dtypes):
    h_ary = np.ndarray(shape=(10, 4), dtype=dtypes)
    rec_ary = h_ary.view(np.recarray)

    gdf = gd.DataFrame.from_records(rec_ary, columns=["a", "b", "c", "d"])
    df = pd.DataFrame.from_records(rec_ary, columns=["a", "b", "c", "d"])
    assert isinstance(gdf, gd.DataFrame)
    assert_eq(df, gdf)

    gdf = gd.DataFrame.from_records(rec_ary)
    df = pd.DataFrame.from_records(rec_ary)
    assert isinstance(gdf, gd.DataFrame)
    assert_eq(df, gdf)


@pytest.mark.parametrize("columns", [None, ["first", "second", "third"]])
@pytest.mark.parametrize(
    "index",
    [
        None,
        ["first", "second"],
        "name",
        "age",
        "weight",
        [10, 11],
        ["abc", "xyz"],
    ],
)
def test_from_records_index(columns, index):
    rec_ary = np.array(
        [("Rex", 9, 81.0), ("Fido", 3, 27.0)],
        dtype=[("name", "U10"), ("age", "i4"), ("weight", "f4")],
    )
    gdf = gd.DataFrame.from_records(rec_ary, columns=columns, index=index)
    df = pd.DataFrame.from_records(rec_ary, columns=columns, index=index)
    assert isinstance(gdf, gd.DataFrame)
    assert_eq(df, gdf)


def test_dataframe_construction_from_cupy_arrays():
    h_ary = np.array([[1, 2, 3], [4, 5, 6]], np.int32)
    d_ary = cupy.asarray(h_ary)

    gdf = gd.DataFrame(d_ary, columns=["a", "b", "c"])
    df = pd.DataFrame(h_ary, columns=["a", "b", "c"])
    assert isinstance(gdf, gd.DataFrame)

    assert_eq(df, gdf)

    gdf = gd.DataFrame(d_ary)
    df = pd.DataFrame(h_ary)
    assert isinstance(gdf, gd.DataFrame)

    assert_eq(df, gdf)

    gdf = gd.DataFrame(d_ary, index=["a", "b"])
    df = pd.DataFrame(h_ary, index=["a", "b"])
    assert isinstance(gdf, gd.DataFrame)

    assert_eq(df, gdf)

    gdf = gd.DataFrame(d_ary)
    gdf = gdf.set_index(keys=0, drop=False)
    df = pd.DataFrame(h_ary)
    df = df.set_index(keys=0, drop=False)
    assert isinstance(gdf, gd.DataFrame)

    assert_eq(df, gdf)

    gdf = gd.DataFrame(d_ary)
    gdf = gdf.set_index(keys=1, drop=False)
    df = pd.DataFrame(h_ary)
    df = df.set_index(keys=1, drop=False)
    assert isinstance(gdf, gd.DataFrame)

    assert_eq(df, gdf)


def test_dataframe_cupy_wrong_dimensions():
    d_ary = cupy.empty((2, 3, 4), dtype=np.int32)
    with pytest.raises(
        ValueError, match="records dimension expected 1 or 2 but found: 3"
    ):
        gd.DataFrame(d_ary)


def test_dataframe_cupy_array_wrong_index():
    d_ary = cupy.empty((2, 3), dtype=np.int32)

    with pytest.raises(
        ValueError,
        match="Length mismatch: Expected axis has 2 elements, "
        "new values have 1 elements",
    ):
        gd.DataFrame(d_ary, index=["a"])

    with pytest.raises(
        ValueError,
        match="Length mismatch: Expected axis has 2 elements, "
        "new values have 1 elements",
    ):
        gd.DataFrame(d_ary, index="a")


@pytest.mark.xfail(reason="constructor does not coerce index inputs")
def test_index_in_dataframe_constructor():
    a = pd.DataFrame({"x": [1, 2, 3]}, index=[4.0, 5.0, 6.0])
    b = gd.DataFrame({"x": [1, 2, 3]}, index=[4.0, 5.0, 6.0])

    assert_eq(a, b)
    assert_eq(a.loc[4:], b.loc[4:])


dtypes = NUMERIC_TYPES + DATETIME_TYPES + ["bool"]


@pytest.mark.parametrize("nelem", [0, 2, 3, 100, 1000])
@pytest.mark.parametrize("data_type", dtypes)
def test_from_arrow(nelem, data_type):
    df = pd.DataFrame(
        {
            "a": np.random.randint(0, 1000, nelem).astype(data_type),
            "b": np.random.randint(0, 1000, nelem).astype(data_type),
        }
    )
    padf = pa.Table.from_pandas(
        df, preserve_index=False
    ).replace_schema_metadata(None)
    gdf = gd.DataFrame.from_arrow(padf)
    assert isinstance(gdf, gd.DataFrame)

    assert_eq(df, gdf)

    s = pa.Array.from_pandas(df.a)
    gs = gd.Series.from_arrow(s)
    assert isinstance(gs, gd.Series)

    # For some reason PyArrow to_pandas() converts to numpy array and has
    # better type compatibility
    np.testing.assert_array_equal(s.to_pandas(), gs.to_array())


@pytest.mark.parametrize("nelem", [0, 2, 3, 100, 1000])
@pytest.mark.parametrize("data_type", dtypes)
def test_to_arrow(nelem, data_type):
    df = pd.DataFrame(
        {
            "a": np.random.randint(0, 1000, nelem).astype(data_type),
            "b": np.random.randint(0, 1000, nelem).astype(data_type),
        }
    )
    gdf = gd.DataFrame.from_pandas(df)

    pa_df = pa.Table.from_pandas(
        df, preserve_index=False
    ).replace_schema_metadata(None)

    pa_gdf = gdf.to_arrow(preserve_index=False).replace_schema_metadata(None)

    assert isinstance(pa_gdf, pa.Table)
    assert pa.Table.equals(pa_df, pa_gdf)

    pa_s = pa.Array.from_pandas(df.a)
    pa_gs = gdf["a"].to_arrow()

    assert isinstance(pa_gs, pa.Array)
    assert pa.Array.equals(pa_s, pa_gs)

    pa_i = pa.Array.from_pandas(df.index)
    pa_gi = gdf.index.to_arrow()

    assert isinstance(pa_gi, pa.Array)
    assert pa.Array.equals(pa_i, pa_gi)


@pytest.mark.parametrize("data_type", dtypes)
def test_to_from_arrow_nulls(data_type):
    if data_type == "longlong":
        data_type = "int64"
    if data_type == "bool":
        s1 = pa.array([True, None, False, None, True], type=data_type)
    else:
        dtype = np.dtype(data_type)
        if dtype.type == np.datetime64:
            time_unit, _ = np.datetime_data(dtype)
            data_type = pa.timestamp(unit=time_unit)
        s1 = pa.array([1, None, 3, None, 5], type=data_type)
    gs1 = gd.Series.from_arrow(s1)
    assert isinstance(gs1, gd.Series)
    # We have 64B padded buffers for nulls whereas Arrow returns a minimal
    # number of bytes, so only check the first byte in this case
    np.testing.assert_array_equal(
        np.asarray(s1.buffers()[0]).view("u1")[0],
        gs1._column.mask_array_view.copy_to_host().view("u1")[0],
    )
    assert pa.Array.equals(s1, gs1.to_arrow())

    s2 = pa.array([None, None, None, None, None], type=data_type)
    gs2 = gd.Series.from_arrow(s2)
    assert isinstance(gs2, gd.Series)
    # We have 64B padded buffers for nulls whereas Arrow returns a minimal
    # number of bytes, so only check the first byte in this case
    np.testing.assert_array_equal(
        np.asarray(s2.buffers()[0]).view("u1")[0],
        gs2._column.mask_array_view.copy_to_host().view("u1")[0],
    )
    assert pa.Array.equals(s2, gs2.to_arrow())


def test_to_arrow_categorical():
    df = pd.DataFrame()
    df["a"] = pd.Series(["a", "b", "c"], dtype="category")
    gdf = gd.DataFrame.from_pandas(df)

    pa_df = pa.Table.from_pandas(
        df, preserve_index=False
    ).replace_schema_metadata(None)
    pa_gdf = gdf.to_arrow(preserve_index=False).replace_schema_metadata(None)

    assert isinstance(pa_gdf, pa.Table)
    assert pa.Table.equals(pa_df, pa_gdf)

    pa_s = pa.Array.from_pandas(df.a)
    pa_gs = gdf["a"].to_arrow()

    assert isinstance(pa_gs, pa.Array)
    assert pa.Array.equals(pa_s, pa_gs)


def test_from_arrow_missing_categorical():
    pd_cat = pd.Categorical(["a", "b", "c"], categories=["a", "b"])
    pa_cat = pa.array(pd_cat, from_pandas=True)
    gd_cat = gd.Series(pa_cat)

    assert isinstance(gd_cat, gd.Series)
    assert_eq(
        pd.Series(pa_cat.to_pandas()),  # PyArrow returns a pd.Categorical
        gd_cat.to_pandas(),
    )


def test_to_arrow_missing_categorical():
    pd_cat = pd.Categorical(["a", "b", "c"], categories=["a", "b"])
    pa_cat = pa.array(pd_cat, from_pandas=True)
    gd_cat = gd.Series(pa_cat)

    assert isinstance(gd_cat, gd.Series)
    assert pa.Array.equals(pa_cat, gd_cat.to_arrow())


@pytest.mark.parametrize("data_type", dtypes)
def test_from_scalar_typing(data_type):
    if data_type == "datetime64[ms]":
        scalar = (
            np.dtype("int64")
            .type(np.random.randint(0, 5))
            .astype("datetime64[ms]")
        )
    elif data_type.startswith("datetime64"):
        from datetime import date

        scalar = np.datetime64(date.today()).astype("datetime64[ms]")
        data_type = "datetime64[ms]"
    else:
        scalar = np.dtype(data_type).type(np.random.randint(0, 5))

    gdf = gd.DataFrame()
    gdf["a"] = [1, 2, 3, 4, 5]
    gdf["b"] = scalar
    assert gdf["b"].dtype == np.dtype(data_type)
    assert len(gdf["b"]) == len(gdf["a"])


@pytest.mark.parametrize("data_type", NUMERIC_TYPES)
def test_from_python_array(data_type):
    np_arr = np.random.randint(0, 100, 10).astype(data_type)
    data = memoryview(np_arr)
    data = arr.array(data.format, data)

    gs = gd.Series(data)

    np.testing.assert_equal(gs.to_array(), np_arr)


def test_series_shape():
    ps = pd.Series([1, 2, 3, 4])
    cs = gd.Series([1, 2, 3, 4])

    assert ps.shape == cs.shape


def test_series_shape_empty():
    ps = pd.Series()
    cs = gd.Series([])

    assert ps.shape == cs.shape


def test_dataframe_shape():
    pdf = pd.DataFrame({"a": [0, 1, 2, 3], "b": [0.1, 0.2, None, 0.3]})
    gdf = gd.DataFrame.from_pandas(pdf)

    assert pdf.shape == gdf.shape


def test_dataframe_shape_empty():
    pdf = pd.DataFrame()
    gdf = gd.DataFrame()

    assert pdf.shape == gdf.shape


@pytest.mark.parametrize("num_cols", [1, 2, 10])
@pytest.mark.parametrize("num_rows", [1, 2, 20])
@pytest.mark.parametrize("dtype", dtypes)
@pytest.mark.parametrize("nulls", ["none", "some", "all"])
def test_dataframe_transpose(nulls, num_cols, num_rows, dtype):

    pdf = pd.DataFrame()
    from string import ascii_lowercase

    null_rep = np.nan if dtype in ["float32", "float64"] else None

    for i in range(num_cols):
        colname = ascii_lowercase[i]
        data = pd.Series(np.random.randint(0, 26, num_rows).astype(dtype))
        if nulls == "some":
            idx = np.random.choice(
                num_rows, size=int(num_rows / 2), replace=False
            )
            data[idx] = null_rep
        elif nulls == "all":
            data[:] = null_rep
        pdf[colname] = data

    gdf = gd.DataFrame.from_pandas(pdf)

    got_function = gdf.transpose()
    got_property = gdf.T

    expect = pdf.transpose()

    assert_eq(expect, got_function)
    assert_eq(expect, got_property)


@pytest.mark.parametrize("num_cols", [1, 2, 10])
@pytest.mark.parametrize("num_rows", [1, 2, 20])
def test_dataframe_transpose_category(num_cols, num_rows):
    pdf = pd.DataFrame()
    from string import ascii_lowercase

    for i in range(num_cols):
        colname = ascii_lowercase[i]
        data = pd.Series(list(ascii_lowercase), dtype="category")
        data = data.sample(num_rows, replace=True).reset_index(drop=True)
        pdf[colname] = data

    gdf = gd.DataFrame.from_pandas(pdf)

    got_function = gdf.transpose()
    got_property = gdf.T

    expect = pdf.transpose()

    assert_eq(expect, got_function.to_pandas())
    assert_eq(expect, got_property.to_pandas())


def test_generated_column():
    gdf = gd.DataFrame({"a": (i for i in range(5))})
    assert len(gdf) == 5


@pytest.fixture
def pdf():
    return pd.DataFrame({"x": range(10), "y": range(10)})


@pytest.fixture
def gdf(pdf):
    return gd.DataFrame.from_pandas(pdf)


@pytest.mark.parametrize(
    "data",
    [
        {"x": [np.nan, 2, 3, 4, 100, np.nan], "y": [4, 5, 6, 88, 99, np.nan]},
        {"x": [1, 2, 3], "y": [4, 5, 6]},
        {"x": [np.nan, np.nan, np.nan], "y": [np.nan, np.nan, np.nan]},
        {"x": [], "y": []},
        {"x": []},
    ],
)
@pytest.mark.parametrize(
    "func",
    [
        lambda df, **kwargs: df.min(**kwargs),
        lambda df, **kwargs: df.max(**kwargs),
        lambda df, **kwargs: df.sum(**kwargs),
        lambda df, **kwargs: df.product(**kwargs),
        lambda df, **kwargs: df.cummin(**kwargs),
        lambda df, **kwargs: df.cummax(**kwargs),
        lambda df, **kwargs: df.cumsum(**kwargs),
        lambda df, **kwargs: df.cumprod(**kwargs),
        lambda df, **kwargs: df.mean(**kwargs),
        lambda df, **kwargs: df.sum(**kwargs),
        lambda df, **kwargs: df.max(**kwargs),
        lambda df, **kwargs: df.std(ddof=1, **kwargs),
        lambda df, **kwargs: df.var(ddof=1, **kwargs),
        lambda df, **kwargs: df.std(ddof=2, **kwargs),
        lambda df, **kwargs: df.var(ddof=2, **kwargs),
        lambda df, **kwargs: df.kurt(**kwargs),
        lambda df, **kwargs: df.skew(**kwargs),
        lambda df, **kwargs: df.all(**kwargs),
        lambda df, **kwargs: df.any(**kwargs),
    ],
)
@pytest.mark.parametrize("skipna", [True, False, None])
def test_dataframe_reductions(data, func, skipna):
    pdf = pd.DataFrame(data=data)
    print(func(pdf, skipna=skipna))
    gdf = gd.DataFrame.from_pandas(pdf)
    print(func(gdf, skipna=skipna))
    assert_eq(func(pdf, skipna=skipna), func(gdf, skipna=skipna))


@pytest.mark.parametrize(
    "data",
    [
        {"x": [np.nan, 2, 3, 4, 100, np.nan], "y": [4, 5, 6, 88, 99, np.nan]},
        {"x": [1, 2, 3], "y": [4, 5, 6]},
        {"x": [np.nan, np.nan, np.nan], "y": [np.nan, np.nan, np.nan]},
        {"x": [], "y": []},
        {"x": []},
    ],
)
@pytest.mark.parametrize("func", [lambda df: df.count()])
def test_dataframe_count_reduction(data, func):
    pdf = pd.DataFrame(data=data)
    gdf = gd.DataFrame.from_pandas(pdf)

    assert_eq(func(pdf), func(gdf))


@pytest.mark.parametrize(
    "data",
    [
        {"x": [np.nan, 2, 3, 4, 100, np.nan], "y": [4, 5, 6, 88, 99, np.nan]},
        {"x": [1, 2, 3], "y": [4, 5, 6]},
        {"x": [np.nan, np.nan, np.nan], "y": [np.nan, np.nan, np.nan]},
        {"x": [], "y": []},
        {"x": []},
    ],
)
@pytest.mark.parametrize("ops", ["sum", "product", "prod"])
@pytest.mark.parametrize("skipna", [True, False, None])
@pytest.mark.parametrize("min_count", [-10, -1, 0, 1, 2, 3, 10])
def test_dataframe_min_count_ops(data, ops, skipna, min_count):
    psr = pd.DataFrame(data)
    gsr = gd.DataFrame(data)

    assert_eq(
        getattr(psr, ops)(skipna=skipna, min_count=min_count),
        getattr(gsr, ops)(skipna=skipna, min_count=min_count),
        check_dtype=False,
    )


@pytest.mark.parametrize(
    "binop",
    [
        operator.add,
        operator.mul,
        operator.floordiv,
        operator.truediv,
        operator.mod,
        operator.pow,
        operator.eq,
        operator.lt,
        operator.le,
        operator.gt,
        operator.ge,
        operator.ne,
    ],
)
def test_binops_df(pdf, gdf, binop):
    pdf = pdf + 1.0
    gdf = gdf + 1.0
    d = binop(pdf, pdf)
    g = binop(gdf, gdf)
    assert_eq(d, g)


@pytest.mark.parametrize("binop", [operator.and_, operator.or_, operator.xor])
def test_bitwise_binops_df(pdf, gdf, binop):
    d = binop(pdf, pdf + 1)
    g = binop(gdf, gdf + 1)
    assert_eq(d, g)


@pytest.mark.parametrize(
    "binop",
    [
        operator.add,
        operator.mul,
        operator.floordiv,
        operator.truediv,
        operator.mod,
        operator.pow,
        operator.eq,
        operator.lt,
        operator.le,
        operator.gt,
        operator.ge,
        operator.ne,
    ],
)
def test_binops_series(pdf, gdf, binop):
    pdf = pdf + 1.0
    gdf = gdf + 1.0
    d = binop(pdf.x, pdf.y)
    g = binop(gdf.x, gdf.y)
    assert_eq(d, g)


@pytest.mark.parametrize("binop", [operator.and_, operator.or_, operator.xor])
def test_bitwise_binops_series(pdf, gdf, binop):
    d = binop(pdf.x, pdf.y + 1)
    g = binop(gdf.x, gdf.y + 1)
    assert_eq(d, g)


@pytest.mark.parametrize("unaryop", [operator.neg, operator.inv, operator.abs])
def test_unaryops_df(pdf, gdf, unaryop):
    d = unaryop(pdf - 5)
    g = unaryop(gdf - 5)
    assert_eq(d, g)


@pytest.mark.parametrize(
    "func",
    [
        lambda df: df.empty,
        lambda df: df.x.empty,
        lambda df: df.x.fillna(123, limit=None, method=None, axis=None),
        lambda df: df.drop("x", axis=1, errors="raise"),
    ],
)
def test_unary_operators(func, pdf, gdf):
    p = func(pdf)
    g = func(gdf)
    assert_eq(p, g)


def test_is_monotonic(gdf):
    pdf = pd.DataFrame({"x": [1, 2, 3]}, index=[3, 1, 2])
    gdf = gd.DataFrame.from_pandas(pdf)
    assert not gdf.index.is_monotonic
    assert not gdf.index.is_monotonic_increasing
    assert not gdf.index.is_monotonic_decreasing


def test_iter(pdf, gdf):
    assert list(pdf) == list(gdf)


def test_iteritems(gdf):
    for k, v in gdf.iteritems():
        assert k in gdf.columns
        assert isinstance(v, gd.Series)
        assert_eq(v, gdf[k])


@pytest.mark.parametrize("q", [0.5, 1, 0.001, [0.5], [], [0.005, 0.5, 1]])
@pytest.mark.parametrize("numeric_only", [True, False])
def test_quantile(q, numeric_only):
    ts = pd.date_range("2018-08-24", periods=5, freq="D")
    td = pd.to_timedelta(np.arange(5), unit="h")
    pdf = pd.DataFrame(
        {"date": ts, "delta": td, "val": np.random.randn(len(ts))}
    )
    gdf = gd.DataFrame.from_pandas(pdf)

    assert_eq(pdf["date"].quantile(q), gdf["date"].quantile(q))
    assert_eq(pdf["delta"].quantile(q), gdf["delta"].quantile(q))
    assert_eq(pdf["val"].quantile(q), gdf["val"].quantile(q))

    if numeric_only:
        assert_eq(pdf.quantile(q), gdf.quantile(q))
    else:
        q = q if isinstance(q, list) else [q]
        assert_eq(
            pdf.quantile(
                q if isinstance(q, list) else [q], numeric_only=False
            ),
            gdf.quantile(q, numeric_only=False),
        )


def test_empty_quantile():
    pdf = pd.DataFrame({"x": []})
    df = gd.DataFrame({"x": []})

    actual = df.quantile()
    expected = pdf.quantile()

    assert_eq(actual, expected)


def test_from_pandas_function(pdf):
    gdf = gd.from_pandas(pdf)
    assert isinstance(gdf, gd.DataFrame)
    assert_eq(pdf, gdf)

    gdf = gd.from_pandas(pdf.x)
    assert isinstance(gdf, gd.Series)
    assert_eq(pdf.x, gdf)

    with pytest.raises(TypeError):
        gd.from_pandas(123)


@pytest.mark.parametrize("preserve_index", [True, False])
def test_arrow_pandas_compat(pdf, gdf, preserve_index):
    pdf["z"] = range(10)
    pdf = pdf.set_index("z")
    gdf["z"] = range(10)
    gdf = gdf.set_index("z")

    pdf_arrow_table = pa.Table.from_pandas(pdf, preserve_index=preserve_index)
    gdf_arrow_table = gdf.to_arrow(preserve_index=preserve_index)

    assert pa.Table.equals(pdf_arrow_table, gdf_arrow_table)

    gdf2 = gd.DataFrame.from_arrow(pdf_arrow_table)
    pdf2 = pdf_arrow_table.to_pandas()

    assert_eq(pdf2, gdf2)


@pytest.mark.parametrize("nrows", [1, 8, 100, 1000, 100000])
def test_series_hash_encode(nrows):
    data = np.asarray(range(nrows))
    # Python hash returns different value which sometimes
    # results in enc_with_name_arr and enc_arr to be same.
    # And there is no other better way to make hash return same value.
    # So using an integer name to get constant value back from hash.
    s = gd.Series(data, name=1)
    num_features = 1000

    encoded_series = s.hash_encode(num_features)
    assert isinstance(encoded_series, gd.Series)
    enc_arr = encoded_series.to_array()
    assert np.all(enc_arr >= 0)
    assert np.max(enc_arr) < num_features

    enc_with_name_arr = s.hash_encode(num_features, use_name=True).to_array()
    assert enc_with_name_arr[0] != enc_arr[0]


@pytest.mark.parametrize("dtype", NUMERIC_TYPES + ["bool"])
def test_cuda_array_interface(dtype):

    np_data = np.arange(10).astype(dtype)
    cupy_data = cupy.array(np_data)
    pd_data = pd.Series(np_data)

    cudf_data = gd.Series(cupy_data)
    assert_eq(pd_data, cudf_data)

    gdf = gd.DataFrame()
    gdf["test"] = cupy_data
    pd_data.name = "test"
    assert_eq(pd_data, gdf["test"])


@pytest.mark.parametrize("nelem", [0, 2, 3, 100])
@pytest.mark.parametrize("nchunks", [1, 2, 5, 10])
@pytest.mark.parametrize("data_type", dtypes)
def test_from_arrow_chunked_arrays(nelem, nchunks, data_type):
    np_list_data = [
        np.random.randint(0, 100, nelem).astype(data_type)
        for i in range(nchunks)
    ]
    pa_chunk_array = pa.chunked_array(np_list_data)

    expect = pd.Series(pa_chunk_array.to_pandas())
    got = gd.Series(pa_chunk_array)

    assert_eq(expect, got)

    np_list_data2 = [
        np.random.randint(0, 100, nelem).astype(data_type)
        for i in range(nchunks)
    ]
    pa_chunk_array2 = pa.chunked_array(np_list_data2)
    pa_table = pa.Table.from_arrays(
        [pa_chunk_array, pa_chunk_array2], names=["a", "b"]
    )

    expect = pa_table.to_pandas()
    got = gd.DataFrame.from_arrow(pa_table)

    assert_eq(expect, got)


@pytest.mark.skip(reason="Test was designed to be run in isolation")
def test_gpu_memory_usage_with_boolmask():
    import cudf

    ctx = cuda.current_context()

    def query_GPU_memory(note=""):
        memInfo = ctx.get_memory_info()
        usedMemoryGB = (memInfo.total - memInfo.free) / 1e9
        return usedMemoryGB

    cuda.current_context().deallocations.clear()
    nRows = int(1e8)
    nCols = 2
    dataNumpy = np.asfortranarray(np.random.rand(nRows, nCols))
    colNames = ["col" + str(iCol) for iCol in range(nCols)]
    pandasDF = pd.DataFrame(data=dataNumpy, columns=colNames, dtype=np.float32)
    cudaDF = cudf.core.DataFrame.from_pandas(pandasDF)
    boolmask = gd.Series(np.random.randint(1, 2, len(cudaDF)).astype("bool"))

    memory_used = query_GPU_memory()
    cudaDF = cudaDF[boolmask]

    assert (
        cudaDF.index._values.data_array_view.device_ctypes_pointer
        == cudaDF["col0"].index._values.data_array_view.device_ctypes_pointer
    )
    assert (
        cudaDF.index._values.data_array_view.device_ctypes_pointer
        == cudaDF["col1"].index._values.data_array_view.device_ctypes_pointer
    )

    assert memory_used == query_GPU_memory()


def test_boolmask(pdf, gdf):
    boolmask = np.random.randint(0, 2, len(pdf)) > 0
    gdf = gdf[boolmask]
    pdf = pdf[boolmask]
    assert_eq(pdf, gdf)


@pytest.mark.parametrize(
    "mask_shape",
    [
        (2, "ab"),
        (2, "abc"),
        (3, "ab"),
        (3, "abc"),
        (3, "abcd"),
        (4, "abc"),
        (4, "abcd"),
    ],
)
def test_dataframe_boolmask(mask_shape):
    pdf = pd.DataFrame()
    for col in "abc":
        pdf[col] = np.random.randint(0, 10, 3)
    pdf_mask = pd.DataFrame()
    for col in mask_shape[1]:
        pdf_mask[col] = np.random.randint(0, 2, mask_shape[0]) > 0
    gdf = gd.DataFrame.from_pandas(pdf)
    gdf_mask = gd.DataFrame.from_pandas(pdf_mask)
    gdf = gdf[gdf_mask]
    pdf = pdf[pdf_mask]

    assert np.array_equal(gdf.columns, pdf.columns)
    for col in gdf.columns:
        assert np.array_equal(
            gdf[col].fillna(-1).to_pandas().values, pdf[col].fillna(-1).values
        )


@pytest.mark.parametrize(
    "mask",
    [
        [True, False, True],
        pytest.param(
            gd.Series([True, False, True]),
            marks=pytest.mark.xfail(
                reason="Pandas can't index a multiindex with a Series"
            ),
        ),
    ],
)
def test_dataframe_multiindex_boolmask(mask):
    gdf = gd.DataFrame(
        {"w": [3, 2, 1], "x": [1, 2, 3], "y": [0, 1, 0], "z": [1, 1, 1]}
    )
    gdg = gdf.groupby(["w", "x"]).count()
    pdg = gdg.to_pandas()
    assert_eq(gdg[mask], pdg[mask])


def test_dataframe_assignment():
    pdf = pd.DataFrame()
    for col in "abc":
        pdf[col] = np.array([0, 1, 1, -2, 10])
    gdf = gd.DataFrame.from_pandas(pdf)
    gdf[gdf < 0] = 999
    pdf[pdf < 0] = 999
    assert_eq(gdf, pdf)


def test_1row_arrow_table():
    data = [pa.array([0]), pa.array([1])]
    batch = pa.RecordBatch.from_arrays(data, ["f0", "f1"])
    table = pa.Table.from_batches([batch])

    expect = table.to_pandas()
    got = gd.DataFrame.from_arrow(table)
    assert_eq(expect, got)


def test_arrow_handle_no_index_name(pdf, gdf):
    gdf_arrow = gdf.to_arrow()
    pdf_arrow = pa.Table.from_pandas(pdf)
    assert pa.Table.equals(pdf_arrow, gdf_arrow)

    got = gd.DataFrame.from_arrow(gdf_arrow)
    expect = pdf_arrow.to_pandas()
    assert_eq(expect, got)


@pytest.mark.parametrize("num_rows", [1, 3, 10, 100])
@pytest.mark.parametrize("num_bins", [1, 2, 4, 20])
@pytest.mark.parametrize("right", [True, False])
@pytest.mark.parametrize("dtype", NUMERIC_TYPES + ["bool"])
def test_series_digitize(num_rows, num_bins, right, dtype):
    data = np.random.randint(0, 100, num_rows).astype(dtype)
    bins = np.unique(np.sort(np.random.randint(2, 95, num_bins).astype(dtype)))
    s = gd.Series(data)
    indices = s.digitize(bins, right)
    np.testing.assert_array_equal(
        np.digitize(data, bins, right), indices.to_array()
    )


def test_pandas_non_contiguious():
    arr1 = np.random.sample([5000, 10])
    assert arr1.flags["C_CONTIGUOUS"] is True
    df = pd.DataFrame(arr1)
    for col in df.columns:
        assert df[col].values.flags["C_CONTIGUOUS"] is False

    gdf = gd.DataFrame.from_pandas(df)
    assert_eq(gdf.to_pandas(), df)


@pytest.mark.parametrize("num_elements", [0, 2, 10, 100])
@pytest.mark.parametrize("null_type", [np.nan, None, "mixed"])
def test_series_all_null(num_elements, null_type):
    if null_type == "mixed":
        data = []
        data1 = [np.nan] * int(num_elements / 2)
        data2 = [None] * int(num_elements / 2)
        for idx in range(len(data1)):
            data.append(data1[idx])
            data.append(data2[idx])
    else:
        data = [null_type] * num_elements

    # Typecast Pandas because None will return `object` dtype
    expect = pd.Series(data).astype("float64")
    got = gd.Series(data)

    assert_eq(expect, got)


@pytest.mark.parametrize("num_elements", [0, 2, 10, 100])
def test_series_all_valid_nan(num_elements):
    data = [np.nan] * num_elements
    sr = gd.Series(data, nan_as_null=False)
    np.testing.assert_equal(sr.null_count, 0)


def test_series_rename():
    pds = pd.Series([1, 2, 3], name="asdf")
    gds = gd.Series([1, 2, 3], name="asdf")

    expect = pds.rename("new_name")
    got = gds.rename("new_name")

    assert_eq(expect, got)

    pds = pd.Series(expect)
    gds = gd.Series(got)

    assert_eq(pds, gds)

    pds = pd.Series(expect, name="name name")
    gds = gd.Series(got, name="name name")

    assert_eq(pds, gds)


@pytest.mark.parametrize("data_type", dtypes)
@pytest.mark.parametrize("nelem", [0, 100])
def test_head_tail(nelem, data_type):
    def check_index_equality(left, right):
        assert left.index.equals(right.index)

    def check_values_equality(left, right):
        if len(left) == 0 and len(right) == 0:
            return None

        np.testing.assert_array_equal(left.to_pandas(), right.to_pandas())

    def check_frame_series_equality(left, right):
        check_index_equality(left, right)
        check_values_equality(left, right)

    gdf = gd.DataFrame(
        {
            "a": np.random.randint(0, 1000, nelem).astype(data_type),
            "b": np.random.randint(0, 1000, nelem).astype(data_type),
        }
    )

    check_frame_series_equality(gdf.head(), gdf[:5])
    check_frame_series_equality(gdf.head(3), gdf[:3])
    check_frame_series_equality(gdf.head(-2), gdf[:-2])
    check_frame_series_equality(gdf.head(0), gdf[0:0])

    check_frame_series_equality(gdf["a"].head(), gdf["a"][:5])
    check_frame_series_equality(gdf["a"].head(3), gdf["a"][:3])
    check_frame_series_equality(gdf["a"].head(-2), gdf["a"][:-2])

    check_frame_series_equality(gdf.tail(), gdf[-5:])
    check_frame_series_equality(gdf.tail(3), gdf[-3:])
    check_frame_series_equality(gdf.tail(-2), gdf[2:])
    check_frame_series_equality(gdf.tail(0), gdf[0:0])

    check_frame_series_equality(gdf["a"].tail(), gdf["a"][-5:])
    check_frame_series_equality(gdf["a"].tail(3), gdf["a"][-3:])
    check_frame_series_equality(gdf["a"].tail(-2), gdf["a"][2:])


def test_tail_for_string():
    gdf = gd.DataFrame()
    gdf["id"] = gd.Series(["a", "b"], dtype=np.object)
    gdf["v"] = gd.Series([1, 2])
    assert_eq(gdf.tail(3), gdf.to_pandas().tail(3))


@pytest.mark.parametrize("drop", [True, False])
def test_reset_index(pdf, gdf, drop):
    assert_eq(
        pdf.reset_index(drop=drop, inplace=False),
        gdf.reset_index(drop=drop, inplace=False),
    )
    assert_eq(
        pdf.x.reset_index(drop=drop, inplace=False),
        gdf.x.reset_index(drop=drop, inplace=False),
    )


@pytest.mark.parametrize("drop", [True, False])
def test_reset_named_index(pdf, gdf, drop):
    pdf.index.name = "cudf"
    gdf.index.name = "cudf"
    assert_eq(
        pdf.reset_index(drop=drop, inplace=False),
        gdf.reset_index(drop=drop, inplace=False),
    )
    assert_eq(
        pdf.x.reset_index(drop=drop, inplace=False),
        gdf.x.reset_index(drop=drop, inplace=False),
    )


@pytest.mark.parametrize("drop", [True, False])
def test_reset_index_inplace(pdf, gdf, drop):
    pdf.reset_index(drop=drop, inplace=True)
    gdf.reset_index(drop=drop, inplace=True)
    assert_eq(pdf, gdf)


@pytest.mark.parametrize(
    "data",
    [
        {
            "a": [1, 2, 3, 4, 5],
            "b": ["a", "b", "c", "d", "e"],
            "c": [1.0, 2.0, 3.0, 4.0, 5.0],
        }
    ],
)
@pytest.mark.parametrize(
    "index",
    [
        "a",
        ["a", "b"],
        pd.CategoricalIndex(["I", "II", "III", "IV", "V"]),
        pd.Series(["h", "i", "k", "l", "m"]),
        ["b", pd.Index(["I", "II", "III", "IV", "V"])],
        ["c", [11, 12, 13, 14, 15]],
        pd.MultiIndex(
            levels=[
                ["I", "II", "III", "IV", "V"],
                ["one", "two", "three", "four", "five"],
            ],
            codes=[[0, 1, 2, 3, 4], [4, 3, 2, 1, 0]],
            names=["col1", "col2"],
        ),
        pd.RangeIndex(0, 5),  # corner case
        [pd.Series(["h", "i", "k", "l", "m"]), pd.RangeIndex(0, 5)],
        [
            pd.MultiIndex(
                levels=[
                    ["I", "II", "III", "IV", "V"],
                    ["one", "two", "three", "four", "five"],
                ],
                codes=[[0, 1, 2, 3, 4], [4, 3, 2, 1, 0]],
                names=["col1", "col2"],
            ),
            pd.RangeIndex(0, 5),
        ],
    ],
)
@pytest.mark.parametrize("drop", [True, False])
@pytest.mark.parametrize("append", [True, False])
@pytest.mark.parametrize("inplace", [True, False])
def test_set_index(data, index, drop, append, inplace):
    gdf = gd.DataFrame(data)
    pdf = gdf.to_pandas()

    expected = pdf.set_index(index, inplace=inplace, drop=drop, append=append)
    actual = gdf.set_index(index, inplace=inplace, drop=drop, append=append)

    if inplace:
        expected = pdf
        actual = gdf
    assert_eq(expected, actual)


@pytest.mark.parametrize(
    "data",
    [
        {
            "a": [1, 1, 2, 2, 5],
            "b": ["a", "b", "c", "d", "e"],
            "c": [1.0, 2.0, 3.0, 4.0, 5.0],
        }
    ],
)
@pytest.mark.parametrize("index", ["a", pd.Index([1, 1, 2, 2, 3])])
@pytest.mark.parametrize("verify_integrity", [True])
@pytest.mark.xfail
def test_set_index_verify_integrity(data, index, verify_integrity):
    gdf = gd.DataFrame(data)
    gdf.set_index(index, verify_integrity=verify_integrity)


@pytest.mark.parametrize("drop", [True, False])
@pytest.mark.parametrize("nelem", [10, 200, 1333])
def test_set_index_multi(drop, nelem):
    np.random.seed(0)
    a = np.arange(nelem)
    np.random.shuffle(a)
    df = pd.DataFrame(
        {
            "a": a,
            "b": np.random.randint(0, 4, size=nelem),
            "c": np.random.uniform(low=0, high=4, size=nelem),
            "d": np.random.choice(["green", "black", "white"], nelem),
        }
    )
    df["e"] = df["d"].astype("category")
    gdf = gd.DataFrame.from_pandas(df)

    assert_eq(gdf.set_index("a", drop=drop), gdf.set_index(["a"], drop=drop))
    assert_eq(
        df.set_index(["b", "c"], drop=drop),
        gdf.set_index(["b", "c"], drop=drop),
    )
    assert_eq(
        df.set_index(["d", "b"], drop=drop),
        gdf.set_index(["d", "b"], drop=drop),
    )
    assert_eq(
        df.set_index(["b", "d", "e"], drop=drop),
        gdf.set_index(["b", "d", "e"], drop=drop),
    )


@pytest.mark.parametrize("copy", [True, False])
def test_dataframe_reindex_0(copy):
    # TODO (ptaylor): pandas changes `int` dtype to `float64`
    # when reindexing and filling new label indices with NaN
    gdf = gd.datasets.randomdata(
        nrows=6,
        dtypes={
            "a": "category",
            # 'b': int,
            "c": float,
            "d": str,
        },
    )
    pdf = gdf.to_pandas()
    # Validate reindex returns a copy unmodified
    assert_eq(pdf.reindex(copy=True), gdf.reindex(copy=copy))


@pytest.mark.parametrize("copy", [True, False])
def test_dataframe_reindex_1(copy):
    index = [-3, 0, 3, 0, -2, 1, 3, 4, 6]
    gdf = gd.datasets.randomdata(
        nrows=6, dtypes={"a": "category", "c": float, "d": str}
    )
    pdf = gdf.to_pandas()
    # Validate labels are used as index when axis defaults to 0
    assert_eq(pdf.reindex(index, copy=True), gdf.reindex(index, copy=copy))


@pytest.mark.parametrize("copy", [True, False])
def test_dataframe_reindex_2(copy):
    index = [-3, 0, 3, 0, -2, 1, 3, 4, 6]
    gdf = gd.datasets.randomdata(
        nrows=6, dtypes={"a": "category", "c": float, "d": str}
    )
    pdf = gdf.to_pandas()
    # Validate labels are used as index when axis=0
    assert_eq(
        pdf.reindex(index, axis=0, copy=True),
        gdf.reindex(index, axis=0, copy=copy),
    )


@pytest.mark.parametrize("copy", [True, False])
def test_dataframe_reindex_3(copy):
    columns = ["a", "b", "c", "d", "e"]
    gdf = gd.datasets.randomdata(
        nrows=6, dtypes={"a": "category", "c": float, "d": str}
    )
    pdf = gdf.to_pandas()
    # Validate labels are used as columns when axis=0
    assert_eq(
        pdf.reindex(columns, axis=1, copy=True),
        gdf.reindex(columns, axis=1, copy=copy),
    )


@pytest.mark.parametrize("copy", [True, False])
def test_dataframe_reindex_4(copy):
    index = [-3, 0, 3, 0, -2, 1, 3, 4, 6]
    gdf = gd.datasets.randomdata(
        nrows=6, dtypes={"a": "category", "c": float, "d": str}
    )
    pdf = gdf.to_pandas()
    # Validate labels are used as index when axis=0
    assert_eq(
        pdf.reindex(labels=index, axis=0, copy=True),
        gdf.reindex(labels=index, axis=0, copy=copy),
    )


@pytest.mark.parametrize("copy", [True, False])
def test_dataframe_reindex_5(copy):
    columns = ["a", "b", "c", "d", "e"]
    gdf = gd.datasets.randomdata(
        nrows=6, dtypes={"a": "category", "c": float, "d": str}
    )
    pdf = gdf.to_pandas()
    # Validate labels are used as columns when axis=1
    assert_eq(
        pdf.reindex(labels=columns, axis=1, copy=True),
        gdf.reindex(labels=columns, axis=1, copy=copy),
    )


@pytest.mark.parametrize("copy", [True, False])
def test_dataframe_reindex_6(copy):
    index = [-3, 0, 3, 0, -2, 1, 3, 4, 6]
    gdf = gd.datasets.randomdata(
        nrows=6, dtypes={"a": "category", "c": float, "d": str}
    )
    pdf = gdf.to_pandas()
    # Validate labels are used as index when axis='index'
    assert_eq(
        pdf.reindex(labels=index, axis="index", copy=True),
        gdf.reindex(labels=index, axis="index", copy=copy),
    )


@pytest.mark.parametrize("copy", [True, False])
def test_dataframe_reindex_7(copy):
    columns = ["a", "b", "c", "d", "e"]
    gdf = gd.datasets.randomdata(
        nrows=6, dtypes={"a": "category", "c": float, "d": str}
    )
    pdf = gdf.to_pandas()
    # Validate labels are used as columns when axis='columns'
    assert_eq(
        pdf.reindex(labels=columns, axis="columns", copy=True),
        gdf.reindex(labels=columns, axis="columns", copy=copy),
    )


@pytest.mark.parametrize("copy", [True, False])
def test_dataframe_reindex_8(copy):
    index = [-3, 0, 3, 0, -2, 1, 3, 4, 6]
    gdf = gd.datasets.randomdata(
        nrows=6, dtypes={"a": "category", "c": float, "d": str}
    )
    pdf = gdf.to_pandas()
    # Validate reindexes labels when index=labels
    assert_eq(
        pdf.reindex(index=index, copy=True),
        gdf.reindex(index=index, copy=copy),
    )


@pytest.mark.parametrize("copy", [True, False])
def test_dataframe_reindex_9(copy):
    columns = ["a", "b", "c", "d", "e"]
    gdf = gd.datasets.randomdata(
        nrows=6, dtypes={"a": "category", "c": float, "d": str}
    )
    pdf = gdf.to_pandas()
    # Validate reindexes column names when columns=labels
    assert_eq(
        pdf.reindex(columns=columns, copy=True),
        gdf.reindex(columns=columns, copy=copy),
    )


@pytest.mark.parametrize("copy", [True, False])
def test_dataframe_reindex_10(copy):
    index = [-3, 0, 3, 0, -2, 1, 3, 4, 6]
    columns = ["a", "b", "c", "d", "e"]
    gdf = gd.datasets.randomdata(
        nrows=6, dtypes={"a": "category", "c": float, "d": str}
    )
    pdf = gdf.to_pandas()
    # Validate reindexes both labels and column names when
    # index=index_labels and columns=column_labels
    assert_eq(
        pdf.reindex(index=index, columns=columns, copy=True),
        gdf.reindex(index=index, columns=columns, copy=copy),
    )


@pytest.mark.parametrize("copy", [True, False])
def test_dataframe_reindex_change_dtype(copy):
    if PANDAS_GE_110:
        kwargs = {"check_freq": False}
    else:
        kwargs = {}
    index = pd.date_range("12/29/2009", periods=10, freq="D")
    columns = ["a", "b", "c", "d", "e"]
    gdf = gd.datasets.randomdata(
        nrows=6, dtypes={"a": "category", "c": float, "d": str}
    )
    pdf = gdf.to_pandas()
    # Validate reindexes both labels and column names when
    # index=index_labels and columns=column_labels
    assert_eq(
        pdf.reindex(index=index, columns=columns, copy=True),
        gdf.reindex(index=index, columns=columns, copy=copy),
        **kwargs,
    )


@pytest.mark.parametrize("copy", [True, False])
def test_series_categorical_reindex(copy):
    index = [-3, 0, 3, 0, -2, 1, 3, 4, 6]
    gdf = gd.datasets.randomdata(nrows=6, dtypes={"a": "category"})
    pdf = gdf.to_pandas()
    assert_eq(pdf["a"].reindex(copy=True), gdf["a"].reindex(copy=copy))
    assert_eq(
        pdf["a"].reindex(index, copy=True), gdf["a"].reindex(index, copy=copy)
    )
    assert_eq(
        pdf["a"].reindex(index=index, copy=True),
        gdf["a"].reindex(index=index, copy=copy),
    )


@pytest.mark.parametrize("copy", [True, False])
def test_series_float_reindex(copy):
    index = [-3, 0, 3, 0, -2, 1, 3, 4, 6]
    gdf = gd.datasets.randomdata(nrows=6, dtypes={"c": float})
    pdf = gdf.to_pandas()
    assert_eq(pdf["c"].reindex(copy=True), gdf["c"].reindex(copy=copy))
    assert_eq(
        pdf["c"].reindex(index, copy=True), gdf["c"].reindex(index, copy=copy)
    )
    assert_eq(
        pdf["c"].reindex(index=index, copy=True),
        gdf["c"].reindex(index=index, copy=copy),
    )


@pytest.mark.parametrize("copy", [True, False])
def test_series_string_reindex(copy):
    index = [-3, 0, 3, 0, -2, 1, 3, 4, 6]
    gdf = gd.datasets.randomdata(nrows=6, dtypes={"d": str})
    pdf = gdf.to_pandas()
    assert_eq(pdf["d"].reindex(copy=True), gdf["d"].reindex(copy=copy))
    assert_eq(
        pdf["d"].reindex(index, copy=True), gdf["d"].reindex(index, copy=copy)
    )
    assert_eq(
        pdf["d"].reindex(index=index, copy=True),
        gdf["d"].reindex(index=index, copy=copy),
    )


def test_to_frame(pdf, gdf):
    assert_eq(pdf.x.to_frame(), gdf.x.to_frame())

    name = "foo"
    gdf_new_name = gdf.x.to_frame(name=name)
    pdf_new_name = pdf.x.to_frame(name=name)
    assert_eq(pdf.x.to_frame(), gdf.x.to_frame())

    name = False
    gdf_new_name = gdf.x.to_frame(name=name)
    pdf_new_name = pdf.x.to_frame(name=name)
    assert_eq(gdf_new_name, pdf_new_name)
    assert gdf_new_name.columns[0] is name


def test_dataframe_empty_sort_index():
    pdf = pd.DataFrame({"x": []})
    gdf = gd.DataFrame.from_pandas(pdf)

    expect = pdf.sort_index()
    got = gdf.sort_index()

    assert_eq(expect, got)


@pytest.mark.parametrize("axis", [0, 1, "index", "columns"])
@pytest.mark.parametrize("ascending", [True, False])
@pytest.mark.parametrize("ignore_index", [True, False])
@pytest.mark.parametrize("inplace", [True, False])
@pytest.mark.parametrize("na_position", ["first", "last"])
def test_dataframe_sort_index(
    axis, ascending, inplace, ignore_index, na_position
):
    pdf = pd.DataFrame(
        {"b": [1, 3, 2], "a": [1, 4, 3], "c": [4, 1, 5]},
        index=[3.0, 1.0, np.nan],
    )
    gdf = gd.DataFrame.from_pandas(pdf)

    expected = pdf.sort_index(
        axis=axis,
        ascending=ascending,
        ignore_index=ignore_index,
        inplace=inplace,
        na_position=na_position,
    )
    got = gdf.sort_index(
        axis=axis,
        ascending=ascending,
        ignore_index=ignore_index,
        inplace=inplace,
        na_position=na_position,
    )

    if inplace is True:
        assert_eq(pdf, gdf)
    else:
        assert_eq(expected, got)


@pytest.mark.parametrize("axis", [0, 1, "index", "columns"])
@pytest.mark.parametrize(
    "level",
    [
        0,
        "b",
        1,
        ["b"],
        "a",
        ["a", "b"],
        ["b", "a"],
        [0, 1],
        [1, 0],
        [0, 2],
        None,
    ],
)
@pytest.mark.parametrize("ascending", [True, False])
@pytest.mark.parametrize("ignore_index", [True, False])
@pytest.mark.parametrize("inplace", [True, False])
@pytest.mark.parametrize("na_position", ["first", "last"])
def test_dataframe_mulitindex_sort_index(
    axis, level, ascending, inplace, ignore_index, na_position
):
    pdf = pd.DataFrame(
        {
            "b": [1.0, 3.0, np.nan],
            "a": [1, 4, 3],
            1: ["a", "b", "c"],
            "e": [3, 1, 4],
            "d": [1, 2, 8],
        }
    ).set_index(["b", "a", 1])
    gdf = gd.DataFrame.from_pandas(pdf)

    # ignore_index is supported in v.1.0
    expected = pdf.sort_index(
        axis=axis,
        level=level,
        ascending=ascending,
        inplace=inplace,
        na_position=na_position,
    )
    if ignore_index is True:
        expected = expected
    got = gdf.sort_index(
        axis=axis,
        level=level,
        ascending=ascending,
        ignore_index=ignore_index,
        inplace=inplace,
        na_position=na_position,
    )

    if inplace is True:
        if ignore_index is True:
            pdf = pdf.reset_index(drop=True)
        assert_eq(pdf, gdf)
    else:
        if ignore_index is True:
            expected = expected.reset_index(drop=True)
        assert_eq(expected, got)


@pytest.mark.parametrize("dtype", dtypes + ["category"])
def test_dataframe_0_row_dtype(dtype):
    if dtype == "category":
        data = pd.Series(["a", "b", "c", "d", "e"], dtype="category")
    else:
        data = np.array([1, 2, 3, 4, 5], dtype=dtype)

    expect = gd.DataFrame()
    expect["x"] = data
    expect["y"] = data
    got = expect.head(0)

    for col_name in got.columns:
        assert expect[col_name].dtype == got[col_name].dtype

    expect = gd.Series(data)
    got = expect.head(0)

    assert expect.dtype == got.dtype


@pytest.mark.parametrize("nan_as_null", [True, False])
def test_series_list_nanasnull(nan_as_null):
    data = [1.0, 2.0, 3.0, np.nan, None]

    expect = pa.array(data, from_pandas=nan_as_null)
    got = gd.Series(data, nan_as_null=nan_as_null).to_arrow()

    # Bug in Arrow 0.14.1 where NaNs aren't handled
    expect = expect.cast("int64", safe=False)
    got = got.cast("int64", safe=False)

    assert pa.Array.equals(expect, got)


def test_column_assignment():
    gdf = gd.datasets.randomdata(
        nrows=20, dtypes={"a": "category", "b": int, "c": float}
    )
    new_cols = ["q", "r", "s"]
    gdf.columns = new_cols
    assert list(gdf.columns) == new_cols


def test_select_dtype():
    gdf = gd.datasets.randomdata(
        nrows=20, dtypes={"a": "category", "b": int, "c": float, "d": str}
    )
    pdf = gdf.to_pandas()

    assert_eq(pdf.select_dtypes("float64"), gdf.select_dtypes("float64"))
    assert_eq(pdf.select_dtypes(np.float64), gdf.select_dtypes(np.float64))
    assert_eq(
        pdf.select_dtypes(include=["float64"]),
        gdf.select_dtypes(include=["float64"]),
    )
    assert_eq(
        pdf.select_dtypes(include=["object", "int", "category"]),
        gdf.select_dtypes(include=["object", "int", "category"]),
    )

    assert_eq(
        pdf.select_dtypes(include=["int64", "float64"]),
        gdf.select_dtypes(include=["int64", "float64"]),
    )
    assert_eq(
        pdf.select_dtypes(include=np.number),
        gdf.select_dtypes(include=np.number),
    )
    assert_eq(
        pdf.select_dtypes(include=[np.int64, np.float64]),
        gdf.select_dtypes(include=[np.int64, np.float64]),
    )

    assert_eq(
        pdf.select_dtypes(include=["category"]),
        gdf.select_dtypes(include=["category"]),
    )
    assert_eq(
        pdf.select_dtypes(exclude=np.number),
        gdf.select_dtypes(exclude=np.number),
    )

    assert_exceptions_equal(
        lfunc=pdf.select_dtypes,
        rfunc=gdf.select_dtypes,
        lfunc_args_and_kwargs=([], {"includes": ["Foo"]}),
        rfunc_args_and_kwargs=([], {"includes": ["Foo"]}),
    )

    assert_exceptions_equal(
        lfunc=pdf.select_dtypes,
        rfunc=gdf.select_dtypes,
        lfunc_args_and_kwargs=(
            [],
            {"exclude": np.number, "include": np.number},
        ),
        rfunc_args_and_kwargs=(
            [],
            {"exclude": np.number, "include": np.number},
        ),
    )

    gdf = gd.DataFrame({"A": [3, 4, 5], "C": [1, 2, 3], "D": ["a", "b", "c"]})
    pdf = gdf.to_pandas()
    assert_eq(
        pdf.select_dtypes(include=["object", "int", "category"]),
        gdf.select_dtypes(include=["object", "int", "category"]),
    )
    assert_eq(
        pdf.select_dtypes(include=["object"], exclude=["category"]),
        gdf.select_dtypes(include=["object"], exclude=["category"]),
    )

    gdf = gd.DataFrame({"a": range(10), "b": range(10, 20)})
    pdf = gdf.to_pandas()
    assert_eq(
        pdf.select_dtypes(include=["category"]),
        gdf.select_dtypes(include=["category"]),
    )
    assert_eq(
        pdf.select_dtypes(include=["float"]),
        gdf.select_dtypes(include=["float"]),
    )
    assert_eq(
        pdf.select_dtypes(include=["object"]),
        gdf.select_dtypes(include=["object"]),
    )
    assert_eq(
        pdf.select_dtypes(include=["int"]), gdf.select_dtypes(include=["int"])
    )
    assert_eq(
        pdf.select_dtypes(exclude=["float"]),
        gdf.select_dtypes(exclude=["float"]),
    )
    assert_eq(
        pdf.select_dtypes(exclude=["object"]),
        gdf.select_dtypes(exclude=["object"]),
    )
    assert_eq(
        pdf.select_dtypes(include=["int"], exclude=["object"]),
        gdf.select_dtypes(include=["int"], exclude=["object"]),
    )

    assert_exceptions_equal(
        lfunc=pdf.select_dtypes, rfunc=gdf.select_dtypes,
    )

    gdf = gd.DataFrame(
        {"a": gd.Series([], dtype="int"), "b": gd.Series([], dtype="str")}
    )
    pdf = gdf.to_pandas()
    assert_eq(
        pdf.select_dtypes(exclude=["object"]),
        gdf.select_dtypes(exclude=["object"]),
    )
    assert_eq(
        pdf.select_dtypes(include=["int"], exclude=["object"]),
        gdf.select_dtypes(include=["int"], exclude=["object"]),
    )


def test_select_dtype_datetime():
    gdf = gd.datasets.timeseries(
        start="2000-01-01", end="2000-01-02", freq="3600s", dtypes={"x": int}
    )
    gdf = gdf.reset_index()
    pdf = gdf.to_pandas()

    assert_eq(pdf.select_dtypes("datetime64"), gdf.select_dtypes("datetime64"))
    assert_eq(
        pdf.select_dtypes(np.dtype("datetime64")),
        gdf.select_dtypes(np.dtype("datetime64")),
    )
    assert_eq(
        pdf.select_dtypes(include="datetime64"),
        gdf.select_dtypes(include="datetime64"),
    )


def test_select_dtype_datetime_with_frequency():
    gdf = gd.datasets.timeseries(
        start="2000-01-01", end="2000-01-02", freq="3600s", dtypes={"x": int}
    )
    gdf = gdf.reset_index()
    pdf = gdf.to_pandas()

    assert_exceptions_equal(
        pdf.select_dtypes,
        gdf.select_dtypes,
        (["datetime64[ms]"],),
        (["datetime64[ms]"],),
    )


def test_array_ufunc():
    gdf = gd.DataFrame({"x": [2, 3, 4.0], "y": [9.0, 2.5, 1.1]})
    pdf = gdf.to_pandas()

    assert_eq(np.sqrt(gdf), np.sqrt(pdf))
    assert_eq(np.sqrt(gdf.x), np.sqrt(pdf.x))


@pytest.mark.parametrize("nan_value", [-5, -5.0, 0, 5, 5.0, None, "pandas"])
def test_series_to_gpu_array(nan_value):

    s = gd.Series([0, 1, None, 3])
    np.testing.assert_array_equal(
        s.to_array(nan_value), s.to_gpu_array(nan_value).copy_to_host()
    )


def test_dataframe_describe_exclude():
    np.random.seed(12)
    data_length = 10000

    df = gd.DataFrame()
    df["x"] = np.random.normal(10, 1, data_length)
    df["x"] = df.x.astype("int64")
    df["y"] = np.random.normal(10, 1, data_length)
    pdf = df.to_pandas()
    gdf_results = df.describe(exclude=["float"])
    pdf_results = pdf.describe(exclude=["float"])

    assert_eq(gdf_results, pdf_results)


def test_dataframe_describe_include():
    np.random.seed(12)
    data_length = 10000

    df = gd.DataFrame()
    df["x"] = np.random.normal(10, 1, data_length)
    df["x"] = df.x.astype("int64")
    df["y"] = np.random.normal(10, 1, data_length)
    pdf = df.to_pandas()
    gdf_results = df.describe(include=["int"])
    pdf_results = pdf.describe(include=["int"])

    assert_eq(gdf_results, pdf_results)


def test_dataframe_describe_default():
    np.random.seed(12)
    data_length = 10000

    df = gd.DataFrame()
    df["x"] = np.random.normal(10, 1, data_length)
    df["y"] = np.random.normal(10, 1, data_length)
    pdf = df.to_pandas()
    gdf_results = df.describe()
    pdf_results = pdf.describe()

    assert_eq(pdf_results, gdf_results)


def test_series_describe_include_all():
    np.random.seed(12)
    data_length = 10000

    df = gd.DataFrame()
    df["x"] = np.random.normal(10, 1, data_length)
    df["x"] = df.x.astype("int64")
    df["y"] = np.random.normal(10, 1, data_length)
    df["animal"] = np.random.choice(["dog", "cat", "bird"], data_length)

    pdf = df.to_pandas()
    gdf_results = df.describe(include="all")
    pdf_results = pdf.describe(include="all")

    assert_eq(gdf_results[["x", "y"]], pdf_results[["x", "y"]])
    assert_eq(gdf_results.index, pdf_results.index)
    assert_eq(gdf_results.columns, pdf_results.columns)
    assert_eq(
        gdf_results[["animal"]].fillna(-1).astype("str"),
        pdf_results[["animal"]].fillna(-1).astype("str"),
    )


def test_dataframe_describe_percentiles():
    np.random.seed(12)
    data_length = 10000
    sample_percentiles = [0.0, 0.1, 0.33, 0.84, 0.4, 0.99]

    df = gd.DataFrame()
    df["x"] = np.random.normal(10, 1, data_length)
    df["y"] = np.random.normal(10, 1, data_length)
    pdf = df.to_pandas()
    gdf_results = df.describe(percentiles=sample_percentiles)
    pdf_results = pdf.describe(percentiles=sample_percentiles)

    assert_eq(pdf_results, gdf_results)


def test_get_numeric_data():
    pdf = pd.DataFrame(
        {"x": [1, 2, 3], "y": [1.0, 2.0, 3.0], "z": ["a", "b", "c"]}
    )
    gdf = gd.from_pandas(pdf)

    assert_eq(pdf._get_numeric_data(), gdf._get_numeric_data())


@pytest.mark.parametrize("dtype", NUMERIC_TYPES)
@pytest.mark.parametrize("period", [-1, -5, -10, -20, 0, 1, 5, 10, 20])
@pytest.mark.parametrize("data_empty", [False, True])
def test_shift(dtype, period, data_empty):

    if data_empty:
        data = None
    else:
        if dtype == np.int8:
            # to keep data in range
            data = gen_rand(dtype, 100000, low=-2, high=2)
        else:
            data = gen_rand(dtype, 100000)

    gdf = gd.DataFrame({"a": gd.Series(data, dtype=dtype)})
    pdf = pd.DataFrame({"a": pd.Series(data, dtype=dtype)})

    shifted_outcome = gdf.a.shift(period).fillna(0)
    expected_outcome = pdf.a.shift(period).fillna(0).astype(dtype)

    if data_empty:
        assert_eq(shifted_outcome, expected_outcome, check_index_type=False)
    else:
        assert_eq(shifted_outcome, expected_outcome)


@pytest.mark.parametrize("dtype", NUMERIC_TYPES)
@pytest.mark.parametrize("period", [-1, -5, -10, -20, 0, 1, 5, 10, 20])
@pytest.mark.parametrize("data_empty", [False, True])
def test_diff(dtype, period, data_empty):
    if data_empty:
        data = None
    else:
        if dtype == np.int8:
            # to keep data in range
            data = gen_rand(dtype, 100000, low=-2, high=2)
        else:
            data = gen_rand(dtype, 100000)

    gdf = gd.DataFrame({"a": gd.Series(data, dtype=dtype)})
    pdf = pd.DataFrame({"a": pd.Series(data, dtype=dtype)})

    expected_outcome = pdf.a.diff(period)
    diffed_outcome = gdf.a.diff(period).astype(expected_outcome.dtype)

    if data_empty:
        assert_eq(diffed_outcome, expected_outcome, check_index_type=False)
    else:
        assert_eq(diffed_outcome, expected_outcome)


@pytest.mark.parametrize("df", _dataframe_na_data())
@pytest.mark.parametrize("nan_as_null", [True, False, None])
def test_dataframe_isnull_isna(df, nan_as_null):

    gdf = gd.DataFrame.from_pandas(df, nan_as_null=nan_as_null)

    assert_eq(df.isnull(), gdf.isnull())
    assert_eq(df.isna(), gdf.isna())

    # Test individual columns
    for col in df:
        assert_eq(df[col].isnull(), gdf[col].isnull())
        assert_eq(df[col].isna(), gdf[col].isna())


@pytest.mark.parametrize("df", _dataframe_na_data())
@pytest.mark.parametrize("nan_as_null", [True, False, None])
def test_dataframe_notna_notnull(df, nan_as_null):

    gdf = gd.DataFrame.from_pandas(df, nan_as_null=nan_as_null)

    assert_eq(df.notnull(), gdf.notnull())
    assert_eq(df.notna(), gdf.notna())

    # Test individual columns
    for col in df:
        assert_eq(df[col].notnull(), gdf[col].notnull())
        assert_eq(df[col].notna(), gdf[col].notna())


def test_ndim():
    pdf = pd.DataFrame({"x": range(5), "y": range(5, 10)})
    gdf = gd.DataFrame.from_pandas(pdf)
    assert pdf.ndim == gdf.ndim
    assert pdf.x.ndim == gdf.x.ndim

    s = pd.Series()
    gs = gd.Series()
    assert s.ndim == gs.ndim


@pytest.mark.parametrize(
    "arr",
    [
        np.random.normal(-100, 100, 1000),
        np.random.randint(-50, 50, 1000),
        np.zeros(100),
        np.repeat([-0.6459412758761901], 100),
        np.repeat(np.nan, 100),
        np.array([1.123, 2.343, np.nan, 0.0]),
    ],
)
@pytest.mark.parametrize(
    "decimal",
    [
        0,
        1,
        2,
        3,
        4,
        5,
        6,
        7,
        8,
        9,
        10,
        11,
        12,
        13,
        14,
        15,
        16,
        17,
        pytest.param(
            -1,
            marks=[
                pytest.mark.xfail(reason="NotImplementedError: decimals < 0")
            ],
        ),
    ],
)
def test_round(arr, decimal):
    pser = pd.Series(arr)
    ser = gd.Series(arr)
    result = ser.round(decimal)
    expected = pser.round(decimal)

    assert_eq(result, expected)

    # with nulls, maintaining existing null mask
    arr = arr.astype("float64")  # for pandas nulls
    mask = np.random.randint(0, 2, arr.shape[0])
    arr[mask == 1] = np.nan

    pser = pd.Series(arr)
    ser = gd.Series(arr)
    result = ser.round(decimal)
    expected = pser.round(decimal)

    assert_eq(result, expected)
    np.array_equal(ser.nullmask.to_array(), result.to_array())


@pytest.mark.parametrize(
    "series",
    [
        gd.Series([1.0, None, np.nan, 4.0], nan_as_null=False),
        gd.Series([1.24430, None, np.nan, 4.423530], nan_as_null=False),
        gd.Series([1.24430, np.nan, 4.423530], nan_as_null=False),
        gd.Series([-1.24430, np.nan, -4.423530], nan_as_null=False),
        gd.Series(np.repeat(np.nan, 100)),
    ],
)
@pytest.mark.parametrize("decimal", [0, 1, 2, 3])
def test_round_nan_as_null_false(series, decimal):
    pser = series.to_pandas()
    ser = gd.Series(series)
    result = ser.round(decimal)
    expected = pser.round(decimal)
    np.testing.assert_array_almost_equal(
        result.to_pandas(), expected, decimal=10
    )


@pytest.mark.parametrize(
    "data",
    [
        [0, 1, 2, 3],
        [-2, -1, 2, 3, 5],
        [-2, -1, 0, 3, 5],
        [True, False, False],
        [True],
        [False],
        [],
        [True, None, False],
        [True, True, None],
        [None, None],
        [[0, 5], [1, 6], [2, 7], [3, 8], [4, 9]],
        [[1, True], [2, False], [3, False]],
        pytest.param(
            [["a", True], ["b", False], ["c", False]],
            marks=[
                pytest.mark.xfail(
                    reason="NotImplementedError: all does not "
                    "support columns of object dtype."
                )
            ],
        ),
    ],
)
def test_all(data):
    # Pandas treats `None` in object type columns as True for some reason, so
    # replacing with `False`
    if np.array(data).ndim <= 1:
        pdata = pd.Series(data).replace([None], False)
        gdata = gd.Series.from_pandas(pdata)
    else:
        pdata = pd.DataFrame(data, columns=["a", "b"]).replace([None], False)
        gdata = gd.DataFrame.from_pandas(pdata)

        # test bool_only
        if pdata["b"].dtype == "bool":
            got = gdata.all(bool_only=True)
            expected = pdata.all(bool_only=True)
            assert_eq(got, expected)
        else:
            with pytest.raises(NotImplementedError):
                gdata.all(bool_only=False)
            with pytest.raises(NotImplementedError):
                gdata.all(level="a")

    got = gdata.all()
    expected = pdata.all()
    assert_eq(got, expected)


@pytest.mark.parametrize(
    "data",
    [
        [0, 1, 2, 3],
        [-2, -1, 2, 3, 5],
        [-2, -1, 0, 3, 5],
        [0, 0, 0, 0, 0],
        [0, 0, None, 0],
        [True, False, False],
        [True],
        [False],
        [],
        [True, None, False],
        [True, True, None],
        [None, None],
        [[0, 5], [1, 6], [2, 7], [3, 8], [4, 9]],
        [[1, True], [2, False], [3, False]],
        pytest.param(
            [["a", True], ["b", False], ["c", False]],
            marks=[
                pytest.mark.xfail(
                    reason="NotImplementedError: any does not "
                    "support columns of object dtype."
                )
            ],
        ),
    ],
)
@pytest.mark.parametrize("axis", [0, 1])
def test_any(data, axis):
    if np.array(data).ndim <= 1:
        pdata = pd.Series(data)
        gdata = gd.Series.from_pandas(pdata)

        if axis == 1:
            with pytest.raises(NotImplementedError):
                gdata.any(axis=axis)
        else:
            got = gdata.any(axis=axis)
            expected = pdata.any(axis=axis)
            assert_eq(got, expected)
    else:
        pdata = pd.DataFrame(data, columns=["a", "b"])
        gdata = gd.DataFrame.from_pandas(pdata)

        # test bool_only
        if pdata["b"].dtype == "bool":
            got = gdata.any(bool_only=True)
            expected = pdata.any(bool_only=True)
            assert_eq(got, expected)
        else:
            with pytest.raises(NotImplementedError):
                gdata.any(bool_only=False)
            with pytest.raises(NotImplementedError):
                gdata.any(level="a")

        got = gdata.any(axis=axis)
        expected = pdata.any(axis=axis)
        assert_eq(got, expected)


@pytest.mark.parametrize("axis", [0, 1])
def test_empty_dataframe_any(axis):
    pdf = pd.DataFrame({}, columns=["a", "b"])
    gdf = gd.DataFrame.from_pandas(pdf)
    got = gdf.any(axis=axis)
    expected = pdf.any(axis=axis)
    assert_eq(got, expected, check_index_type=False)


@pytest.mark.parametrize("indexed", [False, True])
def test_dataframe_sizeof(indexed):
    rows = int(1e6)
    index = list(i for i in range(rows)) if indexed else None

    gdf = gd.DataFrame({"A": [8] * rows, "B": [32] * rows}, index=index)

    for c in gdf._data.columns:
        assert gdf._index.__sizeof__() == gdf._index.__sizeof__()
    cols_sizeof = sum(c.__sizeof__() for c in gdf._data.columns)
    assert gdf.__sizeof__() == (gdf._index.__sizeof__() + cols_sizeof)


@pytest.mark.parametrize("a", [[], ["123"]])
@pytest.mark.parametrize("b", ["123", ["123"]])
@pytest.mark.parametrize(
    "misc_data",
    ["123", ["123"] * 20, 123, [1, 2, 0.8, 0.9] * 50, 0.9, 0.00001],
)
@pytest.mark.parametrize("non_list_data", [123, "abc", "zyx", "rapids", 0.8])
def test_create_dataframe_cols_empty_data(a, b, misc_data, non_list_data):
    expected = pd.DataFrame({"a": a})
    actual = gd.DataFrame.from_pandas(expected)
    expected["b"] = b
    actual["b"] = b
    assert_eq(actual, expected)

    expected = pd.DataFrame({"a": []})
    actual = gd.DataFrame.from_pandas(expected)
    expected["b"] = misc_data
    actual["b"] = misc_data
    assert_eq(actual, expected)

    expected = pd.DataFrame({"a": a})
    actual = gd.DataFrame.from_pandas(expected)
    expected["b"] = non_list_data
    actual["b"] = non_list_data
    assert_eq(actual, expected)


def test_empty_dataframe_describe():
    pdf = pd.DataFrame({"a": [], "b": []})
    gdf = gd.from_pandas(pdf)

    expected = pdf.describe()
    actual = gdf.describe()

    assert_eq(expected, actual)


def test_as_column_types():
    from cudf.core.column import column

    col = column.as_column(gd.Series([]))
    assert_eq(col.dtype, np.dtype("float64"))
    gds = gd.Series(col)
    pds = pd.Series(pd.Series([]))

    assert_eq(pds, gds)

    col = column.as_column(gd.Series([]), dtype="float32")
    assert_eq(col.dtype, np.dtype("float32"))
    gds = gd.Series(col)
    pds = pd.Series(pd.Series([], dtype="float32"))

    assert_eq(pds, gds)

    col = column.as_column(gd.Series([]), dtype="str")
    assert_eq(col.dtype, np.dtype("object"))
    gds = gd.Series(col)
    pds = pd.Series(pd.Series([], dtype="str"))

    assert_eq(pds, gds)

    col = column.as_column(gd.Series([]), dtype="object")
    assert_eq(col.dtype, np.dtype("object"))
    gds = gd.Series(col)
    pds = pd.Series(pd.Series([], dtype="object"))

    assert_eq(pds, gds)

    pds = pd.Series(np.array([1, 2, 3]), dtype="float32")
    gds = gd.Series(column.as_column(np.array([1, 2, 3]), dtype="float32"))

    assert_eq(pds, gds)

    pds = pd.Series([1, 2, 3], dtype="float32")
    gds = gd.Series([1, 2, 3], dtype="float32")

    assert_eq(pds, gds)

    pds = pd.Series([])
    gds = gd.Series(column.as_column(pds))
    assert_eq(pds, gds)

    pds = pd.Series([1, 2, 4], dtype="int64")
    gds = gd.Series(column.as_column(gd.Series([1, 2, 4]), dtype="int64"))

    assert_eq(pds, gds)

    pds = pd.Series([1.2, 18.0, 9.0], dtype="float32")
    gds = gd.Series(
        column.as_column(gd.Series([1.2, 18.0, 9.0]), dtype="float32")
    )

    assert_eq(pds, gds)

    pds = pd.Series([1.2, 18.0, 9.0], dtype="str")
    gds = gd.Series(column.as_column(gd.Series([1.2, 18.0, 9.0]), dtype="str"))

    assert_eq(pds, gds)

    pds = pd.Series(pd.Index(["1", "18", "9"]), dtype="int")
    gds = gd.Series(gd.core.index.StringIndex(["1", "18", "9"]), dtype="int")

    assert_eq(pds, gds)


def test_one_row_head():
    gdf = gd.DataFrame({"name": ["carl"], "score": [100]}, index=[123])
    pdf = gdf.to_pandas()

    head_gdf = gdf.head()
    head_pdf = pdf.head()

    assert_eq(head_pdf, head_gdf)


@pytest.mark.parametrize("dtype", NUMERIC_TYPES)
@pytest.mark.parametrize("as_dtype", NUMERIC_TYPES)
def test_series_astype_numeric_to_numeric(dtype, as_dtype):
    psr = pd.Series([1, 2, 4, 3], dtype=dtype)
    gsr = gd.from_pandas(psr)
    assert_eq(psr.astype(as_dtype), gsr.astype(as_dtype))


@pytest.mark.parametrize("dtype", NUMERIC_TYPES)
@pytest.mark.parametrize("as_dtype", NUMERIC_TYPES)
def test_series_astype_numeric_to_numeric_nulls(dtype, as_dtype):
    data = [1, 2, None, 3]
    sr = gd.Series(data, dtype=dtype)
    got = sr.astype(as_dtype)
    expect = gd.Series([1, 2, None, 3], dtype=as_dtype)
    assert_eq(expect, got)


@pytest.mark.parametrize("dtype", NUMERIC_TYPES)
@pytest.mark.parametrize(
    "as_dtype",
    [
        "str",
        "category",
        "datetime64[s]",
        "datetime64[ms]",
        "datetime64[us]",
        "datetime64[ns]",
    ],
)
def test_series_astype_numeric_to_other(dtype, as_dtype):
    psr = pd.Series([1, 2, 3], dtype=dtype)
    gsr = gd.from_pandas(psr)
    assert_eq(psr.astype(as_dtype), gsr.astype(as_dtype))


@pytest.mark.parametrize(
    "as_dtype",
    [
        "str",
        "int32",
        "uint32",
        "float32",
        "category",
        "datetime64[s]",
        "datetime64[ms]",
        "datetime64[us]",
        "datetime64[ns]",
    ],
)
def test_series_astype_string_to_other(as_dtype):
    if "datetime64" in as_dtype:
        data = ["2001-01-01", "2002-02-02", "2000-01-05"]
    else:
        data = ["1", "2", "3"]
    psr = pd.Series(data)
    gsr = gd.from_pandas(psr)
    assert_eq(psr.astype(as_dtype), gsr.astype(as_dtype))


@pytest.mark.parametrize(
    "as_dtype",
    [
        "category",
        "datetime64[s]",
        "datetime64[ms]",
        "datetime64[us]",
        "datetime64[ns]",
    ],
)
def test_series_astype_datetime_to_other(as_dtype):
    data = ["2001-01-01", "2002-02-02", "2001-01-05"]
    psr = pd.Series(data)
    gsr = gd.from_pandas(psr)
    assert_eq(psr.astype(as_dtype), gsr.astype(as_dtype))


@pytest.mark.parametrize(
    "inp",
    [
        ("datetime64[ns]", "2011-01-01 00:00:00.000000000"),
        ("datetime64[us]", "2011-01-01 00:00:00.000000"),
        ("datetime64[ms]", "2011-01-01 00:00:00.000"),
        ("datetime64[s]", "2011-01-01 00:00:00"),
    ],
)
def test_series_astype_datetime_to_string(inp):
    dtype, expect = inp
    base_date = "2011-01-01"
    sr = gd.Series([base_date], dtype=dtype)
    got = sr.astype(str)[0]
    assert expect == got


@pytest.mark.parametrize(
    "as_dtype",
    [
        "int32",
        "uint32",
        "float32",
        "category",
        "datetime64[s]",
        "datetime64[ms]",
        "datetime64[us]",
        "datetime64[ns]",
        "str",
    ],
)
def test_series_astype_categorical_to_other(as_dtype):
    if "datetime64" in as_dtype:
        data = ["2001-01-01", "2002-02-02", "2000-01-05", "2001-01-01"]
    else:
        data = [1, 2, 3, 1]
    psr = pd.Series(data, dtype="category")
    gsr = gd.from_pandas(psr)
    assert_eq(psr.astype(as_dtype), gsr.astype(as_dtype))


@pytest.mark.parametrize("ordered", [True, False])
def test_series_astype_to_categorical_ordered(ordered):
    psr = pd.Series([1, 2, 3, 1], dtype="category")
    gsr = gd.from_pandas(psr)

    ordered_dtype_pd = pd.CategoricalDtype(
        categories=[1, 2, 3], ordered=ordered
    )
    ordered_dtype_gd = gd.CategoricalDtype.from_pandas(ordered_dtype_pd)
    assert_eq(
        psr.astype("int32").astype(ordered_dtype_pd).astype("int32"),
        gsr.astype("int32").astype(ordered_dtype_gd).astype("int32"),
    )


@pytest.mark.parametrize("ordered", [True, False])
def test_series_astype_cat_ordered_to_unordered(ordered):
    pd_dtype = pd.CategoricalDtype(categories=[1, 2, 3], ordered=ordered)
    pd_to_dtype = pd.CategoricalDtype(
        categories=[1, 2, 3], ordered=not ordered
    )
    gd_dtype = gd.CategoricalDtype.from_pandas(pd_dtype)
    gd_to_dtype = gd.CategoricalDtype.from_pandas(pd_to_dtype)

    psr = pd.Series([1, 2, 3], dtype=pd_dtype)
    gsr = gd.Series([1, 2, 3], dtype=gd_dtype)

    expect = psr.astype(pd_to_dtype)
    got = gsr.astype(gd_to_dtype)

    assert_eq(expect, got)


def test_series_astype_null_cases():
    data = [1, 2, None, 3]

    # numerical to other
    assert_eq(gd.Series(data, dtype="str"), gd.Series(data).astype("str"))

    assert_eq(
        gd.Series(data, dtype="category"), gd.Series(data).astype("category")
    )

    assert_eq(
        gd.Series(data, dtype="float32"),
        gd.Series(data, dtype="int32").astype("float32"),
    )

    assert_eq(
        gd.Series(data, dtype="float32"),
        gd.Series(data, dtype="uint32").astype("float32"),
    )

    assert_eq(
        gd.Series(data, dtype="datetime64[ms]"),
        gd.Series(data).astype("datetime64[ms]"),
    )

    # categorical to other
    assert_eq(
        gd.Series(data, dtype="str"),
        gd.Series(data, dtype="category").astype("str"),
    )

    assert_eq(
        gd.Series(data, dtype="float32"),
        gd.Series(data, dtype="category").astype("float32"),
    )

    assert_eq(
        gd.Series(data, dtype="datetime64[ms]"),
        gd.Series(data, dtype="category").astype("datetime64[ms]"),
    )

    # string to other
    assert_eq(
        gd.Series([1, 2, None, 3], dtype="int32"),
        gd.Series(["1", "2", None, "3"]).astype("int32"),
    )

    assert_eq(
        gd.Series(
            ["2001-01-01", "2001-02-01", None, "2001-03-01"],
            dtype="datetime64[ms]",
        ),
        gd.Series(["2001-01-01", "2001-02-01", None, "2001-03-01"]).astype(
            "datetime64[ms]"
        ),
    )

    assert_eq(
        gd.Series(["a", "b", "c", None], dtype="category").to_pandas(),
        gd.Series(["a", "b", "c", None]).astype("category").to_pandas(),
    )

    # datetime to other
    data = [
        "2001-01-01 00:00:00.000000",
        "2001-02-01 00:00:00.000000",
        None,
        "2001-03-01 00:00:00.000000",
    ]
    assert_eq(
        gd.Series(data), gd.Series(data, dtype="datetime64[us]").astype("str"),
    )

    assert_eq(
        pd.Series(data, dtype="datetime64[ns]").astype("category"),
        gd.from_pandas(pd.Series(data, dtype="datetime64[ns]")).astype(
            "category"
        ),
    )


def test_series_astype_null_categorical():
    sr = gd.Series([None, None, None], dtype="category")
    expect = gd.Series([None, None, None], dtype="int32")
    got = sr.astype("int32")
    assert_eq(expect, got)


@pytest.mark.parametrize(
    "data",
    [
        (
            pd.Series([3, 3.0]),
            pd.Series([2.3, 3.9]),
            pd.Series([1.5, 3.9]),
            pd.Series([1.0, 2]),
        ),
        [
            pd.Series([3, 3.0]),
            pd.Series([2.3, 3.9]),
            pd.Series([1.5, 3.9]),
            pd.Series([1.0, 2]),
        ],
    ],
)
def test_create_dataframe_from_list_like(data):
    pdf = pd.DataFrame(data, index=["count", "mean", "std", "min"])
    gdf = gd.DataFrame(data, index=["count", "mean", "std", "min"])

    assert_eq(pdf, gdf)

    pdf = pd.DataFrame(data)
    gdf = gd.DataFrame(data)

    assert_eq(pdf, gdf)


def test_create_dataframe_column():
    pdf = pd.DataFrame(columns=["a", "b", "c"], index=["A", "Z", "X"])
    gdf = gd.DataFrame(columns=["a", "b", "c"], index=["A", "Z", "X"])

    assert_eq(pdf, gdf)

    pdf = pd.DataFrame(
        {"a": [1, 2, 3], "b": [2, 3, 5]},
        columns=["a", "b", "c"],
        index=["A", "Z", "X"],
    )
    gdf = gd.DataFrame(
        {"a": [1, 2, 3], "b": [2, 3, 5]},
        columns=["a", "b", "c"],
        index=["A", "Z", "X"],
    )

    assert_eq(pdf, gdf)


@pytest.mark.parametrize(
    "data",
    [
        [1, 2, 4],
        [],
        [5.0, 7.0, 8.0],
        pd.Categorical(["a", "b", "c"]),
        ["m", "a", "d", "v"],
    ],
)
def test_series_values_host_property(data):
    pds = pd.Series(data)
    gds = gd.Series(data)

    np.testing.assert_array_equal(pds.values, gds.values_host)


@pytest.mark.parametrize(
    "data",
    [
        [1, 2, 4],
        [],
        [5.0, 7.0, 8.0],
        pytest.param(
            pd.Categorical(["a", "b", "c"]),
            marks=pytest.mark.xfail(raises=NotImplementedError),
        ),
        pytest.param(
            ["m", "a", "d", "v"],
            marks=pytest.mark.xfail(raises=NotImplementedError),
        ),
    ],
)
def test_series_values_property(data):
    pds = pd.Series(data)
    gds = gd.Series(data)
    gds_vals = gds.values
    assert isinstance(gds_vals, cupy.ndarray)
    np.testing.assert_array_equal(gds_vals.get(), pds.values)


@pytest.mark.parametrize(
    "data",
    [
        {"A": [1, 2, 3], "B": [4, 5, 6]},
        {"A": [1.0, 2.0, 3.0], "B": [4.0, 5.0, 6.0]},
        {"A": [1, 2, 3], "B": [1.0, 2.0, 3.0]},
        {"A": np.float32(np.arange(3)), "B": np.float64(np.arange(3))},
        pytest.param(
            {"A": [1, None, 3], "B": [1, 2, None]},
            marks=pytest.mark.xfail(
                reason="Nulls not supported by as_gpu_matrix"
            ),
        ),
        pytest.param(
            {"A": [None, None, None], "B": [None, None, None]},
            marks=pytest.mark.xfail(
                reason="Nulls not supported by as_gpu_matrix"
            ),
        ),
        pytest.param(
            {"A": [], "B": []},
            marks=pytest.mark.xfail(reason="Requires at least 1 row"),
        ),
        pytest.param(
            {"A": [1, 2, 3], "B": ["a", "b", "c"]},
            marks=pytest.mark.xfail(
                reason="str or categorical not supported by as_gpu_matrix"
            ),
        ),
        pytest.param(
            {"A": pd.Categorical(["a", "b", "c"]), "B": ["d", "e", "f"]},
            marks=pytest.mark.xfail(
                reason="str or categorical not supported by as_gpu_matrix"
            ),
        ),
    ],
)
def test_df_values_property(data):
    pdf = pd.DataFrame.from_dict(data)
    gdf = gd.DataFrame.from_pandas(pdf)

    pmtr = pdf.values
    gmtr = gdf.values.get()

    np.testing.assert_array_equal(pmtr, gmtr)


def test_value_counts():
    pdf = pd.DataFrame(
        {
            "numeric": [1, 2, 3, 4, 5, 6, 1, 2, 4] * 10,
            "alpha": ["u", "h", "d", "a", "m", "u", "h", "d", "a"] * 10,
        }
    )

    gdf = gd.DataFrame(
        {
            "numeric": [1, 2, 3, 4, 5, 6, 1, 2, 4] * 10,
            "alpha": ["u", "h", "d", "a", "m", "u", "h", "d", "a"] * 10,
        }
    )

    assert_eq(
        pdf.numeric.value_counts().sort_index(),
        gdf.numeric.value_counts().sort_index(),
        check_dtype=False,
    )
    assert_eq(
        pdf.alpha.value_counts().sort_index(),
        gdf.alpha.value_counts().sort_index(),
        check_dtype=False,
    )


@pytest.mark.parametrize(
    "data",
    [
        [],
        [0, 12, 14],
        [0, 14, 12, 12, 3, 10, 12, 14],
        np.random.randint(-100, 100, 200),
        pd.Series([0.0, 1.0, None, 10.0]),
        [None, None, None, None],
        [np.nan, None, -1, 2, 3],
    ],
)
@pytest.mark.parametrize(
    "values",
    [
        np.random.randint(-100, 100, 10),
        [],
        [np.nan, None, -1, 2, 3],
        [1.0, 12.0, None, None, 120],
        [0, 14, 12, 12, 3, 10, 12, 14, None],
        [None, None, None],
        ["0", "12", "14"],
        ["0", "12", "14", "a"],
    ],
)
def test_isin_numeric(data, values):
    index = np.random.randint(0, 100, len(data))
    psr = pd.Series(data, index=index)
    gsr = gd.Series.from_pandas(psr)

    got = gsr.isin(values)
    expected = psr.isin(values)
    assert_eq(got, expected)


@pytest.mark.parametrize(
    "data",
    [
        [],
        pd.Series(
            ["2018-01-01", "2019-04-03", None, "2019-12-30"],
            dtype="datetime64[ns]",
        ),
        pd.Series(
            [
                "2018-01-01",
                "2019-04-03",
                None,
                "2019-12-30",
                "2018-01-01",
                "2018-01-01",
            ],
            dtype="datetime64[ns]",
        ),
    ],
)
@pytest.mark.parametrize(
    "values",
    [
        [],
        [1514764800000000000, 1577664000000000000],
        [
            1514764800000000000,
            1577664000000000000,
            1577664000000000000,
            1577664000000000000,
            1514764800000000000,
        ],
        ["2019-04-03", "2019-12-30", "2012-01-01"],
        [
            "2012-01-01",
            "2012-01-01",
            "2012-01-01",
            "2019-04-03",
            "2019-12-30",
            "2012-01-01",
        ],
    ],
)
def test_isin_datetime(data, values):
    psr = pd.Series(data)
    gsr = gd.Series.from_pandas(psr)

    got = gsr.isin(values)
    expected = psr.isin(values)
    assert_eq(got, expected)


@pytest.mark.parametrize(
    "data",
    [
        [],
        pd.Series(["this", "is", None, "a", "test"]),
        pd.Series(["test", "this", "test", "is", None, "test", "a", "test"]),
        pd.Series(["0", "12", "14"]),
    ],
)
@pytest.mark.parametrize(
    "values",
    [
        [],
        ["this", "is"],
        [None, None, None],
        ["12", "14", "19"],
        pytest.param(
            [12, 14, 19],
            marks=[
                pytest.mark.xfail(
                    reason="pandas's failure here seems like a bug "
                    "given the reverse succeeds"
                )
            ],
        ),
        ["is", "this", "is", "this", "is"],
    ],
)
def test_isin_string(data, values):
    psr = pd.Series(data)
    gsr = gd.Series.from_pandas(psr)

    got = gsr.isin(values)
    expected = psr.isin(values)
    assert_eq(got, expected)


@pytest.mark.parametrize(
    "data",
    [
        [],
        pd.Series(["a", "b", "c", "c", "c", "d", "e"], dtype="category"),
        pd.Series(["a", "b", None, "c", "d", "e"], dtype="category"),
        pd.Series([0, 3, 10, 12], dtype="category"),
        pd.Series([0, 3, 10, 12, 0, 10, 3, 0, 0, 3, 3], dtype="category"),
    ],
)
@pytest.mark.parametrize(
    "values",
    [
        [],
        ["a", "b", None, "f", "words"],
        ["0", "12", None, "14"],
        [0, 10, 12, None, 39, 40, 1000],
        [0, 0, 0, 0, 3, 3, 3, None, 1, 2, 3],
    ],
)
def test_isin_categorical(data, values):
    psr = pd.Series(data)
    gsr = gd.Series.from_pandas(psr)

    got = gsr.isin(values)
    expected = psr.isin(values)
    assert_eq(got, expected)


@pytest.mark.parametrize(
    "data",
    [
        [],
        pd.Series(
            ["this", "is", None, "a", "test"], index=["a", "b", "c", "d", "e"]
        ),
        pd.Series([0, 15, 10], index=[0, None, 9]),
        pd.Series(
            range(25),
            index=pd.date_range(
                start="2019-01-01", end="2019-01-02", freq="H"
            ),
        ),
    ],
)
@pytest.mark.parametrize(
    "values",
    [
        [],
        ["this", "is"],
        [0, 19, 13],
        ["2019-01-01 04:00:00", "2019-01-01 06:00:00", "2018-03-02"],
    ],
)
def test_isin_index(data, values):
    psr = pd.Series(data)
    gsr = gd.Series.from_pandas(psr)

    got = gsr.index.isin(values)
    expected = psr.index.isin(values)

    assert_eq(got, expected)


@pytest.mark.parametrize(
    "data",
    [
        pd.MultiIndex.from_arrays(
            [[1, 2, 3], ["red", "blue", "green"]], names=("number", "color")
        ),
        pd.MultiIndex.from_arrays([[], []], names=("number", "color")),
        pd.MultiIndex.from_arrays(
            [[1, 2, 3, 10, 100], ["red", "blue", "green", "pink", "white"]],
            names=("number", "color"),
        ),
    ],
)
@pytest.mark.parametrize(
    "values,level,err",
    [
        (["red", "orange", "yellow"], "color", None),
        (["red", "white", "yellow"], "color", None),
        ([0, 1, 2, 10, 11, 15], "number", None),
        ([0, 1, 2, 10, 11, 15], None, TypeError),
        (pd.Series([0, 1, 2, 10, 11, 15]), None, TypeError),
        (pd.Index([0, 1, 2, 10, 11, 15]), None, TypeError),
        (pd.Index([0, 1, 2, 8, 11, 15]), "number", None),
        (pd.Index(["red", "white", "yellow"]), "color", None),
        ([(1, "red"), (3, "red")], None, None),
        (((1, "red"), (3, "red")), None, None),
        (
            pd.MultiIndex.from_arrays(
                [[1, 2, 3], ["red", "blue", "green"]],
                names=("number", "color"),
            ),
            None,
            None,
        ),
        (
            pd.MultiIndex.from_arrays([[], []], names=("number", "color")),
            None,
            None,
        ),
        (
            pd.MultiIndex.from_arrays(
                [
                    [1, 2, 3, 10, 100],
                    ["red", "blue", "green", "pink", "white"],
                ],
                names=("number", "color"),
            ),
            None,
            None,
        ),
    ],
)
def test_isin_multiindex(data, values, level, err):
    pmdx = data
    gmdx = gd.from_pandas(data)

    if err is None:
        expected = pmdx.isin(values, level=level)
        if isinstance(values, pd.MultiIndex):
            values = gd.from_pandas(values)
        got = gmdx.isin(values, level=level)

        assert_eq(got, expected)
    else:
        assert_exceptions_equal(
            lfunc=pmdx.isin,
            rfunc=gmdx.isin,
            lfunc_args_and_kwargs=([values], {"level": level}),
            rfunc_args_and_kwargs=([values], {"level": level}),
            check_exception_type=False,
            expected_error_message=re.escape(
                "values need to be a Multi-Index or set/list-like tuple "
                "squences  when `level=None`."
            ),
        )


@pytest.mark.parametrize(
    "data",
    [
        pd.DataFrame(
            {
                "num_legs": [2, 4],
                "num_wings": [2, 0],
                "bird_cats": pd.Series(
                    ["sparrow", "pigeon"],
                    dtype="category",
                    index=["falcon", "dog"],
                ),
            },
            index=["falcon", "dog"],
        ),
        pd.DataFrame(
            {"num_legs": [8, 2], "num_wings": [0, 2]},
            index=["spider", "falcon"],
        ),
        pd.DataFrame(
            {
                "num_legs": [8, 2, 1, 0, 2, 4, 5],
                "num_wings": [2, 0, 2, 1, 2, 4, -1],
            }
        ),
    ],
)
@pytest.mark.parametrize(
    "values",
    [
        [0, 2],
        {"num_wings": [0, 3]},
        pd.DataFrame(
            {"num_legs": [8, 2], "num_wings": [0, 2]},
            index=["spider", "falcon"],
        ),
        pd.DataFrame(
            {
                "num_legs": [2, 4],
                "num_wings": [2, 0],
                "bird_cats": pd.Series(
                    ["sparrow", "pigeon"],
                    dtype="category",
                    index=["falcon", "dog"],
                ),
            },
            index=["falcon", "dog"],
        ),
        ["sparrow", "pigeon"],
        pd.Series(["sparrow", "pigeon"], dtype="category"),
        pd.Series([1, 2, 3, 4, 5]),
        "abc",
        123,
    ],
)
def test_isin_dataframe(data, values):
    from cudf.utils.dtypes import is_scalar

    pdf = data
    gdf = gd.from_pandas(pdf)

    if is_scalar(values):
        assert_exceptions_equal(
            lfunc=pdf.isin,
            rfunc=gdf.isin,
            lfunc_args_and_kwargs=([values],),
            rfunc_args_and_kwargs=([values],),
        )
    else:
        try:
            expected = pdf.isin(values)
        except ValueError as e:
            if str(e) == "Lengths must match.":
                # xref https://github.com/pandas-dev/pandas/issues/34256
                pytest.xfail(
                    "https://github.com/pandas-dev/pandas/issues/34256"
                )
        if isinstance(values, (pd.DataFrame, pd.Series)):
            values = gd.from_pandas(values)
        got = gdf.isin(values)
        assert_eq(got, expected)


def test_constructor_properties():
    df = gd.DataFrame()
    key1 = "a"
    key2 = "b"
    val1 = np.array([123], dtype=np.float64)
    val2 = np.array([321], dtype=np.float64)
    df[key1] = val1
    df[key2] = val2

    # Correct use of _constructor (for DataFrame)
    assert_eq(df, df._constructor({key1: val1, key2: val2}))

    # Correct use of _constructor (for gd.Series)
    assert_eq(df[key1], df[key2]._constructor(val1, name=key1))

    # Correct use of _constructor_sliced (for DataFrame)
    assert_eq(df[key1], df._constructor_sliced(val1, name=key1))

    # Correct use of _constructor_expanddim (for gd.Series)
    assert_eq(df, df[key2]._constructor_expanddim({key1: val1, key2: val2}))

    # Incorrect use of _constructor_sliced (Raises for gd.Series)
    with pytest.raises(NotImplementedError):
        df[key1]._constructor_sliced

    # Incorrect use of _constructor_expanddim (Raises for DataFrame)
    with pytest.raises(NotImplementedError):
        df._constructor_expanddim


@pytest.mark.parametrize("dtype", NUMERIC_TYPES)
@pytest.mark.parametrize("as_dtype", ALL_TYPES)
def test_df_astype_numeric_to_all(dtype, as_dtype):
    if "uint" in dtype:
        data = [1, 2, None, 4, 7]
    elif "int" in dtype or "longlong" in dtype:
        data = [1, 2, None, 4, -7]
    elif "float" in dtype:
        data = [1.0, 2.0, None, 4.0, np.nan, -7.0]

    gdf = gd.DataFrame()

    gdf["foo"] = gd.Series(data, dtype=dtype)
    gdf["bar"] = gd.Series(data, dtype=dtype)

    insert_data = gd.Series(data, dtype=dtype)

    expect = gd.DataFrame()
    expect["foo"] = insert_data.astype(as_dtype)
    expect["bar"] = insert_data.astype(as_dtype)

    got = gdf.astype(as_dtype)

    assert_eq(expect, got)


@pytest.mark.parametrize(
    "as_dtype",
    [
        "int32",
        "float32",
        "category",
        "datetime64[s]",
        "datetime64[ms]",
        "datetime64[us]",
        "datetime64[ns]",
    ],
)
def test_df_astype_string_to_other(as_dtype):
    if "datetime64" in as_dtype:
        # change None to "NaT" after this issue is fixed:
        # https://github.com/rapidsai/cudf/issues/5117
        data = ["2001-01-01", "2002-02-02", "2000-01-05", None]
    elif as_dtype == "int32":
        data = [1, 2, 3]
    elif as_dtype == "category":
        data = ["1", "2", "3", None]
    elif "float" in as_dtype:
        data = [1.0, 2.0, 3.0, np.nan]

    insert_data = gd.Series.from_pandas(pd.Series(data, dtype="str"))
    expect_data = gd.Series(data, dtype=as_dtype)

    gdf = gd.DataFrame()
    expect = gd.DataFrame()

    gdf["foo"] = insert_data
    gdf["bar"] = insert_data

    expect["foo"] = expect_data
    expect["bar"] = expect_data

    got = gdf.astype(as_dtype)
    assert_eq(expect, got)


@pytest.mark.parametrize(
    "as_dtype",
    [
        "int64",
        "datetime64[s]",
        "datetime64[us]",
        "datetime64[ns]",
        "str",
        "category",
    ],
)
def test_df_astype_datetime_to_other(as_dtype):
    data = [
        "1991-11-20 00:00:00.000",
        "2004-12-04 00:00:00.000",
        "2016-09-13 00:00:00.000",
        None,
    ]

    gdf = gd.DataFrame()
    expect = gd.DataFrame()

    gdf["foo"] = gd.Series(data, dtype="datetime64[ms]")
    gdf["bar"] = gd.Series(data, dtype="datetime64[ms]")

    if as_dtype == "int64":
        expect["foo"] = gd.Series(
            [690595200000, 1102118400000, 1473724800000, None], dtype="int64"
        )
        expect["bar"] = gd.Series(
            [690595200000, 1102118400000, 1473724800000, None], dtype="int64"
        )
    elif as_dtype == "str":
        expect["foo"] = gd.Series(data, dtype="str")
        expect["bar"] = gd.Series(data, dtype="str")
    elif as_dtype == "category":
        expect["foo"] = gd.Series(gdf["foo"], dtype="category")
        expect["bar"] = gd.Series(gdf["bar"], dtype="category")
    else:
        expect["foo"] = gd.Series(data, dtype=as_dtype)
        expect["bar"] = gd.Series(data, dtype=as_dtype)

    got = gdf.astype(as_dtype)

    assert_eq(expect, got)


@pytest.mark.parametrize(
    "as_dtype",
    [
        "int32",
        "float32",
        "category",
        "datetime64[s]",
        "datetime64[ms]",
        "datetime64[us]",
        "datetime64[ns]",
        "str",
    ],
)
def test_df_astype_categorical_to_other(as_dtype):
    if "datetime64" in as_dtype:
        data = ["2001-01-01", "2002-02-02", "2000-01-05", "2001-01-01"]
    else:
        data = [1, 2, 3, 1]
    psr = pd.Series(data, dtype="category")
    pdf = pd.DataFrame()
    pdf["foo"] = psr
    pdf["bar"] = psr
    gdf = gd.DataFrame.from_pandas(pdf)
    assert_eq(pdf.astype(as_dtype), gdf.astype(as_dtype))


@pytest.mark.parametrize("ordered", [True, False])
def test_df_astype_to_categorical_ordered(ordered):
    psr = pd.Series([1, 2, 3, 1], dtype="category")
    pdf = pd.DataFrame()
    pdf["foo"] = psr
    pdf["bar"] = psr
    gdf = gd.DataFrame.from_pandas(pdf)

    ordered_dtype_pd = pd.CategoricalDtype(
        categories=[1, 2, 3], ordered=ordered
    )
    ordered_dtype_gd = gd.CategoricalDtype.from_pandas(ordered_dtype_pd)

    assert_eq(
        pdf.astype(ordered_dtype_pd).astype("int32"),
        gdf.astype(ordered_dtype_gd).astype("int32"),
    )


@pytest.mark.parametrize(
    "dtype,args",
    [(dtype, {}) for dtype in ALL_TYPES]
    + [("category", {"ordered": True}), ("category", {"ordered": False})],
)
def test_empty_df_astype(dtype, args):
    df = gd.DataFrame()
    kwargs = {}
    kwargs.update(args)
    assert_eq(df, df.astype(dtype=dtype, **kwargs))


@pytest.mark.parametrize(
    "errors",
    [
        pytest.param(
            "raise", marks=pytest.mark.xfail(reason="should raise error here")
        ),
        pytest.param("other", marks=pytest.mark.xfail(raises=ValueError)),
        "ignore",
        pytest.param(
            "warn", marks=pytest.mark.filterwarnings("ignore:Traceback")
        ),
    ],
)
def test_series_astype_error_handling(errors):
    sr = gd.Series(["random", "words"])
    got = sr.astype("datetime64", errors=errors)
    assert_eq(sr, got)


@pytest.mark.parametrize("dtype", ALL_TYPES)
def test_df_constructor_dtype(dtype):
    if "datetime" in dtype:
        data = ["1991-11-20", "2004-12-04", "2016-09-13", None]
    elif dtype == "str":
        data = ["a", "b", "c", None]
    elif "float" in dtype:
        data = [1.0, 0.5, -1.1, np.nan, None]
    elif "bool" in dtype:
        data = [True, False, None]
    else:
        data = [1, 2, 3, None]

    sr = gd.Series(data, dtype=dtype)

    expect = gd.DataFrame()
    expect["foo"] = sr
    expect["bar"] = sr
    got = gd.DataFrame({"foo": data, "bar": data}, dtype=dtype)

    assert_eq(expect, got)


@pytest.mark.parametrize(
    "data",
    [
        gd.datasets.randomdata(
            nrows=10, dtypes={"a": "category", "b": int, "c": float, "d": int}
        ),
        gd.datasets.randomdata(
            nrows=10, dtypes={"a": "category", "b": int, "c": float, "d": str}
        ),
        gd.datasets.randomdata(
            nrows=10, dtypes={"a": bool, "b": int, "c": float, "d": str}
        ),
        gd.DataFrame(),
        gd.DataFrame({"a": [0, 1, 2], "b": [1, None, 3]}),
        gd.DataFrame(
            {
                "a": [1, 2, 3, 4],
                "b": [7, np.NaN, 9, 10],
                "c": [np.NaN, np.NaN, np.NaN, np.NaN],
                "d": gd.Series([None, None, None, None], dtype="int64"),
                "e": [100, None, 200, None],
                "f": gd.Series([10, None, np.NaN, 11], nan_as_null=False),
            }
        ),
        gd.DataFrame(
            {
                "a": [10, 11, 12, 13, 14, 15],
                "b": gd.Series(
                    [10, None, np.NaN, 2234, None, np.NaN], nan_as_null=False
                ),
            }
        ),
    ],
)
@pytest.mark.parametrize(
    "op", ["max", "min", "sum", "product", "mean", "var", "std"]
)
@pytest.mark.parametrize("skipna", [True, False])
def test_rowwise_ops(data, op, skipna):
    gdf = data
    pdf = gdf.to_pandas()

    if op in ("var", "std"):
        expected = getattr(pdf, op)(axis=1, ddof=0, skipna=skipna)
        got = getattr(gdf, op)(axis=1, ddof=0, skipna=skipna)
    else:
        expected = getattr(pdf, op)(axis=1, skipna=skipna)
        got = getattr(gdf, op)(axis=1, skipna=skipna)

    assert_eq(expected, got, check_less_precise=7)


@pytest.mark.parametrize(
    "op", ["max", "min", "sum", "product", "mean", "var", "std"]
)
def test_rowwise_ops_nullable_dtypes_all_null(op):
    gdf = gd.DataFrame(
        {
            "a": [1, 2, 3, 4],
            "b": [7, np.NaN, 9, 10],
            "c": [np.NaN, np.NaN, np.NaN, np.NaN],
            "d": gd.Series([None, None, None, None], dtype="int64"),
            "e": [100, None, 200, None],
            "f": gd.Series([10, None, np.NaN, 11], nan_as_null=False),
        }
    )

    expected = gd.Series([None, None, None, None], dtype="float64")

    if op in ("var", "std"):
        got = getattr(gdf, op)(axis=1, ddof=0, skipna=False)
    else:
        got = getattr(gdf, op)(axis=1, skipna=False)

    assert_eq(got.null_count, expected.null_count)
    assert_eq(got, expected)


@pytest.mark.parametrize(
    "op,expected",
    [
        (
            "max",
            gd.Series(
                [10.0, None, np.NaN, 2234.0, None, np.NaN],
                dtype="float64",
                nan_as_null=False,
            ),
        ),
        (
            "min",
            gd.Series(
                [10.0, None, np.NaN, 13.0, None, np.NaN],
                dtype="float64",
                nan_as_null=False,
            ),
        ),
        (
            "sum",
            gd.Series(
                [20.0, None, np.NaN, 2247.0, None, np.NaN],
                dtype="float64",
                nan_as_null=False,
            ),
        ),
        (
            "product",
            gd.Series(
                [100.0, None, np.NaN, 29042.0, None, np.NaN],
                dtype="float64",
                nan_as_null=False,
            ),
        ),
        (
            "mean",
            gd.Series(
                [10.0, None, np.NaN, 1123.5, None, np.NaN],
                dtype="float64",
                nan_as_null=False,
            ),
        ),
        (
            "var",
            gd.Series(
                [0.0, None, np.NaN, 1233210.25, None, np.NaN],
                dtype="float64",
                nan_as_null=False,
            ),
        ),
        (
            "std",
            gd.Series(
                [0.0, None, np.NaN, 1110.5, None, np.NaN],
                dtype="float64",
                nan_as_null=False,
            ),
        ),
    ],
)
def test_rowwise_ops_nullable_dtypes_partial_null(op, expected):
    gdf = gd.DataFrame(
        {
            "a": [10, 11, 12, 13, 14, 15],
            "b": gd.Series(
                [10, None, np.NaN, 2234, None, np.NaN], nan_as_null=False,
            ),
        }
    )

    if op in ("var", "std"):
        got = getattr(gdf, op)(axis=1, ddof=0, skipna=False)
    else:
        got = getattr(gdf, op)(axis=1, skipna=False)

    assert_eq(got.null_count, expected.null_count)
    assert_eq(got, expected)


@pytest.mark.parametrize(
    "op,expected",
    [
        ("max", gd.Series([10, None, None, 2234, None, 453], dtype="int64",),),
        ("min", gd.Series([10, None, None, 13, None, 15], dtype="int64",),),
        ("sum", gd.Series([20, None, None, 2247, None, 468], dtype="int64",),),
        (
            "product",
            gd.Series([100, None, None, 29042, None, 6795], dtype="int64",),
        ),
        (
            "mean",
            gd.Series(
                [10.0, None, None, 1123.5, None, 234.0], dtype="float32",
            ),
        ),
        (
            "var",
            gd.Series(
                [0.0, None, None, 1233210.25, None, 47961.0], dtype="float32",
            ),
        ),
        (
            "std",
            gd.Series(
                [0.0, None, None, 1110.5, None, 219.0], dtype="float32",
            ),
        ),
    ],
)
def test_rowwise_ops_nullable_int_dtypes(op, expected):
    gdf = gd.DataFrame(
        {
            "a": [10, 11, None, 13, None, 15],
            "b": gd.Series(
                [10, None, 323, 2234, None, 453], nan_as_null=False,
            ),
        }
    )

    if op in ("var", "std"):
        got = getattr(gdf, op)(axis=1, ddof=0, skipna=False)
    else:
        got = getattr(gdf, op)(axis=1, skipna=False)

    assert_eq(got.null_count, expected.null_count)
    assert_eq(got, expected)


@pytest.mark.parametrize(
    "data",
    [
        {
            "t1": gd.Series(
                ["2020-08-01 09:00:00", "1920-05-01 10:30:00"], dtype="<M8[ms]"
            ),
            "t2": gd.Series(
                ["1940-08-31 06:00:00", "2020-08-02 10:00:00"], dtype="<M8[ms]"
            ),
        },
        {
            "t1": gd.Series(
                ["2020-08-01 09:00:00", "1920-05-01 10:30:00"], dtype="<M8[ms]"
            ),
            "t2": gd.Series(
                ["1940-08-31 06:00:00", "2020-08-02 10:00:00"], dtype="<M8[ns]"
            ),
            "t3": gd.Series(
                ["1960-08-31 06:00:00", "2030-08-02 10:00:00"], dtype="<M8[s]"
            ),
        },
        {
            "t1": gd.Series(
                ["2020-08-01 09:00:00", "1920-05-01 10:30:00"], dtype="<M8[ms]"
            ),
            "t2": gd.Series(
                ["1940-08-31 06:00:00", "2020-08-02 10:00:00"], dtype="<M8[us]"
            ),
        },
        {
            "t1": gd.Series(
                ["2020-08-01 09:00:00", "1920-05-01 10:30:00"], dtype="<M8[ms]"
            ),
            "t2": gd.Series(
                ["1940-08-31 06:00:00", "2020-08-02 10:00:00"], dtype="<M8[ms]"
            ),
            "i1": gd.Series([1001, 2002], dtype="int64"),
        },
        {
            "t1": gd.Series(
                ["2020-08-01 09:00:00", "1920-05-01 10:30:00"], dtype="<M8[ms]"
            ),
            "t2": gd.Series(["1940-08-31 06:00:00", None], dtype="<M8[ms]"),
            "i1": gd.Series([1001, 2002], dtype="int64"),
        },
        {
            "t1": gd.Series(
                ["2020-08-01 09:00:00", "1920-05-01 10:30:00"], dtype="<M8[ms]"
            ),
            "i1": gd.Series([1001, 2002], dtype="int64"),
            "f1": gd.Series([-100.001, 123.456], dtype="float64"),
        },
        {
            "t1": gd.Series(
                ["2020-08-01 09:00:00", "1920-05-01 10:30:00"], dtype="<M8[ms]"
            ),
            "i1": gd.Series([1001, 2002], dtype="int64"),
            "f1": gd.Series([-100.001, 123.456], dtype="float64"),
            "b1": gd.Series([True, False], dtype="bool"),
        },
    ],
)
@pytest.mark.parametrize("op", ["max", "min"])
@pytest.mark.parametrize("skipna", [True, False])
def test_rowwise_ops_datetime_dtypes(data, op, skipna):

    gdf = gd.DataFrame(data)

    pdf = gdf.to_pandas()

    got = getattr(gdf, op)(axis=1, skipna=skipna)
    expected = getattr(pdf, op)(axis=1, skipna=skipna)

    assert_eq(got, expected)


@pytest.mark.parametrize(
    "data,op,skipna",
    [
        (
            {
                "t1": gd.Series(
                    ["2020-08-01 09:00:00", "1920-05-01 10:30:00"],
                    dtype="<M8[ms]",
                ),
                "t2": gd.Series(
                    ["1940-08-31 06:00:00", None], dtype="<M8[ms]"
                ),
            },
            "max",
            True,
        ),
        (
            {
                "t1": gd.Series(
                    ["2020-08-01 09:00:00", "1920-05-01 10:30:00"],
                    dtype="<M8[ms]",
                ),
                "t2": gd.Series(
                    ["1940-08-31 06:00:00", None], dtype="<M8[ms]"
                ),
            },
            "min",
            False,
        ),
        (
            {
                "t1": gd.Series(
                    ["2020-08-01 09:00:00", "1920-05-01 10:30:00"],
                    dtype="<M8[ms]",
                ),
                "t2": gd.Series(
                    ["1940-08-31 06:00:00", None], dtype="<M8[ms]"
                ),
            },
            "min",
            True,
        ),
    ],
)
def test_rowwise_ops_datetime_dtypes_2(data, op, skipna):

    gdf = gd.DataFrame(data)

    pdf = gdf.to_pandas()

    got = getattr(gdf, op)(axis=1, skipna=skipna)
    expected = getattr(pdf, op)(axis=1, skipna=skipna)

    assert_eq(got, expected)


@pytest.mark.parametrize(
    "data",
    [
        (
            {
                "t1": pd.Series(
                    ["2020-08-01 09:00:00", "1920-05-01 10:30:00"],
                    dtype="<M8[ns]",
                ),
                "t2": pd.Series(
                    ["1940-08-31 06:00:00", pd.NaT], dtype="<M8[ns]"
                ),
            }
        )
    ],
)
def test_rowwise_ops_datetime_dtypes_pdbug(data):
    """
    Pandas bug: https://github.com/pandas-dev/pandas/issues/36907
    """
    pdf = pd.DataFrame(data)
    gdf = gd.from_pandas(pdf)

    expected = pdf.max(axis=1, skipna=False)
    got = gdf.max(axis=1, skipna=False)

    with pytest.raises(AssertionError, match="numpy array are different"):
        assert_eq(got, expected)


@pytest.mark.parametrize(
    "data",
    [
        [5.0, 6.0, 7.0],
        "single value",
        np.array(1, dtype="int64"),
        np.array(0.6273643, dtype="float64"),
    ],
)
def test_insert(data):
    pdf = pd.DataFrame.from_dict({"A": [1, 2, 3], "B": ["a", "b", "c"]})
    gdf = gd.DataFrame.from_pandas(pdf)

    # insertion by index

    pdf.insert(0, "foo", data)
    gdf.insert(0, "foo", data)

    assert_eq(pdf, gdf)

    pdf.insert(3, "bar", data)
    gdf.insert(3, "bar", data)

    assert_eq(pdf, gdf)

    pdf.insert(1, "baz", data)
    gdf.insert(1, "baz", data)

    assert_eq(pdf, gdf)

    # pandas insert doesn't support negative indexing
    pdf.insert(len(pdf.columns), "qux", data)
    gdf.insert(-1, "qux", data)

    assert_eq(pdf, gdf)


def test_cov():
    gdf = gd.datasets.randomdata(10)
    pdf = gdf.to_pandas()

    assert_eq(pdf.cov(), gdf.cov())


@pytest.mark.xfail(reason="cupy-based cov does not support nulls")
def test_cov_nans():
    pdf = pd.DataFrame()
    pdf["a"] = [None, None, None, 2.00758632, None]
    pdf["b"] = [0.36403686, None, None, None, None]
    pdf["c"] = [None, None, None, 0.64882227, None]
    pdf["d"] = [None, -1.46863125, None, 1.22477948, -0.06031689]
    gdf = gd.from_pandas(pdf)

    assert_eq(pdf.cov(), gdf.cov())


@pytest.mark.parametrize(
    "gsr",
    [
        gd.Series([1, 2, 3]),
        gd.Series([1, 2, 3], index=["a", "b", "c"]),
        gd.Series([1, 2, 3], index=["a", "b", "d"]),
        gd.Series([1, 2], index=["a", "b"]),
        gd.Series([1, 2, 3], index=gd.core.index.RangeIndex(0, 3)),
        pytest.param(
            gd.Series([1, 2, 3, 4, 5], index=["a", "b", "d", "0", "12"]),
            marks=pytest.mark.xfail,
        ),
    ],
)
@pytest.mark.parametrize("colnames", [["a", "b", "c"], [0, 1, 2]])
@pytest.mark.parametrize(
    "op",
    [
        operator.add,
        operator.mul,
        operator.floordiv,
        operator.truediv,
        operator.mod,
        operator.pow,
        operator.eq,
        operator.lt,
        operator.le,
        operator.gt,
        operator.ge,
        operator.ne,
    ],
)
def test_df_sr_binop(gsr, colnames, op):
    data = [[0, 2, 5], [3, None, 5], [6, 7, np.nan]]
    data = dict(zip(colnames, data))

    gdf = gd.DataFrame(data)
    pdf = pd.DataFrame.from_dict(data)

    psr = gsr.to_pandas()

    expect = op(pdf, psr)
    got = op(gdf, gsr)
    assert_eq(expect.astype(float), got.astype(float))

    expect = op(psr, pdf)
    got = op(psr, pdf)
    assert_eq(expect.astype(float), got.astype(float))


@pytest.mark.parametrize(
    "op",
    [
        operator.add,
        operator.mul,
        operator.floordiv,
        operator.truediv,
        operator.mod,
        operator.pow,
        operator.eq,
        operator.lt,
        operator.le,
        operator.gt,
        operator.ge,
        operator.ne,
    ],
)
@pytest.mark.parametrize(
    "gsr", [gd.Series([1, 2, 3, 4, 5], index=["a", "b", "d", "0", "12"])]
)
def test_df_sr_binop_col_order(gsr, op):
    colnames = [0, 1, 2]
    data = [[0, 2, 5], [3, None, 5], [6, 7, np.nan]]
    data = dict(zip(colnames, data))

    gdf = gd.DataFrame(data)
    pdf = pd.DataFrame.from_dict(data)

    psr = gsr.to_pandas()

    expect = op(pdf, psr).astype("float")
    out = op(gdf, gsr).astype("float")
    got = out[expect.columns]

    assert_eq(expect, got)


@pytest.mark.parametrize("set_index", [None, "A", "C", "D"])
@pytest.mark.parametrize("index", [True, False])
@pytest.mark.parametrize("deep", [True, False])
def test_memory_usage(deep, index, set_index):
    # Testing numerical/datetime by comparing with pandas
    # (string and categorical columns will be different)
    rows = int(100)
    df = pd.DataFrame(
        {
            "A": np.arange(rows, dtype="int64"),
            "B": np.arange(rows, dtype="int32"),
            "C": np.arange(rows, dtype="float64"),
        }
    )
    df["D"] = pd.to_datetime(df.A)
    if set_index:
        df = df.set_index(set_index)

    gdf = gd.from_pandas(df)

    if index and set_index is None:

        # Special Case: Assume RangeIndex size == 0
        assert gdf.index.memory_usage(deep=deep) == 0

    else:

        # Check for Series only
        assert df["B"].memory_usage(index=index, deep=deep) == gdf[
            "B"
        ].memory_usage(index=index, deep=deep)

        # Check for entire DataFrame
        assert_eq(
            df.memory_usage(index=index, deep=deep).sort_index(),
            gdf.memory_usage(index=index, deep=deep).sort_index(),
        )


@pytest.mark.xfail
def test_memory_usage_string():
    rows = int(100)
    df = pd.DataFrame(
        {
            "A": np.arange(rows, dtype="int32"),
            "B": np.random.choice(["apple", "banana", "orange"], rows),
        }
    )
    gdf = gd.from_pandas(df)

    # Check deep=False (should match pandas)
    assert gdf.B.memory_usage(deep=False, index=False) == df.B.memory_usage(
        deep=False, index=False
    )

    # Check string column
    assert gdf.B.memory_usage(deep=True, index=False) == df.B.memory_usage(
        deep=True, index=False
    )

    # Check string index
    assert gdf.set_index("B").index.memory_usage(
        deep=True
    ) == df.B.memory_usage(deep=True, index=False)


def test_memory_usage_cat():
    rows = int(100)
    df = pd.DataFrame(
        {
            "A": np.arange(rows, dtype="int32"),
            "B": np.random.choice(["apple", "banana", "orange"], rows),
        }
    )
    df["B"] = df.B.astype("category")
    gdf = gd.from_pandas(df)

    expected = (
        gdf.B._column.cat().categories.__sizeof__()
        + gdf.B._column.cat().codes.__sizeof__()
    )

    # Check cat column
    assert gdf.B.memory_usage(deep=True, index=False) == expected

    # Check cat index
    assert gdf.set_index("B").index.memory_usage(deep=True) == expected


def test_memory_usage_list():
    df = gd.DataFrame({"A": [[0, 1, 2, 3], [4, 5, 6], [7, 8], [9]]})
    expected = (
        df.A._column.offsets._memory_usage()
        + df.A._column.elements._memory_usage()
    )
    assert expected == df.A.memory_usage()


@pytest.mark.xfail
def test_memory_usage_multi():
    rows = int(100)
    deep = True
    df = pd.DataFrame(
        {
            "A": np.arange(rows, dtype="int32"),
            "B": np.random.choice(np.arange(3, dtype="int64"), rows),
            "C": np.random.choice(np.arange(3, dtype="float64"), rows),
        }
    ).set_index(["B", "C"])
    gdf = gd.from_pandas(df)

    # Assume MultiIndex memory footprint is just that
    # of the underlying columns, levels, and codes
    expect = rows * 16  # Source Columns
    expect += rows * 16  # Codes
    expect += 3 * 8  # Level 0
    expect += 3 * 8  # Level 1

    assert expect == gdf.index.memory_usage(deep=deep)


@pytest.mark.parametrize(
    "list_input",
    [
        pytest.param([1, 2, 3, 4], id="smaller"),
        pytest.param([1, 2, 3, 4, 5, 6], id="larger"),
    ],
)
@pytest.mark.parametrize(
    "key",
    [
        pytest.param("list_test", id="new_column"),
        pytest.param("id", id="existing_column"),
    ],
)
def test_setitem_diff_size_list(list_input, key):
    gdf = gd.datasets.randomdata(5)
    with pytest.raises(
        ValueError, match=("All values must be of equal length")
    ):
        gdf[key] = list_input


@pytest.mark.parametrize(
    "series_input",
    [
        pytest.param(gd.Series([1, 2, 3, 4]), id="smaller_cudf"),
        pytest.param(gd.Series([1, 2, 3, 4, 5, 6]), id="larger_cudf"),
        pytest.param(gd.Series([1, 2, 3], index=[4, 5, 6]), id="index_cudf"),
        pytest.param(pd.Series([1, 2, 3, 4]), id="smaller_pandas"),
        pytest.param(pd.Series([1, 2, 3, 4, 5, 6]), id="larger_pandas"),
        pytest.param(pd.Series([1, 2, 3], index=[4, 5, 6]), id="index_pandas"),
    ],
)
@pytest.mark.parametrize(
    "key",
    [
        pytest.param("list_test", id="new_column"),
        pytest.param("id", id="existing_column"),
    ],
)
def test_setitem_diff_size_series(series_input, key):
    gdf = gd.datasets.randomdata(5)
    pdf = gdf.to_pandas()

    pandas_input = series_input
    if isinstance(pandas_input, gd.Series):
        pandas_input = pandas_input.to_pandas()

    expect = pdf
    expect[key] = pandas_input

    got = gdf
    got[key] = series_input

    # Pandas uses NaN and typecasts to float64 if there's missing values on
    # alignment, so need to typecast to float64 for equality comparison
    expect = expect.astype("float64")
    got = got.astype("float64")

    assert_eq(expect, got)


def test_tupleize_cols_False_set():
    pdf = pd.DataFrame()
    gdf = gd.DataFrame()
    pdf[("a", "b")] = [1]
    gdf[("a", "b")] = [1]
    assert_eq(pdf, gdf)
    assert_eq(pdf.columns, gdf.columns)


def test_init_multiindex_from_dict():
    pdf = pd.DataFrame({("a", "b"): [1]})
    gdf = gd.DataFrame({("a", "b"): [1]})
    assert_eq(pdf, gdf)
    assert_eq(pdf.columns, gdf.columns)


def test_change_column_dtype_in_empty():
    pdf = pd.DataFrame({"a": [], "b": []})
    gdf = gd.from_pandas(pdf)
    assert_eq(pdf, gdf)
    pdf["b"] = pdf["b"].astype("int64")
    gdf["b"] = gdf["b"].astype("int64")
    assert_eq(pdf, gdf)


def test_dataframe_from_table_empty_index():
    from cudf._lib.table import Table

    df = gd.DataFrame({"a": [1, 2, 3], "b": [4, 5, 6]})
    odict = df._data
    tbl = Table(odict)

    result = gd.DataFrame._from_table(tbl)  # noqa: F841


@pytest.mark.parametrize("dtype", ["int64", "str"])
def test_dataframe_from_dictionary_series_same_name_index(dtype):
    pd_idx1 = pd.Index([1, 2, 0], name="test_index").astype(dtype)
    pd_idx2 = pd.Index([2, 0, 1], name="test_index").astype(dtype)
    pd_series1 = pd.Series([1, 2, 3], index=pd_idx1)
    pd_series2 = pd.Series([1, 2, 3], index=pd_idx2)

    gd_idx1 = gd.from_pandas(pd_idx1)
    gd_idx2 = gd.from_pandas(pd_idx2)
    gd_series1 = gd.Series([1, 2, 3], index=gd_idx1)
    gd_series2 = gd.Series([1, 2, 3], index=gd_idx2)

    expect = pd.DataFrame({"a": pd_series1, "b": pd_series2})
    got = gd.DataFrame({"a": gd_series1, "b": gd_series2})

    if dtype == "str":
        # Pandas actually loses its index name erroneously here...
        expect.index.name = "test_index"

    assert_eq(expect, got)
    assert expect.index.names == got.index.names


@pytest.mark.parametrize(
    "arg", [slice(2, 8, 3), slice(1, 20, 4), slice(-2, -6, -2)]
)
def test_dataframe_strided_slice(arg):
    mul = pd.DataFrame(
        {
            "Index": [1, 2, 3, 4, 5, 6, 7, 8, 9],
            "AlphaIndex": ["a", "b", "c", "d", "e", "f", "g", "h", "i"],
        }
    )
    pdf = pd.DataFrame(
        {"Val": [10, 9, 8, 7, 6, 5, 4, 3, 2]},
        index=pd.MultiIndex.from_frame(mul),
    )
    gdf = gd.DataFrame.from_pandas(pdf)

    expect = pdf[arg]
    got = gdf[arg]

    assert_eq(expect, got)


@pytest.mark.parametrize(
    "data,condition,other,error",
    [
        (pd.Series(range(5)), pd.Series(range(5)) > 0, None, None),
        (pd.Series(range(5)), pd.Series(range(5)) > 1, None, None),
        (pd.Series(range(5)), pd.Series(range(5)) > 1, 10, None),
        (
            pd.Series(range(5)),
            pd.Series(range(5)) > 1,
            pd.Series(range(5, 10)),
            None,
        ),
        (
            pd.DataFrame(np.arange(10).reshape(-1, 2), columns=["A", "B"]),
            (
                pd.DataFrame(np.arange(10).reshape(-1, 2), columns=["A", "B"])
                % 3
            )
            == 0,
            -pd.DataFrame(np.arange(10).reshape(-1, 2), columns=["A", "B"]),
            None,
        ),
        (
            pd.DataFrame({"a": [1, 2, np.nan], "b": [4, np.nan, 6]}),
            pd.DataFrame({"a": [1, 2, np.nan], "b": [4, np.nan, 6]}) == 4,
            None,
            None,
        ),
        (
            pd.DataFrame({"a": [1, 2, np.nan], "b": [4, np.nan, 6]}),
            pd.DataFrame({"a": [1, 2, np.nan], "b": [4, np.nan, 6]}) != 4,
            None,
            None,
        ),
        (
            pd.DataFrame({"p": [-2, 3, -4, -79], "k": [9, 10, 11, 12]}),
            [True, True, True],
            None,
            ValueError,
        ),
        (
            pd.DataFrame({"p": [-2, 3, -4, -79], "k": [9, 10, 11, 12]}),
            [True, True, True, False],
            None,
            ValueError,
        ),
        (
            pd.DataFrame({"p": [-2, 3, -4, -79], "k": [9, 10, 11, 12]}),
            [[True, True, True, False], [True, True, True, False]],
            None,
            ValueError,
        ),
        (
            pd.DataFrame({"p": [-2, 3, -4, -79], "k": [9, 10, 11, 12]}),
            [[True, True], [False, True], [True, False], [False, True]],
            None,
            None,
        ),
        (
            pd.DataFrame({"p": [-2, 3, -4, -79], "k": [9, 10, 11, 12]}),
            cuda.to_device(
                np.array(
                    [[True, True], [False, True], [True, False], [False, True]]
                )
            ),
            None,
            None,
        ),
        (
            pd.DataFrame({"p": [-2, 3, -4, -79], "k": [9, 10, 11, 12]}),
            cupy.array(
                [[True, True], [False, True], [True, False], [False, True]]
            ),
            17,
            None,
        ),
        (
            pd.DataFrame({"p": [-2, 3, -4, -79], "k": [9, 10, 11, 12]}),
            [[True, True], [False, True], [True, False], [False, True]],
            17,
            None,
        ),
        (
            pd.DataFrame({"p": [-2, 3, -4, -79], "k": [9, 10, 11, 12]}),
            [
                [True, True, False, True],
                [True, True, False, True],
                [True, True, False, True],
                [True, True, False, True],
            ],
            None,
            ValueError,
        ),
        (
            pd.Series([1, 2, np.nan]),
            pd.Series([1, 2, np.nan]) == 4,
            None,
            None,
        ),
        (
            pd.Series([1, 2, np.nan]),
            pd.Series([1, 2, np.nan]) != 4,
            None,
            None,
        ),
        (
            pd.Series([4, np.nan, 6]),
            pd.Series([4, np.nan, 6]) == 4,
            None,
            None,
        ),
        (
            pd.Series([4, np.nan, 6]),
            pd.Series([4, np.nan, 6]) != 4,
            None,
            None,
        ),
        (
            pd.Series([4, np.nan, 6], dtype="category"),
            pd.Series([4, np.nan, 6], dtype="category") != 4,
            None,
            None,
        ),
        (
            pd.Series(["a", "b", "b", "d", "c", "s"], dtype="category"),
            pd.Series(["a", "b", "b", "d", "c", "s"], dtype="category") == "b",
            None,
            None,
        ),
        (
            pd.Series(["a", "b", "b", "d", "c", "s"], dtype="category"),
            pd.Series(["a", "b", "b", "d", "c", "s"], dtype="category") == "b",
            "s",
            None,
        ),
        (
            pd.Series([1, 2, 3, 2, 5]),
            pd.Series([1, 2, 3, 2, 5]) == 2,
            pd.DataFrame(
                {
                    "a": pd.Series([1, 2, 3, 2, 5]),
                    "b": pd.Series([1, 2, 3, 2, 5]),
                }
            ),
            NotImplementedError,
        ),
    ],
)
@pytest.mark.parametrize("inplace", [True, False])
def test_df_sr_mask_where(data, condition, other, error, inplace):
    ps_where = data
    gs_where = gd.from_pandas(data)

    ps_mask = ps_where.copy(deep=True)
    gs_mask = gs_where.copy(deep=True)

    if hasattr(condition, "__cuda_array_interface__"):
        if type(condition).__module__.split(".")[0] == "cupy":
            ps_condition = cupy.asnumpy(condition)
        else:
            ps_condition = np.array(condition).astype("bool")
    else:
        ps_condition = condition

    if type(condition).__module__.split(".")[0] == "pandas":
        gs_condition = gd.from_pandas(condition)
    else:
        gs_condition = condition

    ps_other = other
    if type(other).__module__.split(".")[0] == "pandas":
        gs_other = gd.from_pandas(other)
    else:
        gs_other = other

    if error is None:
        expect_where = ps_where.where(
            ps_condition, other=ps_other, inplace=inplace
        )
        got_where = gs_where.where(
            gs_condition, other=gs_other, inplace=inplace
        )

        expect_mask = ps_mask.mask(
            ps_condition, other=ps_other, inplace=inplace
        )
        got_mask = gs_mask.mask(gs_condition, other=gs_other, inplace=inplace)

        if inplace:
            expect_where = ps_where
            got_where = gs_where

            expect_mask = ps_mask
            got_mask = gs_mask

        if pd.api.types.is_categorical_dtype(expect_where):
            np.testing.assert_array_equal(
                expect_where.cat.codes,
                got_where.cat.codes.astype(expect_where.cat.codes.dtype)
                .fillna(-1)
                .to_array(),
            )
            assert_eq(expect_where.cat.categories, got_where.cat.categories)

            np.testing.assert_array_equal(
                expect_mask.cat.codes,
                got_mask.cat.codes.astype(expect_mask.cat.codes.dtype)
                .fillna(-1)
                .to_array(),
            )
            assert_eq(expect_mask.cat.categories, got_mask.cat.categories)
        else:
            assert_eq(
                expect_where.fillna(-1),
                got_where.fillna(-1),
                check_dtype=False,
            )
            assert_eq(
                expect_mask.fillna(-1), got_mask.fillna(-1), check_dtype=False
            )
    else:
        assert_exceptions_equal(
            lfunc=ps_where.where,
            rfunc=gs_where.where,
            lfunc_args_and_kwargs=(
                [ps_condition],
                {"other": ps_other, "inplace": inplace},
            ),
            rfunc_args_and_kwargs=(
                [gs_condition],
                {"other": gs_other, "inplace": inplace},
            ),
            compare_error_message=False
            if error is NotImplementedError
            else True,
        )

        assert_exceptions_equal(
            lfunc=ps_mask.mask,
            rfunc=gs_mask.mask,
            lfunc_args_and_kwargs=(
                [ps_condition],
                {"other": ps_other, "inplace": inplace},
            ),
            rfunc_args_and_kwargs=(
                [gs_condition],
                {"other": gs_other, "inplace": inplace},
            ),
            compare_error_message=False,
        )


@pytest.mark.parametrize(
    "data,condition,other,has_cat",
    [
        (
            pd.DataFrame(
                {
                    "a": pd.Series(["a", "a", "b", "c", "a", "d", "d", "a"]),
                    "b": pd.Series(["o", "p", "q", "e", "p", "p", "a", "a"]),
                }
            ),
            pd.DataFrame(
                {
                    "a": pd.Series(["a", "a", "b", "c", "a", "d", "d", "a"]),
                    "b": pd.Series(["o", "p", "q", "e", "p", "p", "a", "a"]),
                }
            )
            != "a",
            None,
            None,
        ),
        (
            pd.DataFrame(
                {
                    "a": pd.Series(
                        ["a", "a", "b", "c", "a", "d", "d", "a"],
                        dtype="category",
                    ),
                    "b": pd.Series(
                        ["o", "p", "q", "e", "p", "p", "a", "a"],
                        dtype="category",
                    ),
                }
            ),
            pd.DataFrame(
                {
                    "a": pd.Series(
                        ["a", "a", "b", "c", "a", "d", "d", "a"],
                        dtype="category",
                    ),
                    "b": pd.Series(
                        ["o", "p", "q", "e", "p", "p", "a", "a"],
                        dtype="category",
                    ),
                }
            )
            != "a",
            None,
            True,
        ),
        (
            pd.DataFrame(
                {
                    "a": pd.Series(
                        ["a", "a", "b", "c", "a", "d", "d", "a"],
                        dtype="category",
                    ),
                    "b": pd.Series(
                        ["o", "p", "q", "e", "p", "p", "a", "a"],
                        dtype="category",
                    ),
                }
            ),
            pd.DataFrame(
                {
                    "a": pd.Series(
                        ["a", "a", "b", "c", "a", "d", "d", "a"],
                        dtype="category",
                    ),
                    "b": pd.Series(
                        ["o", "p", "q", "e", "p", "p", "a", "a"],
                        dtype="category",
                    ),
                }
            )
            == "a",
            None,
            True,
        ),
        (
            pd.DataFrame(
                {
                    "a": pd.Series(
                        ["a", "a", "b", "c", "a", "d", "d", "a"],
                        dtype="category",
                    ),
                    "b": pd.Series(
                        ["o", "p", "q", "e", "p", "p", "a", "a"],
                        dtype="category",
                    ),
                }
            ),
            pd.DataFrame(
                {
                    "a": pd.Series(
                        ["a", "a", "b", "c", "a", "d", "d", "a"],
                        dtype="category",
                    ),
                    "b": pd.Series(
                        ["o", "p", "q", "e", "p", "p", "a", "a"],
                        dtype="category",
                    ),
                }
            )
            != "a",
            "a",
            True,
        ),
        (
            pd.DataFrame(
                {
                    "a": pd.Series(
                        ["a", "a", "b", "c", "a", "d", "d", "a"],
                        dtype="category",
                    ),
                    "b": pd.Series(
                        ["o", "p", "q", "e", "p", "p", "a", "a"],
                        dtype="category",
                    ),
                }
            ),
            pd.DataFrame(
                {
                    "a": pd.Series(
                        ["a", "a", "b", "c", "a", "d", "d", "a"],
                        dtype="category",
                    ),
                    "b": pd.Series(
                        ["o", "p", "q", "e", "p", "p", "a", "a"],
                        dtype="category",
                    ),
                }
            )
            == "a",
            "a",
            True,
        ),
    ],
)
def test_df_string_cat_types_mask_where(data, condition, other, has_cat):
    ps = data
    gs = gd.from_pandas(data)

    ps_condition = condition
    if type(condition).__module__.split(".")[0] == "pandas":
        gs_condition = gd.from_pandas(condition)
    else:
        gs_condition = condition

    ps_other = other
    if type(other).__module__.split(".")[0] == "pandas":
        gs_other = gd.from_pandas(other)
    else:
        gs_other = other

    expect_where = ps.where(ps_condition, other=ps_other)
    got_where = gs.where(gs_condition, other=gs_other)

    expect_mask = ps.mask(ps_condition, other=ps_other)
    got_mask = gs.mask(gs_condition, other=gs_other)

    if has_cat is None:
        assert_eq(
            expect_where.fillna(-1).astype("str"),
            got_where.fillna(-1),
            check_dtype=False,
        )
        assert_eq(
            expect_mask.fillna(-1).astype("str"),
            got_mask.fillna(-1),
            check_dtype=False,
        )
    else:
        assert_eq(expect_where, got_where, check_dtype=False)
        assert_eq(expect_mask, got_mask, check_dtype=False)


@pytest.mark.parametrize(
    "data,expected_upcast_type,error",
    [
        (
            pd.Series([random.random() for _ in range(10)], dtype="float32"),
            np.dtype("float32"),
            None,
        ),
        (
            pd.Series([random.random() for _ in range(10)], dtype="float16"),
            np.dtype("float32"),
            None,
        ),
        (
            pd.Series([random.random() for _ in range(10)], dtype="float64"),
            np.dtype("float64"),
            None,
        ),
        (
            pd.Series([random.random() for _ in range(10)], dtype="float128"),
            None,
            NotImplementedError,
        ),
    ],
)
def test_from_pandas_unsupported_types(data, expected_upcast_type, error):
    pdf = pd.DataFrame({"one_col": data})
    if error == NotImplementedError:
        with pytest.raises(error):
            gd.from_pandas(data)

        with pytest.raises(error):
            gd.Series(data)

        with pytest.raises(error):
            gd.from_pandas(pdf)

        with pytest.raises(error):
            gd.DataFrame(pdf)
    else:
        df = gd.from_pandas(data)

        assert_eq(data, df, check_dtype=False)
        assert df.dtype == expected_upcast_type

        df = gd.Series(data)
        assert_eq(data, df, check_dtype=False)
        assert df.dtype == expected_upcast_type

        df = gd.from_pandas(pdf)
        assert_eq(pdf, df, check_dtype=False)
        assert df["one_col"].dtype == expected_upcast_type

        df = gd.DataFrame(pdf)
        assert_eq(pdf, df, check_dtype=False)
        assert df["one_col"].dtype == expected_upcast_type


@pytest.mark.parametrize("nan_as_null", [True, False])
@pytest.mark.parametrize("index", [None, "a", ["a", "b"]])
def test_from_pandas_nan_as_null(nan_as_null, index):

    data = [np.nan, 2.0, 3.0]

    if index is None:
        pdf = pd.DataFrame({"a": data, "b": data})
        expected = gd.DataFrame(
            {
                "a": column.as_column(data, nan_as_null=nan_as_null),
                "b": column.as_column(data, nan_as_null=nan_as_null),
            }
        )
    else:
        pdf = pd.DataFrame({"a": data, "b": data}).set_index(index)
        expected = gd.DataFrame(
            {
                "a": column.as_column(data, nan_as_null=nan_as_null),
                "b": column.as_column(data, nan_as_null=nan_as_null),
            }
        )
        expected = gd.DataFrame(
            {
                "a": column.as_column(data, nan_as_null=nan_as_null),
                "b": column.as_column(data, nan_as_null=nan_as_null),
            }
        )
        expected = expected.set_index(index)

    got = gd.from_pandas(pdf, nan_as_null=nan_as_null)

    assert_eq(expected, got)


@pytest.mark.parametrize("nan_as_null", [True, False])
def test_from_pandas_for_series_nan_as_null(nan_as_null):

    data = [np.nan, 2.0, 3.0]
    psr = pd.Series(data)

    expected = gd.Series(column.as_column(data, nan_as_null=nan_as_null))
    got = gd.from_pandas(psr, nan_as_null=nan_as_null)

    assert_eq(expected, got)


@pytest.mark.parametrize("copy", [True, False])
def test_df_series_dataframe_astype_copy(copy):
    gdf = gd.DataFrame({"col1": [1, 2], "col2": [3, 4]})
    pdf = gdf.to_pandas()

    assert_eq(
        gdf.astype(dtype="float", copy=copy),
        pdf.astype(dtype="float", copy=copy),
    )
    assert_eq(gdf, pdf)

    gsr = gd.Series([1, 2])
    psr = gsr.to_pandas()

    assert_eq(
        gsr.astype(dtype="float", copy=copy),
        psr.astype(dtype="float", copy=copy),
    )
    assert_eq(gsr, psr)

    gsr = gd.Series([1, 2])
    psr = gsr.to_pandas()

    actual = gsr.astype(dtype="int64", copy=copy)
    expected = psr.astype(dtype="int64", copy=copy)
    assert_eq(expected, actual)
    assert_eq(gsr, psr)
    actual[0] = 3
    expected[0] = 3
    assert_eq(gsr, psr)


@pytest.mark.parametrize("copy", [True, False])
def test_df_series_dataframe_astype_dtype_dict(copy):
    gdf = gd.DataFrame({"col1": [1, 2], "col2": [3, 4]})
    pdf = gdf.to_pandas()

    assert_eq(
        gdf.astype(dtype={"col1": "float"}, copy=copy),
        pdf.astype(dtype={"col1": "float"}, copy=copy),
    )
    assert_eq(gdf, pdf)

    gsr = gd.Series([1, 2])
    psr = gsr.to_pandas()

    assert_eq(
        gsr.astype(dtype={None: "float"}, copy=copy),
        psr.astype(dtype={None: "float"}, copy=copy),
    )
    assert_eq(gsr, psr)

    assert_exceptions_equal(
        lfunc=psr.astype,
        rfunc=gsr.astype,
        lfunc_args_and_kwargs=([], {"dtype": {"a": "float"}, "copy": copy}),
        rfunc_args_and_kwargs=([], {"dtype": {"a": "float"}, "copy": copy}),
    )

    gsr = gd.Series([1, 2])
    psr = gsr.to_pandas()

    actual = gsr.astype({None: "int64"}, copy=copy)
    expected = psr.astype({None: "int64"}, copy=copy)
    assert_eq(expected, actual)
    assert_eq(gsr, psr)

    actual[0] = 3
    expected[0] = 3
    assert_eq(gsr, psr)


@pytest.mark.parametrize(
    "data,columns",
    [
        ([1, 2, 3, 100, 112, 35464], ["a"]),
        (range(100), None),
        ([], None),
        ((-10, 21, 32, 32, 1, 2, 3), ["p"]),
        ((), None),
        ([[1, 2, 3], [1, 2, 3]], ["col1", "col2", "col3"]),
        ([range(100), range(100)], ["range" + str(i) for i in range(100)]),
        (((1, 2, 3), (1, 2, 3)), ["tuple0", "tuple1", "tuple2"]),
        ([[1, 2, 3]], ["list col1", "list col2", "list col3"]),
        ([range(100)], ["range" + str(i) for i in range(100)]),
        (((1, 2, 3),), ["k1", "k2", "k3"]),
    ],
)
def test_dataframe_init_1d_list(data, columns):
    expect = pd.DataFrame(data, columns=columns)
    actual = gd.DataFrame(data, columns=columns)

    assert_eq(
        expect, actual, check_index_type=False if len(data) == 0 else True
    )

    expect = pd.DataFrame(data, columns=None)
    actual = gd.DataFrame(data, columns=None)

    assert_eq(
        expect, actual, check_index_type=False if len(data) == 0 else True
    )


@pytest.mark.parametrize(
    "data,cols,index",
    [
        (
            np.ndarray(shape=(4, 2), dtype=float, order="F"),
            ["a", "b"],
            ["a", "b", "c", "d"],
        ),
        (
            np.ndarray(shape=(4, 2), dtype=float, order="F"),
            ["a", "b"],
            [0, 20, 30, 10],
        ),
        (
            np.ndarray(shape=(4, 2), dtype=float, order="F"),
            ["a", "b"],
            [0, 1, 2, 3],
        ),
        (np.array([11, 123, -2342, 232]), ["a"], [1, 2, 11, 12]),
        (np.array([11, 123, -2342, 232]), ["a"], ["khsdjk", "a", "z", "kk"]),
        (
            cupy.ndarray(shape=(4, 2), dtype=float, order="F"),
            ["a", "z"],
            ["a", "z", "a", "z"],
        ),
        (cupy.array([11, 123, -2342, 232]), ["z"], [0, 1, 1, 0]),
        (cupy.array([11, 123, -2342, 232]), ["z"], [1, 2, 3, 4]),
        (cupy.array([11, 123, -2342, 232]), ["z"], ["a", "z", "d", "e"]),
        (np.random.randn(2, 4), ["a", "b", "c", "d"], ["a", "b"]),
        (np.random.randn(2, 4), ["a", "b", "c", "d"], [1, 0]),
        (cupy.random.randn(2, 4), ["a", "b", "c", "d"], ["a", "b"]),
        (cupy.random.randn(2, 4), ["a", "b", "c", "d"], [1, 0]),
    ],
)
def test_dataframe_init_from_arrays_cols(data, cols, index):

    gd_data = data
    if isinstance(data, cupy.core.ndarray):
        # pandas can't handle cupy arrays in general
        pd_data = data.get()

        # additional test for building DataFrame with gpu array whose
        # cuda array interface has no `descr` attribute
        numba_data = cuda.as_cuda_array(data)
    else:
        pd_data = data
        numba_data = None

    # verify with columns & index
    pdf = pd.DataFrame(pd_data, columns=cols, index=index)
    gdf = gd.DataFrame(gd_data, columns=cols, index=index)

    assert_eq(pdf, gdf, check_dtype=False)

    # verify with columns
    pdf = pd.DataFrame(pd_data, columns=cols)
    gdf = gd.DataFrame(gd_data, columns=cols)

    assert_eq(pdf, gdf, check_dtype=False)

    pdf = pd.DataFrame(pd_data)
    gdf = gd.DataFrame(gd_data)

    assert_eq(pdf, gdf, check_dtype=False)

    if numba_data is not None:
        gdf = gd.DataFrame(numba_data)
        assert_eq(pdf, gdf, check_dtype=False)


@pytest.mark.parametrize(
    "col_data",
    [
        range(5),
        ["a", "b", "x", "y", "z"],
        [1.0, 0.213, 0.34332],
        ["a"],
        [1],
        [0.2323],
        [],
    ],
)
@pytest.mark.parametrize(
    "assign_val",
    [
        1,
        2,
        np.array(2),
        cupy.array(2),
        0.32324,
        np.array(0.34248),
        cupy.array(0.34248),
        "abc",
        np.array("abc", dtype="object"),
        np.array("abc", dtype="str"),
        np.array("abc"),
        None,
    ],
)
def test_dataframe_assign_scalar(col_data, assign_val):
    pdf = pd.DataFrame({"a": col_data})
    gdf = gd.DataFrame({"a": col_data})

    pdf["b"] = (
        cupy.asnumpy(assign_val)
        if isinstance(assign_val, cupy.ndarray)
        else assign_val
    )
    gdf["b"] = assign_val

    assert_eq(pdf, gdf)


@pytest.mark.parametrize(
    "col_data",
    [
        1,
        2,
        np.array(2),
        cupy.array(2),
        0.32324,
        np.array(0.34248),
        cupy.array(0.34248),
        "abc",
        np.array("abc", dtype="object"),
        np.array("abc", dtype="str"),
        np.array("abc"),
        None,
    ],
)
@pytest.mark.parametrize(
    "assign_val",
    [
        1,
        2,
        np.array(2),
        cupy.array(2),
        0.32324,
        np.array(0.34248),
        cupy.array(0.34248),
        "abc",
        np.array("abc", dtype="object"),
        np.array("abc", dtype="str"),
        np.array("abc"),
        None,
    ],
)
def test_dataframe_assign_scalar_with_scalar_cols(col_data, assign_val):
    pdf = pd.DataFrame(
        {
            "a": cupy.asnumpy(col_data)
            if isinstance(col_data, cupy.ndarray)
            else col_data
        },
        index=["dummy_mandatory_index"],
    )
    gdf = gd.DataFrame({"a": col_data}, index=["dummy_mandatory_index"])

    pdf["b"] = (
        cupy.asnumpy(assign_val)
        if isinstance(assign_val, cupy.ndarray)
        else assign_val
    )
    gdf["b"] = assign_val

    assert_eq(pdf, gdf)


def test_dataframe_info_basic():

    buffer = io.StringIO()
    str_cmp = textwrap.dedent(
        """\
    <class 'cudf.core.dataframe.DataFrame'>
    StringIndex: 10 entries, a to 1111
    Data columns (total 10 columns):
     #   Column  Non-Null Count  Dtype
    ---  ------  --------------  -----
     0   0       10 non-null     float64
     1   1       10 non-null     float64
     2   2       10 non-null     float64
     3   3       10 non-null     float64
     4   4       10 non-null     float64
     5   5       10 non-null     float64
     6   6       10 non-null     float64
     7   7       10 non-null     float64
     8   8       10 non-null     float64
     9   9       10 non-null     float64
    dtypes: float64(10)
    memory usage: 859.0+ bytes
    """
    )
    df = pd.DataFrame(
        np.random.randn(10, 10),
        index=["a", "2", "3", "4", "5", "6", "7", "8", "100", "1111"],
    )
    gd.from_pandas(df).info(buf=buffer, verbose=True)
    s = buffer.getvalue()
    assert str_cmp == s


def test_dataframe_info_verbose_mem_usage():
    buffer = io.StringIO()
    df = pd.DataFrame({"a": [1, 2, 3], "b": ["safdas", "assa", "asdasd"]})
    str_cmp = textwrap.dedent(
        """\
    <class 'cudf.core.dataframe.DataFrame'>
    RangeIndex: 3 entries, 0 to 2
    Data columns (total 2 columns):
     #   Column  Non-Null Count  Dtype
    ---  ------  --------------  -----
     0   a       3 non-null      int64
     1   b       3 non-null      object
    dtypes: int64(1), object(1)
    memory usage: 56.0+ bytes
    """
    )
    gd.from_pandas(df).info(buf=buffer, verbose=True)
    s = buffer.getvalue()
    assert str_cmp == s

    buffer.truncate(0)
    buffer.seek(0)

    str_cmp = textwrap.dedent(
        """\
    <class 'cudf.core.dataframe.DataFrame'>
    RangeIndex: 3 entries, 0 to 2
    Columns: 2 entries, a to b
    dtypes: int64(1), object(1)
    memory usage: 56.0+ bytes
    """
    )
    gd.from_pandas(df).info(buf=buffer, verbose=False)
    s = buffer.getvalue()
    assert str_cmp == s

    buffer.truncate(0)
    buffer.seek(0)

    df = pd.DataFrame(
        {"a": [1, 2, 3], "b": ["safdas", "assa", "asdasd"]},
        index=["sdfdsf", "sdfsdfds", "dsfdf"],
    )
    str_cmp = textwrap.dedent(
        """\
    <class 'cudf.core.dataframe.DataFrame'>
    StringIndex: 3 entries, sdfdsf to dsfdf
    Data columns (total 2 columns):
     #   Column  Non-Null Count  Dtype
    ---  ------  --------------  -----
     0   a       3 non-null      int64
     1   b       3 non-null      object
    dtypes: int64(1), object(1)
    memory usage: 91.0 bytes
    """
    )
    gd.from_pandas(df).info(buf=buffer, verbose=True, memory_usage="deep")
    s = buffer.getvalue()
    assert str_cmp == s

    buffer.truncate(0)
    buffer.seek(0)

    int_values = [1, 2, 3, 4, 5]
    text_values = ["alpha", "beta", "gamma", "delta", "epsilon"]
    float_values = [0.0, 0.25, 0.5, 0.75, 1.0]

    df = gd.DataFrame(
        {
            "int_col": int_values,
            "text_col": text_values,
            "float_col": float_values,
        }
    )
    str_cmp = textwrap.dedent(
        """\
    <class 'cudf.core.dataframe.DataFrame'>
    RangeIndex: 5 entries, 0 to 4
    Data columns (total 3 columns):
     #   Column     Non-Null Count  Dtype
    ---  ------     --------------  -----
     0   int_col    5 non-null      int64
     1   text_col   5 non-null      object
     2   float_col  5 non-null      float64
    dtypes: float64(1), int64(1), object(1)
    memory usage: 130.0 bytes
    """
    )
    df.info(buf=buffer, verbose=True, memory_usage="deep")
    actual_string = buffer.getvalue()
    assert str_cmp == actual_string

    buffer.truncate(0)
    buffer.seek(0)


def test_dataframe_info_null_counts():
    int_values = [1, 2, 3, 4, 5]
    text_values = ["alpha", "beta", "gamma", "delta", "epsilon"]
    float_values = [0.0, 0.25, 0.5, 0.75, 1.0]

    df = gd.DataFrame(
        {
            "int_col": int_values,
            "text_col": text_values,
            "float_col": float_values,
        }
    )
    buffer = io.StringIO()
    str_cmp = textwrap.dedent(
        """\
    <class 'cudf.core.dataframe.DataFrame'>
    RangeIndex: 5 entries, 0 to 4
    Data columns (total 3 columns):
     #   Column     Dtype
    ---  ------     -----
     0   int_col    int64
     1   text_col   object
     2   float_col  float64
    dtypes: float64(1), int64(1), object(1)
    memory usage: 130.0+ bytes
    """
    )
    df.info(buf=buffer, verbose=True, null_counts=False)
    actual_string = buffer.getvalue()
    assert str_cmp == actual_string

    buffer.truncate(0)
    buffer.seek(0)

    df.info(buf=buffer, verbose=True, max_cols=0)
    actual_string = buffer.getvalue()
    assert str_cmp == actual_string

    buffer.truncate(0)
    buffer.seek(0)

    df = gd.DataFrame()

    str_cmp = textwrap.dedent(
        """\
    <class 'cudf.core.dataframe.DataFrame'>
    RangeIndex: 0 entries
    Empty DataFrame"""
    )
    df.info(buf=buffer, verbose=True)
    actual_string = buffer.getvalue()
    assert str_cmp == actual_string

    buffer.truncate(0)
    buffer.seek(0)

    df = gd.DataFrame(
        {
            "a": [1, 2, 3, None, 10, 11, 12, None],
            "b": ["a", "b", "c", "sd", "sdf", "sd", None, None],
        }
    )

    str_cmp = textwrap.dedent(
        """\
    <class 'cudf.core.dataframe.DataFrame'>
    RangeIndex: 8 entries, 0 to 7
    Data columns (total 2 columns):
     #   Column  Dtype
    ---  ------  -----
     0   a       int64
     1   b       object
    dtypes: int64(1), object(1)
    memory usage: 238.0+ bytes
    """
    )
    pd.options.display.max_info_rows = 2
    df.info(buf=buffer, max_cols=2, null_counts=None)
    pd.reset_option("display.max_info_rows")
    actual_string = buffer.getvalue()
    assert str_cmp == actual_string

    buffer.truncate(0)
    buffer.seek(0)

    str_cmp = textwrap.dedent(
        """\
    <class 'cudf.core.dataframe.DataFrame'>
    RangeIndex: 8 entries, 0 to 7
    Data columns (total 2 columns):
     #   Column  Non-Null Count  Dtype
    ---  ------  --------------  -----
     0   a       6 non-null      int64
     1   b       6 non-null      object
    dtypes: int64(1), object(1)
    memory usage: 238.0+ bytes
    """
    )

    df.info(buf=buffer, max_cols=2, null_counts=None)
    actual_string = buffer.getvalue()
    assert str_cmp == actual_string

    buffer.truncate(0)
    buffer.seek(0)

    df.info(buf=buffer, null_counts=True)
    actual_string = buffer.getvalue()
    assert str_cmp == actual_string


@pytest.mark.parametrize(
    "data1",
    [
        [1, 2, 3, 4, 5, 6, 7],
        [1.0, 2.0, 3.0, 4.0, 5.0, 6.0, 7.0],
        [
            1.9876543,
            2.9876654,
            3.9876543,
            4.1234587,
            5.23,
            6.88918237,
            7.00001,
        ],
        [
            -1.9876543,
            -2.9876654,
            -3.9876543,
            -4.1234587,
            -5.23,
            -6.88918237,
            -7.00001,
        ],
        [
            1.987654321,
            2.987654321,
            3.987654321,
            0.1221,
            2.1221,
            0.112121,
            -21.1212,
        ],
        [
            -1.987654321,
            -2.987654321,
            -3.987654321,
            -0.1221,
            -2.1221,
            -0.112121,
            21.1212,
        ],
    ],
)
@pytest.mark.parametrize(
    "data2",
    [
        [1, 2, 3, 4, 5, 6, 7],
        [1.0, 2.0, 3.0, 4.0, 5.0, 6.0, 7.0],
        [
            1.9876543,
            2.9876654,
            3.9876543,
            4.1234587,
            5.23,
            6.88918237,
            7.00001,
        ],
        [
            -1.9876543,
            -2.9876654,
            -3.9876543,
            -4.1234587,
            -5.23,
            -6.88918237,
            -7.00001,
        ],
        [
            1.987654321,
            2.987654321,
            3.987654321,
            0.1221,
            2.1221,
            0.112121,
            -21.1212,
        ],
        [
            -1.987654321,
            -2.987654321,
            -3.987654321,
            -0.1221,
            -2.1221,
            -0.112121,
            21.1212,
        ],
    ],
)
@pytest.mark.parametrize("rtol", [0, 0.01, 1e-05, 1e-08, 5e-1, 50.12])
@pytest.mark.parametrize("atol", [0, 0.01, 1e-05, 1e-08, 50.12])
def test_cudf_isclose(data1, data2, rtol, atol):
    array1 = cupy.array(data1)
    array2 = cupy.array(data2)

    expected = gd.Series(cupy.isclose(array1, array2, rtol=rtol, atol=atol))

    actual = gd.isclose(
        gd.Series(data1), gd.Series(data2), rtol=rtol, atol=atol
    )

    assert_eq(expected, actual)
    actual = gd.isclose(data1, data2, rtol=rtol, atol=atol)

    assert_eq(expected, actual)

    actual = gd.isclose(
        cupy.array(data1), cupy.array(data2), rtol=rtol, atol=atol
    )

    assert_eq(expected, actual)

    actual = gd.isclose(np.array(data1), np.array(data2), rtol=rtol, atol=atol)

    assert_eq(expected, actual)

    actual = gd.isclose(
        pd.Series(data1), pd.Series(data2), rtol=rtol, atol=atol
    )

    assert_eq(expected, actual)


@pytest.mark.parametrize(
    "data1",
    [
        [
            -1.9876543,
            -2.9876654,
            np.nan,
            -4.1234587,
            -5.23,
            -6.88918237,
            -7.00001,
        ],
        [
            1.987654321,
            2.987654321,
            3.987654321,
            0.1221,
            2.1221,
            np.nan,
            -21.1212,
        ],
    ],
)
@pytest.mark.parametrize(
    "data2",
    [
        [
            -1.9876543,
            -2.9876654,
            -3.9876543,
            -4.1234587,
            -5.23,
            -6.88918237,
            -7.00001,
        ],
        [
            1.987654321,
            2.987654321,
            3.987654321,
            0.1221,
            2.1221,
            0.112121,
            -21.1212,
        ],
        [
            -1.987654321,
            -2.987654321,
            -3.987654321,
            np.nan,
            np.nan,
            np.nan,
            21.1212,
        ],
    ],
)
@pytest.mark.parametrize("equal_nan", [True, False])
def test_cudf_isclose_nulls(data1, data2, equal_nan):
    array1 = cupy.array(data1)
    array2 = cupy.array(data2)

    expected = gd.Series(cupy.isclose(array1, array2, equal_nan=equal_nan))

    actual = gd.isclose(
        gd.Series(data1), gd.Series(data2), equal_nan=equal_nan
    )
    assert_eq(expected, actual, check_dtype=False)
    actual = gd.isclose(data1, data2, equal_nan=equal_nan)
    assert_eq(expected, actual, check_dtype=False)


def test_cudf_isclose_different_index():
    s1 = gd.Series(
        [-1.9876543, -2.9876654, -3.9876543, -4.1234587, -5.23, -7.00001],
        index=[0, 1, 2, 3, 4, 5],
    )
    s2 = gd.Series(
        [-1.9876543, -2.9876654, -7.00001, -4.1234587, -5.23, -3.9876543],
        index=[0, 1, 5, 3, 4, 2],
    )

    expected = gd.Series([True] * 6, index=s1.index)
    assert_eq(expected, gd.isclose(s1, s2))

    s1 = gd.Series(
        [-1.9876543, -2.9876654, -3.9876543, -4.1234587, -5.23, -7.00001],
        index=[0, 1, 2, 3, 4, 5],
    )
    s2 = gd.Series(
        [-1.9876543, -2.9876654, -7.00001, -4.1234587, -5.23, -3.9876543],
        index=[0, 1, 5, 10, 4, 2],
    )

    expected = gd.Series([True, True, True, False, True, True], index=s1.index)
    assert_eq(expected, gd.isclose(s1, s2))

    s1 = gd.Series(
        [-1.9876543, -2.9876654, -3.9876543, -4.1234587, -5.23, -7.00001],
        index=[100, 1, 2, 3, 4, 5],
    )
    s2 = gd.Series(
        [-1.9876543, -2.9876654, -7.00001, -4.1234587, -5.23, -3.9876543],
        index=[0, 1, 100, 10, 4, 2],
    )

    expected = gd.Series(
        [False, True, True, False, True, False], index=s1.index
    )
    assert_eq(expected, gd.isclose(s1, s2))


def test_dataframe_to_dict_error():
    df = gd.DataFrame({"a": [1, 2, 3], "b": [9, 5, 3]})
    with pytest.raises(
        TypeError,
        match=re.escape(
            r"cuDF does not support conversion to host memory "
            r"via `to_dict()` method. Consider using "
            r"`.to_pandas().to_dict()` to construct a Python dictionary."
        ),
    ):
        df.to_dict()

    with pytest.raises(
        TypeError,
        match=re.escape(
            r"cuDF does not support conversion to host memory "
            r"via `to_dict()` method. Consider using "
            r"`.to_pandas().to_dict()` to construct a Python dictionary."
        ),
    ):
        df["a"].to_dict()


@pytest.mark.parametrize(
    "df",
    [
        pd.DataFrame({"a": [1, 2, 3, 4, 5, 10, 11, 12, 33, 55, 19]}),
        pd.DataFrame(
            {
                "one": [1, 2, 3, 4, 5, 10],
                "two": ["abc", "def", "ghi", "xyz", "pqr", "abc"],
            }
        ),
        pd.DataFrame(
            {
                "one": [1, 2, 3, 4, 5, 10],
                "two": ["abc", "def", "ghi", "xyz", "pqr", "abc"],
            },
            index=[10, 20, 30, 40, 50, 60],
        ),
        pd.DataFrame(
            {
                "one": [1, 2, 3, 4, 5, 10],
                "two": ["abc", "def", "ghi", "xyz", "pqr", "abc"],
            },
            index=["a", "b", "c", "d", "e", "f"],
        ),
        pd.DataFrame(index=["a", "b", "c", "d", "e", "f"]),
        pd.DataFrame(columns=["a", "b", "c", "d", "e", "f"]),
        pd.DataFrame(index=[10, 11, 12]),
        pd.DataFrame(columns=[10, 11, 12]),
        pd.DataFrame(),
        pd.DataFrame({"one": [], "two": []}),
        pd.DataFrame({2: [], 1: []}),
        pd.DataFrame(
            {
                0: [1, 2, 3, 4, 5, 10],
                1: ["abc", "def", "ghi", "xyz", "pqr", "abc"],
                100: ["a", "b", "b", "x", "z", "a"],
            },
            index=[10, 20, 30, 40, 50, 60],
        ),
    ],
)
def test_dataframe_keys(df):
    gdf = gd.from_pandas(df)

    assert_eq(df.keys(), gdf.keys())


@pytest.mark.parametrize(
    "ps",
    [
        pd.Series([1, 2, 3, 4, 5, 10, 11, 12, 33, 55, 19]),
        pd.Series(["abc", "def", "ghi", "xyz", "pqr", "abc"]),
        pd.Series(
            [1, 2, 3, 4, 5, 10],
            index=["abc", "def", "ghi", "xyz", "pqr", "abc"],
        ),
        pd.Series(
            ["abc", "def", "ghi", "xyz", "pqr", "abc"],
            index=[1, 2, 3, 4, 5, 10],
        ),
        pd.Series(index=["a", "b", "c", "d", "e", "f"]),
        pd.Series(index=[10, 11, 12]),
        pd.Series(),
        pd.Series([]),
    ],
)
def test_series_keys(ps):
    gds = gd.from_pandas(ps)

    if len(ps) == 0 and not isinstance(ps.index, pd.RangeIndex):
        assert_eq(ps.keys().astype("float64"), gds.keys())
    else:
        assert_eq(ps.keys(), gds.keys())


@pytest.mark.parametrize(
    "df",
    [
        pd.DataFrame(),
        pd.DataFrame(index=[10, 20, 30]),
        pd.DataFrame({"first_col": [], "second_col": [], "third_col": []}),
        pd.DataFrame([[1, 2], [3, 4]], columns=list("AB")),
        pd.DataFrame([[1, 2], [3, 4]], columns=list("AB"), index=[10, 20]),
        pd.DataFrame([[1, 2], [3, 4]], columns=list("AB"), index=[7, 8]),
        pd.DataFrame(
            {
                "a": [315.3324, 3243.32432, 3232.332, -100.32],
                "z": [0.3223, 0.32, 0.0000232, 0.32224],
            }
        ),
        pd.DataFrame(
            {
                "a": [315.3324, 3243.32432, 3232.332, -100.32],
                "z": [0.3223, 0.32, 0.0000232, 0.32224],
            },
            index=[7, 20, 11, 9],
        ),
        pd.DataFrame({"l": [10]}),
        pd.DataFrame({"l": [10]}, index=[100]),
        pd.DataFrame({"f": [10.2, 11.2332, 0.22, 3.3, 44.23, 10.0]}),
        pd.DataFrame(
            {"f": [10.2, 11.2332, 0.22, 3.3, 44.23, 10.0]},
            index=[100, 200, 300, 400, 500, 0],
        ),
    ],
)
@pytest.mark.parametrize(
    "other",
    [
        pd.DataFrame([[5, 6], [7, 8]], columns=list("AB")),
        pd.DataFrame([[5, 6], [7, 8]], columns=list("BD")),
        pd.DataFrame([[5, 6], [7, 8]], columns=list("DE")),
        pd.DataFrame(),
        pd.DataFrame(
            {"c": [10, 11, 22, 33, 44, 100]}, index=[7, 8, 9, 10, 11, 20]
        ),
        pd.DataFrame({"f": [10.2, 11.2332, 0.22, 3.3, 44.23, 10.0]}),
        pd.DataFrame({"l": [10]}),
        pd.DataFrame({"l": [10]}, index=[200]),
        pd.DataFrame([]),
        pd.DataFrame({"first_col": [], "second_col": [], "third_col": []}),
        pd.DataFrame([], index=[100]),
        pd.DataFrame(
            {
                "a": [315.3324, 3243.32432, 3232.332, -100.32],
                "z": [0.3223, 0.32, 0.0000232, 0.32224],
            }
        ),
        pd.DataFrame(
            {
                "a": [315.3324, 3243.32432, 3232.332, -100.32],
                "z": [0.3223, 0.32, 0.0000232, 0.32224],
            },
            index=[0, 100, 200, 300],
        ),
    ],
)
@pytest.mark.parametrize("sort", [False, True])
@pytest.mark.parametrize("ignore_index", [True, False])
def test_dataframe_append_dataframe(df, other, sort, ignore_index):
    pdf = df
    other_pd = other

    gdf = gd.from_pandas(df)
    other_gd = gd.from_pandas(other)

    expected = pdf.append(other_pd, sort=sort, ignore_index=ignore_index)
    actual = gdf.append(other_gd, sort=sort, ignore_index=ignore_index)

    if expected.shape != df.shape:
        assert_eq(expected.fillna(-1), actual.fillna(-1), check_dtype=False)
    else:
        assert_eq(
            expected, actual, check_index_type=False if gdf.empty else True
        )


@pytest.mark.parametrize(
    "df",
    [
        pd.DataFrame(),
        pd.DataFrame(index=[10, 20, 30]),
        pd.DataFrame({12: [], 22: []}),
        pd.DataFrame([[1, 2], [3, 4]], columns=[10, 20]),
        pd.DataFrame([[1, 2], [3, 4]], columns=[0, 1], index=[10, 20]),
        pd.DataFrame([[1, 2], [3, 4]], columns=[1, 0], index=[7, 8]),
        pd.DataFrame(
            {
                23: [315.3324, 3243.32432, 3232.332, -100.32],
                33: [0.3223, 0.32, 0.0000232, 0.32224],
            }
        ),
        pd.DataFrame(
            {
                0: [315.3324, 3243.32432, 3232.332, -100.32],
                1: [0.3223, 0.32, 0.0000232, 0.32224],
            },
            index=[7, 20, 11, 9],
        ),
    ],
)
@pytest.mark.parametrize(
    "other",
    [
        pd.Series([10, 11, 23, 234, 13]),
        pytest.param(
            pd.Series([10, 11, 23, 234, 13], index=[11, 12, 13, 44, 33]),
            marks=pytest.mark.xfail(
                reason="pandas bug: "
                "https://github.com/pandas-dev/pandas/issues/35092"
            ),
        ),
        {1: 1},
        {0: 10, 1: 100, 2: 102},
    ],
)
@pytest.mark.parametrize("sort", [False, True])
def test_dataframe_append_series_dict(df, other, sort):
    pdf = df
    other_pd = other

    gdf = gd.from_pandas(df)
    if isinstance(other, pd.Series):
        other_gd = gd.from_pandas(other)
    else:
        other_gd = other

    expected = pdf.append(other_pd, ignore_index=True, sort=sort)
    actual = gdf.append(other_gd, ignore_index=True, sort=sort)

    if expected.shape != df.shape:
        assert_eq(expected.fillna(-1), actual.fillna(-1), check_dtype=False)
    else:
        assert_eq(
            expected, actual, check_index_type=False if gdf.empty else True
        )


def test_dataframe_append_series_mixed_index():
    df = gd.DataFrame({"first": [], "d": []})
    sr = gd.Series([1, 2, 3, 4])

    with pytest.raises(
        TypeError,
        match=re.escape(
            "cudf does not support mixed types, please type-cast "
            "the column index of dataframe and index of series "
            "to same dtypes."
        ),
    ):
        df.append(sr, ignore_index=True)


@pytest.mark.parametrize(
    "df",
    [
        pd.DataFrame(),
        pd.DataFrame(index=[10, 20, 30]),
        pd.DataFrame({"first_col": [], "second_col": [], "third_col": []}),
        pd.DataFrame([[1, 2], [3, 4]], columns=list("AB")),
        pd.DataFrame([[1, 2], [3, 4]], columns=list("AB"), index=[10, 20]),
        pd.DataFrame([[1, 2], [3, 4]], columns=list("AB"), index=[7, 8]),
        pd.DataFrame(
            {
                "a": [315.3324, 3243.32432, 3232.332, -100.32],
                "z": [0.3223, 0.32, 0.0000232, 0.32224],
            }
        ),
        pd.DataFrame(
            {
                "a": [315.3324, 3243.32432, 3232.332, -100.32],
                "z": [0.3223, 0.32, 0.0000232, 0.32224],
            },
            index=[7, 20, 11, 9],
        ),
        pd.DataFrame({"l": [10]}),
        pd.DataFrame({"l": [10]}, index=[100]),
        pd.DataFrame({"f": [10.2, 11.2332, 0.22, 3.3, 44.23, 10.0]}),
        pd.DataFrame(
            {"f": [10.2, 11.2332, 0.22, 3.3, 44.23, 10.0]},
            index=[100, 200, 300, 400, 500, 0],
        ),
    ],
)
@pytest.mark.parametrize(
    "other",
    [
        [pd.DataFrame([[5, 6], [7, 8]], columns=list("AB"))],
        [
            pd.DataFrame([[5, 6], [7, 8]], columns=list("AB")),
            pd.DataFrame([[5, 6], [7, 8]], columns=list("BD")),
            pd.DataFrame([[5, 6], [7, 8]], columns=list("DE")),
        ],
        [pd.DataFrame(), pd.DataFrame(), pd.DataFrame(), pd.DataFrame()],
        [
            pd.DataFrame(
                {"c": [10, 11, 22, 33, 44, 100]}, index=[7, 8, 9, 10, 11, 20]
            ),
            pd.DataFrame(),
            pd.DataFrame(),
            pd.DataFrame([[5, 6], [7, 8]], columns=list("AB")),
        ],
        [
            pd.DataFrame({"f": [10.2, 11.2332, 0.22, 3.3, 44.23, 10.0]}),
            pd.DataFrame({"l": [10]}),
            pd.DataFrame({"l": [10]}, index=[200]),
        ],
        [pd.DataFrame([]), pd.DataFrame([], index=[100])],
        [
            pd.DataFrame([]),
            pd.DataFrame([], index=[100]),
            pd.DataFrame({"first_col": [], "second_col": [], "third_col": []}),
        ],
        [
            pd.DataFrame(
                {
                    "a": [315.3324, 3243.32432, 3232.332, -100.32],
                    "z": [0.3223, 0.32, 0.0000232, 0.32224],
                }
            ),
            pd.DataFrame(
                {
                    "a": [315.3324, 3243.32432, 3232.332, -100.32],
                    "z": [0.3223, 0.32, 0.0000232, 0.32224],
                },
                index=[0, 100, 200, 300],
            ),
        ],
        [
            pd.DataFrame(
                {
                    "a": [315.3324, 3243.32432, 3232.332, -100.32],
                    "z": [0.3223, 0.32, 0.0000232, 0.32224],
                },
                index=[0, 100, 200, 300],
            ),
        ],
        [
            pd.DataFrame(
                {
                    "a": [315.3324, 3243.32432, 3232.332, -100.32],
                    "z": [0.3223, 0.32, 0.0000232, 0.32224],
                },
                index=[0, 100, 200, 300],
            ),
            pd.DataFrame(
                {
                    "a": [315.3324, 3243.32432, 3232.332, -100.32],
                    "z": [0.3223, 0.32, 0.0000232, 0.32224],
                },
                index=[0, 100, 200, 300],
            ),
        ],
        [
            pd.DataFrame(
                {
                    "a": [315.3324, 3243.32432, 3232.332, -100.32],
                    "z": [0.3223, 0.32, 0.0000232, 0.32224],
                },
                index=[0, 100, 200, 300],
            ),
            pd.DataFrame(
                {
                    "a": [315.3324, 3243.32432, 3232.332, -100.32],
                    "z": [0.3223, 0.32, 0.0000232, 0.32224],
                },
                index=[0, 100, 200, 300],
            ),
            pd.DataFrame({"first_col": [], "second_col": [], "third_col": []}),
        ],
    ],
)
@pytest.mark.parametrize("sort", [False, True])
@pytest.mark.parametrize("ignore_index", [True, False])
def test_dataframe_append_dataframe_lists(df, other, sort, ignore_index):
    pdf = df
    other_pd = other

    gdf = gd.from_pandas(df)
    other_gd = [
        gd.from_pandas(o) if isinstance(o, pd.DataFrame) else o for o in other
    ]

    expected = pdf.append(other_pd, sort=sort, ignore_index=ignore_index)
    actual = gdf.append(other_gd, sort=sort, ignore_index=ignore_index)
    if expected.shape != df.shape:
        assert_eq(expected.fillna(-1), actual.fillna(-1), check_dtype=False)
    else:
        assert_eq(
            expected, actual, check_index_type=False if gdf.empty else True
        )


@pytest.mark.parametrize(
    "df",
    [
        pd.DataFrame(),
        pd.DataFrame([[1, 2], [3, 4]], columns=list("AB")),
        pd.DataFrame([[1, 2], [3, 4]], columns=list("AB"), index=[10, 20]),
        pd.DataFrame([[1, 2], [3, 4]], columns=list("AB"), index=[7, 8]),
        pd.DataFrame(
            {
                "a": [315.3324, 3243.32432, 3232.332, -100.32],
                "z": [0.3223, 0.32, 0.0000232, 0.32224],
            }
        ),
        pd.DataFrame(
            {
                "a": [315.3324, 3243.32432, 3232.332, -100.32],
                "z": [0.3223, 0.32, 0.0000232, 0.32224],
            },
            index=[7, 20, 11, 9],
        ),
        pd.DataFrame({"l": [10]}),
        pd.DataFrame({"l": [10]}, index=[100]),
        pd.DataFrame({"f": [10.2, 11.2332, 0.22, 3.3, 44.23, 10.0]}),
        pd.DataFrame(
            {"f": [10.2, 11.2332, 0.22, 3.3, 44.23, 10.0]},
            index=[100, 200, 300, 400, 500, 0],
        ),
        pd.DataFrame({"first_col": [], "second_col": [], "third_col": []}),
    ],
)
@pytest.mark.parametrize(
    "other",
    [
        [[1, 2], [10, 100]],
        [[1, 2, 10, 100, 0.1, 0.2, 0.0021]],
        [[]],
        [[], [], [], []],
        [[0.23, 0.00023, -10.00, 100, 200, 1000232, 1232.32323]],
    ],
)
@pytest.mark.parametrize("sort", [False, True])
@pytest.mark.parametrize("ignore_index", [True, False])
def test_dataframe_append_lists(df, other, sort, ignore_index):
    pdf = df
    other_pd = other

    gdf = gd.from_pandas(df)
    other_gd = [
        gd.from_pandas(o) if isinstance(o, pd.DataFrame) else o for o in other
    ]

    expected = pdf.append(other_pd, sort=sort, ignore_index=ignore_index)
    actual = gdf.append(other_gd, sort=sort, ignore_index=ignore_index)

    if expected.shape != df.shape:
        assert_eq(expected.fillna(-1), actual.fillna(-1), check_dtype=False)
    else:
        assert_eq(
            expected, actual, check_index_type=False if gdf.empty else True
        )


def test_dataframe_append_error():
    df = gd.DataFrame({"a": [1, 2, 3]})
    ps = gd.Series([1, 2, 3])

    with pytest.raises(
        TypeError,
        match="Can only append a Series if ignore_index=True "
        "or if the Series has a name",
    ):
        df.append(ps)


def test_cudf_arrow_array_error():
    df = gd.DataFrame({"a": [1, 2, 3]})

    with pytest.raises(
        TypeError,
        match="Implicit conversion to a host PyArrow Table via __arrow_array__"
        " is not allowed, To explicitly construct a PyArrow Table, consider "
        "using .to_arrow()",
    ):
        df.__arrow_array__()

    sr = gd.Series([1, 2, 3])

    with pytest.raises(
        TypeError,
        match="Implicit conversion to a host PyArrow Array via __arrow_array__"
        " is not allowed, To explicitly construct a PyArrow Array, consider "
        "using .to_arrow()",
    ):
        sr.__arrow_array__()

    sr = gd.Series(["a", "b", "c"])
    with pytest.raises(
        TypeError,
        match="Implicit conversion to a host PyArrow Array via __arrow_array__"
        " is not allowed, To explicitly construct a PyArrow Array, consider "
        "using .to_arrow()",
    ):
        sr.__arrow_array__()


@pytest.mark.parametrize("n", [0, 2, 5, 10, None])
@pytest.mark.parametrize("frac", [0.1, 0.5, 1, 2, None])
@pytest.mark.parametrize("replace", [True, False])
@pytest.mark.parametrize("axis", [0, 1])
def test_dataframe_sample_basic(n, frac, replace, axis):
    # as we currently don't support column with same name
    if axis == 1 and replace:
        return
    pdf = pd.DataFrame(
        {
            "a": [1, 2, 3, 4, 5],
            "float": [0.05, 0.2, 0.3, 0.2, 0.25],
            "int": [1, 3, 5, 4, 2],
        },
        index=[1, 2, 3, 4, 5],
    )
    df = gd.DataFrame.from_pandas(pdf)
    random_state = 0

    try:
        pout = pdf.sample(
            n=n,
            frac=frac,
            replace=replace,
            random_state=random_state,
            axis=axis,
        )
    except BaseException:
        assert_exceptions_equal(
            lfunc=pdf.sample,
            rfunc=df.sample,
            lfunc_args_and_kwargs=(
                [],
                {
                    "n": n,
                    "frac": frac,
                    "replace": replace,
                    "random_state": random_state,
                    "axis": axis,
                },
            ),
            rfunc_args_and_kwargs=(
                [],
                {
                    "n": n,
                    "frac": frac,
                    "replace": replace,
                    "random_state": random_state,
                    "axis": axis,
                },
            ),
        )
    else:
        gout = df.sample(
            n=n,
            frac=frac,
            replace=replace,
            random_state=random_state,
            axis=axis,
        )
        assert pout.shape == gout.shape


@pytest.mark.parametrize("replace", [True, False])
@pytest.mark.parametrize("random_state", [1, np.random.mtrand.RandomState(10)])
def test_dataframe_reproducibility(replace, random_state):
    df = gd.DataFrame({"a": cupy.arange(0, 1024)})

    expected = df.sample(1024, replace=replace, random_state=random_state)
    out = df.sample(1024, replace=replace, random_state=random_state)

    assert_eq(expected, out)


@pytest.mark.parametrize("n", [0, 2, 5, 10, None])
@pytest.mark.parametrize("frac", [0.1, 0.5, 1, 2, None])
@pytest.mark.parametrize("replace", [True, False])
def test_series_sample_basic(n, frac, replace):
    psr = pd.Series([1, 2, 3, 4, 5])
    sr = gd.Series.from_pandas(psr)
    random_state = 0

    try:
        pout = psr.sample(
            n=n, frac=frac, replace=replace, random_state=random_state
        )
    except BaseException:
        assert_exceptions_equal(
            lfunc=psr.sample,
            rfunc=sr.sample,
            lfunc_args_and_kwargs=(
                [],
                {
                    "n": n,
                    "frac": frac,
                    "replace": replace,
                    "random_state": random_state,
                },
            ),
            rfunc_args_and_kwargs=(
                [],
                {
                    "n": n,
                    "frac": frac,
                    "replace": replace,
                    "random_state": random_state,
                },
            ),
        )
    else:
        gout = sr.sample(
            n=n, frac=frac, replace=replace, random_state=random_state
        )
        assert pout.shape == gout.shape


@pytest.mark.parametrize(
    "df",
    [
        pd.DataFrame(),
        pd.DataFrame(index=[100, 10, 1, 0]),
        pd.DataFrame(columns=["a", "b", "c", "d"]),
        pd.DataFrame(columns=["a", "b", "c", "d"], index=[100]),
        pd.DataFrame(
            columns=["a", "b", "c", "d"], index=[100, 10000, 2131, 133]
        ),
        pd.DataFrame({"a": [1, 2, 3], "b": ["abc", "xyz", "klm"]}),
    ],
)
def test_dataframe_empty(df):
    pdf = df
    gdf = gd.from_pandas(pdf)

    assert_eq(pdf.empty, gdf.empty)


@pytest.mark.parametrize(
    "df",
    [
        pd.DataFrame(),
        pd.DataFrame(index=[100, 10, 1, 0]),
        pd.DataFrame(columns=["a", "b", "c", "d"]),
        pd.DataFrame(columns=["a", "b", "c", "d"], index=[100]),
        pd.DataFrame(
            columns=["a", "b", "c", "d"], index=[100, 10000, 2131, 133]
        ),
        pd.DataFrame({"a": [1, 2, 3], "b": ["abc", "xyz", "klm"]}),
    ],
)
def test_dataframe_size(df):
    pdf = df
    gdf = gd.from_pandas(pdf)

    assert_eq(pdf.size, gdf.size)


@pytest.mark.parametrize(
    "ps",
    [
        pd.Series(),
        pd.Series(index=[100, 10, 1, 0]),
        pd.Series([]),
        pd.Series(["a", "b", "c", "d"]),
        pd.Series(["a", "b", "c", "d"], index=[0, 1, 10, 11]),
    ],
)
def test_series_empty(ps):
    ps = ps
    gs = gd.from_pandas(ps)

    assert_eq(ps.empty, gs.empty)


@pytest.mark.parametrize(
    "data",
    [
        [],
        [1],
        {"a": [10, 11, 12]},
        {
            "a": [10, 11, 12],
            "another column name": [12, 22, 34],
            "xyz": [0, 10, 11],
        },
    ],
)
@pytest.mark.parametrize("columns", [["a"], ["another column name"], None])
def test_dataframe_init_with_columns(data, columns):
    pdf = pd.DataFrame(data, columns=columns)
    gdf = gd.DataFrame(data, columns=columns)

    assert_eq(
        pdf,
        gdf,
        check_index_type=False if len(pdf.index) == 0 else True,
        check_dtype=False if pdf.empty and len(pdf.columns) else True,
    )


@pytest.mark.parametrize(
    "data, ignore_dtype",
    [
        ([pd.Series([1, 2, 3])], False),
        ([pd.Series(index=[1, 2, 3])], False),
        ([pd.Series(name="empty series name")], False),
        ([pd.Series([1]), pd.Series([]), pd.Series([3])], False),
        (
            [
                pd.Series([1, 0.324234, 32424.323, -1233, 34242]),
                pd.Series([]),
                pd.Series([3], name="series that is named"),
            ],
            False,
        ),
        ([pd.Series([1, 2, 3], name="hi")] * 10, False),
        ([pd.Series([1, 2, 3], name=None, index=[10, 11, 12])] * 10, False),
        (
            [
                pd.Series([1, 2, 3], name=None, index=[10, 11, 12]),
                pd.Series([1, 2, 30], name=None, index=[13, 144, 15]),
            ],
            True,
        ),
        (
            [
                pd.Series([1, 0.324234, 32424.323, -1233, 34242]),
                pd.Series([]),
                pd.Series(index=[10, 11, 12]),
            ],
            False,
        ),
        (
            [
                pd.Series([1, 0.324234, 32424.323, -1233, 34242]),
                pd.Series([], name="abc"),
                pd.Series(index=[10, 11, 12]),
            ],
            False,
        ),
        (
            [
                pd.Series([1, 0.324234, 32424.323, -1233, 34242]),
                pd.Series([1, -100, 200, -399, 400], name="abc"),
                pd.Series([111, 222, 333], index=[10, 11, 12]),
            ],
            False,
        ),
    ],
)
@pytest.mark.parametrize(
    "columns", [None, ["0"], [0], ["abc"], [144, 13], [2, 1, 0]]
)
def test_dataframe_init_from_series_list(data, ignore_dtype, columns):
    gd_data = [gd.from_pandas(obj) for obj in data]

    expected = pd.DataFrame(data, columns=columns)
    actual = gd.DataFrame(gd_data, columns=columns)

    if ignore_dtype:
        assert_eq(expected.fillna(-1), actual.fillna(-1), check_dtype=False)
    else:
        assert_eq(expected, actual)


@pytest.mark.parametrize(
    "data, ignore_dtype, index",
    [
        ([pd.Series([1, 2, 3])], False, ["a", "b", "c"]),
        ([pd.Series(index=[1, 2, 3])], False, ["a", "b"]),
        ([pd.Series(name="empty series name")], False, ["index1"]),
        (
            [pd.Series([1]), pd.Series([]), pd.Series([3])],
            False,
            ["0", "2", "1"],
        ),
        (
            [
                pd.Series([1, 0.324234, 32424.323, -1233, 34242]),
                pd.Series([]),
                pd.Series([3], name="series that is named"),
            ],
            False,
            ["_", "+", "*"],
        ),
        ([pd.Series([1, 2, 3], name="hi")] * 10, False, ["mean"] * 10),
        (
            [pd.Series([1, 2, 3], name=None, index=[10, 11, 12])] * 10,
            False,
            ["abc"] * 10,
        ),
        (
            [
                pd.Series([1, 2, 3], name=None, index=[10, 11, 12]),
                pd.Series([1, 2, 30], name=None, index=[13, 144, 15]),
            ],
            True,
            ["set_index_a", "set_index_b"],
        ),
        (
            [
                pd.Series([1, 0.324234, 32424.323, -1233, 34242]),
                pd.Series([]),
                pd.Series(index=[10, 11, 12]),
            ],
            False,
            ["a", "b", "c"],
        ),
        (
            [
                pd.Series([1, 0.324234, 32424.323, -1233, 34242]),
                pd.Series([], name="abc"),
                pd.Series(index=[10, 11, 12]),
            ],
            False,
            ["a", "v", "z"],
        ),
        (
            [
                pd.Series([1, 0.324234, 32424.323, -1233, 34242]),
                pd.Series([1, -100, 200, -399, 400], name="abc"),
                pd.Series([111, 222, 333], index=[10, 11, 12]),
            ],
            False,
            ["a", "v", "z"],
        ),
    ],
)
@pytest.mark.parametrize(
    "columns", [None, ["0"], [0], ["abc"], [144, 13], [2, 1, 0]]
)
def test_dataframe_init_from_series_list_with_index(
    data, ignore_dtype, index, columns
):
    gd_data = [gd.from_pandas(obj) for obj in data]

    expected = pd.DataFrame(data, columns=columns, index=index)
    actual = gd.DataFrame(gd_data, columns=columns, index=index)

    if ignore_dtype:
        assert_eq(expected.fillna(-1), actual.fillna(-1), check_dtype=False)
    else:
        assert_eq(expected, actual)


@pytest.mark.parametrize(
    "data, index",
    [
        ([pd.Series([1, 2]), pd.Series([1, 2])], ["a", "b", "c"]),
        (
            [
                pd.Series([1, 0.324234, 32424.323, -1233, 34242]),
                pd.Series([]),
                pd.Series([3], name="series that is named"),
            ],
            ["_", "+"],
        ),
        ([pd.Series([1, 2, 3], name="hi")] * 10, ["mean"] * 9),
    ],
)
def test_dataframe_init_from_series_list_with_index_error(data, index):
    gd_data = [gd.from_pandas(obj) for obj in data]

    assert_exceptions_equal(
        pd.DataFrame,
        gd.DataFrame,
        ([data], {"index": index}),
        ([gd_data], {"index": index}),
    )


@pytest.mark.parametrize(
    "data",
    [
        [pd.Series([1, 2, 3], index=["a", "a", "a"])],
        [pd.Series([1, 2, 3], index=["a", "a", "a"])] * 4,
        [
            pd.Series([1, 2, 3], index=["a", "b", "a"]),
            pd.Series([1, 2, 3], index=["b", "b", "a"]),
        ],
        [
            pd.Series([1, 2, 3], index=["a", "b", "z"]),
            pd.Series([1, 2, 3], index=["u", "b", "a"]),
            pd.Series([1, 2, 3], index=["u", "b", "u"]),
        ],
    ],
)
def test_dataframe_init_from_series_list_duplicate_index_error(data):
    gd_data = [gd.from_pandas(obj) for obj in data]

    assert_exceptions_equal(
        lfunc=pd.DataFrame,
        rfunc=gd.DataFrame,
        lfunc_args_and_kwargs=([], {"data": data}),
        rfunc_args_and_kwargs=([], {"data": gd_data}),
        check_exception_type=False,
    )


def test_dataframe_iterrows_itertuples():
    df = gd.DataFrame({"a": [1, 2, 3], "b": [4, 5, 6]})

    with pytest.raises(
        TypeError,
        match=re.escape(
            "cuDF does not support iteration of DataFrame "
            "via itertuples. Consider using "
            "`.to_pandas().itertuples()` "
            "if you wish to iterate over namedtuples."
        ),
    ):
        df.itertuples()

    with pytest.raises(
        TypeError,
        match=re.escape(
            "cuDF does not support iteration of DataFrame "
            "via iterrows. Consider using "
            "`.to_pandas().iterrows()` "
            "if you wish to iterate over each row."
        ),
    ):
        df.iterrows()


@pytest.mark.parametrize(
    "df",
    [
        gd.DataFrame(
            {
                "a": [1, 2, 3],
                "b": [10, 22, 33],
                "c": [0.3234, 0.23432, 0.0],
                "d": ["hello", "world", "hello"],
            }
        ),
        gd.DataFrame(
            {
                "a": [1, 2, 3],
                "b": ["hello", "world", "hello"],
                "c": [0.3234, 0.23432, 0.0],
            }
        ),
        pytest.param(
            gd.DataFrame(
                {
                    "int_data": [1, 2, 3],
                    "str_data": ["hello", "world", "hello"],
                    "float_data": [0.3234, 0.23432, 0.0],
                    "timedelta_data": gd.Series(
                        [1, 2, 1], dtype="timedelta64[ns]"
                    ),
                    "datetime_data": gd.Series(
                        [1, 2, 1], dtype="datetime64[ns]"
                    ),
                }
            ),
            marks=pytest.mark.xfail(
                reason="https://github.com/rapidsai/cudf/issues/6219"
            ),
        ),
        pytest.param(
            gd.DataFrame(
                {
                    "int_data": [1, 2, 3],
                    "str_data": ["hello", "world", "hello"],
                    "float_data": [0.3234, 0.23432, 0.0],
                    "timedelta_data": gd.Series(
                        [1, 2, 1], dtype="timedelta64[ns]"
                    ),
                    "datetime_data": gd.Series(
                        [1, 2, 1], dtype="datetime64[ns]"
                    ),
                    "category_data": gd.Series(
                        ["a", "a", "b"], dtype="category"
                    ),
                }
            ),
            marks=pytest.mark.xfail(
                reason="https://github.com/rapidsai/cudf/issues/6219"
            ),
        ),
    ],
)
@pytest.mark.parametrize(
    "include",
    [None, "all", ["object"], ["int"], ["object", "int", "category"]],
)
def test_describe_misc_include(df, include):
    pdf = df.to_pandas()

    expected = pdf.describe(include=include, datetime_is_numeric=True)
    actual = df.describe(include=include, datetime_is_numeric=True)

    for col in expected.columns:
        if expected[col].dtype == np.dtype("object"):
            expected[col] = expected[col].fillna(-1).astype("str")
            actual[col] = actual[col].fillna(-1).astype("str")

    assert_eq(expected, actual)


@pytest.mark.parametrize(
    "df",
    [
        gd.DataFrame(
            {
                "a": [1, 2, 3],
                "b": [10, 22, 33],
                "c": [0.3234, 0.23432, 0.0],
                "d": ["hello", "world", "hello"],
            }
        ),
        gd.DataFrame(
            {
                "a": [1, 2, 3],
                "b": ["hello", "world", "hello"],
                "c": [0.3234, 0.23432, 0.0],
            }
        ),
        pytest.param(
            gd.DataFrame(
                {
                    "int_data": [1, 2, 3],
                    "str_data": ["hello", "world", "hello"],
                    "float_data": [0.3234, 0.23432, 0.0],
                    "timedelta_data": gd.Series(
                        [1, 2, 1], dtype="timedelta64[ns]"
                    ),
                    "datetime_data": gd.Series(
                        [1, 2, 1], dtype="datetime64[ns]"
                    ),
                }
            ),
            marks=pytest.mark.xfail(
                reason="https://github.com/rapidsai/cudf/issues/6219"
            ),
        ),
        pytest.param(
            gd.DataFrame(
                {
                    "int_data": [1, 2, 3],
                    "str_data": ["hello", "world", "hello"],
                    "float_data": [0.3234, 0.23432, 0.0],
                    "timedelta_data": gd.Series(
                        [1, 2, 1], dtype="timedelta64[ns]"
                    ),
                    "datetime_data": gd.Series(
                        [1, 2, 1], dtype="datetime64[ns]"
                    ),
                    "category_data": gd.Series(
                        ["a", "a", "b"], dtype="category"
                    ),
                }
            ),
            marks=pytest.mark.xfail(
                reason="https://github.com/rapidsai/cudf/issues/6219"
            ),
        ),
    ],
)
@pytest.mark.parametrize(
    "exclude", [None, ["object"], ["int"], ["object", "int", "category"]]
)
def test_describe_misc_exclude(df, exclude):
    pdf = df.to_pandas()

    expected = pdf.describe(exclude=exclude, datetime_is_numeric=True)
    actual = df.describe(exclude=exclude, datetime_is_numeric=True)

    for col in expected.columns:
        if expected[col].dtype == np.dtype("object"):
            expected[col] = expected[col].fillna(-1).astype("str")
            actual[col] = actual[col].fillna(-1).astype("str")

    assert_eq(expected, actual)


@pytest.mark.parametrize(
    "df",
    [
        gd.DataFrame({"a": [1, 2, 3]}),
        gd.DataFrame(
            {"a": [1, 2, 3], "b": ["a", "z", "c"]}, index=["a", "z", "x"]
        ),
        gd.DataFrame(
            {
                "a": [1, 2, 3, None, 2, 1, None],
                "b": ["a", "z", "c", "a", "v", "z", "z"],
            }
        ),
        gd.DataFrame({"a": [], "b": []}),
        gd.DataFrame({"a": [None, None], "b": [None, None]}),
        gd.DataFrame(
            {
                "a": ["hello", "world", "rapids", "ai", "nvidia"],
                "b": gd.Series([1, 21, 21, 11, 11], dtype="timedelta64[s]"),
            }
        ),
        gd.DataFrame(
            {
                "a": ["hello", None, "world", "rapids", None, "ai", "nvidia"],
                "b": gd.Series(
                    [1, 21, None, 11, None, 11, None], dtype="datetime64[s]"
                ),
            }
        ),
    ],
)
@pytest.mark.parametrize("numeric_only", [True, False])
@pytest.mark.parametrize("dropna", [True, False])
def test_dataframe_mode(df, numeric_only, dropna):
    pdf = df.to_pandas()

    expected = pdf.mode(numeric_only=numeric_only, dropna=dropna)
    actual = df.mode(numeric_only=numeric_only, dropna=dropna)

    assert_eq(expected, actual, check_dtype=False)


@pytest.mark.parametrize("lhs, rhs", [("a", "a"), ("a", "b"), (1, 1.0)])
def test_equals_names(lhs, rhs):
    lhs = gd.DataFrame({lhs: [1, 2]})
    rhs = gd.DataFrame({rhs: [1, 2]})

    got = lhs.equals(rhs)
    expect = lhs.to_pandas().equals(rhs.to_pandas())

    assert_eq(expect, got)


def test_equals_dtypes():
    lhs = gd.DataFrame({"a": [1, 2.0]})
    rhs = gd.DataFrame({"a": [1, 2]})

    got = lhs.equals(rhs)
    expect = lhs.to_pandas().equals(rhs.to_pandas())

    assert_eq(expect, got)


@pytest.mark.parametrize(
    "df1",
    [
        pd.DataFrame({"a": [10, 11, 12]}, index=["a", "b", "z"]),
        pd.DataFrame({"z": ["a"]}),
    ],
)
@pytest.mark.parametrize(
    "df2",
    [
        pd.DataFrame(),
        pd.DataFrame({"a": ["a", "a", "c", "z", "A"], "z": [1, 2, 3, 4, 5]}),
    ],
)
@pytest.mark.parametrize(
    "op",
    [
        operator.eq,
        operator.ne,
        operator.lt,
        operator.gt,
        operator.le,
        operator.ge,
    ],
)
def test_dataframe_error_equality(df1, df2, op):
    gdf1 = gd.from_pandas(df1)
    gdf2 = gd.from_pandas(df2)

    assert_exceptions_equal(op, op, ([df1, df2],), ([gdf1, gdf2],))


@pytest.mark.parametrize(
    "df,expected_pdf",
    [
        (
            gd.DataFrame(
                {
                    "a": gd.Series([1, 2, None, 3], dtype="uint8"),
                    "b": gd.Series([23, None, None, 32], dtype="uint16"),
                }
            ),
            pd.DataFrame(
                {
                    "a": pd.Series([1, 2, None, 3], dtype=pd.UInt8Dtype()),
                    "b": pd.Series(
                        [23, None, None, 32], dtype=pd.UInt16Dtype()
                    ),
                }
            ),
        ),
        (
            gd.DataFrame(
                {
                    "a": gd.Series([None, 123, None, 1], dtype="uint32"),
                    "b": gd.Series(
                        [234, 2323, 23432, None, None, 224], dtype="uint64"
                    ),
                }
            ),
            pd.DataFrame(
                {
                    "a": pd.Series(
                        [None, 123, None, 1], dtype=pd.UInt32Dtype()
                    ),
                    "b": pd.Series(
                        [234, 2323, 23432, None, None, 224],
                        dtype=pd.UInt64Dtype(),
                    ),
                }
            ),
        ),
        (
            gd.DataFrame(
                {
                    "a": gd.Series([-10, 1, None, -1, None, 3], dtype="int8"),
                    "b": gd.Series([111, None, 222, None, 13], dtype="int16"),
                }
            ),
            pd.DataFrame(
                {
                    "a": pd.Series(
                        [-10, 1, None, -1, None, 3], dtype=pd.Int8Dtype()
                    ),
                    "b": pd.Series(
                        [111, None, 222, None, 13], dtype=pd.Int16Dtype()
                    ),
                }
            ),
        ),
        (
            gd.DataFrame(
                {
                    "a": gd.Series(
                        [11, None, 22, 33, None, 2, None, 3], dtype="int32"
                    ),
                    "b": gd.Series(
                        [32431, None, None, 32322, 0, 10, -32324, None],
                        dtype="int64",
                    ),
                }
            ),
            pd.DataFrame(
                {
                    "a": pd.Series(
                        [11, None, 22, 33, None, 2, None, 3],
                        dtype=pd.Int32Dtype(),
                    ),
                    "b": pd.Series(
                        [32431, None, None, 32322, 0, 10, -32324, None],
                        dtype=pd.Int64Dtype(),
                    ),
                }
            ),
        ),
        (
            gd.DataFrame(
                {
                    "a": gd.Series(
                        [True, None, False, None, False, True, True, False],
                        dtype="bool_",
                    ),
                    "b": gd.Series(
                        [
                            "abc",
                            "a",
                            None,
                            "hello world",
                            "foo buzz",
                            "",
                            None,
                            "rapids ai",
                        ],
                        dtype="object",
                    ),
                }
            ),
            pd.DataFrame(
                {
                    "a": pd.Series(
                        [True, None, False, None, False, True, True, False],
                        dtype=pd.BooleanDtype(),
                    ),
                    "b": pd.Series(
                        [
                            "abc",
                            "a",
                            None,
                            "hello world",
                            "foo buzz",
                            "",
                            None,
                            "rapids ai",
                        ],
                        dtype=pd.StringDtype(),
                    ),
                }
            ),
        ),
    ],
)
def test_dataframe_to_pandas_nullable_dtypes(df, expected_pdf):
    actual_pdf = df.to_pandas(nullable=True)

    assert_eq(actual_pdf, expected_pdf)


@pytest.mark.parametrize(
    "data",
    [
        [{"a": 1, "b": 2, "c": 3}, {"a": 4, "b": 5, "c": 6}],
        [{"a": 1, "b": 2, "c": None}, {"a": None, "b": 5, "c": 6}],
        [{"a": 1, "b": 2}, {"a": 1, "b": 5, "c": 6}],
        [{"a": 1, "b": 2}, {"b": 5, "c": 6}],
        [{}, {"a": 1, "b": 5, "c": 6}],
        [{"a": 1, "b": 2, "c": 3}, {"a": 4.5, "b": 5.5, "c": 6.5}],
    ],
)
def test_dataframe_init_from_list_of_dicts(data):
    expect = pd.DataFrame(data)
    got = gd.DataFrame(data)

    assert_eq(expect, got)


def test_dataframe_pipe():
    pdf = pd.DataFrame()
    gdf = gd.DataFrame()

    def add_int_col(df, column):
        df[column] = df._constructor_sliced([10, 20, 30, 40])
        return df

    def add_str_col(df, column):
        df[column] = df._constructor_sliced(["a", "b", "xyz", "ai"])
        return df

    expected = (
        pdf.pipe(add_int_col, "one")
        .pipe(add_int_col, column="two")
        .pipe(add_str_col, "three")
    )
    actual = (
        gdf.pipe(add_int_col, "one")
        .pipe(add_int_col, column="two")
        .pipe(add_str_col, "three")
    )

    assert_eq(expected, actual)

    expected = (
        pdf.pipe((add_str_col, "df"), column="one")
        .pipe(add_str_col, column="two")
        .pipe(add_int_col, "three")
    )
    actual = (
        gdf.pipe((add_str_col, "df"), column="one")
        .pipe(add_str_col, column="two")
        .pipe(add_int_col, "three")
    )

    assert_eq(expected, actual)


def test_dataframe_pipe_error():
    pdf = pd.DataFrame()
    gdf = gd.DataFrame()

    def custom_func(df, column):
        df[column] = df._constructor_sliced([10, 20, 30, 40])
        return df

    assert_exceptions_equal(
        lfunc=pdf.pipe,
        rfunc=gdf.pipe,
        lfunc_args_and_kwargs=([(custom_func, "columns")], {"columns": "d"}),
        rfunc_args_and_kwargs=([(custom_func, "columns")], {"columns": "d"}),
    )


@pytest.mark.parametrize(
    "op",
    [
        "count",
        "cummin",
        "cummax",
        "cummax",
        "cumprod",
        "kurt",
        "kurtosis",
        "skew",
    ],
)
def test_dataframe_axis1_unsupported_ops(op):
    df = gd.DataFrame({"a": [1, 2, 3], "b": [8, 9, 10]})

    with pytest.raises(
        NotImplementedError, match="Only axis=0 is currently supported."
    ):
        getattr(df, op)(axis=1)


def test_dataframe_from_pandas_duplicate_columns():
    pdf = pd.DataFrame(columns=["a", "b", "c", "a"])
    pdf["a"] = [1, 2, 3]

    with pytest.raises(
        ValueError, match="Duplicate column names are not allowed"
    ):
        gd.from_pandas(pdf)


@pytest.mark.parametrize(
<<<<<<< HEAD
    "data",
    [
        {"a": [1, 2, 3], "b": [3.0, 4.0, 5.0], "c": [True, True, False]},
        {"a": [1.0, 2.0, 3.0], "b": [3.0, 4.0, 5.0], "c": [True, True, False]},
        {"a": [1, 2, 3], "b": [3, 4, 5], "c": [True, True, False]},
        {"a": [1, 2, 3], "b": [True, True, False], "c": [False, True, False]},
        {
            "a": [1.0, 2.0, 3.0],
            "b": [True, True, False],
            "c": [False, True, False],
        },
        {"a": [1, 2, 3], "b": [3, 4, 5], "c": [2.0, 3.0, 4.0]},
        {"a": [1, 2, 3], "b": [2.0, 3.0, 4.0], "c": [5.0, 6.0, 4.0]},
    ],
)
@pytest.mark.parametrize(
    "aggs",
    [
        ["min", "sum", "max"],
        ("min", "sum", "max"),
        {"min", "sum", "max"},
        "sum",
        {"a": "sum", "b": "min", "c": "max"},
        {"a": ["sum"], "b": ["min"], "c": ["max"]},
        {"a": ("sum"), "b": ("min"), "c": ("max")},
        {"a": {"sum"}, "b": {"min"}, "c": {"max"}},
        {"a": ["sum", "min"], "b": ["sum", "max"], "c": ["min", "max"]},
        {"a": ("sum", "min"), "b": ("sum", "max"), "c": ("min", "max")},
        {"a": {"sum", "min"}, "b": {"sum", "max"}, "c": {"min", "max"}},
    ],
)
def test_agg_for_dataframes(data, aggs):
    pdf = pd.DataFrame(data)
    gdf = gd.DataFrame(data)

    expect = pdf.agg(aggs)
    got = gdf.agg(aggs)

    assert_eq(expect, got, check_dtype=False)


@pytest.mark.parametrize("aggs", [{"a": np.sum, "b": np.min, "c": np.max}])
def test_agg_for_unsupported_function(aggs):
    gdf = gd.DataFrame(
        {"a": [1, 2, 3], "b": [3.0, 4.0, 5.0], "c": [True, True, False]}
    )

    with pytest.raises(NotImplementedError):
        gdf.agg(aggs)


@pytest.mark.parametrize("aggs", ["asdf"])
def test_agg_for_dataframe_with_invalid_function(aggs):
    gdf = gd.DataFrame(
        {"a": [1, 2, 3], "b": [3.0, 4.0, 5.0], "c": [True, True, False]}
    )

    with pytest.raises(
        AttributeError,
        match=f"{aggs} is not a valid function for 'DataFrame' object",
    ):
        gdf.agg(aggs)


@pytest.mark.parametrize("aggs", [{"a": "asdf"}])
def test_agg_for_series_with_invalid_function(aggs):
    gdf = gd.DataFrame(
        {"a": [1, 2, 3], "b": [3.0, 4.0, 5.0], "c": [True, True, False]}
    )

    with pytest.raises(
        AttributeError,
        match=f"{aggs['a']} is not a valid function for 'Series' object",
    ):
        gdf.agg(aggs)


@pytest.mark.parametrize(
    "aggs",
    [
        "sum",
        ["min", "sum", "max"],
        {"a": {"sum", "min"}, "b": {"sum", "max"}, "c": {"min", "max"}},
    ],
)
def test_agg_for_dataframe_with_string_columns(aggs):
    gdf = gd.DataFrame(
        {"a": ["m", "n", "o"], "b": ["t", "u", "v"], "c": ["x", "y", "z"]},
        index=["a", "b", "c"],
    )

    with pytest.raises(
        NotImplementedError,
        match=re.escape(
            "DataFrame.agg() is not supported for "
            "frames containing string columns"
        ),
    ):
        gdf.agg(aggs)
=======
    "df",
    [
        pd.DataFrame(
            {"a": [1, 2, 3], "b": [10, 11, 20], "c": ["a", "bcd", "xyz"]}
        ),
        pd.DataFrame(),
    ],
)
@pytest.mark.parametrize(
    "columns",
    [
        None,
        ["a"],
        ["c", "a"],
        ["b", "a", "c"],
        [],
        pd.Index(["c", "a"]),
        gd.Index(["c", "a"]),
        ["abc", "a"],
        ["column_not_exists1", "column_not_exists2"],
    ],
)
@pytest.mark.parametrize("index", [["abc", "def", "ghi"]])
def test_dataframe_constructor_columns(df, columns, index):
    def assert_local_eq(actual, df, expected, host_columns):
        check_index_type = False if expected.empty else True
        if host_columns is not None and any(
            col not in df.columns for col in host_columns
        ):
            assert_eq(
                expected,
                actual,
                check_dtype=False,
                check_index_type=check_index_type,
            )
        else:
            assert_eq(expected, actual, check_index_type=check_index_type)

    gdf = gd.from_pandas(df)
    host_columns = (
        columns.to_pandas() if isinstance(columns, gd.Index) else columns
    )

    expected = pd.DataFrame(df, columns=host_columns, index=index)
    actual = gd.DataFrame(gdf, columns=columns, index=index)

    assert_local_eq(actual, df, expected, host_columns)

    expected = pd.DataFrame(df, columns=host_columns)
    actual = gd.DataFrame(gdf._data, columns=columns, index=index)
    if index is not None:
        if df.shape == (0, 0):
            expected = pd.DataFrame(columns=host_columns, index=index)
        else:
            expected.index = index
    assert_local_eq(actual, df, expected, host_columns)
>>>>>>> 6d230eed
<|MERGE_RESOLUTION|>--- conflicted
+++ resolved
@@ -8018,107 +8018,6 @@
 
 
 @pytest.mark.parametrize(
-<<<<<<< HEAD
-    "data",
-    [
-        {"a": [1, 2, 3], "b": [3.0, 4.0, 5.0], "c": [True, True, False]},
-        {"a": [1.0, 2.0, 3.0], "b": [3.0, 4.0, 5.0], "c": [True, True, False]},
-        {"a": [1, 2, 3], "b": [3, 4, 5], "c": [True, True, False]},
-        {"a": [1, 2, 3], "b": [True, True, False], "c": [False, True, False]},
-        {
-            "a": [1.0, 2.0, 3.0],
-            "b": [True, True, False],
-            "c": [False, True, False],
-        },
-        {"a": [1, 2, 3], "b": [3, 4, 5], "c": [2.0, 3.0, 4.0]},
-        {"a": [1, 2, 3], "b": [2.0, 3.0, 4.0], "c": [5.0, 6.0, 4.0]},
-    ],
-)
-@pytest.mark.parametrize(
-    "aggs",
-    [
-        ["min", "sum", "max"],
-        ("min", "sum", "max"),
-        {"min", "sum", "max"},
-        "sum",
-        {"a": "sum", "b": "min", "c": "max"},
-        {"a": ["sum"], "b": ["min"], "c": ["max"]},
-        {"a": ("sum"), "b": ("min"), "c": ("max")},
-        {"a": {"sum"}, "b": {"min"}, "c": {"max"}},
-        {"a": ["sum", "min"], "b": ["sum", "max"], "c": ["min", "max"]},
-        {"a": ("sum", "min"), "b": ("sum", "max"), "c": ("min", "max")},
-        {"a": {"sum", "min"}, "b": {"sum", "max"}, "c": {"min", "max"}},
-    ],
-)
-def test_agg_for_dataframes(data, aggs):
-    pdf = pd.DataFrame(data)
-    gdf = gd.DataFrame(data)
-
-    expect = pdf.agg(aggs)
-    got = gdf.agg(aggs)
-
-    assert_eq(expect, got, check_dtype=False)
-
-
-@pytest.mark.parametrize("aggs", [{"a": np.sum, "b": np.min, "c": np.max}])
-def test_agg_for_unsupported_function(aggs):
-    gdf = gd.DataFrame(
-        {"a": [1, 2, 3], "b": [3.0, 4.0, 5.0], "c": [True, True, False]}
-    )
-
-    with pytest.raises(NotImplementedError):
-        gdf.agg(aggs)
-
-
-@pytest.mark.parametrize("aggs", ["asdf"])
-def test_agg_for_dataframe_with_invalid_function(aggs):
-    gdf = gd.DataFrame(
-        {"a": [1, 2, 3], "b": [3.0, 4.0, 5.0], "c": [True, True, False]}
-    )
-
-    with pytest.raises(
-        AttributeError,
-        match=f"{aggs} is not a valid function for 'DataFrame' object",
-    ):
-        gdf.agg(aggs)
-
-
-@pytest.mark.parametrize("aggs", [{"a": "asdf"}])
-def test_agg_for_series_with_invalid_function(aggs):
-    gdf = gd.DataFrame(
-        {"a": [1, 2, 3], "b": [3.0, 4.0, 5.0], "c": [True, True, False]}
-    )
-
-    with pytest.raises(
-        AttributeError,
-        match=f"{aggs['a']} is not a valid function for 'Series' object",
-    ):
-        gdf.agg(aggs)
-
-
-@pytest.mark.parametrize(
-    "aggs",
-    [
-        "sum",
-        ["min", "sum", "max"],
-        {"a": {"sum", "min"}, "b": {"sum", "max"}, "c": {"min", "max"}},
-    ],
-)
-def test_agg_for_dataframe_with_string_columns(aggs):
-    gdf = gd.DataFrame(
-        {"a": ["m", "n", "o"], "b": ["t", "u", "v"], "c": ["x", "y", "z"]},
-        index=["a", "b", "c"],
-    )
-
-    with pytest.raises(
-        NotImplementedError,
-        match=re.escape(
-            "DataFrame.agg() is not supported for "
-            "frames containing string columns"
-        ),
-    ):
-        gdf.agg(aggs)
-=======
     "df",
     [
         pd.DataFrame(
@@ -8174,5 +8073,4 @@
             expected = pd.DataFrame(columns=host_columns, index=index)
         else:
             expected.index = index
-    assert_local_eq(actual, df, expected, host_columns)
->>>>>>> 6d230eed
+    assert_local_eq(actual, df, expected, host_columns)