# Copyright (c) 2018-2020, NVIDIA CORPORATION.
import array as arr
import io
import operator
import random
import re
import textwrap

import cupy
import numpy as np
import pandas as pd
import pyarrow as pa
import pytest
from numba import cuda

import cudf as gd
from cudf.core._compat import PANDAS_GE_110
from cudf.core.column import column
from cudf.tests import utils
from cudf.tests.utils import (
    ALL_TYPES,
    DATETIME_TYPES,
    NUMERIC_TYPES,
    assert_eq,
    assert_exceptions_equal,
    does_not_raise,
    gen_rand,
)


def test_init_via_list_of_tuples():
    data = [
        (5, "cats", "jump", np.nan),
        (2, "dogs", "dig", 7.5),
        (3, "cows", "moo", -2.1, "occasionally"),
    ]

    pdf = pd.DataFrame(data)
    gdf = gd.DataFrame(data)

    assert_eq(pdf, gdf)


def _dataframe_na_data():
    return [
        pd.DataFrame(
            {
                "a": [0, 1, 2, np.nan, 4, None, 6],
                "b": [np.nan, None, "u", "h", "d", "a", "m"],
            },
            index=["q", "w", "e", "r", "t", "y", "u"],
        ),
        pd.DataFrame({"a": [0, 1, 2, 3, 4], "b": ["a", "b", "u", "h", "d"]}),
        pd.DataFrame(
            {
                "a": [None, None, np.nan, None],
                "b": [np.nan, None, np.nan, None],
            }
        ),
        pd.DataFrame({"a": []}),
        pd.DataFrame({"a": [np.nan], "b": [None]}),
        pd.DataFrame({"a": ["a", "b", "c", None, "e"]}),
        pd.DataFrame({"a": ["a", "b", "c", "d", "e"]}),
    ]


@pytest.mark.parametrize("rows", [0, 1, 2, 100])
def test_init_via_list_of_empty_tuples(rows):
    data = [()] * rows

    pdf = pd.DataFrame(data)
    gdf = gd.DataFrame(data)

    assert_eq(pdf, gdf, check_like=True)


@pytest.mark.parametrize(
    "dict_of_series",
    [
        {"a": pd.Series([1.0, 2.0, 3.0])},
        {"a": pd.Series([1.0, 2.0, 3.0], index=[4, 5, 6])},
        {
            "a": pd.Series([1.0, 2.0, 3.0], index=[4, 5, 6]),
            "b": pd.Series([1.0, 2.0, 4.0], index=[1, 2, 3]),
        },
        {"a": [1, 2, 3], "b": pd.Series([1.0, 2.0, 3.0], index=[4, 5, 6])},
        {
            "a": pd.Series([1.0, 2.0, 3.0], index=["a", "b", "c"]),
            "b": pd.Series([1.0, 2.0, 4.0], index=["c", "d", "e"]),
        },
        {
            "a": pd.Series(
                ["a", "b", "c"],
                index=pd.MultiIndex.from_tuples([(1, 2), (1, 3), (2, 3)]),
            ),
            "b": pd.Series(
                ["a", " b", "d"],
                index=pd.MultiIndex.from_tuples([(1, 2), (1, 3), (2, 3)]),
            ),
        },
    ],
)
def test_init_from_series_align(dict_of_series):
    pdf = pd.DataFrame(dict_of_series)
    gdf = gd.DataFrame(dict_of_series)

    assert_eq(pdf, gdf)

    for key in dict_of_series:
        if isinstance(dict_of_series[key], pd.Series):
            dict_of_series[key] = gd.Series(dict_of_series[key])

    gdf = gd.DataFrame(dict_of_series)

    assert_eq(pdf, gdf)


@pytest.mark.parametrize(
    ("dict_of_series", "expectation"),
    [
        (
            {
                "a": pd.Series(["a", "b", "c"], index=[4, 4, 5]),
                "b": pd.Series(["a", "b", "c"], index=[4, 5, 6]),
            },
            pytest.raises(
                ValueError, match="Cannot align indices with non-unique values"
            ),
        ),
        (
            {
                "a": pd.Series(["a", "b", "c"], index=[4, 4, 5]),
                "b": pd.Series(["a", "b", "c"], index=[4, 4, 5]),
            },
            does_not_raise(),
        ),
    ],
)
def test_init_from_series_align_nonunique(dict_of_series, expectation):
    with expectation:
        gdf = gd.DataFrame(dict_of_series)

    if expectation == does_not_raise():
        pdf = pd.DataFrame(dict_of_series)
        assert_eq(pdf, gdf)


def test_init_unaligned_with_index():
    pdf = pd.DataFrame(
        {
            "a": pd.Series([1.0, 2.0, 3.0], index=[4, 5, 6]),
            "b": pd.Series([1.0, 2.0, 3.0], index=[1, 2, 3]),
        },
        index=[7, 8, 9],
    )
    gdf = gd.DataFrame(
        {
            "a": gd.Series([1.0, 2.0, 3.0], index=[4, 5, 6]),
            "b": gd.Series([1.0, 2.0, 3.0], index=[1, 2, 3]),
        },
        index=[7, 8, 9],
    )

    assert_eq(pdf, gdf, check_dtype=False)


def test_series_basic():
    # Make series from buffer
    a1 = np.arange(10, dtype=np.float64)
    series = gd.Series(a1)
    assert len(series) == 10
    np.testing.assert_equal(series.to_array(), np.hstack([a1]))


def test_series_from_cupy_scalars():
    data = [0.1, 0.2, 0.3]
    data_np = np.array(data)
    data_cp = cupy.array(data)
    s_np = gd.Series([data_np[0], data_np[2]])
    s_cp = gd.Series([data_cp[0], data_cp[2]])
    assert_eq(s_np, s_cp)


@pytest.mark.parametrize("a", [[1, 2, 3], [1, 10, 30]])
@pytest.mark.parametrize("b", [[4, 5, 6], [-11, -100, 30]])
def test_append_index(a, b):

    df = pd.DataFrame()
    df["a"] = a
    df["b"] = b

    gdf = gd.DataFrame()
    gdf["a"] = a
    gdf["b"] = b

    # Check the default index after appending two columns(Series)
    expected = df.a.append(df.b)
    actual = gdf.a.append(gdf.b)

    assert len(expected) == len(actual)
    assert_eq(expected.index, actual.index)

    expected = df.a.append(df.b, ignore_index=True)
    actual = gdf.a.append(gdf.b, ignore_index=True)

    assert len(expected) == len(actual)
    assert_eq(expected.index, actual.index)


def test_series_init_none():

    # test for creating empty series
    # 1: without initializing
    sr1 = gd.Series()
    got = sr1.to_string()
    print(got)
    expect = "Series([], dtype: float64)"
    # values should match despite whitespace difference
    assert got.split() == expect.split()

    # 2: Using `None` as an initializer
    sr2 = gd.Series(None)
    got = sr2.to_string()
    print(got)
    expect = "Series([], dtype: float64)"
    # values should match despite whitespace difference
    assert got.split() == expect.split()


def test_dataframe_basic():
    np.random.seed(0)
    df = gd.DataFrame()

    # Populate with cuda memory
    df["keys"] = np.arange(10, dtype=np.float64)
    np.testing.assert_equal(df["keys"].to_array(), np.arange(10))
    assert len(df) == 10

    # Populate with numpy array
    rnd_vals = np.random.random(10)
    df["vals"] = rnd_vals
    np.testing.assert_equal(df["vals"].to_array(), rnd_vals)
    assert len(df) == 10
    assert tuple(df.columns) == ("keys", "vals")

    # Make another dataframe
    df2 = gd.DataFrame()
    df2["keys"] = np.array([123], dtype=np.float64)
    df2["vals"] = np.array([321], dtype=np.float64)

    # Concat
    df = gd.concat([df, df2])
    assert len(df) == 11

    hkeys = np.asarray(np.arange(10, dtype=np.float64).tolist() + [123])
    hvals = np.asarray(rnd_vals.tolist() + [321])

    np.testing.assert_equal(df["keys"].to_array(), hkeys)
    np.testing.assert_equal(df["vals"].to_array(), hvals)

    # As matrix
    mat = df.as_matrix()

    expect = np.vstack([hkeys, hvals]).T

    print(expect)
    print(mat)
    np.testing.assert_equal(mat, expect)

    # test dataframe with tuple name
    df_tup = gd.DataFrame()
    data = np.arange(10)
    df_tup[(1, "foobar")] = data
    np.testing.assert_equal(data, df_tup[(1, "foobar")].to_array())

    df = gd.DataFrame(pd.DataFrame({"a": [1, 2, 3], "c": ["a", "b", "c"]}))
    pdf = pd.DataFrame(pd.DataFrame({"a": [1, 2, 3], "c": ["a", "b", "c"]}))
    assert_eq(df, pdf)

    gdf = gd.DataFrame({"id": [0, 1], "val": [None, None]})
    gdf["val"] = gdf["val"].astype("int")

    assert gdf["val"].isnull().all()


@pytest.mark.parametrize(
    "pdf",
    [
        pd.DataFrame({"a": range(10), "b": range(10, 20), "c": range(1, 11)}),
        pd.DataFrame(
            {"a": range(10), "b": range(10, 20), "d": ["a", "v"] * 5}
        ),
    ],
)
@pytest.mark.parametrize(
    "columns", [["a"], ["b"], "a", "b", ["a", "b"]],
)
@pytest.mark.parametrize("inplace", [True, False])
def test_dataframe_drop_columns(pdf, columns, inplace):
    pdf = pdf.copy()
    gdf = gd.from_pandas(pdf)

    expected = pdf.drop(columns=columns, inplace=inplace)
    actual = gdf.drop(columns=columns, inplace=inplace)

    if inplace:
        expected = pdf
        actual = gdf

    assert_eq(expected, actual)


@pytest.mark.parametrize(
    "pdf",
    [
        pd.DataFrame({"a": range(10), "b": range(10, 20), "c": range(1, 11)}),
        pd.DataFrame(
            {"a": range(10), "b": range(10, 20), "d": ["a", "v"] * 5}
        ),
    ],
)
@pytest.mark.parametrize(
    "labels",
    [[1], [0], 1, 5, [5, 9], pd.Index([0, 1, 2, 3, 4, 5, 6, 7, 8, 9])],
)
@pytest.mark.parametrize("inplace", [True, False])
def test_dataframe_drop_labels_axis_0(pdf, labels, inplace):
    pdf = pdf.copy()
    gdf = gd.from_pandas(pdf)

    expected = pdf.drop(labels=labels, axis=0, inplace=inplace)
    actual = gdf.drop(labels=labels, axis=0, inplace=inplace)

    if inplace:
        expected = pdf
        actual = gdf

    assert_eq(expected, actual)


@pytest.mark.parametrize(
    "pdf",
    [
        pd.DataFrame({"a": range(10), "b": range(10, 20), "c": range(1, 11)}),
        pd.DataFrame(
            {"a": range(10), "b": range(10, 20), "d": ["a", "v"] * 5}
        ),
    ],
)
@pytest.mark.parametrize(
    "index",
    [[1], [0], 1, 5, [5, 9], pd.Index([0, 1, 2, 3, 4, 5, 6, 7, 8, 9])],
)
@pytest.mark.parametrize("inplace", [True, False])
def test_dataframe_drop_index(pdf, index, inplace):
    pdf = pdf.copy()
    gdf = gd.from_pandas(pdf)

    expected = pdf.drop(index=index, inplace=inplace)
    actual = gdf.drop(index=index, inplace=inplace)

    if inplace:
        expected = pdf
        actual = gdf

    assert_eq(expected, actual)


@pytest.mark.parametrize(
    "pdf",
    [
        pd.DataFrame(
            {"a": range(10), "b": range(10, 20), "d": ["a", "v"] * 5},
            index=pd.MultiIndex(
                levels=[
                    ["lama", "cow", "falcon"],
                    ["speed", "weight", "length"],
                ],
                codes=[
                    [0, 0, 0, 1, 1, 1, 2, 2, 2, 1],
                    [0, 1, 2, 0, 1, 2, 0, 1, 2, 1],
                ],
            ),
        )
    ],
)
@pytest.mark.parametrize(
    "index,level",
    [
        ("cow", 0),
        ("lama", 0),
        ("falcon", 0),
        ("speed", 1),
        ("weight", 1),
        ("length", 1),
        pytest.param(
            "cow",
            None,
            marks=pytest.mark.xfail(
                reason="https://github.com/pandas-dev/pandas/issues/36293"
            ),
        ),
        pytest.param(
            "lama",
            None,
            marks=pytest.mark.xfail(
                reason="https://github.com/pandas-dev/pandas/issues/36293"
            ),
        ),
        pytest.param(
            "falcon",
            None,
            marks=pytest.mark.xfail(
                reason="https://github.com/pandas-dev/pandas/issues/36293"
            ),
        ),
    ],
)
@pytest.mark.parametrize("inplace", [True, False])
def test_dataframe_drop_multiindex(pdf, index, level, inplace):
    pdf = pdf.copy()
    gdf = gd.from_pandas(pdf)

    expected = pdf.drop(index=index, inplace=inplace, level=level)
    actual = gdf.drop(index=index, inplace=inplace, level=level)

    if inplace:
        expected = pdf
        actual = gdf

    assert_eq(expected, actual)


@pytest.mark.parametrize(
    "pdf",
    [
        pd.DataFrame({"a": range(10), "b": range(10, 20), "c": range(1, 11)}),
        pd.DataFrame(
            {"a": range(10), "b": range(10, 20), "d": ["a", "v"] * 5}
        ),
    ],
)
@pytest.mark.parametrize(
    "labels", [["a"], ["b"], "a", "b", ["a", "b"]],
)
@pytest.mark.parametrize("inplace", [True, False])
def test_dataframe_drop_labels_axis_1(pdf, labels, inplace):
    pdf = pdf.copy()
    gdf = gd.from_pandas(pdf)

    expected = pdf.drop(labels=labels, axis=1, inplace=inplace)
    actual = gdf.drop(labels=labels, axis=1, inplace=inplace)

    if inplace:
        expected = pdf
        actual = gdf

    assert_eq(expected, actual)


def test_dataframe_drop_error():
    df = gd.DataFrame({"a": [1], "b": [2], "c": [3]})
    with pytest.raises(KeyError, match="column 'd' does not exist"):
        df.drop(columns="d")

    with pytest.raises(KeyError, match="column 'd' does not exist"):
        df.drop(columns=["a", "d", "b"])

    with pytest.raises(ValueError, match="Cannot specify both"):
        df.drop("a", axis=1, columns="a")

    with pytest.raises(ValueError, match="Need to specify at least"):
        df.drop(axis=1)

    with pytest.raises(KeyError, match="One or more values not found in axis"):
        df.drop([2, 0])


def test_dataframe_drop_raises():
    df = gd.DataFrame(
        {"a": [1, 2, 3], "c": [10, 20, 30]}, index=["x", "y", "z"]
    )
    pdf = df.to_pandas()
    try:
        pdf.drop("p")
    except Exception as e:
        with pytest.raises(
            type(e), match="One or more values not found in axis"
        ):
            df.drop("p")
    else:
        raise AssertionError("Expected pdf.drop to fail")

    expect = pdf.drop("p", errors="ignore")
    actual = df.drop("p", errors="ignore")

    assert_eq(actual, expect)

    try:
        pdf.drop(columns="p")
    except Exception as e:
        with pytest.raises(type(e), match="column 'p' does not exist"):
            df.drop(columns="p")
    else:
        raise AssertionError("Expected pdf.drop to fail")

    expect = pdf.drop(columns="p", errors="ignore")
    actual = df.drop(columns="p", errors="ignore")

    assert_eq(actual, expect)

    try:
        pdf.drop(labels="p", axis=1)
    except Exception as e:
        with pytest.raises(type(e), match="column 'p' does not exist"):
            df.drop(labels="p", axis=1)
    else:
        raise AssertionError("Expected pdf.drop to fail")

    expect = pdf.drop(labels="p", axis=1, errors="ignore")
    actual = df.drop(labels="p", axis=1, errors="ignore")

    assert_eq(actual, expect)


def test_dataframe_column_add_drop_via_setitem():
    df = gd.DataFrame()
    data = np.asarray(range(10))
    df["a"] = data
    df["b"] = data
    assert tuple(df.columns) == ("a", "b")
    del df["a"]
    assert tuple(df.columns) == ("b",)
    df["c"] = data
    assert tuple(df.columns) == ("b", "c")
    df["a"] = data
    assert tuple(df.columns) == ("b", "c", "a")


def test_dataframe_column_set_via_attr():
    data_0 = np.asarray([0, 2, 4, 5])
    data_1 = np.asarray([1, 4, 2, 3])
    data_2 = np.asarray([2, 0, 3, 0])
    df = gd.DataFrame({"a": data_0, "b": data_1, "c": data_2})

    for i in range(10):
        df.c = df.a
        assert assert_eq(df.c, df.a, check_names=False)
        assert tuple(df.columns) == ("a", "b", "c")

        df.c = df.b
        assert assert_eq(df.c, df.b, check_names=False)
        assert tuple(df.columns) == ("a", "b", "c")


def test_dataframe_column_drop_via_attr():
    df = gd.DataFrame({"a": []})

    with pytest.raises(AttributeError):
        del df.a

    assert tuple(df.columns) == tuple("a")


@pytest.mark.parametrize("axis", [0, "index"])
def test_dataframe_index_rename(axis):
    pdf = pd.DataFrame({"a": [1, 2, 3], "b": [4, 5, 6], "c": [7, 8, 9]})
    gdf = gd.DataFrame.from_pandas(pdf)

    expect = pdf.rename(mapper={1: 5, 2: 6}, axis=axis)
    got = gdf.rename(mapper={1: 5, 2: 6}, axis=axis)

    assert_eq(expect, got)

    expect = pdf.rename(index={1: 5, 2: 6})
    got = gdf.rename(index={1: 5, 2: 6})

    assert_eq(expect, got)

    expect = pdf.rename({1: 5, 2: 6})
    got = gdf.rename({1: 5, 2: 6})

    assert_eq(expect, got)

    # `pandas` can support indexes with mixed values. We throw a
    # `NotImplementedError`.
    with pytest.raises(NotImplementedError):
        got = gdf.rename(mapper={1: "x", 2: "y"}, axis=axis)


def test_dataframe_MI_rename():
    gdf = gd.DataFrame(
        {"a": np.arange(10), "b": np.arange(10), "c": np.arange(10)}
    )
    gdg = gdf.groupby(["a", "b"]).count()
    pdg = gdg.to_pandas()

    expect = pdg.rename(mapper={1: 5, 2: 6}, axis=0)
    got = gdg.rename(mapper={1: 5, 2: 6}, axis=0)

    assert_eq(expect, got)


@pytest.mark.parametrize("axis", [1, "columns"])
def test_dataframe_column_rename(axis):
    pdf = pd.DataFrame({"a": [1, 2, 3], "b": [4, 5, 6], "c": [7, 8, 9]})
    gdf = gd.DataFrame.from_pandas(pdf)

    expect = pdf.rename(mapper=lambda name: 2 * name, axis=axis)
    got = gdf.rename(mapper=lambda name: 2 * name, axis=axis)

    assert_eq(expect, got)

    expect = pdf.rename(columns=lambda name: 2 * name)
    got = gdf.rename(columns=lambda name: 2 * name)

    assert_eq(expect, got)

    rename_mapper = {"a": "z", "b": "y", "c": "x"}
    expect = pdf.rename(columns=rename_mapper)
    got = gdf.rename(columns=rename_mapper)

    assert_eq(expect, got)

    gdf = gd.DataFrame({"a": [1, 2, 3], "b": [4, 5, 6], "c": [7, 8, 9]})
    rename_mapper = {"a": "z", "b": "z", "c": "z"}
    expect = gd.DataFrame({"z": [1, 2, 3], "z_1": [4, 5, 6], "z_2": [7, 8, 9]})
    got = gdf.rename(columns=rename_mapper)

    assert_eq(expect, got)


def test_dataframe_pop():
    pdf = pd.DataFrame(
        {"a": [1, 2, 3], "b": ["x", "y", "z"], "c": [7.0, 8.0, 9.0]}
    )
    gdf = gd.DataFrame.from_pandas(pdf)

    # Test non-existing column error
    with pytest.raises(KeyError) as raises:
        gdf.pop("fake_colname")
    raises.match("fake_colname")

    # check pop numeric column
    pdf_pop = pdf.pop("a")
    gdf_pop = gdf.pop("a")
    assert_eq(pdf_pop, gdf_pop)
    assert_eq(pdf, gdf)

    # check string column
    pdf_pop = pdf.pop("b")
    gdf_pop = gdf.pop("b")
    assert_eq(pdf_pop, gdf_pop)
    assert_eq(pdf, gdf)

    # check float column and empty dataframe
    pdf_pop = pdf.pop("c")
    gdf_pop = gdf.pop("c")
    assert_eq(pdf_pop, gdf_pop)
    assert_eq(pdf, gdf)

    # check empty dataframe edge case
    empty_pdf = pd.DataFrame(columns=["a", "b"])
    empty_gdf = gd.DataFrame(columns=["a", "b"])
    pb = empty_pdf.pop("b")
    gb = empty_gdf.pop("b")
    assert len(pb) == len(gb)
    assert empty_pdf.empty and empty_gdf.empty


@pytest.mark.parametrize("nelem", [0, 3, 100, 1000])
def test_dataframe_astype(nelem):
    df = gd.DataFrame()
    data = np.asarray(range(nelem), dtype=np.int32)
    df["a"] = data
    assert df["a"].dtype is np.dtype(np.int32)
    df["b"] = df["a"].astype(np.float32)
    assert df["b"].dtype is np.dtype(np.float32)
    np.testing.assert_equal(df["a"].to_array(), df["b"].to_array())


@pytest.mark.parametrize("nelem", [0, 100])
def test_index_astype(nelem):
    df = gd.DataFrame()
    data = np.asarray(range(nelem), dtype=np.int32)
    df["a"] = data
    assert df.index.dtype is np.dtype(np.int64)
    df.index = df.index.astype(np.float32)
    assert df.index.dtype is np.dtype(np.float32)
    df["a"] = df["a"].astype(np.float32)
    np.testing.assert_equal(df.index.to_array(), df["a"].to_array())
    df["b"] = df["a"]
    df = df.set_index("b")
    df["a"] = df["a"].astype(np.int16)
    df.index = df.index.astype(np.int16)
    np.testing.assert_equal(df.index.to_array(), df["a"].to_array())


def test_dataframe_to_string():
    pd.options.display.max_rows = 5
    pd.options.display.max_columns = 8
    # Test basic
    df = gd.DataFrame({"a": [1, 2, 3, 4, 5, 6], "b": [11, 12, 13, 14, 15, 16]})
    string = str(df)
    print(string)
    assert string.splitlines()[-1] == "[6 rows x 2 columns]"

    # Test skipped columns
    df = gd.DataFrame(
        {
            "a": [1, 2, 3, 4, 5, 6],
            "b": [11, 12, 13, 14, 15, 16],
            "c": [11, 12, 13, 14, 15, 16],
            "d": [11, 12, 13, 14, 15, 16],
        }
    )
    string = df.to_string()
    print(string)
    assert string.splitlines()[-1] == "[6 rows x 4 columns]"

    # Test masked
    df = gd.DataFrame({"a": [1, 2, 3, 4, 5, 6], "b": [11, 12, 13, 14, 15, 16]})

    data = np.arange(6)
    mask = np.zeros(1, dtype=gd.utils.utils.mask_dtype)
    mask[0] = 0b00101101

    masked = gd.Series.from_masked_array(data, mask)
    assert masked.null_count == 2
    df["c"] = masked

    # check data
    values = masked.copy()
    validids = [0, 2, 3, 5]
    densearray = masked.to_array()
    np.testing.assert_equal(data[validids], densearray)
    # valid position is corret
    for i in validids:
        assert data[i] == values[i]
    # null position is correct
    for i in range(len(values)):
        if i not in validids:
            assert values[i] is None

    pd.options.display.max_rows = 10
    got = df.to_string()
    print(got)
    expect = """
a b  c
0 1 11 0
1 2 12 <NA>
2 3 13 2
3 4 14 3
4 5 15 <NA>
5 6 16 5
"""
    # values should match despite whitespace difference
    assert got.split() == expect.split()


def test_dataframe_to_string_wide():
    # Test basic
    df = gd.DataFrame()
    for i in range(100):
        df["a{}".format(i)] = list(range(3))
    pd.options.display.max_columns = 0
    got = df.to_string()
    print(got)
    expect = """
    a0  a1  a2  a3  a4  a5  a6  a7 ...  a92 a93 a94 a95 a96 a97 a98 a99
0    0   0   0   0   0   0   0   0 ...    0   0   0   0   0   0   0   0
1    1   1   1   1   1   1   1   1 ...    1   1   1   1   1   1   1   1
2    2   2   2   2   2   2   2   2 ...    2   2   2   2   2   2   2   2
[3 rows x 100 columns]
"""
    # values should match despite whitespace difference

    assert got.split() == expect.split()


def test_dataframe_empty_to_string():
    # Test for printing empty dataframe
    df = gd.DataFrame()
    got = df.to_string()
    print(got)
    expect = "Empty DataFrame\nColumns: []\nIndex: []\n"
    # values should match despite whitespace difference
    assert got.split() == expect.split()


def test_dataframe_emptycolumns_to_string():
    # Test for printing dataframe having empty columns
    df = gd.DataFrame()
    df["a"] = []
    df["b"] = []
    got = df.to_string()
    print(got)
    expect = "Empty DataFrame\nColumns: [a, b]\nIndex: []\n"
    # values should match despite whitespace difference
    assert got.split() == expect.split()


def test_dataframe_copy():
    # Test for copying the dataframe using python copy pkg
    from copy import copy

    df = gd.DataFrame()
    df["a"] = [1, 2, 3]
    df2 = copy(df)
    df2["b"] = [4, 5, 6]
    got = df.to_string()
    print(got)
    expect = """
     a
0    1
1    2
2    3
"""
    # values should match despite whitespace difference
    assert got.split() == expect.split()


def test_dataframe_copy_shallow():
    # Test for copy dataframe using class method
    df = gd.DataFrame()
    df["a"] = [1, 2, 3]
    df2 = df.copy()
    df2["b"] = [4, 2, 3]
    got = df.to_string()
    print(got)
    expect = """
     a
0    1
1    2
2    3
"""
    # values should match despite whitespace difference
    assert got.split() == expect.split()


def test_dataframe_dtypes():
    dtypes = pd.Series(
        [np.int32, np.float32, np.float64], index=["c", "a", "b"]
    )
    df = gd.DataFrame({k: np.ones(10, dtype=v) for k, v in dtypes.iteritems()})
    assert df.dtypes.equals(dtypes)


def test_dataframe_add_col_to_object_dataframe():
    # Test for adding column to an empty object dataframe
    cols = ["a", "b", "c"]
    df = pd.DataFrame(columns=cols, dtype="str")

    data = {k: v for (k, v) in zip(cols, [["a"] for _ in cols])}

    gdf = gd.DataFrame(data)
    gdf = gdf[:0]

    assert gdf.dtypes.equals(df.dtypes)
    gdf["a"] = [1]
    df["a"] = [10]
    assert gdf.dtypes.equals(df.dtypes)
    gdf["b"] = [1.0]
    df["b"] = [10.0]
    assert gdf.dtypes.equals(df.dtypes)


def test_dataframe_dir_and_getattr():
    df = gd.DataFrame(
        {
            "a": np.ones(10),
            "b": np.ones(10),
            "not an id": np.ones(10),
            "oop$": np.ones(10),
        }
    )
    o = dir(df)
    assert {"a", "b"}.issubset(o)
    assert "not an id" not in o
    assert "oop$" not in o

    # Getattr works
    assert df.a.equals(df["a"])
    assert df.b.equals(df["b"])
    with pytest.raises(AttributeError):
        df.not_a_column


@pytest.mark.parametrize("order", ["C", "F"])
def test_empty_dataframe_as_gpu_matrix(order):
    df = gd.DataFrame()

    # Check fully empty dataframe.
    mat = df.as_gpu_matrix(order=order).copy_to_host()
    assert mat.shape == (0, 0)

    df = gd.DataFrame()
    nelem = 123
    for k in "abc":
        df[k] = np.random.random(nelem)

    # Check all columns in empty dataframe.
    mat = df.head(0).as_gpu_matrix(order=order).copy_to_host()
    assert mat.shape == (0, 3)


@pytest.mark.parametrize("order", ["C", "F"])
def test_dataframe_as_gpu_matrix(order):
    df = gd.DataFrame()

    nelem = 123
    for k in "abcd":
        df[k] = np.random.random(nelem)

    # Check all columns
    mat = df.as_gpu_matrix(order=order).copy_to_host()
    assert mat.shape == (nelem, 4)
    for i, k in enumerate(df.columns):
        np.testing.assert_array_equal(df[k].to_array(), mat[:, i])

    # Check column subset
    mat = df.as_gpu_matrix(order=order, columns=["a", "c"]).copy_to_host()
    assert mat.shape == (nelem, 2)

    for i, k in enumerate("ac"):
        np.testing.assert_array_equal(df[k].to_array(), mat[:, i])


def test_dataframe_as_gpu_matrix_null_values():
    df = gd.DataFrame()

    nelem = 123
    na = -10000

    refvalues = {}
    for k in "abcd":
        df[k] = data = np.random.random(nelem)
        bitmask = utils.random_bitmask(nelem)
        df[k] = df[k].set_mask(bitmask)
        boolmask = np.asarray(
            utils.expand_bits_to_bytes(bitmask)[:nelem], dtype=np.bool_
        )
        data[~boolmask] = na
        refvalues[k] = data

    # Check null value causes error
    with pytest.raises(ValueError) as raises:
        df.as_gpu_matrix()
    raises.match("column 'a' has null values")

    for k in df.columns:
        df[k] = df[k].fillna(na)

    mat = df.as_gpu_matrix().copy_to_host()
    for i, k in enumerate(df.columns):
        np.testing.assert_array_equal(refvalues[k], mat[:, i])


def test_dataframe_append_empty():
    pdf = pd.DataFrame(
        {
            "key": [1, 1, 1, 2, 2, 2, 3, 3, 3, 4, 4, 4],
            "value": [1, 2, 3, 4, 5, 6, 7, 8, 9, 10, 11, 12],
        }
    )
    gdf = gd.DataFrame.from_pandas(pdf)

    gdf["newcol"] = 100
    pdf["newcol"] = 100

    assert len(gdf["newcol"]) == len(pdf)
    assert len(pdf["newcol"]) == len(pdf)
    assert_eq(gdf, pdf)


def test_dataframe_setitem_from_masked_object():
    ary = np.random.randn(100)
    mask = np.zeros(100, dtype=bool)
    mask[:20] = True
    np.random.shuffle(mask)
    ary[mask] = np.nan

    test1_null = gd.Series(ary, nan_as_null=True)
    assert test1_null.nullable
    assert test1_null.null_count == 20
    test1_nan = gd.Series(ary, nan_as_null=False)
    assert test1_nan.null_count == 0

    test2_null = gd.DataFrame.from_pandas(
        pd.DataFrame({"a": ary}), nan_as_null=True
    )
    assert test2_null["a"].nullable
    assert test2_null["a"].null_count == 20
    test2_nan = gd.DataFrame.from_pandas(
        pd.DataFrame({"a": ary}), nan_as_null=False
    )
    assert test2_nan["a"].null_count == 0

    gpu_ary = cupy.asarray(ary)
    test3_null = gd.Series(gpu_ary, nan_as_null=True)
    assert test3_null.nullable
    assert test3_null.null_count == 20
    test3_nan = gd.Series(gpu_ary, nan_as_null=False)
    assert test3_nan.null_count == 0

    test4 = gd.DataFrame()
    lst = [1, 2, None, 4, 5, 6, None, 8, 9]
    test4["lst"] = lst
    assert test4["lst"].nullable
    assert test4["lst"].null_count == 2


def test_dataframe_append_to_empty():
    pdf = pd.DataFrame()
    pdf["a"] = []
    pdf["b"] = [1, 2, 3]

    gdf = gd.DataFrame()
    gdf["a"] = []
    gdf["b"] = [1, 2, 3]

    assert_eq(gdf, pdf)


def test_dataframe_setitem_index_len1():
    gdf = gd.DataFrame()
    gdf["a"] = [1]
    gdf["b"] = gdf.index._values

    np.testing.assert_equal(gdf.b.to_array(), [0])


def test_assign():
    gdf = gd.DataFrame({"x": [1, 2, 3]})
    gdf2 = gdf.assign(y=gdf.x + 1)
    assert list(gdf.columns) == ["x"]
    assert list(gdf2.columns) == ["x", "y"]

    np.testing.assert_equal(gdf2.y.to_array(), [2, 3, 4])


@pytest.mark.parametrize("nrows", [1, 8, 100, 1000])
def test_dataframe_hash_columns(nrows):
    gdf = gd.DataFrame()
    data = np.asarray(range(nrows))
    data[0] = data[-1]  # make first and last the same
    gdf["a"] = data
    gdf["b"] = gdf.a + 100
    out = gdf.hash_columns(["a", "b"])
    assert isinstance(out, cupy.ndarray)
    assert len(out) == nrows
    assert out.dtype == np.int32

    # Check default
    out_all = gdf.hash_columns()
    np.testing.assert_array_equal(cupy.asnumpy(out), cupy.asnumpy(out_all))

    # Check single column
    out_one = cupy.asnumpy(gdf.hash_columns(["a"]))
    # First matches last
    assert out_one[0] == out_one[-1]
    # Equivalent to the gd.Series.hash_values()
    np.testing.assert_array_equal(cupy.asnumpy(gdf.a.hash_values()), out_one)


@pytest.mark.parametrize("nrows", [3, 10, 100, 1000])
@pytest.mark.parametrize("nparts", [1, 2, 8, 13])
@pytest.mark.parametrize("nkeys", [1, 2])
def test_dataframe_hash_partition(nrows, nparts, nkeys):
    np.random.seed(123)
    gdf = gd.DataFrame()
    keycols = []
    for i in range(nkeys):
        keyname = "key{}".format(i)
        gdf[keyname] = np.random.randint(0, 7 - i, nrows)
        keycols.append(keyname)
    gdf["val1"] = np.random.randint(0, nrows * 2, nrows)

    got = gdf.partition_by_hash(keycols, nparts=nparts)
    # Must return a list
    assert isinstance(got, list)
    # Must have correct number of partitions
    assert len(got) == nparts
    # All partitions must be DataFrame type
    assert all(isinstance(p, gd.DataFrame) for p in got)
    # Check that all partitions have unique keys
    part_unique_keys = set()
    for p in got:
        if len(p):
            # Take rows of the keycolumns and build a set of the key-values
            unique_keys = set(map(tuple, p.as_matrix(columns=keycols)))
            # Ensure that none of the key-values have occurred in other groups
            assert not (unique_keys & part_unique_keys)
            part_unique_keys |= unique_keys
    assert len(part_unique_keys)


@pytest.mark.parametrize("nrows", [3, 10, 50])
def test_dataframe_hash_partition_masked_value(nrows):
    gdf = gd.DataFrame()
    gdf["key"] = np.arange(nrows)
    gdf["val"] = np.arange(nrows) + 100
    bitmask = utils.random_bitmask(nrows)
    bytemask = utils.expand_bits_to_bytes(bitmask)
    gdf["val"] = gdf["val"].set_mask(bitmask)
    parted = gdf.partition_by_hash(["key"], nparts=3)
    # Verify that the valid mask is correct
    for p in parted:
        df = p.to_pandas()
        for row in df.itertuples():
            valid = bool(bytemask[row.key])
            expected_value = row.key + 100 if valid else np.nan
            got_value = row.val
            assert (expected_value == got_value) or (
                np.isnan(expected_value) and np.isnan(got_value)
            )


@pytest.mark.parametrize("nrows", [3, 10, 50])
def test_dataframe_hash_partition_masked_keys(nrows):
    gdf = gd.DataFrame()
    gdf["key"] = np.arange(nrows)
    gdf["val"] = np.arange(nrows) + 100
    bitmask = utils.random_bitmask(nrows)
    bytemask = utils.expand_bits_to_bytes(bitmask)
    gdf["key"] = gdf["key"].set_mask(bitmask)
    parted = gdf.partition_by_hash(["key"], nparts=3, keep_index=False)
    # Verify that the valid mask is correct
    for p in parted:
        df = p.to_pandas()
        for row in df.itertuples():
            valid = bool(bytemask[row.val - 100])
            # val is key + 100
            expected_value = row.val - 100 if valid else np.nan
            got_value = row.key
            assert (expected_value == got_value) or (
                np.isnan(expected_value) and np.isnan(got_value)
            )


@pytest.mark.parametrize("keep_index", [True, False])
def test_dataframe_hash_partition_keep_index(keep_index):

    gdf = gd.DataFrame(
        {"val": [1, 2, 3, 4], "key": [3, 2, 1, 4]}, index=[4, 3, 2, 1]
    )

    expected_df1 = gd.DataFrame(
        {"val": [1], "key": [3]}, index=[4] if keep_index else None
    )
    expected_df2 = gd.DataFrame(
        {"val": [2, 3, 4], "key": [2, 1, 4]},
        index=[3, 2, 1] if keep_index else range(1, 4),
    )
    expected = [expected_df1, expected_df2]

    parts = gdf.partition_by_hash(["key"], nparts=2, keep_index=keep_index)

    for exp, got in zip(expected, parts):
        assert_eq(exp, got)


def test_dataframe_hash_partition_empty():
    gdf = gd.DataFrame({"val": [1, 2], "key": [3, 2]}, index=["a", "b"])
    parts = gdf.iloc[:0].partition_by_hash(["key"], nparts=3)
    assert len(parts) == 3
    for part in parts:
        assert_eq(gdf.iloc[:0], part)


@pytest.mark.parametrize("dtype1", utils.supported_numpy_dtypes)
@pytest.mark.parametrize("dtype2", utils.supported_numpy_dtypes)
def test_dataframe_concat_different_numerical_columns(dtype1, dtype2):
    df1 = pd.DataFrame(dict(x=pd.Series(np.arange(5)).astype(dtype1)))
    df2 = pd.DataFrame(dict(x=pd.Series(np.arange(5)).astype(dtype2)))
    if dtype1 != dtype2 and "datetime" in dtype1 or "datetime" in dtype2:
        with pytest.raises(ValueError):
            gd.concat([df1, df2])
    else:
        pres = pd.concat([df1, df2])
        gres = gd.concat([gd.from_pandas(df1), gd.from_pandas(df2)])
        assert_eq(gd.from_pandas(pres), gres)


def test_dataframe_concat_different_column_types():
    df1 = gd.Series([42], dtype=np.float)
    df2 = gd.Series(["a"], dtype="category")
    with pytest.raises(ValueError):
        gd.concat([df1, df2])

    df2 = gd.Series(["a string"])
    with pytest.raises(TypeError):
        gd.concat([df1, df2])


@pytest.mark.parametrize(
    "df_1", [gd.DataFrame({"a": [1, 2], "b": [1, 3]}), gd.DataFrame({})]
)
@pytest.mark.parametrize(
    "df_2", [gd.DataFrame({"a": [], "b": []}), gd.DataFrame({})]
)
def test_concat_empty_dataframe(df_1, df_2):

    got = gd.concat([df_1, df_2])
    expect = pd.concat([df_1.to_pandas(), df_2.to_pandas()], sort=False)

    # ignoring dtypes as pandas upcasts int to float
    # on concatenation with empty dataframes

    assert_eq(got, expect, check_dtype=False)


@pytest.mark.parametrize(
    "df1_d",
    [
        {"a": [1, 2], "b": [1, 2], "c": ["s1", "s2"], "d": [1.0, 2.0]},
        {"b": [1.9, 10.9], "c": ["s1", "s2"]},
        {"c": ["s1"], "b": [None], "a": [False]},
    ],
)
@pytest.mark.parametrize(
    "df2_d",
    [
        {"a": [1, 2, 3]},
        {"a": [1, None, 3], "b": [True, True, False], "c": ["s3", None, "s4"]},
        {"a": [], "b": []},
        {},
    ],
)
def test_concat_different_column_dataframe(df1_d, df2_d):
    got = gd.concat(
        [gd.DataFrame(df1_d), gd.DataFrame(df2_d), gd.DataFrame(df1_d)],
        sort=False,
    )

    expect = pd.concat(
        [pd.DataFrame(df1_d), pd.DataFrame(df2_d), pd.DataFrame(df1_d)],
        sort=False,
    )

    # numerical columns are upcasted to float in cudf.DataFrame.to_pandas()
    # casts nan to 0 in non-float numerical columns

    numeric_cols = got.dtypes[got.dtypes != "object"].index
    for col in numeric_cols:
        got[col] = got[col].astype(np.float64).fillna(np.nan)

    assert_eq(got, expect, check_dtype=False)


@pytest.mark.parametrize("ser_1", [pd.Series([1, 2, 3]), pd.Series([])])
@pytest.mark.parametrize("ser_2", [pd.Series([])])
def test_concat_empty_series(ser_1, ser_2):
    got = gd.concat([gd.Series(ser_1), gd.Series(ser_2)])
    expect = pd.concat([ser_1, ser_2])

    assert_eq(got, expect)


def test_concat_with_axis():
    df1 = pd.DataFrame(dict(x=np.arange(5), y=np.arange(5)))
    df2 = pd.DataFrame(dict(a=np.arange(5), b=np.arange(5)))

    concat_df = pd.concat([df1, df2], axis=1)
    cdf1 = gd.from_pandas(df1)
    cdf2 = gd.from_pandas(df2)

    # concat only dataframes
    concat_cdf = gd.concat([cdf1, cdf2], axis=1)
    assert_eq(concat_cdf, concat_df)

    # concat only series
    concat_s = pd.concat([df1.x, df1.y], axis=1)
    cs1 = gd.Series.from_pandas(df1.x)
    cs2 = gd.Series.from_pandas(df1.y)
    concat_cdf_s = gd.concat([cs1, cs2], axis=1)

    assert_eq(concat_cdf_s, concat_s)

    # concat series and dataframes
    s3 = pd.Series(np.random.random(5))
    cs3 = gd.Series.from_pandas(s3)

    concat_cdf_all = gd.concat([cdf1, cs3, cdf2], axis=1)
    concat_df_all = pd.concat([df1, s3, df2], axis=1)
    assert_eq(concat_cdf_all, concat_df_all)

    # concat manual multi index
    midf1 = gd.from_pandas(df1)
    midf1.index = gd.MultiIndex(
        levels=[[0, 1, 2, 3], [0, 1]], codes=[[0, 1, 2, 3, 2], [0, 1, 0, 1, 0]]
    )
    midf2 = midf1[2:]
    midf2.index = gd.MultiIndex(
        levels=[[3, 4, 5], [2, 0]], codes=[[0, 1, 2], [1, 0, 1]]
    )
    mipdf1 = midf1.to_pandas()
    mipdf2 = midf2.to_pandas()

    assert_eq(gd.concat([midf1, midf2]), pd.concat([mipdf1, mipdf2]))
    assert_eq(gd.concat([midf2, midf1]), pd.concat([mipdf2, mipdf1]))
    assert_eq(
        gd.concat([midf1, midf2, midf1]), pd.concat([mipdf1, mipdf2, mipdf1])
    )

    # concat groupby multi index
    gdf1 = gd.DataFrame(
        {
            "x": np.random.randint(0, 10, 10),
            "y": np.random.randint(0, 10, 10),
            "z": np.random.randint(0, 10, 10),
            "v": np.random.randint(0, 10, 10),
        }
    )
    gdf2 = gdf1[5:]
    gdg1 = gdf1.groupby(["x", "y"]).min()
    gdg2 = gdf2.groupby(["x", "y"]).min()
    pdg1 = gdg1.to_pandas()
    pdg2 = gdg2.to_pandas()

    assert_eq(gd.concat([gdg1, gdg2]), pd.concat([pdg1, pdg2]))
    assert_eq(gd.concat([gdg2, gdg1]), pd.concat([pdg2, pdg1]))

    # series multi index concat
    gdgz1 = gdg1.z
    gdgz2 = gdg2.z
    pdgz1 = gdgz1.to_pandas()
    pdgz2 = gdgz2.to_pandas()

    assert_eq(gd.concat([gdgz1, gdgz2]), pd.concat([pdgz1, pdgz2]))
    assert_eq(gd.concat([gdgz2, gdgz1]), pd.concat([pdgz2, pdgz1]))


@pytest.mark.parametrize("nrows", [0, 3, 10, 100, 1000])
def test_nonmatching_index_setitem(nrows):
    np.random.seed(0)

    gdf = gd.DataFrame()
    gdf["a"] = np.random.randint(2147483647, size=nrows)
    gdf["b"] = np.random.randint(2147483647, size=nrows)
    gdf = gdf.set_index("b")

    test_values = np.random.randint(2147483647, size=nrows)
    gdf["c"] = test_values
    assert len(test_values) == len(gdf["c"])
    assert (
        gdf["c"]
        .to_pandas()
        .equals(gd.Series(test_values).set_index(gdf._index).to_pandas())
    )


def test_from_pandas():
    df = pd.DataFrame({"x": [1, 2, 3]}, index=[4.0, 5.0, 6.0])
    gdf = gd.DataFrame.from_pandas(df)
    assert isinstance(gdf, gd.DataFrame)

    assert_eq(df, gdf)

    s = df.x
    gs = gd.Series.from_pandas(s)
    assert isinstance(gs, gd.Series)

    assert_eq(s, gs)


@pytest.mark.parametrize("dtypes", [int, float])
def test_from_records(dtypes):
    h_ary = np.ndarray(shape=(10, 4), dtype=dtypes)
    rec_ary = h_ary.view(np.recarray)

    gdf = gd.DataFrame.from_records(rec_ary, columns=["a", "b", "c", "d"])
    df = pd.DataFrame.from_records(rec_ary, columns=["a", "b", "c", "d"])
    assert isinstance(gdf, gd.DataFrame)
    assert_eq(df, gdf)

    gdf = gd.DataFrame.from_records(rec_ary)
    df = pd.DataFrame.from_records(rec_ary)
    assert isinstance(gdf, gd.DataFrame)
    assert_eq(df, gdf)


@pytest.mark.parametrize("columns", [None, ["first", "second", "third"]])
@pytest.mark.parametrize(
    "index",
    [
        None,
        ["first", "second"],
        "name",
        "age",
        "weight",
        [10, 11],
        ["abc", "xyz"],
    ],
)
def test_from_records_index(columns, index):
    rec_ary = np.array(
        [("Rex", 9, 81.0), ("Fido", 3, 27.0)],
        dtype=[("name", "U10"), ("age", "i4"), ("weight", "f4")],
    )
    gdf = gd.DataFrame.from_records(rec_ary, columns=columns, index=index)
    df = pd.DataFrame.from_records(rec_ary, columns=columns, index=index)
    assert isinstance(gdf, gd.DataFrame)
    assert_eq(df, gdf)


def test_dataframe_construction_from_cupy_arrays():
    h_ary = np.array([[1, 2, 3], [4, 5, 6]], np.int32)
    d_ary = cupy.asarray(h_ary)

    gdf = gd.DataFrame(d_ary, columns=["a", "b", "c"])
    df = pd.DataFrame(h_ary, columns=["a", "b", "c"])
    assert isinstance(gdf, gd.DataFrame)

    assert_eq(df, gdf)

    gdf = gd.DataFrame(d_ary)
    df = pd.DataFrame(h_ary)
    assert isinstance(gdf, gd.DataFrame)

    assert_eq(df, gdf)

    gdf = gd.DataFrame(d_ary, index=["a", "b"])
    df = pd.DataFrame(h_ary, index=["a", "b"])
    assert isinstance(gdf, gd.DataFrame)

    assert_eq(df, gdf)

    gdf = gd.DataFrame(d_ary)
    gdf = gdf.set_index(keys=0, drop=False)
    df = pd.DataFrame(h_ary)
    df = df.set_index(keys=0, drop=False)
    assert isinstance(gdf, gd.DataFrame)

    assert_eq(df, gdf)

    gdf = gd.DataFrame(d_ary)
    gdf = gdf.set_index(keys=1, drop=False)
    df = pd.DataFrame(h_ary)
    df = df.set_index(keys=1, drop=False)
    assert isinstance(gdf, gd.DataFrame)

    assert_eq(df, gdf)


def test_dataframe_cupy_wrong_dimensions():
    d_ary = cupy.empty((2, 3, 4), dtype=np.int32)
    with pytest.raises(
        ValueError, match="records dimension expected 1 or 2 but found: 3"
    ):
        gd.DataFrame(d_ary)


def test_dataframe_cupy_array_wrong_index():
    d_ary = cupy.empty((2, 3), dtype=np.int32)

    with pytest.raises(
        ValueError,
        match="Length mismatch: Expected axis has 2 elements, "
        "new values have 1 elements",
    ):
        gd.DataFrame(d_ary, index=["a"])

    with pytest.raises(
        ValueError,
        match="Length mismatch: Expected axis has 2 elements, "
        "new values have 1 elements",
    ):
        gd.DataFrame(d_ary, index="a")


@pytest.mark.xfail(reason="constructor does not coerce index inputs")
def test_index_in_dataframe_constructor():
    a = pd.DataFrame({"x": [1, 2, 3]}, index=[4.0, 5.0, 6.0])
    b = gd.DataFrame({"x": [1, 2, 3]}, index=[4.0, 5.0, 6.0])

    assert_eq(a, b)
    assert_eq(a.loc[4:], b.loc[4:])


dtypes = NUMERIC_TYPES + DATETIME_TYPES + ["bool"]


@pytest.mark.parametrize("nelem", [0, 2, 3, 100, 1000])
@pytest.mark.parametrize("data_type", dtypes)
def test_from_arrow(nelem, data_type):
    df = pd.DataFrame(
        {
            "a": np.random.randint(0, 1000, nelem).astype(data_type),
            "b": np.random.randint(0, 1000, nelem).astype(data_type),
        }
    )
    padf = pa.Table.from_pandas(
        df, preserve_index=False
    ).replace_schema_metadata(None)
    gdf = gd.DataFrame.from_arrow(padf)
    assert isinstance(gdf, gd.DataFrame)

    assert_eq(df, gdf)

    s = pa.Array.from_pandas(df.a)
    gs = gd.Series.from_arrow(s)
    assert isinstance(gs, gd.Series)

    # For some reason PyArrow to_pandas() converts to numpy array and has
    # better type compatibility
    np.testing.assert_array_equal(s.to_pandas(), gs.to_array())


@pytest.mark.parametrize("nelem", [0, 2, 3, 100, 1000])
@pytest.mark.parametrize("data_type", dtypes)
def test_to_arrow(nelem, data_type):
    df = pd.DataFrame(
        {
            "a": np.random.randint(0, 1000, nelem).astype(data_type),
            "b": np.random.randint(0, 1000, nelem).astype(data_type),
        }
    )
    gdf = gd.DataFrame.from_pandas(df)

    pa_df = pa.Table.from_pandas(
        df, preserve_index=False
    ).replace_schema_metadata(None)

    pa_gdf = gdf.to_arrow(preserve_index=False).replace_schema_metadata(None)

    assert isinstance(pa_gdf, pa.Table)
    assert pa.Table.equals(pa_df, pa_gdf)

    pa_s = pa.Array.from_pandas(df.a)
    pa_gs = gdf["a"].to_arrow()

    assert isinstance(pa_gs, pa.Array)
    assert pa.Array.equals(pa_s, pa_gs)

    pa_i = pa.Array.from_pandas(df.index)
    pa_gi = gdf.index.to_arrow()

    assert isinstance(pa_gi, pa.Array)
    assert pa.Array.equals(pa_i, pa_gi)


@pytest.mark.parametrize("data_type", dtypes)
def test_to_from_arrow_nulls(data_type):
    if data_type == "longlong":
        data_type = "int64"
    if data_type == "bool":
        s1 = pa.array([True, None, False, None, True], type=data_type)
    else:
        dtype = np.dtype(data_type)
        if dtype.type == np.datetime64:
            time_unit, _ = np.datetime_data(dtype)
            data_type = pa.timestamp(unit=time_unit)
        s1 = pa.array([1, None, 3, None, 5], type=data_type)
    gs1 = gd.Series.from_arrow(s1)
    assert isinstance(gs1, gd.Series)
    # We have 64B padded buffers for nulls whereas Arrow returns a minimal
    # number of bytes, so only check the first byte in this case
    np.testing.assert_array_equal(
        np.asarray(s1.buffers()[0]).view("u1")[0],
        gs1._column.mask_array_view.copy_to_host().view("u1")[0],
    )
    assert pa.Array.equals(s1, gs1.to_arrow())

    s2 = pa.array([None, None, None, None, None], type=data_type)
    gs2 = gd.Series.from_arrow(s2)
    assert isinstance(gs2, gd.Series)
    # We have 64B padded buffers for nulls whereas Arrow returns a minimal
    # number of bytes, so only check the first byte in this case
    np.testing.assert_array_equal(
        np.asarray(s2.buffers()[0]).view("u1")[0],
        gs2._column.mask_array_view.copy_to_host().view("u1")[0],
    )
    assert pa.Array.equals(s2, gs2.to_arrow())


def test_to_arrow_categorical():
    df = pd.DataFrame()
    df["a"] = pd.Series(["a", "b", "c"], dtype="category")
    gdf = gd.DataFrame.from_pandas(df)

    pa_df = pa.Table.from_pandas(
        df, preserve_index=False
    ).replace_schema_metadata(None)
    pa_gdf = gdf.to_arrow(preserve_index=False).replace_schema_metadata(None)

    assert isinstance(pa_gdf, pa.Table)
    assert pa.Table.equals(pa_df, pa_gdf)

    pa_s = pa.Array.from_pandas(df.a)
    pa_gs = gdf["a"].to_arrow()

    assert isinstance(pa_gs, pa.Array)
    assert pa.Array.equals(pa_s, pa_gs)


def test_from_arrow_missing_categorical():
    pd_cat = pd.Categorical(["a", "b", "c"], categories=["a", "b"])
    pa_cat = pa.array(pd_cat, from_pandas=True)
    gd_cat = gd.Series(pa_cat)

    assert isinstance(gd_cat, gd.Series)
    assert_eq(
        pd.Series(pa_cat.to_pandas()),  # PyArrow returns a pd.Categorical
        gd_cat.to_pandas(),
    )


def test_to_arrow_missing_categorical():
    pd_cat = pd.Categorical(["a", "b", "c"], categories=["a", "b"])
    pa_cat = pa.array(pd_cat, from_pandas=True)
    gd_cat = gd.Series(pa_cat)

    assert isinstance(gd_cat, gd.Series)
    assert pa.Array.equals(pa_cat, gd_cat.to_arrow())


@pytest.mark.parametrize("data_type", dtypes)
def test_from_scalar_typing(data_type):
    if data_type == "datetime64[ms]":
        scalar = (
            np.dtype("int64")
            .type(np.random.randint(0, 5))
            .astype("datetime64[ms]")
        )
    elif data_type.startswith("datetime64"):
        from datetime import date

        scalar = np.datetime64(date.today()).astype("datetime64[ms]")
        data_type = "datetime64[ms]"
    else:
        scalar = np.dtype(data_type).type(np.random.randint(0, 5))

    gdf = gd.DataFrame()
    gdf["a"] = [1, 2, 3, 4, 5]
    gdf["b"] = scalar
    assert gdf["b"].dtype == np.dtype(data_type)
    assert len(gdf["b"]) == len(gdf["a"])


@pytest.mark.parametrize("data_type", NUMERIC_TYPES)
def test_from_python_array(data_type):
    np_arr = np.random.randint(0, 100, 10).astype(data_type)
    data = memoryview(np_arr)
    data = arr.array(data.format, data)

    gs = gd.Series(data)

    np.testing.assert_equal(gs.to_array(), np_arr)


def test_series_shape():
    ps = pd.Series([1, 2, 3, 4])
    cs = gd.Series([1, 2, 3, 4])

    assert ps.shape == cs.shape


def test_series_shape_empty():
    ps = pd.Series()
    cs = gd.Series([])

    assert ps.shape == cs.shape


def test_dataframe_shape():
    pdf = pd.DataFrame({"a": [0, 1, 2, 3], "b": [0.1, 0.2, None, 0.3]})
    gdf = gd.DataFrame.from_pandas(pdf)

    assert pdf.shape == gdf.shape


def test_dataframe_shape_empty():
    pdf = pd.DataFrame()
    gdf = gd.DataFrame()

    assert pdf.shape == gdf.shape


@pytest.mark.parametrize("num_cols", [1, 2, 10])
@pytest.mark.parametrize("num_rows", [1, 2, 20])
@pytest.mark.parametrize("dtype", dtypes)
@pytest.mark.parametrize("nulls", ["none", "some", "all"])
def test_dataframe_transpose(nulls, num_cols, num_rows, dtype):

    pdf = pd.DataFrame()
    from string import ascii_lowercase

    null_rep = np.nan if dtype in ["float32", "float64"] else None

    for i in range(num_cols):
        colname = ascii_lowercase[i]
        data = pd.Series(np.random.randint(0, 26, num_rows).astype(dtype))
        if nulls == "some":
            idx = np.random.choice(
                num_rows, size=int(num_rows / 2), replace=False
            )
            data[idx] = null_rep
        elif nulls == "all":
            data[:] = null_rep
        pdf[colname] = data

    gdf = gd.DataFrame.from_pandas(pdf)

    got_function = gdf.transpose()
    got_property = gdf.T

    expect = pdf.transpose()

    assert_eq(expect, got_function)
    assert_eq(expect, got_property)


@pytest.mark.parametrize("num_cols", [1, 2, 10])
@pytest.mark.parametrize("num_rows", [1, 2, 20])
def test_dataframe_transpose_category(num_cols, num_rows):
    pdf = pd.DataFrame()
    from string import ascii_lowercase

    for i in range(num_cols):
        colname = ascii_lowercase[i]
        data = pd.Series(list(ascii_lowercase), dtype="category")
        data = data.sample(num_rows, replace=True).reset_index(drop=True)
        pdf[colname] = data

    gdf = gd.DataFrame.from_pandas(pdf)

    got_function = gdf.transpose()
    got_property = gdf.T

    expect = pdf.transpose()

    assert_eq(expect, got_function.to_pandas())
    assert_eq(expect, got_property.to_pandas())


def test_generated_column():
    gdf = gd.DataFrame({"a": (i for i in range(5))})
    assert len(gdf) == 5


@pytest.fixture
def pdf():
    return pd.DataFrame({"x": range(10), "y": range(10)})


@pytest.fixture
def gdf(pdf):
    return gd.DataFrame.from_pandas(pdf)


@pytest.mark.parametrize(
    "data",
    [
        {"x": [np.nan, 2, 3, 4, 100, np.nan], "y": [4, 5, 6, 88, 99, np.nan]},
        {"x": [1, 2, 3], "y": [4, 5, 6]},
        {"x": [np.nan, np.nan, np.nan], "y": [np.nan, np.nan, np.nan]},
        {"x": [], "y": []},
        {"x": []},
    ],
)
@pytest.mark.parametrize(
    "func",
    [
        lambda df, **kwargs: df.min(**kwargs),
        lambda df, **kwargs: df.max(**kwargs),
        lambda df, **kwargs: df.sum(**kwargs),
        lambda df, **kwargs: df.product(**kwargs),
        lambda df, **kwargs: df.cummin(**kwargs),
        lambda df, **kwargs: df.cummax(**kwargs),
        lambda df, **kwargs: df.cumsum(**kwargs),
        lambda df, **kwargs: df.cumprod(**kwargs),
        lambda df, **kwargs: df.mean(**kwargs),
        lambda df, **kwargs: df.sum(**kwargs),
        lambda df, **kwargs: df.max(**kwargs),
        lambda df, **kwargs: df.std(ddof=1, **kwargs),
        lambda df, **kwargs: df.var(ddof=1, **kwargs),
        lambda df, **kwargs: df.std(ddof=2, **kwargs),
        lambda df, **kwargs: df.var(ddof=2, **kwargs),
        lambda df, **kwargs: df.kurt(**kwargs),
        lambda df, **kwargs: df.skew(**kwargs),
        lambda df, **kwargs: df.all(**kwargs),
        lambda df, **kwargs: df.any(**kwargs),
    ],
)
@pytest.mark.parametrize("skipna", [True, False, None])
def test_dataframe_reductions(data, func, skipna):
    pdf = pd.DataFrame(data=data)
    print(func(pdf, skipna=skipna))
    gdf = gd.DataFrame.from_pandas(pdf)
    print(func(gdf, skipna=skipna))
    assert_eq(func(pdf, skipna=skipna), func(gdf, skipna=skipna))


@pytest.mark.parametrize(
    "data",
    [
        {"x": [np.nan, 2, 3, 4, 100, np.nan], "y": [4, 5, 6, 88, 99, np.nan]},
        {"x": [1, 2, 3], "y": [4, 5, 6]},
        {"x": [np.nan, np.nan, np.nan], "y": [np.nan, np.nan, np.nan]},
        {"x": [], "y": []},
        {"x": []},
    ],
)
@pytest.mark.parametrize("func", [lambda df: df.count()])
def test_dataframe_count_reduction(data, func):
    pdf = pd.DataFrame(data=data)
    gdf = gd.DataFrame.from_pandas(pdf)

    assert_eq(func(pdf), func(gdf))


@pytest.mark.parametrize(
    "data",
    [
        {"x": [np.nan, 2, 3, 4, 100, np.nan], "y": [4, 5, 6, 88, 99, np.nan]},
        {"x": [1, 2, 3], "y": [4, 5, 6]},
        {"x": [np.nan, np.nan, np.nan], "y": [np.nan, np.nan, np.nan]},
        {"x": [], "y": []},
        {"x": []},
    ],
)
@pytest.mark.parametrize("ops", ["sum", "product", "prod"])
@pytest.mark.parametrize("skipna", [True, False, None])
@pytest.mark.parametrize("min_count", [-10, -1, 0, 1, 2, 3, 10])
def test_dataframe_min_count_ops(data, ops, skipna, min_count):
    psr = pd.DataFrame(data)
    gsr = gd.DataFrame(data)

    assert_eq(
        getattr(psr, ops)(skipna=skipna, min_count=min_count),
        getattr(gsr, ops)(skipna=skipna, min_count=min_count),
        check_dtype=False,
    )


@pytest.mark.parametrize(
    "binop",
    [
        operator.add,
        operator.mul,
        operator.floordiv,
        operator.truediv,
        operator.mod,
        operator.pow,
        operator.eq,
        operator.lt,
        operator.le,
        operator.gt,
        operator.ge,
        operator.ne,
    ],
)
def test_binops_df(pdf, gdf, binop):
    pdf = pdf + 1.0
    gdf = gdf + 1.0
    d = binop(pdf, pdf)
    g = binop(gdf, gdf)
    assert_eq(d, g)


@pytest.mark.parametrize("binop", [operator.and_, operator.or_, operator.xor])
def test_bitwise_binops_df(pdf, gdf, binop):
    d = binop(pdf, pdf + 1)
    g = binop(gdf, gdf + 1)
    assert_eq(d, g)


@pytest.mark.parametrize(
    "binop",
    [
        operator.add,
        operator.mul,
        operator.floordiv,
        operator.truediv,
        operator.mod,
        operator.pow,
        operator.eq,
        operator.lt,
        operator.le,
        operator.gt,
        operator.ge,
        operator.ne,
    ],
)
def test_binops_series(pdf, gdf, binop):
    pdf = pdf + 1.0
    gdf = gdf + 1.0
    d = binop(pdf.x, pdf.y)
    g = binop(gdf.x, gdf.y)
    assert_eq(d, g)


@pytest.mark.parametrize("binop", [operator.and_, operator.or_, operator.xor])
def test_bitwise_binops_series(pdf, gdf, binop):
    d = binop(pdf.x, pdf.y + 1)
    g = binop(gdf.x, gdf.y + 1)
    assert_eq(d, g)


@pytest.mark.parametrize("unaryop", [operator.neg, operator.inv, operator.abs])
def test_unaryops_df(pdf, gdf, unaryop):
    d = unaryop(pdf - 5)
    g = unaryop(gdf - 5)
    assert_eq(d, g)


@pytest.mark.parametrize(
    "func",
    [
        lambda df: df.empty,
        lambda df: df.x.empty,
        lambda df: df.x.fillna(123, limit=None, method=None, axis=None),
        lambda df: df.drop("x", axis=1, errors="raise"),
    ],
)
def test_unary_operators(func, pdf, gdf):
    p = func(pdf)
    g = func(gdf)
    assert_eq(p, g)


def test_is_monotonic(gdf):
    pdf = pd.DataFrame({"x": [1, 2, 3]}, index=[3, 1, 2])
    gdf = gd.DataFrame.from_pandas(pdf)
    assert not gdf.index.is_monotonic
    assert not gdf.index.is_monotonic_increasing
    assert not gdf.index.is_monotonic_decreasing


def test_iter(pdf, gdf):
    assert list(pdf) == list(gdf)


def test_iteritems(gdf):
    for k, v in gdf.iteritems():
        assert k in gdf.columns
        assert isinstance(v, gd.Series)
        assert_eq(v, gdf[k])


@pytest.mark.parametrize("q", [0.5, 1, 0.001, [0.5], [], [0.005, 0.5, 1]])
def test_quantile(pdf, gdf, q):
    assert_eq(pdf["x"].quantile(q), gdf["x"].quantile(q))
    assert_eq(pdf.quantile(q), gdf.quantile(q))


def test_empty_quantile():
    pdf = pd.DataFrame({"x": []})
    df = gd.DataFrame({"x": []})

    actual = df.quantile()
    expected = pdf.quantile()

    assert_eq(actual, expected)


def test_from_pandas_function(pdf):
    gdf = gd.from_pandas(pdf)
    assert isinstance(gdf, gd.DataFrame)
    assert_eq(pdf, gdf)

    gdf = gd.from_pandas(pdf.x)
    assert isinstance(gdf, gd.Series)
    assert_eq(pdf.x, gdf)

    with pytest.raises(TypeError):
        gd.from_pandas(123)


@pytest.mark.parametrize("preserve_index", [True, False])
def test_arrow_pandas_compat(pdf, gdf, preserve_index):
    pdf["z"] = range(10)
    pdf = pdf.set_index("z")
    gdf["z"] = range(10)
    gdf = gdf.set_index("z")

    pdf_arrow_table = pa.Table.from_pandas(pdf, preserve_index=preserve_index)
    gdf_arrow_table = gdf.to_arrow(preserve_index=preserve_index)

    assert pa.Table.equals(pdf_arrow_table, gdf_arrow_table)

    gdf2 = gd.DataFrame.from_arrow(pdf_arrow_table)
    pdf2 = pdf_arrow_table.to_pandas()

    assert_eq(pdf2, gdf2)


@pytest.mark.parametrize("nrows", [1, 8, 100, 1000, 100000])
def test_series_hash_encode(nrows):
    data = np.asarray(range(nrows))
    # Python hash returns different value which sometimes
    # results in enc_with_name_arr and enc_arr to be same.
    # And there is no other better way to make hash return same value.
    # So using an integer name to get constant value back from hash.
    s = gd.Series(data, name=1)
    num_features = 1000

    encoded_series = s.hash_encode(num_features)
    assert isinstance(encoded_series, gd.Series)
    enc_arr = encoded_series.to_array()
    assert np.all(enc_arr >= 0)
    assert np.max(enc_arr) < num_features

    enc_with_name_arr = s.hash_encode(num_features, use_name=True).to_array()
    assert enc_with_name_arr[0] != enc_arr[0]


@pytest.mark.parametrize("dtype", NUMERIC_TYPES + ["bool"])
def test_cuda_array_interface(dtype):

    np_data = np.arange(10).astype(dtype)
    cupy_data = cupy.array(np_data)
    pd_data = pd.Series(np_data)

    cudf_data = gd.Series(cupy_data)
    assert_eq(pd_data, cudf_data)

    gdf = gd.DataFrame()
    gdf["test"] = cupy_data
    pd_data.name = "test"
    assert_eq(pd_data, gdf["test"])


@pytest.mark.parametrize("nelem", [0, 2, 3, 100])
@pytest.mark.parametrize("nchunks", [1, 2, 5, 10])
@pytest.mark.parametrize("data_type", dtypes)
def test_from_arrow_chunked_arrays(nelem, nchunks, data_type):
    np_list_data = [
        np.random.randint(0, 100, nelem).astype(data_type)
        for i in range(nchunks)
    ]
    pa_chunk_array = pa.chunked_array(np_list_data)

    expect = pd.Series(pa_chunk_array.to_pandas())
    got = gd.Series(pa_chunk_array)

    assert_eq(expect, got)

    np_list_data2 = [
        np.random.randint(0, 100, nelem).astype(data_type)
        for i in range(nchunks)
    ]
    pa_chunk_array2 = pa.chunked_array(np_list_data2)
    pa_table = pa.Table.from_arrays(
        [pa_chunk_array, pa_chunk_array2], names=["a", "b"]
    )

    expect = pa_table.to_pandas()
    got = gd.DataFrame.from_arrow(pa_table)

    assert_eq(expect, got)


@pytest.mark.skip(reason="Test was designed to be run in isolation")
def test_gpu_memory_usage_with_boolmask():
    import cudf

    ctx = cuda.current_context()

    def query_GPU_memory(note=""):
        memInfo = ctx.get_memory_info()
        usedMemoryGB = (memInfo.total - memInfo.free) / 1e9
        return usedMemoryGB

    cuda.current_context().deallocations.clear()
    nRows = int(1e8)
    nCols = 2
    dataNumpy = np.asfortranarray(np.random.rand(nRows, nCols))
    colNames = ["col" + str(iCol) for iCol in range(nCols)]
    pandasDF = pd.DataFrame(data=dataNumpy, columns=colNames, dtype=np.float32)
    cudaDF = cudf.core.DataFrame.from_pandas(pandasDF)
    boolmask = gd.Series(np.random.randint(1, 2, len(cudaDF)).astype("bool"))

    memory_used = query_GPU_memory()
    cudaDF = cudaDF[boolmask]

    assert (
        cudaDF.index._values.data_array_view.device_ctypes_pointer
        == cudaDF["col0"].index._values.data_array_view.device_ctypes_pointer
    )
    assert (
        cudaDF.index._values.data_array_view.device_ctypes_pointer
        == cudaDF["col1"].index._values.data_array_view.device_ctypes_pointer
    )

    assert memory_used == query_GPU_memory()


def test_boolmask(pdf, gdf):
    boolmask = np.random.randint(0, 2, len(pdf)) > 0
    gdf = gdf[boolmask]
    pdf = pdf[boolmask]
    assert_eq(pdf, gdf)


@pytest.mark.parametrize(
    "mask_shape",
    [
        (2, "ab"),
        (2, "abc"),
        (3, "ab"),
        (3, "abc"),
        (3, "abcd"),
        (4, "abc"),
        (4, "abcd"),
    ],
)
def test_dataframe_boolmask(mask_shape):
    pdf = pd.DataFrame()
    for col in "abc":
        pdf[col] = np.random.randint(0, 10, 3)
    pdf_mask = pd.DataFrame()
    for col in mask_shape[1]:
        pdf_mask[col] = np.random.randint(0, 2, mask_shape[0]) > 0
    gdf = gd.DataFrame.from_pandas(pdf)
    gdf_mask = gd.DataFrame.from_pandas(pdf_mask)
    gdf = gdf[gdf_mask]
    pdf = pdf[pdf_mask]

    assert np.array_equal(gdf.columns, pdf.columns)
    for col in gdf.columns:
        assert np.array_equal(
            gdf[col].fillna(-1).to_pandas().values, pdf[col].fillna(-1).values
        )


@pytest.mark.parametrize(
    "mask",
    [
        [True, False, True],
        pytest.param(
            gd.Series([True, False, True]),
            marks=pytest.mark.xfail(
                reason="Pandas can't index a multiindex with a Series"
            ),
        ),
    ],
)
def test_dataframe_multiindex_boolmask(mask):
    gdf = gd.DataFrame(
        {"w": [3, 2, 1], "x": [1, 2, 3], "y": [0, 1, 0], "z": [1, 1, 1]}
    )
    gdg = gdf.groupby(["w", "x"]).count()
    pdg = gdg.to_pandas()
    assert_eq(gdg[mask], pdg[mask])


def test_dataframe_assignment():
    pdf = pd.DataFrame()
    for col in "abc":
        pdf[col] = np.array([0, 1, 1, -2, 10])
    gdf = gd.DataFrame.from_pandas(pdf)
    gdf[gdf < 0] = 999
    pdf[pdf < 0] = 999
    assert_eq(gdf, pdf)


def test_1row_arrow_table():
    data = [pa.array([0]), pa.array([1])]
    batch = pa.RecordBatch.from_arrays(data, ["f0", "f1"])
    table = pa.Table.from_batches([batch])

    expect = table.to_pandas()
    got = gd.DataFrame.from_arrow(table)
    assert_eq(expect, got)


def test_arrow_handle_no_index_name(pdf, gdf):
    gdf_arrow = gdf.to_arrow()
    pdf_arrow = pa.Table.from_pandas(pdf)
    assert pa.Table.equals(pdf_arrow, gdf_arrow)

    got = gd.DataFrame.from_arrow(gdf_arrow)
    expect = pdf_arrow.to_pandas()
    assert_eq(expect, got)


@pytest.mark.parametrize("num_rows", [1, 3, 10, 100])
@pytest.mark.parametrize("num_bins", [1, 2, 4, 20])
@pytest.mark.parametrize("right", [True, False])
@pytest.mark.parametrize("dtype", NUMERIC_TYPES + ["bool"])
def test_series_digitize(num_rows, num_bins, right, dtype):
    data = np.random.randint(0, 100, num_rows).astype(dtype)
    bins = np.unique(np.sort(np.random.randint(2, 95, num_bins).astype(dtype)))
    s = gd.Series(data)
    indices = s.digitize(bins, right)
    np.testing.assert_array_equal(
        np.digitize(data, bins, right), indices.to_array()
    )


def test_pandas_non_contiguious():
    arr1 = np.random.sample([5000, 10])
    assert arr1.flags["C_CONTIGUOUS"] is True
    df = pd.DataFrame(arr1)
    for col in df.columns:
        assert df[col].values.flags["C_CONTIGUOUS"] is False

    gdf = gd.DataFrame.from_pandas(df)
    assert_eq(gdf.to_pandas(), df)


@pytest.mark.parametrize("num_elements", [0, 2, 10, 100])
@pytest.mark.parametrize("null_type", [np.nan, None, "mixed"])
def test_series_all_null(num_elements, null_type):
    if null_type == "mixed":
        data = []
        data1 = [np.nan] * int(num_elements / 2)
        data2 = [None] * int(num_elements / 2)
        for idx in range(len(data1)):
            data.append(data1[idx])
            data.append(data2[idx])
    else:
        data = [null_type] * num_elements

    # Typecast Pandas because None will return `object` dtype
    expect = pd.Series(data).astype("float64")
    got = gd.Series(data)

    assert_eq(expect, got)


@pytest.mark.parametrize("num_elements", [0, 2, 10, 100])
def test_series_all_valid_nan(num_elements):
    data = [np.nan] * num_elements
    sr = gd.Series(data, nan_as_null=False)
    np.testing.assert_equal(sr.null_count, 0)


def test_series_rename():
    pds = pd.Series([1, 2, 3], name="asdf")
    gds = gd.Series([1, 2, 3], name="asdf")

    expect = pds.rename("new_name")
    got = gds.rename("new_name")

    assert_eq(expect, got)

    pds = pd.Series(expect)
    gds = gd.Series(got)

    assert_eq(pds, gds)

    pds = pd.Series(expect, name="name name")
    gds = gd.Series(got, name="name name")

    assert_eq(pds, gds)


@pytest.mark.parametrize("data_type", dtypes)
@pytest.mark.parametrize("nelem", [0, 100])
def test_head_tail(nelem, data_type):
    def check_index_equality(left, right):
        assert left.index.equals(right.index)

    def check_values_equality(left, right):
        if len(left) == 0 and len(right) == 0:
            return None

        np.testing.assert_array_equal(left.to_pandas(), right.to_pandas())

    def check_frame_series_equality(left, right):
        check_index_equality(left, right)
        check_values_equality(left, right)

    gdf = gd.DataFrame(
        {
            "a": np.random.randint(0, 1000, nelem).astype(data_type),
            "b": np.random.randint(0, 1000, nelem).astype(data_type),
        }
    )

    check_frame_series_equality(gdf.head(), gdf[:5])
    check_frame_series_equality(gdf.head(3), gdf[:3])
    check_frame_series_equality(gdf.head(-2), gdf[:-2])
    check_frame_series_equality(gdf.head(0), gdf[0:0])

    check_frame_series_equality(gdf["a"].head(), gdf["a"][:5])
    check_frame_series_equality(gdf["a"].head(3), gdf["a"][:3])
    check_frame_series_equality(gdf["a"].head(-2), gdf["a"][:-2])

    check_frame_series_equality(gdf.tail(), gdf[-5:])
    check_frame_series_equality(gdf.tail(3), gdf[-3:])
    check_frame_series_equality(gdf.tail(-2), gdf[2:])
    check_frame_series_equality(gdf.tail(0), gdf[0:0])

    check_frame_series_equality(gdf["a"].tail(), gdf["a"][-5:])
    check_frame_series_equality(gdf["a"].tail(3), gdf["a"][-3:])
    check_frame_series_equality(gdf["a"].tail(-2), gdf["a"][2:])


def test_tail_for_string():
    gdf = gd.DataFrame()
    gdf["id"] = gd.Series(["a", "b"], dtype=np.object)
    gdf["v"] = gd.Series([1, 2])
    assert_eq(gdf.tail(3), gdf.to_pandas().tail(3))


@pytest.mark.parametrize("drop", [True, False])
def test_reset_index(pdf, gdf, drop):
    assert_eq(
        pdf.reset_index(drop=drop, inplace=False),
        gdf.reset_index(drop=drop, inplace=False),
    )
    assert_eq(
        pdf.x.reset_index(drop=drop, inplace=False),
        gdf.x.reset_index(drop=drop, inplace=False),
    )


@pytest.mark.parametrize("drop", [True, False])
def test_reset_named_index(pdf, gdf, drop):
    pdf.index.name = "cudf"
    gdf.index.name = "cudf"
    assert_eq(
        pdf.reset_index(drop=drop, inplace=False),
        gdf.reset_index(drop=drop, inplace=False),
    )
    assert_eq(
        pdf.x.reset_index(drop=drop, inplace=False),
        gdf.x.reset_index(drop=drop, inplace=False),
    )


@pytest.mark.parametrize("drop", [True, False])
def test_reset_index_inplace(pdf, gdf, drop):
    pdf.reset_index(drop=drop, inplace=True)
    gdf.reset_index(drop=drop, inplace=True)
    assert_eq(pdf, gdf)


@pytest.mark.parametrize(
    "data",
    [
        {
            "a": [1, 2, 3, 4, 5],
            "b": ["a", "b", "c", "d", "e"],
            "c": [1.0, 2.0, 3.0, 4.0, 5.0],
        }
    ],
)
@pytest.mark.parametrize(
    "index",
    [
        "a",
        ["a", "b"],
        pd.CategoricalIndex(["I", "II", "III", "IV", "V"]),
        pd.Series(["h", "i", "k", "l", "m"]),
        ["b", pd.Index(["I", "II", "III", "IV", "V"])],
        ["c", [11, 12, 13, 14, 15]],
        pd.MultiIndex(
            levels=[
                ["I", "II", "III", "IV", "V"],
                ["one", "two", "three", "four", "five"],
            ],
            codes=[[0, 1, 2, 3, 4], [4, 3, 2, 1, 0]],
            names=["col1", "col2"],
        ),
        pd.RangeIndex(0, 5),  # corner case
        [pd.Series(["h", "i", "k", "l", "m"]), pd.RangeIndex(0, 5)],
        [
            pd.MultiIndex(
                levels=[
                    ["I", "II", "III", "IV", "V"],
                    ["one", "two", "three", "four", "five"],
                ],
                codes=[[0, 1, 2, 3, 4], [4, 3, 2, 1, 0]],
                names=["col1", "col2"],
            ),
            pd.RangeIndex(0, 5),
        ],
    ],
)
@pytest.mark.parametrize("drop", [True, False])
@pytest.mark.parametrize("append", [True, False])
@pytest.mark.parametrize("inplace", [True, False])
def test_set_index(data, index, drop, append, inplace):
    gdf = gd.DataFrame(data)
    pdf = gdf.to_pandas()

    expected = pdf.set_index(index, inplace=inplace, drop=drop, append=append)
    actual = gdf.set_index(index, inplace=inplace, drop=drop, append=append)

    if inplace:
        expected = pdf
        actual = gdf
    assert_eq(expected, actual)


@pytest.mark.parametrize(
    "data",
    [
        {
            "a": [1, 1, 2, 2, 5],
            "b": ["a", "b", "c", "d", "e"],
            "c": [1.0, 2.0, 3.0, 4.0, 5.0],
        }
    ],
)
@pytest.mark.parametrize("index", ["a", pd.Index([1, 1, 2, 2, 3])])
@pytest.mark.parametrize("verify_integrity", [True])
@pytest.mark.xfail
def test_set_index_verify_integrity(data, index, verify_integrity):
    gdf = gd.DataFrame(data)
    gdf.set_index(index, verify_integrity=verify_integrity)


@pytest.mark.parametrize("drop", [True, False])
@pytest.mark.parametrize("nelem", [10, 200, 1333])
def test_set_index_multi(drop, nelem):
    np.random.seed(0)
    a = np.arange(nelem)
    np.random.shuffle(a)
    df = pd.DataFrame(
        {
            "a": a,
            "b": np.random.randint(0, 4, size=nelem),
            "c": np.random.uniform(low=0, high=4, size=nelem),
            "d": np.random.choice(["green", "black", "white"], nelem),
        }
    )
    df["e"] = df["d"].astype("category")
    gdf = gd.DataFrame.from_pandas(df)

    assert_eq(gdf.set_index("a", drop=drop), gdf.set_index(["a"], drop=drop))
    assert_eq(
        df.set_index(["b", "c"], drop=drop),
        gdf.set_index(["b", "c"], drop=drop),
    )
    assert_eq(
        df.set_index(["d", "b"], drop=drop),
        gdf.set_index(["d", "b"], drop=drop),
    )
    assert_eq(
        df.set_index(["b", "d", "e"], drop=drop),
        gdf.set_index(["b", "d", "e"], drop=drop),
    )


@pytest.mark.parametrize("copy", [True, False])
def test_dataframe_reindex_0(copy):
    # TODO (ptaylor): pandas changes `int` dtype to `float64`
    # when reindexing and filling new label indices with NaN
    gdf = gd.datasets.randomdata(
        nrows=6,
        dtypes={
            "a": "category",
            # 'b': int,
            "c": float,
            "d": str,
        },
    )
    pdf = gdf.to_pandas()
    # Validate reindex returns a copy unmodified
    assert_eq(pdf.reindex(copy=True), gdf.reindex(copy=copy))


@pytest.mark.parametrize("copy", [True, False])
def test_dataframe_reindex_1(copy):
    index = [-3, 0, 3, 0, -2, 1, 3, 4, 6]
    gdf = gd.datasets.randomdata(
        nrows=6, dtypes={"a": "category", "c": float, "d": str}
    )
    pdf = gdf.to_pandas()
    # Validate labels are used as index when axis defaults to 0
    assert_eq(pdf.reindex(index, copy=True), gdf.reindex(index, copy=copy))


@pytest.mark.parametrize("copy", [True, False])
def test_dataframe_reindex_2(copy):
    index = [-3, 0, 3, 0, -2, 1, 3, 4, 6]
    gdf = gd.datasets.randomdata(
        nrows=6, dtypes={"a": "category", "c": float, "d": str}
    )
    pdf = gdf.to_pandas()
    # Validate labels are used as index when axis=0
    assert_eq(
        pdf.reindex(index, axis=0, copy=True),
        gdf.reindex(index, axis=0, copy=copy),
    )


@pytest.mark.parametrize("copy", [True, False])
def test_dataframe_reindex_3(copy):
    columns = ["a", "b", "c", "d", "e"]
    gdf = gd.datasets.randomdata(
        nrows=6, dtypes={"a": "category", "c": float, "d": str}
    )
    pdf = gdf.to_pandas()
    # Validate labels are used as columns when axis=0
    assert_eq(
        pdf.reindex(columns, axis=1, copy=True),
        gdf.reindex(columns, axis=1, copy=copy),
    )


@pytest.mark.parametrize("copy", [True, False])
def test_dataframe_reindex_4(copy):
    index = [-3, 0, 3, 0, -2, 1, 3, 4, 6]
    gdf = gd.datasets.randomdata(
        nrows=6, dtypes={"a": "category", "c": float, "d": str}
    )
    pdf = gdf.to_pandas()
    # Validate labels are used as index when axis=0
    assert_eq(
        pdf.reindex(labels=index, axis=0, copy=True),
        gdf.reindex(labels=index, axis=0, copy=copy),
    )


@pytest.mark.parametrize("copy", [True, False])
def test_dataframe_reindex_5(copy):
    columns = ["a", "b", "c", "d", "e"]
    gdf = gd.datasets.randomdata(
        nrows=6, dtypes={"a": "category", "c": float, "d": str}
    )
    pdf = gdf.to_pandas()
    # Validate labels are used as columns when axis=1
    assert_eq(
        pdf.reindex(labels=columns, axis=1, copy=True),
        gdf.reindex(labels=columns, axis=1, copy=copy),
    )


@pytest.mark.parametrize("copy", [True, False])
def test_dataframe_reindex_6(copy):
    index = [-3, 0, 3, 0, -2, 1, 3, 4, 6]
    gdf = gd.datasets.randomdata(
        nrows=6, dtypes={"a": "category", "c": float, "d": str}
    )
    pdf = gdf.to_pandas()
    # Validate labels are used as index when axis='index'
    assert_eq(
        pdf.reindex(labels=index, axis="index", copy=True),
        gdf.reindex(labels=index, axis="index", copy=copy),
    )


@pytest.mark.parametrize("copy", [True, False])
def test_dataframe_reindex_7(copy):
    columns = ["a", "b", "c", "d", "e"]
    gdf = gd.datasets.randomdata(
        nrows=6, dtypes={"a": "category", "c": float, "d": str}
    )
    pdf = gdf.to_pandas()
    # Validate labels are used as columns when axis='columns'
    assert_eq(
        pdf.reindex(labels=columns, axis="columns", copy=True),
        gdf.reindex(labels=columns, axis="columns", copy=copy),
    )


@pytest.mark.parametrize("copy", [True, False])
def test_dataframe_reindex_8(copy):
    index = [-3, 0, 3, 0, -2, 1, 3, 4, 6]
    gdf = gd.datasets.randomdata(
        nrows=6, dtypes={"a": "category", "c": float, "d": str}
    )
    pdf = gdf.to_pandas()
    # Validate reindexes labels when index=labels
    assert_eq(
        pdf.reindex(index=index, copy=True),
        gdf.reindex(index=index, copy=copy),
    )


@pytest.mark.parametrize("copy", [True, False])
def test_dataframe_reindex_9(copy):
    columns = ["a", "b", "c", "d", "e"]
    gdf = gd.datasets.randomdata(
        nrows=6, dtypes={"a": "category", "c": float, "d": str}
    )
    pdf = gdf.to_pandas()
    # Validate reindexes column names when columns=labels
    assert_eq(
        pdf.reindex(columns=columns, copy=True),
        gdf.reindex(columns=columns, copy=copy),
    )


@pytest.mark.parametrize("copy", [True, False])
def test_dataframe_reindex_10(copy):
    index = [-3, 0, 3, 0, -2, 1, 3, 4, 6]
    columns = ["a", "b", "c", "d", "e"]
    gdf = gd.datasets.randomdata(
        nrows=6, dtypes={"a": "category", "c": float, "d": str}
    )
    pdf = gdf.to_pandas()
    # Validate reindexes both labels and column names when
    # index=index_labels and columns=column_labels
    assert_eq(
        pdf.reindex(index=index, columns=columns, copy=True),
        gdf.reindex(index=index, columns=columns, copy=copy),
    )


@pytest.mark.parametrize("copy", [True, False])
def test_dataframe_reindex_change_dtype(copy):
    if PANDAS_GE_110:
        kwargs = {"check_freq": False}
    else:
        kwargs = {}
    index = pd.date_range("12/29/2009", periods=10, freq="D")
    columns = ["a", "b", "c", "d", "e"]
    gdf = gd.datasets.randomdata(
        nrows=6, dtypes={"a": "category", "c": float, "d": str}
    )
    pdf = gdf.to_pandas()
    # Validate reindexes both labels and column names when
    # index=index_labels and columns=column_labels
    assert_eq(
        pdf.reindex(index=index, columns=columns, copy=True),
        gdf.reindex(index=index, columns=columns, copy=copy),
        **kwargs,
    )


@pytest.mark.parametrize("copy", [True, False])
def test_series_categorical_reindex(copy):
    index = [-3, 0, 3, 0, -2, 1, 3, 4, 6]
    gdf = gd.datasets.randomdata(nrows=6, dtypes={"a": "category"})
    pdf = gdf.to_pandas()
    assert_eq(pdf["a"].reindex(copy=True), gdf["a"].reindex(copy=copy))
    assert_eq(
        pdf["a"].reindex(index, copy=True), gdf["a"].reindex(index, copy=copy)
    )
    assert_eq(
        pdf["a"].reindex(index=index, copy=True),
        gdf["a"].reindex(index=index, copy=copy),
    )


@pytest.mark.parametrize("copy", [True, False])
def test_series_float_reindex(copy):
    index = [-3, 0, 3, 0, -2, 1, 3, 4, 6]
    gdf = gd.datasets.randomdata(nrows=6, dtypes={"c": float})
    pdf = gdf.to_pandas()
    assert_eq(pdf["c"].reindex(copy=True), gdf["c"].reindex(copy=copy))
    assert_eq(
        pdf["c"].reindex(index, copy=True), gdf["c"].reindex(index, copy=copy)
    )
    assert_eq(
        pdf["c"].reindex(index=index, copy=True),
        gdf["c"].reindex(index=index, copy=copy),
    )


@pytest.mark.parametrize("copy", [True, False])
def test_series_string_reindex(copy):
    index = [-3, 0, 3, 0, -2, 1, 3, 4, 6]
    gdf = gd.datasets.randomdata(nrows=6, dtypes={"d": str})
    pdf = gdf.to_pandas()
    assert_eq(pdf["d"].reindex(copy=True), gdf["d"].reindex(copy=copy))
    assert_eq(
        pdf["d"].reindex(index, copy=True), gdf["d"].reindex(index, copy=copy)
    )
    assert_eq(
        pdf["d"].reindex(index=index, copy=True),
        gdf["d"].reindex(index=index, copy=copy),
    )


def test_to_frame(pdf, gdf):
    assert_eq(pdf.x.to_frame(), gdf.x.to_frame())

    name = "foo"
    gdf_new_name = gdf.x.to_frame(name=name)
    pdf_new_name = pdf.x.to_frame(name=name)
    assert_eq(pdf.x.to_frame(), gdf.x.to_frame())

    name = False
    gdf_new_name = gdf.x.to_frame(name=name)
    pdf_new_name = pdf.x.to_frame(name=name)
    assert_eq(gdf_new_name, pdf_new_name)
    assert gdf_new_name.columns[0] is name


def test_dataframe_empty_sort_index():
    pdf = pd.DataFrame({"x": []})
    gdf = gd.DataFrame.from_pandas(pdf)

    expect = pdf.sort_index()
    got = gdf.sort_index()

    assert_eq(expect, got)


@pytest.mark.parametrize("axis", [0, 1, "index", "columns"])
@pytest.mark.parametrize("ascending", [True, False])
@pytest.mark.parametrize("ignore_index", [True, False])
@pytest.mark.parametrize("inplace", [True, False])
@pytest.mark.parametrize("na_position", ["first", "last"])
def test_dataframe_sort_index(
    axis, ascending, inplace, ignore_index, na_position
):
    pdf = pd.DataFrame(
        {"b": [1, 3, 2], "a": [1, 4, 3], "c": [4, 1, 5]},
        index=[3.0, 1.0, np.nan],
    )
    gdf = gd.DataFrame.from_pandas(pdf)

    expected = pdf.sort_index(
        axis=axis,
        ascending=ascending,
        ignore_index=ignore_index,
        inplace=inplace,
        na_position=na_position,
    )
    got = gdf.sort_index(
        axis=axis,
        ascending=ascending,
        ignore_index=ignore_index,
        inplace=inplace,
        na_position=na_position,
    )

    if inplace is True:
        assert_eq(pdf, gdf)
    else:
        assert_eq(expected, got)


@pytest.mark.parametrize("axis", [0, 1, "index", "columns"])
@pytest.mark.parametrize(
    "level",
    [
        0,
        "b",
        1,
        ["b"],
        "a",
        ["a", "b"],
        ["b", "a"],
        [0, 1],
        [1, 0],
        [0, 2],
        None,
    ],
)
@pytest.mark.parametrize("ascending", [True, False])
@pytest.mark.parametrize("ignore_index", [True, False])
@pytest.mark.parametrize("inplace", [True, False])
@pytest.mark.parametrize("na_position", ["first", "last"])
def test_dataframe_mulitindex_sort_index(
    axis, level, ascending, inplace, ignore_index, na_position
):
    pdf = pd.DataFrame(
        {
            "b": [1.0, 3.0, np.nan],
            "a": [1, 4, 3],
            1: ["a", "b", "c"],
            "e": [3, 1, 4],
            "d": [1, 2, 8],
        }
    ).set_index(["b", "a", 1])
    gdf = gd.DataFrame.from_pandas(pdf)

    # ignore_index is supported in v.1.0
    expected = pdf.sort_index(
        axis=axis,
        level=level,
        ascending=ascending,
        inplace=inplace,
        na_position=na_position,
    )
    if ignore_index is True:
        expected = expected
    got = gdf.sort_index(
        axis=axis,
        level=level,
        ascending=ascending,
        ignore_index=ignore_index,
        inplace=inplace,
        na_position=na_position,
    )

    if inplace is True:
        if ignore_index is True:
            pdf = pdf.reset_index(drop=True)
        assert_eq(pdf, gdf)
    else:
        if ignore_index is True:
            expected = expected.reset_index(drop=True)
        assert_eq(expected, got)


@pytest.mark.parametrize("dtype", dtypes + ["category"])
def test_dataframe_0_row_dtype(dtype):
    if dtype == "category":
        data = pd.Series(["a", "b", "c", "d", "e"], dtype="category")
    else:
        data = np.array([1, 2, 3, 4, 5], dtype=dtype)

    expect = gd.DataFrame()
    expect["x"] = data
    expect["y"] = data
    got = expect.head(0)

    for col_name in got.columns:
        assert expect[col_name].dtype == got[col_name].dtype

    expect = gd.Series(data)
    got = expect.head(0)

    assert expect.dtype == got.dtype


@pytest.mark.parametrize("nan_as_null", [True, False])
def test_series_list_nanasnull(nan_as_null):
    data = [1.0, 2.0, 3.0, np.nan, None]

    expect = pa.array(data, from_pandas=nan_as_null)
    got = gd.Series(data, nan_as_null=nan_as_null).to_arrow()

    # Bug in Arrow 0.14.1 where NaNs aren't handled
    expect = expect.cast("int64", safe=False)
    got = got.cast("int64", safe=False)

    assert pa.Array.equals(expect, got)


def test_column_assignment():
    gdf = gd.datasets.randomdata(
        nrows=20, dtypes={"a": "category", "b": int, "c": float}
    )
    new_cols = ["q", "r", "s"]
    gdf.columns = new_cols
    assert list(gdf.columns) == new_cols


def test_select_dtype():
    gdf = gd.datasets.randomdata(
        nrows=20, dtypes={"a": "category", "b": int, "c": float, "d": str}
    )
    pdf = gdf.to_pandas()

    assert_eq(pdf.select_dtypes("float64"), gdf.select_dtypes("float64"))
    assert_eq(pdf.select_dtypes(np.float64), gdf.select_dtypes(np.float64))
    assert_eq(
        pdf.select_dtypes(include=["float64"]),
        gdf.select_dtypes(include=["float64"]),
    )
    assert_eq(
        pdf.select_dtypes(include=["object", "int", "category"]),
        gdf.select_dtypes(include=["object", "int", "category"]),
    )

    assert_eq(
        pdf.select_dtypes(include=["int64", "float64"]),
        gdf.select_dtypes(include=["int64", "float64"]),
    )
    assert_eq(
        pdf.select_dtypes(include=np.number),
        gdf.select_dtypes(include=np.number),
    )
    assert_eq(
        pdf.select_dtypes(include=[np.int64, np.float64]),
        gdf.select_dtypes(include=[np.int64, np.float64]),
    )

    assert_eq(
        pdf.select_dtypes(include=["category"]),
        gdf.select_dtypes(include=["category"]),
    )
    assert_eq(
        pdf.select_dtypes(exclude=np.number),
        gdf.select_dtypes(exclude=np.number),
    )

    with pytest.raises(TypeError):
        assert_eq(
            pdf.select_dtypes(include=["Foo"]),
            gdf.select_dtypes(include=["Foo"]),
        )

    with pytest.raises(ValueError):
        gdf.select_dtypes(exclude=np.number, include=np.number)
    with pytest.raises(ValueError):
        pdf.select_dtypes(exclude=np.number, include=np.number)

    gdf = gd.DataFrame({"A": [3, 4, 5], "C": [1, 2, 3], "D": ["a", "b", "c"]})
    pdf = gdf.to_pandas()
    assert_eq(
        pdf.select_dtypes(include=["object", "int", "category"]),
        gdf.select_dtypes(include=["object", "int", "category"]),
    )
    assert_eq(
        pdf.select_dtypes(include=["object"], exclude=["category"]),
        gdf.select_dtypes(include=["object"], exclude=["category"]),
    )

    gdf = gd.DataFrame({"a": range(10), "b": range(10, 20)})
    pdf = gdf.to_pandas()
    assert_eq(
        pdf.select_dtypes(include=["category"]),
        gdf.select_dtypes(include=["category"]),
    )
    assert_eq(
        pdf.select_dtypes(include=["float"]),
        gdf.select_dtypes(include=["float"]),
    )
    assert_eq(
        pdf.select_dtypes(include=["object"]),
        gdf.select_dtypes(include=["object"]),
    )
    assert_eq(
        pdf.select_dtypes(include=["int"]), gdf.select_dtypes(include=["int"])
    )
    assert_eq(
        pdf.select_dtypes(exclude=["float"]),
        gdf.select_dtypes(exclude=["float"]),
    )
    assert_eq(
        pdf.select_dtypes(exclude=["object"]),
        gdf.select_dtypes(exclude=["object"]),
    )
    assert_eq(
        pdf.select_dtypes(include=["int"], exclude=["object"]),
        gdf.select_dtypes(include=["int"], exclude=["object"]),
    )
    with pytest.raises(ValueError):
        pdf.select_dtypes()
    with pytest.raises(ValueError):
        gdf.select_dtypes()

    gdf = gd.DataFrame(
        {"a": gd.Series([], dtype="int"), "b": gd.Series([], dtype="str")}
    )
    pdf = gdf.to_pandas()
    assert_eq(
        pdf.select_dtypes(exclude=["object"]),
        gdf.select_dtypes(exclude=["object"]),
    )
    assert_eq(
        pdf.select_dtypes(include=["int"], exclude=["object"]),
        gdf.select_dtypes(include=["int"], exclude=["object"]),
    )


def test_select_dtype_datetime():
    gdf = gd.datasets.timeseries(
        start="2000-01-01", end="2000-01-02", freq="3600s", dtypes={"x": int}
    )
    gdf = gdf.reset_index()
    pdf = gdf.to_pandas()

    assert_eq(pdf.select_dtypes("datetime64"), gdf.select_dtypes("datetime64"))
    assert_eq(
        pdf.select_dtypes(np.dtype("datetime64")),
        gdf.select_dtypes(np.dtype("datetime64")),
    )
    assert_eq(
        pdf.select_dtypes(include="datetime64"),
        gdf.select_dtypes(include="datetime64"),
    )


def test_select_dtype_datetime_with_frequency():
    gdf = gd.datasets.timeseries(
        start="2000-01-01", end="2000-01-02", freq="3600s", dtypes={"x": int}
    )
    gdf = gdf.reset_index()
    pdf = gdf.to_pandas()

    try:
        pdf.select_dtypes("datetime64[ms]")
    except Exception as e:
        with pytest.raises(type(e), match=re.escape(str(e))):
            gdf.select_dtypes("datetime64[ms]")
    else:
        raise AssertionError(
            "Expected pdf.select_dtypes('datetime64[ms]') to fail"
        )


def test_array_ufunc():
    gdf = gd.DataFrame({"x": [2, 3, 4.0], "y": [9.0, 2.5, 1.1]})
    pdf = gdf.to_pandas()

    assert_eq(np.sqrt(gdf), np.sqrt(pdf))
    assert_eq(np.sqrt(gdf.x), np.sqrt(pdf.x))


@pytest.mark.parametrize("nan_value", [-5, -5.0, 0, 5, 5.0, None, "pandas"])
def test_series_to_gpu_array(nan_value):

    s = gd.Series([0, 1, None, 3])
    np.testing.assert_array_equal(
        s.to_array(nan_value), s.to_gpu_array(nan_value).copy_to_host()
    )


def test_dataframe_describe_exclude():
    np.random.seed(12)
    data_length = 10000

    df = gd.DataFrame()
    df["x"] = np.random.normal(10, 1, data_length)
    df["x"] = df.x.astype("int64")
    df["y"] = np.random.normal(10, 1, data_length)
    pdf = df.to_pandas()
    gdf_results = df.describe(exclude=["float"])
    pdf_results = pdf.describe(exclude=["float"])

    assert_eq(gdf_results, pdf_results)


def test_dataframe_describe_include():
    np.random.seed(12)
    data_length = 10000

    df = gd.DataFrame()
    df["x"] = np.random.normal(10, 1, data_length)
    df["x"] = df.x.astype("int64")
    df["y"] = np.random.normal(10, 1, data_length)
    pdf = df.to_pandas()
    gdf_results = df.describe(include=["int"])
    pdf_results = pdf.describe(include=["int"])

    assert_eq(gdf_results, pdf_results)


def test_dataframe_describe_default():
    np.random.seed(12)
    data_length = 10000

    df = gd.DataFrame()
    df["x"] = np.random.normal(10, 1, data_length)
    df["y"] = np.random.normal(10, 1, data_length)
    pdf = df.to_pandas()
    gdf_results = df.describe()
    pdf_results = pdf.describe()

    assert_eq(pdf_results, gdf_results)


def test_series_describe_include_all():
    np.random.seed(12)
    data_length = 10000

    df = gd.DataFrame()
    df["x"] = np.random.normal(10, 1, data_length)
    df["x"] = df.x.astype("int64")
    df["y"] = np.random.normal(10, 1, data_length)
    df["animal"] = np.random.choice(["dog", "cat", "bird"], data_length)

    pdf = df.to_pandas()
    gdf_results = df.describe(include="all")
    pdf_results = pdf.describe(include="all")

    assert_eq(gdf_results[["x", "y"]], pdf_results[["x", "y"]])
    assert_eq(gdf_results.index, pdf_results.index)
    assert_eq(gdf_results.columns, pdf_results.columns)
    assert_eq(
        gdf_results[["animal"]].fillna(-1).astype("str"),
        pdf_results[["animal"]].fillna(-1).astype("str"),
    )


def test_dataframe_describe_percentiles():
    np.random.seed(12)
    data_length = 10000
    sample_percentiles = [0.0, 0.1, 0.33, 0.84, 0.4, 0.99]

    df = gd.DataFrame()
    df["x"] = np.random.normal(10, 1, data_length)
    df["y"] = np.random.normal(10, 1, data_length)
    pdf = df.to_pandas()
    gdf_results = df.describe(percentiles=sample_percentiles)
    pdf_results = pdf.describe(percentiles=sample_percentiles)

    assert_eq(pdf_results, gdf_results)


def test_get_numeric_data():
    pdf = pd.DataFrame(
        {"x": [1, 2, 3], "y": [1.0, 2.0, 3.0], "z": ["a", "b", "c"]}
    )
    gdf = gd.from_pandas(pdf)

    assert_eq(pdf._get_numeric_data(), gdf._get_numeric_data())


@pytest.mark.parametrize("dtype", NUMERIC_TYPES)
@pytest.mark.parametrize("period", [-1, -5, -10, -20, 0, 1, 5, 10, 20])
@pytest.mark.parametrize("data_empty", [False, True])
def test_shift(dtype, period, data_empty):

    if data_empty:
        data = None
    else:
        if dtype == np.int8:
            # to keep data in range
            data = gen_rand(dtype, 100000, low=-2, high=2)
        else:
            data = gen_rand(dtype, 100000)

    gdf = gd.DataFrame({"a": gd.Series(data, dtype=dtype)})
    pdf = pd.DataFrame({"a": pd.Series(data, dtype=dtype)})

    shifted_outcome = gdf.a.shift(period).fillna(0)
    expected_outcome = pdf.a.shift(period).fillna(0).astype(dtype)

    if data_empty:
        assert_eq(shifted_outcome, expected_outcome, check_index_type=False)
    else:
        assert_eq(shifted_outcome, expected_outcome)


@pytest.mark.parametrize("dtype", NUMERIC_TYPES)
@pytest.mark.parametrize("period", [-1, -5, -10, -20, 0, 1, 5, 10, 20])
@pytest.mark.parametrize("data_empty", [False, True])
def test_diff(dtype, period, data_empty):
    if data_empty:
        data = None
    else:
        if dtype == np.int8:
            # to keep data in range
            data = gen_rand(dtype, 100000, low=-2, high=2)
        else:
            data = gen_rand(dtype, 100000)

    gdf = gd.DataFrame({"a": gd.Series(data, dtype=dtype)})
    pdf = pd.DataFrame({"a": pd.Series(data, dtype=dtype)})

    expected_outcome = pdf.a.diff(period)
    diffed_outcome = gdf.a.diff(period).astype(expected_outcome.dtype)

    if data_empty:
        assert_eq(diffed_outcome, expected_outcome, check_index_type=False)
    else:
        assert_eq(diffed_outcome, expected_outcome)


@pytest.mark.parametrize("df", _dataframe_na_data())
@pytest.mark.parametrize("nan_as_null", [True, False, None])
def test_dataframe_isnull_isna(df, nan_as_null):

    gdf = gd.DataFrame.from_pandas(df, nan_as_null=nan_as_null)

    assert_eq(df.isnull(), gdf.isnull())
    assert_eq(df.isna(), gdf.isna())

    # Test individual columns
    for col in df:
        assert_eq(df[col].isnull(), gdf[col].isnull())
        assert_eq(df[col].isna(), gdf[col].isna())


@pytest.mark.parametrize("df", _dataframe_na_data())
@pytest.mark.parametrize("nan_as_null", [True, False, None])
def test_dataframe_notna_notnull(df, nan_as_null):

    gdf = gd.DataFrame.from_pandas(df, nan_as_null=nan_as_null)

    assert_eq(df.notnull(), gdf.notnull())
    assert_eq(df.notna(), gdf.notna())

    # Test individual columns
    for col in df:
        assert_eq(df[col].notnull(), gdf[col].notnull())
        assert_eq(df[col].notna(), gdf[col].notna())


def test_ndim():
    pdf = pd.DataFrame({"x": range(5), "y": range(5, 10)})
    gdf = gd.DataFrame.from_pandas(pdf)
    assert pdf.ndim == gdf.ndim
    assert pdf.x.ndim == gdf.x.ndim

    s = pd.Series()
    gs = gd.Series()
    assert s.ndim == gs.ndim


@pytest.mark.parametrize(
    "arr",
    [
        np.random.normal(-100, 100, 1000),
        np.random.randint(-50, 50, 1000),
        np.zeros(100),
        np.repeat([-0.6459412758761901], 100),
        np.repeat(np.nan, 100),
        np.array([1.123, 2.343, np.nan, 0.0]),
    ],
)
@pytest.mark.parametrize(
    "decimal",
    [
        0,
        1,
        2,
        3,
        4,
        5,
        6,
        7,
        8,
        9,
        10,
        11,
        12,
        13,
        14,
        15,
        16,
        17,
        pytest.param(
            -1,
            marks=[
                pytest.mark.xfail(reason="NotImplementedError: decimals < 0")
            ],
        ),
    ],
)
def test_round(arr, decimal):
    pser = pd.Series(arr)
    ser = gd.Series(arr)
    result = ser.round(decimal)
    expected = pser.round(decimal)

    assert_eq(result, expected)

    # with nulls, maintaining existing null mask
    arr = arr.astype("float64")  # for pandas nulls
    mask = np.random.randint(0, 2, arr.shape[0])
    arr[mask == 1] = np.nan

    pser = pd.Series(arr)
    ser = gd.Series(arr)
    result = ser.round(decimal)
    expected = pser.round(decimal)

    assert_eq(result, expected)
    np.array_equal(ser.nullmask.to_array(), result.to_array())


@pytest.mark.parametrize(
    "series",
    [
        gd.Series([1.0, None, np.nan, 4.0], nan_as_null=False),
        gd.Series([1.24430, None, np.nan, 4.423530], nan_as_null=False),
        gd.Series([1.24430, np.nan, 4.423530], nan_as_null=False),
        gd.Series([-1.24430, np.nan, -4.423530], nan_as_null=False),
        gd.Series(np.repeat(np.nan, 100)),
    ],
)
@pytest.mark.parametrize("decimal", [0, 1, 2, 3])
def test_round_nan_as_null_false(series, decimal):
    pser = series.to_pandas()
    ser = gd.Series(series)
    result = ser.round(decimal)
    expected = pser.round(decimal)
    np.testing.assert_array_almost_equal(
        result.to_pandas(), expected, decimal=10
    )


@pytest.mark.parametrize(
    "data",
    [
        [0, 1, 2, 3],
        [-2, -1, 2, 3, 5],
        [-2, -1, 0, 3, 5],
        [True, False, False],
        [True],
        [False],
        [],
        [True, None, False],
        [True, True, None],
        [None, None],
        [[0, 5], [1, 6], [2, 7], [3, 8], [4, 9]],
        [[1, True], [2, False], [3, False]],
        pytest.param(
            [["a", True], ["b", False], ["c", False]],
            marks=[
                pytest.mark.xfail(
                    reason="NotImplementedError: all does not "
                    "support columns of object dtype."
                )
            ],
        ),
    ],
)
def test_all(data):
    # Pandas treats `None` in object type columns as True for some reason, so
    # replacing with `False`
    if np.array(data).ndim <= 1:
        pdata = pd.Series(data).replace([None], False)
        gdata = gd.Series.from_pandas(pdata)
    else:
        pdata = pd.DataFrame(data, columns=["a", "b"]).replace([None], False)
        gdata = gd.DataFrame.from_pandas(pdata)

        # test bool_only
        if pdata["b"].dtype == "bool":
            got = gdata.all(bool_only=True)
            expected = pdata.all(bool_only=True)
            assert_eq(got, expected)
        else:
            with pytest.raises(NotImplementedError):
                gdata.all(bool_only=False)
            with pytest.raises(NotImplementedError):
                gdata.all(level="a")

    got = gdata.all()
    expected = pdata.all()
    assert_eq(got, expected)


@pytest.mark.parametrize(
    "data",
    [
        [0, 1, 2, 3],
        [-2, -1, 2, 3, 5],
        [-2, -1, 0, 3, 5],
        [0, 0, 0, 0, 0],
        [0, 0, None, 0],
        [True, False, False],
        [True],
        [False],
        [],
        [True, None, False],
        [True, True, None],
        [None, None],
        [[0, 5], [1, 6], [2, 7], [3, 8], [4, 9]],
        [[1, True], [2, False], [3, False]],
        pytest.param(
            [["a", True], ["b", False], ["c", False]],
            marks=[
                pytest.mark.xfail(
                    reason="NotImplementedError: any does not "
                    "support columns of object dtype."
                )
            ],
        ),
    ],
)
@pytest.mark.parametrize("axis", [0, 1])
def test_any(data, axis):
    if np.array(data).ndim <= 1:
        pdata = pd.Series(data)
        gdata = gd.Series.from_pandas(pdata)

        if axis == 1:
            with pytest.raises(NotImplementedError):
                gdata.any(axis=axis)
        else:
            got = gdata.any(axis=axis)
            expected = pdata.any(axis=axis)
            assert_eq(got, expected)
    else:
        pdata = pd.DataFrame(data, columns=["a", "b"])
        gdata = gd.DataFrame.from_pandas(pdata)

        # test bool_only
        if pdata["b"].dtype == "bool":
            got = gdata.any(bool_only=True)
            expected = pdata.any(bool_only=True)
            assert_eq(got, expected)
        else:
            with pytest.raises(NotImplementedError):
                gdata.any(bool_only=False)
            with pytest.raises(NotImplementedError):
                gdata.any(level="a")

        got = gdata.any(axis=axis)
        expected = pdata.any(axis=axis)
        assert_eq(got, expected)


@pytest.mark.parametrize("axis", [0, 1])
def test_empty_dataframe_any(axis):
    pdf = pd.DataFrame({}, columns=["a", "b"])
    gdf = gd.DataFrame.from_pandas(pdf)
    got = gdf.any(axis=axis)
    expected = pdf.any(axis=axis)
    assert_eq(got, expected, check_index_type=False)


@pytest.mark.parametrize("indexed", [False, True])
def test_dataframe_sizeof(indexed):
    rows = int(1e6)
    index = list(i for i in range(rows)) if indexed else None

    gdf = gd.DataFrame({"A": [8] * rows, "B": [32] * rows}, index=index)

    for c in gdf._data.columns:
        assert gdf._index.__sizeof__() == gdf._index.__sizeof__()
    cols_sizeof = sum(c.__sizeof__() for c in gdf._data.columns)
    assert gdf.__sizeof__() == (gdf._index.__sizeof__() + cols_sizeof)


@pytest.mark.parametrize("a", [[], ["123"]])
@pytest.mark.parametrize("b", ["123", ["123"]])
@pytest.mark.parametrize(
    "misc_data",
    ["123", ["123"] * 20, 123, [1, 2, 0.8, 0.9] * 50, 0.9, 0.00001],
)
@pytest.mark.parametrize("non_list_data", [123, "abc", "zyx", "rapids", 0.8])
def test_create_dataframe_cols_empty_data(a, b, misc_data, non_list_data):
    expected = pd.DataFrame({"a": a})
    actual = gd.DataFrame.from_pandas(expected)
    expected["b"] = b
    actual["b"] = b
    assert_eq(actual, expected)

    expected = pd.DataFrame({"a": []})
    actual = gd.DataFrame.from_pandas(expected)
    expected["b"] = misc_data
    actual["b"] = misc_data
    assert_eq(actual, expected)

    expected = pd.DataFrame({"a": a})
    actual = gd.DataFrame.from_pandas(expected)
    expected["b"] = non_list_data
    actual["b"] = non_list_data
    assert_eq(actual, expected)


def test_empty_dataframe_describe():
    pdf = pd.DataFrame({"a": [], "b": []})
    gdf = gd.from_pandas(pdf)

    expected = pdf.describe()
    actual = gdf.describe()

    assert_eq(expected, actual)


def test_as_column_types():
    from cudf.core.column import column

    col = column.as_column(gd.Series([]))
    assert_eq(col.dtype, np.dtype("float64"))
    gds = gd.Series(col)
    pds = pd.Series(pd.Series([]))

    assert_eq(pds, gds)

    col = column.as_column(gd.Series([]), dtype="float32")
    assert_eq(col.dtype, np.dtype("float32"))
    gds = gd.Series(col)
    pds = pd.Series(pd.Series([], dtype="float32"))

    assert_eq(pds, gds)

    col = column.as_column(gd.Series([]), dtype="str")
    assert_eq(col.dtype, np.dtype("object"))
    gds = gd.Series(col)
    pds = pd.Series(pd.Series([], dtype="str"))

    assert_eq(pds, gds)

    col = column.as_column(gd.Series([]), dtype="object")
    assert_eq(col.dtype, np.dtype("object"))
    gds = gd.Series(col)
    pds = pd.Series(pd.Series([], dtype="object"))

    assert_eq(pds, gds)

    pds = pd.Series(np.array([1, 2, 3]), dtype="float32")
    gds = gd.Series(column.as_column(np.array([1, 2, 3]), dtype="float32"))

    assert_eq(pds, gds)

    pds = pd.Series([1, 2, 3], dtype="float32")
    gds = gd.Series([1, 2, 3], dtype="float32")

    assert_eq(pds, gds)

    pds = pd.Series([])
    gds = gd.Series(column.as_column(pds))
    assert_eq(pds, gds)

    pds = pd.Series([1, 2, 4], dtype="int64")
    gds = gd.Series(column.as_column(gd.Series([1, 2, 4]), dtype="int64"))

    assert_eq(pds, gds)

    pds = pd.Series([1.2, 18.0, 9.0], dtype="float32")
    gds = gd.Series(
        column.as_column(gd.Series([1.2, 18.0, 9.0]), dtype="float32")
    )

    assert_eq(pds, gds)

    pds = pd.Series([1.2, 18.0, 9.0], dtype="str")
    gds = gd.Series(column.as_column(gd.Series([1.2, 18.0, 9.0]), dtype="str"))

    assert_eq(pds, gds)

    pds = pd.Series(pd.Index(["1", "18", "9"]), dtype="int")
    gds = gd.Series(gd.core.index.StringIndex(["1", "18", "9"]), dtype="int")

    assert_eq(pds, gds)


def test_one_row_head():
    gdf = gd.DataFrame({"name": ["carl"], "score": [100]}, index=[123])
    pdf = gdf.to_pandas()

    head_gdf = gdf.head()
    head_pdf = pdf.head()

    assert_eq(head_pdf, head_gdf)


@pytest.mark.parametrize("dtype", NUMERIC_TYPES)
@pytest.mark.parametrize("as_dtype", NUMERIC_TYPES)
def test_series_astype_numeric_to_numeric(dtype, as_dtype):
    psr = pd.Series([1, 2, 4, 3], dtype=dtype)
    gsr = gd.from_pandas(psr)
    assert_eq(psr.astype(as_dtype), gsr.astype(as_dtype))


@pytest.mark.parametrize("dtype", NUMERIC_TYPES)
@pytest.mark.parametrize("as_dtype", NUMERIC_TYPES)
def test_series_astype_numeric_to_numeric_nulls(dtype, as_dtype):
    data = [1, 2, None, 3]
    sr = gd.Series(data, dtype=dtype)
    got = sr.astype(as_dtype)
    expect = gd.Series([1, 2, None, 3], dtype=as_dtype)
    assert_eq(expect, got)


@pytest.mark.parametrize("dtype", NUMERIC_TYPES)
@pytest.mark.parametrize(
    "as_dtype",
    [
        "str",
        "category",
        "datetime64[s]",
        "datetime64[ms]",
        "datetime64[us]",
        "datetime64[ns]",
    ],
)
def test_series_astype_numeric_to_other(dtype, as_dtype):
    psr = pd.Series([1, 2, 3], dtype=dtype)
    gsr = gd.from_pandas(psr)
    assert_eq(psr.astype(as_dtype), gsr.astype(as_dtype))


@pytest.mark.parametrize(
    "as_dtype",
    [
        "str",
        "int32",
        "uint32",
        "float32",
        "category",
        "datetime64[s]",
        "datetime64[ms]",
        "datetime64[us]",
        "datetime64[ns]",
    ],
)
def test_series_astype_string_to_other(as_dtype):
    if "datetime64" in as_dtype:
        data = ["2001-01-01", "2002-02-02", "2000-01-05"]
    else:
        data = ["1", "2", "3"]
    psr = pd.Series(data)
    gsr = gd.from_pandas(psr)
    assert_eq(psr.astype(as_dtype), gsr.astype(as_dtype))


@pytest.mark.parametrize(
    "as_dtype",
    [
        "category",
        "datetime64[s]",
        "datetime64[ms]",
        "datetime64[us]",
        "datetime64[ns]",
    ],
)
def test_series_astype_datetime_to_other(as_dtype):
    data = ["2001-01-01", "2002-02-02", "2001-01-05"]
    psr = pd.Series(data)
    gsr = gd.from_pandas(psr)
    assert_eq(psr.astype(as_dtype), gsr.astype(as_dtype))


@pytest.mark.parametrize(
    "inp",
    [
        ("datetime64[ns]", "2011-01-01 00:00:00.000000000"),
        ("datetime64[us]", "2011-01-01 00:00:00.000000"),
        ("datetime64[ms]", "2011-01-01 00:00:00.000"),
        ("datetime64[s]", "2011-01-01 00:00:00"),
    ],
)
def test_series_astype_datetime_to_string(inp):
    dtype, expect = inp
    base_date = "2011-01-01"
    sr = gd.Series([base_date], dtype=dtype)
    got = sr.astype(str)[0]
    assert expect == got


@pytest.mark.parametrize(
    "as_dtype",
    [
        "int32",
        "uint32",
        "float32",
        "category",
        "datetime64[s]",
        "datetime64[ms]",
        "datetime64[us]",
        "datetime64[ns]",
        "str",
    ],
)
def test_series_astype_categorical_to_other(as_dtype):
    if "datetime64" in as_dtype:
        data = ["2001-01-01", "2002-02-02", "2000-01-05", "2001-01-01"]
    else:
        data = [1, 2, 3, 1]
    psr = pd.Series(data, dtype="category")
    gsr = gd.from_pandas(psr)
    assert_eq(psr.astype(as_dtype), gsr.astype(as_dtype))


@pytest.mark.parametrize("ordered", [True, False])
def test_series_astype_to_categorical_ordered(ordered):
    psr = pd.Series([1, 2, 3, 1], dtype="category")
    gsr = gd.from_pandas(psr)

    ordered_dtype_pd = pd.CategoricalDtype(
        categories=[1, 2, 3], ordered=ordered
    )
    ordered_dtype_gd = gd.CategoricalDtype.from_pandas(ordered_dtype_pd)
    assert_eq(
        psr.astype("int32").astype(ordered_dtype_pd).astype("int32"),
        gsr.astype("int32").astype(ordered_dtype_gd).astype("int32"),
    )


@pytest.mark.parametrize("ordered", [True, False])
def test_series_astype_cat_ordered_to_unordered(ordered):
    pd_dtype = pd.CategoricalDtype(categories=[1, 2, 3], ordered=ordered)
    pd_to_dtype = pd.CategoricalDtype(
        categories=[1, 2, 3], ordered=not ordered
    )
    gd_dtype = gd.CategoricalDtype.from_pandas(pd_dtype)
    gd_to_dtype = gd.CategoricalDtype.from_pandas(pd_to_dtype)

    psr = pd.Series([1, 2, 3], dtype=pd_dtype)
    gsr = gd.Series([1, 2, 3], dtype=gd_dtype)

    expect = psr.astype(pd_to_dtype)
    got = gsr.astype(gd_to_dtype)

    assert_eq(expect, got)


def test_series_astype_null_cases():
    data = [1, 2, None, 3]

    # numerical to other
    assert_eq(gd.Series(data, dtype="str"), gd.Series(data).astype("str"))

    assert_eq(
        gd.Series(data, dtype="category"), gd.Series(data).astype("category")
    )

    assert_eq(
        gd.Series(data, dtype="float32"),
        gd.Series(data, dtype="int32").astype("float32"),
    )

    assert_eq(
        gd.Series(data, dtype="float32"),
        gd.Series(data, dtype="uint32").astype("float32"),
    )

    assert_eq(
        gd.Series(data, dtype="datetime64[ms]"),
        gd.Series(data).astype("datetime64[ms]"),
    )

    # categorical to other
    assert_eq(
        gd.Series(data, dtype="str"),
        gd.Series(data, dtype="category").astype("str"),
    )

    assert_eq(
        gd.Series(data, dtype="float32"),
        gd.Series(data, dtype="category").astype("float32"),
    )

    assert_eq(
        gd.Series(data, dtype="datetime64[ms]"),
        gd.Series(data, dtype="category").astype("datetime64[ms]"),
    )

    # string to other
    assert_eq(
        gd.Series([1, 2, None, 3], dtype="int32"),
        gd.Series(["1", "2", None, "3"]).astype("int32"),
    )

    assert_eq(
        gd.Series(
            ["2001-01-01", "2001-02-01", None, "2001-03-01"],
            dtype="datetime64[ms]",
        ),
        gd.Series(["2001-01-01", "2001-02-01", None, "2001-03-01"]).astype(
            "datetime64[ms]"
        ),
    )

    assert_eq(
        gd.Series(["a", "b", "c", None], dtype="category").to_pandas(),
        gd.Series(["a", "b", "c", None]).astype("category").to_pandas(),
    )

    # datetime to other
    data = [
        "2001-01-01 00:00:00.000000",
        "2001-02-01 00:00:00.000000",
        None,
        "2001-03-01 00:00:00.000000",
    ]
    assert_eq(
        gd.Series(data), gd.Series(data, dtype="datetime64[us]").astype("str"),
    )

    assert_eq(
        pd.Series(data, dtype="datetime64[ns]").astype("category"),
        gd.from_pandas(pd.Series(data, dtype="datetime64[ns]")).astype(
            "category"
        ),
    )


def test_series_astype_null_categorical():
    sr = gd.Series([None, None, None], dtype="category")
    expect = gd.Series([None, None, None], dtype="int32")
    got = sr.astype("int32")
    assert_eq(expect, got)


@pytest.mark.parametrize(
    "data",
    [
        (
            pd.Series([3, 3.0]),
            pd.Series([2.3, 3.9]),
            pd.Series([1.5, 3.9]),
            pd.Series([1.0, 2]),
        ),
        [
            pd.Series([3, 3.0]),
            pd.Series([2.3, 3.9]),
            pd.Series([1.5, 3.9]),
            pd.Series([1.0, 2]),
        ],
    ],
)
def test_create_dataframe_from_list_like(data):
    pdf = pd.DataFrame(data, index=["count", "mean", "std", "min"])
    gdf = gd.DataFrame(data, index=["count", "mean", "std", "min"])

    assert_eq(pdf, gdf)

    pdf = pd.DataFrame(data)
    gdf = gd.DataFrame(data)

    assert_eq(pdf, gdf)


def test_create_dataframe_column():
    pdf = pd.DataFrame(columns=["a", "b", "c"], index=["A", "Z", "X"])
    gdf = gd.DataFrame(columns=["a", "b", "c"], index=["A", "Z", "X"])

    assert_eq(pdf, gdf)

    pdf = pd.DataFrame(
        {"a": [1, 2, 3], "b": [2, 3, 5]},
        columns=["a", "b", "c"],
        index=["A", "Z", "X"],
    )
    gdf = gd.DataFrame(
        {"a": [1, 2, 3], "b": [2, 3, 5]},
        columns=["a", "b", "c"],
        index=["A", "Z", "X"],
    )

    assert_eq(pdf, gdf)


@pytest.mark.parametrize(
    "data",
    [
        [1, 2, 4],
        [],
        [5.0, 7.0, 8.0],
        pd.Categorical(["a", "b", "c"]),
        ["m", "a", "d", "v"],
    ],
)
def test_series_values_host_property(data):
    pds = pd.Series(data)
    gds = gd.Series(data)

    np.testing.assert_array_equal(pds.values, gds.values_host)


@pytest.mark.parametrize(
    "data",
    [
        [1, 2, 4],
        [],
        [5.0, 7.0, 8.0],
        pytest.param(
            pd.Categorical(["a", "b", "c"]),
            marks=pytest.mark.xfail(raises=NotImplementedError),
        ),
        pytest.param(
            ["m", "a", "d", "v"],
            marks=pytest.mark.xfail(raises=NotImplementedError),
        ),
    ],
)
def test_series_values_property(data):
    pds = pd.Series(data)
    gds = gd.Series(data)
    gds_vals = gds.values
    assert isinstance(gds_vals, cupy.ndarray)
    np.testing.assert_array_equal(gds_vals.get(), pds.values)


@pytest.mark.parametrize(
    "data",
    [
        {"A": [1, 2, 3], "B": [4, 5, 6]},
        {"A": [1.0, 2.0, 3.0], "B": [4.0, 5.0, 6.0]},
        {"A": [1, 2, 3], "B": [1.0, 2.0, 3.0]},
        {"A": np.float32(np.arange(3)), "B": np.float64(np.arange(3))},
        pytest.param(
            {"A": [1, None, 3], "B": [1, 2, None]},
            marks=pytest.mark.xfail(
                reason="Nulls not supported by as_gpu_matrix"
            ),
        ),
        pytest.param(
            {"A": [None, None, None], "B": [None, None, None]},
            marks=pytest.mark.xfail(
                reason="Nulls not supported by as_gpu_matrix"
            ),
        ),
        pytest.param(
            {"A": [], "B": []},
            marks=pytest.mark.xfail(reason="Requires at least 1 row"),
        ),
        pytest.param(
            {"A": [1, 2, 3], "B": ["a", "b", "c"]},
            marks=pytest.mark.xfail(
                reason="str or categorical not supported by as_gpu_matrix"
            ),
        ),
        pytest.param(
            {"A": pd.Categorical(["a", "b", "c"]), "B": ["d", "e", "f"]},
            marks=pytest.mark.xfail(
                reason="str or categorical not supported by as_gpu_matrix"
            ),
        ),
    ],
)
def test_df_values_property(data):
    pdf = pd.DataFrame.from_dict(data)
    gdf = gd.DataFrame.from_pandas(pdf)

    pmtr = pdf.values
    gmtr = gdf.values.get()

    np.testing.assert_array_equal(pmtr, gmtr)


def test_value_counts():
    pdf = pd.DataFrame(
        {
            "numeric": [1, 2, 3, 4, 5, 6, 1, 2, 4] * 10,
            "alpha": ["u", "h", "d", "a", "m", "u", "h", "d", "a"] * 10,
        }
    )

    gdf = gd.DataFrame(
        {
            "numeric": [1, 2, 3, 4, 5, 6, 1, 2, 4] * 10,
            "alpha": ["u", "h", "d", "a", "m", "u", "h", "d", "a"] * 10,
        }
    )

    assert_eq(
        pdf.numeric.value_counts().sort_index(),
        gdf.numeric.value_counts().sort_index(),
        check_dtype=False,
    )
    assert_eq(
        pdf.alpha.value_counts().sort_index(),
        gdf.alpha.value_counts().sort_index(),
        check_dtype=False,
    )


@pytest.mark.parametrize(
    "data",
    [
        [],
        [0, 12, 14],
        [0, 14, 12, 12, 3, 10, 12, 14],
        np.random.randint(-100, 100, 200),
        pd.Series([0.0, 1.0, None, 10.0]),
        [None, None, None, None],
        [np.nan, None, -1, 2, 3],
    ],
)
@pytest.mark.parametrize(
    "values",
    [
        np.random.randint(-100, 100, 10),
        [],
        [np.nan, None, -1, 2, 3],
        [1.0, 12.0, None, None, 120],
        [0, 14, 12, 12, 3, 10, 12, 14, None],
        [None, None, None],
        ["0", "12", "14"],
        ["0", "12", "14", "a"],
    ],
)
def test_isin_numeric(data, values):
    index = np.random.randint(0, 100, len(data))
    psr = pd.Series(data, index=index)
    gsr = gd.Series.from_pandas(psr)

    got = gsr.isin(values)
    expected = psr.isin(values)
    assert_eq(got, expected)


@pytest.mark.parametrize(
    "data",
    [
        [],
        pd.Series(
            ["2018-01-01", "2019-04-03", None, "2019-12-30"],
            dtype="datetime64[ns]",
        ),
        pd.Series(
            [
                "2018-01-01",
                "2019-04-03",
                None,
                "2019-12-30",
                "2018-01-01",
                "2018-01-01",
            ],
            dtype="datetime64[ns]",
        ),
    ],
)
@pytest.mark.parametrize(
    "values",
    [
        [],
        [1514764800000000000, 1577664000000000000],
        [
            1514764800000000000,
            1577664000000000000,
            1577664000000000000,
            1577664000000000000,
            1514764800000000000,
        ],
        ["2019-04-03", "2019-12-30", "2012-01-01"],
        [
            "2012-01-01",
            "2012-01-01",
            "2012-01-01",
            "2019-04-03",
            "2019-12-30",
            "2012-01-01",
        ],
    ],
)
def test_isin_datetime(data, values):
    psr = pd.Series(data)
    gsr = gd.Series.from_pandas(psr)

    got = gsr.isin(values)
    expected = psr.isin(values)
    assert_eq(got, expected)


@pytest.mark.parametrize(
    "data",
    [
        [],
        pd.Series(["this", "is", None, "a", "test"]),
        pd.Series(["test", "this", "test", "is", None, "test", "a", "test"]),
        pd.Series(["0", "12", "14"]),
    ],
)
@pytest.mark.parametrize(
    "values",
    [
        [],
        ["this", "is"],
        [None, None, None],
        ["12", "14", "19"],
        pytest.param(
            [12, 14, 19],
            marks=[
                pytest.mark.xfail(
                    reason="pandas's failure here seems like a bug "
                    "given the reverse succeeds"
                )
            ],
        ),
        ["is", "this", "is", "this", "is"],
    ],
)
def test_isin_string(data, values):
    psr = pd.Series(data)
    gsr = gd.Series.from_pandas(psr)

    got = gsr.isin(values)
    expected = psr.isin(values)
    assert_eq(got, expected)


@pytest.mark.parametrize(
    "data",
    [
        [],
        pd.Series(["a", "b", "c", "c", "c", "d", "e"], dtype="category"),
        pd.Series(["a", "b", None, "c", "d", "e"], dtype="category"),
        pd.Series([0, 3, 10, 12], dtype="category"),
        pd.Series([0, 3, 10, 12, 0, 10, 3, 0, 0, 3, 3], dtype="category"),
    ],
)
@pytest.mark.parametrize(
    "values",
    [
        [],
        ["a", "b", None, "f", "words"],
        ["0", "12", None, "14"],
        [0, 10, 12, None, 39, 40, 1000],
        [0, 0, 0, 0, 3, 3, 3, None, 1, 2, 3],
    ],
)
def test_isin_categorical(data, values):
    psr = pd.Series(data)
    gsr = gd.Series.from_pandas(psr)

    got = gsr.isin(values)
    expected = psr.isin(values)
    assert_eq(got, expected)


@pytest.mark.parametrize(
    "data",
    [
        [],
        pd.Series(
            ["this", "is", None, "a", "test"], index=["a", "b", "c", "d", "e"]
        ),
        pd.Series([0, 15, 10], index=[0, None, 9]),
        pd.Series(
            range(25),
            index=pd.date_range(
                start="2019-01-01", end="2019-01-02", freq="H"
            ),
        ),
    ],
)
@pytest.mark.parametrize(
    "values",
    [
        [],
        ["this", "is"],
        [0, 19, 13],
        ["2019-01-01 04:00:00", "2019-01-01 06:00:00", "2018-03-02"],
    ],
)
def test_isin_index(data, values):
    psr = pd.Series(data)
    gsr = gd.Series.from_pandas(psr)

    got = gsr.index.isin(values)
    expected = psr.index.isin(values)

    assert_eq(got, expected)


@pytest.mark.parametrize(
    "data",
    [
        pd.MultiIndex.from_arrays(
            [[1, 2, 3], ["red", "blue", "green"]], names=("number", "color")
        ),
        pd.MultiIndex.from_arrays([[], []], names=("number", "color")),
        pd.MultiIndex.from_arrays(
            [[1, 2, 3, 10, 100], ["red", "blue", "green", "pink", "white"]],
            names=("number", "color"),
        ),
    ],
)
@pytest.mark.parametrize(
    "values,level,err",
    [
        (["red", "orange", "yellow"], "color", None),
        (["red", "white", "yellow"], "color", None),
        ([0, 1, 2, 10, 11, 15], "number", None),
        ([0, 1, 2, 10, 11, 15], None, TypeError),
        (pd.Series([0, 1, 2, 10, 11, 15]), None, TypeError),
        (pd.Index([0, 1, 2, 10, 11, 15]), None, TypeError),
        (pd.Index([0, 1, 2, 8, 11, 15]), "number", None),
        (pd.Index(["red", "white", "yellow"]), "color", None),
        ([(1, "red"), (3, "red")], None, None),
        (((1, "red"), (3, "red")), None, None),
        (
            pd.MultiIndex.from_arrays(
                [[1, 2, 3], ["red", "blue", "green"]],
                names=("number", "color"),
            ),
            None,
            None,
        ),
        (
            pd.MultiIndex.from_arrays([[], []], names=("number", "color")),
            None,
            None,
        ),
        (
            pd.MultiIndex.from_arrays(
                [
                    [1, 2, 3, 10, 100],
                    ["red", "blue", "green", "pink", "white"],
                ],
                names=("number", "color"),
            ),
            None,
            None,
        ),
    ],
)
def test_isin_multiindex(data, values, level, err):
    pmdx = data
    gmdx = gd.from_pandas(data)

    if err is None:
        expected = pmdx.isin(values, level=level)
        if isinstance(values, pd.MultiIndex):
            values = gd.from_pandas(values)
        got = gmdx.isin(values, level=level)

        assert_eq(got, expected)
    else:
        with pytest.raises((ValueError, TypeError)):
            expected = pmdx.isin(values, level=level)

        with pytest.raises(err):
            got = gmdx.isin(values, level=level)


@pytest.mark.parametrize(
    "data",
    [
        pd.DataFrame(
            {
                "num_legs": [2, 4],
                "num_wings": [2, 0],
                "bird_cats": pd.Series(
                    ["sparrow", "pigeon"],
                    dtype="category",
                    index=["falcon", "dog"],
                ),
            },
            index=["falcon", "dog"],
        ),
        pd.DataFrame(
            {"num_legs": [8, 2], "num_wings": [0, 2]},
            index=["spider", "falcon"],
        ),
        pd.DataFrame(
            {
                "num_legs": [8, 2, 1, 0, 2, 4, 5],
                "num_wings": [2, 0, 2, 1, 2, 4, -1],
            }
        ),
    ],
)
@pytest.mark.parametrize(
    "values",
    [
        [0, 2],
        {"num_wings": [0, 3]},
        pd.DataFrame(
            {"num_legs": [8, 2], "num_wings": [0, 2]},
            index=["spider", "falcon"],
        ),
        pd.DataFrame(
            {
                "num_legs": [2, 4],
                "num_wings": [2, 0],
                "bird_cats": pd.Series(
                    ["sparrow", "pigeon"],
                    dtype="category",
                    index=["falcon", "dog"],
                ),
            },
            index=["falcon", "dog"],
        ),
        ["sparrow", "pigeon"],
        pd.Series(["sparrow", "pigeon"], dtype="category"),
        pd.Series([1, 2, 3, 4, 5]),
        "abc",
        123,
    ],
)
def test_isin_dataframe(data, values):
    from cudf.utils.dtypes import is_scalar

    pdf = data
    gdf = gd.from_pandas(pdf)

    if is_scalar(values):
        with pytest.raises(TypeError):
            pdf.isin(values)
        with pytest.raises(TypeError):
            gdf.isin(values)
    else:
        try:
            expected = pdf.isin(values)
        except ValueError as e:
            if str(e) == "Lengths must match.":
                # xref https://github.com/pandas-dev/pandas/issues/34256
                pytest.xfail(
                    "https://github.com/pandas-dev/pandas/issues/34256"
                )
        if isinstance(values, (pd.DataFrame, pd.Series)):
            values = gd.from_pandas(values)
        got = gdf.isin(values)
        assert_eq(got, expected)


def test_constructor_properties():
    df = gd.DataFrame()
    key1 = "a"
    key2 = "b"
    val1 = np.array([123], dtype=np.float64)
    val2 = np.array([321], dtype=np.float64)
    df[key1] = val1
    df[key2] = val2

    # Correct use of _constructor (for DataFrame)
    assert_eq(df, df._constructor({key1: val1, key2: val2}))

    # Correct use of _constructor (for gd.Series)
    assert_eq(df[key1], df[key2]._constructor(val1, name=key1))

    # Correct use of _constructor_sliced (for DataFrame)
    assert_eq(df[key1], df._constructor_sliced(val1, name=key1))

    # Correct use of _constructor_expanddim (for gd.Series)
    assert_eq(df, df[key2]._constructor_expanddim({key1: val1, key2: val2}))

    # Incorrect use of _constructor_sliced (Raises for gd.Series)
    with pytest.raises(NotImplementedError):
        df[key1]._constructor_sliced

    # Incorrect use of _constructor_expanddim (Raises for DataFrame)
    with pytest.raises(NotImplementedError):
        df._constructor_expanddim


@pytest.mark.parametrize("dtype", NUMERIC_TYPES)
@pytest.mark.parametrize("as_dtype", ALL_TYPES)
def test_df_astype_numeric_to_all(dtype, as_dtype):
    if "uint" in dtype:
        data = [1, 2, None, 4, 7]
    elif "int" in dtype or "longlong" in dtype:
        data = [1, 2, None, 4, -7]
    elif "float" in dtype:
        data = [1.0, 2.0, None, 4.0, np.nan, -7.0]

    gdf = gd.DataFrame()

    gdf["foo"] = gd.Series(data, dtype=dtype)
    gdf["bar"] = gd.Series(data, dtype=dtype)

    insert_data = gd.Series(data, dtype=dtype)

    expect = gd.DataFrame()
    expect["foo"] = insert_data.astype(as_dtype)
    expect["bar"] = insert_data.astype(as_dtype)

    got = gdf.astype(as_dtype)

    assert_eq(expect, got)


@pytest.mark.parametrize(
    "as_dtype",
    [
        "int32",
        "float32",
        "category",
        "datetime64[s]",
        "datetime64[ms]",
        "datetime64[us]",
        "datetime64[ns]",
    ],
)
def test_df_astype_string_to_other(as_dtype):
    if "datetime64" in as_dtype:
        # change None to "NaT" after this issue is fixed:
        # https://github.com/rapidsai/cudf/issues/5117
        data = ["2001-01-01", "2002-02-02", "2000-01-05", None]
    elif as_dtype == "int32":
        data = [1, 2, 3]
    elif as_dtype == "category":
        data = ["1", "2", "3", None]
    elif "float" in as_dtype:
        data = [1.0, 2.0, 3.0, np.nan]

    insert_data = gd.Series.from_pandas(pd.Series(data, dtype="str"))
    expect_data = gd.Series(data, dtype=as_dtype)

    gdf = gd.DataFrame()
    expect = gd.DataFrame()

    gdf["foo"] = insert_data
    gdf["bar"] = insert_data

    expect["foo"] = expect_data
    expect["bar"] = expect_data

    got = gdf.astype(as_dtype)
    assert_eq(expect, got)


@pytest.mark.parametrize(
    "as_dtype",
    [
        "int64",
        "datetime64[s]",
        "datetime64[us]",
        "datetime64[ns]",
        "str",
        "category",
    ],
)
def test_df_astype_datetime_to_other(as_dtype):
    data = [
        "1991-11-20 00:00:00.000",
        "2004-12-04 00:00:00.000",
        "2016-09-13 00:00:00.000",
        None,
    ]

    gdf = gd.DataFrame()
    expect = gd.DataFrame()

    gdf["foo"] = gd.Series(data, dtype="datetime64[ms]")
    gdf["bar"] = gd.Series(data, dtype="datetime64[ms]")

    if as_dtype == "int64":
        expect["foo"] = gd.Series(
            [690595200000, 1102118400000, 1473724800000, None], dtype="int64"
        )
        expect["bar"] = gd.Series(
            [690595200000, 1102118400000, 1473724800000, None], dtype="int64"
        )
    elif as_dtype == "str":
        expect["foo"] = gd.Series(data, dtype="str")
        expect["bar"] = gd.Series(data, dtype="str")
    elif as_dtype == "category":
        expect["foo"] = gd.Series(gdf["foo"], dtype="category")
        expect["bar"] = gd.Series(gdf["bar"], dtype="category")
    else:
        expect["foo"] = gd.Series(data, dtype=as_dtype)
        expect["bar"] = gd.Series(data, dtype=as_dtype)

    got = gdf.astype(as_dtype)

    assert_eq(expect, got)


@pytest.mark.parametrize(
    "as_dtype",
    [
        "int32",
        "float32",
        "category",
        "datetime64[s]",
        "datetime64[ms]",
        "datetime64[us]",
        "datetime64[ns]",
        "str",
    ],
)
def test_df_astype_categorical_to_other(as_dtype):
    if "datetime64" in as_dtype:
        data = ["2001-01-01", "2002-02-02", "2000-01-05", "2001-01-01"]
    else:
        data = [1, 2, 3, 1]
    psr = pd.Series(data, dtype="category")
    pdf = pd.DataFrame()
    pdf["foo"] = psr
    pdf["bar"] = psr
    gdf = gd.DataFrame.from_pandas(pdf)
    assert_eq(pdf.astype(as_dtype), gdf.astype(as_dtype))


@pytest.mark.parametrize("ordered", [True, False])
def test_df_astype_to_categorical_ordered(ordered):
    psr = pd.Series([1, 2, 3, 1], dtype="category")
    pdf = pd.DataFrame()
    pdf["foo"] = psr
    pdf["bar"] = psr
    gdf = gd.DataFrame.from_pandas(pdf)

    ordered_dtype_pd = pd.CategoricalDtype(
        categories=[1, 2, 3], ordered=ordered
    )
    ordered_dtype_gd = gd.CategoricalDtype.from_pandas(ordered_dtype_pd)

    assert_eq(
        pdf.astype(ordered_dtype_pd).astype("int32"),
        gdf.astype(ordered_dtype_gd).astype("int32"),
    )


@pytest.mark.parametrize(
    "dtype,args",
    [(dtype, {}) for dtype in ALL_TYPES]
    + [("category", {"ordered": True}), ("category", {"ordered": False})],
)
def test_empty_df_astype(dtype, args):
    df = gd.DataFrame()
    kwargs = {}
    kwargs.update(args)
    assert_eq(df, df.astype(dtype=dtype, **kwargs))


@pytest.mark.parametrize(
    "errors",
    [
        pytest.param(
            "raise", marks=pytest.mark.xfail(reason="should raise error here")
        ),
        pytest.param("other", marks=pytest.mark.xfail(raises=ValueError)),
        "ignore",
        pytest.param(
            "warn", marks=pytest.mark.filterwarnings("ignore:Traceback")
        ),
    ],
)
def test_series_astype_error_handling(errors):
    sr = gd.Series(["random", "words"])
    got = sr.astype("datetime64", errors=errors)
    assert_eq(sr, got)


@pytest.mark.parametrize("dtype", ALL_TYPES)
def test_df_constructor_dtype(dtype):
    if "datetime" in dtype:
        data = ["1991-11-20", "2004-12-04", "2016-09-13", None]
    elif dtype == "str":
        data = ["a", "b", "c", None]
    elif "float" in dtype:
        data = [1.0, 0.5, -1.1, np.nan, None]
    elif "bool" in dtype:
        data = [True, False, None]
    else:
        data = [1, 2, 3, None]

    sr = gd.Series(data, dtype=dtype)

    expect = gd.DataFrame()
    expect["foo"] = sr
    expect["bar"] = sr
    got = gd.DataFrame({"foo": data, "bar": data}, dtype=dtype)

    assert_eq(expect, got)


@pytest.mark.parametrize(
    "data",
    [
        gd.datasets.randomdata(
            nrows=10, dtypes={"a": "category", "b": int, "c": float, "d": int}
        ),
        gd.datasets.randomdata(
            nrows=10, dtypes={"a": "category", "b": int, "c": float, "d": str}
        ),
        gd.datasets.randomdata(
            nrows=10, dtypes={"a": bool, "b": int, "c": float, "d": str}
        ),
        gd.DataFrame(),
        gd.DataFrame({"a": [0, 1, 2], "b": [1, None, 3]}),
        gd.DataFrame(
            {
                "a": [1, 2, 3, 4],
                "b": [7, np.NaN, 9, 10],
                "c": [np.NaN, np.NaN, np.NaN, np.NaN],
                "d": gd.Series([None, None, None, None], dtype="int64"),
                "e": [100, None, 200, None],
                "f": gd.Series([10, None, np.NaN, 11], nan_as_null=False),
            }
        ),
        gd.DataFrame(
            {
                "a": [10, 11, 12, 13, 14, 15],
                "b": gd.Series(
                    [10, None, np.NaN, 2234, None, np.NaN], nan_as_null=False
                ),
            }
        ),
    ],
)
@pytest.mark.parametrize(
    "op", ["max", "min", "sum", "product", "mean", "var", "std"]
)
@pytest.mark.parametrize("skipna", [True, False])
def test_rowwise_ops(data, op, skipna):
    gdf = data
    pdf = gdf.to_pandas()

    if op in ("var", "std"):
        expected = getattr(pdf, op)(axis=1, ddof=0, skipna=skipna)
        got = getattr(gdf, op)(axis=1, ddof=0, skipna=skipna)
    else:
        expected = getattr(pdf, op)(axis=1, skipna=skipna)
        got = getattr(gdf, op)(axis=1, skipna=skipna)

    assert_eq(expected, got, check_less_precise=7)


@pytest.mark.parametrize(
    "op", ["max", "min", "sum", "product", "mean", "var", "std"]
)
def test_rowwise_ops_nullable_dtypes_all_null(op):
    gdf = gd.DataFrame(
        {
            "a": [1, 2, 3, 4],
            "b": [7, np.NaN, 9, 10],
            "c": [np.NaN, np.NaN, np.NaN, np.NaN],
            "d": gd.Series([None, None, None, None], dtype="int64"),
            "e": [100, None, 200, None],
            "f": gd.Series([10, None, np.NaN, 11], nan_as_null=False),
        }
    )

    expected = gd.Series([None, None, None, None], dtype="float64")

    if op in ("var", "std"):
        got = getattr(gdf, op)(axis=1, ddof=0, skipna=False)
    else:
        got = getattr(gdf, op)(axis=1, skipna=False)

    assert_eq(got.null_count, expected.null_count)
    assert_eq(got, expected)


@pytest.mark.parametrize(
    "op,expected",
    [
        (
            "max",
            gd.Series(
                [10.0, None, np.NaN, 2234.0, None, np.NaN],
                dtype="float64",
                nan_as_null=False,
            ),
        ),
        (
            "min",
            gd.Series(
                [10.0, None, np.NaN, 13.0, None, np.NaN],
                dtype="float64",
                nan_as_null=False,
            ),
        ),
        (
            "sum",
            gd.Series(
                [20.0, None, np.NaN, 2247.0, None, np.NaN],
                dtype="float64",
                nan_as_null=False,
            ),
        ),
        (
            "product",
            gd.Series(
                [100.0, None, np.NaN, 29042.0, None, np.NaN],
                dtype="float64",
                nan_as_null=False,
            ),
        ),
        (
            "mean",
            gd.Series(
                [10.0, None, np.NaN, 1123.5, None, np.NaN],
                dtype="float64",
                nan_as_null=False,
            ),
        ),
        (
            "var",
            gd.Series(
                [0.0, None, np.NaN, 1233210.25, None, np.NaN],
                dtype="float64",
                nan_as_null=False,
            ),
        ),
        (
            "std",
            gd.Series(
                [0.0, None, np.NaN, 1110.5, None, np.NaN],
                dtype="float64",
                nan_as_null=False,
            ),
        ),
    ],
)
def test_rowwise_ops_nullable_dtypes_partial_null(op, expected):
    gdf = gd.DataFrame(
        {
            "a": [10, 11, 12, 13, 14, 15],
            "b": gd.Series(
                [10, None, np.NaN, 2234, None, np.NaN], nan_as_null=False,
            ),
        }
    )

    if op in ("var", "std"):
        got = getattr(gdf, op)(axis=1, ddof=0, skipna=False)
    else:
        got = getattr(gdf, op)(axis=1, skipna=False)

    assert_eq(got.null_count, expected.null_count)
    assert_eq(got, expected)


@pytest.mark.parametrize(
    "op,expected",
    [
        ("max", gd.Series([10, None, None, 2234, None, 453], dtype="int64",),),
        ("min", gd.Series([10, None, None, 13, None, 15], dtype="int64",),),
        ("sum", gd.Series([20, None, None, 2247, None, 468], dtype="int64",),),
        (
            "product",
            gd.Series([100, None, None, 29042, None, 6795], dtype="int64",),
        ),
        (
            "mean",
            gd.Series(
                [10.0, None, None, 1123.5, None, 234.0], dtype="float32",
            ),
        ),
        (
            "var",
            gd.Series(
                [0.0, None, None, 1233210.25, None, 47961.0], dtype="float32",
            ),
        ),
        (
            "std",
            gd.Series(
                [0.0, None, None, 1110.5, None, 219.0], dtype="float32",
            ),
        ),
    ],
)
def test_rowwise_ops_nullable_int_dtypes(op, expected):
    gdf = gd.DataFrame(
        {
            "a": [10, 11, None, 13, None, 15],
            "b": gd.Series(
                [10, None, 323, 2234, None, 453], nan_as_null=False,
            ),
        }
    )

    if op in ("var", "std"):
        got = getattr(gdf, op)(axis=1, ddof=0, skipna=False)
    else:
        got = getattr(gdf, op)(axis=1, skipna=False)

    assert_eq(got.null_count, expected.null_count)
    assert_eq(got, expected)


@pytest.mark.parametrize(
    "data",
    [
        {
            "t1": gd.Series(
                ["2020-08-01 09:00:00", "1920-05-01 10:30:00"], dtype="<M8[ms]"
            ),
            "t2": gd.Series(
                ["1940-08-31 06:00:00", "2020-08-02 10:00:00"], dtype="<M8[ms]"
            ),
        },
        {
            "t1": gd.Series(
                ["2020-08-01 09:00:00", "1920-05-01 10:30:00"], dtype="<M8[ms]"
            ),
            "t2": gd.Series(
                ["1940-08-31 06:00:00", "2020-08-02 10:00:00"], dtype="<M8[ns]"
            ),
            "t3": gd.Series(
                ["1960-08-31 06:00:00", "2030-08-02 10:00:00"], dtype="<M8[s]"
            ),
        },
        {
            "t1": gd.Series(
                ["2020-08-01 09:00:00", "1920-05-01 10:30:00"], dtype="<M8[ms]"
            ),
            "t2": gd.Series(
                ["1940-08-31 06:00:00", "2020-08-02 10:00:00"], dtype="<M8[us]"
            ),
        },
        {
            "t1": gd.Series(
                ["2020-08-01 09:00:00", "1920-05-01 10:30:00"], dtype="<M8[ms]"
            ),
            "t2": gd.Series(
                ["1940-08-31 06:00:00", "2020-08-02 10:00:00"], dtype="<M8[ms]"
            ),
            "i1": gd.Series([1001, 2002], dtype="int64"),
        },
        {
            "t1": gd.Series(
                ["2020-08-01 09:00:00", "1920-05-01 10:30:00"], dtype="<M8[ms]"
            ),
            "t2": gd.Series(["1940-08-31 06:00:00", None], dtype="<M8[ms]"),
            "i1": gd.Series([1001, 2002], dtype="int64"),
        },
        {
            "t1": gd.Series(
                ["2020-08-01 09:00:00", "1920-05-01 10:30:00"], dtype="<M8[ms]"
            ),
            "i1": gd.Series([1001, 2002], dtype="int64"),
            "f1": gd.Series([-100.001, 123.456], dtype="float64"),
        },
        {
            "t1": gd.Series(
                ["2020-08-01 09:00:00", "1920-05-01 10:30:00"], dtype="<M8[ms]"
            ),
            "i1": gd.Series([1001, 2002], dtype="int64"),
            "f1": gd.Series([-100.001, 123.456], dtype="float64"),
            "b1": gd.Series([True, False], dtype="bool"),
        },
    ],
)
@pytest.mark.parametrize("op", ["max", "min"])
@pytest.mark.parametrize("skipna", [True, False])
def test_rowwise_ops_datetime_dtypes(data, op, skipna):

    gdf = gd.DataFrame(data)

    pdf = gdf.to_pandas()

    got = getattr(gdf, op)(axis=1, skipna=skipna)
    expected = getattr(pdf, op)(axis=1, skipna=skipna)

    assert_eq(got, expected)


@pytest.mark.parametrize(
    "data,op,skipna",
    [
        (
            {
                "t1": gd.Series(
                    ["2020-08-01 09:00:00", "1920-05-01 10:30:00"],
                    dtype="<M8[ms]",
                ),
                "t2": gd.Series(
                    ["1940-08-31 06:00:00", None], dtype="<M8[ms]"
                ),
            },
            "max",
            True,
        ),
        (
            {
                "t1": gd.Series(
                    ["2020-08-01 09:00:00", "1920-05-01 10:30:00"],
                    dtype="<M8[ms]",
                ),
                "t2": gd.Series(
                    ["1940-08-31 06:00:00", None], dtype="<M8[ms]"
                ),
            },
            "min",
            False,
        ),
        (
            {
                "t1": gd.Series(
                    ["2020-08-01 09:00:00", "1920-05-01 10:30:00"],
                    dtype="<M8[ms]",
                ),
                "t2": gd.Series(
                    ["1940-08-31 06:00:00", None], dtype="<M8[ms]"
                ),
            },
            "min",
            True,
        ),
    ],
)
def test_rowwise_ops_datetime_dtypes_2(data, op, skipna):

    gdf = gd.DataFrame(data)

    pdf = gdf.to_pandas()

    got = getattr(gdf, op)(axis=1, skipna=skipna)
    expected = getattr(pdf, op)(axis=1, skipna=skipna)

    assert_eq(got, expected)


@pytest.mark.parametrize(
    "data",
    [
        (
            {
                "t1": pd.Series(
                    ["2020-08-01 09:00:00", "1920-05-01 10:30:00"],
                    dtype="<M8[ns]",
                ),
                "t2": pd.Series(
                    ["1940-08-31 06:00:00", pd.NaT], dtype="<M8[ns]"
                ),
            }
        )
    ],
)
def test_rowwise_ops_datetime_dtypes_pdbug(data):
    """
    Pandas bug: https://github.com/pandas-dev/pandas/issues/36907
    """
    pdf = pd.DataFrame(data)
    gdf = gd.from_pandas(pdf)

    expected = pdf.max(axis=1, skipna=False)
    got = gdf.max(axis=1, skipna=False)

    with pytest.raises(AssertionError, match="numpy array are different"):
        assert_eq(got, expected)


@pytest.mark.parametrize(
    "data",
    [
        [5.0, 6.0, 7.0],
        "single value",
        np.array(1, dtype="int64"),
        np.array(0.6273643, dtype="float64"),
    ],
)
def test_insert(data):
    pdf = pd.DataFrame.from_dict({"A": [1, 2, 3], "B": ["a", "b", "c"]})
    gdf = gd.DataFrame.from_pandas(pdf)

    # insertion by index

    pdf.insert(0, "foo", data)
    gdf.insert(0, "foo", data)

    assert_eq(pdf, gdf)

    pdf.insert(3, "bar", data)
    gdf.insert(3, "bar", data)

    assert_eq(pdf, gdf)

    pdf.insert(1, "baz", data)
    gdf.insert(1, "baz", data)

    assert_eq(pdf, gdf)

    # pandas insert doesn't support negative indexing
    pdf.insert(len(pdf.columns), "qux", data)
    gdf.insert(-1, "qux", data)

    assert_eq(pdf, gdf)


def test_cov():
    gdf = gd.datasets.randomdata(10)
    pdf = gdf.to_pandas()

    assert_eq(pdf.cov(), gdf.cov())


@pytest.mark.xfail(reason="cupy-based cov does not support nulls")
def test_cov_nans():
    pdf = pd.DataFrame()
    pdf["a"] = [None, None, None, 2.00758632, None]
    pdf["b"] = [0.36403686, None, None, None, None]
    pdf["c"] = [None, None, None, 0.64882227, None]
    pdf["d"] = [None, -1.46863125, None, 1.22477948, -0.06031689]
    gdf = gd.from_pandas(pdf)

    assert_eq(pdf.cov(), gdf.cov())


@pytest.mark.parametrize(
    "gsr",
    [
        gd.Series([1, 2, 3]),
        gd.Series([1, 2, 3], index=["a", "b", "c"]),
        gd.Series([1, 2, 3], index=["a", "b", "d"]),
        gd.Series([1, 2], index=["a", "b"]),
        gd.Series([1, 2, 3], index=gd.core.index.RangeIndex(0, 3)),
        pytest.param(
            gd.Series([1, 2, 3, 4, 5], index=["a", "b", "d", "0", "12"]),
            marks=pytest.mark.xfail,
        ),
    ],
)
@pytest.mark.parametrize("colnames", [["a", "b", "c"], [0, 1, 2]])
@pytest.mark.parametrize(
    "op",
    [
        operator.add,
        operator.mul,
        operator.floordiv,
        operator.truediv,
        operator.mod,
        operator.pow,
        operator.eq,
        operator.lt,
        operator.le,
        operator.gt,
        operator.ge,
        operator.ne,
    ],
)
def test_df_sr_binop(gsr, colnames, op):
    data = [[0, 2, 5], [3, None, 5], [6, 7, np.nan]]
    data = dict(zip(colnames, data))

    gdf = gd.DataFrame(data)
    pdf = pd.DataFrame.from_dict(data)

    psr = gsr.to_pandas()

    expect = op(pdf, psr)
    got = op(gdf, gsr)
    assert_eq(expect.astype(float), got.astype(float))

    expect = op(psr, pdf)
    got = op(psr, pdf)
    assert_eq(expect.astype(float), got.astype(float))


@pytest.mark.parametrize(
    "op",
    [
        operator.add,
        operator.mul,
        operator.floordiv,
        operator.truediv,
        operator.mod,
        operator.pow,
        operator.eq,
        operator.lt,
        operator.le,
        operator.gt,
        operator.ge,
        operator.ne,
    ],
)
@pytest.mark.parametrize(
    "gsr", [gd.Series([1, 2, 3, 4, 5], index=["a", "b", "d", "0", "12"])]
)
def test_df_sr_binop_col_order(gsr, op):
    colnames = [0, 1, 2]
    data = [[0, 2, 5], [3, None, 5], [6, 7, np.nan]]
    data = dict(zip(colnames, data))

    gdf = gd.DataFrame(data)
    pdf = pd.DataFrame.from_dict(data)

    psr = gsr.to_pandas()

    expect = op(pdf, psr).astype("float")
    out = op(gdf, gsr).astype("float")
    got = out[expect.columns]

    assert_eq(expect, got)


@pytest.mark.parametrize("set_index", [None, "A", "C", "D"])
@pytest.mark.parametrize("index", [True, False])
@pytest.mark.parametrize("deep", [True, False])
def test_memory_usage(deep, index, set_index):
    # Testing numerical/datetime by comparing with pandas
    # (string and categorical columns will be different)
    rows = int(100)
    df = pd.DataFrame(
        {
            "A": np.arange(rows, dtype="int64"),
            "B": np.arange(rows, dtype="int32"),
            "C": np.arange(rows, dtype="float64"),
        }
    )
    df["D"] = pd.to_datetime(df.A)
    if set_index:
        df = df.set_index(set_index)

    gdf = gd.from_pandas(df)

    if index and set_index is None:

        # Special Case: Assume RangeIndex size == 0
        assert gdf.index.memory_usage(deep=deep) == 0

    else:

        # Check for Series only
        assert df["B"].memory_usage(index=index, deep=deep) == gdf[
            "B"
        ].memory_usage(index=index, deep=deep)

        # Check for entire DataFrame
        assert_eq(
            df.memory_usage(index=index, deep=deep).sort_index(),
            gdf.memory_usage(index=index, deep=deep).sort_index(),
        )


@pytest.mark.xfail
def test_memory_usage_string():
    rows = int(100)
    df = pd.DataFrame(
        {
            "A": np.arange(rows, dtype="int32"),
            "B": np.random.choice(["apple", "banana", "orange"], rows),
        }
    )
    gdf = gd.from_pandas(df)

    # Check deep=False (should match pandas)
    assert gdf.B.memory_usage(deep=False, index=False) == df.B.memory_usage(
        deep=False, index=False
    )

    # Check string column
    assert gdf.B.memory_usage(deep=True, index=False) == df.B.memory_usage(
        deep=True, index=False
    )

    # Check string index
    assert gdf.set_index("B").index.memory_usage(
        deep=True
    ) == df.B.memory_usage(deep=True, index=False)


def test_memory_usage_cat():
    rows = int(100)
    df = pd.DataFrame(
        {
            "A": np.arange(rows, dtype="int32"),
            "B": np.random.choice(["apple", "banana", "orange"], rows),
        }
    )
    df["B"] = df.B.astype("category")
    gdf = gd.from_pandas(df)

    expected = (
        gdf.B._column.cat().categories.__sizeof__()
        + gdf.B._column.cat().codes.__sizeof__()
    )

    # Check cat column
    assert gdf.B.memory_usage(deep=True, index=False) == expected

    # Check cat index
    assert gdf.set_index("B").index.memory_usage(deep=True) == expected


def test_memory_usage_list():
    df = gd.DataFrame({"A": [[0, 1, 2, 3], [4, 5, 6], [7, 8], [9]]})
    expected = (
        df.A._column.offsets._memory_usage()
        + df.A._column.elements._memory_usage()
    )
    assert expected == df.A.memory_usage()


@pytest.mark.xfail
def test_memory_usage_multi():
    rows = int(100)
    deep = True
    df = pd.DataFrame(
        {
            "A": np.arange(rows, dtype="int32"),
            "B": np.random.choice(np.arange(3, dtype="int64"), rows),
            "C": np.random.choice(np.arange(3, dtype="float64"), rows),
        }
    ).set_index(["B", "C"])
    gdf = gd.from_pandas(df)

    # Assume MultiIndex memory footprint is just that
    # of the underlying columns, levels, and codes
    expect = rows * 16  # Source Columns
    expect += rows * 16  # Codes
    expect += 3 * 8  # Level 0
    expect += 3 * 8  # Level 1

    assert expect == gdf.index.memory_usage(deep=deep)


@pytest.mark.parametrize(
    "list_input",
    [
        pytest.param([1, 2, 3, 4], id="smaller"),
        pytest.param([1, 2, 3, 4, 5, 6], id="larger"),
    ],
)
@pytest.mark.parametrize(
    "key",
    [
        pytest.param("list_test", id="new_column"),
        pytest.param("id", id="existing_column"),
    ],
)
def test_setitem_diff_size_list(list_input, key):
    gdf = gd.datasets.randomdata(5)
    with pytest.raises(
        ValueError, match=("All values must be of equal length")
    ):
        gdf[key] = list_input


@pytest.mark.parametrize(
    "series_input",
    [
        pytest.param(gd.Series([1, 2, 3, 4]), id="smaller_cudf"),
        pytest.param(gd.Series([1, 2, 3, 4, 5, 6]), id="larger_cudf"),
        pytest.param(gd.Series([1, 2, 3], index=[4, 5, 6]), id="index_cudf"),
        pytest.param(pd.Series([1, 2, 3, 4]), id="smaller_pandas"),
        pytest.param(pd.Series([1, 2, 3, 4, 5, 6]), id="larger_pandas"),
        pytest.param(pd.Series([1, 2, 3], index=[4, 5, 6]), id="index_pandas"),
    ],
)
@pytest.mark.parametrize(
    "key",
    [
        pytest.param("list_test", id="new_column"),
        pytest.param("id", id="existing_column"),
    ],
)
def test_setitem_diff_size_series(series_input, key):
    gdf = gd.datasets.randomdata(5)
    pdf = gdf.to_pandas()

    pandas_input = series_input
    if isinstance(pandas_input, gd.Series):
        pandas_input = pandas_input.to_pandas()

    expect = pdf
    expect[key] = pandas_input

    got = gdf
    got[key] = series_input

    # Pandas uses NaN and typecasts to float64 if there's missing values on
    # alignment, so need to typecast to float64 for equality comparison
    expect = expect.astype("float64")
    got = got.astype("float64")

    assert_eq(expect, got)


def test_tupleize_cols_False_set():
    pdf = pd.DataFrame()
    gdf = gd.DataFrame()
    pdf[("a", "b")] = [1]
    gdf[("a", "b")] = [1]
    assert_eq(pdf, gdf)
    assert_eq(pdf.columns, gdf.columns)


def test_init_multiindex_from_dict():
    pdf = pd.DataFrame({("a", "b"): [1]})
    gdf = gd.DataFrame({("a", "b"): [1]})
    assert_eq(pdf, gdf)
    assert_eq(pdf.columns, gdf.columns)


def test_change_column_dtype_in_empty():
    pdf = pd.DataFrame({"a": [], "b": []})
    gdf = gd.from_pandas(pdf)
    assert_eq(pdf, gdf)
    pdf["b"] = pdf["b"].astype("int64")
    gdf["b"] = gdf["b"].astype("int64")
    assert_eq(pdf, gdf)


def test_dataframe_from_table_empty_index():
    from cudf._lib.table import Table

    df = gd.DataFrame({"a": [1, 2, 3], "b": [4, 5, 6]})
    odict = df._data
    tbl = Table(odict)

    result = gd.DataFrame._from_table(tbl)  # noqa: F841


@pytest.mark.parametrize("dtype", ["int64", "str"])
def test_dataframe_from_dictionary_series_same_name_index(dtype):
    pd_idx1 = pd.Index([1, 2, 0], name="test_index").astype(dtype)
    pd_idx2 = pd.Index([2, 0, 1], name="test_index").astype(dtype)
    pd_series1 = pd.Series([1, 2, 3], index=pd_idx1)
    pd_series2 = pd.Series([1, 2, 3], index=pd_idx2)

    gd_idx1 = gd.from_pandas(pd_idx1)
    gd_idx2 = gd.from_pandas(pd_idx2)
    gd_series1 = gd.Series([1, 2, 3], index=gd_idx1)
    gd_series2 = gd.Series([1, 2, 3], index=gd_idx2)

    expect = pd.DataFrame({"a": pd_series1, "b": pd_series2})
    got = gd.DataFrame({"a": gd_series1, "b": gd_series2})

    if dtype == "str":
        # Pandas actually loses its index name erroneously here...
        expect.index.name = "test_index"

    assert_eq(expect, got)
    assert expect.index.names == got.index.names


@pytest.mark.parametrize(
    "arg", [slice(2, 8, 3), slice(1, 20, 4), slice(-2, -6, -2)]
)
def test_dataframe_strided_slice(arg):
    mul = pd.DataFrame(
        {
            "Index": [1, 2, 3, 4, 5, 6, 7, 8, 9],
            "AlphaIndex": ["a", "b", "c", "d", "e", "f", "g", "h", "i"],
        }
    )
    pdf = pd.DataFrame(
        {"Val": [10, 9, 8, 7, 6, 5, 4, 3, 2]},
        index=pd.MultiIndex.from_frame(mul),
    )
    gdf = gd.DataFrame.from_pandas(pdf)

    expect = pdf[arg]
    got = gdf[arg]

    assert_eq(expect, got)


@pytest.mark.parametrize(
    "data,condition,other,error",
    [
        (pd.Series(range(5)), pd.Series(range(5)) > 0, None, None),
        (pd.Series(range(5)), pd.Series(range(5)) > 1, None, None),
        (pd.Series(range(5)), pd.Series(range(5)) > 1, 10, None),
        (
            pd.Series(range(5)),
            pd.Series(range(5)) > 1,
            pd.Series(range(5, 10)),
            None,
        ),
        (
            pd.DataFrame(np.arange(10).reshape(-1, 2), columns=["A", "B"]),
            (
                pd.DataFrame(np.arange(10).reshape(-1, 2), columns=["A", "B"])
                % 3
            )
            == 0,
            -pd.DataFrame(np.arange(10).reshape(-1, 2), columns=["A", "B"]),
            None,
        ),
        (
            pd.DataFrame({"a": [1, 2, np.nan], "b": [4, np.nan, 6]}),
            pd.DataFrame({"a": [1, 2, np.nan], "b": [4, np.nan, 6]}) == 4,
            None,
            None,
        ),
        (
            pd.DataFrame({"a": [1, 2, np.nan], "b": [4, np.nan, 6]}),
            pd.DataFrame({"a": [1, 2, np.nan], "b": [4, np.nan, 6]}) != 4,
            None,
            None,
        ),
        (
            pd.DataFrame({"p": [-2, 3, -4, -79], "k": [9, 10, 11, 12]}),
            [True, True, True],
            None,
            ValueError,
        ),
        (
            pd.DataFrame({"p": [-2, 3, -4, -79], "k": [9, 10, 11, 12]}),
            [True, True, True, False],
            None,
            ValueError,
        ),
        (
            pd.DataFrame({"p": [-2, 3, -4, -79], "k": [9, 10, 11, 12]}),
            [[True, True, True, False], [True, True, True, False]],
            None,
            ValueError,
        ),
        (
            pd.DataFrame({"p": [-2, 3, -4, -79], "k": [9, 10, 11, 12]}),
            [[True, True], [False, True], [True, False], [False, True]],
            None,
            None,
        ),
        (
            pd.DataFrame({"p": [-2, 3, -4, -79], "k": [9, 10, 11, 12]}),
            cuda.to_device(
                np.array(
                    [[True, True], [False, True], [True, False], [False, True]]
                )
            ),
            None,
            None,
        ),
        (
            pd.DataFrame({"p": [-2, 3, -4, -79], "k": [9, 10, 11, 12]}),
            cupy.array(
                [[True, True], [False, True], [True, False], [False, True]]
            ),
            17,
            None,
        ),
        (
            pd.DataFrame({"p": [-2, 3, -4, -79], "k": [9, 10, 11, 12]}),
            [[True, True], [False, True], [True, False], [False, True]],
            17,
            None,
        ),
        (
            pd.DataFrame({"p": [-2, 3, -4, -79], "k": [9, 10, 11, 12]}),
            [
                [True, True, False, True],
                [True, True, False, True],
                [True, True, False, True],
                [True, True, False, True],
            ],
            None,
            ValueError,
        ),
        (
            pd.Series([1, 2, np.nan]),
            pd.Series([1, 2, np.nan]) == 4,
            None,
            None,
        ),
        (
            pd.Series([1, 2, np.nan]),
            pd.Series([1, 2, np.nan]) != 4,
            None,
            None,
        ),
        (
            pd.Series([4, np.nan, 6]),
            pd.Series([4, np.nan, 6]) == 4,
            None,
            None,
        ),
        (
            pd.Series([4, np.nan, 6]),
            pd.Series([4, np.nan, 6]) != 4,
            None,
            None,
        ),
        (
            pd.Series([4, np.nan, 6], dtype="category"),
            pd.Series([4, np.nan, 6], dtype="category") != 4,
            None,
            None,
        ),
        (
            pd.Series(["a", "b", "b", "d", "c", "s"], dtype="category"),
            pd.Series(["a", "b", "b", "d", "c", "s"], dtype="category") == "b",
            None,
            None,
        ),
        (
            pd.Series(["a", "b", "b", "d", "c", "s"], dtype="category"),
            pd.Series(["a", "b", "b", "d", "c", "s"], dtype="category") == "b",
            "s",
            None,
        ),
        (
            pd.Series([1, 2, 3, 2, 5]),
            pd.Series([1, 2, 3, 2, 5]) == 2,
            pd.DataFrame(
                {
                    "a": pd.Series([1, 2, 3, 2, 5]),
                    "b": pd.Series([1, 2, 3, 2, 5]),
                }
            ),
            NotImplementedError,
        ),
    ],
)
@pytest.mark.parametrize("inplace", [True, False])
def test_df_sr_mask_where(data, condition, other, error, inplace):
    ps_where = data
    gs_where = gd.from_pandas(data)

    ps_mask = ps_where.copy(deep=True)
    gs_mask = gs_where.copy(deep=True)

    if hasattr(condition, "__cuda_array_interface__"):
        if type(condition).__module__.split(".")[0] == "cupy":
            ps_condition = cupy.asnumpy(condition)
        else:
            ps_condition = np.array(condition).astype("bool")
    else:
        ps_condition = condition

    if type(condition).__module__.split(".")[0] == "pandas":
        gs_condition = gd.from_pandas(condition)
    else:
        gs_condition = condition

    ps_other = other
    if type(other).__module__.split(".")[0] == "pandas":
        gs_other = gd.from_pandas(other)
    else:
        gs_other = other

    if error is None:
        expect_where = ps_where.where(
            ps_condition, other=ps_other, inplace=inplace
        )
        got_where = gs_where.where(
            gs_condition, other=gs_other, inplace=inplace
        )

        expect_mask = ps_mask.mask(
            ps_condition, other=ps_other, inplace=inplace
        )
        got_mask = gs_mask.mask(gs_condition, other=gs_other, inplace=inplace)

        if inplace:
            expect_where = ps_where
            got_where = gs_where

            expect_mask = ps_mask
            got_mask = gs_mask

        if pd.api.types.is_categorical_dtype(expect_where):
            np.testing.assert_array_equal(
                expect_where.cat.codes,
                got_where.cat.codes.astype(expect_where.cat.codes.dtype)
                .fillna(-1)
                .to_array(),
            )
            assert_eq(expect_where.cat.categories, got_where.cat.categories)

            np.testing.assert_array_equal(
                expect_mask.cat.codes,
                got_mask.cat.codes.astype(expect_mask.cat.codes.dtype)
                .fillna(-1)
                .to_array(),
            )
            assert_eq(expect_mask.cat.categories, got_mask.cat.categories)
        else:
            assert_eq(
                expect_where.fillna(-1),
                got_where.fillna(-1),
                check_dtype=False,
            )
            assert_eq(
                expect_mask.fillna(-1), got_mask.fillna(-1), check_dtype=False
            )
    else:
        with pytest.raises(error):
            ps_where.where(ps_condition, other=ps_other, inplace=inplace)
        with pytest.raises(error):
            gs_where.where(gs_condition, other=gs_other, inplace=inplace)

        with pytest.raises(error):
            ps_mask.mask(ps_condition, other=ps_other, inplace=inplace)
        with pytest.raises(error):
            gs_mask.mask(gs_condition, other=gs_other, inplace=inplace)


@pytest.mark.parametrize(
    "data,condition,other,has_cat",
    [
        (
            pd.DataFrame(
                {
                    "a": pd.Series(["a", "a", "b", "c", "a", "d", "d", "a"]),
                    "b": pd.Series(["o", "p", "q", "e", "p", "p", "a", "a"]),
                }
            ),
            pd.DataFrame(
                {
                    "a": pd.Series(["a", "a", "b", "c", "a", "d", "d", "a"]),
                    "b": pd.Series(["o", "p", "q", "e", "p", "p", "a", "a"]),
                }
            )
            != "a",
            None,
            None,
        ),
        (
            pd.DataFrame(
                {
                    "a": pd.Series(
                        ["a", "a", "b", "c", "a", "d", "d", "a"],
                        dtype="category",
                    ),
                    "b": pd.Series(
                        ["o", "p", "q", "e", "p", "p", "a", "a"],
                        dtype="category",
                    ),
                }
            ),
            pd.DataFrame(
                {
                    "a": pd.Series(
                        ["a", "a", "b", "c", "a", "d", "d", "a"],
                        dtype="category",
                    ),
                    "b": pd.Series(
                        ["o", "p", "q", "e", "p", "p", "a", "a"],
                        dtype="category",
                    ),
                }
            )
            != "a",
            None,
            True,
        ),
        (
            pd.DataFrame(
                {
                    "a": pd.Series(
                        ["a", "a", "b", "c", "a", "d", "d", "a"],
                        dtype="category",
                    ),
                    "b": pd.Series(
                        ["o", "p", "q", "e", "p", "p", "a", "a"],
                        dtype="category",
                    ),
                }
            ),
            pd.DataFrame(
                {
                    "a": pd.Series(
                        ["a", "a", "b", "c", "a", "d", "d", "a"],
                        dtype="category",
                    ),
                    "b": pd.Series(
                        ["o", "p", "q", "e", "p", "p", "a", "a"],
                        dtype="category",
                    ),
                }
            )
            == "a",
            None,
            True,
        ),
        (
            pd.DataFrame(
                {
                    "a": pd.Series(
                        ["a", "a", "b", "c", "a", "d", "d", "a"],
                        dtype="category",
                    ),
                    "b": pd.Series(
                        ["o", "p", "q", "e", "p", "p", "a", "a"],
                        dtype="category",
                    ),
                }
            ),
            pd.DataFrame(
                {
                    "a": pd.Series(
                        ["a", "a", "b", "c", "a", "d", "d", "a"],
                        dtype="category",
                    ),
                    "b": pd.Series(
                        ["o", "p", "q", "e", "p", "p", "a", "a"],
                        dtype="category",
                    ),
                }
            )
            != "a",
            "a",
            True,
        ),
        (
            pd.DataFrame(
                {
                    "a": pd.Series(
                        ["a", "a", "b", "c", "a", "d", "d", "a"],
                        dtype="category",
                    ),
                    "b": pd.Series(
                        ["o", "p", "q", "e", "p", "p", "a", "a"],
                        dtype="category",
                    ),
                }
            ),
            pd.DataFrame(
                {
                    "a": pd.Series(
                        ["a", "a", "b", "c", "a", "d", "d", "a"],
                        dtype="category",
                    ),
                    "b": pd.Series(
                        ["o", "p", "q", "e", "p", "p", "a", "a"],
                        dtype="category",
                    ),
                }
            )
            == "a",
            "a",
            True,
        ),
    ],
)
def test_df_string_cat_types_mask_where(data, condition, other, has_cat):
    ps = data
    gs = gd.from_pandas(data)

    ps_condition = condition
    if type(condition).__module__.split(".")[0] == "pandas":
        gs_condition = gd.from_pandas(condition)
    else:
        gs_condition = condition

    ps_other = other
    if type(other).__module__.split(".")[0] == "pandas":
        gs_other = gd.from_pandas(other)
    else:
        gs_other = other

    expect_where = ps.where(ps_condition, other=ps_other)
    got_where = gs.where(gs_condition, other=gs_other)

    expect_mask = ps.mask(ps_condition, other=ps_other)
    got_mask = gs.mask(gs_condition, other=gs_other)

    if has_cat is None:
        assert_eq(
            expect_where.fillna(-1).astype("str"),
            got_where.fillna(-1),
            check_dtype=False,
        )
        assert_eq(
            expect_mask.fillna(-1).astype("str"),
            got_mask.fillna(-1),
            check_dtype=False,
        )
    else:
        assert_eq(expect_where, got_where, check_dtype=False)
        assert_eq(expect_mask, got_mask, check_dtype=False)


@pytest.mark.parametrize(
    "data,expected_upcast_type,error",
    [
        (
            pd.Series([random.random() for _ in range(10)], dtype="float32"),
            np.dtype("float32"),
            None,
        ),
        (
            pd.Series([random.random() for _ in range(10)], dtype="float16"),
            np.dtype("float32"),
            None,
        ),
        (
            pd.Series([random.random() for _ in range(10)], dtype="float64"),
            np.dtype("float64"),
            None,
        ),
        (
            pd.Series([random.random() for _ in range(10)], dtype="float128"),
            None,
            NotImplementedError,
        ),
    ],
)
def test_from_pandas_unsupported_types(data, expected_upcast_type, error):
    pdf = pd.DataFrame({"one_col": data})
    if error == NotImplementedError:
        with pytest.raises(error):
            df = gd.from_pandas(data)

        with pytest.raises(error):
            df = gd.Series(data)

        with pytest.raises(error):
            df = gd.from_pandas(pdf)

        with pytest.raises(error):
            df = gd.DataFrame(pdf)
    else:
        df = gd.from_pandas(data)

        assert_eq(data, df, check_dtype=False)
        assert df.dtype == expected_upcast_type

        df = gd.Series(data)
        assert_eq(data, df, check_dtype=False)
        assert df.dtype == expected_upcast_type

        df = gd.from_pandas(pdf)
        assert_eq(pdf, df, check_dtype=False)
        assert df["one_col"].dtype == expected_upcast_type

        df = gd.DataFrame(pdf)
        assert_eq(pdf, df, check_dtype=False)
        assert df["one_col"].dtype == expected_upcast_type


@pytest.mark.parametrize("nan_as_null", [True, False])
@pytest.mark.parametrize("index", [None, "a", ["a", "b"]])
def test_from_pandas_nan_as_null(nan_as_null, index):

    data = [np.nan, 2.0, 3.0]

    if index is None:
        pdf = pd.DataFrame({"a": data, "b": data})
        expected = gd.DataFrame(
            {
                "a": column.as_column(data, nan_as_null=nan_as_null),
                "b": column.as_column(data, nan_as_null=nan_as_null),
            }
        )
    else:
        pdf = pd.DataFrame({"a": data, "b": data}).set_index(index)
        expected = gd.DataFrame(
            {
                "a": column.as_column(data, nan_as_null=nan_as_null),
                "b": column.as_column(data, nan_as_null=nan_as_null),
            }
        )
        expected = gd.DataFrame(
            {
                "a": column.as_column(data, nan_as_null=nan_as_null),
                "b": column.as_column(data, nan_as_null=nan_as_null),
            }
        )
        expected = expected.set_index(index)

    got = gd.from_pandas(pdf, nan_as_null=nan_as_null)

    assert_eq(expected, got)


@pytest.mark.parametrize("nan_as_null", [True, False])
def test_from_pandas_for_series_nan_as_null(nan_as_null):

    data = [np.nan, 2.0, 3.0]
    psr = pd.Series(data)

    expected = gd.Series(column.as_column(data, nan_as_null=nan_as_null))
    got = gd.from_pandas(psr, nan_as_null=nan_as_null)

    assert_eq(expected, got)


@pytest.mark.parametrize("copy", [True, False])
def test_df_series_dataframe_astype_copy(copy):
    gdf = gd.DataFrame({"col1": [1, 2], "col2": [3, 4]})
    pdf = gdf.to_pandas()

    assert_eq(
        gdf.astype(dtype="float", copy=copy),
        pdf.astype(dtype="float", copy=copy),
    )
    assert_eq(gdf, pdf)

    gsr = gd.Series([1, 2])
    psr = gsr.to_pandas()

    assert_eq(
        gsr.astype(dtype="float", copy=copy),
        psr.astype(dtype="float", copy=copy),
    )
    assert_eq(gsr, psr)

    gsr = gd.Series([1, 2])
    psr = gsr.to_pandas()

    actual = gsr.astype(dtype="int64", copy=copy)
    expected = psr.astype(dtype="int64", copy=copy)
    assert_eq(expected, actual)
    assert_eq(gsr, psr)
    actual[0] = 3
    expected[0] = 3
    assert_eq(gsr, psr)


@pytest.mark.parametrize("copy", [True, False])
def test_df_series_dataframe_astype_dtype_dict(copy):
    gdf = gd.DataFrame({"col1": [1, 2], "col2": [3, 4]})
    pdf = gdf.to_pandas()

    assert_eq(
        gdf.astype(dtype={"col1": "float"}, copy=copy),
        pdf.astype(dtype={"col1": "float"}, copy=copy),
    )
    assert_eq(gdf, pdf)

    gsr = gd.Series([1, 2])
    psr = gsr.to_pandas()

    assert_eq(
        gsr.astype(dtype={None: "float"}, copy=copy),
        psr.astype(dtype={None: "float"}, copy=copy),
    )
    assert_eq(gsr, psr)

    with pytest.raises(KeyError):
        gsr.astype(dtype={"a": "float"}, copy=copy)

    with pytest.raises(KeyError):
        psr.astype(dtype={"a": "float"}, copy=copy)

    gsr = gd.Series([1, 2])
    psr = gsr.to_pandas()

    actual = gsr.astype({None: "int64"}, copy=copy)
    expected = psr.astype({None: "int64"}, copy=copy)
    assert_eq(expected, actual)
    assert_eq(gsr, psr)

    actual[0] = 3
    expected[0] = 3
    assert_eq(gsr, psr)


@pytest.mark.parametrize(
    "data,columns",
    [
        ([1, 2, 3, 100, 112, 35464], ["a"]),
        (range(100), None),
        ([], None),
        ((-10, 21, 32, 32, 1, 2, 3), ["p"]),
        ((), None),
        ([[1, 2, 3], [1, 2, 3]], ["col1", "col2", "col3"]),
        ([range(100), range(100)], ["range" + str(i) for i in range(100)]),
        (((1, 2, 3), (1, 2, 3)), ["tuple0", "tuple1", "tuple2"]),
        ([[1, 2, 3]], ["list col1", "list col2", "list col3"]),
        ([range(100)], ["range" + str(i) for i in range(100)]),
        (((1, 2, 3),), ["k1", "k2", "k3"]),
    ],
)
def test_dataframe_init_1d_list(data, columns):
    expect = pd.DataFrame(data, columns=columns)
    actual = gd.DataFrame(data, columns=columns)

    assert_eq(
        expect, actual, check_index_type=False if len(data) == 0 else True
    )

    expect = pd.DataFrame(data, columns=None)
    actual = gd.DataFrame(data, columns=None)

    assert_eq(
        expect, actual, check_index_type=False if len(data) == 0 else True
    )


@pytest.mark.parametrize(
    "data,cols,index",
    [
        (
            np.ndarray(shape=(4, 2), dtype=float, order="F"),
            ["a", "b"],
            ["a", "b", "c", "d"],
        ),
        (
            np.ndarray(shape=(4, 2), dtype=float, order="F"),
            ["a", "b"],
            [0, 20, 30, 10],
        ),
        (
            np.ndarray(shape=(4, 2), dtype=float, order="F"),
            ["a", "b"],
            [0, 1, 2, 3],
        ),
        (np.array([11, 123, -2342, 232]), ["a"], [1, 2, 11, 12]),
        (np.array([11, 123, -2342, 232]), ["a"], ["khsdjk", "a", "z", "kk"]),
        (
            cupy.ndarray(shape=(4, 2), dtype=float, order="F"),
            ["a", "z"],
            ["a", "z", "a", "z"],
        ),
        (cupy.array([11, 123, -2342, 232]), ["z"], [0, 1, 1, 0]),
        (cupy.array([11, 123, -2342, 232]), ["z"], [1, 2, 3, 4]),
        (cupy.array([11, 123, -2342, 232]), ["z"], ["a", "z", "d", "e"]),
        (np.random.randn(2, 4), ["a", "b", "c", "d"], ["a", "b"]),
        (np.random.randn(2, 4), ["a", "b", "c", "d"], [1, 0]),
        (cupy.random.randn(2, 4), ["a", "b", "c", "d"], ["a", "b"]),
        (cupy.random.randn(2, 4), ["a", "b", "c", "d"], [1, 0]),
    ],
)
def test_dataframe_init_from_arrays_cols(data, cols, index):

    gd_data = data
    if isinstance(data, cupy.core.ndarray):
        # pandas can't handle cupy arrays in general
        pd_data = data.get()

        # additional test for building DataFrame with gpu array whose
        # cuda array interface has no `descr` attribute
        numba_data = cuda.as_cuda_array(data)
    else:
        pd_data = data
        numba_data = None

    # verify with columns & index
    pdf = pd.DataFrame(pd_data, columns=cols, index=index)
    gdf = gd.DataFrame(gd_data, columns=cols, index=index)

    assert_eq(pdf, gdf, check_dtype=False)

    # verify with columns
    pdf = pd.DataFrame(pd_data, columns=cols)
    gdf = gd.DataFrame(gd_data, columns=cols)

    assert_eq(pdf, gdf, check_dtype=False)

    pdf = pd.DataFrame(pd_data)
    gdf = gd.DataFrame(gd_data)

    assert_eq(pdf, gdf, check_dtype=False)

    if numba_data is not None:
        gdf = gd.DataFrame(numba_data)
        assert_eq(pdf, gdf, check_dtype=False)


@pytest.mark.parametrize(
    "col_data",
    [
        range(5),
        ["a", "b", "x", "y", "z"],
        [1.0, 0.213, 0.34332],
        ["a"],
        [1],
        [0.2323],
        [],
    ],
)
@pytest.mark.parametrize(
    "assign_val",
    [
        1,
        2,
        np.array(2),
        cupy.array(2),
        0.32324,
        np.array(0.34248),
        cupy.array(0.34248),
        "abc",
        np.array("abc", dtype="object"),
        np.array("abc", dtype="str"),
        np.array("abc"),
        None,
    ],
)
def test_dataframe_assign_scalar(col_data, assign_val):
    pdf = pd.DataFrame({"a": col_data})
    gdf = gd.DataFrame({"a": col_data})

    pdf["b"] = (
        cupy.asnumpy(assign_val)
        if isinstance(assign_val, cupy.ndarray)
        else assign_val
    )
    gdf["b"] = assign_val

    assert_eq(pdf, gdf)


@pytest.mark.parametrize(
    "col_data",
    [
        1,
        2,
        np.array(2),
        cupy.array(2),
        0.32324,
        np.array(0.34248),
        cupy.array(0.34248),
        "abc",
        np.array("abc", dtype="object"),
        np.array("abc", dtype="str"),
        np.array("abc"),
        None,
    ],
)
@pytest.mark.parametrize(
    "assign_val",
    [
        1,
        2,
        np.array(2),
        cupy.array(2),
        0.32324,
        np.array(0.34248),
        cupy.array(0.34248),
        "abc",
        np.array("abc", dtype="object"),
        np.array("abc", dtype="str"),
        np.array("abc"),
        None,
    ],
)
def test_dataframe_assign_scalar_with_scalar_cols(col_data, assign_val):
    pdf = pd.DataFrame(
        {
            "a": cupy.asnumpy(col_data)
            if isinstance(col_data, cupy.ndarray)
            else col_data
        },
        index=["dummy_mandatory_index"],
    )
    gdf = gd.DataFrame({"a": col_data}, index=["dummy_mandatory_index"])

    pdf["b"] = (
        cupy.asnumpy(assign_val)
        if isinstance(assign_val, cupy.ndarray)
        else assign_val
    )
    gdf["b"] = assign_val

    assert_eq(pdf, gdf)


def test_dataframe_info_basic():

    buffer = io.StringIO()
    str_cmp = textwrap.dedent(
        """\
    <class 'cudf.core.dataframe.DataFrame'>
    StringIndex: 10 entries, a to 1111
    Data columns (total 10 columns):
     #   Column  Non-Null Count  Dtype
    ---  ------  --------------  -----
     0   0       10 non-null     float64
     1   1       10 non-null     float64
     2   2       10 non-null     float64
     3   3       10 non-null     float64
     4   4       10 non-null     float64
     5   5       10 non-null     float64
     6   6       10 non-null     float64
     7   7       10 non-null     float64
     8   8       10 non-null     float64
     9   9       10 non-null     float64
    dtypes: float64(10)
    memory usage: 859.0+ bytes
    """
    )
    df = pd.DataFrame(
        np.random.randn(10, 10),
        index=["a", "2", "3", "4", "5", "6", "7", "8", "100", "1111"],
    )
    gd.from_pandas(df).info(buf=buffer, verbose=True)
    s = buffer.getvalue()
    assert str_cmp == s


def test_dataframe_info_verbose_mem_usage():
    buffer = io.StringIO()
    df = pd.DataFrame({"a": [1, 2, 3], "b": ["safdas", "assa", "asdasd"]})
    str_cmp = textwrap.dedent(
        """\
    <class 'cudf.core.dataframe.DataFrame'>
    RangeIndex: 3 entries, 0 to 2
    Data columns (total 2 columns):
     #   Column  Non-Null Count  Dtype
    ---  ------  --------------  -----
     0   a       3 non-null      int64
     1   b       3 non-null      object
    dtypes: int64(1), object(1)
    memory usage: 56.0+ bytes
    """
    )
    gd.from_pandas(df).info(buf=buffer, verbose=True)
    s = buffer.getvalue()
    assert str_cmp == s

    buffer.truncate(0)
    buffer.seek(0)

    str_cmp = textwrap.dedent(
        """\
    <class 'cudf.core.dataframe.DataFrame'>
    RangeIndex: 3 entries, 0 to 2
    Columns: 2 entries, a to b
    dtypes: int64(1), object(1)
    memory usage: 56.0+ bytes
    """
    )
    gd.from_pandas(df).info(buf=buffer, verbose=False)
    s = buffer.getvalue()
    assert str_cmp == s

    buffer.truncate(0)
    buffer.seek(0)

    df = pd.DataFrame(
        {"a": [1, 2, 3], "b": ["safdas", "assa", "asdasd"]},
        index=["sdfdsf", "sdfsdfds", "dsfdf"],
    )
    str_cmp = textwrap.dedent(
        """\
    <class 'cudf.core.dataframe.DataFrame'>
    StringIndex: 3 entries, sdfdsf to dsfdf
    Data columns (total 2 columns):
     #   Column  Non-Null Count  Dtype
    ---  ------  --------------  -----
     0   a       3 non-null      int64
     1   b       3 non-null      object
    dtypes: int64(1), object(1)
    memory usage: 91.0 bytes
    """
    )
    gd.from_pandas(df).info(buf=buffer, verbose=True, memory_usage="deep")
    s = buffer.getvalue()
    assert str_cmp == s

    buffer.truncate(0)
    buffer.seek(0)

    int_values = [1, 2, 3, 4, 5]
    text_values = ["alpha", "beta", "gamma", "delta", "epsilon"]
    float_values = [0.0, 0.25, 0.5, 0.75, 1.0]

    df = gd.DataFrame(
        {
            "int_col": int_values,
            "text_col": text_values,
            "float_col": float_values,
        }
    )
    str_cmp = textwrap.dedent(
        """\
    <class 'cudf.core.dataframe.DataFrame'>
    RangeIndex: 5 entries, 0 to 4
    Data columns (total 3 columns):
     #   Column     Non-Null Count  Dtype
    ---  ------     --------------  -----
     0   int_col    5 non-null      int64
     1   text_col   5 non-null      object
     2   float_col  5 non-null      float64
    dtypes: float64(1), int64(1), object(1)
    memory usage: 130.0 bytes
    """
    )
    df.info(buf=buffer, verbose=True, memory_usage="deep")
    actual_string = buffer.getvalue()
    assert str_cmp == actual_string

    buffer.truncate(0)
    buffer.seek(0)


def test_dataframe_info_null_counts():
    int_values = [1, 2, 3, 4, 5]
    text_values = ["alpha", "beta", "gamma", "delta", "epsilon"]
    float_values = [0.0, 0.25, 0.5, 0.75, 1.0]

    df = gd.DataFrame(
        {
            "int_col": int_values,
            "text_col": text_values,
            "float_col": float_values,
        }
    )
    buffer = io.StringIO()
    str_cmp = textwrap.dedent(
        """\
    <class 'cudf.core.dataframe.DataFrame'>
    RangeIndex: 5 entries, 0 to 4
    Data columns (total 3 columns):
     #   Column     Dtype
    ---  ------     -----
     0   int_col    int64
     1   text_col   object
     2   float_col  float64
    dtypes: float64(1), int64(1), object(1)
    memory usage: 130.0+ bytes
    """
    )
    df.info(buf=buffer, verbose=True, null_counts=False)
    actual_string = buffer.getvalue()
    assert str_cmp == actual_string

    buffer.truncate(0)
    buffer.seek(0)

    df.info(buf=buffer, verbose=True, max_cols=0)
    actual_string = buffer.getvalue()
    assert str_cmp == actual_string

    buffer.truncate(0)
    buffer.seek(0)

    df = gd.DataFrame()

    str_cmp = textwrap.dedent(
        """\
    <class 'cudf.core.dataframe.DataFrame'>
    RangeIndex: 0 entries
    Empty DataFrame"""
    )
    df.info(buf=buffer, verbose=True)
    actual_string = buffer.getvalue()
    assert str_cmp == actual_string

    buffer.truncate(0)
    buffer.seek(0)

    df = gd.DataFrame(
        {
            "a": [1, 2, 3, None, 10, 11, 12, None],
            "b": ["a", "b", "c", "sd", "sdf", "sd", None, None],
        }
    )

    str_cmp = textwrap.dedent(
        """\
    <class 'cudf.core.dataframe.DataFrame'>
    RangeIndex: 8 entries, 0 to 7
    Data columns (total 2 columns):
     #   Column  Dtype
    ---  ------  -----
     0   a       int64
     1   b       object
    dtypes: int64(1), object(1)
    memory usage: 238.0+ bytes
    """
    )
    pd.options.display.max_info_rows = 2
    df.info(buf=buffer, max_cols=2, null_counts=None)
    pd.reset_option("display.max_info_rows")
    actual_string = buffer.getvalue()
    assert str_cmp == actual_string

    buffer.truncate(0)
    buffer.seek(0)

    str_cmp = textwrap.dedent(
        """\
    <class 'cudf.core.dataframe.DataFrame'>
    RangeIndex: 8 entries, 0 to 7
    Data columns (total 2 columns):
     #   Column  Non-Null Count  Dtype
    ---  ------  --------------  -----
     0   a       6 non-null      int64
     1   b       6 non-null      object
    dtypes: int64(1), object(1)
    memory usage: 238.0+ bytes
    """
    )

    df.info(buf=buffer, max_cols=2, null_counts=None)
    actual_string = buffer.getvalue()
    assert str_cmp == actual_string

    buffer.truncate(0)
    buffer.seek(0)

    df.info(buf=buffer, null_counts=True)
    actual_string = buffer.getvalue()
    assert str_cmp == actual_string


@pytest.mark.parametrize(
    "data1",
    [
        [1, 2, 3, 4, 5, 6, 7],
        [1.0, 2.0, 3.0, 4.0, 5.0, 6.0, 7.0],
        [
            1.9876543,
            2.9876654,
            3.9876543,
            4.1234587,
            5.23,
            6.88918237,
            7.00001,
        ],
        [
            -1.9876543,
            -2.9876654,
            -3.9876543,
            -4.1234587,
            -5.23,
            -6.88918237,
            -7.00001,
        ],
        [
            1.987654321,
            2.987654321,
            3.987654321,
            0.1221,
            2.1221,
            0.112121,
            -21.1212,
        ],
        [
            -1.987654321,
            -2.987654321,
            -3.987654321,
            -0.1221,
            -2.1221,
            -0.112121,
            21.1212,
        ],
    ],
)
@pytest.mark.parametrize(
    "data2",
    [
        [1, 2, 3, 4, 5, 6, 7],
        [1.0, 2.0, 3.0, 4.0, 5.0, 6.0, 7.0],
        [
            1.9876543,
            2.9876654,
            3.9876543,
            4.1234587,
            5.23,
            6.88918237,
            7.00001,
        ],
        [
            -1.9876543,
            -2.9876654,
            -3.9876543,
            -4.1234587,
            -5.23,
            -6.88918237,
            -7.00001,
        ],
        [
            1.987654321,
            2.987654321,
            3.987654321,
            0.1221,
            2.1221,
            0.112121,
            -21.1212,
        ],
        [
            -1.987654321,
            -2.987654321,
            -3.987654321,
            -0.1221,
            -2.1221,
            -0.112121,
            21.1212,
        ],
    ],
)
@pytest.mark.parametrize("rtol", [0, 0.01, 1e-05, 1e-08, 5e-1, 50.12])
@pytest.mark.parametrize("atol", [0, 0.01, 1e-05, 1e-08, 50.12])
def test_cudf_isclose(data1, data2, rtol, atol):
    array1 = cupy.array(data1)
    array2 = cupy.array(data2)

    expected = gd.Series(cupy.isclose(array1, array2, rtol=rtol, atol=atol))

    actual = gd.isclose(
        gd.Series(data1), gd.Series(data2), rtol=rtol, atol=atol
    )

    assert_eq(expected, actual)
    actual = gd.isclose(data1, data2, rtol=rtol, atol=atol)

    assert_eq(expected, actual)

    actual = gd.isclose(
        cupy.array(data1), cupy.array(data2), rtol=rtol, atol=atol
    )

    assert_eq(expected, actual)

    actual = gd.isclose(np.array(data1), np.array(data2), rtol=rtol, atol=atol)

    assert_eq(expected, actual)

    actual = gd.isclose(
        pd.Series(data1), pd.Series(data2), rtol=rtol, atol=atol
    )

    assert_eq(expected, actual)


@pytest.mark.parametrize(
    "data1",
    [
        [
            -1.9876543,
            -2.9876654,
            np.nan,
            -4.1234587,
            -5.23,
            -6.88918237,
            -7.00001,
        ],
        [
            1.987654321,
            2.987654321,
            3.987654321,
            0.1221,
            2.1221,
            np.nan,
            -21.1212,
        ],
    ],
)
@pytest.mark.parametrize(
    "data2",
    [
        [
            -1.9876543,
            -2.9876654,
            -3.9876543,
            -4.1234587,
            -5.23,
            -6.88918237,
            -7.00001,
        ],
        [
            1.987654321,
            2.987654321,
            3.987654321,
            0.1221,
            2.1221,
            0.112121,
            -21.1212,
        ],
        [
            -1.987654321,
            -2.987654321,
            -3.987654321,
            np.nan,
            np.nan,
            np.nan,
            21.1212,
        ],
    ],
)
@pytest.mark.parametrize("equal_nan", [True, False])
def test_cudf_isclose_nulls(data1, data2, equal_nan):
    array1 = cupy.array(data1)
    array2 = cupy.array(data2)

    expected = gd.Series(cupy.isclose(array1, array2, equal_nan=equal_nan))

    actual = gd.isclose(
        gd.Series(data1), gd.Series(data2), equal_nan=equal_nan
    )
    assert_eq(expected, actual, check_dtype=False)
    actual = gd.isclose(data1, data2, equal_nan=equal_nan)
    assert_eq(expected, actual, check_dtype=False)


def test_cudf_isclose_different_index():
    s1 = gd.Series(
        [-1.9876543, -2.9876654, -3.9876543, -4.1234587, -5.23, -7.00001],
        index=[0, 1, 2, 3, 4, 5],
    )
    s2 = gd.Series(
        [-1.9876543, -2.9876654, -7.00001, -4.1234587, -5.23, -3.9876543],
        index=[0, 1, 5, 3, 4, 2],
    )

    expected = gd.Series([True] * 6, index=s1.index)
    assert_eq(expected, gd.isclose(s1, s2))

    s1 = gd.Series(
        [-1.9876543, -2.9876654, -3.9876543, -4.1234587, -5.23, -7.00001],
        index=[0, 1, 2, 3, 4, 5],
    )
    s2 = gd.Series(
        [-1.9876543, -2.9876654, -7.00001, -4.1234587, -5.23, -3.9876543],
        index=[0, 1, 5, 10, 4, 2],
    )

    expected = gd.Series([True, True, True, False, True, True], index=s1.index)
    assert_eq(expected, gd.isclose(s1, s2))

    s1 = gd.Series(
        [-1.9876543, -2.9876654, -3.9876543, -4.1234587, -5.23, -7.00001],
        index=[100, 1, 2, 3, 4, 5],
    )
    s2 = gd.Series(
        [-1.9876543, -2.9876654, -7.00001, -4.1234587, -5.23, -3.9876543],
        index=[0, 1, 100, 10, 4, 2],
    )

    expected = gd.Series(
        [False, True, True, False, True, False], index=s1.index
    )
    assert_eq(expected, gd.isclose(s1, s2))


def test_dataframe_to_dict_error():
    df = gd.DataFrame({"a": [1, 2, 3], "b": [9, 5, 3]})
    with pytest.raises(
        TypeError,
        match=re.escape(
            r"cuDF does not support conversion to host memory "
            r"via `to_dict()` method. Consider using "
            r"`.to_pandas().to_dict()` to construct a Python dictionary."
        ),
    ):
        df.to_dict()

    with pytest.raises(
        TypeError,
        match=re.escape(
            r"cuDF does not support conversion to host memory "
            r"via `to_dict()` method. Consider using "
            r"`.to_pandas().to_dict()` to construct a Python dictionary."
        ),
    ):
        df["a"].to_dict()


@pytest.mark.parametrize(
    "df",
    [
        pd.DataFrame({"a": [1, 2, 3, 4, 5, 10, 11, 12, 33, 55, 19]}),
        pd.DataFrame(
            {
                "one": [1, 2, 3, 4, 5, 10],
                "two": ["abc", "def", "ghi", "xyz", "pqr", "abc"],
            }
        ),
        pd.DataFrame(
            {
                "one": [1, 2, 3, 4, 5, 10],
                "two": ["abc", "def", "ghi", "xyz", "pqr", "abc"],
            },
            index=[10, 20, 30, 40, 50, 60],
        ),
        pd.DataFrame(
            {
                "one": [1, 2, 3, 4, 5, 10],
                "two": ["abc", "def", "ghi", "xyz", "pqr", "abc"],
            },
            index=["a", "b", "c", "d", "e", "f"],
        ),
        pd.DataFrame(index=["a", "b", "c", "d", "e", "f"]),
        pd.DataFrame(columns=["a", "b", "c", "d", "e", "f"]),
        pd.DataFrame(index=[10, 11, 12]),
        pd.DataFrame(columns=[10, 11, 12]),
        pd.DataFrame(),
        pd.DataFrame({"one": [], "two": []}),
        pd.DataFrame({2: [], 1: []}),
        pd.DataFrame(
            {
                0: [1, 2, 3, 4, 5, 10],
                1: ["abc", "def", "ghi", "xyz", "pqr", "abc"],
                100: ["a", "b", "b", "x", "z", "a"],
            },
            index=[10, 20, 30, 40, 50, 60],
        ),
    ],
)
def test_dataframe_keys(df):
    gdf = gd.from_pandas(df)

    assert_eq(df.keys(), gdf.keys())


@pytest.mark.parametrize(
    "ps",
    [
        pd.Series([1, 2, 3, 4, 5, 10, 11, 12, 33, 55, 19]),
        pd.Series(["abc", "def", "ghi", "xyz", "pqr", "abc"]),
        pd.Series(
            [1, 2, 3, 4, 5, 10],
            index=["abc", "def", "ghi", "xyz", "pqr", "abc"],
        ),
        pd.Series(
            ["abc", "def", "ghi", "xyz", "pqr", "abc"],
            index=[1, 2, 3, 4, 5, 10],
        ),
        pd.Series(index=["a", "b", "c", "d", "e", "f"]),
        pd.Series(index=[10, 11, 12]),
        pd.Series(),
        pd.Series([]),
    ],
)
def test_series_keys(ps):
    gds = gd.from_pandas(ps)

    if len(ps) == 0 and not isinstance(ps.index, pd.RangeIndex):
        assert_eq(ps.keys().astype("float64"), gds.keys())
    else:
        assert_eq(ps.keys(), gds.keys())


@pytest.mark.parametrize(
    "df",
    [
        pd.DataFrame(),
        pd.DataFrame(index=[10, 20, 30]),
        pd.DataFrame({"first_col": [], "second_col": [], "third_col": []}),
        pd.DataFrame([[1, 2], [3, 4]], columns=list("AB")),
        pd.DataFrame([[1, 2], [3, 4]], columns=list("AB"), index=[10, 20]),
        pd.DataFrame([[1, 2], [3, 4]], columns=list("AB"), index=[7, 8]),
        pd.DataFrame(
            {
                "a": [315.3324, 3243.32432, 3232.332, -100.32],
                "z": [0.3223, 0.32, 0.0000232, 0.32224],
            }
        ),
        pd.DataFrame(
            {
                "a": [315.3324, 3243.32432, 3232.332, -100.32],
                "z": [0.3223, 0.32, 0.0000232, 0.32224],
            },
            index=[7, 20, 11, 9],
        ),
        pd.DataFrame({"l": [10]}),
        pd.DataFrame({"l": [10]}, index=[100]),
        pd.DataFrame({"f": [10.2, 11.2332, 0.22, 3.3, 44.23, 10.0]}),
        pd.DataFrame(
            {"f": [10.2, 11.2332, 0.22, 3.3, 44.23, 10.0]},
            index=[100, 200, 300, 400, 500, 0],
        ),
    ],
)
@pytest.mark.parametrize(
    "other",
    [
        pd.DataFrame([[5, 6], [7, 8]], columns=list("AB")),
        pd.DataFrame([[5, 6], [7, 8]], columns=list("BD")),
        pd.DataFrame([[5, 6], [7, 8]], columns=list("DE")),
        pd.DataFrame(),
        pd.DataFrame(
            {"c": [10, 11, 22, 33, 44, 100]}, index=[7, 8, 9, 10, 11, 20]
        ),
        pd.DataFrame({"f": [10.2, 11.2332, 0.22, 3.3, 44.23, 10.0]}),
        pd.DataFrame({"l": [10]}),
        pd.DataFrame({"l": [10]}, index=[200]),
        pd.DataFrame([]),
        pd.DataFrame({"first_col": [], "second_col": [], "third_col": []}),
        pd.DataFrame([], index=[100]),
        pd.DataFrame(
            {
                "a": [315.3324, 3243.32432, 3232.332, -100.32],
                "z": [0.3223, 0.32, 0.0000232, 0.32224],
            }
        ),
        pd.DataFrame(
            {
                "a": [315.3324, 3243.32432, 3232.332, -100.32],
                "z": [0.3223, 0.32, 0.0000232, 0.32224],
            },
            index=[0, 100, 200, 300],
        ),
    ],
)
@pytest.mark.parametrize("sort", [False, True])
@pytest.mark.parametrize("ignore_index", [True, False])
def test_dataframe_append_dataframe(df, other, sort, ignore_index):
    pdf = df
    other_pd = other

    gdf = gd.from_pandas(df)
    other_gd = gd.from_pandas(other)

    expected = pdf.append(other_pd, sort=sort, ignore_index=ignore_index)
    actual = gdf.append(other_gd, sort=sort, ignore_index=ignore_index)

    if expected.shape != df.shape:
        assert_eq(expected.fillna(-1), actual.fillna(-1), check_dtype=False)
    else:
        assert_eq(
            expected, actual, check_index_type=False if gdf.empty else True
        )


@pytest.mark.parametrize(
    "df",
    [
        pd.DataFrame(),
        pd.DataFrame(index=[10, 20, 30]),
        pd.DataFrame({12: [], 22: []}),
        pd.DataFrame([[1, 2], [3, 4]], columns=[10, 20]),
        pd.DataFrame([[1, 2], [3, 4]], columns=[0, 1], index=[10, 20]),
        pd.DataFrame([[1, 2], [3, 4]], columns=[1, 0], index=[7, 8]),
        pd.DataFrame(
            {
                23: [315.3324, 3243.32432, 3232.332, -100.32],
                33: [0.3223, 0.32, 0.0000232, 0.32224],
            }
        ),
        pd.DataFrame(
            {
                0: [315.3324, 3243.32432, 3232.332, -100.32],
                1: [0.3223, 0.32, 0.0000232, 0.32224],
            },
            index=[7, 20, 11, 9],
        ),
    ],
)
@pytest.mark.parametrize(
    "other",
    [
        pd.Series([10, 11, 23, 234, 13]),
        pytest.param(
            pd.Series([10, 11, 23, 234, 13], index=[11, 12, 13, 44, 33]),
            marks=pytest.mark.xfail(
                reason="pandas bug: "
                "https://github.com/pandas-dev/pandas/issues/35092"
            ),
        ),
        {1: 1},
        {0: 10, 1: 100, 2: 102},
    ],
)
@pytest.mark.parametrize("sort", [False, True])
def test_dataframe_append_series_dict(df, other, sort):
    pdf = df
    other_pd = other

    gdf = gd.from_pandas(df)
    if isinstance(other, pd.Series):
        other_gd = gd.from_pandas(other)
    else:
        other_gd = other

    expected = pdf.append(other_pd, ignore_index=True, sort=sort)
    actual = gdf.append(other_gd, ignore_index=True, sort=sort)

    if expected.shape != df.shape:
        assert_eq(expected.fillna(-1), actual.fillna(-1), check_dtype=False)
    else:
        assert_eq(
            expected, actual, check_index_type=False if gdf.empty else True
        )


def test_dataframe_append_series_mixed_index():
    df = gd.DataFrame({"first": [], "d": []})
    sr = gd.Series([1, 2, 3, 4])

    with pytest.raises(
        TypeError,
        match=re.escape(
            "cudf does not support mixed types, please type-cast "
            "the column index of dataframe and index of series "
            "to same dtypes."
        ),
    ):
        df.append(sr, ignore_index=True)


@pytest.mark.parametrize(
    "df",
    [
        pd.DataFrame(),
        pd.DataFrame(index=[10, 20, 30]),
        pd.DataFrame({"first_col": [], "second_col": [], "third_col": []}),
        pd.DataFrame([[1, 2], [3, 4]], columns=list("AB")),
        pd.DataFrame([[1, 2], [3, 4]], columns=list("AB"), index=[10, 20]),
        pd.DataFrame([[1, 2], [3, 4]], columns=list("AB"), index=[7, 8]),
        pd.DataFrame(
            {
                "a": [315.3324, 3243.32432, 3232.332, -100.32],
                "z": [0.3223, 0.32, 0.0000232, 0.32224],
            }
        ),
        pd.DataFrame(
            {
                "a": [315.3324, 3243.32432, 3232.332, -100.32],
                "z": [0.3223, 0.32, 0.0000232, 0.32224],
            },
            index=[7, 20, 11, 9],
        ),
        pd.DataFrame({"l": [10]}),
        pd.DataFrame({"l": [10]}, index=[100]),
        pd.DataFrame({"f": [10.2, 11.2332, 0.22, 3.3, 44.23, 10.0]}),
        pd.DataFrame(
            {"f": [10.2, 11.2332, 0.22, 3.3, 44.23, 10.0]},
            index=[100, 200, 300, 400, 500, 0],
        ),
    ],
)
@pytest.mark.parametrize(
    "other",
    [
        [pd.DataFrame([[5, 6], [7, 8]], columns=list("AB"))],
        [
            pd.DataFrame([[5, 6], [7, 8]], columns=list("AB")),
            pd.DataFrame([[5, 6], [7, 8]], columns=list("BD")),
            pd.DataFrame([[5, 6], [7, 8]], columns=list("DE")),
        ],
        [pd.DataFrame(), pd.DataFrame(), pd.DataFrame(), pd.DataFrame()],
        [
            pd.DataFrame(
                {"c": [10, 11, 22, 33, 44, 100]}, index=[7, 8, 9, 10, 11, 20]
            ),
            pd.DataFrame(),
            pd.DataFrame(),
            pd.DataFrame([[5, 6], [7, 8]], columns=list("AB")),
        ],
        [
            pd.DataFrame({"f": [10.2, 11.2332, 0.22, 3.3, 44.23, 10.0]}),
            pd.DataFrame({"l": [10]}),
            pd.DataFrame({"l": [10]}, index=[200]),
        ],
        [pd.DataFrame([]), pd.DataFrame([], index=[100])],
        [
            pd.DataFrame([]),
            pd.DataFrame([], index=[100]),
            pd.DataFrame({"first_col": [], "second_col": [], "third_col": []}),
        ],
        [
            pd.DataFrame(
                {
                    "a": [315.3324, 3243.32432, 3232.332, -100.32],
                    "z": [0.3223, 0.32, 0.0000232, 0.32224],
                }
            ),
            pd.DataFrame(
                {
                    "a": [315.3324, 3243.32432, 3232.332, -100.32],
                    "z": [0.3223, 0.32, 0.0000232, 0.32224],
                },
                index=[0, 100, 200, 300],
            ),
        ],
        [
            pd.DataFrame(
                {
                    "a": [315.3324, 3243.32432, 3232.332, -100.32],
                    "z": [0.3223, 0.32, 0.0000232, 0.32224],
                },
                index=[0, 100, 200, 300],
            ),
        ],
        [
            pd.DataFrame(
                {
                    "a": [315.3324, 3243.32432, 3232.332, -100.32],
                    "z": [0.3223, 0.32, 0.0000232, 0.32224],
                },
                index=[0, 100, 200, 300],
            ),
            pd.DataFrame(
                {
                    "a": [315.3324, 3243.32432, 3232.332, -100.32],
                    "z": [0.3223, 0.32, 0.0000232, 0.32224],
                },
                index=[0, 100, 200, 300],
            ),
        ],
        [
            pd.DataFrame(
                {
                    "a": [315.3324, 3243.32432, 3232.332, -100.32],
                    "z": [0.3223, 0.32, 0.0000232, 0.32224],
                },
                index=[0, 100, 200, 300],
            ),
            pd.DataFrame(
                {
                    "a": [315.3324, 3243.32432, 3232.332, -100.32],
                    "z": [0.3223, 0.32, 0.0000232, 0.32224],
                },
                index=[0, 100, 200, 300],
            ),
            pd.DataFrame({"first_col": [], "second_col": [], "third_col": []}),
        ],
    ],
)
@pytest.mark.parametrize("sort", [False, True])
@pytest.mark.parametrize("ignore_index", [True, False])
def test_dataframe_append_dataframe_lists(df, other, sort, ignore_index):
    pdf = df
    other_pd = other

    gdf = gd.from_pandas(df)
    other_gd = [
        gd.from_pandas(o) if isinstance(o, pd.DataFrame) else o for o in other
    ]

    expected = pdf.append(other_pd, sort=sort, ignore_index=ignore_index)
    actual = gdf.append(other_gd, sort=sort, ignore_index=ignore_index)
    if expected.shape != df.shape:
        assert_eq(expected.fillna(-1), actual.fillna(-1), check_dtype=False)
    else:
        assert_eq(
            expected, actual, check_index_type=False if gdf.empty else True
        )


@pytest.mark.parametrize(
    "df",
    [
        pd.DataFrame(),
        pd.DataFrame([[1, 2], [3, 4]], columns=list("AB")),
        pd.DataFrame([[1, 2], [3, 4]], columns=list("AB"), index=[10, 20]),
        pd.DataFrame([[1, 2], [3, 4]], columns=list("AB"), index=[7, 8]),
        pd.DataFrame(
            {
                "a": [315.3324, 3243.32432, 3232.332, -100.32],
                "z": [0.3223, 0.32, 0.0000232, 0.32224],
            }
        ),
        pd.DataFrame(
            {
                "a": [315.3324, 3243.32432, 3232.332, -100.32],
                "z": [0.3223, 0.32, 0.0000232, 0.32224],
            },
            index=[7, 20, 11, 9],
        ),
        pd.DataFrame({"l": [10]}),
        pd.DataFrame({"l": [10]}, index=[100]),
        pd.DataFrame({"f": [10.2, 11.2332, 0.22, 3.3, 44.23, 10.0]}),
        pd.DataFrame(
            {"f": [10.2, 11.2332, 0.22, 3.3, 44.23, 10.0]},
            index=[100, 200, 300, 400, 500, 0],
        ),
        pd.DataFrame({"first_col": [], "second_col": [], "third_col": []}),
    ],
)
@pytest.mark.parametrize(
    "other",
    [
        [[1, 2], [10, 100]],
        [[1, 2, 10, 100, 0.1, 0.2, 0.0021]],
        [[]],
        [[], [], [], []],
        [[0.23, 0.00023, -10.00, 100, 200, 1000232, 1232.32323]],
    ],
)
@pytest.mark.parametrize("sort", [False, True])
@pytest.mark.parametrize("ignore_index", [True, False])
def test_dataframe_append_lists(df, other, sort, ignore_index):
    pdf = df
    other_pd = other

    gdf = gd.from_pandas(df)
    other_gd = [
        gd.from_pandas(o) if isinstance(o, pd.DataFrame) else o for o in other
    ]

    expected = pdf.append(other_pd, sort=sort, ignore_index=ignore_index)
    actual = gdf.append(other_gd, sort=sort, ignore_index=ignore_index)

    if expected.shape != df.shape:
        assert_eq(expected.fillna(-1), actual.fillna(-1), check_dtype=False)
    else:
        assert_eq(
            expected, actual, check_index_type=False if gdf.empty else True
        )


def test_dataframe_append_error():
    df = gd.DataFrame({"a": [1, 2, 3]})
    ps = gd.Series([1, 2, 3])

    with pytest.raises(
        TypeError,
        match="Can only append a Series if ignore_index=True "
        "or if the Series has a name",
    ):
        df.append(ps)


def test_cudf_arrow_array_error():
    df = gd.DataFrame({"a": [1, 2, 3]})

    with pytest.raises(
        TypeError,
        match="Implicit conversion to a host PyArrow Table via __arrow_array__"
        " is not allowed, To explicitly construct a PyArrow Table, consider "
        "using .to_arrow()",
    ):
        df.__arrow_array__()

    sr = gd.Series([1, 2, 3])

    with pytest.raises(
        TypeError,
        match="Implicit conversion to a host PyArrow Array via __arrow_array__"
        " is not allowed, To explicitly construct a PyArrow Array, consider "
        "using .to_arrow()",
    ):
        sr.__arrow_array__()

    sr = gd.Series(["a", "b", "c"])
    with pytest.raises(
        TypeError,
        match="Implicit conversion to a host PyArrow Array via __arrow_array__"
        " is not allowed, To explicitly construct a PyArrow Array, consider "
        "using .to_arrow()",
    ):
        sr.__arrow_array__()


@pytest.mark.parametrize("n", [0, 2, 5, 10, None])
@pytest.mark.parametrize("frac", [0.1, 0.5, 1, 2, None])
@pytest.mark.parametrize("replace", [True, False])
@pytest.mark.parametrize("axis", [0, 1])
def test_dataframe_sample_basic(n, frac, replace, axis):
    # as we currently don't support column with same name
    if axis == 1 and replace:
        return
    pdf = pd.DataFrame(
        {
            "a": [1, 2, 3, 4, 5],
            "float": [0.05, 0.2, 0.3, 0.2, 0.25],
            "int": [1, 3, 5, 4, 2],
        },
        index=[1, 2, 3, 4, 5],
    )
    df = gd.DataFrame.from_pandas(pdf)
    random_state = 0

    kind = None

    try:
        pout = pdf.sample(
            n=n,
            frac=frac,
            replace=replace,
            random_state=random_state,
            axis=axis,
        )
    except BaseException as e:
        kind = type(e)
        msg = str(e)

    if kind is not None:
        with pytest.raises(kind, match=msg):
            gout = df.sample(
                n=n,
                frac=frac,
                replace=replace,
                random_state=random_state,
                axis=axis,
            )
    else:
        gout = df.sample(
            n=n,
            frac=frac,
            replace=replace,
            random_state=random_state,
            axis=axis,
        )

    if kind is not None:
        return

    assert pout.shape == gout.shape


@pytest.mark.parametrize("replace", [True, False])
@pytest.mark.parametrize("random_state", [1, np.random.mtrand.RandomState(10)])
def test_dataframe_reproducibility(replace, random_state):
    df = gd.DataFrame({"a": cupy.arange(0, 1024)})

    expected = df.sample(1024, replace=replace, random_state=random_state)
    out = df.sample(1024, replace=replace, random_state=random_state)

    assert_eq(expected, out)


@pytest.mark.parametrize("n", [0, 2, 5, 10, None])
@pytest.mark.parametrize("frac", [0.1, 0.5, 1, 2, None])
@pytest.mark.parametrize("replace", [True, False])
def test_series_sample_basic(n, frac, replace):
    psr = pd.Series([1, 2, 3, 4, 5])
    sr = gd.Series.from_pandas(psr)
    random_state = 0

    kind = None

    try:
        pout = psr.sample(
            n=n, frac=frac, replace=replace, random_state=random_state
        )
    except BaseException as e:
        kind = type(e)
        msg = str(e)

    if kind is not None:
        with pytest.raises(kind, match=msg):
            gout = sr.sample(
                n=n, frac=frac, replace=replace, random_state=random_state
            )
    else:
        gout = sr.sample(
            n=n, frac=frac, replace=replace, random_state=random_state
        )

    if kind is not None:
        return

    assert pout.shape == gout.shape


@pytest.mark.parametrize(
    "df",
    [
        pd.DataFrame(),
        pd.DataFrame(index=[100, 10, 1, 0]),
        pd.DataFrame(columns=["a", "b", "c", "d"]),
        pd.DataFrame(columns=["a", "b", "c", "d"], index=[100]),
        pd.DataFrame(
            columns=["a", "b", "c", "d"], index=[100, 10000, 2131, 133]
        ),
        pd.DataFrame({"a": [1, 2, 3], "b": ["abc", "xyz", "klm"]}),
    ],
)
def test_dataframe_empty(df):
    pdf = df
    gdf = gd.from_pandas(pdf)

    assert_eq(pdf.empty, gdf.empty)


@pytest.mark.parametrize(
    "df",
    [
        pd.DataFrame(),
        pd.DataFrame(index=[100, 10, 1, 0]),
        pd.DataFrame(columns=["a", "b", "c", "d"]),
        pd.DataFrame(columns=["a", "b", "c", "d"], index=[100]),
        pd.DataFrame(
            columns=["a", "b", "c", "d"], index=[100, 10000, 2131, 133]
        ),
        pd.DataFrame({"a": [1, 2, 3], "b": ["abc", "xyz", "klm"]}),
    ],
)
def test_dataframe_size(df):
    pdf = df
    gdf = gd.from_pandas(pdf)

    assert_eq(pdf.size, gdf.size)


@pytest.mark.parametrize(
    "ps",
    [
        pd.Series(),
        pd.Series(index=[100, 10, 1, 0]),
        pd.Series([]),
        pd.Series(["a", "b", "c", "d"]),
        pd.Series(["a", "b", "c", "d"], index=[0, 1, 10, 11]),
    ],
)
def test_series_empty(ps):
    ps = ps
    gs = gd.from_pandas(ps)

    assert_eq(ps.empty, gs.empty)


@pytest.mark.parametrize(
    "data",
    [
        [],
        [1],
        {"a": [10, 11, 12]},
        {
            "a": [10, 11, 12],
            "another column name": [12, 22, 34],
            "xyz": [0, 10, 11],
        },
    ],
)
@pytest.mark.parametrize("columns", [["a"], ["another column name"], None])
def test_dataframe_init_with_columns(data, columns):
    pdf = pd.DataFrame(data, columns=columns)
    gdf = gd.DataFrame(data, columns=columns)

    assert_eq(
        pdf,
        gdf,
        check_index_type=False if len(pdf.index) == 0 else True,
        check_dtype=False if pdf.empty and len(pdf.columns) else True,
    )


@pytest.mark.parametrize(
    "data, ignore_dtype",
    [
        ([pd.Series([1, 2, 3])], False),
        ([pd.Series(index=[1, 2, 3])], False),
        ([pd.Series(name="empty series name")], False),
        ([pd.Series([1]), pd.Series([]), pd.Series([3])], False),
        (
            [
                pd.Series([1, 0.324234, 32424.323, -1233, 34242]),
                pd.Series([]),
                pd.Series([3], name="series that is named"),
            ],
            False,
        ),
        ([pd.Series([1, 2, 3], name="hi")] * 10, False),
        ([pd.Series([1, 2, 3], name=None, index=[10, 11, 12])] * 10, False),
        (
            [
                pd.Series([1, 2, 3], name=None, index=[10, 11, 12]),
                pd.Series([1, 2, 30], name=None, index=[13, 144, 15]),
            ],
            True,
        ),
        (
            [
                pd.Series([1, 0.324234, 32424.323, -1233, 34242]),
                pd.Series([]),
                pd.Series(index=[10, 11, 12]),
            ],
            False,
        ),
        (
            [
                pd.Series([1, 0.324234, 32424.323, -1233, 34242]),
                pd.Series([], name="abc"),
                pd.Series(index=[10, 11, 12]),
            ],
            False,
        ),
        (
            [
                pd.Series([1, 0.324234, 32424.323, -1233, 34242]),
                pd.Series([1, -100, 200, -399, 400], name="abc"),
                pd.Series([111, 222, 333], index=[10, 11, 12]),
            ],
            False,
        ),
    ],
)
@pytest.mark.parametrize(
    "columns", [None, ["0"], [0], ["abc"], [144, 13], [2, 1, 0]]
)
def test_dataframe_init_from_series_list(data, ignore_dtype, columns):
    gd_data = [gd.from_pandas(obj) for obj in data]

    expected = pd.DataFrame(data, columns=columns)
    actual = gd.DataFrame(gd_data, columns=columns)

    if ignore_dtype:
        assert_eq(expected.fillna(-1), actual.fillna(-1), check_dtype=False)
    else:
        assert_eq(expected, actual)


@pytest.mark.parametrize(
    "data, ignore_dtype, index",
    [
        ([pd.Series([1, 2, 3])], False, ["a", "b", "c"]),
        ([pd.Series(index=[1, 2, 3])], False, ["a", "b"]),
        ([pd.Series(name="empty series name")], False, ["index1"]),
        (
            [pd.Series([1]), pd.Series([]), pd.Series([3])],
            False,
            ["0", "2", "1"],
        ),
        (
            [
                pd.Series([1, 0.324234, 32424.323, -1233, 34242]),
                pd.Series([]),
                pd.Series([3], name="series that is named"),
            ],
            False,
            ["_", "+", "*"],
        ),
        ([pd.Series([1, 2, 3], name="hi")] * 10, False, ["mean"] * 10),
        (
            [pd.Series([1, 2, 3], name=None, index=[10, 11, 12])] * 10,
            False,
            ["abc"] * 10,
        ),
        (
            [
                pd.Series([1, 2, 3], name=None, index=[10, 11, 12]),
                pd.Series([1, 2, 30], name=None, index=[13, 144, 15]),
            ],
            True,
            ["set_index_a", "set_index_b"],
        ),
        (
            [
                pd.Series([1, 0.324234, 32424.323, -1233, 34242]),
                pd.Series([]),
                pd.Series(index=[10, 11, 12]),
            ],
            False,
            ["a", "b", "c"],
        ),
        (
            [
                pd.Series([1, 0.324234, 32424.323, -1233, 34242]),
                pd.Series([], name="abc"),
                pd.Series(index=[10, 11, 12]),
            ],
            False,
            ["a", "v", "z"],
        ),
        (
            [
                pd.Series([1, 0.324234, 32424.323, -1233, 34242]),
                pd.Series([1, -100, 200, -399, 400], name="abc"),
                pd.Series([111, 222, 333], index=[10, 11, 12]),
            ],
            False,
            ["a", "v", "z"],
        ),
    ],
)
@pytest.mark.parametrize(
    "columns", [None, ["0"], [0], ["abc"], [144, 13], [2, 1, 0]]
)
def test_dataframe_init_from_series_list_with_index(
    data, ignore_dtype, index, columns
):
    gd_data = [gd.from_pandas(obj) for obj in data]

    expected = pd.DataFrame(data, columns=columns, index=index)
    actual = gd.DataFrame(gd_data, columns=columns, index=index)

    if ignore_dtype:
        assert_eq(expected.fillna(-1), actual.fillna(-1), check_dtype=False)
    else:
        assert_eq(expected, actual)


@pytest.mark.parametrize(
    "data, index",
    [
        ([pd.Series([1, 2]), pd.Series([1, 2])], ["a", "b", "c"]),
        (
            [
                pd.Series([1, 0.324234, 32424.323, -1233, 34242]),
                pd.Series([]),
                pd.Series([3], name="series that is named"),
            ],
            ["_", "+"],
        ),
        ([pd.Series([1, 2, 3], name="hi")] * 10, ["mean"] * 9),
    ],
)
def test_dataframe_init_from_series_list_with_index_error(data, index):
    gd_data = [gd.from_pandas(obj) for obj in data]
    try:
        pd.DataFrame(data, index=index)
    except Exception as e:
        with pytest.raises(type(e), match=re.escape(str(e))):
            gd.DataFrame(gd_data, index=index)
    else:
        raise AssertionError(
            "expected pd.DataFrame to because of index mismatch "
            "with data dimensions"
        )


@pytest.mark.parametrize(
    "data",
    [
        [pd.Series([1, 2, 3], index=["a", "a", "a"])],
        [pd.Series([1, 2, 3], index=["a", "a", "a"])] * 4,
        [
            pd.Series([1, 2, 3], index=["a", "b", "a"]),
            pd.Series([1, 2, 3], index=["b", "b", "a"]),
        ],
        [
            pd.Series([1, 2, 3], index=["a", "b", "z"]),
            pd.Series([1, 2, 3], index=["u", "b", "a"]),
            pd.Series([1, 2, 3], index=["u", "b", "u"]),
        ],
    ],
)
def test_dataframe_init_from_series_list_duplicate_index_error(data):
    gd_data = [gd.from_pandas(obj) for obj in data]
    try:
        pd.DataFrame(data)
    except Exception as e:
        with pytest.raises(ValueError, match=re.escape(str(e))):
            gd.DataFrame(gd_data)
    else:
        raise AssertionError(
            "expected pd.DataFrame to because of duplicates in index"
        )


def test_dataframe_iterrows_itertuples():
    df = gd.DataFrame({"a": [1, 2, 3], "b": [4, 5, 6]})

    with pytest.raises(
        TypeError,
        match=re.escape(
            "cuDF does not support iteration of DataFrame "
            "via itertuples. Consider using "
            "`.to_pandas().itertuples()` "
            "if you wish to iterate over namedtuples."
        ),
    ):
        df.itertuples()

    with pytest.raises(
        TypeError,
        match=re.escape(
            "cuDF does not support iteration of DataFrame "
            "via iterrows. Consider using "
            "`.to_pandas().iterrows()` "
            "if you wish to iterate over each row."
        ),
    ):
        df.iterrows()


@pytest.mark.parametrize(
    "df",
    [
        gd.DataFrame(
            {
                "a": [1, 2, 3],
                "b": [10, 22, 33],
                "c": [0.3234, 0.23432, 0.0],
                "d": ["hello", "world", "hello"],
            }
        ),
        gd.DataFrame(
            {
                "a": [1, 2, 3],
                "b": ["hello", "world", "hello"],
                "c": [0.3234, 0.23432, 0.0],
            }
        ),
        pytest.param(
            gd.DataFrame(
                {
                    "int_data": [1, 2, 3],
                    "str_data": ["hello", "world", "hello"],
                    "float_data": [0.3234, 0.23432, 0.0],
                    "timedelta_data": gd.Series(
                        [1, 2, 1], dtype="timedelta64[ns]"
                    ),
                    "datetime_data": gd.Series(
                        [1, 2, 1], dtype="datetime64[ns]"
                    ),
                }
            ),
            marks=pytest.mark.xfail(
                reason="https://github.com/rapidsai/cudf/issues/6219"
            ),
        ),
        pytest.param(
            gd.DataFrame(
                {
                    "int_data": [1, 2, 3],
                    "str_data": ["hello", "world", "hello"],
                    "float_data": [0.3234, 0.23432, 0.0],
                    "timedelta_data": gd.Series(
                        [1, 2, 1], dtype="timedelta64[ns]"
                    ),
                    "datetime_data": gd.Series(
                        [1, 2, 1], dtype="datetime64[ns]"
                    ),
                    "category_data": gd.Series(
                        ["a", "a", "b"], dtype="category"
                    ),
                }
            ),
            marks=pytest.mark.xfail(
                reason="https://github.com/rapidsai/cudf/issues/6219"
            ),
        ),
    ],
)
@pytest.mark.parametrize(
    "include",
    [None, "all", ["object"], ["int"], ["object", "int", "category"]],
)
def test_describe_misc_include(df, include):
    pdf = df.to_pandas()

    expected = pdf.describe(include=include, datetime_is_numeric=True)
    actual = df.describe(include=include, datetime_is_numeric=True)

    for col in expected.columns:
        if expected[col].dtype == np.dtype("object"):
            expected[col] = expected[col].fillna(-1).astype("str")
            actual[col] = actual[col].fillna(-1).astype("str")

    assert_eq(expected, actual)


@pytest.mark.parametrize(
    "df",
    [
        gd.DataFrame(
            {
                "a": [1, 2, 3],
                "b": [10, 22, 33],
                "c": [0.3234, 0.23432, 0.0],
                "d": ["hello", "world", "hello"],
            }
        ),
        gd.DataFrame(
            {
                "a": [1, 2, 3],
                "b": ["hello", "world", "hello"],
                "c": [0.3234, 0.23432, 0.0],
            }
        ),
        pytest.param(
            gd.DataFrame(
                {
                    "int_data": [1, 2, 3],
                    "str_data": ["hello", "world", "hello"],
                    "float_data": [0.3234, 0.23432, 0.0],
                    "timedelta_data": gd.Series(
                        [1, 2, 1], dtype="timedelta64[ns]"
                    ),
                    "datetime_data": gd.Series(
                        [1, 2, 1], dtype="datetime64[ns]"
                    ),
                }
            ),
            marks=pytest.mark.xfail(
                reason="https://github.com/rapidsai/cudf/issues/6219"
            ),
        ),
        pytest.param(
            gd.DataFrame(
                {
                    "int_data": [1, 2, 3],
                    "str_data": ["hello", "world", "hello"],
                    "float_data": [0.3234, 0.23432, 0.0],
                    "timedelta_data": gd.Series(
                        [1, 2, 1], dtype="timedelta64[ns]"
                    ),
                    "datetime_data": gd.Series(
                        [1, 2, 1], dtype="datetime64[ns]"
                    ),
                    "category_data": gd.Series(
                        ["a", "a", "b"], dtype="category"
                    ),
                }
            ),
            marks=pytest.mark.xfail(
                reason="https://github.com/rapidsai/cudf/issues/6219"
            ),
        ),
    ],
)
@pytest.mark.parametrize(
    "exclude", [None, ["object"], ["int"], ["object", "int", "category"]]
)
def test_describe_misc_exclude(df, exclude):
    pdf = df.to_pandas()

    expected = pdf.describe(exclude=exclude, datetime_is_numeric=True)
    actual = df.describe(exclude=exclude, datetime_is_numeric=True)

    for col in expected.columns:
        if expected[col].dtype == np.dtype("object"):
            expected[col] = expected[col].fillna(-1).astype("str")
            actual[col] = actual[col].fillna(-1).astype("str")

    assert_eq(expected, actual)


@pytest.mark.parametrize(
    "df",
    [
        gd.DataFrame({"a": [1, 2, 3]}),
        gd.DataFrame(
            {"a": [1, 2, 3], "b": ["a", "z", "c"]}, index=["a", "z", "x"]
        ),
        gd.DataFrame(
            {
                "a": [1, 2, 3, None, 2, 1, None],
                "b": ["a", "z", "c", "a", "v", "z", "z"],
            }
        ),
        gd.DataFrame({"a": [], "b": []}),
        gd.DataFrame({"a": [None, None], "b": [None, None]}),
        gd.DataFrame(
            {
                "a": ["hello", "world", "rapids", "ai", "nvidia"],
                "b": gd.Series([1, 21, 21, 11, 11], dtype="timedelta64[s]"),
            }
        ),
        gd.DataFrame(
            {
                "a": ["hello", None, "world", "rapids", None, "ai", "nvidia"],
                "b": gd.Series(
                    [1, 21, None, 11, None, 11, None], dtype="datetime64[s]"
                ),
            }
        ),
    ],
)
@pytest.mark.parametrize("numeric_only", [True, False])
@pytest.mark.parametrize("dropna", [True, False])
def test_dataframe_mode(df, numeric_only, dropna):
    pdf = df.to_pandas()

    expected = pdf.mode(numeric_only=numeric_only, dropna=dropna)
    actual = df.mode(numeric_only=numeric_only, dropna=dropna)

    assert_eq(expected, actual, check_dtype=False)


@pytest.mark.parametrize("lhs, rhs", [("a", "a"), ("a", "b"), (1, 1.0)])
def test_equals_names(lhs, rhs):
    lhs = gd.DataFrame({lhs: [1, 2]})
    rhs = gd.DataFrame({rhs: [1, 2]})

    got = lhs.equals(rhs)
    expect = lhs.to_pandas().equals(rhs.to_pandas())

    assert_eq(expect, got)


def test_equals_dtypes():
    lhs = gd.DataFrame({"a": [1, 2.0]})
    rhs = gd.DataFrame({"a": [1, 2]})

    got = lhs.equals(rhs)
    expect = lhs.to_pandas().equals(rhs.to_pandas())

    assert_eq(expect, got)


@pytest.mark.parametrize(
<<<<<<< HEAD
    "data",
    [
        {"a": [1, 2, 3], "b": [3.0, 4.0, 5.0], "c": [True, True, False]},
        {"a": [1.0, 2.0, 3.0], "b": [3.0, 4.0, 5.0], "c": [True, True, False]},
        {"a": [1, 2, 3], "b": [3, 4, 5], "c": [True, True, False]},
        {"a": [1, 2, 3], "b": [True, True, False], "c": [False, True, False]},
        {
            "a": [1.0, 2.0, 3.0],
            "b": [True, True, False],
            "c": [False, True, False],
        },
        {"a": [1, 2, 3], "b": [3, 4, 5], "c": [2.0, 3.0, 4.0]},
        {"a": [1, 2, 3], "b": [2.0, 3.0, 4.0], "c": [5.0, 6.0, 4.0]},
    ],
)
@pytest.mark.parametrize(
    "aggs",
    [
        ["min", "sum", "max"],
        "sum",
        "min",
        {"a": ["sum", "min"], "b": ["min"], "c": ["max"]},
    ],
)
def test_agg_for_dataframes(data, aggs):
    pdf = pd.DataFrame(data)
    gdf = gd.DataFrame(data)

    expect = pdf.agg(aggs)
    got = gdf.agg(aggs)

    assert_eq(expect, got, check_dtype=False)
=======
    "df1",
    [
        pd.DataFrame({"a": [10, 11, 12]}, index=["a", "b", "z"]),
        pd.DataFrame({"z": ["a"]}),
    ],
)
@pytest.mark.parametrize(
    "df2",
    [
        pd.DataFrame(),
        pd.DataFrame({"a": ["a", "a", "c", "z", "A"], "z": [1, 2, 3, 4, 5]}),
    ],
)
@pytest.mark.parametrize(
    "op",
    [
        operator.eq,
        operator.ne,
        operator.lt,
        operator.gt,
        operator.le,
        operator.ge,
    ],
)
def test_dataframe_error_equality(df1, df2, op):
    gdf1 = gd.from_pandas(df1)
    gdf2 = gd.from_pandas(df2)

    assert_exceptions_equal(op, op, ([df1, df2],), ([gdf1, gdf2],))
>>>>>>> d1e8fee2
<|MERGE_RESOLUTION|>--- conflicted
+++ resolved
@@ -7655,7 +7655,38 @@
 
 
 @pytest.mark.parametrize(
-<<<<<<< HEAD
+    "df1",
+    [
+        pd.DataFrame({"a": [10, 11, 12]}, index=["a", "b", "z"]),
+        pd.DataFrame({"z": ["a"]}),
+    ],
+)
+@pytest.mark.parametrize(
+    "df2",
+    [
+        pd.DataFrame(),
+        pd.DataFrame({"a": ["a", "a", "c", "z", "A"], "z": [1, 2, 3, 4, 5]}),
+    ],
+)
+@pytest.mark.parametrize(
+    "op",
+    [
+        operator.eq,
+        operator.ne,
+        operator.lt,
+        operator.gt,
+        operator.le,
+        operator.ge,
+    ],
+)
+def test_dataframe_error_equality(df1, df2, op):
+    gdf1 = gd.from_pandas(df1)
+    gdf2 = gd.from_pandas(df2)
+
+    assert_exceptions_equal(op, op, ([df1, df2],), ([gdf1, gdf2],))
+
+
+@pytest.mark.parametrize(
     "data",
     [
         {"a": [1, 2, 3], "b": [3.0, 4.0, 5.0], "c": [True, True, False]},
@@ -7687,35 +7718,4 @@
     expect = pdf.agg(aggs)
     got = gdf.agg(aggs)
 
-    assert_eq(expect, got, check_dtype=False)
-=======
-    "df1",
-    [
-        pd.DataFrame({"a": [10, 11, 12]}, index=["a", "b", "z"]),
-        pd.DataFrame({"z": ["a"]}),
-    ],
-)
-@pytest.mark.parametrize(
-    "df2",
-    [
-        pd.DataFrame(),
-        pd.DataFrame({"a": ["a", "a", "c", "z", "A"], "z": [1, 2, 3, 4, 5]}),
-    ],
-)
-@pytest.mark.parametrize(
-    "op",
-    [
-        operator.eq,
-        operator.ne,
-        operator.lt,
-        operator.gt,
-        operator.le,
-        operator.ge,
-    ],
-)
-def test_dataframe_error_equality(df1, df2, op):
-    gdf1 = gd.from_pandas(df1)
-    gdf2 = gd.from_pandas(df2)
-
-    assert_exceptions_equal(op, op, ([df1, df2],), ([gdf1, gdf2],))
->>>>>>> d1e8fee2
+    assert_eq(expect, got, check_dtype=False)