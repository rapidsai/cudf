--- conflicted
+++ resolved
@@ -10245,12 +10245,12 @@
     assert_eq(gdf, pdf)
 
 
-<<<<<<< HEAD
 def test_dataframe_from_pandas_sparse():
     pdf = pd.DataFrame(range(2), dtype=pd.SparseDtype(np.int64, 0))
     with pytest.raises(NotImplementedError):
         cudf.DataFrame(pdf)
-=======
+
+        
 def test_dataframe_constructor_unbounded_sequence():
     class A:
         def __getitem__(self, key):
@@ -10261,4 +10261,3 @@
 
     with pytest.raises(TypeError):
         cudf.DataFrame({"a": A()})
->>>>>>> 11fd25c2
