# Copyright (c) 2018-2023, NVIDIA CORPORATION.

import array as arr
import datetime
import decimal
import io
import operator
import random
import re
import string
import textwrap
import warnings
from collections import OrderedDict, defaultdict
from copy import copy

import cupy
import numpy as np
import pandas as pd
import pyarrow as pa
import pytest
from numba import cuda
from packaging import version

import cudf
from cudf.core._compat import PANDAS_GE_134, PANDAS_GE_150, PANDAS_LT_140
from cudf.core.buffer.spill_manager import get_global_manager
from cudf.core.column import column
from cudf.testing import _utils as utils
from cudf.testing._utils import (
    ALL_TYPES,
    DATETIME_TYPES,
    NUMERIC_TYPES,
    assert_eq,
    assert_exceptions_equal,
    assert_neq,
    does_not_raise,
    expect_warning_if,
    gen_rand,
)

pytest_xfail = pytest.mark.xfail
pytestmark = pytest.mark.spilling

# Use this to "unmark" the module level spilling mark
pytest_unmark_spilling = pytest.mark.skipif(
    get_global_manager() is not None, reason="unmarked spilling"
)

# If spilling is enabled globally, we skip many test permutations
# to reduce running time.
if get_global_manager() is not None:
    ALL_TYPES = ["float32"]  # noqa: F811
    DATETIME_TYPES = ["datetime64[ms]"]  # noqa: F811
    NUMERIC_TYPES = ["float32"]  # noqa: F811
    # To save time, we skip tests marked "xfail"
    pytest_xfail = pytest.mark.skipif


def test_init_via_list_of_tuples():
    data = [
        (5, "cats", "jump", np.nan),
        (2, "dogs", "dig", 7.5),
        (3, "cows", "moo", -2.1, "occasionally"),
    ]

    pdf = pd.DataFrame(data)
    gdf = cudf.DataFrame(data)

    assert_eq(pdf, gdf)


@pytest.mark.parametrize("columns", [["a", "b"], pd.Series(["a", "b"])])
def test_init_via_list_of_series(columns):
    data = [pd.Series([1, 2]), pd.Series([3, 4])]

    pdf = cudf.DataFrame(data, columns=columns)
    gdf = cudf.DataFrame(data, columns=columns)

    assert_eq(pdf, gdf)


@pytest.mark.parametrize("index", [None, [0, 1, 2]])
def test_init_with_missing_columns(index):
    """Test initialization when columns and data keys are disjoint."""
    data = {"a": [1, 2, 3], "b": [2, 3, 4]}
    columns = ["c", "d"]

    pdf = cudf.DataFrame(data, columns=columns, index=index)
    gdf = cudf.DataFrame(data, columns=columns, index=index)

    assert_eq(pdf, gdf)


def _dataframe_na_data():
    return [
        pd.DataFrame(
            {
                "a": [0, 1, 2, np.nan, 4, None, 6],
                "b": [np.nan, None, "u", "h", "d", "a", "m"],
            },
            index=["q", "w", "e", "r", "t", "y", "u"],
        ),
        pd.DataFrame({"a": [0, 1, 2, 3, 4], "b": ["a", "b", "u", "h", "d"]}),
        pd.DataFrame(
            {
                "a": [None, None, np.nan, None],
                "b": [np.nan, None, np.nan, None],
            }
        ),
        pd.DataFrame({"a": []}),
        pd.DataFrame({"a": [np.nan], "b": [None]}),
        pd.DataFrame({"a": ["a", "b", "c", None, "e"]}),
        pd.DataFrame({"a": ["a", "b", "c", "d", "e"]}),
    ]


@pytest.mark.parametrize("rows", [0, 1, 2, 100])
def test_init_via_list_of_empty_tuples(rows):
    data = [()] * rows

    pdf = pd.DataFrame(data)
    gdf = cudf.DataFrame(data)

    assert_eq(
        pdf,
        gdf,
        check_like=True,
        check_column_type=False,
        check_index_type=False,
    )


@pytest.mark.parametrize(
    "dict_of_series",
    [
        {"a": pd.Series([1.0, 2.0, 3.0])},
        {"a": pd.Series([1.0, 2.0, 3.0], index=[4, 5, 6])},
        {
            "a": pd.Series([1.0, 2.0, 3.0], index=[4, 5, 6]),
            "b": pd.Series([1.0, 2.0, 4.0], index=[1, 2, 3]),
        },
        {"a": [1, 2, 3], "b": pd.Series([1.0, 2.0, 3.0], index=[4, 5, 6])},
        {
            "a": pd.Series([1.0, 2.0, 3.0], index=["a", "b", "c"]),
            "b": pd.Series([1.0, 2.0, 4.0], index=["c", "d", "e"]),
        },
        {
            "a": pd.Series(
                ["a", "b", "c"],
                index=pd.MultiIndex.from_tuples([(1, 2), (1, 3), (2, 3)]),
            ),
            "b": pd.Series(
                ["a", " b", "d"],
                index=pd.MultiIndex.from_tuples([(1, 2), (1, 3), (2, 3)]),
            ),
        },
    ],
)
def test_init_from_series_align(dict_of_series):
    pdf = pd.DataFrame(dict_of_series)
    gdf = cudf.DataFrame(dict_of_series)

    assert_eq(pdf, gdf)

    for key in dict_of_series:
        if isinstance(dict_of_series[key], pd.Series):
            dict_of_series[key] = cudf.Series(dict_of_series[key])

    gdf = cudf.DataFrame(dict_of_series)

    assert_eq(pdf, gdf)


@pytest.mark.parametrize(
    ("dict_of_series", "expectation"),
    [
        (
            {
                "a": pd.Series(["a", "b", "c"], index=[4, 4, 5]),
                "b": pd.Series(["a", "b", "c"], index=[4, 5, 6]),
            },
            pytest.raises(
                ValueError, match="Cannot align indices with non-unique values"
            ),
        ),
        (
            {
                "a": pd.Series(["a", "b", "c"], index=[4, 4, 5]),
                "b": pd.Series(["a", "b", "c"], index=[4, 4, 5]),
            },
            does_not_raise(),
        ),
    ],
)
def test_init_from_series_align_nonunique(dict_of_series, expectation):
    with expectation:
        gdf = cudf.DataFrame(dict_of_series)

    if expectation == does_not_raise():
        pdf = pd.DataFrame(dict_of_series)
        assert_eq(pdf, gdf)


def test_init_unaligned_with_index():
    pdf = pd.DataFrame(
        {
            "a": pd.Series([1.0, 2.0, 3.0], index=[4, 5, 6]),
            "b": pd.Series([1.0, 2.0, 3.0], index=[1, 2, 3]),
        },
        index=[7, 8, 9],
    )
    gdf = cudf.DataFrame(
        {
            "a": cudf.Series([1.0, 2.0, 3.0], index=[4, 5, 6]),
            "b": cudf.Series([1.0, 2.0, 3.0], index=[1, 2, 3]),
        },
        index=[7, 8, 9],
    )

    assert_eq(pdf, gdf, check_dtype=False)


def test_series_basic():
    # Make series from buffer
    a1 = np.arange(10, dtype=np.float64)
    series = cudf.Series(a1)
    assert len(series) == 10
    np.testing.assert_equal(series.to_numpy(), np.hstack([a1]))


def test_series_from_cupy_scalars():
    data = [0.1, 0.2, 0.3]
    data_np = np.array(data)
    data_cp = cupy.array(data)
    s_np = cudf.Series([data_np[0], data_np[2]])
    s_cp = cudf.Series([data_cp[0], data_cp[2]])
    assert_eq(s_np, s_cp)


@pytest.mark.parametrize("a", [[1, 2, 3], [1, 10, 30]])
@pytest.mark.parametrize("b", [[4, 5, 6], [-11, -100, 30]])
def test_append_index(a, b):

    df = pd.DataFrame()
    df["a"] = a
    df["b"] = b

    gdf = cudf.DataFrame()
    gdf["a"] = a
    gdf["b"] = b

    # Check the default index after appending two columns(Series)
    with pytest.warns(FutureWarning, match="append method is deprecated"):
        expected = df.a.append(df.b)
    with pytest.warns(FutureWarning, match="append method is deprecated"):
        actual = gdf.a.append(gdf.b)

    assert len(expected) == len(actual)
    assert_eq(expected.index, actual.index)

    with pytest.warns(FutureWarning, match="append method is deprecated"):
        expected = df.a.append(df.b, ignore_index=True)
    with pytest.warns(FutureWarning, match="append method is deprecated"):
        actual = gdf.a.append(gdf.b, ignore_index=True)

    assert len(expected) == len(actual)
    assert_eq(expected.index, actual.index)


@pytest.mark.parametrize(
    "data",
    [
        {"a": [1, 2]},
        {"a": [1, 2, 3], "b": [3, 4, 5]},
        {"a": [1, 2, 3, 4], "b": [3, 4, 5, 6], "c": [1, 3, 5, 7]},
        {"a": [np.nan, 2, 3, 4], "b": [3, 4, np.nan, 6], "c": [1, 3, 5, 7]},
        {1: [1, 2, 3], 2: [3, 4, 5]},
        {"a": [1, None, None], "b": [3, np.nan, np.nan]},
        {1: ["a", "b", "c"], 2: ["q", "w", "u"]},
        {1: ["a", np.nan, "c"], 2: ["q", None, "u"]},
        pytest.param(
            {},
            marks=pytest_xfail(
                reason="https://github.com/rapidsai/cudf/issues/11080"
            ),
        ),
        pytest.param(
            {1: [], 2: [], 3: []},
            marks=pytest_xfail(
                condition=not PANDAS_GE_150,
                reason="https://github.com/rapidsai/cudf/issues/11080",
            ),
        ),
        pytest.param(
            [1, 2, 3],
            marks=pytest_xfail(
                condition=not PANDAS_GE_150,
                reason="https://github.com/rapidsai/cudf/issues/11080",
            ),
        ),
    ],
)
def test_axes(data):
    csr = cudf.DataFrame(data)
    psr = pd.DataFrame(data)

    expected = psr.axes
    actual = csr.axes

    for e, a in zip(expected, actual):
        assert_eq(e, a)


def test_dataframe_truncate_axis_0():
    df = cudf.DataFrame(
        {
            "A": ["a", "b", "c", "d", "e"],
            "B": ["f", "g", "h", "i", "j"],
            "C": ["k", "l", "m", "n", "o"],
        },
        index=[1, 2, 3, 4, 5],
    )
    pdf = df.to_pandas()

    expected = pdf.truncate(before=2, after=4, axis="index")
    actual = df.truncate(before=2, after=4, axis="index")
    assert_eq(actual, expected)

    expected = pdf.truncate(before=1, after=4, axis=0)
    actual = df.truncate(before=1, after=4, axis=0)
    assert_eq(expected, actual)


def test_dataframe_truncate_axis_1():
    df = cudf.DataFrame(
        {
            "A": ["a", "b", "c", "d", "e"],
            "B": ["f", "g", "h", "i", "j"],
            "C": ["k", "l", "m", "n", "o"],
        },
        index=[1, 2, 3, 4, 5],
    )
    pdf = df.to_pandas()

    expected = pdf.truncate(before="A", after="B", axis="columns")
    actual = df.truncate(before="A", after="B", axis="columns")
    assert_eq(actual, expected)

    expected = pdf.truncate(before="A", after="B", axis=1)
    actual = df.truncate(before="A", after="B", axis=1)
    assert_eq(actual, expected)


def test_dataframe_truncate_datetimeindex():
    dates = cudf.date_range(
        "2021-01-01 23:45:00", "2021-01-01 23:46:00", freq="s"
    )
    df = cudf.DataFrame(data={"A": 1, "B": 2}, index=dates)
    pdf = df.to_pandas()
    expected = pdf.truncate(
        before="2021-01-01 23:45:18", after="2021-01-01 23:45:27"
    )
    actual = df.truncate(
        before="2021-01-01 23:45:18", after="2021-01-01 23:45:27"
    )

    assert_eq(actual, expected)


def test_series_init_none():

    # test for creating empty series
    # 1: without initializing
    sr1 = cudf.Series()
    got = sr1.to_string()

    expect = repr(sr1.to_pandas())
    assert got == expect

    # 2: Using `None` as an initializer
    sr2 = cudf.Series(None)
    got = sr2.to_string()

    expect = repr(sr2.to_pandas())
    assert got == expect


def test_dataframe_basic():
    np.random.seed(0)
    df = cudf.DataFrame()

    # Populate with cuda memory
    df["keys"] = np.arange(10, dtype=np.float64)
    np.testing.assert_equal(df["keys"].to_numpy(), np.arange(10))
    assert len(df) == 10

    # Populate with numpy array
    rnd_vals = np.random.random(10)
    df["vals"] = rnd_vals
    np.testing.assert_equal(df["vals"].to_numpy(), rnd_vals)
    assert len(df) == 10
    assert tuple(df.columns) == ("keys", "vals")

    # Make another dataframe
    df2 = cudf.DataFrame()
    df2["keys"] = np.array([123], dtype=np.float64)
    df2["vals"] = np.array([321], dtype=np.float64)

    # Concat
    df = cudf.concat([df, df2])
    assert len(df) == 11

    hkeys = np.asarray(np.arange(10, dtype=np.float64).tolist() + [123])
    hvals = np.asarray(rnd_vals.tolist() + [321])

    np.testing.assert_equal(df["keys"].to_numpy(), hkeys)
    np.testing.assert_equal(df["vals"].to_numpy(), hvals)

    # As matrix
    mat = df.values_host

    expect = np.vstack([hkeys, hvals]).T

    np.testing.assert_equal(mat, expect)

    # test dataframe with tuple name
    df_tup = cudf.DataFrame()
    data = np.arange(10)
    df_tup[(1, "foobar")] = data
    np.testing.assert_equal(data, df_tup[(1, "foobar")].to_numpy())

    df = cudf.DataFrame(pd.DataFrame({"a": [1, 2, 3], "c": ["a", "b", "c"]}))
    pdf = pd.DataFrame(pd.DataFrame({"a": [1, 2, 3], "c": ["a", "b", "c"]}))
    assert_eq(df, pdf)

    gdf = cudf.DataFrame({"id": [0, 1], "val": [None, None]})
    gdf["val"] = gdf["val"].astype("int")

    assert gdf["val"].isnull().all()


@pytest.mark.parametrize(
    "pdf",
    [
        pd.DataFrame({"a": range(10), "b": range(10, 20), "c": range(1, 11)}),
        pd.DataFrame(
            {"a": range(10), "b": range(10, 20), "d": ["a", "v"] * 5}
        ),
    ],
)
@pytest.mark.parametrize(
    "columns",
    [["a"], ["b"], "a", "b", ["a", "b"]],
)
@pytest.mark.parametrize("inplace", [True, False])
def test_dataframe_drop_columns(pdf, columns, inplace):
    pdf = pdf.copy()
    gdf = cudf.from_pandas(pdf)

    expected = pdf.drop(columns=columns, inplace=inplace)
    actual = gdf.drop(columns=columns, inplace=inplace)

    if inplace:
        expected = pdf
        actual = gdf

    assert_eq(expected, actual)


@pytest.mark.parametrize(
    "pdf",
    [
        pd.DataFrame({"a": range(10), "b": range(10, 20), "c": range(1, 11)}),
        pd.DataFrame(
            {"a": range(10), "b": range(10, 20), "d": ["a", "v"] * 5}
        ),
    ],
)
@pytest.mark.parametrize(
    "labels",
    [[1], [0], 1, 5, [5, 9], pd.Index([0, 1, 2, 3, 4, 5, 6, 7, 8, 9])],
)
@pytest.mark.parametrize("inplace", [True, False])
def test_dataframe_drop_labels_axis_0(pdf, labels, inplace):
    pdf = pdf.copy()
    gdf = cudf.from_pandas(pdf)

    expected = pdf.drop(labels=labels, axis=0, inplace=inplace)
    actual = gdf.drop(labels=labels, axis=0, inplace=inplace)

    if inplace:
        expected = pdf
        actual = gdf

    assert_eq(expected, actual)


@pytest.mark.parametrize(
    "pdf",
    [
        pd.DataFrame({"a": range(10), "b": range(10, 20), "c": range(1, 11)}),
        pd.DataFrame(
            {"a": range(10), "b": range(10, 20), "d": ["a", "v"] * 5}
        ),
    ],
)
@pytest.mark.parametrize(
    "index",
    [[1], [0], 1, 5, [5, 9], pd.Index([0, 1, 2, 3, 4, 5, 6, 7, 8, 9])],
)
@pytest.mark.parametrize("inplace", [True, False])
def test_dataframe_drop_index(pdf, index, inplace):
    pdf = pdf.copy()
    gdf = cudf.from_pandas(pdf)

    expected = pdf.drop(index=index, inplace=inplace)
    actual = gdf.drop(index=index, inplace=inplace)

    if inplace:
        expected = pdf
        actual = gdf

    assert_eq(expected, actual)


@pytest.mark.parametrize(
    "pdf",
    [
        pd.DataFrame(
            {"a": range(10), "b": range(10, 20), "d": ["a", "v"] * 5},
            index=pd.MultiIndex(
                levels=[
                    ["lama", "cow", "falcon"],
                    ["speed", "weight", "length"],
                ],
                codes=[
                    [0, 0, 0, 1, 1, 1, 2, 2, 2, 1],
                    [0, 1, 2, 0, 1, 2, 0, 1, 2, 1],
                ],
            ),
        )
    ],
)
@pytest.mark.parametrize(
    "index,level",
    [
        ("cow", 0),
        ("lama", 0),
        ("falcon", 0),
        ("speed", 1),
        ("weight", 1),
        ("length", 1),
        ("cow", None),
        (
            "lama",
            None,
        ),
        (
            "falcon",
            None,
        ),
    ],
)
@pytest.mark.parametrize("inplace", [True, False])
def test_dataframe_drop_multiindex(pdf, index, level, inplace):
    pdf = pdf.copy()
    gdf = cudf.from_pandas(pdf)

    expected = pdf.drop(index=index, inplace=inplace, level=level)
    actual = gdf.drop(index=index, inplace=inplace, level=level)

    if inplace:
        expected = pdf
        actual = gdf

    assert_eq(expected, actual)


@pytest.mark.parametrize(
    "pdf",
    [
        pd.DataFrame({"a": range(10), "b": range(10, 20), "c": range(1, 11)}),
        pd.DataFrame(
            {"a": range(10), "b": range(10, 20), "d": ["a", "v"] * 5}
        ),
    ],
)
@pytest.mark.parametrize(
    "labels",
    [["a"], ["b"], "a", "b", ["a", "b"]],
)
@pytest.mark.parametrize("inplace", [True, False])
def test_dataframe_drop_labels_axis_1(pdf, labels, inplace):
    pdf = pdf.copy()
    gdf = cudf.from_pandas(pdf)

    expected = pdf.drop(labels=labels, axis=1, inplace=inplace)
    actual = gdf.drop(labels=labels, axis=1, inplace=inplace)

    if inplace:
        expected = pdf
        actual = gdf

    assert_eq(expected, actual)


def test_dataframe_drop_error():
    df = cudf.DataFrame({"a": [1], "b": [2], "c": [3]})
    pdf = df.to_pandas()

    assert_exceptions_equal(
        lfunc=pdf.drop,
        rfunc=df.drop,
        lfunc_args_and_kwargs=([], {"columns": "d"}),
        rfunc_args_and_kwargs=([], {"columns": "d"}),
    )

    assert_exceptions_equal(
        lfunc=pdf.drop,
        rfunc=df.drop,
        lfunc_args_and_kwargs=([], {"columns": ["a", "d", "b"]}),
        rfunc_args_and_kwargs=([], {"columns": ["a", "d", "b"]}),
    )

    assert_exceptions_equal(
        lfunc=pdf.drop,
        rfunc=df.drop,
        lfunc_args_and_kwargs=(["a"], {"columns": "a", "axis": 1}),
        rfunc_args_and_kwargs=(["a"], {"columns": "a", "axis": 1}),
    )

    assert_exceptions_equal(
        lfunc=pdf.drop,
        rfunc=df.drop,
        lfunc_args_and_kwargs=([], {"axis": 1}),
        rfunc_args_and_kwargs=([], {"axis": 1}),
    )

    assert_exceptions_equal(
        lfunc=pdf.drop,
        rfunc=df.drop,
        lfunc_args_and_kwargs=([[2, 0]],),
        rfunc_args_and_kwargs=([[2, 0]],),
    )


def test_dataframe_swaplevel_axis_0():
    midx = cudf.MultiIndex(
        levels=[
            ["Work"],
            ["Final exam", "Coursework"],
            ["History", "Geography"],
            ["January", "February", "March", "April"],
        ],
        codes=[[0, 0, 0, 0], [0, 0, 1, 1], [0, 1, 0, 1], [0, 1, 2, 3]],
        names=["a", "b", "c", "d"],
    )
    cdf = cudf.DataFrame(
        {
            "Grade": ["A", "B", "A", "C"],
            "Percentage": ["95", "85", "95", "75"],
        },
        index=midx,
    )
    pdf = cdf.to_pandas()

    assert_eq(pdf.swaplevel(), cdf.swaplevel())
    assert_eq(pdf.swaplevel(), cdf.swaplevel(-2, -1, 0))
    assert_eq(pdf.swaplevel(1, 2), cdf.swaplevel(1, 2))
    assert_eq(cdf.swaplevel(2, 1), cdf.swaplevel(1, 2))
    assert_eq(pdf.swaplevel(-1, -3), cdf.swaplevel(-1, -3))
    assert_eq(pdf.swaplevel("a", "b", 0), cdf.swaplevel("a", "b", 0))
    assert_eq(cdf.swaplevel("a", "b"), cdf.swaplevel("b", "a"))


def test_dataframe_swaplevel_TypeError():
    cdf = cudf.DataFrame(
        {"a": [1, 2, 3], "c": [10, 20, 30]}, index=["x", "y", "z"]
    )

    with pytest.raises(TypeError):
        cdf.swaplevel()


def test_dataframe_swaplevel_axis_1():
    midx = cudf.MultiIndex(
        levels=[
            ["b", "a"],
            ["bb", "aa"],
            ["bbb", "aaa"],
        ],
        codes=[[0, 0, 1, 1], [0, 1, 0, 1], [0, 1, 0, 1]],
        names=[None, "a", "b"],
    )
    cdf = cudf.DataFrame(
        data=[[45, 30, 100, 90], [200, 100, 50, 80]],
        columns=midx,
    )
    pdf = cdf.to_pandas()

    assert_eq(pdf.swaplevel(1, 2, 1), cdf.swaplevel(1, 2, 1))
    assert_eq(pdf.swaplevel("a", "b", 1), cdf.swaplevel("a", "b", 1))
    assert_eq(cdf.swaplevel(2, 1, 1), cdf.swaplevel(1, 2, 1))
    assert_eq(pdf.swaplevel(0, 2, 1), cdf.swaplevel(0, 2, 1))
    assert_eq(pdf.swaplevel(2, 0, 1), cdf.swaplevel(2, 0, 1))
    assert_eq(cdf.swaplevel("a", "a", 1), cdf.swaplevel("b", "b", 1))


def test_dataframe_drop_raises():
    df = cudf.DataFrame(
        {"a": [1, 2, 3], "c": [10, 20, 30]}, index=["x", "y", "z"]
    )
    pdf = df.to_pandas()
    assert_exceptions_equal(
        lfunc=pdf.drop,
        rfunc=df.drop,
        lfunc_args_and_kwargs=(["p"],),
        rfunc_args_and_kwargs=(["p"],),
    )

    # label dtype mismatch
    assert_exceptions_equal(
        lfunc=pdf.drop,
        rfunc=df.drop,
        lfunc_args_and_kwargs=([3],),
        rfunc_args_and_kwargs=([3],),
    )

    expect = pdf.drop("p", errors="ignore")
    actual = df.drop("p", errors="ignore")

    assert_eq(actual, expect)

    assert_exceptions_equal(
        lfunc=pdf.drop,
        rfunc=df.drop,
        lfunc_args_and_kwargs=([], {"columns": "p"}),
        rfunc_args_and_kwargs=([], {"columns": "p"}),
    )

    expect = pdf.drop(columns="p", errors="ignore")
    actual = df.drop(columns="p", errors="ignore")

    assert_eq(actual, expect)

    assert_exceptions_equal(
        lfunc=pdf.drop,
        rfunc=df.drop,
        lfunc_args_and_kwargs=([], {"labels": "p", "axis": 1}),
        rfunc_args_and_kwargs=([], {"labels": "p", "axis": 1}),
    )

    expect = pdf.drop(labels="p", axis=1, errors="ignore")
    actual = df.drop(labels="p", axis=1, errors="ignore")

    assert_eq(actual, expect)


def test_dataframe_column_add_drop_via_setitem():
    df = cudf.DataFrame()
    data = np.asarray(range(10))
    df["a"] = data
    df["b"] = data
    assert tuple(df.columns) == ("a", "b")
    del df["a"]
    assert tuple(df.columns) == ("b",)
    df["c"] = data
    assert tuple(df.columns) == ("b", "c")
    df["a"] = data
    assert tuple(df.columns) == ("b", "c", "a")


def test_dataframe_column_set_via_attr():
    data_0 = np.asarray([0, 2, 4, 5])
    data_1 = np.asarray([1, 4, 2, 3])
    data_2 = np.asarray([2, 0, 3, 0])
    df = cudf.DataFrame({"a": data_0, "b": data_1, "c": data_2})

    for i in range(10):
        df.c = df.a
        assert assert_eq(df.c, df.a, check_names=False)
        assert tuple(df.columns) == ("a", "b", "c")

        df.c = df.b
        assert assert_eq(df.c, df.b, check_names=False)
        assert tuple(df.columns) == ("a", "b", "c")


def test_dataframe_column_drop_via_attr():
    df = cudf.DataFrame({"a": []})

    with pytest.raises(AttributeError):
        del df.a

    assert tuple(df.columns) == tuple("a")


@pytest.mark.parametrize("axis", [0, "index"])
def test_dataframe_index_rename(axis):
    pdf = pd.DataFrame({"a": [1, 2, 3], "b": [4, 5, 6], "c": [7, 8, 9]})
    gdf = cudf.DataFrame.from_pandas(pdf)

    expect = pdf.rename(mapper={1: 5, 2: 6}, axis=axis)
    got = gdf.rename(mapper={1: 5, 2: 6}, axis=axis)

    assert_eq(expect, got)

    expect = pdf.rename(index={1: 5, 2: 6})
    got = gdf.rename(index={1: 5, 2: 6})

    assert_eq(expect, got)

    expect = pdf.rename({1: 5, 2: 6})
    got = gdf.rename({1: 5, 2: 6})

    assert_eq(expect, got)

    # `pandas` can support indexes with mixed values. We throw a
    # `NotImplementedError`.
    with pytest.raises(NotImplementedError):
        gdf.rename(mapper={1: "x", 2: "y"}, axis=axis)


def test_dataframe_MI_rename():
    gdf = cudf.DataFrame(
        {"a": np.arange(10), "b": np.arange(10), "c": np.arange(10)}
    )
    gdg = gdf.groupby(["a", "b"]).count()
    pdg = gdg.to_pandas()

    expect = pdg.rename(mapper={1: 5, 2: 6}, axis=0)
    got = gdg.rename(mapper={1: 5, 2: 6}, axis=0)

    assert_eq(expect, got)


@pytest.mark.parametrize("axis", [1, "columns"])
def test_dataframe_column_rename(axis):
    pdf = pd.DataFrame({"a": [1, 2, 3], "b": [4, 5, 6], "c": [7, 8, 9]})
    gdf = cudf.DataFrame.from_pandas(pdf)

    expect = pdf.rename(mapper=lambda name: 2 * name, axis=axis)
    got = gdf.rename(mapper=lambda name: 2 * name, axis=axis)

    assert_eq(expect, got)

    expect = pdf.rename(columns=lambda name: 2 * name)
    got = gdf.rename(columns=lambda name: 2 * name)

    assert_eq(expect, got)

    rename_mapper = {"a": "z", "b": "y", "c": "x"}
    expect = pdf.rename(columns=rename_mapper)
    got = gdf.rename(columns=rename_mapper)

    assert_eq(expect, got)


def test_dataframe_pop():
    pdf = pd.DataFrame(
        {"a": [1, 2, 3], "b": ["x", "y", "z"], "c": [7.0, 8.0, 9.0]}
    )
    gdf = cudf.DataFrame.from_pandas(pdf)

    # Test non-existing column error
    with pytest.raises(KeyError) as raises:
        gdf.pop("fake_colname")
    raises.match("fake_colname")

    # check pop numeric column
    pdf_pop = pdf.pop("a")
    gdf_pop = gdf.pop("a")
    assert_eq(pdf_pop, gdf_pop)
    assert_eq(pdf, gdf)

    # check string column
    pdf_pop = pdf.pop("b")
    gdf_pop = gdf.pop("b")
    assert_eq(pdf_pop, gdf_pop)
    assert_eq(pdf, gdf)

    # check float column and empty dataframe
    pdf_pop = pdf.pop("c")
    gdf_pop = gdf.pop("c")
    assert_eq(pdf_pop, gdf_pop)
    assert_eq(pdf, gdf)

    # check empty dataframe edge case
    empty_pdf = pd.DataFrame(columns=["a", "b"])
    empty_gdf = cudf.DataFrame(columns=["a", "b"])
    pb = empty_pdf.pop("b")
    gb = empty_gdf.pop("b")
    assert len(pb) == len(gb)
    assert empty_pdf.empty and empty_gdf.empty


@pytest.mark.parametrize("nelem", [0, 3, 100, 1000])
def test_dataframe_astype(nelem):
    df = cudf.DataFrame()
    data = np.asarray(range(nelem), dtype=np.int32)
    df["a"] = data
    assert df["a"].dtype is np.dtype(np.int32)
    df["b"] = df["a"].astype(np.float32)
    assert df["b"].dtype is np.dtype(np.float32)
    np.testing.assert_equal(df["a"].to_numpy(), df["b"].to_numpy())


def test_astype_dict():
    gdf = cudf.DataFrame({"a": [1, 2, 3], "b": ["1", "2", "3"]})
    pdf = gdf.to_pandas()

    assert_eq(pdf.astype({"a": "str"}), gdf.astype({"a": "str"}))
    assert_eq(
        pdf.astype({"a": "str", "b": np.int64}),
        gdf.astype({"a": "str", "b": np.int64}),
    )


@pytest.mark.parametrize("nelem", [0, 100])
def test_index_astype(nelem):
    df = cudf.DataFrame()
    data = np.asarray(range(nelem), dtype=np.int32)
    df["a"] = data
    assert df.index.dtype is np.dtype(np.int64)
    df.index = df.index.astype(np.float32)
    assert df.index.dtype is np.dtype(np.float32)
    df["a"] = df["a"].astype(np.float32)
    np.testing.assert_equal(df.index.to_numpy(), df["a"].to_numpy())
    df["b"] = df["a"]
    df = df.set_index("b")
    df["a"] = df["a"].astype(np.int16)
    df.index = df.index.astype(np.int16)
    np.testing.assert_equal(df.index.to_numpy(), df["a"].to_numpy())


def test_dataframe_to_string_with_skipped_rows():
    # Test skipped rows
    df = cudf.DataFrame(
        {"a": [1, 2, 3, 4, 5, 6], "b": [11, 12, 13, 14, 15, 16]}
    )

    with pd.option_context("display.max_rows", 5):
        got = df.to_string()

    expect = textwrap.dedent(
        """\
            a   b
        0   1  11
        1   2  12
        .. ..  ..
        4   5  15
        5   6  16

        [6 rows x 2 columns]"""
    )
    assert got == expect


def test_dataframe_to_string_with_skipped_rows_and_columns():
    # Test skipped rows and skipped columns
    df = cudf.DataFrame(
        {
            "a": [1, 2, 3, 4, 5, 6],
            "b": [11, 12, 13, 14, 15, 16],
            "c": [11, 12, 13, 14, 15, 16],
            "d": [11, 12, 13, 14, 15, 16],
        }
    )

    with pd.option_context("display.max_rows", 5, "display.max_columns", 3):
        got = df.to_string()

    expect = textwrap.dedent(
        """\
            a  ...   d
        0   1  ...  11
        1   2  ...  12
        .. ..  ...  ..
        4   5  ...  15
        5   6  ...  16

        [6 rows x 4 columns]"""
    )
    assert got == expect


def test_dataframe_to_string_with_masked_data():
    # Test masked data
    df = cudf.DataFrame(
        {"a": [1, 2, 3, 4, 5, 6], "b": [11, 12, 13, 14, 15, 16]}
    )

    data = np.arange(6)
    mask = np.zeros(1, dtype=cudf.utils.utils.mask_dtype)
    mask[0] = 0b00101101

    masked = cudf.Series.from_masked_array(data, mask)
    assert masked.null_count == 2
    df["c"] = masked

    # Check data
    values = masked.copy()
    validids = [0, 2, 3, 5]
    densearray = masked.dropna().to_numpy()
    np.testing.assert_equal(data[validids], densearray)
    # Valid position is correct
    for i in validids:
        assert data[i] == values[i]
    # Null position is correct
    for i in range(len(values)):
        if i not in validids:
            assert values[i] is cudf.NA

    with pd.option_context("display.max_rows", 10):
        got = df.to_string()

    expect = textwrap.dedent(
        """\
           a   b     c
        0  1  11     0
        1  2  12  <NA>
        2  3  13     2
        3  4  14     3
        4  5  15  <NA>
        5  6  16     5"""
    )
    assert got == expect


def test_dataframe_to_string_wide(monkeypatch):
    monkeypatch.setenv("COLUMNS", "79")
    # Test basic
    df = cudf.DataFrame({f"a{i}": [0, 1, 2] for i in range(100)})
    with pd.option_context("display.max_columns", 0):
        got = df.to_string()

    expect = textwrap.dedent(
        """\
           a0  a1  a2  a3  a4  a5  a6  a7  ...  a92  a93  a94  a95  a96  a97  a98  a99
        0   0   0   0   0   0   0   0   0  ...    0    0    0    0    0    0    0    0
        1   1   1   1   1   1   1   1   1  ...    1    1    1    1    1    1    1    1
        2   2   2   2   2   2   2   2   2  ...    2    2    2    2    2    2    2    2

        [3 rows x 100 columns]"""  # noqa: E501
    )
    assert got == expect


def test_dataframe_empty_to_string():
    # Test for printing empty dataframe
    df = cudf.DataFrame()
    got = df.to_string()

    expect = "Empty DataFrame\nColumns: []\nIndex: []"
    assert got == expect


def test_dataframe_emptycolumns_to_string():
    # Test for printing dataframe having empty columns
    df = cudf.DataFrame()
    df["a"] = []
    df["b"] = []
    got = df.to_string()

    expect = "Empty DataFrame\nColumns: [a, b]\nIndex: []"
    assert got == expect


def test_dataframe_copy():
    # Test for copying the dataframe using python copy pkg
    df = cudf.DataFrame()
    df["a"] = [1, 2, 3]
    df2 = copy(df)
    df2["b"] = [4, 5, 6]
    got = df.to_string()

    expect = textwrap.dedent(
        """\
           a
        0  1
        1  2
        2  3"""
    )
    assert got == expect


def test_dataframe_copy_shallow():
    # Test for copy dataframe using class method
    df = cudf.DataFrame()
    df["a"] = [1, 2, 3]
    df2 = df.copy()
    df2["b"] = [4, 2, 3]
    got = df.to_string()

    expect = textwrap.dedent(
        """\
           a
        0  1
        1  2
        2  3"""
    )
    assert got == expect


def test_dataframe_dtypes():
    dtypes = pd.Series(
        [np.int32, np.float32, np.float64], index=["c", "a", "b"]
    )
    df = cudf.DataFrame({k: np.ones(10, dtype=v) for k, v in dtypes.items()})
    assert df.dtypes.equals(dtypes)


def test_dataframe_add_col_to_object_dataframe():
    # Test for adding column to an empty object dataframe
    cols = ["a", "b", "c"]
    df = pd.DataFrame(columns=cols, dtype="str")

    data = {k: v for (k, v) in zip(cols, [["a"] for _ in cols])}

    gdf = cudf.DataFrame(data)
    gdf = gdf[:0]

    assert gdf.dtypes.equals(df.dtypes)
    gdf["a"] = [1]
    df["a"] = [10]
    assert gdf.dtypes.equals(df.dtypes)
    gdf["b"] = [1.0]
    df["b"] = [10.0]
    assert gdf.dtypes.equals(df.dtypes)


def test_dataframe_dir_and_getattr():
    df = cudf.DataFrame(
        {
            "a": np.ones(10),
            "b": np.ones(10),
            "not an id": np.ones(10),
            "oop$": np.ones(10),
        }
    )
    o = dir(df)
    assert {"a", "b"}.issubset(o)
    assert "not an id" not in o
    assert "oop$" not in o

    # Getattr works
    assert df.a.equals(df["a"])
    assert df.b.equals(df["b"])
    with pytest.raises(AttributeError):
        df.not_a_column


def test_empty_dataframe_to_cupy():
    df = cudf.DataFrame()

    # Check fully empty dataframe.
    mat = df.to_cupy()
    assert mat.shape == (0, 0)
    mat = df.to_numpy()
    assert mat.shape == (0, 0)

    df = cudf.DataFrame()
    nelem = 123
    for k in "abc":
        df[k] = np.random.random(nelem)

    # Check all columns in empty dataframe.
    mat = df.head(0).to_cupy()
    assert mat.shape == (0, 3)


def test_dataframe_to_cupy():
    df = cudf.DataFrame()

    nelem = 123
    for k in "abcd":
        df[k] = np.random.random(nelem)

    # Check all columns
    mat = df.to_cupy()
    assert mat.shape == (nelem, 4)
    assert mat.strides == (8, 984)

    mat = df.to_numpy()
    assert mat.shape == (nelem, 4)
    assert mat.strides == (8, 984)
    for i, k in enumerate(df.columns):
        np.testing.assert_array_equal(df[k].to_numpy(), mat[:, i])

    # Check column subset
    mat = df[["a", "c"]].to_cupy().get()
    assert mat.shape == (nelem, 2)

    for i, k in enumerate("ac"):
        np.testing.assert_array_equal(df[k].to_numpy(), mat[:, i])


def test_dataframe_to_cupy_null_values():
    df = cudf.DataFrame()

    nelem = 123
    na = -10000

    refvalues = {}
    for k in "abcd":
        df[k] = data = np.random.random(nelem)
        bitmask = utils.random_bitmask(nelem)
        df[k] = df[k]._column.set_mask(bitmask)
        boolmask = np.asarray(
            utils.expand_bits_to_bytes(bitmask)[:nelem], dtype=np.bool_
        )
        data[~boolmask] = na
        refvalues[k] = data

    # Check null value causes error
    with pytest.raises(ValueError):
        df.to_cupy()
    with pytest.raises(ValueError):
        df.to_numpy()

    for k in df.columns:
        df[k] = df[k].fillna(na)

    mat = df.to_numpy()
    for i, k in enumerate(df.columns):
        np.testing.assert_array_equal(refvalues[k], mat[:, i])


def test_dataframe_append_empty():
    pdf = pd.DataFrame(
        {
            "key": [1, 1, 1, 2, 2, 2, 3, 3, 3, 4, 4, 4],
            "value": [1, 2, 3, 4, 5, 6, 7, 8, 9, 10, 11, 12],
        }
    )
    gdf = cudf.DataFrame.from_pandas(pdf)

    gdf["newcol"] = 100
    pdf["newcol"] = 100

    assert len(gdf["newcol"]) == len(pdf)
    assert len(pdf["newcol"]) == len(pdf)
    assert_eq(gdf, pdf)


def test_dataframe_setitem_from_masked_object():
    ary = np.random.randn(100)
    mask = np.zeros(100, dtype=bool)
    mask[:20] = True
    np.random.shuffle(mask)
    ary[mask] = np.nan

    test1_null = cudf.Series(ary, nan_as_null=True)
    assert test1_null.nullable
    assert test1_null.null_count == 20
    test1_nan = cudf.Series(ary, nan_as_null=False)
    assert test1_nan.null_count == 0

    test2_null = cudf.DataFrame.from_pandas(
        pd.DataFrame({"a": ary}), nan_as_null=True
    )
    assert test2_null["a"].nullable
    assert test2_null["a"].null_count == 20
    test2_nan = cudf.DataFrame.from_pandas(
        pd.DataFrame({"a": ary}), nan_as_null=False
    )
    assert test2_nan["a"].null_count == 0

    gpu_ary = cupy.asarray(ary)
    test3_null = cudf.Series(gpu_ary, nan_as_null=True)
    assert test3_null.nullable
    assert test3_null.null_count == 20
    test3_nan = cudf.Series(gpu_ary, nan_as_null=False)
    assert test3_nan.null_count == 0

    test4 = cudf.DataFrame()
    lst = [1, 2, None, 4, 5, 6, None, 8, 9]
    test4["lst"] = lst
    assert test4["lst"].nullable
    assert test4["lst"].null_count == 2


def test_dataframe_append_to_empty():
    pdf = pd.DataFrame()
    pdf["a"] = []
    pdf["b"] = [1, 2, 3]

    gdf = cudf.DataFrame()
    gdf["a"] = []
    gdf["b"] = [1, 2, 3]

    assert_eq(gdf, pdf)


def test_dataframe_setitem_index_len1():
    gdf = cudf.DataFrame()
    gdf["a"] = [1]
    gdf["b"] = gdf.index._values

    np.testing.assert_equal(gdf.b.to_numpy(), [0])


def test_empty_dataframe_setitem_df():
    gdf1 = cudf.DataFrame()
    gdf2 = cudf.DataFrame({"a": [1, 2, 3, 4, 5]})
    gdf1["a"] = gdf2["a"]
    assert_eq(gdf1, gdf2)


def test_assign():
    gdf = cudf.DataFrame({"x": [1, 2, 3]})
    gdf2 = gdf.assign(y=gdf.x + 1)
    assert list(gdf.columns) == ["x"]
    assert list(gdf2.columns) == ["x", "y"]

    np.testing.assert_equal(gdf2.y.to_numpy(), [2, 3, 4])


@pytest.mark.parametrize("nrows", [1, 8, 100, 1000])
@pytest.mark.parametrize("method", ["murmur3", "md5"])
@pytest.mark.parametrize("seed", [None, 42])
def test_dataframe_hash_values(nrows, method, seed):
    gdf = cudf.DataFrame()
    data = np.arange(nrows)
    data[0] = data[-1]  # make first and last the same
    gdf["a"] = data
    gdf["b"] = gdf.a + 100
    out = gdf.hash_values()
    assert isinstance(out, cudf.Series)
    assert len(out) == nrows
    assert out.dtype == np.uint32

    warning_expected = (
        True if seed is not None and method not in {"murmur3"} else False
    )
    # Check single column
    if warning_expected:
        with pytest.warns(
            UserWarning, match="Provided seed value has no effect*"
        ):
            out_one = gdf[["a"]].hash_values(method=method, seed=seed)
    else:
        out_one = gdf[["a"]].hash_values(method=method, seed=seed)
    # First matches last
    assert out_one.iloc[0] == out_one.iloc[-1]
    # Equivalent to the cudf.Series.hash_values()
    if warning_expected:
        with pytest.warns(
            UserWarning, match="Provided seed value has no effect*"
        ):
            assert_eq(gdf["a"].hash_values(method=method, seed=seed), out_one)
    else:
        assert_eq(gdf["a"].hash_values(method=method, seed=seed), out_one)


@pytest.mark.parametrize("method", ["murmur3"])
def test_dataframe_hash_values_seed(method):
    gdf = cudf.DataFrame()
    data = np.arange(10)
    data[0] = data[-1]  # make first and last the same
    gdf["a"] = data
    gdf["b"] = gdf.a + 100
    out_one = gdf.hash_values(method=method, seed=0)
    out_two = gdf.hash_values(method=method, seed=1)
    assert out_one.iloc[0] == out_one.iloc[-1]
    assert out_two.iloc[0] == out_two.iloc[-1]
    assert_neq(out_one, out_two)


@pytest.mark.parametrize("nrows", [3, 10, 100, 1000])
@pytest.mark.parametrize("nparts", [1, 2, 8, 13])
@pytest.mark.parametrize("nkeys", [1, 2])
def test_dataframe_hash_partition(nrows, nparts, nkeys):
    np.random.seed(123)
    gdf = cudf.DataFrame()
    keycols = []
    for i in range(nkeys):
        keyname = f"key{i}"
        gdf[keyname] = np.random.randint(0, 7 - i, nrows)
        keycols.append(keyname)
    gdf["val1"] = np.random.randint(0, nrows * 2, nrows)

    got = gdf.partition_by_hash(keycols, nparts=nparts)
    # Must return a list
    assert isinstance(got, list)
    # Must have correct number of partitions
    assert len(got) == nparts
    # All partitions must be DataFrame type
    assert all(isinstance(p, cudf.DataFrame) for p in got)
    # Check that all partitions have unique keys
    part_unique_keys = set()
    for p in got:
        if len(p):
            # Take rows of the keycolumns and build a set of the key-values
            unique_keys = set(map(tuple, p[keycols].values_host))
            # Ensure that none of the key-values have occurred in other groups
            assert not (unique_keys & part_unique_keys)
            part_unique_keys |= unique_keys
    assert len(part_unique_keys)


@pytest.mark.parametrize("nrows", [3, 10, 50])
def test_dataframe_hash_partition_masked_value(nrows):
    gdf = cudf.DataFrame()
    gdf["key"] = np.arange(nrows)
    gdf["val"] = np.arange(nrows) + 100
    bitmask = utils.random_bitmask(nrows)
    bytemask = utils.expand_bits_to_bytes(bitmask)
    gdf["val"] = gdf["val"]._column.set_mask(bitmask)
    parted = gdf.partition_by_hash(["key"], nparts=3)
    # Verify that the valid mask is correct
    for p in parted:
        df = p.to_pandas()
        for row in df.itertuples():
            valid = bool(bytemask[row.key])
            expected_value = row.key + 100 if valid else np.nan
            got_value = row.val
            assert (expected_value == got_value) or (
                np.isnan(expected_value) and np.isnan(got_value)
            )


@pytest.mark.parametrize("nrows", [3, 10, 50])
def test_dataframe_hash_partition_masked_keys(nrows):
    gdf = cudf.DataFrame()
    gdf["key"] = np.arange(nrows)
    gdf["val"] = np.arange(nrows) + 100
    bitmask = utils.random_bitmask(nrows)
    bytemask = utils.expand_bits_to_bytes(bitmask)
    gdf["key"] = gdf["key"]._column.set_mask(bitmask)
    parted = gdf.partition_by_hash(["key"], nparts=3, keep_index=False)
    # Verify that the valid mask is correct
    for p in parted:
        df = p.to_pandas()
        for row in df.itertuples():
            valid = bool(bytemask[row.val - 100])
            # val is key + 100
            expected_value = row.val - 100 if valid else np.nan
            got_value = row.key
            assert (expected_value == got_value) or (
                np.isnan(expected_value) and np.isnan(got_value)
            )


@pytest.mark.parametrize("keep_index", [True, False])
def test_dataframe_hash_partition_keep_index(keep_index):
    gdf = cudf.DataFrame(
        {"val": [1, 2, 3, 4, 5], "key": [3, 2, 1, 4, 5]}, index=[5, 4, 3, 2, 1]
    )

    expected_df1 = cudf.DataFrame(
        {"val": [1, 5], "key": [3, 5]}, index=[5, 1] if keep_index else None
    )
    expected_df2 = cudf.DataFrame(
        {"val": [2, 3, 4], "key": [2, 1, 4]},
        index=[4, 3, 2] if keep_index else None,
    )
    expected = [expected_df1, expected_df2]

    parts = gdf.partition_by_hash(["key"], nparts=2, keep_index=keep_index)

    for exp, got in zip(expected, parts):
        assert_eq(exp, got)


def test_dataframe_hash_partition_empty():
    gdf = cudf.DataFrame({"val": [1, 2], "key": [3, 2]}, index=["a", "b"])
    parts = gdf.iloc[:0].partition_by_hash(["key"], nparts=3)
    assert len(parts) == 3
    for part in parts:
        assert_eq(gdf.iloc[:0], part)


@pytest.mark.parametrize("dtype1", utils.supported_numpy_dtypes)
@pytest.mark.parametrize("dtype2", utils.supported_numpy_dtypes)
def test_dataframe_concat_different_numerical_columns(dtype1, dtype2):
    df1 = pd.DataFrame(dict(x=pd.Series(np.arange(5)).astype(dtype1)))
    df2 = pd.DataFrame(dict(x=pd.Series(np.arange(5)).astype(dtype2)))
    if dtype1 != dtype2 and "datetime" in dtype1 or "datetime" in dtype2:
        with pytest.raises(TypeError):
            cudf.concat([df1, df2])
    else:
        pres = pd.concat([df1, df2])
        gres = cudf.concat([cudf.from_pandas(df1), cudf.from_pandas(df2)])
        assert_eq(pres, gres, check_dtype=False, check_index_type=True)


def test_dataframe_concat_different_column_types():
    df1 = cudf.Series([42], dtype=np.float64)
    df2 = cudf.Series(["a"], dtype="category")
    with pytest.raises(ValueError):
        cudf.concat([df1, df2])

    df2 = cudf.Series(["a string"])
    with pytest.raises(TypeError):
        cudf.concat([df1, df2])


@pytest.mark.parametrize(
    "df_1", [cudf.DataFrame({"a": [1, 2], "b": [1, 3]}), cudf.DataFrame({})]
)
@pytest.mark.parametrize(
    "df_2", [cudf.DataFrame({"a": [], "b": []}), cudf.DataFrame({})]
)
def test_concat_empty_dataframe(df_1, df_2):

    got = cudf.concat([df_1, df_2])
    expect = pd.concat([df_1.to_pandas(), df_2.to_pandas()], sort=False)

    # ignoring dtypes as pandas upcasts int to float
    # on concatenation with empty dataframes

    assert_eq(got, expect, check_dtype=False, check_index_type=True)


@pytest.mark.parametrize(
    "df1_d",
    [
        {"a": [1, 2], "b": [1, 2], "c": ["s1", "s2"], "d": [1.0, 2.0]},
        {"b": [1.9, 10.9], "c": ["s1", "s2"]},
        {"c": ["s1"], "b": pd.Series([None], dtype="float"), "a": [False]},
    ],
)
@pytest.mark.parametrize(
    "df2_d",
    [
        {"a": [1, 2, 3]},
        {"a": [1, None, 3], "b": [True, True, False], "c": ["s3", None, "s4"]},
        {"a": [], "b": []},
        {},
    ],
)
def test_concat_different_column_dataframe(df1_d, df2_d):
    got = cudf.concat(
        [cudf.DataFrame(df1_d), cudf.DataFrame(df2_d), cudf.DataFrame(df1_d)],
        sort=False,
    )

    pdf1 = pd.DataFrame(df1_d)
    pdf2 = pd.DataFrame(df2_d)

    # pandas warns when trying to concatenate any empty float columns (or float
    # columns with all None values) with any non-empty bool columns.
    def is_invalid_concat(left, right):
        return (
            pd.api.types.is_bool_dtype(left.dtype)
            and pd.api.types.is_float_dtype(right.dtype)
            and right.count() == 0
        )

    cond = any(
        is_invalid_concat(pdf1[colname], pdf2[colname])
        or is_invalid_concat(pdf2[colname], pdf1[colname])
        for colname in set(pdf1) & set(pdf2)
    )

    with expect_warning_if(cond):
        expect = pd.concat([pdf1, pdf2, pdf1], sort=False)

    # numerical columns are upcasted to float in cudf.DataFrame.to_pandas()
    # casts nan to 0 in non-float numerical columns

    numeric_cols = got.dtypes[got.dtypes != "object"].index
    for col in numeric_cols:
        got[col] = got[col].astype(np.float64).fillna(np.nan)

    assert_eq(got, expect, check_dtype=False, check_index_type=True)


@pytest.mark.parametrize(
    "ser_1", [pd.Series([1, 2, 3]), pd.Series([], dtype="float64")]
)
@pytest.mark.parametrize("ser_2", [pd.Series([], dtype="float64")])
def test_concat_empty_series(ser_1, ser_2):
    got = cudf.concat([cudf.Series(ser_1), cudf.Series(ser_2)])
    expect = pd.concat([ser_1, ser_2])

    assert_eq(got, expect, check_index_type=True)


def test_concat_with_axis():
    df1 = pd.DataFrame(dict(x=np.arange(5), y=np.arange(5)))
    df2 = pd.DataFrame(dict(a=np.arange(5), b=np.arange(5)))

    concat_df = pd.concat([df1, df2], axis=1)
    cdf1 = cudf.from_pandas(df1)
    cdf2 = cudf.from_pandas(df2)

    # concat only dataframes
    concat_cdf = cudf.concat([cdf1, cdf2], axis=1)
    assert_eq(concat_cdf, concat_df, check_index_type=True)

    # concat only series
    concat_s = pd.concat([df1.x, df1.y], axis=1)
    cs1 = cudf.Series.from_pandas(df1.x)
    cs2 = cudf.Series.from_pandas(df1.y)
    concat_cdf_s = cudf.concat([cs1, cs2], axis=1)

    assert_eq(concat_cdf_s, concat_s, check_index_type=True)

    # concat series and dataframes
    s3 = pd.Series(np.random.random(5))
    cs3 = cudf.Series.from_pandas(s3)

    concat_cdf_all = cudf.concat([cdf1, cs3, cdf2], axis=1)
    concat_df_all = pd.concat([df1, s3, df2], axis=1)
    assert_eq(concat_cdf_all, concat_df_all, check_index_type=True)

    # concat manual multi index
    midf1 = cudf.from_pandas(df1)
    midf1.index = cudf.MultiIndex(
        levels=[[0, 1, 2, 3], [0, 1]], codes=[[0, 1, 2, 3, 2], [0, 1, 0, 1, 0]]
    )
    midf2 = midf1[2:]
    midf2.index = cudf.MultiIndex(
        levels=[[3, 4, 5], [2, 0]], codes=[[0, 1, 2], [1, 0, 1]]
    )
    mipdf1 = midf1.to_pandas()
    mipdf2 = midf2.to_pandas()

    assert_eq(
        cudf.concat([midf1, midf2]),
        pd.concat([mipdf1, mipdf2]),
        check_index_type=True,
    )
    assert_eq(
        cudf.concat([midf2, midf1]),
        pd.concat([mipdf2, mipdf1]),
        check_index_type=True,
    )
    assert_eq(
        cudf.concat([midf1, midf2, midf1]),
        pd.concat([mipdf1, mipdf2, mipdf1]),
        check_index_type=True,
    )

    # concat groupby multi index
    gdf1 = cudf.DataFrame(
        {
            "x": np.random.randint(0, 10, 10),
            "y": np.random.randint(0, 10, 10),
            "z": np.random.randint(0, 10, 10),
            "v": np.random.randint(0, 10, 10),
        }
    )
    gdf2 = gdf1[5:]
    gdg1 = gdf1.groupby(["x", "y"]).min()
    gdg2 = gdf2.groupby(["x", "y"]).min()
    pdg1 = gdg1.to_pandas()
    pdg2 = gdg2.to_pandas()

    assert_eq(
        cudf.concat([gdg1, gdg2]),
        pd.concat([pdg1, pdg2]),
        check_index_type=True,
    )
    assert_eq(
        cudf.concat([gdg2, gdg1]),
        pd.concat([pdg2, pdg1]),
        check_index_type=True,
    )

    # series multi index concat
    gdgz1 = gdg1.z
    gdgz2 = gdg2.z
    pdgz1 = gdgz1.to_pandas()
    pdgz2 = gdgz2.to_pandas()

    assert_eq(
        cudf.concat([gdgz1, gdgz2]),
        pd.concat([pdgz1, pdgz2]),
        check_index_type=True,
    )
    assert_eq(
        cudf.concat([gdgz2, gdgz1]),
        pd.concat([pdgz2, pdgz1]),
        check_index_type=True,
    )


@pytest.mark.parametrize("nrows", [0, 3, 10, 100, 1000])
def test_nonmatching_index_setitem(nrows):
    np.random.seed(0)

    gdf = cudf.DataFrame()
    gdf["a"] = np.random.randint(2147483647, size=nrows)
    gdf["b"] = np.random.randint(2147483647, size=nrows)
    gdf = gdf.set_index("b")

    test_values = np.random.randint(2147483647, size=nrows)
    gdf["c"] = test_values
    assert len(test_values) == len(gdf["c"])
    gdf_series = cudf.Series(test_values, index=gdf.index, name="c")
    assert_eq(gdf["c"].to_pandas(), gdf_series.to_pandas())


@pytest.mark.parametrize(
    "dtype",
    [
        "int",
        pytest.param(
            "int64[pyarrow]",
            marks=pytest.mark.skipif(
                not PANDAS_GE_150, reason="pyarrow support only in >=1.5"
            ),
        ),
    ],
)
def test_from_pandas(dtype):
    df = pd.DataFrame({"x": [1, 2, 3]}, index=[4.0, 5.0, 6.0], dtype=dtype)
    df.columns.name = "custom_column_name"
    gdf = cudf.DataFrame.from_pandas(df)
    assert isinstance(gdf, cudf.DataFrame)

    assert_eq(df, gdf, check_dtype="pyarrow" not in dtype)

    s = df.x
    gs = cudf.Series.from_pandas(s)
    assert isinstance(gs, cudf.Series)

    assert_eq(s, gs, check_dtype="pyarrow" not in dtype)


@pytest.mark.parametrize("dtypes", [int, float])
def test_from_records(dtypes):
    h_ary = np.ndarray(shape=(10, 4), dtype=dtypes)
    rec_ary = h_ary.view(np.recarray)

    gdf = cudf.DataFrame.from_records(rec_ary, columns=["a", "b", "c", "d"])
    df = pd.DataFrame.from_records(rec_ary, columns=["a", "b", "c", "d"])
    assert isinstance(gdf, cudf.DataFrame)
    assert_eq(df, gdf)

    gdf = cudf.DataFrame.from_records(rec_ary)
    df = pd.DataFrame.from_records(rec_ary)
    assert isinstance(gdf, cudf.DataFrame)
    assert_eq(df, gdf)


@pytest.mark.parametrize("columns", [None, ["first", "second", "third"]])
@pytest.mark.parametrize(
    "index",
    [
        None,
        ["first", "second"],
        "name",
        "age",
        "weight",
        [10, 11],
        ["abc", "xyz"],
    ],
)
def test_from_records_index(columns, index):
    rec_ary = np.array(
        [("Rex", 9, 81.0), ("Fido", 3, 27.0)],
        dtype=[("name", "U10"), ("age", "i4"), ("weight", "f4")],
    )
    gdf = cudf.DataFrame.from_records(rec_ary, columns=columns, index=index)
    df = pd.DataFrame.from_records(rec_ary, columns=columns, index=index)
    assert isinstance(gdf, cudf.DataFrame)
    assert_eq(df, gdf)


def test_dataframe_construction_from_cupy_arrays():
    h_ary = np.array([[1, 2, 3], [4, 5, 6]], np.int32)
    d_ary = cupy.asarray(h_ary)

    gdf = cudf.DataFrame(d_ary, columns=["a", "b", "c"])
    df = pd.DataFrame(h_ary, columns=["a", "b", "c"])
    assert isinstance(gdf, cudf.DataFrame)

    assert_eq(df, gdf)

    gdf = cudf.DataFrame(d_ary)
    df = pd.DataFrame(h_ary)
    assert isinstance(gdf, cudf.DataFrame)

    assert_eq(df, gdf)

    gdf = cudf.DataFrame(d_ary, index=["a", "b"])
    df = pd.DataFrame(h_ary, index=["a", "b"])
    assert isinstance(gdf, cudf.DataFrame)

    assert_eq(df, gdf)

    gdf = cudf.DataFrame(d_ary)
    gdf = gdf.set_index(keys=0, drop=False)
    df = pd.DataFrame(h_ary)
    df = df.set_index(keys=0, drop=False)
    assert isinstance(gdf, cudf.DataFrame)

    assert_eq(df, gdf)

    gdf = cudf.DataFrame(d_ary)
    gdf = gdf.set_index(keys=1, drop=False)
    df = pd.DataFrame(h_ary)
    df = df.set_index(keys=1, drop=False)
    assert isinstance(gdf, cudf.DataFrame)

    assert_eq(df, gdf)


def test_dataframe_cupy_wrong_dimensions():
    d_ary = cupy.empty((2, 3, 4), dtype=np.int32)
    with pytest.raises(
        ValueError, match="records dimension expected 1 or 2 but found: 3"
    ):
        cudf.DataFrame(d_ary)


def test_dataframe_cupy_array_wrong_index():
    d_ary = cupy.empty((2, 3), dtype=np.int32)

    with pytest.raises(ValueError):
        cudf.DataFrame(d_ary, index=["a"])

    with pytest.raises(ValueError):
        cudf.DataFrame(d_ary, index="a")


def test_index_in_dataframe_constructor():
    a = pd.DataFrame({"x": [1, 2, 3]}, index=[4.0, 5.0, 6.0])
    b = cudf.DataFrame({"x": [1, 2, 3]}, index=[4.0, 5.0, 6.0])

    assert_eq(a, b)
    assert_eq(a.loc[4:], b.loc[4:])


dtypes = NUMERIC_TYPES + DATETIME_TYPES + ["bool"]


@pytest.mark.parametrize("nelem", [0, 2, 3, 100, 1000])
@pytest.mark.parametrize("data_type", dtypes)
def test_from_arrow(nelem, data_type):
    df = pd.DataFrame(
        {
            "a": np.random.randint(0, 1000, nelem).astype(data_type),
            "b": np.random.randint(0, 1000, nelem).astype(data_type),
        }
    )
    padf = pa.Table.from_pandas(
        df, preserve_index=False
    ).replace_schema_metadata(None)
    gdf = cudf.DataFrame.from_arrow(padf)
    assert isinstance(gdf, cudf.DataFrame)

    assert_eq(df, gdf)

    s = pa.Array.from_pandas(df.a)
    gs = cudf.Series.from_arrow(s)
    assert isinstance(gs, cudf.Series)

    # For some reason PyArrow to_pandas() converts to numpy array and has
    # better type compatibility
    np.testing.assert_array_equal(s.to_pandas(), gs.to_numpy())


@pytest.mark.parametrize("nelem", [0, 2, 3, 100, 1000])
@pytest.mark.parametrize("data_type", dtypes)
def test_to_arrow(nelem, data_type):
    df = pd.DataFrame(
        {
            "a": np.random.randint(0, 1000, nelem).astype(data_type),
            "b": np.random.randint(0, 1000, nelem).astype(data_type),
        }
    )
    gdf = cudf.DataFrame.from_pandas(df)

    pa_df = pa.Table.from_pandas(
        df, preserve_index=False
    ).replace_schema_metadata(None)

    pa_gdf = gdf.to_arrow(preserve_index=False).replace_schema_metadata(None)

    assert isinstance(pa_gdf, pa.Table)
    assert pa.Table.equals(pa_df, pa_gdf)

    pa_s = pa.Array.from_pandas(df.a)
    pa_gs = gdf["a"].to_arrow()

    assert isinstance(pa_gs, pa.Array)
    assert pa.Array.equals(pa_s, pa_gs)

    pa_i = pa.Array.from_pandas(df.index)
    pa_gi = gdf.index.to_arrow()

    assert isinstance(pa_gi, pa.Array)
    assert pa.Array.equals(pa_i, pa_gi)


@pytest.mark.parametrize("data_type", dtypes)
def test_to_from_arrow_nulls(data_type):
    if data_type == "longlong":
        data_type = "int64"
    if data_type == "bool":
        s1 = pa.array([True, None, False, None, True], type=data_type)
    else:
        dtype = np.dtype(data_type)
        if dtype.type == np.datetime64:
            time_unit, _ = np.datetime_data(dtype)
            data_type = pa.timestamp(unit=time_unit)
        s1 = pa.array([1, None, 3, None, 5], type=data_type)
    gs1 = cudf.Series.from_arrow(s1)
    assert isinstance(gs1, cudf.Series)
    # We have 64B padded buffers for nulls whereas Arrow returns a minimal
    # number of bytes, so only check the first byte in this case
    np.testing.assert_array_equal(
        np.asarray(s1.buffers()[0]).view("u1")[0],
        gs1._column.mask_array_view(mode="read").copy_to_host().view("u1")[0],
    )
    assert pa.Array.equals(s1, gs1.to_arrow())

    s2 = pa.array([None, None, None, None, None], type=data_type)
    gs2 = cudf.Series.from_arrow(s2)
    assert isinstance(gs2, cudf.Series)
    # We have 64B padded buffers for nulls whereas Arrow returns a minimal
    # number of bytes, so only check the first byte in this case
    np.testing.assert_array_equal(
        np.asarray(s2.buffers()[0]).view("u1")[0],
        gs2._column.mask_array_view(mode="read").copy_to_host().view("u1")[0],
    )
    assert pa.Array.equals(s2, gs2.to_arrow())


def test_to_arrow_categorical():
    df = pd.DataFrame()
    df["a"] = pd.Series(["a", "b", "c"], dtype="category")
    gdf = cudf.DataFrame.from_pandas(df)

    pa_df = pa.Table.from_pandas(
        df, preserve_index=False
    ).replace_schema_metadata(None)
    pa_gdf = gdf.to_arrow(preserve_index=False).replace_schema_metadata(None)

    assert isinstance(pa_gdf, pa.Table)
    assert pa.Table.equals(pa_df, pa_gdf)

    pa_s = pa.Array.from_pandas(df.a)
    pa_gs = gdf["a"].to_arrow()

    assert isinstance(pa_gs, pa.Array)
    assert pa.Array.equals(pa_s, pa_gs)


def test_from_arrow_missing_categorical():
    pd_cat = pd.Categorical(["a", "b", "c"], categories=["a", "b"])
    pa_cat = pa.array(pd_cat, from_pandas=True)
    gd_cat = cudf.Series(pa_cat)

    assert isinstance(gd_cat, cudf.Series)
    assert_eq(
        pd.Series(pa_cat.to_pandas()),  # PyArrow returns a pd.Categorical
        gd_cat.to_pandas(),
    )


def test_to_arrow_missing_categorical():
    pd_cat = pd.Categorical(["a", "b", "c"], categories=["a", "b"])
    pa_cat = pa.array(pd_cat, from_pandas=True)
    gd_cat = cudf.Series(pa_cat)

    assert isinstance(gd_cat, cudf.Series)
    assert pa.Array.equals(pa_cat, gd_cat.to_arrow())


@pytest.mark.parametrize("data_type", dtypes)
def test_from_scalar_typing(data_type):
    if data_type == "datetime64[ms]":
        scalar = (
            np.dtype("int64")
            .type(np.random.randint(0, 5))
            .astype("datetime64[ms]")
        )
    elif data_type.startswith("datetime64"):
        scalar = np.datetime64(datetime.date.today()).astype("datetime64[ms]")
        data_type = "datetime64[ms]"
    else:
        scalar = np.dtype(data_type).type(np.random.randint(0, 5))

    gdf = cudf.DataFrame()
    gdf["a"] = [1, 2, 3, 4, 5]
    gdf["b"] = scalar
    assert gdf["b"].dtype == np.dtype(data_type)
    assert len(gdf["b"]) == len(gdf["a"])


@pytest.mark.parametrize("data_type", NUMERIC_TYPES)
def test_from_python_array(data_type):
    np_arr = np.random.randint(0, 100, 10).astype(data_type)
    data = memoryview(np_arr)
    data = arr.array(data.format, data)

    gs = cudf.Series(data)

    np.testing.assert_equal(gs.to_numpy(), np_arr)


def test_series_shape():
    ps = pd.Series([1, 2, 3, 4])
    cs = cudf.Series([1, 2, 3, 4])

    assert ps.shape == cs.shape


def test_series_shape_empty():
    ps = pd.Series(dtype="float64")
    cs = cudf.Series([])

    assert ps.shape == cs.shape


def test_dataframe_shape():
    pdf = pd.DataFrame({"a": [0, 1, 2, 3], "b": [0.1, 0.2, None, 0.3]})
    gdf = cudf.DataFrame.from_pandas(pdf)

    assert pdf.shape == gdf.shape


def test_dataframe_shape_empty():
    pdf = pd.DataFrame()
    gdf = cudf.DataFrame()

    assert pdf.shape == gdf.shape


@pytest.mark.parametrize("num_cols", [1, 2, 10])
@pytest.mark.parametrize("num_rows", [1, 2, 20])
@pytest.mark.parametrize("dtype", dtypes + ["object"])
@pytest.mark.parametrize("nulls", ["none", "some", "all"])
def test_dataframe_transpose(nulls, num_cols, num_rows, dtype):
    # In case of `bool` dtype: pandas <= 1.2.5 type-casts
    # a boolean series to `float64` series if a `np.nan` is assigned to it:
    # >>> s = pd.Series([True, False, True])
    # >>> s
    # 0     True
    # 1    False
    # 2     True
    # dtype: bool
    # >>> s[[2]] = np.nan
    # >>> s
    # 0    1.0
    # 1    0.0
    # 2    NaN
    # dtype: float64
    # In pandas >= 1.3.2 this behavior is fixed:
    # >>> s = pd.Series([True, False, True])
    # >>> s
    # 0
    # True
    # 1
    # False
    # 2
    # True
    # dtype: bool
    # >>> s[[2]] = np.nan
    # >>> s
    # 0
    # True
    # 1
    # False
    # 2
    # NaN
    # dtype: object
    # In cudf we change `object` dtype to `str` type - for which there
    # is no transpose implemented yet. Hence we need to test transpose
    # against pandas nullable types as they are the ones that closely
    # resemble `cudf` dtypes behavior.
    pdf = pd.DataFrame()

    null_rep = np.nan if dtype in ["float32", "float64"] else None
    np_dtype = dtype
    dtype = np.dtype(dtype)
    dtype = cudf.utils.dtypes.np_dtypes_to_pandas_dtypes.get(dtype, dtype)
    for i in range(num_cols):
        colname = string.ascii_lowercase[i]
        data = pd.Series(
            np.random.randint(0, 26, num_rows).astype(np_dtype),
            dtype=dtype,
        )
        if nulls == "some":
            idx = np.random.choice(
                num_rows, size=int(num_rows / 2), replace=False
            )
            if len(idx):
                data[idx] = null_rep
        elif nulls == "all":
            data[:] = null_rep
        pdf[colname] = data

    gdf = cudf.DataFrame.from_pandas(pdf)

    got_function = gdf.transpose()
    got_property = gdf.T

    expect = pdf.transpose()

    assert_eq(expect, got_function.to_pandas(nullable=True))
    assert_eq(expect, got_property.to_pandas(nullable=True))


@pytest.mark.parametrize("num_cols", [1, 2, 10])
@pytest.mark.parametrize("num_rows", [1, 2, 20])
def test_dataframe_transpose_category(num_cols, num_rows):
    pdf = pd.DataFrame()

    for i in range(num_cols):
        colname = string.ascii_lowercase[i]
        data = pd.Series(list(string.ascii_lowercase), dtype="category")
        data = data.sample(num_rows, replace=True).reset_index(drop=True)
        pdf[colname] = data

    gdf = cudf.DataFrame.from_pandas(pdf)

    got_function = gdf.transpose()
    got_property = gdf.T

    expect = pdf.transpose()

    assert_eq(expect, got_function.to_pandas())
    assert_eq(expect, got_property.to_pandas())


def test_generated_column():
    gdf = cudf.DataFrame({"a": (i for i in range(5))})
    assert len(gdf) == 5


@pytest.fixture
def pdf():
    return pd.DataFrame({"x": range(10), "y": range(10)})


@pytest.fixture
def gdf(pdf):
    return cudf.DataFrame.from_pandas(pdf)


@pytest_unmark_spilling
@pytest.mark.parametrize(
    "data",
    [
        {
            "x": [np.nan, 2, 3, 4, 100, np.nan],
            "y": [4, 5, 6, 88, 99, np.nan],
            "z": [7, 8, 9, 66, np.nan, 77],
        },
        {"x": [1, 2, 3], "y": [4, 5, 6], "z": [7, 8, 9]},
        {
            "x": [np.nan, np.nan, np.nan],
            "y": [np.nan, np.nan, np.nan],
            "z": [np.nan, np.nan, np.nan],
        },
        pytest.param(
            {"x": [], "y": [], "z": []},
            marks=pytest_xfail(
                condition=version.parse("11")
                <= version.parse(cupy.__version__)
                < version.parse("11.1"),
                reason="Zero-sized array passed to cupy reduction, "
                "https://github.com/cupy/cupy/issues/6937",
            ),
        ),
        pytest.param(
            {"x": []},
            marks=pytest_xfail(
                condition=version.parse("11")
                <= version.parse(cupy.__version__)
                < version.parse("11.1"),
                reason="Zero-sized array passed to cupy reduction, "
                "https://github.com/cupy/cupy/issues/6937",
            ),
        ),
    ],
)
@pytest.mark.parametrize("axis", [0, 1])
@pytest.mark.parametrize(
    "func",
    [
        "min",
        "max",
        "sum",
        "prod",
        "product",
        "cummin",
        "cummax",
        "cumsum",
        "cumprod",
        "mean",
        "median",
        "sum",
        "std",
        "var",
        "kurt",
        "skew",
        "all",
        "any",
    ],
)
@pytest.mark.parametrize("skipna", [True, False])
def test_dataframe_reductions(data, axis, func, skipna):
    pdf = pd.DataFrame(data=data)
    gdf = cudf.DataFrame.from_pandas(pdf)

    # Reductions can fail in numerous possible ways when attempting row-wise
    # reductions, which are only partially supported. Catching the appropriate
    # exception here allows us to detect API breakage in the form of changing
    # exceptions.
    expected_exception = None
    if axis == 1:
        if func in ("kurt", "skew"):
            expected_exception = NotImplementedError
        elif func not in cudf.core.dataframe._cupy_nan_methods_map:
            if skipna is False:
                expected_exception = NotImplementedError
            elif any(col.nullable for name, col in gdf.items()):
                expected_exception = ValueError
            elif func in ("cummin", "cummax"):
                expected_exception = AttributeError

    # Test different degrees of freedom for var and std.
    all_kwargs = [{"ddof": 1}, {"ddof": 2}] if func in ("var", "std") else [{}]
    for kwargs in all_kwargs:
        if expected_exception is not None:
            with pytest.raises(expected_exception):
                getattr(gdf, func)(axis=axis, skipna=skipna, **kwargs),
        else:
            expect = getattr(pdf, func)(axis=axis, skipna=skipna, **kwargs)
            with expect_warning_if(
                skipna
                and func in {"min", "max"}
                and axis == 1
                and any(gdf.T[col].isna().all() for col in gdf.T),
                RuntimeWarning,
            ):
                got = getattr(gdf, func)(axis=axis, skipna=skipna, **kwargs)
            assert_eq(got, expect, check_dtype=False)


@pytest.mark.parametrize(
    "data",
    [
        {"x": [np.nan, 2, 3, 4, 100, np.nan], "y": [4, 5, 6, 88, 99, np.nan]},
        {"x": [1, 2, 3], "y": [4, 5, 6]},
        {"x": [np.nan, np.nan, np.nan], "y": [np.nan, np.nan, np.nan]},
        {"x": [], "y": []},
        {"x": []},
    ],
)
@pytest.mark.parametrize("func", [lambda df: df.count()])
def test_dataframe_count_reduction(data, func):
    pdf = pd.DataFrame(data=data)
    gdf = cudf.DataFrame.from_pandas(pdf)

    assert_eq(func(pdf), func(gdf))


@pytest.mark.parametrize(
    "data",
    [
        {"x": [np.nan, 2, 3, 4, 100, np.nan], "y": [4, 5, 6, 88, 99, np.nan]},
        {"x": [1, 2, 3], "y": [4, 5, 6]},
        {"x": [np.nan, np.nan, np.nan], "y": [np.nan, np.nan, np.nan]},
        {"x": pd.Series([], dtype="float"), "y": pd.Series([], dtype="float")},
        {"x": pd.Series([], dtype="int")},
    ],
)
@pytest.mark.parametrize("ops", ["sum", "product", "prod"])
@pytest.mark.parametrize("skipna", [True, False])
@pytest.mark.parametrize("min_count", [-10, -1, 0, 1, 2, 3, 10])
def test_dataframe_min_count_ops(data, ops, skipna, min_count):
    psr = pd.DataFrame(data)
    gsr = cudf.from_pandas(psr)

    assert_eq(
        getattr(psr, ops)(skipna=skipna, min_count=min_count),
        getattr(gsr, ops)(skipna=skipna, min_count=min_count),
        check_dtype=False,
    )


@pytest_unmark_spilling
@pytest.mark.parametrize(
    "binop",
    [
        operator.add,
        operator.mul,
        operator.floordiv,
        operator.truediv,
        operator.mod,
        operator.pow,
    ],
)
@pytest.mark.parametrize(
    "other",
    [
        1.0,
        pd.Series([1.0]),
        pd.Series([1.0, 2.0]),
        pd.Series([1.0, 2.0, 3.0]),
        pd.Series([1.0], index=["x"]),
        pd.Series([1.0, 2.0], index=["x", "y"]),
        pd.Series([1.0, 2.0, 3.0], index=["x", "y", "z"]),
        pd.DataFrame({"x": [1.0]}),
        pd.DataFrame({"x": [1.0], "y": [2.0]}),
        pd.DataFrame({"x": [1.0], "y": [2.0], "z": [3.0]}),
    ],
)
def test_arithmetic_binops_df(pdf, gdf, binop, other):
    # Avoid 1**NA cases: https://github.com/pandas-dev/pandas/issues/29997
    pdf[pdf == 1.0] = 2
    gdf[gdf == 1.0] = 2
    try:
        d = binop(pdf, other)
    except Exception:
        if isinstance(other, (pd.Series, pd.DataFrame)):
            cudf_other = cudf.from_pandas(other)

        # that returns before we enter this try-except.
        assert_exceptions_equal(
            lfunc=binop,
            rfunc=binop,
            lfunc_args_and_kwargs=([pdf, other], {}),
            rfunc_args_and_kwargs=([gdf, cudf_other], {}),
        )
    else:
        if isinstance(other, (pd.Series, pd.DataFrame)):
            other = cudf.from_pandas(other)
        g = binop(gdf, other)
        assert_eq(d, g)


@pytest_unmark_spilling
@pytest.mark.parametrize(
    "binop",
    [
        operator.eq,
        operator.lt,
        operator.le,
        operator.gt,
        operator.ge,
        operator.ne,
    ],
)
@pytest.mark.parametrize(
    "other",
    [
        1.0,
        pd.Series([1.0, 2.0], index=["x", "y"]),
        pd.DataFrame({"x": [1.0]}),
        pd.DataFrame({"x": [1.0], "y": [2.0]}),
        pd.DataFrame({"x": [1.0], "y": [2.0], "z": [3.0]}),
    ],
)
def test_comparison_binops_df(pdf, gdf, binop, other):
    # Avoid 1**NA cases: https://github.com/pandas-dev/pandas/issues/29997
    pdf[pdf == 1.0] = 2
    gdf[gdf == 1.0] = 2
    try:
        d = binop(pdf, other)
    except Exception:
        if isinstance(other, (pd.Series, pd.DataFrame)):
            cudf_other = cudf.from_pandas(other)

        # that returns before we enter this try-except.
        assert_exceptions_equal(
            lfunc=binop,
            rfunc=binop,
            lfunc_args_and_kwargs=([pdf, other], {}),
            rfunc_args_and_kwargs=([gdf, cudf_other], {}),
        )
    else:
        if isinstance(other, (pd.Series, pd.DataFrame)):
            other = cudf.from_pandas(other)
        g = binop(gdf, other)
        assert_eq(d, g)


@pytest_unmark_spilling
@pytest.mark.parametrize(
    "binop",
    [
        operator.eq,
        operator.lt,
        operator.le,
        operator.gt,
        operator.ge,
        operator.ne,
    ],
)
@pytest.mark.parametrize(
    "other",
    [
        pd.Series([1.0]),
        pd.Series([1.0, 2.0]),
        pd.Series([1.0, 2.0, 3.0]),
        pd.Series([1.0], index=["x"]),
        pd.Series([1.0, 2.0, 3.0], index=["x", "y", "z"]),
    ],
)
def test_comparison_binops_df_reindexing(request, pdf, gdf, binop, other):
    # Avoid 1**NA cases: https://github.com/pandas-dev/pandas/issues/29997
    pdf[pdf == 1.0] = 2
    gdf[gdf == 1.0] = 2
    try:
        with pytest.warns(FutureWarning):
            d = binop(pdf, other)
    except Exception:
        if isinstance(other, (pd.Series, pd.DataFrame)):
            cudf_other = cudf.from_pandas(other)

        # that returns before we enter this try-except.
        assert_exceptions_equal(
            lfunc=binop,
            rfunc=binop,
            lfunc_args_and_kwargs=([pdf, other], {}),
            rfunc_args_and_kwargs=([gdf, cudf_other], {}),
        )
    else:
        request.applymarker(
            pytest.mark.xfail(
                condition=pdf.columns.difference(other.index).size > 0,
                reason="""
                Currently we will not match pandas for equality/inequality
                operators when there are columns that exist in a Series but not
                the DataFrame because pandas returns True/False values whereas
                we return NA. However, this reindexing is deprecated in pandas
                so we opt not to add support. This test should start passing
                once pandas removes the deprecated behavior in 2.0.  When that
                happens, this test can be merged with the two tests above into
                a single test with common parameters.
                """,
            )
        )

        if isinstance(other, (pd.Series, pd.DataFrame)):
            other = cudf.from_pandas(other)
        g = binop(gdf, other)
        assert_eq(d, g)


def test_binops_df_invalid(gdf):
    with pytest.raises(TypeError):
        gdf + np.array([1, 2])


@pytest.mark.parametrize("binop", [operator.and_, operator.or_, operator.xor])
def test_bitwise_binops_df(pdf, gdf, binop):
    d = binop(pdf, pdf + 1)
    g = binop(gdf, gdf + 1)
    assert_eq(d, g)


@pytest_unmark_spilling
@pytest.mark.parametrize(
    "binop",
    [
        operator.add,
        operator.mul,
        operator.floordiv,
        operator.truediv,
        operator.mod,
        operator.pow,
        operator.eq,
        operator.lt,
        operator.le,
        operator.gt,
        operator.ge,
        operator.ne,
    ],
)
def test_binops_series(pdf, gdf, binop):
    pdf = pdf + 1.0
    gdf = gdf + 1.0
    d = binop(pdf.x, pdf.y)
    g = binop(gdf.x, gdf.y)
    assert_eq(d, g)


@pytest.mark.parametrize("binop", [operator.and_, operator.or_, operator.xor])
def test_bitwise_binops_series(pdf, gdf, binop):
    d = binop(pdf.x, pdf.y + 1)
    g = binop(gdf.x, gdf.y + 1)
    assert_eq(d, g)


@pytest.mark.parametrize("unaryop", [operator.neg, operator.inv, operator.abs])
@pytest.mark.parametrize(
    "col_name,assign_col_name", [(None, False), (None, True), ("abc", True)]
)
def test_unaryops_df(pdf, unaryop, col_name, assign_col_name):
    pd_df = pdf.copy()
    if assign_col_name:
        pd_df.columns.name = col_name
    gdf = cudf.from_pandas(pd_df)
    d = unaryop(pd_df - 5)
    g = unaryop(gdf - 5)
    assert_eq(d, g)


def test_df_abs(pdf):
    np.random.seed(0)
    disturbance = pd.Series(np.random.rand(10))
    pdf = pdf - 5 + disturbance
    d = pdf.apply(np.abs)
    g = cudf.from_pandas(pdf).abs()
    assert_eq(d, g)


def test_scale_df(gdf):
    got = (gdf - 5).scale()
    expect = cudf.DataFrame(
        {"x": np.linspace(0.0, 1.0, 10), "y": np.linspace(0.0, 1.0, 10)}
    )
    assert_eq(expect, got)


@pytest.mark.parametrize(
    "func",
    [
        lambda df: df.empty,
        lambda df: df.x.empty,
        lambda df: df.x.fillna(123, limit=None, method=None, axis=None),
        lambda df: df.drop("x", axis=1, errors="raise"),
    ],
)
def test_unary_operators(func, pdf, gdf):
    p = func(pdf)
    g = func(gdf)
    assert_eq(p, g)


def test_is_monotonic(gdf):
    pdf = pd.DataFrame({"x": [1, 2, 3]}, index=[3, 1, 2])
    gdf = cudf.DataFrame.from_pandas(pdf)
    with pytest.warns(FutureWarning):
        assert not gdf.index.is_monotonic
    assert not gdf.index.is_monotonic_increasing
    assert not gdf.index.is_monotonic_decreasing


def test_iter(pdf, gdf):
    assert list(pdf) == list(gdf)


def test_iteritems(gdf):
    for k, v in gdf.items():
        assert k in gdf.columns
        assert isinstance(v, cudf.Series)
        assert_eq(v, gdf[k])


@pytest.mark.parametrize("q", [0.5, 1, 0.001, [0.5], [], [0.005, 0.5, 1]])
@pytest.mark.parametrize("numeric_only", [True, False])
def test_quantile(q, numeric_only):
    ts = pd.date_range("2018-08-24", periods=5, freq="D")
    td = pd.to_timedelta(np.arange(5), unit="h")
    pdf = pd.DataFrame(
        {"date": ts, "delta": td, "val": np.random.randn(len(ts))}
    )
    gdf = cudf.DataFrame.from_pandas(pdf)

    assert_eq(pdf["date"].quantile(q), gdf["date"].quantile(q))
    assert_eq(pdf["delta"].quantile(q), gdf["delta"].quantile(q))
    assert_eq(pdf["val"].quantile(q), gdf["val"].quantile(q))

    q = q if isinstance(q, list) else [q]
    assert_eq(
        pdf.quantile(q, numeric_only=numeric_only),
        gdf.quantile(q, numeric_only=numeric_only),
    )


@pytest.mark.parametrize("q", [0.2, 1, 0.001, [0.5], [], [0.005, 0.8, 0.03]])
@pytest.mark.parametrize("interpolation", ["higher", "lower", "nearest"])
@pytest.mark.parametrize(
    "decimal_type",
    [cudf.Decimal32Dtype, cudf.Decimal64Dtype, cudf.Decimal128Dtype],
)
def test_decimal_quantile(q, interpolation, decimal_type):
    data = ["244.8", "32.24", "2.22", "98.14", "453.23", "5.45"]
    gdf = cudf.DataFrame(
        {"id": np.random.randint(0, 10, size=len(data)), "val": data}
    )
    gdf["id"] = gdf["id"].astype("float64")
    gdf["val"] = gdf["val"].astype(decimal_type(7, 2))
    pdf = gdf.to_pandas()

    got = gdf.quantile(q, numeric_only=False, interpolation=interpolation)
    expected = pdf.quantile(
        q if isinstance(q, list) else [q],
        numeric_only=False,
        interpolation=interpolation,
    )

    assert_eq(got, expected)


def test_empty_quantile():
    pdf = pd.DataFrame({"x": []})
    df = cudf.DataFrame({"x": []})

    actual = df.quantile()
    expected = pdf.quantile()

    assert_eq(actual, expected)


def test_from_pandas_function(pdf):
    gdf = cudf.from_pandas(pdf)
    assert isinstance(gdf, cudf.DataFrame)
    assert_eq(pdf, gdf)

    gdf = cudf.from_pandas(pdf.x)
    assert isinstance(gdf, cudf.Series)
    assert_eq(pdf.x, gdf)

    with pytest.raises(TypeError):
        cudf.from_pandas(123)


@pytest.mark.parametrize("preserve_index", [True, False])
def test_arrow_pandas_compat(pdf, gdf, preserve_index):
    pdf["z"] = range(10)
    pdf = pdf.set_index("z")
    gdf["z"] = range(10)
    gdf = gdf.set_index("z")

    pdf_arrow_table = pa.Table.from_pandas(pdf, preserve_index=preserve_index)
    gdf_arrow_table = gdf.to_arrow(preserve_index=preserve_index)

    assert pa.Table.equals(pdf_arrow_table, gdf_arrow_table)

    gdf2 = cudf.DataFrame.from_arrow(pdf_arrow_table)
    pdf2 = pdf_arrow_table.to_pandas()

    assert_eq(pdf2, gdf2)
    pdf.columns.name = "abc"
    pdf_arrow_table = pa.Table.from_pandas(pdf, preserve_index=preserve_index)

    gdf2 = cudf.DataFrame.from_arrow(pdf_arrow_table)
    pdf2 = pdf_arrow_table.to_pandas()
    assert_eq(pdf2, gdf2)


@pytest.mark.parametrize("dtype", NUMERIC_TYPES + ["bool"])
def test_cuda_array_interface(dtype):

    np_data = np.arange(10).astype(dtype)
    cupy_data = cupy.array(np_data)
    pd_data = pd.Series(np_data)

    cudf_data = cudf.Series(cupy_data)
    assert_eq(pd_data, cudf_data)

    gdf = cudf.DataFrame()
    gdf["test"] = cupy_data
    pd_data.name = "test"
    assert_eq(pd_data, gdf["test"])


@pytest.mark.parametrize("nelem", [0, 2, 3, 100])
@pytest.mark.parametrize("nchunks", [1, 2, 5, 10])
@pytest.mark.parametrize("data_type", dtypes)
def test_from_arrow_chunked_arrays(nelem, nchunks, data_type):
    np_list_data = [
        np.random.randint(0, 100, nelem).astype(data_type)
        for i in range(nchunks)
    ]
    pa_chunk_array = pa.chunked_array(np_list_data)

    expect = pd.Series(pa_chunk_array.to_pandas())
    got = cudf.Series(pa_chunk_array)

    assert_eq(expect, got)

    np_list_data2 = [
        np.random.randint(0, 100, nelem).astype(data_type)
        for i in range(nchunks)
    ]
    pa_chunk_array2 = pa.chunked_array(np_list_data2)
    pa_table = pa.Table.from_arrays(
        [pa_chunk_array, pa_chunk_array2], names=["a", "b"]
    )

    expect = pa_table.to_pandas()
    got = cudf.DataFrame.from_arrow(pa_table)

    assert_eq(expect, got)


@pytest.mark.skip(reason="Test was designed to be run in isolation")
def test_gpu_memory_usage_with_boolmask():
    ctx = cuda.current_context()

    def query_GPU_memory(note=""):
        memInfo = ctx.get_memory_info()
        usedMemoryGB = (memInfo.total - memInfo.free) / 1e9
        return usedMemoryGB

    cuda.current_context().deallocations.clear()
    nRows = int(1e8)
    nCols = 2
    dataNumpy = np.asfortranarray(np.random.rand(nRows, nCols))
    colNames = ["col" + str(iCol) for iCol in range(nCols)]
    pandasDF = pd.DataFrame(data=dataNumpy, columns=colNames, dtype=np.float32)
    cudaDF = cudf.core.DataFrame.from_pandas(pandasDF)
    boolmask = cudf.Series(np.random.randint(1, 2, len(cudaDF)).astype("bool"))

    memory_used = query_GPU_memory()
    cudaDF = cudaDF[boolmask]

    assert (
        cudaDF.index._values.data_array_view(mode="read").device_ctypes_pointer
        == cudaDF["col0"].index._values.data_array_view.device_ctypes_pointer
    )
    assert (
        cudaDF.index._values.data_array_view(mode="read").device_ctypes_pointer
        == cudaDF["col1"].index._values.data_array_view.device_ctypes_pointer
    )

    assert memory_used == query_GPU_memory()


def test_boolmask(pdf, gdf):
    boolmask = np.random.randint(0, 2, len(pdf)) > 0
    gdf = gdf[boolmask]
    pdf = pdf[boolmask]
    assert_eq(pdf, gdf)


@pytest.mark.parametrize(
    "mask_shape",
    [
        (2, "ab"),
        (2, "abc"),
        (3, "ab"),
        (3, "abc"),
        (3, "abcd"),
        (4, "abc"),
        (4, "abcd"),
    ],
)
def test_dataframe_boolmask(mask_shape):
    pdf = pd.DataFrame()
    for col in "abc":
        pdf[col] = np.random.randint(0, 10, 3)
    pdf_mask = pd.DataFrame()
    for col in mask_shape[1]:
        pdf_mask[col] = np.random.randint(0, 2, mask_shape[0]) > 0
    gdf = cudf.DataFrame.from_pandas(pdf)
    gdf_mask = cudf.DataFrame.from_pandas(pdf_mask)
    gdf = gdf[gdf_mask]
    pdf = pdf[pdf_mask]

    assert np.array_equal(gdf.columns, pdf.columns)
    for col in gdf.columns:
        assert np.array_equal(
            gdf[col].fillna(-1).to_pandas().values, pdf[col].fillna(-1).values
        )


@pytest.mark.parametrize(
    "mask",
    [
        [True, False, True],
        pytest.param(
            cudf.Series([True, False, True]),
            marks=pytest_xfail(
                reason="Pandas can't index a multiindex with a Series"
            ),
        ),
    ],
)
def test_dataframe_multiindex_boolmask(mask):
    gdf = cudf.DataFrame(
        {"w": [3, 2, 1], "x": [1, 2, 3], "y": [0, 1, 0], "z": [1, 1, 1]}
    )
    gdg = gdf.groupby(["w", "x"]).count()
    pdg = gdg.to_pandas()
    assert_eq(gdg[mask], pdg[mask])


def test_dataframe_assignment():
    pdf = pd.DataFrame()
    for col in "abc":
        pdf[col] = np.array([0, 1, 1, -2, 10])
    gdf = cudf.DataFrame.from_pandas(pdf)
    gdf[gdf < 0] = 999
    pdf[pdf < 0] = 999
    assert_eq(gdf, pdf)


def test_1row_arrow_table():
    data = [pa.array([0]), pa.array([1])]
    batch = pa.RecordBatch.from_arrays(data, ["f0", "f1"])
    table = pa.Table.from_batches([batch])

    expect = table.to_pandas()
    got = cudf.DataFrame.from_arrow(table)
    assert_eq(expect, got)


def test_arrow_handle_no_index_name(pdf, gdf):
    gdf_arrow = gdf.to_arrow()
    pdf_arrow = pa.Table.from_pandas(pdf)
    assert pa.Table.equals(pdf_arrow, gdf_arrow)

    got = cudf.DataFrame.from_arrow(gdf_arrow)
    expect = pdf_arrow.to_pandas()
    assert_eq(expect, got)


def test_pandas_non_contiguious():
    arr1 = np.random.sample([5000, 10])
    assert arr1.flags["C_CONTIGUOUS"] is True
    df = pd.DataFrame(arr1)
    for col in df.columns:
        assert df[col].values.flags["C_CONTIGUOUS"] is False

    gdf = cudf.DataFrame.from_pandas(df)
    assert_eq(gdf.to_pandas(), df)


@pytest.mark.parametrize("num_elements", [0, 2, 10, 100])
@pytest.mark.parametrize("null_type", [np.nan, None, "mixed"])
def test_series_all_null(num_elements, null_type):
    if null_type == "mixed":
        data = []
        data1 = [np.nan] * int(num_elements / 2)
        data2 = [None] * int(num_elements / 2)
        for idx in range(len(data1)):
            data.append(data1[idx])
            data.append(data2[idx])
    else:
        data = [null_type] * num_elements

    # Typecast Pandas because None will return `object` dtype
    expect = pd.Series(data, dtype="float64")
    got = cudf.Series(data, dtype="float64")

    assert_eq(expect, got)


@pytest.mark.parametrize("num_elements", [0, 2, 10, 100])
def test_series_all_valid_nan(num_elements):
    data = [np.nan] * num_elements
    sr = cudf.Series(data, nan_as_null=False)
    np.testing.assert_equal(sr.null_count, 0)


def test_series_rename():
    pds = pd.Series([1, 2, 3], name="asdf")
    gds = cudf.Series([1, 2, 3], name="asdf")

    expect = pds.rename("new_name")
    got = gds.rename("new_name")

    assert_eq(expect, got)

    pds = pd.Series(expect)
    gds = cudf.Series(got)

    assert_eq(pds, gds)

    pds = pd.Series(expect, name="name name")
    gds = cudf.Series(got, name="name name")

    assert_eq(pds, gds)


@pytest.mark.parametrize("data_type", dtypes)
@pytest.mark.parametrize("nelem", [0, 100])
def test_head_tail(nelem, data_type):
    def check_index_equality(left, right):
        assert left.index.equals(right.index)

    def check_values_equality(left, right):
        if len(left) == 0 and len(right) == 0:
            return None

        np.testing.assert_array_equal(left.to_pandas(), right.to_pandas())

    def check_frame_series_equality(left, right):
        check_index_equality(left, right)
        check_values_equality(left, right)

    gdf = cudf.DataFrame(
        {
            "a": np.random.randint(0, 1000, nelem).astype(data_type),
            "b": np.random.randint(0, 1000, nelem).astype(data_type),
        }
    )

    check_frame_series_equality(gdf.head(), gdf[:5])
    check_frame_series_equality(gdf.head(3), gdf[:3])
    check_frame_series_equality(gdf.head(-2), gdf[:-2])
    check_frame_series_equality(gdf.head(0), gdf[0:0])

    check_frame_series_equality(gdf["a"].head(), gdf["a"][:5])
    check_frame_series_equality(gdf["a"].head(3), gdf["a"][:3])
    check_frame_series_equality(gdf["a"].head(-2), gdf["a"][:-2])

    check_frame_series_equality(gdf.tail(), gdf[-5:])
    check_frame_series_equality(gdf.tail(3), gdf[-3:])
    check_frame_series_equality(gdf.tail(-2), gdf[2:])
    check_frame_series_equality(gdf.tail(0), gdf[0:0])

    check_frame_series_equality(gdf["a"].tail(), gdf["a"][-5:])
    check_frame_series_equality(gdf["a"].tail(3), gdf["a"][-3:])
    check_frame_series_equality(gdf["a"].tail(-2), gdf["a"][2:])


def test_tail_for_string():
    gdf = cudf.DataFrame()
    gdf["id"] = cudf.Series(["a", "b"], dtype=np.object_)
    gdf["v"] = cudf.Series([1, 2])
    assert_eq(gdf.tail(3), gdf.to_pandas().tail(3))


@pytest_unmark_spilling
@pytest.mark.parametrize("level", [None, 0, "l0", 1, ["l0", 1]])
@pytest.mark.parametrize("drop", [True, False])
@pytest.mark.parametrize(
    "column_names",
    [
        ["v0", "v1"],
        ["v0", "index"],
        pd.MultiIndex.from_tuples([("x0", "x1"), ("y0", "y1")]),
        pd.MultiIndex.from_tuples([(1, 2), (10, 11)], names=["ABC", "DEF"]),
    ],
)
@pytest.mark.parametrize("inplace", [True, False])
@pytest.mark.parametrize("col_level", [0, 1])
@pytest.mark.parametrize("col_fill", ["", "some_lv"])
def test_reset_index(level, drop, column_names, inplace, col_level, col_fill):
    midx = pd.MultiIndex.from_tuples(
        [("a", 1), ("a", 2), ("b", 1), ("b", 2)], names=["l0", None]
    )
    pdf = pd.DataFrame(
        [[1, 2], [3, 4], [5, 6], [7, 8]], index=midx, columns=column_names
    )
    gdf = cudf.from_pandas(pdf)

    expect = pdf.reset_index(
        level=level,
        drop=drop,
        inplace=inplace,
        col_level=col_level,
        col_fill=col_fill,
    )
    got = gdf.reset_index(
        level=level,
        drop=drop,
        inplace=inplace,
        col_level=col_level,
        col_fill=col_fill,
    )
    if inplace:
        expect = pdf
        got = gdf

    assert_eq(expect, got)


@pytest_unmark_spilling
@pytest.mark.parametrize("level", [None, 0, 1, [None]])
@pytest.mark.parametrize("drop", [False, True])
@pytest.mark.parametrize("inplace", [False, True])
@pytest.mark.parametrize("col_level", [0, 1])
@pytest.mark.parametrize("col_fill", ["", "some_lv"])
def test_reset_index_dup_level_name(level, drop, inplace, col_level, col_fill):
    # midx levels are named [None, None]
    midx = pd.MultiIndex.from_tuples([("a", 1), ("a", 2), ("b", 1), ("b", 2)])
    pdf = pd.DataFrame([[1, 2], [3, 4], [5, 6], [7, 8]], index=midx)
    gdf = cudf.from_pandas(pdf)
    if level == [None]:
        assert_exceptions_equal(
            lfunc=pdf.reset_index,
            rfunc=gdf.reset_index,
            lfunc_args_and_kwargs=(
                [],
                {"level": level, "drop": drop, "inplace": inplace},
            ),
            rfunc_args_and_kwargs=(
                [],
                {"level": level, "drop": drop, "inplace": inplace},
            ),
        )
        return

    expect = pdf.reset_index(
        level=level,
        drop=drop,
        inplace=inplace,
        col_level=col_level,
        col_fill=col_fill,
    )
    got = gdf.reset_index(
        level=level,
        drop=drop,
        inplace=inplace,
        col_level=col_level,
        col_fill=col_fill,
    )
    if inplace:
        expect = pdf
        got = gdf

    assert_eq(expect, got)


@pytest.mark.parametrize("drop", [True, False])
@pytest.mark.parametrize("inplace", [False, True])
@pytest.mark.parametrize("col_level", [0, 1])
@pytest.mark.parametrize("col_fill", ["", "some_lv"])
def test_reset_index_named(pdf, gdf, drop, inplace, col_level, col_fill):
    pdf.index.name = "cudf"
    gdf.index.name = "cudf"

    expect = pdf.reset_index(
        drop=drop, inplace=inplace, col_level=col_level, col_fill=col_fill
    )
    got = gdf.reset_index(
        drop=drop, inplace=inplace, col_level=col_level, col_fill=col_fill
    )
    if inplace:
        expect = pdf
        got = gdf
    assert_eq(expect, got)


@pytest.mark.parametrize("drop", [True, False])
@pytest.mark.parametrize("inplace", [False, True])
@pytest.mark.parametrize("column_names", [["x", "y"], ["index", "y"]])
@pytest.mark.parametrize("col_level", [0, 1])
@pytest.mark.parametrize("col_fill", ["", "some_lv"])
def test_reset_index_unnamed(
    pdf, gdf, drop, inplace, column_names, col_level, col_fill
):
    pdf.columns = column_names
    gdf.columns = column_names

    expect = pdf.reset_index(
        drop=drop, inplace=inplace, col_level=col_level, col_fill=col_fill
    )
    got = gdf.reset_index(
        drop=drop, inplace=inplace, col_level=col_level, col_fill=col_fill
    )
    if inplace:
        expect = pdf
        got = gdf
    assert_eq(expect, got)


@pytest.mark.parametrize(
    "data",
    [
        {
            "a": [1, 2, 3, 4, 5],
            "b": ["a", "b", "c", "d", "e"],
            "c": [1.0, 2.0, 3.0, 4.0, 5.0],
        }
    ],
)
@pytest.mark.parametrize(
    "index",
    [
        "a",
        ["a", "b"],
        pd.CategoricalIndex(["I", "II", "III", "IV", "V"]),
        pd.Series(["h", "i", "k", "l", "m"]),
        ["b", pd.Index(["I", "II", "III", "IV", "V"])],
        ["c", [11, 12, 13, 14, 15]],
        pd.MultiIndex(
            levels=[
                ["I", "II", "III", "IV", "V"],
                ["one", "two", "three", "four", "five"],
            ],
            codes=[[0, 1, 2, 3, 4], [4, 3, 2, 1, 0]],
            names=["col1", "col2"],
        ),
        pd.RangeIndex(0, 5),  # corner case
        [pd.Series(["h", "i", "k", "l", "m"]), pd.RangeIndex(0, 5)],
        [
            pd.MultiIndex(
                levels=[
                    ["I", "II", "III", "IV", "V"],
                    ["one", "two", "three", "four", "five"],
                ],
                codes=[[0, 1, 2, 3, 4], [4, 3, 2, 1, 0]],
                names=["col1", "col2"],
            ),
            pd.RangeIndex(0, 5),
        ],
    ],
)
@pytest.mark.parametrize("drop", [True, False])
@pytest.mark.parametrize("append", [True, False])
@pytest.mark.parametrize("inplace", [True, False])
def test_set_index(data, index, drop, append, inplace):
    gdf = cudf.DataFrame(data)
    pdf = gdf.to_pandas()

    expected = pdf.set_index(index, inplace=inplace, drop=drop, append=append)
    actual = gdf.set_index(index, inplace=inplace, drop=drop, append=append)

    if inplace:
        expected = pdf
        actual = gdf
    assert_eq(expected, actual)


@pytest.mark.parametrize(
    "data",
    [
        {
            "a": [1, 1, 2, 2, 5],
            "b": ["a", "b", "c", "d", "e"],
            "c": [1.0, 2.0, 3.0, 4.0, 5.0],
        }
    ],
)
@pytest.mark.parametrize("index", ["a", pd.Index([1, 1, 2, 2, 3])])
@pytest.mark.parametrize("verify_integrity", [True])
@pytest_xfail
def test_set_index_verify_integrity(data, index, verify_integrity):
    gdf = cudf.DataFrame(data)
    gdf.set_index(index, verify_integrity=verify_integrity)


@pytest.mark.parametrize("drop", [True, False])
@pytest.mark.parametrize("nelem", [10, 200, 1333])
def test_set_index_multi(drop, nelem):
    np.random.seed(0)
    a = np.arange(nelem)
    np.random.shuffle(a)
    df = pd.DataFrame(
        {
            "a": a,
            "b": np.random.randint(0, 4, size=nelem),
            "c": np.random.uniform(low=0, high=4, size=nelem),
            "d": np.random.choice(["green", "black", "white"], nelem),
        }
    )
    df["e"] = df["d"].astype("category")
    gdf = cudf.DataFrame.from_pandas(df)

    assert_eq(gdf.set_index("a", drop=drop), gdf.set_index(["a"], drop=drop))
    assert_eq(
        df.set_index(["b", "c"], drop=drop),
        gdf.set_index(["b", "c"], drop=drop),
    )
    assert_eq(
        df.set_index(["d", "b"], drop=drop),
        gdf.set_index(["d", "b"], drop=drop),
    )
    assert_eq(
        df.set_index(["b", "d", "e"], drop=drop),
        gdf.set_index(["b", "d", "e"], drop=drop),
    )


@pytest.fixture()
def reindex_data():
    return cudf.datasets.randomdata(
        nrows=6,
        dtypes={
            "a": "category",
            "c": float,
            "d": str,
        },
    )


@pytest.fixture()
def reindex_data_numeric():
    return cudf.datasets.randomdata(
        nrows=6,
        dtypes={"a": float, "b": float, "c": float},
    )


@pytest_unmark_spilling
@pytest.mark.parametrize("copy", [True, False])
@pytest.mark.parametrize(
    "args,gd_kwargs",
    [
        ([], {}),
        ([[-3, 0, 3, 0, -2, 1, 3, 4, 6]], {}),
        ([[-3, 0, 3, 0, -2, 1, 3, 4, 6]], {}),
        ([[-3, 0, 3, 0, -2, 1, 3, 4, 6]], {"axis": 0}),
        ([["a", "b", "c", "d", "e"]], {"axis": 1}),
        ([], {"labels": [-3, 0, 3, 0, -2, 1, 3, 4, 6], "axis": 0}),
        ([], {"labels": ["a", "b", "c", "d", "e"], "axis": 1}),
        ([], {"labels": [-3, 0, 3, 0, -2, 1, 3, 4, 6], "axis": "index"}),
        ([], {"labels": ["a", "b", "c", "d", "e"], "axis": "columns"}),
        ([], {"index": [-3, 0, 3, 0, -2, 1, 3, 4, 6]}),
        ([], {"columns": ["a", "b", "c", "d", "e"]}),
        (
            [],
            {
                "index": [-3, 0, 3, 0, -2, 1, 3, 4, 6],
                "columns": ["a", "b", "c", "d", "e"],
            },
        ),
    ],
)
def test_dataframe_reindex(copy, reindex_data, args, gd_kwargs):
    pdf, gdf = reindex_data.to_pandas(), reindex_data

    gd_kwargs["copy"] = copy
    pd_kwargs = gd_kwargs.copy()
    pd_kwargs["copy"] = True
    assert_eq(pdf.reindex(*args, **pd_kwargs), gdf.reindex(*args, **gd_kwargs))


@pytest.mark.parametrize("fill_value", [-1.0, 0.0, 1.5])
@pytest.mark.parametrize(
    "args,kwargs",
    [
        ([], {}),
        ([[-3, 0, 3, 0, -2, 1, 3, 4, 6]], {}),
        ([[-3, 0, 3, 0, -2, 1, 3, 4, 6]], {}),
        ([[-3, 0, 3, 0, -2, 1, 3, 4, 6]], {"axis": 0}),
        ([["a", "b", "c", "d", "e"]], {"axis": 1}),
        ([], {"labels": [-3, 0, 3, 0, -2, 1, 3, 4, 6], "axis": 0}),
        ([], {"labels": ["a", "b", "c", "d", "e"], "axis": 1}),
        ([], {"labels": [-3, 0, 3, 0, -2, 1, 3, 4, 6], "axis": "index"}),
        ([], {"labels": ["a", "b", "c", "d", "e"], "axis": "columns"}),
        ([], {"index": [-3, 0, 3, 0, -2, 1, 3, 4, 6]}),
        ([], {"columns": ["a", "b", "c", "d", "e"]}),
        (
            [],
            {
                "index": [-3, 0, 3, 0, -2, 1, 3, 4, 6],
                "columns": ["a", "b", "c", "d", "e"],
            },
        ),
    ],
)
def test_dataframe_reindex_fill_value(
    reindex_data_numeric, args, kwargs, fill_value
):
    pdf, gdf = reindex_data_numeric.to_pandas(), reindex_data_numeric
    kwargs["fill_value"] = fill_value
    assert_eq(pdf.reindex(*args, **kwargs), gdf.reindex(*args, **kwargs))


@pytest.mark.parametrize("copy", [True, False])
def test_dataframe_reindex_change_dtype(copy):
    index = pd.date_range("12/29/2009", periods=10, freq="D")
    columns = ["a", "b", "c", "d", "e"]
    gdf = cudf.datasets.randomdata(
        nrows=6, dtypes={"a": "category", "c": float, "d": str}
    )
    pdf = gdf.to_pandas()
    # Validate reindexes both labels and column names when
    # index=index_labels and columns=column_labels
    assert_eq(
        pdf.reindex(index=index, columns=columns, copy=True),
        gdf.reindex(index=index, columns=columns, copy=copy),
        check_freq=False,
    )


@pytest.mark.parametrize("copy", [True, False])
def test_series_categorical_reindex(copy):
    index = [-3, 0, 3, 0, -2, 1, 3, 4, 6]
    gdf = cudf.datasets.randomdata(nrows=6, dtypes={"a": "category"})
    pdf = gdf.to_pandas()
    assert_eq(pdf["a"].reindex(copy=True), gdf["a"].reindex(copy=copy))
    assert_eq(
        pdf["a"].reindex(index, copy=True), gdf["a"].reindex(index, copy=copy)
    )
    assert_eq(
        pdf["a"].reindex(index=index, copy=True),
        gdf["a"].reindex(index=index, copy=copy),
    )


@pytest.mark.parametrize("copy", [True, False])
def test_series_float_reindex(copy):
    index = [-3, 0, 3, 0, -2, 1, 3, 4, 6]
    gdf = cudf.datasets.randomdata(nrows=6, dtypes={"c": float})
    pdf = gdf.to_pandas()
    assert_eq(pdf["c"].reindex(copy=True), gdf["c"].reindex(copy=copy))
    assert_eq(
        pdf["c"].reindex(index, copy=True), gdf["c"].reindex(index, copy=copy)
    )
    assert_eq(
        pdf["c"].reindex(index=index, copy=True),
        gdf["c"].reindex(index=index, copy=copy),
    )


@pytest.mark.parametrize("copy", [True, False])
def test_series_string_reindex(copy):
    index = [-3, 0, 3, 0, -2, 1, 3, 4, 6]
    gdf = cudf.datasets.randomdata(nrows=6, dtypes={"d": str})
    pdf = gdf.to_pandas()
    assert_eq(pdf["d"].reindex(copy=True), gdf["d"].reindex(copy=copy))
    assert_eq(
        pdf["d"].reindex(index, copy=True), gdf["d"].reindex(index, copy=copy)
    )
    assert_eq(
        pdf["d"].reindex(index=index, copy=True),
        gdf["d"].reindex(index=index, copy=copy),
    )


def test_to_frame(pdf, gdf):
    assert_eq(pdf.x.to_frame(), gdf.x.to_frame())

    name = "foo"
    gdf_new_name = gdf.x.to_frame(name=name)
    pdf_new_name = pdf.x.to_frame(name=name)
    assert_eq(pdf.x.to_frame(), gdf.x.to_frame())

    name = False
    gdf_new_name = gdf.x.to_frame(name=name)
    pdf_new_name = pdf.x.to_frame(name=name)
    assert_eq(gdf_new_name, pdf_new_name)
    assert gdf_new_name.columns[0] == name


def test_dataframe_empty_sort_index():
    pdf = pd.DataFrame({"x": []})
    gdf = cudf.DataFrame.from_pandas(pdf)

    expect = pdf.sort_index()
    got = gdf.sort_index()

    assert_eq(expect, got, check_index_type=True)


@pytest_unmark_spilling
@pytest.mark.parametrize(
    "index",
    [
        pd.RangeIndex(0, 3, 1),
        [3.0, 1.0, np.nan],
        # Test for single column MultiIndex
        pd.MultiIndex.from_arrays(
            [
                [2, 0, 1],
            ]
        ),
        pytest.param(
            pd.RangeIndex(2, -1, -1),
            marks=[
                pytest_xfail(
                    condition=PANDAS_LT_140,
                    reason="https://github.com/pandas-dev/pandas/issues/43591",
                )
            ],
        ),
    ],
)
@pytest.mark.parametrize("axis", [0, 1, "index", "columns"])
@pytest.mark.parametrize("ascending", [True, False])
@pytest.mark.parametrize("ignore_index", [True, False])
@pytest.mark.parametrize("inplace", [True, False])
@pytest.mark.parametrize("na_position", ["first", "last"])
def test_dataframe_sort_index(
    index, axis, ascending, inplace, ignore_index, na_position
):
    pdf = pd.DataFrame(
        {"b": [1, 3, 2], "a": [1, 4, 3], "c": [4, 1, 5]},
        index=index,
    )
    gdf = cudf.DataFrame.from_pandas(pdf)

    expected = pdf.sort_index(
        axis=axis,
        ascending=ascending,
        ignore_index=ignore_index,
        inplace=inplace,
        na_position=na_position,
    )
    got = gdf.sort_index(
        axis=axis,
        ascending=ascending,
        ignore_index=ignore_index,
        inplace=inplace,
        na_position=na_position,
    )

    if inplace is True:
        assert_eq(pdf, gdf, check_index_type=True)
    else:
        assert_eq(expected, got, check_index_type=True)


@pytest_unmark_spilling
@pytest.mark.parametrize("axis", [0, 1, "index", "columns"])
@pytest.mark.parametrize(
    "level",
    [
        0,
        "b",
        1,
        ["b"],
        "a",
        ["a", "b"],
        ["b", "a"],
        [0, 1],
        [1, 0],
        [0, 2],
        None,
    ],
)
@pytest.mark.parametrize("ascending", [True, False])
@pytest.mark.parametrize("ignore_index", [True, False])
@pytest.mark.parametrize("inplace", [True, False])
@pytest.mark.parametrize("na_position", ["first", "last"])
def test_dataframe_mulitindex_sort_index(
    axis, level, ascending, inplace, ignore_index, na_position
):
    pdf = pd.DataFrame(
        {
            "b": [1.0, 3.0, np.nan],
            "a": [1, 4, 3],
            1: ["a", "b", "c"],
            "e": [3, 1, 4],
            "d": [1, 2, 8],
        }
    ).set_index(["b", "a", 1])
    gdf = cudf.DataFrame.from_pandas(pdf)

    # ignore_index is supported in v.1.0

    expected = pdf.sort_index(
        axis=axis,
        level=level,
        ascending=ascending,
        inplace=inplace,
        na_position=na_position,
    )
    if ignore_index is True:
        expected = expected
    got = gdf.sort_index(
        axis=axis,
        level=level,
        ascending=ascending,
        ignore_index=ignore_index,
        inplace=inplace,
        na_position=na_position,
    )

    if inplace is True:
        if ignore_index is True:
            pdf = pdf.reset_index(drop=True)
        assert_eq(pdf, gdf)
    else:
        if ignore_index is True:
            expected = expected.reset_index(drop=True)
        assert_eq(expected, got)


@pytest.mark.parametrize("dtype", dtypes + ["category"])
def test_dataframe_0_row_dtype(dtype):
    if dtype == "category":
        data = pd.Series(["a", "b", "c", "d", "e"], dtype="category")
    else:
        data = np.array([1, 2, 3, 4, 5], dtype=dtype)

    expect = cudf.DataFrame()
    expect["x"] = data
    expect["y"] = data
    got = expect.head(0)

    for col_name in got.columns:
        assert expect[col_name].dtype == got[col_name].dtype

    expect = cudf.Series(data)
    got = expect.head(0)

    assert expect.dtype == got.dtype


@pytest.mark.parametrize("nan_as_null", [True, False])
def test_series_list_nanasnull(nan_as_null):
    data = [1.0, 2.0, 3.0, np.nan, None]

    expect = pa.array(data, from_pandas=nan_as_null)
    got = cudf.Series(data, nan_as_null=nan_as_null).to_arrow()

    # Bug in Arrow 0.14.1 where NaNs aren't handled
    expect = expect.cast("int64", safe=False)
    got = got.cast("int64", safe=False)

    assert pa.Array.equals(expect, got)


def test_column_assignment():
    gdf = cudf.datasets.randomdata(
        nrows=20, dtypes={"a": "category", "b": int, "c": float}
    )
    new_cols = ["q", "r", "s"]
    gdf.columns = new_cols
    assert list(gdf.columns) == new_cols


def test_select_dtype():
    gdf = cudf.datasets.randomdata(
        nrows=20, dtypes={"a": "category", "b": int, "c": float, "d": str}
    )
    pdf = gdf.to_pandas()

    assert_eq(pdf.select_dtypes("float64"), gdf.select_dtypes("float64"))
    assert_eq(pdf.select_dtypes(np.float64), gdf.select_dtypes(np.float64))
    assert_eq(
        pdf.select_dtypes(include=["float64"]),
        gdf.select_dtypes(include=["float64"]),
    )
    assert_eq(
        pdf.select_dtypes(include=["object", "int", "category"]),
        gdf.select_dtypes(include=["object", "int", "category"]),
    )

    assert_eq(
        pdf.select_dtypes(include=["int64", "float64"]),
        gdf.select_dtypes(include=["int64", "float64"]),
    )
    assert_eq(
        pdf.select_dtypes(include=np.number),
        gdf.select_dtypes(include=np.number),
    )
    assert_eq(
        pdf.select_dtypes(include=[np.int64, np.float64]),
        gdf.select_dtypes(include=[np.int64, np.float64]),
    )

    assert_eq(
        pdf.select_dtypes(include=["category"]),
        gdf.select_dtypes(include=["category"]),
    )
    assert_eq(
        pdf.select_dtypes(exclude=np.number),
        gdf.select_dtypes(exclude=np.number),
    )

    assert_exceptions_equal(
        lfunc=pdf.select_dtypes,
        rfunc=gdf.select_dtypes,
        lfunc_args_and_kwargs=([], {"includes": ["Foo"]}),
        rfunc_args_and_kwargs=([], {"includes": ["Foo"]}),
    )

    assert_exceptions_equal(
        lfunc=pdf.select_dtypes,
        rfunc=gdf.select_dtypes,
        lfunc_args_and_kwargs=(
            [],
            {"exclude": np.number, "include": np.number},
        ),
        rfunc_args_and_kwargs=(
            [],
            {"exclude": np.number, "include": np.number},
        ),
    )

    gdf = cudf.DataFrame(
        {"A": [3, 4, 5], "C": [1, 2, 3], "D": ["a", "b", "c"]}
    )
    pdf = gdf.to_pandas()
    assert_eq(
        pdf.select_dtypes(include=["object", "int", "category"]),
        gdf.select_dtypes(include=["object", "int", "category"]),
    )
    assert_eq(
        pdf.select_dtypes(include=["object"], exclude=["category"]),
        gdf.select_dtypes(include=["object"], exclude=["category"]),
    )

    gdf = cudf.DataFrame({"a": range(10), "b": range(10, 20)})
    pdf = gdf.to_pandas()
    assert_eq(
        pdf.select_dtypes(include=["category"]),
        gdf.select_dtypes(include=["category"]),
    )
    assert_eq(
        pdf.select_dtypes(include=["float"]),
        gdf.select_dtypes(include=["float"]),
    )
    assert_eq(
        pdf.select_dtypes(include=["object"]),
        gdf.select_dtypes(include=["object"]),
    )
    assert_eq(
        pdf.select_dtypes(include=["int"]), gdf.select_dtypes(include=["int"])
    )
    assert_eq(
        pdf.select_dtypes(exclude=["float"]),
        gdf.select_dtypes(exclude=["float"]),
    )
    assert_eq(
        pdf.select_dtypes(exclude=["object"]),
        gdf.select_dtypes(exclude=["object"]),
    )
    assert_eq(
        pdf.select_dtypes(include=["int"], exclude=["object"]),
        gdf.select_dtypes(include=["int"], exclude=["object"]),
    )

    assert_exceptions_equal(
        lfunc=pdf.select_dtypes,
        rfunc=gdf.select_dtypes,
    )

    gdf = cudf.DataFrame(
        {"a": cudf.Series([], dtype="int"), "b": cudf.Series([], dtype="str")}
    )
    pdf = gdf.to_pandas()
    assert_eq(
        pdf.select_dtypes(exclude=["object"]),
        gdf.select_dtypes(exclude=["object"]),
    )
    assert_eq(
        pdf.select_dtypes(include=["int"], exclude=["object"]),
        gdf.select_dtypes(include=["int"], exclude=["object"]),
    )

    gdf = cudf.DataFrame(
        {"int_col": [0, 1, 2], "list_col": [[1, 2], [3, 4], [5, 6]]}
    )
    pdf = gdf.to_pandas()
    assert_eq(
        pdf.select_dtypes("int64"),
        gdf.select_dtypes("int64"),
    )


def test_select_dtype_datetime():
    gdf = cudf.datasets.timeseries(
        start="2000-01-01", end="2000-01-02", freq="3600s", dtypes={"x": int}
    )
    gdf = gdf.reset_index()
    pdf = gdf.to_pandas()

    assert_eq(pdf.select_dtypes("datetime64"), gdf.select_dtypes("datetime64"))
    assert_eq(
        pdf.select_dtypes(np.dtype("datetime64")),
        gdf.select_dtypes(np.dtype("datetime64")),
    )
    assert_eq(
        pdf.select_dtypes(include="datetime64"),
        gdf.select_dtypes(include="datetime64"),
    )


def test_select_dtype_datetime_with_frequency():
    gdf = cudf.datasets.timeseries(
        start="2000-01-01", end="2000-01-02", freq="3600s", dtypes={"x": int}
    )
    gdf = gdf.reset_index()
    pdf = gdf.to_pandas()

    assert_exceptions_equal(
        pdf.select_dtypes,
        gdf.select_dtypes,
        (["datetime64[ms]"],),
        (["datetime64[ms]"],),
    )


def test_dataframe_describe_exclude():
    np.random.seed(12)
    data_length = 10000

    df = cudf.DataFrame()
    df["x"] = np.random.normal(10, 1, data_length)
    df["x"] = df.x.astype("int64")
    df["y"] = np.random.normal(10, 1, data_length)
    pdf = df.to_pandas()
    with pytest.warns(FutureWarning):
        gdf_results = df.describe(exclude=["float"])
    pdf_results = pdf.describe(exclude=["float"])

    assert_eq(gdf_results, pdf_results)


def test_dataframe_describe_include():
    np.random.seed(12)
    data_length = 10000

    df = cudf.DataFrame()
    df["x"] = np.random.normal(10, 1, data_length)
    df["x"] = df.x.astype("int64")
    df["y"] = np.random.normal(10, 1, data_length)
    pdf = df.to_pandas()
    with pytest.warns(FutureWarning):
        gdf_results = df.describe(include=["int"])
    pdf_results = pdf.describe(include=["int"])

    assert_eq(gdf_results, pdf_results)


def test_dataframe_describe_default():
    np.random.seed(12)
    data_length = 10000

    df = cudf.DataFrame()
    df["x"] = np.random.normal(10, 1, data_length)
    df["y"] = np.random.normal(10, 1, data_length)
    pdf = df.to_pandas()
    with pytest.warns(FutureWarning):
        gdf_results = df.describe()
    pdf_results = pdf.describe()

    assert_eq(pdf_results, gdf_results)


def test_series_describe_include_all():
    np.random.seed(12)
    data_length = 10000

    df = cudf.DataFrame()
    df["x"] = np.random.normal(10, 1, data_length)
    df["x"] = df.x.astype("int64")
    df["y"] = np.random.normal(10, 1, data_length)
    df["animal"] = np.random.choice(["dog", "cat", "bird"], data_length)

    pdf = df.to_pandas()
    with pytest.warns(FutureWarning):
        gdf_results = df.describe(include="all")
    pdf_results = pdf.describe(include="all")

    assert_eq(gdf_results[["x", "y"]], pdf_results[["x", "y"]])
    assert_eq(gdf_results.index, pdf_results.index)
    assert_eq(gdf_results.columns, pdf_results.columns)
    assert_eq(
        gdf_results[["animal"]].fillna(-1).astype("str"),
        pdf_results[["animal"]].fillna(-1).astype("str"),
    )


def test_dataframe_describe_percentiles():
    np.random.seed(12)
    data_length = 10000
    sample_percentiles = [0.0, 0.1, 0.33, 0.84, 0.4, 0.99]

    df = cudf.DataFrame()
    df["x"] = np.random.normal(10, 1, data_length)
    df["y"] = np.random.normal(10, 1, data_length)
    pdf = df.to_pandas()
    with pytest.warns(FutureWarning):
        gdf_results = df.describe(percentiles=sample_percentiles)
    pdf_results = pdf.describe(percentiles=sample_percentiles)

    assert_eq(pdf_results, gdf_results)


def test_get_numeric_data():
    pdf = pd.DataFrame(
        {"x": [1, 2, 3], "y": [1.0, 2.0, 3.0], "z": ["a", "b", "c"]}
    )
    gdf = cudf.from_pandas(pdf)

    assert_eq(pdf._get_numeric_data(), gdf._get_numeric_data())


@pytest.mark.parametrize("dtype", NUMERIC_TYPES)
@pytest.mark.parametrize("period", [-15, -1, 0, 1, 15])
@pytest.mark.parametrize("data_empty", [False, True])
def test_shift(dtype, period, data_empty):
    # TODO : this function currently tests for series.shift()
    # but should instead test for dataframe.shift()
    if data_empty:
        data = None
    else:
        if dtype == np.int8:
            # to keep data in range
            data = gen_rand(dtype, 10, low=-2, high=2)
        else:
            data = gen_rand(dtype, 10)

    gs = cudf.DataFrame({"a": cudf.Series(data, dtype=dtype)})
    ps = pd.DataFrame({"a": pd.Series(data, dtype=dtype)})

    shifted_outcome = gs.a.shift(period)
    expected_outcome = ps.a.shift(period)

    # pandas uses NaNs to signal missing value and force converts the
    # results columns to float types
    if data_empty:
        assert_eq(
            shifted_outcome,
            expected_outcome,
            check_index_type=False,
            check_dtype=False,
        )
    else:
        assert_eq(shifted_outcome, expected_outcome, check_dtype=False)


@pytest.mark.parametrize("dtype", NUMERIC_TYPES)
@pytest.mark.parametrize("period", [-1, -5, -10, -20, 0, 1, 5, 10, 20])
@pytest.mark.parametrize("data_empty", [False, True])
def test_diff(dtype, period, data_empty):
    if data_empty:
        data = None
    else:
        if dtype == np.int8:
            # to keep data in range
            data = gen_rand(dtype, 100000, low=-2, high=2)
        else:
            data = gen_rand(dtype, 100000)

    gdf = cudf.DataFrame({"a": cudf.Series(data, dtype=dtype)})
    pdf = pd.DataFrame({"a": pd.Series(data, dtype=dtype)})

    expected_outcome = pdf.a.diff(period)
    diffed_outcome = gdf.a.diff(period).astype(expected_outcome.dtype)

    if data_empty:
        assert_eq(diffed_outcome, expected_outcome, check_index_type=False)
    else:
        assert_eq(diffed_outcome, expected_outcome)


@pytest.mark.parametrize("df", _dataframe_na_data())
@pytest.mark.parametrize("nan_as_null", [True, False, None])
def test_dataframe_isnull_isna(df, nan_as_null):

    gdf = cudf.DataFrame.from_pandas(df, nan_as_null=nan_as_null)

    assert_eq(df.isnull(), gdf.isnull())
    assert_eq(df.isna(), gdf.isna())

    # Test individual columns
    for col in df:
        assert_eq(df[col].isnull(), gdf[col].isnull())
        assert_eq(df[col].isna(), gdf[col].isna())


@pytest.mark.parametrize("df", _dataframe_na_data())
@pytest.mark.parametrize("nan_as_null", [True, False, None])
def test_dataframe_notna_notnull(df, nan_as_null):

    gdf = cudf.DataFrame.from_pandas(df, nan_as_null=nan_as_null)

    assert_eq(df.notnull(), gdf.notnull())
    assert_eq(df.notna(), gdf.notna())

    # Test individual columns
    for col in df:
        assert_eq(df[col].notnull(), gdf[col].notnull())
        assert_eq(df[col].notna(), gdf[col].notna())


def test_ndim():
    pdf = pd.DataFrame({"x": range(5), "y": range(5, 10)})
    gdf = cudf.DataFrame.from_pandas(pdf)
    assert pdf.ndim == gdf.ndim
    assert pdf.x.ndim == gdf.x.ndim

    s = pd.Series(dtype="float64")
    gs = cudf.Series()
    assert s.ndim == gs.ndim


@pytest.mark.parametrize(
    "decimals",
    [
        -3,
        0,
        5,
        pd.Series(
            [1, 4, 3, -6],
            index=["floats", "ints", "floats_with_nan", "floats_same"],
        ),
        cudf.Series(
            [-4, -2, 12], index=["ints", "floats_with_nan", "floats_same"]
        ),
        {"floats": -1, "ints": 15, "floats_will_nan": 2},
    ],
)
def test_dataframe_round(decimals):
    gdf = cudf.DataFrame(
        {
            "floats": np.arange(0.5, 10.5, 1),
            "ints": np.random.normal(-100, 100, 10),
            "floats_with_na": np.array(
                [
                    14.123,
                    2.343,
                    np.nan,
                    0.0,
                    -8.302,
                    np.nan,
                    94.313,
                    None,
                    -8.029,
                    np.nan,
                ]
            ),
            "floats_same": np.repeat([-0.6459412758761901], 10),
            "bools": np.random.choice([True, None, False], 10),
            "strings": np.random.choice(["abc", "xyz", None], 10),
            "struct": np.random.choice([{"abc": 1}, {"xyz": 2}, None], 10),
            "list": [[1], [2], None, [4], [3]] * 2,
        }
    )
    pdf = gdf.to_pandas()

    if isinstance(decimals, cudf.Series):
        pdecimals = decimals.to_pandas()
    else:
        pdecimals = decimals

    result = gdf.round(decimals)
    expected = pdf.round(pdecimals)

    assert_eq(result, expected)


@pytest.mark.parametrize(
    "data",
    [
        [0, 1, 2, 3],
        [-2, -1, 2, 3, 5],
        [-2, -1, 0, 3, 5],
        [True, False, False],
        [True],
        [False],
        [],
        [True, None, False],
        [True, True, None],
        [None, None],
        [[0, 5], [1, 6], [2, 7], [3, 8], [4, 9]],
        [[1, True], [2, False], [3, False]],
        pytest.param(
            [["a", True], ["b", False], ["c", False]],
            marks=[
                pytest_xfail(
                    reason="NotImplementedError: all does not "
                    "support columns of object dtype."
                )
            ],
        ),
    ],
)
def test_all(data):
    # Provide a dtype when data is empty to avoid future pandas changes.
    dtype = None if data else float
    # Pandas treats `None` in object type columns as True for some reason, so
    # replacing with `False`
    if np.array(data).ndim <= 1:
        pdata = pd.Series(data=data, dtype=dtype).replace([None], False)
        gdata = cudf.Series.from_pandas(pdata)
    else:
        pdata = pd.DataFrame(data, columns=["a", "b"], dtype=dtype).replace(
            [None], False
        )
        gdata = cudf.DataFrame.from_pandas(pdata)

        # test bool_only
        if pdata["b"].dtype == "bool":
            got = gdata.all(bool_only=True)
            expected = pdata.all(bool_only=True)
            assert_eq(got, expected)
        else:
            with pytest.raises(NotImplementedError):
                gdata.all(level="a")

    got = gdata.all()
    expected = pdata.all()
    assert_eq(got, expected)


@pytest.mark.parametrize(
    "data",
    [
        [0, 1, 2, 3],
        [-2, -1, 2, 3, 5],
        [-2, -1, 0, 3, 5],
        [0, 0, 0, 0, 0],
        [0, 0, None, 0],
        [True, False, False],
        [True],
        [False],
        [],
        [True, None, False],
        [True, True, None],
        [None, None],
        [[0, 5], [1, 6], [2, 7], [3, 8], [4, 9]],
        [[1, True], [2, False], [3, False]],
        pytest.param(
            [["a", True], ["b", False], ["c", False]],
            marks=[
                pytest_xfail(
                    reason="NotImplementedError: any does not "
                    "support columns of object dtype."
                )
            ],
        ),
    ],
)
@pytest.mark.parametrize("axis", [0, 1])
def test_any(data, axis):
    # Provide a dtype when data is empty to avoid future pandas changes.
    dtype = None if data else float
    if np.array(data).ndim <= 1:
        pdata = pd.Series(data=data, dtype=dtype)
        gdata = cudf.Series.from_pandas(pdata)

        if axis == 1:
            with pytest.raises(NotImplementedError):
                gdata.any(axis=axis)
        else:
            got = gdata.any(axis=axis)
            expected = pdata.any(axis=axis)
            assert_eq(got, expected)
    else:
        pdata = pd.DataFrame(data, columns=["a", "b"])
        gdata = cudf.DataFrame.from_pandas(pdata)

        # test bool_only
        if pdata["b"].dtype == "bool":
            got = gdata.any(bool_only=True)
            expected = pdata.any(bool_only=True)
            assert_eq(got, expected)
        else:
            with pytest.raises(NotImplementedError):
                gdata.any(level="a")

        got = gdata.any(axis=axis)
        expected = pdata.any(axis=axis)
        assert_eq(got, expected)


@pytest.mark.parametrize("axis", [0, 1])
def test_empty_dataframe_any(axis):
    pdf = pd.DataFrame({}, columns=["a", "b"], dtype=float)
    gdf = cudf.DataFrame.from_pandas(pdf)
    got = gdf.any(axis=axis)
    expected = pdf.any(axis=axis)
    assert_eq(got, expected, check_index_type=False)


@pytest_unmark_spilling
@pytest.mark.parametrize("a", [[], ["123"]])
@pytest.mark.parametrize("b", ["123", ["123"]])
@pytest.mark.parametrize(
    "misc_data",
    ["123", ["123"] * 20, 123, [1, 2, 0.8, 0.9] * 50, 0.9, 0.00001],
)
@pytest.mark.parametrize("non_list_data", [123, "abc", "zyx", "rapids", 0.8])
def test_create_dataframe_cols_empty_data(a, b, misc_data, non_list_data):
    expected = pd.DataFrame({"a": a})
    actual = cudf.DataFrame.from_pandas(expected)
    expected["b"] = b
    actual["b"] = b
    assert_eq(actual, expected)

    expected = pd.DataFrame({"a": []})
    actual = cudf.DataFrame.from_pandas(expected)
    expected["b"] = misc_data
    actual["b"] = misc_data
    assert_eq(actual, expected)

    expected = pd.DataFrame({"a": a})
    actual = cudf.DataFrame.from_pandas(expected)
    expected["b"] = non_list_data
    actual["b"] = non_list_data
    assert_eq(actual, expected)


def test_empty_dataframe_describe():
    pdf = pd.DataFrame({"a": [], "b": []})
    gdf = cudf.from_pandas(pdf)

    expected = pdf.describe()
    with pytest.warns(FutureWarning):
        actual = gdf.describe()

    assert_eq(expected, actual)


def test_as_column_types():
    col = column.as_column(cudf.Series([]))
    assert_eq(col.dtype, np.dtype("float64"))
    gds = cudf.Series(col)
    pds = pd.Series(pd.Series([], dtype="float64"))

    assert_eq(pds, gds)

    col = column.as_column(cudf.Series([]), dtype="float32")
    assert_eq(col.dtype, np.dtype("float32"))
    gds = cudf.Series(col)
    pds = pd.Series(pd.Series([], dtype="float32"))

    assert_eq(pds, gds)

    col = column.as_column(cudf.Series([]), dtype="str")
    assert_eq(col.dtype, np.dtype("object"))
    gds = cudf.Series(col)
    pds = pd.Series(pd.Series([], dtype="str"))

    assert_eq(pds, gds)

    col = column.as_column(cudf.Series([]), dtype="object")
    assert_eq(col.dtype, np.dtype("object"))
    gds = cudf.Series(col)
    pds = pd.Series(pd.Series([], dtype="object"))

    assert_eq(pds, gds)

    pds = pd.Series(np.array([1, 2, 3]), dtype="float32")
    gds = cudf.Series(column.as_column(np.array([1, 2, 3]), dtype="float32"))

    assert_eq(pds, gds)

    pds = pd.Series([1, 2, 3], dtype="float32")
    gds = cudf.Series([1, 2, 3], dtype="float32")

    assert_eq(pds, gds)

    pds = pd.Series([], dtype="float64")
    gds = cudf.Series(column.as_column(pds))
    assert_eq(pds, gds)

    pds = pd.Series([1, 2, 4], dtype="int64")
    gds = cudf.Series(column.as_column(cudf.Series([1, 2, 4]), dtype="int64"))

    assert_eq(pds, gds)

    pds = pd.Series([1.2, 18.0, 9.0], dtype="float32")
    gds = cudf.Series(
        column.as_column(cudf.Series([1.2, 18.0, 9.0]), dtype="float32")
    )

    assert_eq(pds, gds)

    pds = pd.Series([1.2, 18.0, 9.0], dtype="str")
    gds = cudf.Series(
        column.as_column(cudf.Series([1.2, 18.0, 9.0]), dtype="str")
    )

    assert_eq(pds, gds)

    pds = pd.Series(pd.Index(["1", "18", "9"]), dtype="int")
    gds = cudf.Series(cudf.Index(["1", "18", "9"]), dtype="int")

    assert_eq(pds, gds)


def test_one_row_head():
    gdf = cudf.DataFrame({"name": ["carl"], "score": [100]}, index=[123])
    pdf = gdf.to_pandas()

    head_gdf = gdf.head()
    head_pdf = pdf.head()

    assert_eq(head_pdf, head_gdf)


@pytest.mark.parametrize("dtype", ALL_TYPES)
@pytest.mark.parametrize(
    "np_dtype,pd_dtype",
    [
        tuple(item)
        for item in cudf.utils.dtypes.np_dtypes_to_pandas_dtypes.items()
    ],
)
def test_series_astype_pandas_nullable(dtype, np_dtype, pd_dtype):
    source = cudf.Series([0, 1, None], dtype=dtype)

    expect = source.astype(np_dtype)
    got = source.astype(pd_dtype)

    assert_eq(expect, got)


@pytest.mark.parametrize("dtype", NUMERIC_TYPES)
@pytest.mark.parametrize("as_dtype", NUMERIC_TYPES)
def test_series_astype_numeric_to_numeric(dtype, as_dtype):
    psr = pd.Series([1, 2, 4, 3], dtype=dtype)
    gsr = cudf.from_pandas(psr)
    assert_eq(psr.astype(as_dtype), gsr.astype(as_dtype))


@pytest.mark.parametrize("dtype", NUMERIC_TYPES)
@pytest.mark.parametrize("as_dtype", NUMERIC_TYPES)
def test_series_astype_numeric_to_numeric_nulls(dtype, as_dtype):
    data = [1, 2, None, 3]
    sr = cudf.Series(data, dtype=dtype)
    got = sr.astype(as_dtype)
    expect = cudf.Series([1, 2, None, 3], dtype=as_dtype)
    assert_eq(expect, got)


@pytest.mark.parametrize("dtype", NUMERIC_TYPES)
@pytest.mark.parametrize(
    "as_dtype",
    [
        "str",
        "category",
        "datetime64[s]",
        "datetime64[ms]",
        "datetime64[us]",
        "datetime64[ns]",
    ],
)
def test_series_astype_numeric_to_other(dtype, as_dtype):
    psr = pd.Series([1, 2, 3], dtype=dtype)
    gsr = cudf.from_pandas(psr)
    assert_eq(psr.astype(as_dtype), gsr.astype(as_dtype))


@pytest.mark.parametrize(
    "as_dtype",
    [
        "str",
        "int32",
        "uint32",
        "float32",
        "category",
        "datetime64[s]",
        "datetime64[ms]",
        "datetime64[us]",
        "datetime64[ns]",
    ],
)
def test_series_astype_string_to_other(as_dtype):
    if "datetime64" in as_dtype:
        data = ["2001-01-01", "2002-02-02", "2000-01-05"]
    else:
        data = ["1", "2", "3"]
    psr = pd.Series(data)
    gsr = cudf.from_pandas(psr)
    assert_eq(psr.astype(as_dtype), gsr.astype(as_dtype))


@pytest.mark.parametrize(
    "as_dtype",
    [
        "category",
        "datetime64[s]",
        "datetime64[ms]",
        "datetime64[us]",
        "datetime64[ns]",
    ],
)
def test_series_astype_datetime_to_other(as_dtype):
    data = ["2001-01-01", "2002-02-02", "2001-01-05"]
    psr = pd.Series(data)
    gsr = cudf.from_pandas(psr)
    assert_eq(psr.astype(as_dtype), gsr.astype(as_dtype))


@pytest.mark.parametrize(
    "inp",
    [
        ("datetime64[ns]", "2011-01-01 00:00:00.000000000"),
        ("datetime64[us]", "2011-01-01 00:00:00.000000"),
        ("datetime64[ms]", "2011-01-01 00:00:00.000"),
        ("datetime64[s]", "2011-01-01 00:00:00"),
    ],
)
def test_series_astype_datetime_to_string(inp):
    dtype, expect = inp
    base_date = "2011-01-01"
    sr = cudf.Series([base_date], dtype=dtype)
    got = sr.astype(str)[0]
    assert expect == got


@pytest.mark.parametrize(
    "as_dtype",
    [
        "int32",
        "uint32",
        "float32",
        "category",
        "datetime64[s]",
        "datetime64[ms]",
        "datetime64[us]",
        "datetime64[ns]",
        "str",
    ],
)
def test_series_astype_categorical_to_other(as_dtype):
    if "datetime64" in as_dtype:
        data = ["2001-01-01", "2002-02-02", "2000-01-05", "2001-01-01"]
    else:
        data = [1, 2, 3, 1]
    psr = pd.Series(data, dtype="category")
    gsr = cudf.from_pandas(psr)
    assert_eq(psr.astype(as_dtype), gsr.astype(as_dtype))


@pytest.mark.parametrize("ordered", [True, False])
def test_series_astype_to_categorical_ordered(ordered):
    psr = pd.Series([1, 2, 3, 1], dtype="category")
    gsr = cudf.from_pandas(psr)

    ordered_dtype_pd = pd.CategoricalDtype(
        categories=[1, 2, 3], ordered=ordered
    )
    ordered_dtype_gd = cudf.CategoricalDtype.from_pandas(ordered_dtype_pd)
    assert_eq(
        psr.astype("int32").astype(ordered_dtype_pd).astype("int32"),
        gsr.astype("int32").astype(ordered_dtype_gd).astype("int32"),
    )


@pytest.mark.parametrize("ordered", [True, False])
def test_series_astype_cat_ordered_to_unordered(ordered):
    pd_dtype = pd.CategoricalDtype(categories=[1, 2, 3], ordered=ordered)
    pd_to_dtype = pd.CategoricalDtype(
        categories=[1, 2, 3], ordered=not ordered
    )
    gd_dtype = cudf.CategoricalDtype.from_pandas(pd_dtype)
    gd_to_dtype = cudf.CategoricalDtype.from_pandas(pd_to_dtype)

    psr = pd.Series([1, 2, 3], dtype=pd_dtype)
    gsr = cudf.Series([1, 2, 3], dtype=gd_dtype)

    expect = psr.astype(pd_to_dtype)
    got = gsr.astype(gd_to_dtype)

    assert_eq(expect, got)


def test_series_astype_null_cases():
    data = [1, 2, None, 3]

    # numerical to other
    assert_eq(cudf.Series(data, dtype="str"), cudf.Series(data).astype("str"))

    assert_eq(
        cudf.Series(data, dtype="category"),
        cudf.Series(data).astype("category"),
    )

    assert_eq(
        cudf.Series(data, dtype="float32"),
        cudf.Series(data, dtype="int32").astype("float32"),
    )

    assert_eq(
        cudf.Series(data, dtype="float32"),
        cudf.Series(data, dtype="uint32").astype("float32"),
    )

    assert_eq(
        cudf.Series(data, dtype="datetime64[ms]"),
        cudf.Series(data).astype("datetime64[ms]"),
    )

    # categorical to other
    assert_eq(
        cudf.Series(data, dtype="str"),
        cudf.Series(data, dtype="category").astype("str"),
    )

    assert_eq(
        cudf.Series(data, dtype="float32"),
        cudf.Series(data, dtype="category").astype("float32"),
    )

    assert_eq(
        cudf.Series(data, dtype="datetime64[ms]"),
        cudf.Series(data, dtype="category").astype("datetime64[ms]"),
    )

    # string to other
    assert_eq(
        cudf.Series([1, 2, None, 3], dtype="int32"),
        cudf.Series(["1", "2", None, "3"]).astype("int32"),
    )

    assert_eq(
        cudf.Series(
            ["2001-01-01", "2001-02-01", None, "2001-03-01"],
            dtype="datetime64[ms]",
        ),
        cudf.Series(["2001-01-01", "2001-02-01", None, "2001-03-01"]).astype(
            "datetime64[ms]"
        ),
    )

    assert_eq(
        cudf.Series(["a", "b", "c", None], dtype="category").to_pandas(),
        cudf.Series(["a", "b", "c", None]).astype("category").to_pandas(),
    )

    # datetime to other
    data = [
        "2001-01-01 00:00:00.000000",
        "2001-02-01 00:00:00.000000",
        None,
        "2001-03-01 00:00:00.000000",
    ]
    assert_eq(
        cudf.Series(data),
        cudf.Series(data, dtype="datetime64[us]").astype("str"),
    )

    assert_eq(
        pd.Series(data, dtype="datetime64[ns]").astype("category"),
        cudf.from_pandas(pd.Series(data, dtype="datetime64[ns]")).astype(
            "category"
        ),
    )


def test_series_astype_null_categorical():
    sr = cudf.Series([None, None, None], dtype="category")
    expect = cudf.Series([None, None, None], dtype="int32")
    got = sr.astype("int32")
    assert_eq(expect, got)


@pytest.mark.parametrize(
    "data",
    [
        (
            pd.Series([3, 3.0]),
            pd.Series([2.3, 3.9]),
            pd.Series([1.5, 3.9]),
            pd.Series([1.0, 2]),
        ),
        [
            pd.Series([3, 3.0]),
            pd.Series([2.3, 3.9]),
            pd.Series([1.5, 3.9]),
            pd.Series([1.0, 2]),
        ],
    ],
)
def test_create_dataframe_from_list_like(data):
    pdf = pd.DataFrame(data, index=["count", "mean", "std", "min"])
    gdf = cudf.DataFrame(data, index=["count", "mean", "std", "min"])

    assert_eq(pdf, gdf)

    pdf = pd.DataFrame(data)
    gdf = cudf.DataFrame(data)

    assert_eq(pdf, gdf)


def test_create_dataframe_column():
    pdf = pd.DataFrame(columns=["a", "b", "c"], index=["A", "Z", "X"])
    gdf = cudf.DataFrame(columns=["a", "b", "c"], index=["A", "Z", "X"])

    assert_eq(pdf, gdf)

    pdf = pd.DataFrame(
        {"a": [1, 2, 3], "b": [2, 3, 5]},
        columns=["a", "b", "c"],
        index=["A", "Z", "X"],
    )
    gdf = cudf.DataFrame(
        {"a": [1, 2, 3], "b": [2, 3, 5]},
        columns=["a", "b", "c"],
        index=["A", "Z", "X"],
    )

    assert_eq(pdf, gdf)


@pytest.mark.parametrize(
    "data",
    [
        [1, 2, 4],
        [],
        [5.0, 7.0, 8.0],
        pd.Categorical(["a", "b", "c"]),
        ["m", "a", "d", "v"],
    ],
)
def test_series_values_host_property(data):
    pds = pd.Series(data=data, dtype=None if data else float)
    gds = cudf.Series(data)

    np.testing.assert_array_equal(pds.values, gds.values_host)


@pytest.mark.parametrize(
    "data",
    [
        [1, 2, 4],
        [],
        [5.0, 7.0, 8.0],
        pytest.param(
            pd.Categorical(["a", "b", "c"]),
            marks=pytest_xfail(raises=NotImplementedError),
        ),
        pytest.param(
            ["m", "a", "d", "v"],
            marks=pytest_xfail(raises=TypeError),
        ),
    ],
)
def test_series_values_property(data):
    pds = pd.Series(data=data, dtype=None if data else float)
    gds = cudf.Series(data)
    gds_vals = gds.values
    assert isinstance(gds_vals, cupy.ndarray)
    np.testing.assert_array_equal(gds_vals.get(), pds.values)


@pytest.mark.parametrize(
    "data",
    [
        {"A": [1, 2, 3], "B": [4, 5, 6]},
        {"A": [1.0, 2.0, 3.0], "B": [4.0, 5.0, 6.0]},
        {"A": [1, 2, 3], "B": [1.0, 2.0, 3.0]},
        {"A": np.float32(np.arange(3)), "B": np.float64(np.arange(3))},
        pytest.param(
            {"A": [1, None, 3], "B": [1, 2, None]},
            marks=pytest_xfail(
                reason="Nulls not supported by values accessor"
            ),
        ),
        pytest.param(
            {"A": [None, None, None], "B": [None, None, None]},
            marks=pytest_xfail(
                reason="Nulls not supported by values accessor"
            ),
        ),
        {"A": [], "B": []},
        pytest.param(
            {"A": [1, 2, 3], "B": ["a", "b", "c"]},
            marks=pytest_xfail(
                reason="str or categorical not supported by values accessor"
            ),
        ),
        pytest.param(
            {"A": pd.Categorical(["a", "b", "c"]), "B": ["d", "e", "f"]},
            marks=pytest_xfail(
                reason="str or categorical not supported by values accessor"
            ),
        ),
    ],
)
def test_df_values_property(data):
    pdf = pd.DataFrame.from_dict(data)
    gdf = cudf.DataFrame.from_pandas(pdf)

    pmtr = pdf.values
    gmtr = gdf.values.get()

    np.testing.assert_array_equal(pmtr, gmtr)


def test_numeric_alpha_value_counts():
    pdf = pd.DataFrame(
        {
            "numeric": [1, 2, 3, 4, 5, 6, 1, 2, 4] * 10,
            "alpha": ["u", "h", "d", "a", "m", "u", "h", "d", "a"] * 10,
        }
    )

    gdf = cudf.DataFrame(
        {
            "numeric": [1, 2, 3, 4, 5, 6, 1, 2, 4] * 10,
            "alpha": ["u", "h", "d", "a", "m", "u", "h", "d", "a"] * 10,
        }
    )

    assert_eq(
        pdf.numeric.value_counts().sort_index(),
        gdf.numeric.value_counts().sort_index(),
        check_dtype=False,
    )
    assert_eq(
        pdf.alpha.value_counts().sort_index(),
        gdf.alpha.value_counts().sort_index(),
        check_dtype=False,
    )


@pytest.mark.parametrize(
    "data",
    [
        pd.DataFrame(
            {
                "num_legs": [2, 4],
                "num_wings": [2, 0],
                "bird_cats": pd.Series(
                    ["sparrow", "pigeon"],
                    dtype="category",
                    index=["falcon", "dog"],
                ),
            },
            index=["falcon", "dog"],
        ),
        pd.DataFrame(
            {"num_legs": [8, 2], "num_wings": [0, 2]},
            index=["spider", "falcon"],
        ),
        pd.DataFrame(
            {
                "num_legs": [8, 2, 1, 0, 2, 4, 5],
                "num_wings": [2, 0, 2, 1, 2, 4, -1],
            }
        ),
        pd.DataFrame({"a": ["a", "b", "c"]}, dtype="category"),
        pd.DataFrame({"a": ["a", "b", "c"]}),
    ],
)
@pytest.mark.parametrize(
    "values",
    [
        [0, 2],
        {"num_wings": [0, 3]},
        pd.DataFrame(
            {"num_legs": [8, 2], "num_wings": [0, 2]},
            index=["spider", "falcon"],
        ),
        pd.DataFrame(
            {
                "num_legs": [2, 4],
                "num_wings": [2, 0],
                "bird_cats": pd.Series(
                    ["sparrow", "pigeon"],
                    dtype="category",
                    index=["falcon", "dog"],
                ),
            },
            index=["falcon", "dog"],
        ),
        ["sparrow", "pigeon"],
        pd.Series(["sparrow", "pigeon"], dtype="category"),
        pd.Series([1, 2, 3, 4, 5]),
        "abc",
        123,
        pd.Series(["a", "b", "c"]),
        pd.Series(["a", "b", "c"], dtype="category"),
        pd.DataFrame({"a": ["a", "b", "c"]}, dtype="category"),
    ],
)
def test_isin_dataframe(data, values):
    pdf = data
    gdf = cudf.from_pandas(pdf)

    if cudf.api.types.is_scalar(values):
        assert_exceptions_equal(
            lfunc=pdf.isin,
            rfunc=gdf.isin,
            lfunc_args_and_kwargs=([values],),
            rfunc_args_and_kwargs=([values],),
        )
    else:
        try:
            expected = pdf.isin(values)
        except TypeError as e:
            # Can't do isin with different categories
            if str(e) == (
                "Categoricals can only be compared if 'categories' "
                "are the same."
            ):
                return

        if isinstance(values, (pd.DataFrame, pd.Series)):
            values = cudf.from_pandas(values)

        got = gdf.isin(values)
        assert_eq(got, expected)


def test_constructor_properties():
    df = cudf.DataFrame()
    key1 = "a"
    key2 = "b"
    val1 = np.array([123], dtype=np.float64)
    val2 = np.array([321], dtype=np.float64)
    df[key1] = val1
    df[key2] = val2

    # Correct use of _constructor_sliced (for DataFrame)
    assert_eq(df[key1], df._constructor_sliced(val1, name=key1))

    # Correct use of _constructor_expanddim (for cudf.Series)
    assert_eq(df, df[key2]._constructor_expanddim({key1: val1, key2: val2}))

    # Incorrect use of _constructor_sliced (Raises for cudf.Series)
    with pytest.raises(NotImplementedError):
        df[key1]._constructor_sliced

    # Incorrect use of _constructor_expanddim (Raises for DataFrame)
    with pytest.raises(NotImplementedError):
        df._constructor_expanddim


@pytest.mark.parametrize("dtype", NUMERIC_TYPES)
@pytest.mark.parametrize("as_dtype", ALL_TYPES)
def test_df_astype_numeric_to_all(dtype, as_dtype):
    if "uint" in dtype:
        data = [1, 2, None, 4, 7]
    elif "int" in dtype or "longlong" in dtype:
        data = [1, 2, None, 4, -7]
    elif "float" in dtype:
        data = [1.0, 2.0, None, 4.0, np.nan, -7.0]

    gdf = cudf.DataFrame()

    gdf["foo"] = cudf.Series(data, dtype=dtype)
    gdf["bar"] = cudf.Series(data, dtype=dtype)

    insert_data = cudf.Series(data, dtype=dtype)

    expect = cudf.DataFrame()
    expect["foo"] = insert_data.astype(as_dtype)
    expect["bar"] = insert_data.astype(as_dtype)

    got = gdf.astype(as_dtype)

    assert_eq(expect, got)


@pytest.mark.parametrize(
    "as_dtype",
    [
        "int32",
        "float32",
        "category",
        "datetime64[s]",
        "datetime64[ms]",
        "datetime64[us]",
        "datetime64[ns]",
    ],
)
def test_df_astype_string_to_other(as_dtype):
    if "datetime64" in as_dtype:
        # change None to "NaT" after this issue is fixed:
        # https://github.com/rapidsai/cudf/issues/5117
        data = ["2001-01-01", "2002-02-02", "2000-01-05", None]
    elif as_dtype == "int32":
        data = [1, 2, 3]
    elif as_dtype == "category":
        data = ["1", "2", "3", None]
    elif "float" in as_dtype:
        data = [1.0, 2.0, 3.0, np.nan]

    insert_data = cudf.Series.from_pandas(pd.Series(data, dtype="str"))
    expect_data = cudf.Series(data, dtype=as_dtype)

    gdf = cudf.DataFrame()
    expect = cudf.DataFrame()

    gdf["foo"] = insert_data
    gdf["bar"] = insert_data

    expect["foo"] = expect_data
    expect["bar"] = expect_data

    got = gdf.astype(as_dtype)
    assert_eq(expect, got)


@pytest.mark.parametrize(
    "as_dtype",
    [
        "int64",
        "datetime64[s]",
        "datetime64[us]",
        "datetime64[ns]",
        "str",
        "category",
    ],
)
def test_df_astype_datetime_to_other(as_dtype):
    data = [
        "1991-11-20 00:00:00.000",
        "2004-12-04 00:00:00.000",
        "2016-09-13 00:00:00.000",
        None,
    ]

    gdf = cudf.DataFrame()
    expect = cudf.DataFrame()

    gdf["foo"] = cudf.Series(data, dtype="datetime64[ms]")
    gdf["bar"] = cudf.Series(data, dtype="datetime64[ms]")

    if as_dtype == "int64":
        expect["foo"] = cudf.Series(
            [690595200000, 1102118400000, 1473724800000, None], dtype="int64"
        )
        expect["bar"] = cudf.Series(
            [690595200000, 1102118400000, 1473724800000, None], dtype="int64"
        )
    elif as_dtype == "str":
        expect["foo"] = cudf.Series(data, dtype="str")
        expect["bar"] = cudf.Series(data, dtype="str")
    elif as_dtype == "category":
        expect["foo"] = cudf.Series(gdf["foo"], dtype="category")
        expect["bar"] = cudf.Series(gdf["bar"], dtype="category")
    else:
        expect["foo"] = cudf.Series(data, dtype=as_dtype)
        expect["bar"] = cudf.Series(data, dtype=as_dtype)

    got = gdf.astype(as_dtype)

    assert_eq(expect, got)


@pytest.mark.parametrize(
    "as_dtype",
    [
        "int32",
        "float32",
        "category",
        "datetime64[s]",
        "datetime64[ms]",
        "datetime64[us]",
        "datetime64[ns]",
        "str",
    ],
)
def test_df_astype_categorical_to_other(as_dtype):
    if "datetime64" in as_dtype:
        data = ["2001-01-01", "2002-02-02", "2000-01-05", "2001-01-01"]
    else:
        data = [1, 2, 3, 1]
    psr = pd.Series(data, dtype="category")
    pdf = pd.DataFrame()
    pdf["foo"] = psr
    pdf["bar"] = psr
    gdf = cudf.DataFrame.from_pandas(pdf)
    assert_eq(pdf.astype(as_dtype), gdf.astype(as_dtype))


@pytest.mark.parametrize("ordered", [True, False])
def test_df_astype_to_categorical_ordered(ordered):
    psr = pd.Series([1, 2, 3, 1], dtype="category")
    pdf = pd.DataFrame()
    pdf["foo"] = psr
    pdf["bar"] = psr
    gdf = cudf.DataFrame.from_pandas(pdf)

    ordered_dtype_pd = pd.CategoricalDtype(
        categories=[1, 2, 3], ordered=ordered
    )
    ordered_dtype_gd = cudf.CategoricalDtype.from_pandas(ordered_dtype_pd)

    assert_eq(
        pdf.astype(ordered_dtype_pd).astype("int32"),
        gdf.astype(ordered_dtype_gd).astype("int32"),
    )


@pytest.mark.parametrize(
    "dtype,args",
    [(dtype, {}) for dtype in ALL_TYPES]
    + [("category", {"ordered": True}), ("category", {"ordered": False})],
)
def test_empty_df_astype(dtype, args):
    df = cudf.DataFrame()
    kwargs = {}
    kwargs.update(args)
    assert_eq(df, df.astype(dtype=dtype, **kwargs))


@pytest.mark.parametrize(
    "errors",
    [
        pytest.param(
            "raise", marks=pytest_xfail(reason="should raise error here")
        ),
        pytest.param("other", marks=pytest_xfail(raises=ValueError)),
        "ignore",
    ],
)
def test_series_astype_error_handling(errors):
    sr = cudf.Series(["random", "words"])
    got = sr.astype("datetime64", errors=errors)
    assert_eq(sr, got)


@pytest.mark.parametrize("dtype", ALL_TYPES)
def test_df_constructor_dtype(dtype):
    if "datetime" in dtype:
        data = ["1991-11-20", "2004-12-04", "2016-09-13", None]
    elif dtype == "str":
        data = ["a", "b", "c", None]
    elif "float" in dtype:
        data = [1.0, 0.5, -1.1, np.nan, None]
    elif "bool" in dtype:
        data = [True, False, None]
    else:
        data = [1, 2, 3, None]

    sr = cudf.Series(data, dtype=dtype)

    expect = cudf.DataFrame()
    expect["foo"] = sr
    expect["bar"] = sr
    got = cudf.DataFrame({"foo": data, "bar": data}, dtype=dtype)

    assert_eq(expect, got)


@pytest_unmark_spilling
@pytest.mark.parametrize(
    "data",
    [
        cudf.datasets.randomdata(
            nrows=10, dtypes={"a": "category", "b": int, "c": float, "d": int}
        ),
        cudf.datasets.randomdata(
            nrows=10, dtypes={"a": "category", "b": int, "c": float, "d": str}
        ),
        cudf.datasets.randomdata(
            nrows=10, dtypes={"a": bool, "b": int, "c": float, "d": str}
        ),
        cudf.DataFrame(),
        cudf.DataFrame({"a": [0, 1, 2], "b": [1, None, 3]}),
        cudf.DataFrame(
            {
                "a": [1, 2, 3, 4],
                "b": [7, np.NaN, 9, 10],
                "c": [np.NaN, np.NaN, np.NaN, np.NaN],
                "d": cudf.Series([None, None, None, None], dtype="int64"),
                "e": [100, None, 200, None],
                "f": cudf.Series([10, None, np.NaN, 11], nan_as_null=False),
            }
        ),
        cudf.DataFrame(
            {
                "a": [10, 11, 12, 13, 14, 15],
                "b": cudf.Series(
                    [10, None, np.NaN, 2234, None, np.NaN], nan_as_null=False
                ),
            }
        ),
    ],
)
@pytest.mark.parametrize(
    "op", ["max", "min", "sum", "product", "mean", "var", "std"]
)
@pytest.mark.parametrize("skipna", [True, False])
def test_rowwise_ops(data, op, skipna):
    gdf = data
    pdf = gdf.to_pandas()

    kwargs = {"axis": 1, "skipna": skipna}
    if op in ("var", "std"):
        kwargs["ddof"] = 0

    with expect_warning_if(
        not all(
            (
                (pdf[column].count() == 0)
                if skipna
                else (pdf[column].notna().count() == 0)
            )
            or cudf.api.types.is_numeric_dtype(pdf[column].dtype)
            or cudf.api.types.is_bool_dtype(pdf[column].dtype)
            for column in pdf
        )
    ):
        expected = getattr(pdf, op)(**kwargs)
    with expect_warning_if(
        not all(
            cudf.api.types.is_numeric_dtype(gdf[column].dtype)
            or cudf.api.types.is_bool_dtype(gdf[column].dtype)
            for column in gdf
        ),
        UserWarning,
    ):
        got = getattr(gdf, op)(**kwargs)

    assert_eq(expected, got, check_exact=False)


@pytest.mark.parametrize(
    "op", ["max", "min", "sum", "product", "mean", "var", "std"]
)
def test_rowwise_ops_nullable_dtypes_all_null(op):
    gdf = cudf.DataFrame(
        {
            "a": [1, 2, 3, 4],
            "b": [7, np.NaN, 9, 10],
            "c": cudf.Series([np.NaN, np.NaN, np.NaN, np.NaN], dtype=float),
            "d": cudf.Series([None, None, None, None], dtype="int64"),
            "e": [100, None, 200, None],
            "f": cudf.Series([10, None, np.NaN, 11], nan_as_null=False),
        }
    )

    expected = cudf.Series([None, None, None, None], dtype="float64")

    if op in ("var", "std"):
        got = getattr(gdf, op)(axis=1, ddof=0, skipna=False)
    else:
        got = getattr(gdf, op)(axis=1, skipna=False)

    assert_eq(got.null_count, expected.null_count)
    assert_eq(got, expected)


@pytest.mark.parametrize(
    "op,expected",
    [
        (
            "max",
            cudf.Series(
                [10.0, None, np.NaN, 2234.0, None, np.NaN],
                dtype="float64",
                nan_as_null=False,
            ),
        ),
        (
            "min",
            cudf.Series(
                [10.0, None, np.NaN, 13.0, None, np.NaN],
                dtype="float64",
                nan_as_null=False,
            ),
        ),
        (
            "sum",
            cudf.Series(
                [20.0, None, np.NaN, 2247.0, None, np.NaN],
                dtype="float64",
                nan_as_null=False,
            ),
        ),
        (
            "product",
            cudf.Series(
                [100.0, None, np.NaN, 29042.0, None, np.NaN],
                dtype="float64",
                nan_as_null=False,
            ),
        ),
        (
            "mean",
            cudf.Series(
                [10.0, None, np.NaN, 1123.5, None, np.NaN],
                dtype="float64",
                nan_as_null=False,
            ),
        ),
        (
            "var",
            cudf.Series(
                [0.0, None, np.NaN, 1233210.25, None, np.NaN],
                dtype="float64",
                nan_as_null=False,
            ),
        ),
        (
            "std",
            cudf.Series(
                [0.0, None, np.NaN, 1110.5, None, np.NaN],
                dtype="float64",
                nan_as_null=False,
            ),
        ),
    ],
)
def test_rowwise_ops_nullable_dtypes_partial_null(op, expected):
    gdf = cudf.DataFrame(
        {
            "a": [10, 11, 12, 13, 14, 15],
            "b": cudf.Series(
                [10, None, np.NaN, 2234, None, np.NaN],
                nan_as_null=False,
            ),
        }
    )

    if op in ("var", "std"):
        got = getattr(gdf, op)(axis=1, ddof=0, skipna=False)
    else:
        got = getattr(gdf, op)(axis=1, skipna=False)

    assert_eq(got.null_count, expected.null_count)
    assert_eq(got, expected)


@pytest.mark.parametrize(
    "op,expected",
    [
        (
            "max",
            cudf.Series(
                [10, None, None, 2234, None, 453],
                dtype="int64",
            ),
        ),
        (
            "min",
            cudf.Series(
                [10, None, None, 13, None, 15],
                dtype="int64",
            ),
        ),
        (
            "sum",
            cudf.Series(
                [20, None, None, 2247, None, 468],
                dtype="int64",
            ),
        ),
        (
            "product",
            cudf.Series(
                [100, None, None, 29042, None, 6795],
                dtype="int64",
            ),
        ),
        (
            "mean",
            cudf.Series(
                [10.0, None, None, 1123.5, None, 234.0],
                dtype="float32",
            ),
        ),
        (
            "var",
            cudf.Series(
                [0.0, None, None, 1233210.25, None, 47961.0],
                dtype="float32",
            ),
        ),
        (
            "std",
            cudf.Series(
                [0.0, None, None, 1110.5, None, 219.0],
                dtype="float32",
            ),
        ),
    ],
)
def test_rowwise_ops_nullable_int_dtypes(op, expected):
    gdf = cudf.DataFrame(
        {
            "a": [10, 11, None, 13, None, 15],
            "b": cudf.Series(
                [10, None, 323, 2234, None, 453],
                nan_as_null=False,
            ),
        }
    )

    if op in ("var", "std"):
        got = getattr(gdf, op)(axis=1, ddof=0, skipna=False)
    else:
        got = getattr(gdf, op)(axis=1, skipna=False)

    assert_eq(got.null_count, expected.null_count)
    assert_eq(got, expected)


@pytest.mark.parametrize(
    "data",
    [
        {
            "t1": cudf.Series(
                ["2020-08-01 09:00:00", "1920-05-01 10:30:00"], dtype="<M8[ms]"
            ),
            "t2": cudf.Series(
                ["1940-08-31 06:00:00", "2020-08-02 10:00:00"], dtype="<M8[ms]"
            ),
        },
        {
            "t1": cudf.Series(
                ["2020-08-01 09:00:00", "1920-05-01 10:30:00"], dtype="<M8[ms]"
            ),
            "t2": cudf.Series(
                ["1940-08-31 06:00:00", "2020-08-02 10:00:00"], dtype="<M8[ns]"
            ),
            "t3": cudf.Series(
                ["1960-08-31 06:00:00", "2030-08-02 10:00:00"], dtype="<M8[s]"
            ),
        },
        {
            "t1": cudf.Series(
                ["2020-08-01 09:00:00", "1920-05-01 10:30:00"], dtype="<M8[ms]"
            ),
            "t2": cudf.Series(
                ["1940-08-31 06:00:00", "2020-08-02 10:00:00"], dtype="<M8[us]"
            ),
        },
        {
            "t1": cudf.Series(
                ["2020-08-01 09:00:00", "1920-05-01 10:30:00"], dtype="<M8[ms]"
            ),
            "t2": cudf.Series(
                ["1940-08-31 06:00:00", "2020-08-02 10:00:00"], dtype="<M8[ms]"
            ),
            "i1": cudf.Series([1001, 2002], dtype="int64"),
        },
        {
            "t1": cudf.Series(
                ["2020-08-01 09:00:00", "1920-05-01 10:30:00"], dtype="<M8[ms]"
            ),
            "t2": cudf.Series(["1940-08-31 06:00:00", None], dtype="<M8[ms]"),
            "i1": cudf.Series([1001, 2002], dtype="int64"),
        },
        {
            "t1": cudf.Series(
                ["2020-08-01 09:00:00", "1920-05-01 10:30:00"], dtype="<M8[ms]"
            ),
            "i1": cudf.Series([1001, 2002], dtype="int64"),
            "f1": cudf.Series([-100.001, 123.456], dtype="float64"),
        },
        {
            "t1": cudf.Series(
                ["2020-08-01 09:00:00", "1920-05-01 10:30:00"], dtype="<M8[ms]"
            ),
            "i1": cudf.Series([1001, 2002], dtype="int64"),
            "f1": cudf.Series([-100.001, 123.456], dtype="float64"),
            "b1": cudf.Series([True, False], dtype="bool"),
        },
    ],
)
@pytest.mark.parametrize("op", ["max", "min"])
@pytest.mark.parametrize("skipna", [True, False])
def test_rowwise_ops_datetime_dtypes(data, op, skipna):

    gdf = cudf.DataFrame(data)

    pdf = gdf.to_pandas()

    with expect_warning_if(
        not all(cudf.api.types.is_datetime64_dtype(dt) for dt in gdf.dtypes),
        UserWarning,
    ):
        got = getattr(gdf, op)(axis=1, skipna=skipna)
    with expect_warning_if(
        not all(pd.api.types.is_datetime64_dtype(dt) for dt in gdf.dtypes),
        FutureWarning,
    ):
        expected = getattr(pdf, op)(axis=1, skipna=skipna)

    assert_eq(got, expected)


@pytest.mark.parametrize(
    "data,op,skipna",
    [
        (
            {
                "t1": cudf.Series(
                    ["2020-08-01 09:00:00", "1920-05-01 10:30:00"],
                    dtype="<M8[ms]",
                ),
                "t2": cudf.Series(
                    ["1940-08-31 06:00:00", None], dtype="<M8[ms]"
                ),
            },
            "max",
            True,
        ),
        (
            {
                "t1": cudf.Series(
                    ["2020-08-01 09:00:00", "1920-05-01 10:30:00"],
                    dtype="<M8[ms]",
                ),
                "t2": cudf.Series(
                    ["1940-08-31 06:00:00", None], dtype="<M8[ms]"
                ),
            },
            "min",
            False,
        ),
        (
            {
                "t1": cudf.Series(
                    ["2020-08-01 09:00:00", "1920-05-01 10:30:00"],
                    dtype="<M8[ms]",
                ),
                "t2": cudf.Series(
                    ["1940-08-31 06:00:00", None], dtype="<M8[ms]"
                ),
            },
            "min",
            True,
        ),
    ],
)
def test_rowwise_ops_datetime_dtypes_2(data, op, skipna):

    gdf = cudf.DataFrame(data)

    pdf = gdf.to_pandas()

    got = getattr(gdf, op)(axis=1, skipna=skipna)
    expected = getattr(pdf, op)(axis=1, skipna=skipna)

    assert_eq(got, expected)


@pytest.mark.parametrize(
    "data",
    [
        (
            {
                "t1": pd.Series(
                    ["2020-08-01 09:00:00", "1920-05-01 10:30:00"],
                    dtype="<M8[ns]",
                ),
                "t2": pd.Series(
                    ["1940-08-31 06:00:00", pd.NaT], dtype="<M8[ns]"
                ),
            }
        )
    ],
)
def test_rowwise_ops_datetime_dtypes_pdbug(data):
    pdf = pd.DataFrame(data)
    gdf = cudf.from_pandas(pdf)

    expected = pdf.max(axis=1, skipna=False)
    got = gdf.max(axis=1, skipna=False)

    assert_eq(got, expected)


@pytest.mark.parametrize(
    "data",
    [
        [5.0, 6.0, 7.0],
        "single value",
        np.array(1, dtype="int64"),
        np.array(0.6273643, dtype="float64"),
    ],
)
def test_insert(data):
    pdf = pd.DataFrame.from_dict({"A": [1, 2, 3], "B": ["a", "b", "c"]})
    gdf = cudf.DataFrame.from_pandas(pdf)

    # insertion by index

    pdf.insert(0, "foo", data)
    gdf.insert(0, "foo", data)

    assert_eq(pdf, gdf)

    pdf.insert(3, "bar", data)
    gdf.insert(3, "bar", data)

    assert_eq(pdf, gdf)

    pdf.insert(1, "baz", data)
    gdf.insert(1, "baz", data)

    assert_eq(pdf, gdf)

    # pandas insert doesn't support negative indexing
    pdf.insert(len(pdf.columns), "qux", data)
    gdf.insert(-1, "qux", data)

    assert_eq(pdf, gdf)


@pytest.mark.parametrize(
    "data",
    [{"A": [1, 2, 3], "B": ["a", "b", "c"]}],
)
def test_insert_NA(data):
    pdf = pd.DataFrame.from_dict(data)
    gdf = cudf.DataFrame.from_pandas(pdf)

    pdf["C"] = pd.NA
    gdf["C"] = cudf.NA
    assert_eq(pdf, gdf)


def test_cov():
    gdf = cudf.datasets.randomdata(10)
    pdf = gdf.to_pandas()

    assert_eq(pdf.cov(), gdf.cov())


@pytest_xfail(reason="cupy-based cov does not support nulls")
def test_cov_nans():
    pdf = pd.DataFrame()
    pdf["a"] = [None, None, None, 2.00758632, None]
    pdf["b"] = [0.36403686, None, None, None, None]
    pdf["c"] = [None, None, None, 0.64882227, None]
    pdf["d"] = [None, -1.46863125, None, 1.22477948, -0.06031689]
    gdf = cudf.from_pandas(pdf)

    assert_eq(pdf.cov(), gdf.cov())


@pytest_unmark_spilling
@pytest.mark.parametrize(
    "gsr",
    [
        cudf.Series([4, 2, 3]),
        cudf.Series([4, 2, 3], index=["a", "b", "c"]),
        cudf.Series([4, 2, 3], index=["a", "b", "d"]),
        cudf.Series([4, 2], index=["a", "b"]),
        cudf.Series([4, 2, 3], index=cudf.core.index.RangeIndex(0, 3)),
    ],
)
@pytest.mark.parametrize("colnames", [["a", "b", "c"], [0, 1, 2]])
@pytest.mark.parametrize(
    "op",
    [
        operator.add,
        operator.mul,
        operator.floordiv,
        operator.truediv,
        operator.mod,
        operator.pow,
        operator.eq,
        operator.lt,
        operator.le,
        operator.gt,
        operator.ge,
        operator.ne,
    ],
)
def test_df_sr_binop(gsr, colnames, op):
    # Anywhere that the column names of the DataFrame don't match the index
    # names of the Series will trigger a deprecated reindexing. Since this
    # behavior is deprecated in pandas, this test is temporarily silencing
    # those warnings until cudf updates to pandas 2.0 as its compatibility
    # target, at which point a large number of the parametrizations can be
    # removed altogether (along with this warnings filter).
    with warnings.catch_warnings():
        assert version.parse(pd.__version__) < version.parse("2.0.0")
        warnings.filterwarnings(
            action="ignore",
            category=FutureWarning,
            message=(
                "Automatic reindexing on DataFrame vs Series comparisons is "
                "deprecated"
            ),
        )
        data = [[3.0, 2.0, 5.0], [3.0, None, 5.0], [6.0, 7.0, np.nan]]
        data = dict(zip(colnames, data))

        gsr = gsr.astype("float64")

        gdf = cudf.DataFrame(data)
        pdf = gdf.to_pandas(nullable=True)

        psr = gsr.to_pandas(nullable=True)

        expect = op(pdf, psr)
        got = op(gdf, gsr).to_pandas(nullable=True)
        assert_eq(expect, got, check_dtype=False)

        expect = op(psr, pdf)
        got = op(gsr, gdf).to_pandas(nullable=True)
        assert_eq(expect, got, check_dtype=False)


@pytest_unmark_spilling
@pytest.mark.parametrize(
    "gsr",
    [
        cudf.Series([4, 2, 3, 4, 5], index=["a", "b", "d", "0", "12"]),
    ],
)
@pytest.mark.parametrize("colnames", [["a", "b", "c"], [0, 1, 2]])
@pytest.mark.parametrize(
    "op",
    [
        operator.add,
        operator.mul,
        operator.floordiv,
        operator.truediv,
        operator.mod,
        operator.pow,
        operator.eq,
        operator.lt,
        operator.le,
        operator.gt,
        operator.ge,
        operator.ne,
    ],
)
def test_df_sr_binop_preserve_pandas_order(gsr, colnames, op):
    # Anywhere that the column names of the DataFrame don't match the index
    # names of the Series will trigger a deprecated reindexing. Since this
    # behavior is deprecated in pandas, this test is temporarily silencing
    # those warnings until cudf updates to pandas 2.0 as its compatibility
    # target, at which point a large number of the parametrizations can be
    # removed altogether (along with this warnings filter).
    with warnings.catch_warnings():
        assert version.parse(pd.__version__) < version.parse("2.0.0")
        warnings.filterwarnings(
            action="ignore",
            category=FutureWarning,
            message=(
                "Automatic reindexing on DataFrame vs Series comparisons is "
                "deprecated"
            ),
        )
        data = [[3.0, 2.0, 5.0], [3.0, None, 5.0], [6.0, 7.0, np.nan]]
        data = dict(zip(colnames, data))

        gsr = gsr.astype("float64")

        gdf = cudf.DataFrame(data)
        pdf = gdf.to_pandas(nullable=True)

        psr = gsr.to_pandas(nullable=True)

        expect = op(pdf, psr)
        with cudf.option_context("mode.pandas_compatible", True):
            got = op(gdf, gsr).to_pandas(nullable=True)
        assert_eq(expect, got, check_dtype=False)

        expect = op(psr, pdf)
        with cudf.option_context("mode.pandas_compatible", True):
            got = op(gsr, gdf).to_pandas(nullable=True)
        assert_eq(expect, got, check_dtype=False)


@pytest_unmark_spilling
@pytest.mark.parametrize(
    "op",
    [
        operator.add,
        operator.mul,
        operator.floordiv,
        operator.truediv,
        operator.mod,
        operator.pow,
        # comparison ops will temporarily XFAIL
        # see PR  https://github.com/rapidsai/cudf/pull/7491
        pytest.param(operator.eq, marks=pytest_xfail()),
        pytest.param(operator.lt, marks=pytest_xfail()),
        pytest.param(operator.le, marks=pytest_xfail()),
        pytest.param(operator.gt, marks=pytest_xfail()),
        pytest.param(operator.ge, marks=pytest_xfail()),
        pytest.param(operator.ne, marks=pytest_xfail()),
    ],
)
@pytest.mark.parametrize(
    "gsr", [cudf.Series([1, 2, 3, 4, 5], index=["a", "b", "d", "0", "12"])]
)
def test_df_sr_binop_col_order(gsr, op):
    colnames = [0, 1, 2]
    data = [[0, 2, 5], [3, None, 5], [6, 7, np.nan]]
    data = dict(zip(colnames, data))

    gdf = cudf.DataFrame(data)
    pdf = pd.DataFrame.from_dict(data)

    psr = gsr.to_pandas()

    with expect_warning_if(
        op
        in {
            operator.eq,
            operator.lt,
            operator.le,
            operator.gt,
            operator.ge,
            operator.ne,
        },
        FutureWarning,
    ):
        expect = op(pdf, psr).astype("float")
    out = op(gdf, gsr).astype("float")
    got = out[expect.columns]

    assert_eq(expect, got)


@pytest.mark.parametrize("set_index", [None, "A", "C", "D"])
@pytest.mark.parametrize("index", [True, False])
@pytest.mark.parametrize("deep", [True, False])
def test_memory_usage(deep, index, set_index):
    # Testing numerical/datetime by comparing with pandas
    # (string and categorical columns will be different)
    rows = int(100)
    df = pd.DataFrame(
        {
            "A": np.arange(rows, dtype="int64"),
            "B": np.arange(rows, dtype="int32"),
            "C": np.arange(rows, dtype="float64"),
        }
    )
    df["D"] = pd.to_datetime(df.A)
    if set_index:
        df = df.set_index(set_index)

    gdf = cudf.from_pandas(df)

    if index and set_index is None:

        # Special Case: Assume RangeIndex size == 0
        with expect_warning_if(deep, UserWarning):
            assert gdf.index.memory_usage(deep=deep) == 0

    else:

        # Check for Series only
        assert df["B"].memory_usage(index=index, deep=deep) == gdf[
            "B"
        ].memory_usage(index=index, deep=deep)

        # Check for entire DataFrame
        assert_eq(
            df.memory_usage(index=index, deep=deep).sort_index(),
            gdf.memory_usage(index=index, deep=deep).sort_index(),
        )


@pytest_xfail
def test_memory_usage_string():
    rows = int(100)
    df = pd.DataFrame(
        {
            "A": np.arange(rows, dtype="int32"),
            "B": np.random.choice(["apple", "banana", "orange"], rows),
        }
    )
    gdf = cudf.from_pandas(df)

    # Check deep=False (should match pandas)
    assert gdf.B.memory_usage(deep=False, index=False) == df.B.memory_usage(
        deep=False, index=False
    )

    # Check string column
    assert gdf.B.memory_usage(deep=True, index=False) == df.B.memory_usage(
        deep=True, index=False
    )

    # Check string index
    assert gdf.set_index("B").index.memory_usage(
        deep=True
    ) == df.B.memory_usage(deep=True, index=False)


def test_memory_usage_cat():
    rows = int(100)
    df = pd.DataFrame(
        {
            "A": np.arange(rows, dtype="int32"),
            "B": np.random.choice(["apple", "banana", "orange"], rows),
        }
    )
    df["B"] = df.B.astype("category")
    gdf = cudf.from_pandas(df)

    expected = (
        gdf.B._column.categories.memory_usage
        + gdf.B._column.codes.memory_usage
    )

    # Check cat column
    assert gdf.B.memory_usage(deep=True, index=False) == expected

    # Check cat index
    assert gdf.set_index("B").index.memory_usage(deep=True) == expected


def test_memory_usage_list():
    df = cudf.DataFrame({"A": [[0, 1, 2, 3], [4, 5, 6], [7, 8], [9]]})
    expected = (
        df.A._column.offsets.memory_usage + df.A._column.elements.memory_usage
    )
    assert expected == df.A.memory_usage()


@pytest.mark.parametrize("rows", [10, 100])
def test_memory_usage_multi(rows):
    # We need to sample without replacement to guarantee that the size of the
    # levels are always the same.
    df = pd.DataFrame(
        {
            "A": np.arange(rows, dtype="int32"),
            "B": np.random.choice(
                np.arange(rows, dtype="int64"), rows, replace=False
            ),
            "C": np.random.choice(
                np.arange(rows, dtype="float64"), rows, replace=False
            ),
        }
    ).set_index(["B", "C"])
    gdf = cudf.from_pandas(df)
    # Assume MultiIndex memory footprint is just that
    # of the underlying columns, levels, and codes
    expect = rows * 16  # Source Columns
    expect += rows * 16  # Codes
    expect += rows * 8  # Level 0
    expect += rows * 8  # Level 1

    assert expect == gdf.index.memory_usage(deep=True)


@pytest.mark.parametrize(
    "list_input",
    [
        pytest.param([1, 2, 3, 4], id="smaller"),
        pytest.param([1, 2, 3, 4, 5, 6], id="larger"),
    ],
)
@pytest.mark.parametrize(
    "key",
    [
        pytest.param("list_test", id="new_column"),
        pytest.param("id", id="existing_column"),
    ],
)
def test_setitem_diff_size_list(list_input, key):
    gdf = cudf.datasets.randomdata(5)
    with pytest.raises(
        ValueError, match=("All columns must be of equal length")
    ):
        gdf[key] = list_input


@pytest.mark.parametrize(
    "series_input",
    [
        pytest.param(cudf.Series([1, 2, 3, 4]), id="smaller_cudf"),
        pytest.param(cudf.Series([1, 2, 3, 4, 5, 6]), id="larger_cudf"),
        pytest.param(cudf.Series([1, 2, 3], index=[4, 5, 6]), id="index_cudf"),
        pytest.param(pd.Series([1, 2, 3, 4]), id="smaller_pandas"),
        pytest.param(pd.Series([1, 2, 3, 4, 5, 6]), id="larger_pandas"),
        pytest.param(pd.Series([1, 2, 3], index=[4, 5, 6]), id="index_pandas"),
    ],
)
@pytest.mark.parametrize(
    "key",
    [
        pytest.param("list_test", id="new_column"),
        pytest.param("id", id="existing_column"),
    ],
)
def test_setitem_diff_size_series(series_input, key):
    gdf = cudf.datasets.randomdata(5)
    pdf = gdf.to_pandas()

    pandas_input = series_input
    if isinstance(pandas_input, cudf.Series):
        pandas_input = pandas_input.to_pandas()

    expect = pdf
    expect[key] = pandas_input

    got = gdf
    got[key] = series_input

    # Pandas uses NaN and typecasts to float64 if there's missing values on
    # alignment, so need to typecast to float64 for equality comparison
    expect = expect.astype("float64")
    got = got.astype("float64")

    assert_eq(expect, got)


def test_tupleize_cols_False_set():
    pdf = pd.DataFrame()
    gdf = cudf.DataFrame()
    pdf[("a", "b")] = [1]
    gdf[("a", "b")] = [1]
    assert_eq(pdf, gdf)
    assert_eq(pdf.columns, gdf.columns)


def test_init_multiindex_from_dict():
    pdf = pd.DataFrame({("a", "b"): [1]})
    gdf = cudf.DataFrame({("a", "b"): [1]})
    assert_eq(pdf, gdf)
    assert_eq(pdf.columns, gdf.columns)


def test_change_column_dtype_in_empty():
    pdf = pd.DataFrame({"a": [], "b": []})
    gdf = cudf.from_pandas(pdf)
    assert_eq(pdf, gdf)
    pdf["b"] = pdf["b"].astype("int64")
    gdf["b"] = gdf["b"].astype("int64")
    assert_eq(pdf, gdf)


@pytest.mark.parametrize("dtype", ["int64", "str"])
def test_dataframe_from_dictionary_series_same_name_index(dtype):
    pd_idx1 = pd.Index([1, 2, 0], name="test_index").astype(dtype)
    pd_idx2 = pd.Index([2, 0, 1], name="test_index").astype(dtype)
    pd_series1 = pd.Series([1, 2, 3], index=pd_idx1)
    pd_series2 = pd.Series([1, 2, 3], index=pd_idx2)

    gd_idx1 = cudf.from_pandas(pd_idx1)
    gd_idx2 = cudf.from_pandas(pd_idx2)
    gd_series1 = cudf.Series([1, 2, 3], index=gd_idx1)
    gd_series2 = cudf.Series([1, 2, 3], index=gd_idx2)

    expect = pd.DataFrame({"a": pd_series1, "b": pd_series2})
    got = cudf.DataFrame({"a": gd_series1, "b": gd_series2})

    if dtype == "str":
        # Pandas actually loses its index name erroneously here...
        expect.index.name = "test_index"

    assert_eq(expect, got)
    assert expect.index.names == got.index.names


@pytest.mark.parametrize(
    "arg", [slice(2, 8, 3), slice(1, 20, 4), slice(-2, -6, -2)]
)
def test_dataframe_strided_slice(arg):
    mul = pd.DataFrame(
        {
            "Index": [1, 2, 3, 4, 5, 6, 7, 8, 9],
            "AlphaIndex": ["a", "b", "c", "d", "e", "f", "g", "h", "i"],
        }
    )
    pdf = pd.DataFrame(
        {"Val": [10, 9, 8, 7, 6, 5, 4, 3, 2]},
        index=pd.MultiIndex.from_frame(mul),
    )
    gdf = cudf.DataFrame.from_pandas(pdf)

    expect = pdf[arg]
    got = gdf[arg]

    assert_eq(expect, got)


@pytest.mark.parametrize(
    "data,condition,other,error",
    [
        (pd.Series(range(5)), pd.Series(range(5)) > 0, None, None),
        (pd.Series(range(5)), pd.Series(range(5)) > 1, None, None),
        (pd.Series(range(5)), pd.Series(range(5)) > 1, 10, None),
        (
            pd.Series(range(5)),
            pd.Series(range(5)) > 1,
            pd.Series(range(5, 10)),
            None,
        ),
        (
            pd.DataFrame(np.arange(10).reshape(-1, 2), columns=["A", "B"]),
            (
                pd.DataFrame(np.arange(10).reshape(-1, 2), columns=["A", "B"])
                % 3
            )
            == 0,
            -pd.DataFrame(np.arange(10).reshape(-1, 2), columns=["A", "B"]),
            None,
        ),
        (
            pd.DataFrame({"a": [1, 2, np.nan], "b": [4, np.nan, 6]}),
            pd.DataFrame({"a": [1, 2, np.nan], "b": [4, np.nan, 6]}) == 4,
            None,
            None,
        ),
        (
            pd.DataFrame({"a": [1, 2, np.nan], "b": [4, np.nan, 6]}),
            pd.DataFrame({"a": [1, 2, np.nan], "b": [4, np.nan, 6]}) != 4,
            None,
            None,
        ),
        (
            pd.DataFrame({"p": [-2, 3, -4, -79], "k": [9, 10, 11, 12]}),
            [True, True, True],
            None,
            ValueError,
        ),
        (
            pd.DataFrame({"p": [-2, 3, -4, -79], "k": [9, 10, 11, 12]}),
            [True, True, True, False],
            None,
            ValueError,
        ),
        (
            pd.DataFrame({"p": [-2, 3, -4, -79], "k": [9, 10, 11, 12]}),
            [[True, True, True, False], [True, True, True, False]],
            None,
            ValueError,
        ),
        (
            pd.DataFrame({"p": [-2, 3, -4, -79], "k": [9, 10, 11, 12]}),
            [[True, True], [False, True], [True, False], [False, True]],
            None,
            None,
        ),
        (
            pd.DataFrame({"p": [-2, 3, -4, -79], "k": [9, 10, 11, 12]}),
            cuda.to_device(
                np.array(
                    [[True, True], [False, True], [True, False], [False, True]]
                )
            ),
            None,
            None,
        ),
        (
            pd.DataFrame({"p": [-2, 3, -4, -79], "k": [9, 10, 11, 12]}),
            cupy.array(
                [[True, True], [False, True], [True, False], [False, True]]
            ),
            17,
            None,
        ),
        (
            pd.DataFrame({"p": [-2, 3, -4, -79], "k": [9, 10, 11, 12]}),
            [[True, True], [False, True], [True, False], [False, True]],
            17,
            None,
        ),
        (
            pd.DataFrame({"p": [-2, 3, -4, -79], "k": [9, 10, 11, 12]}),
            [
                [True, True, False, True],
                [True, True, False, True],
                [True, True, False, True],
                [True, True, False, True],
            ],
            None,
            ValueError,
        ),
        (
            pd.Series([1, 2, np.nan]),
            pd.Series([1, 2, np.nan]) == 4,
            None,
            None,
        ),
        (
            pd.Series([1, 2, np.nan]),
            pd.Series([1, 2, np.nan]) != 4,
            None,
            None,
        ),
        (
            pd.Series([4, np.nan, 6]),
            pd.Series([4, np.nan, 6]) == 4,
            None,
            None,
        ),
        (
            pd.Series([4, np.nan, 6]),
            pd.Series([4, np.nan, 6]) != 4,
            None,
            None,
        ),
        (
            pd.Series([4, np.nan, 6], dtype="category"),
            pd.Series([4, np.nan, 6], dtype="category") != 4,
            None,
            None,
        ),
        (
            pd.Series(["a", "b", "b", "d", "c", "s"], dtype="category"),
            pd.Series(["a", "b", "b", "d", "c", "s"], dtype="category") == "b",
            None,
            None,
        ),
        (
            pd.Series(["a", "b", "b", "d", "c", "s"], dtype="category"),
            pd.Series(["a", "b", "b", "d", "c", "s"], dtype="category") == "b",
            "s",
            None,
        ),
        (
            pd.Series([1, 2, 3, 2, 5]),
            pd.Series([1, 2, 3, 2, 5]) == 2,
            pd.DataFrame(
                {
                    "a": pd.Series([1, 2, 3, 2, 5]),
                    "b": pd.Series([1, 2, 3, 2, 5]),
                }
            ),
            NotImplementedError,
        ),
    ],
)
@pytest.mark.parametrize("inplace", [True, False])
def test_df_sr_mask_where(data, condition, other, error, inplace):
    ps_where = data
    gs_where = cudf.from_pandas(data)

    ps_mask = ps_where.copy(deep=True)
    gs_mask = gs_where.copy(deep=True)

    if hasattr(condition, "__cuda_array_interface__"):
        if type(condition).__module__.split(".")[0] == "cupy":
            ps_condition = cupy.asnumpy(condition)
        else:
            ps_condition = np.array(condition).astype("bool")
    else:
        ps_condition = condition

    if type(condition).__module__.split(".")[0] == "pandas":
        gs_condition = cudf.from_pandas(condition)
    else:
        gs_condition = condition

    ps_other = other
    if type(other).__module__.split(".")[0] == "pandas":
        gs_other = cudf.from_pandas(other)
    else:
        gs_other = other

    if error is None:
        expect_where = ps_where.where(
            ps_condition, other=ps_other, inplace=inplace
        )
        got_where = gs_where.where(
            gs_condition, other=gs_other, inplace=inplace
        )

        expect_mask = ps_mask.mask(
            ps_condition, other=ps_other, inplace=inplace
        )
        got_mask = gs_mask.mask(gs_condition, other=gs_other, inplace=inplace)

        if inplace:
            expect_where = ps_where
            got_where = gs_where

            expect_mask = ps_mask
            got_mask = gs_mask

        if pd.api.types.is_categorical_dtype(expect_where):
            np.testing.assert_array_equal(
                expect_where.cat.codes,
                got_where.cat.codes.astype(expect_where.cat.codes.dtype)
                .fillna(-1)
                .to_numpy(),
            )
            assert_eq(expect_where.cat.categories, got_where.cat.categories)

            np.testing.assert_array_equal(
                expect_mask.cat.codes,
                got_mask.cat.codes.astype(expect_mask.cat.codes.dtype)
                .fillna(-1)
                .to_numpy(),
            )
            assert_eq(expect_mask.cat.categories, got_mask.cat.categories)
        else:
            assert_eq(
                expect_where.fillna(-1),
                got_where.fillna(-1),
                check_dtype=False,
            )
            assert_eq(
                expect_mask.fillna(-1), got_mask.fillna(-1), check_dtype=False
            )
    else:
        assert_exceptions_equal(
            lfunc=ps_where.where,
            rfunc=gs_where.where,
            lfunc_args_and_kwargs=(
                [ps_condition],
                {"other": ps_other, "inplace": inplace},
            ),
            rfunc_args_and_kwargs=(
                [gs_condition],
                {"other": gs_other, "inplace": inplace},
            ),
        )

        assert_exceptions_equal(
            lfunc=ps_mask.mask,
            rfunc=gs_mask.mask,
            lfunc_args_and_kwargs=(
                [ps_condition],
                {"other": ps_other, "inplace": inplace},
            ),
            rfunc_args_and_kwargs=(
                [gs_condition],
                {"other": gs_other, "inplace": inplace},
            ),
        )


@pytest.mark.parametrize(
    "data,condition,other,has_cat",
    [
        (
            pd.DataFrame(
                {
                    "a": pd.Series(["a", "a", "b", "c", "a", "d", "d", "a"]),
                    "b": pd.Series(["o", "p", "q", "e", "p", "p", "a", "a"]),
                }
            ),
            pd.DataFrame(
                {
                    "a": pd.Series(["a", "a", "b", "c", "a", "d", "d", "a"]),
                    "b": pd.Series(["o", "p", "q", "e", "p", "p", "a", "a"]),
                }
            )
            != "a",
            None,
            None,
        ),
        (
            pd.DataFrame(
                {
                    "a": pd.Series(
                        ["a", "a", "b", "c", "a", "d", "d", "a"],
                        dtype="category",
                    ),
                    "b": pd.Series(
                        ["o", "p", "q", "e", "p", "p", "a", "a"],
                        dtype="category",
                    ),
                }
            ),
            pd.DataFrame(
                {
                    "a": pd.Series(
                        ["a", "a", "b", "c", "a", "d", "d", "a"],
                        dtype="category",
                    ),
                    "b": pd.Series(
                        ["o", "p", "q", "e", "p", "p", "a", "a"],
                        dtype="category",
                    ),
                }
            )
            != "a",
            None,
            True,
        ),
        (
            pd.DataFrame(
                {
                    "a": pd.Series(
                        ["a", "a", "b", "c", "a", "d", "d", "a"],
                        dtype="category",
                    ),
                    "b": pd.Series(
                        ["o", "p", "q", "e", "p", "p", "a", "a"],
                        dtype="category",
                    ),
                }
            ),
            pd.DataFrame(
                {
                    "a": pd.Series(
                        ["a", "a", "b", "c", "a", "d", "d", "a"],
                        dtype="category",
                    ),
                    "b": pd.Series(
                        ["o", "p", "q", "e", "p", "p", "a", "a"],
                        dtype="category",
                    ),
                }
            )
            == "a",
            None,
            True,
        ),
        (
            pd.DataFrame(
                {
                    "a": pd.Series(
                        ["a", "a", "b", "c", "a", "d", "d", "a"],
                        dtype="category",
                    ),
                    "b": pd.Series(
                        ["o", "p", "q", "e", "p", "p", "a", "a"],
                        dtype="category",
                    ),
                }
            ),
            pd.DataFrame(
                {
                    "a": pd.Series(
                        ["a", "a", "b", "c", "a", "d", "d", "a"],
                        dtype="category",
                    ),
                    "b": pd.Series(
                        ["o", "p", "q", "e", "p", "p", "a", "a"],
                        dtype="category",
                    ),
                }
            )
            != "a",
            "a",
            True,
        ),
        (
            pd.DataFrame(
                {
                    "a": pd.Series(
                        ["a", "a", "b", "c", "a", "d", "d", "a"],
                        dtype="category",
                    ),
                    "b": pd.Series(
                        ["o", "p", "q", "e", "p", "p", "a", "a"],
                        dtype="category",
                    ),
                }
            ),
            pd.DataFrame(
                {
                    "a": pd.Series(
                        ["a", "a", "b", "c", "a", "d", "d", "a"],
                        dtype="category",
                    ),
                    "b": pd.Series(
                        ["o", "p", "q", "e", "p", "p", "a", "a"],
                        dtype="category",
                    ),
                }
            )
            == "a",
            "a",
            True,
        ),
    ],
)
def test_df_string_cat_types_mask_where(data, condition, other, has_cat):
    ps = data
    gs = cudf.from_pandas(data)

    ps_condition = condition
    if type(condition).__module__.split(".")[0] == "pandas":
        gs_condition = cudf.from_pandas(condition)
    else:
        gs_condition = condition

    ps_other = other
    if type(other).__module__.split(".")[0] == "pandas":
        gs_other = cudf.from_pandas(other)
    else:
        gs_other = other

    expect_where = ps.where(ps_condition, other=ps_other)
    got_where = gs.where(gs_condition, other=gs_other)

    expect_mask = ps.mask(ps_condition, other=ps_other)
    got_mask = gs.mask(gs_condition, other=gs_other)

    if has_cat is None:
        assert_eq(
            expect_where.fillna(-1).astype("str"),
            got_where.fillna(-1),
            check_dtype=False,
        )
        assert_eq(
            expect_mask.fillna(-1).astype("str"),
            got_mask.fillna(-1),
            check_dtype=False,
        )
    else:
        assert_eq(expect_where, got_where, check_dtype=False)
        assert_eq(expect_mask, got_mask, check_dtype=False)


@pytest.mark.parametrize(
    "data,expected_upcast_type,error",
    [
        (
            pd.Series([random.random() for _ in range(10)], dtype="float32"),
            np.dtype("float32"),
            None,
        ),
        (
            pd.Series([random.random() for _ in range(10)], dtype="float16"),
            np.dtype("float32"),
            None,
        ),
        (
            pd.Series([random.random() for _ in range(10)], dtype="float64"),
            np.dtype("float64"),
            None,
        ),
        (
            pd.Series([random.random() for _ in range(10)], dtype="float128"),
            None,
            TypeError,
        ),
    ],
)
def test_from_pandas_unsupported_types(data, expected_upcast_type, error):
    pdf = pd.DataFrame({"one_col": data})
    if error is not None:
        with pytest.raises(ValueError):
            cudf.from_pandas(data)

        with pytest.raises(ValueError):
            cudf.Series(data)

        with pytest.raises(error):
            cudf.from_pandas(pdf)

        with pytest.raises(error):
            cudf.DataFrame(pdf)
    else:
        df = cudf.from_pandas(data)

        assert_eq(data, df, check_dtype=False)
        assert df.dtype == expected_upcast_type

        df = cudf.Series(data)
        assert_eq(data, df, check_dtype=False)
        assert df.dtype == expected_upcast_type

        df = cudf.from_pandas(pdf)
        assert_eq(pdf, df, check_dtype=False)
        assert df["one_col"].dtype == expected_upcast_type

        df = cudf.DataFrame(pdf)
        assert_eq(pdf, df, check_dtype=False)
        assert df["one_col"].dtype == expected_upcast_type


@pytest.mark.parametrize("nan_as_null", [True, False])
@pytest.mark.parametrize("index", [None, "a", ["a", "b"]])
def test_from_pandas_nan_as_null(nan_as_null, index):

    data = [np.nan, 2.0, 3.0]

    if index is None:
        pdf = pd.DataFrame({"a": data, "b": data})
        expected = cudf.DataFrame(
            {
                "a": column.as_column(data, nan_as_null=nan_as_null),
                "b": column.as_column(data, nan_as_null=nan_as_null),
            }
        )
    else:
        pdf = pd.DataFrame({"a": data, "b": data}).set_index(index)
        expected = cudf.DataFrame(
            {
                "a": column.as_column(data, nan_as_null=nan_as_null),
                "b": column.as_column(data, nan_as_null=nan_as_null),
            }
        )
        expected = cudf.DataFrame(
            {
                "a": column.as_column(data, nan_as_null=nan_as_null),
                "b": column.as_column(data, nan_as_null=nan_as_null),
            }
        )
        expected = expected.set_index(index)

    got = cudf.from_pandas(pdf, nan_as_null=nan_as_null)

    assert_eq(expected, got)


@pytest.mark.parametrize("nan_as_null", [True, False])
def test_from_pandas_for_series_nan_as_null(nan_as_null):

    data = [np.nan, 2.0, 3.0]
    psr = pd.Series(data)

    expected = cudf.Series(column.as_column(data, nan_as_null=nan_as_null))
    got = cudf.from_pandas(psr, nan_as_null=nan_as_null)

    assert_eq(expected, got)


@pytest.mark.parametrize("copy", [True, False])
def test_df_series_dataframe_astype_copy(copy):
    gdf = cudf.DataFrame({"col1": [1, 2], "col2": [3, 4]})
    pdf = gdf.to_pandas()

    assert_eq(
        gdf.astype(dtype="float", copy=copy),
        pdf.astype(dtype="float", copy=copy),
    )
    assert_eq(gdf, pdf)

    gsr = cudf.Series([1, 2])
    psr = gsr.to_pandas()

    assert_eq(
        gsr.astype(dtype="float", copy=copy),
        psr.astype(dtype="float", copy=copy),
    )
    assert_eq(gsr, psr)

    gsr = cudf.Series([1, 2])
    psr = gsr.to_pandas()

    actual = gsr.astype(dtype="int64", copy=copy)
    expected = psr.astype(dtype="int64", copy=copy)
    assert_eq(expected, actual)
    assert_eq(gsr, psr)
    actual[0] = 3
    expected[0] = 3
    assert_eq(gsr, psr)


@pytest.mark.parametrize("copy", [True, False])
def test_df_series_dataframe_astype_dtype_dict(copy):
    gdf = cudf.DataFrame({"col1": [1, 2], "col2": [3, 4]})
    pdf = gdf.to_pandas()

    assert_eq(
        gdf.astype(dtype={"col1": "float"}, copy=copy),
        pdf.astype(dtype={"col1": "float"}, copy=copy),
    )
    assert_eq(gdf, pdf)

    gsr = cudf.Series([1, 2])
    psr = gsr.to_pandas()

    assert_eq(
        gsr.astype(dtype={None: "float"}, copy=copy),
        psr.astype(dtype={None: "float"}, copy=copy),
    )
    assert_eq(gsr, psr)

    assert_exceptions_equal(
        lfunc=psr.astype,
        rfunc=gsr.astype,
        lfunc_args_and_kwargs=([], {"dtype": {"a": "float"}, "copy": copy}),
        rfunc_args_and_kwargs=([], {"dtype": {"a": "float"}, "copy": copy}),
    )

    gsr = cudf.Series([1, 2])
    psr = gsr.to_pandas()

    actual = gsr.astype({None: "int64"}, copy=copy)
    expected = psr.astype({None: "int64"}, copy=copy)
    assert_eq(expected, actual)
    assert_eq(gsr, psr)

    actual[0] = 3
    expected[0] = 3
    assert_eq(gsr, psr)


@pytest.mark.parametrize(
    "data,columns",
    [
        ([1, 2, 3, 100, 112, 35464], ["a"]),
        (range(100), None),
        ([], None),
        ((-10, 21, 32, 32, 1, 2, 3), ["p"]),
        ((), None),
        ([[1, 2, 3], [1, 2, 3]], ["col1", "col2", "col3"]),
        ([range(100), range(100)], ["range" + str(i) for i in range(100)]),
        (((1, 2, 3), (1, 2, 3)), ["tuple0", "tuple1", "tuple2"]),
        ([[1, 2, 3]], ["list col1", "list col2", "list col3"]),
        ([range(100)], ["range" + str(i) for i in range(100)]),
        (((1, 2, 3),), ["k1", "k2", "k3"]),
    ],
)
def test_dataframe_init_1d_list(data, columns):
    expect = pd.DataFrame(data, columns=columns)
    actual = cudf.DataFrame(data, columns=columns)

    assert_eq(expect, actual, check_index_type=len(data) != 0)

    expect = pd.DataFrame(data, columns=None)
    actual = cudf.DataFrame(data, columns=None)

    assert_eq(expect, actual, check_index_type=len(data) != 0)


@pytest.mark.parametrize(
    "data,cols,index",
    [
        (
            np.ndarray(shape=(4, 2), dtype=float, order="F"),
            ["a", "b"],
            ["a", "b", "c", "d"],
        ),
        (
            np.ndarray(shape=(4, 2), dtype=float, order="F"),
            ["a", "b"],
            [0, 20, 30, 10],
        ),
        (
            np.ndarray(shape=(4, 2), dtype=float, order="F"),
            ["a", "b"],
            [0, 1, 2, 3],
        ),
        (np.array([11, 123, -2342, 232]), ["a"], [1, 2, 11, 12]),
        (np.array([11, 123, -2342, 232]), ["a"], ["khsdjk", "a", "z", "kk"]),
        (
            cupy.ndarray(shape=(4, 2), dtype=float, order="F"),
            ["a", "z"],
            ["a", "z", "a", "z"],
        ),
        (cupy.array([11, 123, -2342, 232]), ["z"], [0, 1, 1, 0]),
        (cupy.array([11, 123, -2342, 232]), ["z"], [1, 2, 3, 4]),
        (cupy.array([11, 123, -2342, 232]), ["z"], ["a", "z", "d", "e"]),
        (np.random.randn(2, 4), ["a", "b", "c", "d"], ["a", "b"]),
        (np.random.randn(2, 4), ["a", "b", "c", "d"], [1, 0]),
        (cupy.random.randn(2, 4), ["a", "b", "c", "d"], ["a", "b"]),
        (cupy.random.randn(2, 4), ["a", "b", "c", "d"], [1, 0]),
    ],
)
def test_dataframe_init_from_arrays_cols(data, cols, index):

    gd_data = data
    if isinstance(data, cupy.ndarray):
        # pandas can't handle cupy arrays in general
        pd_data = data.get()

        # additional test for building DataFrame with gpu array whose
        # cuda array interface has no `descr` attribute
        numba_data = cuda.as_cuda_array(data)
    else:
        pd_data = data
        numba_data = None

    # verify with columns & index
    pdf = pd.DataFrame(pd_data, columns=cols, index=index)
    gdf = cudf.DataFrame(gd_data, columns=cols, index=index)

    assert_eq(pdf, gdf, check_dtype=False)

    # verify with columns
    pdf = pd.DataFrame(pd_data, columns=cols)
    gdf = cudf.DataFrame(gd_data, columns=cols)

    assert_eq(pdf, gdf, check_dtype=False)

    pdf = pd.DataFrame(pd_data)
    gdf = cudf.DataFrame(gd_data)

    assert_eq(pdf, gdf, check_dtype=False)

    if numba_data is not None:
        gdf = cudf.DataFrame(numba_data)
        assert_eq(pdf, gdf, check_dtype=False)


@pytest_unmark_spilling
@pytest.mark.parametrize(
    "col_data",
    [
        range(5),
        ["a", "b", "x", "y", "z"],
        [1.0, 0.213, 0.34332],
        ["a"],
        [1],
        [0.2323],
        [],
    ],
)
@pytest.mark.parametrize(
    "assign_val",
    [
        1,
        2,
        np.array(2),
        cupy.array(2),
        0.32324,
        np.array(0.34248),
        cupy.array(0.34248),
        "abc",
        np.array("abc", dtype="object"),
        np.array("abc", dtype="str"),
        np.array("abc"),
        None,
    ],
)
def test_dataframe_assign_scalar(col_data, assign_val):
    pdf = pd.DataFrame({"a": col_data})
    gdf = cudf.DataFrame({"a": col_data})

    pdf["b"] = (
        cupy.asnumpy(assign_val)
        if isinstance(assign_val, cupy.ndarray)
        else assign_val
    )
    gdf["b"] = assign_val

    assert_eq(pdf, gdf)


@pytest_unmark_spilling
@pytest.mark.parametrize(
    "col_data",
    [
        1,
        2,
        np.array(2),
        cupy.array(2),
        0.32324,
        np.array(0.34248),
        cupy.array(0.34248),
        "abc",
        np.array("abc", dtype="object"),
        np.array("abc", dtype="str"),
        np.array("abc"),
        None,
    ],
)
@pytest.mark.parametrize(
    "assign_val",
    [
        1,
        2,
        np.array(2),
        cupy.array(2),
        0.32324,
        np.array(0.34248),
        cupy.array(0.34248),
        "abc",
        np.array("abc", dtype="object"),
        np.array("abc", dtype="str"),
        np.array("abc"),
        None,
    ],
)
def test_dataframe_assign_scalar_with_scalar_cols(col_data, assign_val):
    pdf = pd.DataFrame(
        {
            "a": cupy.asnumpy(col_data)
            if isinstance(col_data, cupy.ndarray)
            else col_data
        },
        index=["dummy_mandatory_index"],
    )
    gdf = cudf.DataFrame({"a": col_data}, index=["dummy_mandatory_index"])

    pdf["b"] = (
        cupy.asnumpy(assign_val)
        if isinstance(assign_val, cupy.ndarray)
        else assign_val
    )
    gdf["b"] = assign_val

    assert_eq(pdf, gdf)


def test_dataframe_info_basic():

    buffer = io.StringIO()
    str_cmp = textwrap.dedent(
        """\
    <class 'cudf.core.dataframe.DataFrame'>
    StringIndex: 10 entries, a to 1111
    Data columns (total 10 columns):
     #   Column  Non-Null Count  Dtype
    ---  ------  --------------  -----
     0   0       10 non-null     float64
     1   1       10 non-null     float64
     2   2       10 non-null     float64
     3   3       10 non-null     float64
     4   4       10 non-null     float64
     5   5       10 non-null     float64
     6   6       10 non-null     float64
     7   7       10 non-null     float64
     8   8       10 non-null     float64
     9   9       10 non-null     float64
    dtypes: float64(10)
    memory usage: 859.0+ bytes
    """
    )
    df = pd.DataFrame(
        np.random.randn(10, 10),
        index=["a", "2", "3", "4", "5", "6", "7", "8", "100", "1111"],
    )
    cudf.from_pandas(df).info(buf=buffer, verbose=True)
    s = buffer.getvalue()
    assert str_cmp == s


def test_dataframe_info_verbose_mem_usage():
    buffer = io.StringIO()
    df = pd.DataFrame({"a": [1, 2, 3], "b": ["safdas", "assa", "asdasd"]})
    str_cmp = textwrap.dedent(
        """\
    <class 'cudf.core.dataframe.DataFrame'>
    RangeIndex: 3 entries, 0 to 2
    Data columns (total 2 columns):
     #   Column  Non-Null Count  Dtype
    ---  ------  --------------  -----
     0   a       3 non-null      int64
     1   b       3 non-null      object
    dtypes: int64(1), object(1)
    memory usage: 56.0+ bytes
    """
    )
    cudf.from_pandas(df).info(buf=buffer, verbose=True)
    s = buffer.getvalue()
    assert str_cmp == s

    buffer.truncate(0)
    buffer.seek(0)

    str_cmp = textwrap.dedent(
        """\
    <class 'cudf.core.dataframe.DataFrame'>
    RangeIndex: 3 entries, 0 to 2
    Columns: 2 entries, a to b
    dtypes: int64(1), object(1)
    memory usage: 56.0+ bytes
    """
    )
    cudf.from_pandas(df).info(buf=buffer, verbose=False)
    s = buffer.getvalue()
    assert str_cmp == s

    buffer.truncate(0)
    buffer.seek(0)

    df = pd.DataFrame(
        {"a": [1, 2, 3], "b": ["safdas", "assa", "asdasd"]},
        index=["sdfdsf", "sdfsdfds", "dsfdf"],
    )
    str_cmp = textwrap.dedent(
        """\
    <class 'cudf.core.dataframe.DataFrame'>
    StringIndex: 3 entries, sdfdsf to dsfdf
    Data columns (total 2 columns):
     #   Column  Non-Null Count  Dtype
    ---  ------  --------------  -----
     0   a       3 non-null      int64
     1   b       3 non-null      object
    dtypes: int64(1), object(1)
    memory usage: 91.0 bytes
    """
    )
    cudf.from_pandas(df).info(buf=buffer, verbose=True, memory_usage="deep")
    s = buffer.getvalue()
    assert str_cmp == s

    buffer.truncate(0)
    buffer.seek(0)

    int_values = [1, 2, 3, 4, 5]
    text_values = ["alpha", "beta", "gamma", "delta", "epsilon"]
    float_values = [0.0, 0.25, 0.5, 0.75, 1.0]

    df = cudf.DataFrame(
        {
            "int_col": int_values,
            "text_col": text_values,
            "float_col": float_values,
        }
    )
    str_cmp = textwrap.dedent(
        """\
    <class 'cudf.core.dataframe.DataFrame'>
    RangeIndex: 5 entries, 0 to 4
    Data columns (total 3 columns):
     #   Column     Non-Null Count  Dtype
    ---  ------     --------------  -----
     0   int_col    5 non-null      int64
     1   text_col   5 non-null      object
     2   float_col  5 non-null      float64
    dtypes: float64(1), int64(1), object(1)
    memory usage: 130.0 bytes
    """
    )
    df.info(buf=buffer, verbose=True, memory_usage="deep")
    actual_string = buffer.getvalue()
    assert str_cmp == actual_string

    buffer.truncate(0)
    buffer.seek(0)


def test_dataframe_info_null_counts():
    int_values = [1, 2, 3, 4, 5]
    text_values = ["alpha", "beta", "gamma", "delta", "epsilon"]
    float_values = [0.0, 0.25, 0.5, 0.75, 1.0]

    df = cudf.DataFrame(
        {
            "int_col": int_values,
            "text_col": text_values,
            "float_col": float_values,
        }
    )
    buffer = io.StringIO()
    str_cmp = textwrap.dedent(
        """\
    <class 'cudf.core.dataframe.DataFrame'>
    RangeIndex: 5 entries, 0 to 4
    Data columns (total 3 columns):
     #   Column     Dtype
    ---  ------     -----
     0   int_col    int64
     1   text_col   object
     2   float_col  float64
    dtypes: float64(1), int64(1), object(1)
    memory usage: 130.0+ bytes
    """
    )
    df.info(buf=buffer, verbose=True, null_counts=False)
    actual_string = buffer.getvalue()
    assert str_cmp == actual_string

    buffer.truncate(0)
    buffer.seek(0)

    df.info(buf=buffer, verbose=True, max_cols=0)
    actual_string = buffer.getvalue()
    assert str_cmp == actual_string

    buffer.truncate(0)
    buffer.seek(0)

    df = cudf.DataFrame()

    str_cmp = textwrap.dedent(
        """\
    <class 'cudf.core.dataframe.DataFrame'>
    RangeIndex: 0 entries
    Empty DataFrame"""
    )
    df.info(buf=buffer, verbose=True)
    actual_string = buffer.getvalue()
    assert str_cmp == actual_string

    buffer.truncate(0)
    buffer.seek(0)

    df = cudf.DataFrame(
        {
            "a": [1, 2, 3, None, 10, 11, 12, None],
            "b": ["a", "b", "c", "sd", "sdf", "sd", None, None],
        }
    )

    str_cmp = textwrap.dedent(
        """\
    <class 'cudf.core.dataframe.DataFrame'>
    RangeIndex: 8 entries, 0 to 7
    Data columns (total 2 columns):
     #   Column  Dtype
    ---  ------  -----
     0   a       int64
     1   b       object
    dtypes: int64(1), object(1)
    memory usage: 238.0+ bytes
    """
    )
    pd.options.display.max_info_rows = 2
    df.info(buf=buffer, max_cols=2, null_counts=None)
    pd.reset_option("display.max_info_rows")
    actual_string = buffer.getvalue()
    assert str_cmp == actual_string

    buffer.truncate(0)
    buffer.seek(0)

    str_cmp = textwrap.dedent(
        """\
    <class 'cudf.core.dataframe.DataFrame'>
    RangeIndex: 8 entries, 0 to 7
    Data columns (total 2 columns):
     #   Column  Non-Null Count  Dtype
    ---  ------  --------------  -----
     0   a       6 non-null      int64
     1   b       6 non-null      object
    dtypes: int64(1), object(1)
    memory usage: 238.0+ bytes
    """
    )

    df.info(buf=buffer, max_cols=2, null_counts=None)
    actual_string = buffer.getvalue()
    assert str_cmp == actual_string

    buffer.truncate(0)
    buffer.seek(0)

    df.info(buf=buffer, null_counts=True)
    actual_string = buffer.getvalue()
    assert str_cmp == actual_string


@pytest_unmark_spilling
@pytest.mark.parametrize(
    "data1",
    [
        [1, 2, 3, 4, 5, 6, 7],
        [1.0, 2.0, 3.0, 4.0, 5.0, 6.0, 7.0],
        [
            1.9876543,
            2.9876654,
            3.9876543,
            4.1234587,
            5.23,
            6.88918237,
            7.00001,
        ],
        [
            -1.9876543,
            -2.9876654,
            -3.9876543,
            -4.1234587,
            -5.23,
            -6.88918237,
            -7.00001,
        ],
        [
            1.987654321,
            2.987654321,
            3.987654321,
            0.1221,
            2.1221,
            0.112121,
            -21.1212,
        ],
        [
            -1.987654321,
            -2.987654321,
            -3.987654321,
            -0.1221,
            -2.1221,
            -0.112121,
            21.1212,
        ],
    ],
)
@pytest.mark.parametrize(
    "data2",
    [
        [1, 2, 3, 4, 5, 6, 7],
        [1.0, 2.0, 3.0, 4.0, 5.0, 6.0, 7.0],
        [
            1.9876543,
            2.9876654,
            3.9876543,
            4.1234587,
            5.23,
            6.88918237,
            7.00001,
        ],
        [
            -1.9876543,
            -2.9876654,
            -3.9876543,
            -4.1234587,
            -5.23,
            -6.88918237,
            -7.00001,
        ],
        [
            1.987654321,
            2.987654321,
            3.987654321,
            0.1221,
            2.1221,
            0.112121,
            -21.1212,
        ],
        [
            -1.987654321,
            -2.987654321,
            -3.987654321,
            -0.1221,
            -2.1221,
            -0.112121,
            21.1212,
        ],
    ],
)
@pytest.mark.parametrize("rtol", [0, 0.01, 1e-05, 1e-08, 5e-1, 50.12])
@pytest.mark.parametrize("atol", [0, 0.01, 1e-05, 1e-08, 50.12])
def test_cudf_isclose(data1, data2, rtol, atol):
    array1 = cupy.array(data1)
    array2 = cupy.array(data2)

    expected = cudf.Series(cupy.isclose(array1, array2, rtol=rtol, atol=atol))

    actual = cudf.isclose(
        cudf.Series(data1), cudf.Series(data2), rtol=rtol, atol=atol
    )

    assert_eq(expected, actual)
    actual = cudf.isclose(data1, data2, rtol=rtol, atol=atol)

    assert_eq(expected, actual)

    actual = cudf.isclose(
        cupy.array(data1), cupy.array(data2), rtol=rtol, atol=atol
    )

    assert_eq(expected, actual)

    actual = cudf.isclose(
        np.array(data1), np.array(data2), rtol=rtol, atol=atol
    )

    assert_eq(expected, actual)

    actual = cudf.isclose(
        pd.Series(data1), pd.Series(data2), rtol=rtol, atol=atol
    )

    assert_eq(expected, actual)


@pytest.mark.parametrize(
    "data1",
    [
        [
            -1.9876543,
            -2.9876654,
            np.nan,
            -4.1234587,
            -5.23,
            -6.88918237,
            -7.00001,
        ],
        [
            1.987654321,
            2.987654321,
            3.987654321,
            0.1221,
            2.1221,
            np.nan,
            -21.1212,
        ],
    ],
)
@pytest.mark.parametrize(
    "data2",
    [
        [
            -1.9876543,
            -2.9876654,
            -3.9876543,
            -4.1234587,
            -5.23,
            -6.88918237,
            -7.00001,
        ],
        [
            1.987654321,
            2.987654321,
            3.987654321,
            0.1221,
            2.1221,
            0.112121,
            -21.1212,
        ],
        [
            -1.987654321,
            -2.987654321,
            -3.987654321,
            np.nan,
            np.nan,
            np.nan,
            21.1212,
        ],
    ],
)
@pytest.mark.parametrize("equal_nan", [True, False])
def test_cudf_isclose_nulls(data1, data2, equal_nan):
    array1 = cupy.array(data1)
    array2 = cupy.array(data2)

    expected = cudf.Series(cupy.isclose(array1, array2, equal_nan=equal_nan))

    actual = cudf.isclose(
        cudf.Series(data1), cudf.Series(data2), equal_nan=equal_nan
    )
    assert_eq(expected, actual, check_dtype=False)
    actual = cudf.isclose(data1, data2, equal_nan=equal_nan)
    assert_eq(expected, actual, check_dtype=False)


def test_cudf_isclose_different_index():
    s1 = cudf.Series(
        [-1.9876543, -2.9876654, -3.9876543, -4.1234587, -5.23, -7.00001],
        index=[0, 1, 2, 3, 4, 5],
    )
    s2 = cudf.Series(
        [-1.9876543, -2.9876654, -7.00001, -4.1234587, -5.23, -3.9876543],
        index=[0, 1, 5, 3, 4, 2],
    )

    expected = cudf.Series([True] * 6, index=s1.index)
    assert_eq(expected, cudf.isclose(s1, s2))

    s1 = cudf.Series(
        [-1.9876543, -2.9876654, -3.9876543, -4.1234587, -5.23, -7.00001],
        index=[0, 1, 2, 3, 4, 5],
    )
    s2 = cudf.Series(
        [-1.9876543, -2.9876654, -7.00001, -4.1234587, -5.23, -3.9876543],
        index=[0, 1, 5, 10, 4, 2],
    )

    expected = cudf.Series(
        [True, True, True, False, True, True], index=s1.index
    )
    assert_eq(expected, cudf.isclose(s1, s2))

    s1 = cudf.Series(
        [-1.9876543, -2.9876654, -3.9876543, -4.1234587, -5.23, -7.00001],
        index=[100, 1, 2, 3, 4, 5],
    )
    s2 = cudf.Series(
        [-1.9876543, -2.9876654, -7.00001, -4.1234587, -5.23, -3.9876543],
        index=[0, 1, 100, 10, 4, 2],
    )

    expected = cudf.Series(
        [False, True, True, False, True, False], index=s1.index
    )
    assert_eq(expected, cudf.isclose(s1, s2))


@pytest.mark.parametrize(
    "orient", ["dict", "list", "split", "tight", "records", "index", "series"]
)
@pytest.mark.parametrize("into", [dict, OrderedDict, defaultdict(list)])
def test_dataframe_to_dict(orient, into):
    df = cudf.DataFrame({"a": [1, 2, 3], "b": [9, 5, 3]}, index=[10, 11, 12])
    pdf = df.to_pandas()

    actual = df.to_dict(orient=orient, into=into)
    expected = pdf.to_dict(orient=orient, into=into)
    if orient == "series":
        assert actual.keys() == expected.keys()
        for key in actual.keys():
            assert_eq(expected[key], actual[key])
    else:
        assert_eq(expected, actual)


@pytest.mark.parametrize(
    "data, orient, dtype, columns",
    [
        (
            {"col_1": [3, 2, 1, 0], "col_2": [3, 2, 1, 0]},
            "columns",
            None,
            None,
        ),
        ({"col_1": [3, 2, 1, 0], "col_2": [3, 2, 1, 0]}, "index", None, None),
        (
            {"col_1": [None, 2, 1, 0], "col_2": [3, None, 1, 0]},
            "index",
            None,
            ["A", "B", "C", "D"],
        ),
        (
            {
                "col_1": ["ab", "cd", "ef", "gh"],
                "col_2": ["zx", "one", "two", "three"],
            },
            "index",
            None,
            ["A", "B", "C", "D"],
        ),
        (
            {
                "index": [("a", "b"), ("a", "c")],
                "columns": [("x", 1), ("y", 2)],
                "data": [[1, 3], [2, 4]],
                "index_names": ["n1", "n2"],
                "column_names": ["z1", "z2"],
            },
            "tight",
            "float64",
            None,
        ),
    ],
)
def test_dataframe_from_dict(data, orient, dtype, columns):

    expected = pd.DataFrame.from_dict(
        data=data, orient=orient, dtype=dtype, columns=columns
    )

    actual = cudf.DataFrame.from_dict(
        data=data, orient=orient, dtype=dtype, columns=columns
    )

    assert_eq(expected, actual)


@pytest.mark.parametrize("dtype", ["int64", "str", None])
def test_dataframe_from_dict_transposed(dtype):
    pd_data = {"a": [3, 2, 1, 0], "col_2": [3, 2, 1, 0]}
    gd_data = {key: cudf.Series(val) for key, val in pd_data.items()}

    expected = pd.DataFrame.from_dict(pd_data, orient="index", dtype=dtype)
    actual = cudf.DataFrame.from_dict(gd_data, orient="index", dtype=dtype)

    gd_data = {key: cupy.asarray(val) for key, val in pd_data.items()}
    actual = cudf.DataFrame.from_dict(gd_data, orient="index", dtype=dtype)
    assert_eq(expected, actual)


@pytest.mark.parametrize(
    "pd_data, gd_data, orient, dtype, columns",
    [
        (
            {"col_1": np.array([3, 2, 1, 0]), "col_2": np.array([3, 2, 1, 0])},
            {
                "col_1": cupy.array([3, 2, 1, 0]),
                "col_2": cupy.array([3, 2, 1, 0]),
            },
            "columns",
            None,
            None,
        ),
        (
            {"col_1": np.array([3, 2, 1, 0]), "col_2": np.array([3, 2, 1, 0])},
            {
                "col_1": cupy.array([3, 2, 1, 0]),
                "col_2": cupy.array([3, 2, 1, 0]),
            },
            "index",
            None,
            None,
        ),
        (
            {
                "col_1": np.array([None, 2, 1, 0]),
                "col_2": np.array([3, None, 1, 0]),
            },
            {
                "col_1": cupy.array([np.nan, 2, 1, 0]),
                "col_2": cupy.array([3, np.nan, 1, 0]),
            },
            "index",
            None,
            ["A", "B", "C", "D"],
        ),
        (
            {
                "col_1": np.array(["ab", "cd", "ef", "gh"]),
                "col_2": np.array(["zx", "one", "two", "three"]),
            },
            {
                "col_1": np.array(["ab", "cd", "ef", "gh"]),
                "col_2": np.array(["zx", "one", "two", "three"]),
            },
            "index",
            None,
            ["A", "B", "C", "D"],
        ),
        (
            {
                "index": [("a", "b"), ("a", "c")],
                "columns": [("x", 1), ("y", 2)],
                "data": [np.array([1, 3]), np.array([2, 4])],
                "index_names": ["n1", "n2"],
                "column_names": ["z1", "z2"],
            },
            {
                "index": [("a", "b"), ("a", "c")],
                "columns": [("x", 1), ("y", 2)],
                "data": [cupy.array([1, 3]), cupy.array([2, 4])],
                "index_names": ["n1", "n2"],
                "column_names": ["z1", "z2"],
            },
            "tight",
            "float64",
            None,
        ),
    ],
)
def test_dataframe_from_dict_cp_np_arrays(
    pd_data, gd_data, orient, dtype, columns
):

    expected = pd.DataFrame.from_dict(
        data=pd_data, orient=orient, dtype=dtype, columns=columns
    )

    actual = cudf.DataFrame.from_dict(
        data=gd_data, orient=orient, dtype=dtype, columns=columns
    )

    assert_eq(expected, actual, check_dtype=dtype is not None)


@pytest.mark.parametrize(
    "df",
    [
        pd.DataFrame({"a": [1, 2, 3, 4, 5, 10, 11, 12, 33, 55, 19]}),
        pd.DataFrame(
            {
                "one": [1, 2, 3, 4, 5, 10],
                "two": ["abc", "def", "ghi", "xyz", "pqr", "abc"],
            }
        ),
        pd.DataFrame(
            {
                "one": [1, 2, 3, 4, 5, 10],
                "two": ["abc", "def", "ghi", "xyz", "pqr", "abc"],
            },
            index=[10, 20, 30, 40, 50, 60],
        ),
        pd.DataFrame(
            {
                "one": [1, 2, 3, 4, 5, 10],
                "two": ["abc", "def", "ghi", "xyz", "pqr", "abc"],
            },
            index=["a", "b", "c", "d", "e", "f"],
        ),
        pd.DataFrame(index=["a", "b", "c", "d", "e", "f"]),
        pd.DataFrame(columns=["a", "b", "c", "d", "e", "f"]),
        pd.DataFrame(index=[10, 11, 12]),
        pd.DataFrame(columns=[10, 11, 12]),
        pd.DataFrame(),
        pd.DataFrame({"one": [], "two": []}),
        pd.DataFrame({2: [], 1: []}),
        pd.DataFrame(
            {
                0: [1, 2, 3, 4, 5, 10],
                1: ["abc", "def", "ghi", "xyz", "pqr", "abc"],
                100: ["a", "b", "b", "x", "z", "a"],
            },
            index=[10, 20, 30, 40, 50, 60],
        ),
    ],
)
def test_dataframe_keys(df):
    gdf = cudf.from_pandas(df)

    assert_eq(df.keys(), gdf.keys())


@pytest.mark.parametrize(
    "ps",
    [
        pd.Series([1, 2, 3, 4, 5, 10, 11, 12, 33, 55, 19]),
        pd.Series(["abc", "def", "ghi", "xyz", "pqr", "abc"]),
        pd.Series(
            [1, 2, 3, 4, 5, 10],
            index=["abc", "def", "ghi", "xyz", "pqr", "abc"],
        ),
        pd.Series(
            ["abc", "def", "ghi", "xyz", "pqr", "abc"],
            index=[1, 2, 3, 4, 5, 10],
        ),
        pd.Series(index=["a", "b", "c", "d", "e", "f"], dtype="float64"),
        pd.Series(index=[10, 11, 12], dtype="float64"),
        pd.Series(dtype="float64"),
        pd.Series([], dtype="float64"),
    ],
)
def test_series_keys(ps):
    gds = cudf.from_pandas(ps)

    if len(ps) == 0 and not isinstance(ps.index, pd.RangeIndex):
        assert_eq(ps.keys().astype("float64"), gds.keys())
    else:
        assert_eq(ps.keys(), gds.keys())


@pytest_unmark_spilling
@pytest.mark.parametrize(
    "df",
    [
        pd.DataFrame(),
        pd.DataFrame(index=[10, 20, 30]),
        pd.DataFrame({"first_col": [], "second_col": [], "third_col": []}),
        pd.DataFrame([[1, 2], [3, 4]], columns=list("AB")),
        pd.DataFrame([[1, 2], [3, 4]], columns=list("AB"), index=[10, 20]),
        pd.DataFrame([[1, 2], [3, 4]], columns=list("AB"), index=[7, 8]),
        pd.DataFrame(
            {
                "a": [315.3324, 3243.32432, 3232.332, -100.32],
                "z": [0.3223, 0.32, 0.0000232, 0.32224],
            }
        ),
        pd.DataFrame(
            {
                "a": [315.3324, 3243.32432, 3232.332, -100.32],
                "z": [0.3223, 0.32, 0.0000232, 0.32224],
            },
            index=[7, 20, 11, 9],
        ),
        pd.DataFrame({"l": [10]}),
        pd.DataFrame({"l": [10]}, index=[100]),
        pd.DataFrame({"f": [10.2, 11.2332, 0.22, 3.3, 44.23, 10.0]}),
        pd.DataFrame(
            {"f": [10.2, 11.2332, 0.22, 3.3, 44.23, 10.0]},
            index=[100, 200, 300, 400, 500, 0],
        ),
    ],
)
@pytest.mark.parametrize(
    "other",
    [
        pd.DataFrame([[5, 6], [7, 8]], columns=list("AB")),
        pd.DataFrame([[5, 6], [7, 8]], columns=list("BD")),
        pd.DataFrame([[5, 6], [7, 8]], columns=list("DE")),
        pd.DataFrame(),
        pd.DataFrame(
            {"c": [10, 11, 22, 33, 44, 100]}, index=[7, 8, 9, 10, 11, 20]
        ),
        pd.DataFrame({"f": [10.2, 11.2332, 0.22, 3.3, 44.23, 10.0]}),
        pd.DataFrame({"l": [10]}),
        pd.DataFrame({"l": [10]}, index=[200]),
        pd.DataFrame([]),
        pd.DataFrame({"first_col": [], "second_col": [], "third_col": []}),
        pd.DataFrame([], index=[100]),
        pd.DataFrame(
            {
                "a": [315.3324, 3243.32432, 3232.332, -100.32],
                "z": [0.3223, 0.32, 0.0000232, 0.32224],
            }
        ),
        pd.DataFrame(
            {
                "a": [315.3324, 3243.32432, 3232.332, -100.32],
                "z": [0.3223, 0.32, 0.0000232, 0.32224],
            },
            index=[0, 100, 200, 300],
        ),
    ],
)
@pytest.mark.parametrize("sort", [False, True])
@pytest.mark.parametrize("ignore_index", [True, False])
def test_dataframe_append_dataframe(df, other, sort, ignore_index):
    pdf = df
    other_pd = other

    gdf = cudf.from_pandas(df)
    other_gd = cudf.from_pandas(other)

    with pytest.warns(FutureWarning, match="append method is deprecated"):
        expected = pdf.append(other_pd, sort=sort, ignore_index=ignore_index)
    with pytest.warns(FutureWarning, match="append method is deprecated"):
        actual = gdf.append(other_gd, sort=sort, ignore_index=ignore_index)

    if expected.shape != df.shape:
        assert_eq(expected.fillna(-1), actual.fillna(-1), check_dtype=False)
    else:
        assert_eq(expected, actual, check_index_type=not gdf.empty)


@pytest_unmark_spilling
@pytest.mark.parametrize(
    "df",
    [
        pd.DataFrame(),
        pd.DataFrame(index=[10, 20, 30]),
        pd.DataFrame({12: [], 22: []}),
        pd.DataFrame([[1, 2], [3, 4]], columns=[10, 20]),
        pd.DataFrame([[1, 2], [3, 4]], columns=[0, 1], index=[10, 20]),
        pd.DataFrame([[1, 2], [3, 4]], columns=[1, 0], index=[7, 8]),
        pd.DataFrame(
            {
                23: [315.3324, 3243.32432, 3232.332, -100.32],
                33: [0.3223, 0.32, 0.0000232, 0.32224],
            }
        ),
        pd.DataFrame(
            {
                0: [315.3324, 3243.32432, 3232.332, -100.32],
                1: [0.3223, 0.32, 0.0000232, 0.32224],
            },
            index=[7, 20, 11, 9],
        ),
    ],
)
@pytest.mark.parametrize(
    "other",
    [
        pd.Series([10, 11, 23, 234, 13]),
        pytest.param(
            pd.Series([10, 11, 23, 234, 13], index=[11, 12, 13, 44, 33]),
            marks=pytest.mark.xfail(
                condition=not PANDAS_GE_150,
                reason="pandas bug: "
                "https://github.com/pandas-dev/pandas/issues/35092",
            ),
        ),
        {1: 1},
        {0: 10, 1: 100, 2: 102},
    ],
)
@pytest.mark.parametrize("sort", [False, True])
def test_dataframe_append_series_dict(df, other, sort):
    pdf = df
    other_pd = other

    gdf = cudf.from_pandas(df)
    if isinstance(other, pd.Series):
        other_gd = cudf.from_pandas(other)
    else:
        other_gd = other

    with pytest.warns(FutureWarning, match="append method is deprecated"):
        expected = pdf.append(other_pd, ignore_index=True, sort=sort)
    with pytest.warns(FutureWarning, match="append method is deprecated"):
        actual = gdf.append(other_gd, ignore_index=True, sort=sort)

    if expected.shape != df.shape:
        # Ignore the column type comparison because pandas incorrectly
        # returns pd.Index([1, 2, 3], dtype="object") instead
        # of pd.Index([1, 2, 3], dtype="int64")
        assert_eq(
            expected.fillna(-1),
            actual.fillna(-1),
            check_dtype=False,
            check_column_type=False,
            check_index_type=True,
        )
    else:
        assert_eq(expected, actual, check_index_type=not gdf.empty)


def test_dataframe_append_series_mixed_index():
    df = cudf.DataFrame({"first": [], "d": []})
    sr = cudf.Series([1, 2, 3, 4])

    with pytest.raises(
        TypeError,
        match=re.escape(
            "cudf does not support mixed types, please type-cast "
            "the column index of dataframe and index of series "
            "to same dtypes."
        ),
    ):
        with pytest.warns(FutureWarning, match="append method is deprecated"):
            df.append(sr, ignore_index=True)


@pytest_unmark_spilling
@pytest.mark.parametrize(
    "df",
    [
        pd.DataFrame(),
        pd.DataFrame(index=[10, 20, 30]),
        pd.DataFrame({"first_col": [], "second_col": [], "third_col": []}),
        pd.DataFrame([[1, 2], [3, 4]], columns=list("AB")),
        pd.DataFrame([[1, 2], [3, 4]], columns=list("AB"), index=[10, 20]),
        pd.DataFrame([[1, 2], [3, 4]], columns=list("AB"), index=[7, 8]),
        pd.DataFrame(
            {
                "a": [315.3324, 3243.32432, 3232.332, -100.32],
                "z": [0.3223, 0.32, 0.0000232, 0.32224],
            }
        ),
        pd.DataFrame(
            {
                "a": [315.3324, 3243.32432, 3232.332, -100.32],
                "z": [0.3223, 0.32, 0.0000232, 0.32224],
            },
            index=[7, 20, 11, 9],
        ),
        pd.DataFrame({"l": [10]}),
        pd.DataFrame({"l": [10]}, index=[100]),
        pd.DataFrame({"f": [10.2, 11.2332, 0.22, 3.3, 44.23, 10.0]}),
        pd.DataFrame(
            {"f": [10.2, 11.2332, 0.22, 3.3, 44.23, 10.0]},
            index=[100, 200, 300, 400, 500, 0],
        ),
    ],
)
@pytest.mark.parametrize(
    "other",
    [
        [pd.DataFrame([[5, 6], [7, 8]], columns=list("AB"))],
        [
            pd.DataFrame([[5, 6], [7, 8]], columns=list("AB")),
            pd.DataFrame([[5, 6], [7, 8]], columns=list("BD")),
            pd.DataFrame([[5, 6], [7, 8]], columns=list("DE")),
        ],
        [pd.DataFrame(), pd.DataFrame(), pd.DataFrame(), pd.DataFrame()],
        [
            pd.DataFrame(
                {"c": [10, 11, 22, 33, 44, 100]}, index=[7, 8, 9, 10, 11, 20]
            ),
            pd.DataFrame(),
            pd.DataFrame(),
            pd.DataFrame([[5, 6], [7, 8]], columns=list("AB")),
        ],
        [
            pd.DataFrame({"f": [10.2, 11.2332, 0.22, 3.3, 44.23, 10.0]}),
            pd.DataFrame({"l": [10]}),
            pd.DataFrame({"l": [10]}, index=[200]),
        ],
        [pd.DataFrame([]), pd.DataFrame([], index=[100])],
        [
            pd.DataFrame([]),
            pd.DataFrame([], index=[100]),
            pd.DataFrame({"first_col": [], "second_col": [], "third_col": []}),
        ],
        [
            pd.DataFrame(
                {
                    "a": [315.3324, 3243.32432, 3232.332, -100.32],
                    "z": [0.3223, 0.32, 0.0000232, 0.32224],
                }
            ),
            pd.DataFrame(
                {
                    "a": [315.3324, 3243.32432, 3232.332, -100.32],
                    "z": [0.3223, 0.32, 0.0000232, 0.32224],
                },
                index=[0, 100, 200, 300],
            ),
        ],
        [
            pd.DataFrame(
                {
                    "a": [315.3324, 3243.32432, 3232.332, -100.32],
                    "z": [0.3223, 0.32, 0.0000232, 0.32224],
                },
                index=[0, 100, 200, 300],
            ),
        ],
        [
            pd.DataFrame(
                {
                    "a": [315.3324, 3243.32432, 3232.332, -100.32],
                    "z": [0.3223, 0.32, 0.0000232, 0.32224],
                },
                index=[0, 100, 200, 300],
            ),
            pd.DataFrame(
                {
                    "a": [315.3324, 3243.32432, 3232.332, -100.32],
                    "z": [0.3223, 0.32, 0.0000232, 0.32224],
                },
                index=[0, 100, 200, 300],
            ),
        ],
        [
            pd.DataFrame(
                {
                    "a": [315.3324, 3243.32432, 3232.332, -100.32],
                    "z": [0.3223, 0.32, 0.0000232, 0.32224],
                },
                index=[0, 100, 200, 300],
            ),
            pd.DataFrame(
                {
                    "a": [315.3324, 3243.32432, 3232.332, -100.32],
                    "z": [0.3223, 0.32, 0.0000232, 0.32224],
                },
                index=[0, 100, 200, 300],
            ),
            pd.DataFrame({"first_col": [], "second_col": [], "third_col": []}),
        ],
    ],
)
@pytest.mark.parametrize("sort", [False, True])
@pytest.mark.parametrize("ignore_index", [True, False])
def test_dataframe_append_dataframe_lists(df, other, sort, ignore_index):
    pdf = df
    other_pd = other

    gdf = cudf.from_pandas(df)
    other_gd = [
        cudf.from_pandas(o) if isinstance(o, pd.DataFrame) else o
        for o in other
    ]

    with pytest.warns(FutureWarning, match="append method is deprecated"):
        expected = pdf.append(other_pd, sort=sort, ignore_index=ignore_index)
    with pytest.warns(FutureWarning, match="append method is deprecated"):
        actual = gdf.append(other_gd, sort=sort, ignore_index=ignore_index)
    if expected.shape != df.shape:
        assert_eq(expected.fillna(-1), actual.fillna(-1), check_dtype=False)
    else:
        assert_eq(expected, actual, check_index_type=not gdf.empty)


@pytest.mark.parametrize(
    "df",
    [
        pd.DataFrame({"A": [1, 2, 3, np.nan, None, 6]}),
        pd.Series([1, 2, 3, None, np.nan, 5, 6, np.nan]),
    ],
)
@pytest.mark.parametrize("alias", ["bfill", "backfill"])
def test_dataframe_bfill(df, alias):
    gdf = cudf.from_pandas(df)

    actual = getattr(df, alias)()
    with expect_warning_if(alias == "backfill"):
        expected = getattr(gdf, alias)()
    assert_eq(expected, actual)


@pytest.mark.parametrize(
    "df",
    [
        pd.DataFrame({"A": [1, 2, 3, np.nan, None, 6]}),
        pd.Series([1, 2, 3, None, np.nan, 5, 6, np.nan]),
    ],
)
@pytest.mark.parametrize("alias", ["ffill", "pad"])
def test_dataframe_ffill(df, alias):
    gdf = cudf.from_pandas(df)

    actual = getattr(df, alias)()
    with expect_warning_if(alias == "pad"):
        expected = getattr(gdf, alias)()
    assert_eq(expected, actual)


@pytest_unmark_spilling
@pytest.mark.parametrize(
    "df",
    [
        pd.DataFrame(),
        pd.DataFrame([[1, 2], [3, 4]], columns=list("AB")),
        pd.DataFrame([[1, 2], [3, 4]], columns=list("AB"), index=[10, 20]),
        pd.DataFrame([[1, 2], [3, 4]], columns=list("AB"), index=[7, 8]),
        pd.DataFrame(
            {
                "a": [315.3324, 3243.32432, 3232.332, -100.32],
                "z": [0.3223, 0.32, 0.0000232, 0.32224],
            }
        ),
        pd.DataFrame(
            {
                "a": [315.3324, 3243.32432, 3232.332, -100.32],
                "z": [0.3223, 0.32, 0.0000232, 0.32224],
            },
            index=[7, 20, 11, 9],
        ),
        pd.DataFrame({"l": [10]}),
        pd.DataFrame({"l": [10]}, index=[100]),
        pd.DataFrame({"f": [10.2, 11.2332, 0.22, 3.3, 44.23, 10.0]}),
        pd.DataFrame(
            {"f": [10.2, 11.2332, 0.22, 3.3, 44.23, 10.0]},
            index=[100, 200, 300, 400, 500, 0],
        ),
        pd.DataFrame({"first_col": [], "second_col": [], "third_col": []}),
    ],
)
@pytest.mark.parametrize(
    "other",
    [
        [[1, 2], [10, 100]],
        [[1, 2, 10, 100, 0.1, 0.2, 0.0021]],
        [[]],
        [[], [], [], []],
        [[0.23, 0.00023, -10.00, 100, 200, 1000232, 1232.32323]],
    ],
)
@pytest.mark.parametrize("sort", [False, True])
@pytest.mark.parametrize("ignore_index", [True, False])
def test_dataframe_append_lists(df, other, sort, ignore_index):
    pdf = df
    other_pd = other

    gdf = cudf.from_pandas(df)
    other_gd = [
        cudf.from_pandas(o) if isinstance(o, pd.DataFrame) else o
        for o in other
    ]

    with pytest.warns(FutureWarning, match="append method is deprecated"):
        expected = pdf.append(other_pd, sort=sort, ignore_index=ignore_index)
    with pytest.warns(FutureWarning, match="append method is deprecated"):
        actual = gdf.append(other_gd, sort=sort, ignore_index=ignore_index)

    if expected.shape != df.shape:
        assert_eq(
            expected.fillna(-1),
            actual.fillna(-1),
            check_dtype=False,
            check_column_type=not gdf.empty,
        )
    else:
        assert_eq(expected, actual, check_index_type=not gdf.empty)


def test_dataframe_append_error():
    df = cudf.DataFrame({"a": [1, 2, 3]})
    ps = cudf.Series([1, 2, 3])

    with pytest.raises(
        TypeError,
        match="Can only append a Series if ignore_index=True "
        "or if the Series has a name",
    ):
        with pytest.warns(FutureWarning, match="append method is deprecated"):
            df.append(ps)


def test_cudf_arrow_array_error():
    df = cudf.DataFrame({"a": [1, 2, 3]})

    with pytest.raises(
        TypeError,
        match="Implicit conversion to a host PyArrow object via "
        "__arrow_array__ is not allowed. Consider using .to_arrow()",
    ):
        df.__arrow_array__()

    sr = cudf.Series([1, 2, 3])

    with pytest.raises(
        TypeError,
        match="Implicit conversion to a host PyArrow object via "
        "__arrow_array__ is not allowed. Consider using .to_arrow()",
    ):
        sr.__arrow_array__()

    sr = cudf.Series(["a", "b", "c"])
    with pytest.raises(
        TypeError,
        match="Implicit conversion to a host PyArrow object via "
        "__arrow_array__ is not allowed. Consider using .to_arrow()",
    ):
        sr.__arrow_array__()


@pytest.mark.parametrize(
    "make_weights_axis_1",
    [lambda _: None, lambda s: [1] * s, lambda s: np.ones(s)],
)
def test_sample_axis_1(
    sample_n_frac, random_state_tuple_axis_1, make_weights_axis_1
):
    n, frac = sample_n_frac
    pd_random_state, gd_random_state, checker = random_state_tuple_axis_1

    pdf = pd.DataFrame(
        {
            "a": [1, 2, 3, 4, 5],
            "float": [0.05, 0.2, 0.3, 0.2, 0.25],
            "int": [1, 3, 5, 4, 2],
        },
    )
    df = cudf.DataFrame.from_pandas(pdf)

    weights = make_weights_axis_1(len(pdf.columns))

    expected = pdf.sample(
        n=n,
        frac=frac,
        replace=False,
        random_state=pd_random_state,
        weights=weights,
        axis=1,
    )
    got = df.sample(
        n=n,
        frac=frac,
        replace=False,
        random_state=gd_random_state,
        weights=weights,
        axis=1,
    )
    checker(expected, got)


@pytest.mark.parametrize(
    "pdf",
    [
        pd.DataFrame(
            {
                "a": [1, 2, 3, 4, 5],
                "float": [0.05, 0.2, 0.3, 0.2, 0.25],
                "int": [1, 3, 5, 4, 2],
            },
        ),
        pd.Series([1, 2, 3, 4, 5]),
    ],
)
@pytest.mark.parametrize("replace", [True, False])
def test_sample_axis_0(
    pdf, sample_n_frac, replace, random_state_tuple_axis_0, make_weights_axis_0
):
    n, frac = sample_n_frac
    pd_random_state, gd_random_state, checker = random_state_tuple_axis_0

    df = cudf.from_pandas(pdf)

    pd_weights, gd_weights = make_weights_axis_0(
        len(pdf), isinstance(gd_random_state, np.random.RandomState)
    )
    if (
        not replace
        and not isinstance(gd_random_state, np.random.RandomState)
        and gd_weights is not None
    ):
        pytest.skip(
            "`cupy.random.RandomState` doesn't support weighted sampling "
            "without replacement."
        )

    expected = pdf.sample(
        n=n,
        frac=frac,
        replace=replace,
        random_state=pd_random_state,
        weights=pd_weights,
        axis=0,
    )

    got = df.sample(
        n=n,
        frac=frac,
        replace=replace,
        random_state=gd_random_state,
        weights=gd_weights,
        axis=0,
    )
    checker(expected, got)


@pytest.mark.parametrize("replace", [True, False])
@pytest.mark.parametrize(
    "random_state_lib", [cupy.random.RandomState, np.random.RandomState]
)
def test_sample_reproducibility(replace, random_state_lib):
    df = cudf.DataFrame({"a": cupy.arange(0, 1024)})

    n = 1024
    expected = df.sample(n, replace=replace, random_state=random_state_lib(10))
    out = df.sample(n, replace=replace, random_state=random_state_lib(10))

    assert_eq(expected, out)


@pytest.mark.parametrize("axis", [0, 1])
def test_sample_invalid_n_frac_combo(axis):
    n, frac = 2, 0.5
    pdf = pd.DataFrame(
        {
            "a": [1, 2, 3, 4, 5],
            "float": [0.05, 0.2, 0.3, 0.2, 0.25],
            "int": [1, 3, 5, 4, 2],
        },
    )
    df = cudf.DataFrame.from_pandas(pdf)

    assert_exceptions_equal(
        lfunc=pdf.sample,
        rfunc=df.sample,
        lfunc_args_and_kwargs=([], {"n": n, "frac": frac, "axis": axis}),
        rfunc_args_and_kwargs=([], {"n": n, "frac": frac, "axis": axis}),
    )


@pytest.mark.parametrize("n, frac", [(100, None), (None, 3)])
@pytest.mark.parametrize("axis", [0, 1])
def test_oversample_without_replace(n, frac, axis):
    pdf = pd.DataFrame({"a": [1, 2, 3, 4, 5]})
    df = cudf.DataFrame.from_pandas(pdf)

    assert_exceptions_equal(
        lfunc=pdf.sample,
        rfunc=df.sample,
        lfunc_args_and_kwargs=(
            [],
            {"n": n, "frac": frac, "axis": axis, "replace": False},
        ),
        rfunc_args_and_kwargs=(
            [],
            {"n": n, "frac": frac, "axis": axis, "replace": False},
        ),
    )


@pytest.mark.parametrize("random_state", [None, cupy.random.RandomState(42)])
def test_sample_unsupported_arguments(random_state):
    df = cudf.DataFrame({"float": [0.05, 0.2, 0.3, 0.2, 0.25]})
    with pytest.raises(
        NotImplementedError,
        match="Random sampling with cupy does not support these inputs.",
    ):
        df.sample(
            n=2, replace=False, random_state=random_state, weights=[1] * 5
        )


@pytest.mark.parametrize(
    "df",
    [
        pd.DataFrame(),
        pd.DataFrame(index=[100, 10, 1, 0]),
        pd.DataFrame(columns=["a", "b", "c", "d"]),
        pd.DataFrame(columns=["a", "b", "c", "d"], index=[100]),
        pd.DataFrame(
            columns=["a", "b", "c", "d"], index=[100, 10000, 2131, 133]
        ),
        pd.DataFrame({"a": [1, 2, 3], "b": ["abc", "xyz", "klm"]}),
    ],
)
def test_dataframe_empty(df):
    pdf = df
    gdf = cudf.from_pandas(pdf)

    assert_eq(pdf.empty, gdf.empty)


@pytest.mark.parametrize(
    "df",
    [
        pd.DataFrame(),
        pd.DataFrame(index=[100, 10, 1, 0]),
        pd.DataFrame(columns=["a", "b", "c", "d"]),
        pd.DataFrame(columns=["a", "b", "c", "d"], index=[100]),
        pd.DataFrame(
            columns=["a", "b", "c", "d"], index=[100, 10000, 2131, 133]
        ),
        pd.DataFrame({"a": [1, 2, 3], "b": ["abc", "xyz", "klm"]}),
    ],
)
def test_dataframe_size(df):
    pdf = df
    gdf = cudf.from_pandas(pdf)

    assert_eq(pdf.size, gdf.size)


@pytest.mark.parametrize(
    "ps",
    [
        pd.Series(dtype="float64"),
        pd.Series(index=[100, 10, 1, 0], dtype="float64"),
        pd.Series([], dtype="float64"),
        pd.Series(["a", "b", "c", "d"]),
        pd.Series(["a", "b", "c", "d"], index=[0, 1, 10, 11]),
    ],
)
def test_series_empty(ps):
    ps = ps
    gs = cudf.from_pandas(ps)

    assert_eq(ps.empty, gs.empty)


@pytest.mark.parametrize(
    "data",
    [
        [],
        [1],
        {"a": [10, 11, 12]},
        {
            "a": [10, 11, 12],
            "another column name": [12, 22, 34],
            "xyz": [0, 10, 11],
        },
    ],
)
@pytest.mark.parametrize("columns", [["a"], ["another column name"], None])
def test_dataframe_init_with_columns(data, columns):
    pdf = pd.DataFrame(data, columns=columns)
    gdf = cudf.DataFrame(data, columns=columns)

    assert_eq(
        pdf,
        gdf,
        check_index_type=len(pdf.index) != 0,
        check_dtype=not (pdf.empty and len(pdf.columns)),
    )


@pytest_unmark_spilling
@pytest.mark.parametrize(
    "data, ignore_dtype",
    [
        ([pd.Series([1, 2, 3])], False),
        ([pd.Series(index=[1, 2, 3], dtype="float64")], False),
        ([pd.Series(name="empty series name", dtype="float64")], False),
        (
            [pd.Series([1]), pd.Series([], dtype="float64"), pd.Series([3])],
            False,
        ),
        (
            [
                pd.Series([1, 0.324234, 32424.323, -1233, 34242]),
                pd.Series([], dtype="float64"),
                pd.Series([3], name="series that is named"),
            ],
            False,
        ),
        ([pd.Series([1, 2, 3], name="hi")] * 10, False),
        ([pd.Series([1, 2, 3], name=None, index=[10, 11, 12])] * 10, False),
        (
            [
                pd.Series([1, 2, 3], name=None, index=[10, 11, 12]),
                pd.Series([1, 2, 30], name=None, index=[13, 144, 15]),
            ],
            True,
        ),
        (
            [
                pd.Series([1, 0.324234, 32424.323, -1233, 34242]),
                pd.Series([], dtype="float64"),
                pd.Series(index=[10, 11, 12], dtype="float64"),
            ],
            False,
        ),
        (
            [
                pd.Series([1, 0.324234, 32424.323, -1233, 34242]),
                pd.Series([], name="abc", dtype="float64"),
                pd.Series(index=[10, 11, 12], dtype="float64"),
            ],
            False,
        ),
        (
            [
                pd.Series([1, 0.324234, 32424.323, -1233, 34242]),
                pd.Series([1, -100, 200, -399, 400], name="abc"),
                pd.Series([111, 222, 333], index=[10, 11, 12]),
            ],
            False,
        ),
    ],
)
@pytest.mark.parametrize(
    "columns", [None, ["0"], [0], ["abc"], [144, 13], [2, 1, 0]]
)
def test_dataframe_init_from_series_list(data, ignore_dtype, columns):
    gd_data = [cudf.from_pandas(obj) for obj in data]

    expected = pd.DataFrame(data, columns=columns)
    actual = cudf.DataFrame(gd_data, columns=columns)

    if ignore_dtype:
        # When a union is performed to generate columns,
        # the order is never guaranteed. Hence sort by
        # columns before comparison.
        if not expected.columns.equals(actual.columns):
            expected = expected.sort_index(axis=1)
            actual = actual.sort_index(axis=1)
        assert_eq(
            expected.fillna(-1),
            actual.fillna(-1),
            check_dtype=False,
            check_index_type=True,
        )
    else:
        assert_eq(expected, actual, check_index_type=True)


@pytest_unmark_spilling
@pytest.mark.parametrize(
    "data, ignore_dtype, index",
    [
        ([pd.Series([1, 2, 3])], False, ["a", "b", "c"]),
        ([pd.Series(index=[1, 2, 3], dtype="float64")], False, ["a", "b"]),
        (
            [pd.Series(name="empty series name", dtype="float64")],
            False,
            ["index1"],
        ),
        (
            [pd.Series([1]), pd.Series([], dtype="float64"), pd.Series([3])],
            False,
            ["0", "2", "1"],
        ),
        (
            [
                pd.Series([1, 0.324234, 32424.323, -1233, 34242]),
                pd.Series([], dtype="float64"),
                pd.Series([3], name="series that is named"),
            ],
            False,
            ["_", "+", "*"],
        ),
        ([pd.Series([1, 2, 3], name="hi")] * 10, False, ["mean"] * 10),
        (
            [pd.Series([1, 2, 3], name=None, index=[10, 11, 12])] * 10,
            False,
            ["abc"] * 10,
        ),
        (
            [
                pd.Series([1, 2, 3], name=None, index=[10, 11, 12]),
                pd.Series([1, 2, 30], name=None, index=[13, 144, 15]),
            ],
            True,
            ["set_index_a", "set_index_b"],
        ),
        (
            [
                pd.Series([1, 0.324234, 32424.323, -1233, 34242]),
                pd.Series([], dtype="float64"),
                pd.Series(index=[10, 11, 12], dtype="float64"),
            ],
            False,
            ["a", "b", "c"],
        ),
        (
            [
                pd.Series([1, 0.324234, 32424.323, -1233, 34242]),
                pd.Series([], name="abc", dtype="float64"),
                pd.Series(index=[10, 11, 12], dtype="float64"),
            ],
            False,
            ["a", "v", "z"],
        ),
        (
            [
                pd.Series([1, 0.324234, 32424.323, -1233, 34242]),
                pd.Series([1, -100, 200, -399, 400], name="abc"),
                pd.Series([111, 222, 333], index=[10, 11, 12]),
            ],
            False,
            ["a", "v", "z"],
        ),
    ],
)
@pytest.mark.parametrize(
    "columns", [None, ["0"], [0], ["abc"], [144, 13], [2, 1, 0]]
)
def test_dataframe_init_from_series_list_with_index(
    data, ignore_dtype, index, columns
):
    gd_data = [cudf.from_pandas(obj) for obj in data]

    expected = pd.DataFrame(data, columns=columns, index=index)
    actual = cudf.DataFrame(gd_data, columns=columns, index=index)

    if ignore_dtype:
        # When a union is performed to generate columns,
        # the order is never guaranteed. Hence sort by
        # columns before comparison.
        if not expected.columns.equals(actual.columns):
            expected = expected.sort_index(axis=1)
            actual = actual.sort_index(axis=1)
        assert_eq(expected.fillna(-1), actual.fillna(-1), check_dtype=False)
    else:
        assert_eq(expected, actual)


@pytest.mark.parametrize(
    "data, index",
    [
        ([pd.Series([1, 2]), pd.Series([1, 2])], ["a", "b", "c"]),
        (
            [
                pd.Series([1, 0.324234, 32424.323, -1233, 34242]),
                pd.Series([], dtype="float64"),
                pd.Series([3], name="series that is named"),
            ],
            ["_", "+"],
        ),
        ([pd.Series([1, 2, 3], name="hi")] * 10, ["mean"] * 9),
    ],
)
def test_dataframe_init_from_series_list_with_index_error(data, index):
    gd_data = [cudf.from_pandas(obj) for obj in data]

    assert_exceptions_equal(
        pd.DataFrame,
        cudf.DataFrame,
        ([data], {"index": index}),
        ([gd_data], {"index": index}),
    )


@pytest.mark.parametrize(
    "data",
    [
        [pd.Series([1, 2, 3], index=["a", "a", "a"])],
        [pd.Series([1, 2, 3], index=["a", "a", "a"])] * 4,
        [
            pd.Series([1, 2, 3], index=["a", "b", "a"]),
            pd.Series([1, 2, 3], index=["b", "b", "a"]),
        ],
        [
            pd.Series([1, 2, 3], index=["a", "b", "z"]),
            pd.Series([1, 2, 3], index=["u", "b", "a"]),
            pd.Series([1, 2, 3], index=["u", "b", "u"]),
        ],
    ],
)
def test_dataframe_init_from_series_list_duplicate_index_error(data):
    gd_data = [cudf.from_pandas(obj) for obj in data]

    assert_exceptions_equal(
        lfunc=pd.DataFrame,
        rfunc=cudf.DataFrame,
        lfunc_args_and_kwargs=([], {"data": data}),
        rfunc_args_and_kwargs=([], {"data": gd_data}),
        check_exception_type=False,
    )


def test_dataframe_iterrows_itertuples():
    df = cudf.DataFrame({"a": [1, 2, 3], "b": [4, 5, 6]})

    with pytest.raises(
        TypeError,
        match=re.escape(
            "cuDF does not support iteration of DataFrame "
            "via itertuples. Consider using "
            "`.to_pandas().itertuples()` "
            "if you wish to iterate over namedtuples."
        ),
    ):
        df.itertuples()

    with pytest.raises(
        TypeError,
        match=re.escape(
            "cuDF does not support iteration of DataFrame "
            "via iterrows. Consider using "
            "`.to_pandas().iterrows()` "
            "if you wish to iterate over each row."
        ),
    ):
        df.iterrows()


@pytest_unmark_spilling
@pytest.mark.parametrize(
    "df",
    [
        cudf.DataFrame(
            {
                "a": [1, 2, 3],
                "b": [10, 22, 33],
                "c": [0.3234, 0.23432, 0.0],
                "d": ["hello", "world", "hello"],
            }
        ),
        cudf.DataFrame(
            {
                "a": [1, 2, 3],
                "b": ["hello", "world", "hello"],
                "c": [0.3234, 0.23432, 0.0],
            }
        ),
        cudf.DataFrame(
            {
                "int_data": [1, 2, 3],
                "str_data": ["hello", "world", "hello"],
                "float_data": [0.3234, 0.23432, 0.0],
                "timedelta_data": cudf.Series(
                    [1, 2, 1], dtype="timedelta64[ns]"
                ),
                "datetime_data": cudf.Series(
                    [1, 2, 1], dtype="datetime64[ns]"
                ),
            }
        ),
        cudf.DataFrame(
            {
                "int_data": [1, 2, 3],
                "str_data": ["hello", "world", "hello"],
                "float_data": [0.3234, 0.23432, 0.0],
                "timedelta_data": cudf.Series(
                    [1, 2, 1], dtype="timedelta64[ns]"
                ),
                "datetime_data": cudf.Series(
                    [1, 2, 1], dtype="datetime64[ns]"
                ),
                "category_data": cudf.Series(
                    ["a", "a", "b"], dtype="category"
                ),
            }
        ),
    ],
)
@pytest.mark.parametrize(
    "include",
    [None, "all", ["object"], ["int"], ["object", "int", "category"]],
)
def test_describe_misc_include(df, include):
    pdf = df.to_pandas()

    expected = pdf.describe(include=include, datetime_is_numeric=True)
    actual = df.describe(include=include, datetime_is_numeric=True)

    for col in expected.columns:
        if expected[col].dtype == np.dtype("object"):
            expected[col] = expected[col].fillna(-1).astype("str")
            actual[col] = actual[col].fillna(-1).astype("str")

    assert_eq(expected, actual)


@pytest_unmark_spilling
@pytest.mark.parametrize(
    "df",
    [
        cudf.DataFrame(
            {
                "a": [1, 2, 3],
                "b": [10, 22, 33],
                "c": [0.3234, 0.23432, 0.0],
                "d": ["hello", "world", "hello"],
            }
        ),
        cudf.DataFrame(
            {
                "a": [1, 2, 3],
                "b": ["hello", "world", "hello"],
                "c": [0.3234, 0.23432, 0.0],
            }
        ),
        cudf.DataFrame(
            {
                "int_data": [1, 2, 3],
                "str_data": ["hello", "world", "hello"],
                "float_data": [0.3234, 0.23432, 0.0],
                "timedelta_data": cudf.Series(
                    [1, 2, 1], dtype="timedelta64[ns]"
                ),
                "datetime_data": cudf.Series(
                    [1, 2, 1], dtype="datetime64[ns]"
                ),
            }
        ),
        cudf.DataFrame(
            {
                "int_data": [1, 2, 3],
                "str_data": ["hello", "world", "hello"],
                "float_data": [0.3234, 0.23432, 0.0],
                "timedelta_data": cudf.Series(
                    [1, 2, 1], dtype="timedelta64[ns]"
                ),
                "datetime_data": cudf.Series(
                    [1, 2, 1], dtype="datetime64[ns]"
                ),
                "category_data": cudf.Series(
                    ["a", "a", "b"], dtype="category"
                ),
            }
        ),
    ],
)
@pytest.mark.parametrize(
    "exclude", [None, ["object"], ["int"], ["object", "int", "category"]]
)
def test_describe_misc_exclude(df, exclude):
    pdf = df.to_pandas()

    expected = pdf.describe(exclude=exclude, datetime_is_numeric=True)
    actual = df.describe(exclude=exclude, datetime_is_numeric=True)

    for col in expected.columns:
        if expected[col].dtype == np.dtype("object"):
            expected[col] = expected[col].fillna(-1).astype("str")
            actual[col] = actual[col].fillna(-1).astype("str")

    assert_eq(expected, actual)


@pytest.mark.parametrize(
    "df",
    [
        cudf.DataFrame({"a": [1, 2, 3]}),
        cudf.DataFrame(
            {"a": [1, 2, 3], "b": ["a", "z", "c"]}, index=["a", "z", "x"]
        ),
        cudf.DataFrame(
            {
                "a": [1, 2, 3, None, 2, 1, None],
                "b": ["a", "z", "c", "a", "v", "z", "z"],
            }
        ),
        cudf.DataFrame({"a": [], "b": []}),
        cudf.DataFrame({"a": [None, None], "b": [None, None]}),
        cudf.DataFrame(
            {
                "a": ["hello", "world", "rapids", "ai", "nvidia"],
                "b": cudf.Series(
                    [1, 21, 21, 11, 11],
                    dtype="timedelta64[s]",
                    index=["a", "b", "c", "d", " e"],
                ),
            },
            index=["a", "b", "c", "d", " e"],
        ),
        cudf.DataFrame(
            {
                "a": ["hello", None, "world", "rapids", None, "ai", "nvidia"],
                "b": cudf.Series(
                    [1, 21, None, 11, None, 11, None], dtype="datetime64[s]"
                ),
            }
        ),
    ],
)
@pytest.mark.parametrize("numeric_only", [True, False])
@pytest.mark.parametrize("dropna", [True, False])
def test_dataframe_mode(df, numeric_only, dropna):
    pdf = df.to_pandas()

    expected = pdf.mode(numeric_only=numeric_only, dropna=dropna)
    actual = df.mode(numeric_only=numeric_only, dropna=dropna)

    assert_eq(expected, actual, check_dtype=False)


@pytest.mark.parametrize(
    "lhs, rhs", [("a", "a"), ("a", "b"), (1, 1.0), (None, None), (None, "a")]
)
def test_equals_names(lhs, rhs):
    lhs = cudf.DataFrame({lhs: [1, 2]})
    rhs = cudf.DataFrame({rhs: [1, 2]})

    got = lhs.equals(rhs)
    expect = lhs.to_pandas().equals(rhs.to_pandas())

    assert_eq(expect, got)


def test_equals_dtypes():
    lhs = cudf.DataFrame({"a": [1, 2.0]})
    rhs = cudf.DataFrame({"a": [1, 2]})

    got = lhs.equals(rhs)
    expect = lhs.to_pandas().equals(rhs.to_pandas())

    assert_eq(expect, got)


@pytest.mark.parametrize(
    "df1",
    [
        pd.DataFrame({"a": [10, 11, 12]}, index=["a", "b", "z"]),
        pd.DataFrame({"z": ["a"]}),
        pd.DataFrame({"a": [], "b": []}),
    ],
)
@pytest.mark.parametrize(
    "df2",
    [
        pd.DataFrame(),
        pd.DataFrame({"a": ["a", "a", "c", "z", "A"], "z": [1, 2, 3, 4, 5]}),
    ],
)
@pytest.mark.parametrize(
    "op",
    [
        operator.eq,
        operator.ne,
        operator.lt,
        operator.gt,
        operator.le,
        operator.ge,
    ],
)
def test_dataframe_error_equality(df1, df2, op):
    gdf1 = cudf.from_pandas(df1)
    gdf2 = cudf.from_pandas(df2)

    assert_exceptions_equal(op, op, ([df1, df2],), ([gdf1, gdf2],))


@pytest.mark.parametrize(
    "df,expected_pdf",
    [
        (
            cudf.DataFrame(
                {
                    "a": cudf.Series([1, 2, None, 3], dtype="uint8"),
                    "b": cudf.Series([23, None, None, 32], dtype="uint16"),
                }
            ),
            pd.DataFrame(
                {
                    "a": pd.Series([1, 2, None, 3], dtype=pd.UInt8Dtype()),
                    "b": pd.Series(
                        [23, None, None, 32], dtype=pd.UInt16Dtype()
                    ),
                }
            ),
        ),
        (
            cudf.DataFrame(
                {
                    "a": cudf.Series([None, 123, None, 1], dtype="uint32"),
                    "b": cudf.Series(
                        [234, 2323, 23432, None, None, 224], dtype="uint64"
                    ),
                }
            ),
            pd.DataFrame(
                {
                    "a": pd.Series(
                        [None, 123, None, 1], dtype=pd.UInt32Dtype()
                    ),
                    "b": pd.Series(
                        [234, 2323, 23432, None, None, 224],
                        dtype=pd.UInt64Dtype(),
                    ),
                }
            ),
        ),
        (
            cudf.DataFrame(
                {
                    "a": cudf.Series(
                        [-10, 1, None, -1, None, 3], dtype="int8"
                    ),
                    "b": cudf.Series(
                        [111, None, 222, None, 13], dtype="int16"
                    ),
                }
            ),
            pd.DataFrame(
                {
                    "a": pd.Series(
                        [-10, 1, None, -1, None, 3], dtype=pd.Int8Dtype()
                    ),
                    "b": pd.Series(
                        [111, None, 222, None, 13], dtype=pd.Int16Dtype()
                    ),
                }
            ),
        ),
        (
            cudf.DataFrame(
                {
                    "a": cudf.Series(
                        [11, None, 22, 33, None, 2, None, 3], dtype="int32"
                    ),
                    "b": cudf.Series(
                        [32431, None, None, 32322, 0, 10, -32324, None],
                        dtype="int64",
                    ),
                }
            ),
            pd.DataFrame(
                {
                    "a": pd.Series(
                        [11, None, 22, 33, None, 2, None, 3],
                        dtype=pd.Int32Dtype(),
                    ),
                    "b": pd.Series(
                        [32431, None, None, 32322, 0, 10, -32324, None],
                        dtype=pd.Int64Dtype(),
                    ),
                }
            ),
        ),
        (
            cudf.DataFrame(
                {
                    "a": cudf.Series(
                        [True, None, False, None, False, True, True, False],
                        dtype="bool_",
                    ),
                    "b": cudf.Series(
                        [
                            "abc",
                            "a",
                            None,
                            "hello world",
                            "foo buzz",
                            "",
                            None,
                            "rapids ai",
                        ],
                        dtype="object",
                    ),
                    "c": cudf.Series(
                        [0.1, None, 0.2, None, 3, 4, 1000, None],
                        dtype="float64",
                    ),
                }
            ),
            pd.DataFrame(
                {
                    "a": pd.Series(
                        [True, None, False, None, False, True, True, False],
                        dtype=pd.BooleanDtype(),
                    ),
                    "b": pd.Series(
                        [
                            "abc",
                            "a",
                            None,
                            "hello world",
                            "foo buzz",
                            "",
                            None,
                            "rapids ai",
                        ],
                        dtype=pd.StringDtype(),
                    ),
                    "c": pd.Series(
                        [0.1, None, 0.2, None, 3, 4, 1000, None],
                        dtype=pd.Float64Dtype(),
                    ),
                }
            ),
        ),
    ],
)
def test_dataframe_to_pandas_nullable_dtypes(df, expected_pdf):
    actual_pdf = df.to_pandas(nullable=True)

    assert_eq(actual_pdf, expected_pdf)


@pytest.mark.parametrize(
    "data",
    [
        [{"a": 1, "b": 2, "c": 3}, {"a": 4, "b": 5, "c": 6}],
        [{"a": 1, "b": 2, "c": None}, {"a": None, "b": 5, "c": 6}],
        [{"a": 1, "b": 2}, {"a": 1, "b": 5, "c": 6}],
        [{"a": 1, "b": 2}, {"b": 5, "c": 6}],
        [{}, {"a": 1, "b": 5, "c": 6}],
        [{"a": 1, "b": 2, "c": 3}, {"a": 4.5, "b": 5.5, "c": 6.5}],
    ],
)
def test_dataframe_init_from_list_of_dicts(data):
    expect = pd.DataFrame(data)
    got = cudf.DataFrame(data)

    assert_eq(expect, got)


def test_dataframe_pipe():
    pdf = pd.DataFrame()
    gdf = cudf.DataFrame()

    def add_int_col(df, column):
        df[column] = df._constructor_sliced([10, 20, 30, 40])
        return df

    def add_str_col(df, column):
        df[column] = df._constructor_sliced(["a", "b", "xyz", "ai"])
        return df

    expected = (
        pdf.pipe(add_int_col, "one")
        .pipe(add_int_col, column="two")
        .pipe(add_str_col, "three")
    )
    actual = (
        gdf.pipe(add_int_col, "one")
        .pipe(add_int_col, column="two")
        .pipe(add_str_col, "three")
    )

    assert_eq(expected, actual)

    expected = (
        pdf.pipe((add_str_col, "df"), column="one")
        .pipe(add_str_col, column="two")
        .pipe(add_int_col, "three")
    )
    actual = (
        gdf.pipe((add_str_col, "df"), column="one")
        .pipe(add_str_col, column="two")
        .pipe(add_int_col, "three")
    )

    assert_eq(expected, actual)


def test_dataframe_pipe_error():
    pdf = pd.DataFrame()
    gdf = cudf.DataFrame()

    def custom_func(df, column):
        df[column] = df._constructor_sliced([10, 20, 30, 40])
        return df

    assert_exceptions_equal(
        lfunc=pdf.pipe,
        rfunc=gdf.pipe,
        lfunc_args_and_kwargs=([(custom_func, "columns")], {"columns": "d"}),
        rfunc_args_and_kwargs=([(custom_func, "columns")], {"columns": "d"}),
    )


@pytest.mark.parametrize(
    "op",
    ["count", "kurt", "kurtosis", "skew"],
)
def test_dataframe_axis1_unsupported_ops(op):
    df = cudf.DataFrame({"a": [1, 2, 3], "b": [8, 9, 10]})

    with pytest.raises(
        NotImplementedError, match="Only axis=0 is currently supported."
    ):
        getattr(df, op)(axis=1)


def test_dataframe_from_pandas_duplicate_columns():
    pdf = pd.DataFrame(columns=["a", "b", "c", "a"])
    pdf["a"] = [1, 2, 3]

    with pytest.raises(
        ValueError, match="Duplicate column names are not allowed"
    ):
        cudf.from_pandas(pdf)


@pytest.mark.parametrize(
    "df",
    [
        pd.DataFrame(
            {"a": [1, 2, 3], "b": [10, 11, 20], "c": ["a", "bcd", "xyz"]}
        ),
        pd.DataFrame(),
    ],
)
@pytest.mark.parametrize(
    "columns",
    [
        None,
        ["a"],
        ["c", "a"],
        ["b", "a", "c"],
        [],
        pd.Index(["c", "a"]),
        cudf.Index(["c", "a"]),
        ["abc", "a"],
        ["column_not_exists1", "column_not_exists2"],
    ],
)
@pytest.mark.parametrize("index", [["abc", "def", "ghi"]])
def test_dataframe_constructor_columns(df, columns, index):
    def assert_local_eq(actual, df, expected, host_columns):
        check_index_type = not expected.empty
        if host_columns is not None and any(
            col not in df.columns for col in host_columns
        ):
            assert_eq(
                expected,
                actual,
                check_dtype=False,
                check_index_type=check_index_type,
            )
        else:
            assert_eq(expected, actual, check_index_type=check_index_type)

    gdf = cudf.from_pandas(df)
    host_columns = (
        columns.to_pandas() if isinstance(columns, cudf.BaseIndex) else columns
    )

    expected = pd.DataFrame(df, columns=host_columns, index=index)
    actual = cudf.DataFrame(gdf, columns=columns, index=index)

    assert_local_eq(actual, df, expected, host_columns)


def test_dataframe_constructor_column_index_only():
    columns = ["a", "b", "c"]
    index = ["r1", "r2", "r3"]

    gdf = cudf.DataFrame(index=index, columns=columns)
    assert not id(gdf["a"]._column) == id(gdf["b"]._column) and not id(
        gdf["b"]._column
    ) == id(gdf["c"]._column)


@pytest_unmark_spilling
@pytest.mark.parametrize(
    "data",
    [
        {"a": [1, 2, 3], "b": [3.0, 4.0, 5.0], "c": [True, True, False]},
        {"a": [1.0, 2.0, 3.0], "b": [3.0, 4.0, 5.0], "c": [True, True, False]},
        {"a": [1, 2, 3], "b": [3, 4, 5], "c": [True, True, False]},
        {"a": [1, 2, 3], "b": [True, True, False], "c": [False, True, False]},
        {
            "a": [1.0, 2.0, 3.0],
            "b": [True, True, False],
            "c": [False, True, False],
        },
        {"a": [1, 2, 3], "b": [3, 4, 5], "c": [2.0, 3.0, 4.0]},
        {"a": [1, 2, 3], "b": [2.0, 3.0, 4.0], "c": [5.0, 6.0, 4.0]},
    ],
)
@pytest.mark.parametrize(
    "aggs",
    [
        ["min", "sum", "max"],
        ("min", "sum", "max"),
        {"min", "sum", "max"},
        "sum",
        {"a": "sum", "b": "min", "c": "max"},
        {"a": ["sum"], "b": ["min"], "c": ["max"]},
        {"a": ("sum"), "b": ("min"), "c": ("max")},
        {"a": {"sum"}, "b": {"min"}, "c": {"max"}},
        {"a": ["sum", "min"], "b": ["sum", "max"], "c": ["min", "max"]},
        {"a": ("sum", "min"), "b": ("sum", "max"), "c": ("min", "max")},
        {"a": {"sum", "min"}, "b": {"sum", "max"}, "c": {"min", "max"}},
    ],
)
def test_agg_for_dataframes(data, aggs):
    pdf = pd.DataFrame(data)
    gdf = cudf.DataFrame(data)

    expect = pdf.agg(aggs).sort_index()
    got = gdf.agg(aggs).sort_index()
    assert_eq(expect, got, check_dtype=False)


@pytest.mark.parametrize("aggs", [{"a": np.sum, "b": np.min, "c": np.max}])
def test_agg_for_unsupported_function(aggs):
    gdf = cudf.DataFrame(
        {"a": [1, 2, 3], "b": [3.0, 4.0, 5.0], "c": [True, True, False]}
    )

    with pytest.raises(NotImplementedError):
        gdf.agg(aggs)


@pytest.mark.parametrize("aggs", ["asdf"])
def test_agg_for_dataframe_with_invalid_function(aggs):
    gdf = cudf.DataFrame(
        {"a": [1, 2, 3], "b": [3.0, 4.0, 5.0], "c": [True, True, False]}
    )

    with pytest.raises(
        AttributeError,
        match=f"{aggs} is not a valid function for 'DataFrame' object",
    ):
        gdf.agg(aggs)


@pytest.mark.parametrize("aggs", [{"a": "asdf"}])
def test_agg_for_series_with_invalid_function(aggs):
    gdf = cudf.DataFrame(
        {"a": [1, 2, 3], "b": [3.0, 4.0, 5.0], "c": [True, True, False]}
    )

    with pytest.raises(
        AttributeError,
        match=f"{aggs['a']} is not a valid function for 'Series' object",
    ):
        gdf.agg(aggs)


@pytest.mark.parametrize(
    "aggs",
    [
        "sum",
        ["min", "sum", "max"],
        {"a": {"sum", "min"}, "b": {"sum", "max"}, "c": {"min", "max"}},
    ],
)
def test_agg_for_dataframe_with_string_columns(aggs):
    gdf = cudf.DataFrame(
        {"a": ["m", "n", "o"], "b": ["t", "u", "v"], "c": ["x", "y", "z"]},
        index=["a", "b", "c"],
    )

    with pytest.raises(
        NotImplementedError,
        match=re.escape(
            "DataFrame.agg() is not supported for "
            "frames containing string columns"
        ),
    ):
        gdf.agg(aggs)


@pytest_unmark_spilling
@pytest.mark.parametrize(
    "join",
    ["left"],
)
@pytest.mark.parametrize(
    "overwrite",
    [True, False],
)
@pytest.mark.parametrize(
    "errors",
    ["ignore"],
)
@pytest.mark.parametrize(
    "data",
    [
        {"a": [1, 2, 3], "b": [3, 4, 5]},
        {"e": [1.0, 2.0, 3.0], "d": [3.0, 4.0, 5.0]},
        {"c": [True, False, False], "d": [False, True, True]},
        {"g": [2.0, np.nan, 4.0], "n": [np.nan, np.nan, np.nan]},
        {"d": [np.nan, np.nan, np.nan], "e": [np.nan, np.nan, np.nan]},
        {"a": [1.0, 2, 3], "b": pd.Series([4.0, 8.0, 3.0], index=[1, 2, 3])},
        {
            "d": [1.0, 2.0, 3.0],
            "c": pd.Series([np.nan, np.nan, np.nan], index=[1, 2, 3]),
        },
        {
            "a": [False, True, False],
            "b": pd.Series([1.0, 2.0, np.nan], index=[1, 2, 3]),
        },
        {
            "a": [np.nan, np.nan, np.nan],
            "e": pd.Series([np.nan, np.nan, np.nan], index=[1, 2, 3]),
        },
    ],
)
@pytest.mark.parametrize(
    "data2",
    [
        {"b": [3, 5, 6], "e": [8, 2, 1]},
        {"c": [True, False, True], "d": [3.0, 4.0, 5.0]},
        {"e": [False, False, True], "g": [True, True, False]},
        {"g": [np.nan, np.nan, np.nan], "c": [np.nan, np.nan, np.nan]},
        {"a": [7, 5, 8], "b": pd.Series([2.0, 7.0, 9.0], index=[0, 1, 2])},
        {
            "b": [np.nan, 2.0, np.nan],
            "c": pd.Series([2, np.nan, 5.0], index=[2, 3, 4]),
        },
        {
            "a": [True, np.nan, True],
            "d": pd.Series([False, True, np.nan], index=[0, 1, 3]),
        },
    ],
)
def test_update_for_dataframes(data, data2, join, overwrite, errors):
    pdf = pd.DataFrame(data)
    gdf = cudf.DataFrame(data, nan_as_null=False)

    other_pd = pd.DataFrame(data2)
    other_gd = cudf.DataFrame(data2, nan_as_null=False)

    pdf.update(other=other_pd, join=join, overwrite=overwrite, errors=errors)
    gdf.update(other=other_gd, join=join, overwrite=overwrite, errors=errors)

    assert_eq(pdf, gdf, check_dtype=False)


@pytest.mark.parametrize(
    "join",
    ["right"],
)
def test_update_for_right_join(join):
    gdf = cudf.DataFrame({"a": [1, 2, 3], "b": [3.0, 4.0, 5.0]})
    other_gd = cudf.DataFrame({"a": [1, np.nan, 3], "b": [np.nan, 2.0, 5.0]})

    with pytest.raises(
        NotImplementedError, match="Only left join is supported"
    ):
        gdf.update(other_gd, join)


@pytest.mark.parametrize(
    "errors",
    ["raise"],
)
def test_update_for_data_overlap(errors):
    pdf = pd.DataFrame({"a": [1, 2, 3], "b": [3.0, 4.0, 5.0]})
    gdf = cudf.DataFrame({"a": [1, 2, 3], "b": [3.0, 4.0, 5.0]})

    other_pd = pd.DataFrame({"a": [1, np.nan, 3], "b": [np.nan, 2.0, 5.0]})
    other_gd = cudf.DataFrame({"a": [1, np.nan, 3], "b": [np.nan, 2.0, 5.0]})

    assert_exceptions_equal(
        lfunc=pdf.update,
        rfunc=gdf.update,
        lfunc_args_and_kwargs=([other_pd, errors], {}),
        rfunc_args_and_kwargs=([other_gd, errors], {}),
    )


@pytest.mark.parametrize(
    "gdf",
    [
        cudf.DataFrame({"a": [[1], [2], [3]]}),
        cudf.DataFrame(
            {
                "left-a": [0, 1, 2],
                "a": [[1], None, [3]],
                "right-a": ["abc", "def", "ghi"],
            }
        ),
        cudf.DataFrame(
            {
                "left-a": [[], None, None],
                "a": [[1], None, [3]],
                "right-a": ["abc", "def", "ghi"],
            }
        ),
    ],
)
def test_dataframe_roundtrip_arrow_list_dtype(gdf):
    table = gdf.to_arrow()
    expected = cudf.DataFrame.from_arrow(table)

    assert_eq(gdf, expected)


@pytest.mark.parametrize(
    "gdf",
    [
        cudf.DataFrame({"a": [{"one": 3, "two": 4, "three": 10}]}),
        cudf.DataFrame(
            {
                "left-a": [0, 1, 2],
                "a": [{"x": 0.23, "y": 43}, None, {"x": 23.9, "y": 4.3}],
                "right-a": ["abc", "def", "ghi"],
            }
        ),
        cudf.DataFrame(
            {
                "left-a": [{"a": 1}, None, None],
                "a": [
                    {"one": 324, "two": 23432, "three": 324},
                    None,
                    {"one": 3.24, "two": 1, "three": 324},
                ],
                "right-a": ["abc", "def", "ghi"],
            }
        ),
    ],
)
def test_dataframe_roundtrip_arrow_struct_dtype(gdf):
    table = gdf.to_arrow()
    expected = cudf.DataFrame.from_arrow(table)

    assert_eq(gdf, expected)


def test_dataframe_setitem_cupy_array():
    np.random.seed(0)
    pdf = pd.DataFrame(np.random.randn(10, 2))
    gdf = cudf.from_pandas(pdf)

    gpu_array = cupy.array([True, False] * 5)
    pdf[gpu_array.get()] = 1.5
    gdf[gpu_array] = 1.5

    assert_eq(pdf, gdf)


@pytest.mark.parametrize(
    "data", [{"a": [1, 2, 3], "b": [4, 5, 6], "c": [7, 8, 9]}]
)
@pytest.mark.parametrize(
    "index",
    [{0: 123, 1: 4, 2: 6}],
)
@pytest.mark.parametrize(
    "level",
    ["x", 0],
)
def test_rename_for_level_MultiIndex_dataframe(data, index, level):
    pdf = pd.DataFrame(
        data,
        index=pd.MultiIndex.from_tuples([(0, 1, 2), (1, 2, 3), (2, 3, 4)]),
    )
    pdf.index.names = ["x", "y", "z"]
    gdf = cudf.from_pandas(pdf)

    expect = pdf.rename(index=index, level=level)
    got = gdf.rename(index=index, level=level)

    assert_eq(expect, got)


@pytest.mark.parametrize(
    "data", [{"a": [1, 2, 3], "b": [4, 5, 6], "c": [7, 8, 9]}]
)
@pytest.mark.parametrize(
    "columns",
    [{"a": "f", "b": "g"}, {1: 3, 2: 4}, lambda s: 2 * s],
)
@pytest.mark.parametrize(
    "level",
    [0, 1],
)
def test_rename_for_level_MultiColumn_dataframe(data, columns, level):
    gdf = cudf.DataFrame(data)
    gdf.columns = pd.MultiIndex.from_tuples([("a", 1), ("a", 2), ("b", 1)])

    pdf = gdf.to_pandas()

    expect = pdf.rename(columns=columns, level=level)
    got = gdf.rename(columns=columns, level=level)

    assert_eq(expect, got)


def test_rename_for_level_RangeIndex_dataframe():
    gdf = cudf.DataFrame({"a": [1, 2, 3], "b": [4, 5, 6], "c": [7, 8, 9]})
    pdf = gdf.to_pandas()

    expect = pdf.rename(columns={"a": "f"}, index={0: 3, 1: 4}, level=0)
    got = gdf.rename(columns={"a": "f"}, index={0: 3, 1: 4}, level=0)

    assert_eq(expect, got)


@pytest_xfail(reason="level=None not implemented yet")
def test_rename_for_level_is_None_MC():
    gdf = cudf.DataFrame({"a": [1, 2, 3], "b": [4, 5, 6], "c": [7, 8, 9]})
    gdf.columns = pd.MultiIndex.from_tuples([("a", 1), ("a", 2), ("b", 1)])
    pdf = gdf.to_pandas()

    expect = pdf.rename(columns={"a": "f"}, level=None)
    got = gdf.rename(columns={"a": "f"}, level=None)

    assert_eq(expect, got)


@pytest.mark.parametrize(
    "data",
    [
        [
            [[1, 2, 3], 11, "a"],
            [None, 22, "e"],
            [[4], 33, "i"],
            [[], 44, "o"],
            [[5, 6], 55, "u"],
        ],  # nested
        [
            [1, 11, "a"],
            [2, 22, "e"],
            [3, 33, "i"],
            [4, 44, "o"],
            [5, 55, "u"],
        ],  # non-nested
    ],
)
@pytest.mark.parametrize(
    ("labels", "label_to_explode"),
    [
        (None, 0),
        (pd.Index(["a", "b", "c"]), "a"),
        (
            pd.MultiIndex.from_tuples(
                [(0, "a"), (0, "b"), (1, "a")], names=["l0", "l1"]
            ),
            (0, "a"),
        ),
    ],
)
@pytest.mark.parametrize("ignore_index", [True, False])
@pytest.mark.parametrize(
    "p_index",
    [
        None,
        ["ia", "ib", "ic", "id", "ie"],
        pd.MultiIndex.from_tuples(
            [(0, "a"), (0, "b"), (0, "c"), (1, "a"), (1, "b")]
        ),
    ],
)
def test_explode(data, labels, ignore_index, p_index, label_to_explode):
    pdf = pd.DataFrame(data, index=p_index, columns=labels)
    gdf = cudf.from_pandas(pdf)

    if PANDAS_GE_134:
        expect = pdf.explode(label_to_explode, ignore_index)
    else:
        # https://github.com/pandas-dev/pandas/issues/43314
        if isinstance(label_to_explode, int):
            pdlabel_to_explode = [label_to_explode]
        else:
            pdlabel_to_explode = label_to_explode
        expect = pdf.explode(pdlabel_to_explode, ignore_index)

    got = gdf.explode(label_to_explode, ignore_index)

    assert_eq(expect, got, check_dtype=False)


@pytest.mark.parametrize(
    "df,ascending,expected",
    [
        (
            cudf.DataFrame({"a": [10, 0, 2], "b": [-10, 10, 1]}),
            True,
            cupy.array([1, 2, 0], dtype="int32"),
        ),
        (
            cudf.DataFrame({"a": [10, 0, 2], "b": [-10, 10, 1]}),
            False,
            cupy.array([0, 2, 1], dtype="int32"),
        ),
    ],
)
def test_dataframe_argsort(df, ascending, expected):
    actual = df.argsort(ascending=ascending)

    assert_eq(actual, expected)


@pytest.mark.parametrize(
    "data,columns,index",
    [
        (pd.Series([1, 2, 3]), None, None),
        (pd.Series(["a", "b", None, "c"], name="abc"), None, None),
        (
            pd.Series(["a", "b", None, "c"], name="abc"),
            ["abc", "b"],
            [1, 2, 3],
        ),
    ],
)
def test_dataframe_init_from_series(data, columns, index):
    expected = pd.DataFrame(data, columns=columns, index=index)
    actual = cudf.DataFrame(data, columns=columns, index=index)

    assert_eq(
        expected,
        actual,
        check_index_type=len(expected) != 0,
    )


def test_frame_series_where():
    gdf = cudf.DataFrame(
        {"a": [1.0, 2.0, None, 3.0, None], "b": [None, 10.0, 11.0, None, 23.0]}
    )
    pdf = gdf.to_pandas()
    expected = gdf.where(gdf.notna(), gdf.mean())
    actual = pdf.where(pdf.notna(), pdf.mean(), axis=1)
    assert_eq(expected, actual)


@pytest.mark.parametrize(
    "data",
    [{"a": [1, 2, 3], "b": [1, 1, 0]}],
)
def test_frame_series_where_other(data):
    gdf = cudf.DataFrame(data)
    pdf = gdf.to_pandas()

    expected = gdf.where(gdf["b"] == 1, cudf.NA)
    actual = pdf.where(pdf["b"] == 1, pd.NA)
    assert_eq(
        actual.fillna(-1).values,
        expected.fillna(-1).values,
        check_dtype=False,
    )

    expected = gdf.where(gdf["b"] == 1, 0)
    actual = pdf.where(pdf["b"] == 1, 0)
    assert_eq(expected, actual)


@pytest.mark.parametrize(
    "data, gkey",
    [
        (
            {
                "id": ["a", "a", "a", "b", "b", "b", "c", "c", "c"],
                "val1": [5, 4, 6, 4, 8, 7, 4, 5, 2],
                "val2": [4, 5, 6, 1, 2, 9, 8, 5, 1],
                "val3": [4, 5, 6, 1, 2, 9, 8, 5, 1],
            },
            ["id", "val1", "val2"],
        ),
        (
            {
                "id": [0] * 4 + [1] * 3,
                "a": [10, 3, 4, 2, -3, 9, 10],
                "b": [10, 23, -4, 2, -3, 9, 19],
            },
            ["id", "a"],
        ),
        (
            {
                "id": ["a", "a", "b", "b", "c", "c"],
                "val": cudf.Series(
                    [None, None, None, None, None, None], dtype="float64"
                ),
            },
            ["id"],
        ),
        (
            {
                "id": ["a", "a", "b", "b", "c", "c"],
                "val1": [None, 4, 6, 8, None, 2],
                "val2": [4, 5, None, 2, 9, None],
            },
            ["id"],
        ),
        ({"id": [1.0], "val1": [2.0], "val2": [3.0]}, ["id"]),
    ],
)
@pytest.mark.parametrize(
    "min_per",
    [0, 1, 2, 3, 4],
)
def test_pearson_corr_passing(data, gkey, min_per):
    gdf = cudf.DataFrame(data)
    pdf = gdf.to_pandas()

    actual = gdf.groupby(gkey).corr(method="pearson", min_periods=min_per)
    expected = pdf.groupby(gkey).corr(method="pearson", min_periods=min_per)

    assert_eq(expected, actual)


@pytest.mark.parametrize("method", ["kendall", "spearman"])
def test_pearson_corr_unsupported_methods(method):
    gdf = cudf.DataFrame(
        {
            "id": ["a", "a", "a", "b", "b", "b", "c", "c", "c"],
            "val1": [5, 4, 6, 4, 8, 7, 4, 5, 2],
            "val2": [4, 5, 6, 1, 2, 9, 8, 5, 1],
            "val3": [4, 5, 6, 1, 2, 9, 8, 5, 1],
        }
    )

    with pytest.raises(
        NotImplementedError,
        match="Only pearson correlation is currently supported",
    ):
        gdf.groupby("id").corr(method)


def test_pearson_corr_empty_columns():
    gdf = cudf.DataFrame(columns=["id", "val1", "val2"])
    pdf = gdf.to_pandas()

    actual = gdf.groupby("id").corr("pearson")
    expected = pdf.groupby("id").corr("pearson")

    assert_eq(
        expected,
        actual,
        check_dtype=False,
        check_index_type=False,
    )


@pytest.mark.parametrize(
    "data",
    [
        {
            "id": ["a", "a", "a", "b", "b", "b", "c", "c", "c"],
            "val1": ["v", "n", "k", "l", "m", "i", "y", "r", "w"],
            "val2": ["d", "d", "d", "e", "e", "e", "f", "f", "f"],
        },
        {
            "id": ["a", "a", "a", "b", "b", "b", "c", "c", "c"],
            "val1": [1, 1, 1, 2, 2, 2, 3, 3, 3],
            "val2": ["d", "d", "d", "e", "e", "e", "f", "f", "f"],
        },
    ],
)
@pytest.mark.parametrize("gkey", ["id", "val1", "val2"])
def test_pearson_corr_invalid_column_types(data, gkey):
    with pytest.raises(
        TypeError,
        match="Correlation accepts only numerical column-pairs",
    ):
        cudf.DataFrame(data).groupby(gkey).corr("pearson")


def test_pearson_corr_multiindex_dataframe():
    gdf = cudf.DataFrame(
        {"a": [1, 1, 2, 2], "b": [1, 1, 2, 3], "c": [2, 3, 4, 5]}
    ).set_index(["a", "b"])

    actual = gdf.groupby(level="a").corr("pearson")
    expected = gdf.to_pandas().groupby(level="a").corr("pearson")

    assert_eq(expected, actual)


@pytest.mark.parametrize(
    "data",
    [
        {"a": [np.nan, 1, 2], "b": [None, None, None]},
        {"a": [1, 2, np.nan, 2], "b": [np.nan, np.nan, np.nan, np.nan]},
        {
            "a": [1, 2, np.nan, 2, None],
            "b": [np.nan, np.nan, None, np.nan, np.nan],
        },
        {"a": [1, 2, 2, None, 1.1], "b": [1, 2.2, 3, None, 5]},
    ],
)
@pytest.mark.parametrize("nan_as_null", [True, False])
def test_dataframe_constructor_nan_as_null(data, nan_as_null):
    actual = cudf.DataFrame(data, nan_as_null=nan_as_null)

    if nan_as_null:
        assert (
            not (
                actual.astype("float").replace(
                    cudf.Series([np.nan], nan_as_null=False), cudf.Series([-1])
                )
                == -1
            )
            .any()
            .any()
        )
    else:
        actual = actual.select_dtypes(exclude=["object"])
        assert (actual.replace(np.nan, -1) == -1).any().any()


def test_dataframe_add_prefix():
    cdf = cudf.DataFrame({"A": [1, 2, 3, 4], "B": [3, 4, 5, 6]})
    pdf = cdf.to_pandas()

    got = cdf.add_prefix("item_")
    expected = pdf.add_prefix("item_")

    assert_eq(got, expected)


def test_dataframe_add_suffix():
    cdf = cudf.DataFrame({"A": [1, 2, 3, 4], "B": [3, 4, 5, 6]})
    pdf = cdf.to_pandas()

    got = cdf.add_suffix("_item")
    expected = pdf.add_suffix("_item")

    assert_eq(got, expected)


@pytest.mark.parametrize(
    "data, gkey",
    [
        (
            {
                "id": ["a", "a", "a", "b", "b", "b", "c", "c", "c"],
                "val1": [5, 4, 6, 4, 8, 7, 4, 5, 2],
                "val2": [4, 5, 6, 1, 2, 9, 8, 5, 1],
                "val3": [4, 5, 6, 1, 2, 9, 8, 5, 1],
            },
            ["id"],
        ),
        (
            {
                "id": [0, 0, 0, 0, 1, 1, 1],
                "a": [10.0, 3, 4, 2.0, -3.0, 9.0, 10.0],
                "b": [10.0, 23, -4.0, 2, -3.0, 9, 19.0],
            },
            ["id", "a"],
        ),
    ],
)
@pytest.mark.parametrize(
    "min_periods",
    [0, 3],
)
@pytest.mark.parametrize(
    "ddof",
    [1, 2],
)
def test_groupby_covariance(data, gkey, min_periods, ddof):
    gdf = cudf.DataFrame(data)
    pdf = gdf.to_pandas()

    actual = gdf.groupby(gkey).cov(min_periods=min_periods, ddof=ddof)
    # We observe a warning if there are too few observations to generate a
    # non-singular covariance matrix _and_ there are enough that pandas will
    # actually attempt to compute a value. Groups with fewer than min_periods
    # inputs will be skipped altogether, so no warning occurs.
    with expect_warning_if(
        (pdf.groupby(gkey).count() < 2).all().all()
        and (pdf.groupby(gkey).count() > min_periods).all().all(),
        RuntimeWarning,
    ):
        expected = pdf.groupby(gkey).cov(min_periods=min_periods, ddof=ddof)

    assert_eq(expected, actual)


def test_groupby_covariance_multiindex_dataframe():
    gdf = cudf.DataFrame(
        {
            "a": [1, 1, 2, 2],
            "b": [1, 1, 2, 2],
            "c": [2, 3, 4, 5],
            "d": [6, 8, 9, 1],
        }
    ).set_index(["a", "b"])

    actual = gdf.groupby(level=["a", "b"]).cov()
    expected = gdf.to_pandas().groupby(level=["a", "b"]).cov()

    assert_eq(expected, actual)


def test_groupby_covariance_empty_columns():
    gdf = cudf.DataFrame(columns=["id", "val1", "val2"])
    pdf = gdf.to_pandas()

    actual = gdf.groupby("id").cov()
    expected = pdf.groupby("id").cov()

    assert_eq(
        expected,
        actual,
        check_dtype=False,
        check_index_type=False,
    )


def test_groupby_cov_invalid_column_types():
    gdf = cudf.DataFrame(
        {
            "id": ["a", "a", "a", "b", "b", "b", "c", "c", "c"],
            "val1": ["v", "n", "k", "l", "m", "i", "y", "r", "w"],
            "val2": ["d", "d", "d", "e", "e", "e", "f", "f", "f"],
        },
    )
    with pytest.raises(
        TypeError,
        match="Covariance accepts only numerical column-pairs",
    ):
        gdf.groupby("id").cov()


def test_groupby_cov_positive_semidefinite_matrix():
    # Refer to discussions in PR #9889 re "pair-wise deletion" strategy
    # being used in pandas to compute the covariance of a dataframe with
    # rows containing missing values.
    # Note: cuDF currently matches pandas behavior in that the covariance
    # matrices are not guaranteed PSD (positive semi definite).
    # https://github.com/rapidsai/cudf/pull/9889#discussion_r794158358
    gdf = cudf.DataFrame(
        [[1, 2], [None, 4], [5, None], [7, 8]], columns=["v0", "v1"]
    )
    actual = gdf.groupby(by=cudf.Series([1, 1, 1, 1])).cov()
    actual.reset_index(drop=True, inplace=True)

    pdf = gdf.to_pandas()
    expected = pdf.groupby(by=pd.Series([1, 1, 1, 1])).cov()
    expected.reset_index(drop=True, inplace=True)

    assert_eq(
        expected,
        actual,
        check_dtype=False,
    )


@pytest_xfail
def test_groupby_cov_for_pandas_bug_case():
    # Handles case: pandas bug using ddof with missing data.
    # Filed an issue in Pandas on GH, link below:
    # https://github.com/pandas-dev/pandas/issues/45814
    pdf = pd.DataFrame(
        {"id": ["a", "a"], "val1": [1.0, 2.0], "val2": [np.nan, np.nan]}
    )
    expected = pdf.groupby("id").cov(ddof=2)

    gdf = cudf.from_pandas(pdf)
    actual = gdf.groupby("id").cov(ddof=2)

    assert_eq(expected, actual)


@pytest.mark.parametrize(
    "data",
    [
        np.random.RandomState(seed=10).randint(-50, 50, (25, 30)),
        np.random.RandomState(seed=10).random_sample((4, 4)),
        np.array([1.123, 2.343, 5.890, 0.0]),
        [True, False, True, False, False],
        {"a": [1.123, 2.343, np.nan, np.nan], "b": [None, 3, 9.08, None]},
    ],
)
@pytest.mark.parametrize("periods", (-5, -1, 0, 1, 5))
def test_diff_numeric_dtypes(data, periods):
    gdf = cudf.DataFrame(data)
    pdf = gdf.to_pandas()

    actual = gdf.diff(periods=periods, axis=0)
    expected = pdf.diff(periods=periods, axis=0)

    assert_eq(
        expected,
        actual,
        check_dtype=False,
    )


@pytest.mark.parametrize(
    ("precision", "scale"),
    [(5, 2), (8, 5)],
)
@pytest.mark.parametrize(
    "dtype",
    [cudf.Decimal32Dtype, cudf.Decimal64Dtype],
)
def test_diff_decimal_dtypes(precision, scale, dtype):
    gdf = cudf.DataFrame(
        np.random.default_rng(seed=42).uniform(10.5, 75.5, (10, 6)),
        dtype=dtype(precision=precision, scale=scale),
    )
    pdf = gdf.to_pandas()

    actual = gdf.diff()
    expected = pdf.diff()

    assert_eq(
        expected,
        actual,
        check_dtype=False,
    )


def test_diff_invalid_axis():
    gdf = cudf.DataFrame(np.array([1.123, 2.343, 5.890, 0.0]))
    with pytest.raises(NotImplementedError, match="Only axis=0 is supported."):
        gdf.diff(periods=1, axis=1)


@pytest.mark.parametrize(
    "data",
    [
        {
            "int_col": [1, 2, 3, 4, 5],
            "float_col": [1.0, 2.0, 3.0, 4.0, 5.0],
            "string_col": ["a", "b", "c", "d", "e"],
        },
        ["a", "b", "c", "d", "e"],
    ],
)
def test_diff_unsupported_dtypes(data):
    gdf = cudf.DataFrame(data)
    with pytest.raises(
        TypeError,
        match=r"unsupported operand type\(s\)",
    ):
        gdf.diff()


def test_diff_many_dtypes():
    pdf = pd.DataFrame(
        {
            "dates": pd.date_range("2020-01-01", "2020-01-06", freq="D"),
            "bools": [True, True, True, False, True, True],
            "floats": [1.0, 2.0, 3.5, np.nan, 5.0, -1.7],
            "ints": [1, 2, 3, 3, 4, 5],
            "nans_nulls": [np.nan, None, None, np.nan, np.nan, None],
        }
    )
    gdf = cudf.from_pandas(pdf)
    assert_eq(pdf.diff(), gdf.diff())
    assert_eq(pdf.diff(periods=2), gdf.diff(periods=2))


def test_dataframe_assign_cp_np_array():
    m, n = 5, 3
    cp_ndarray = cupy.random.randn(m, n)
    pdf = pd.DataFrame({f"f_{i}": range(m) for i in range(n)})
    gdf = cudf.DataFrame({f"f_{i}": range(m) for i in range(n)})
    pdf[[f"f_{i}" for i in range(n)]] = cupy.asnumpy(cp_ndarray)
    gdf[[f"f_{i}" for i in range(n)]] = cp_ndarray

    assert_eq(pdf, gdf)


@pytest.mark.parametrize(
    "data",
    [{"a": [1, 2, 3], "b": [1, 1, 0]}],
)
def test_dataframe_nunique(data):
    gdf = cudf.DataFrame(data)
    pdf = gdf.to_pandas()

    actual = gdf.nunique()
    expected = pdf.nunique()

    assert_eq(expected, actual)


@pytest.mark.parametrize(
    "data",
    [{"key": [0, 1, 1, 0, 0, 1], "val": [1, 8, 3, 9, -3, 8]}],
)
def test_dataframe_nunique_index(data):
    gdf = cudf.DataFrame(data)
    pdf = gdf.to_pandas()

    actual = gdf.index.nunique()
    expected = pdf.index.nunique()

    assert_eq(expected, actual)


def test_dataframe_rename_duplicate_column():
    gdf = cudf.DataFrame({"a": [1, 2, 3], "b": [3, 4, 5]})
    with pytest.raises(
        ValueError, match="Duplicate column names are not allowed"
    ):
        gdf.rename(columns={"a": "b"}, inplace=True)


@pytest_unmark_spilling
@pytest.mark.parametrize(
    "data",
    [
        np.random.RandomState(seed=10).randint(-50, 50, (10, 10)),
        np.random.RandomState(seed=10).random_sample((4, 4)),
        np.array([1.123, 2.343, 5.890, 0.0]),
        {"a": [1.123, 2.343, np.nan, np.nan], "b": [None, 3, 9.08, None]},
    ],
)
@pytest.mark.parametrize("periods", [-5, -2, 0, 2, 5])
@pytest.mark.parametrize("fill_method", ["ffill", "bfill", "pad", "backfill"])
def test_dataframe_pct_change(data, periods, fill_method):
    gdf = cudf.DataFrame(data)
    pdf = gdf.to_pandas()

    actual = gdf.pct_change(periods=periods, fill_method=fill_method)
    expected = pdf.pct_change(periods=periods, fill_method=fill_method)

    assert_eq(expected, actual)


def test_mean_timeseries():
    gdf = cudf.datasets.timeseries()
    pdf = gdf.to_pandas()

    expected = pdf.mean(numeric_only=True)
    actual = gdf.mean(numeric_only=True)

    assert_eq(expected, actual)

    with pytest.warns(FutureWarning):
        expected = pdf.mean()
    with pytest.warns(FutureWarning):
        actual = gdf.mean()

    assert_eq(expected, actual)


@pytest.mark.parametrize(
    "data",
    [
        {
            "a": [1, 2, 3, 4, 5],
            "b": ["a", "b", "c", "d", "e"],
            "c": [1.0, 2.0, 3.0, 4.0, 5.0],
        }
    ],
)
def test_std_different_dtypes(data):
    gdf = cudf.DataFrame(data)
    pdf = gdf.to_pandas()

    expected = pdf.std(numeric_only=True)
    actual = gdf.std(numeric_only=True)

    assert_eq(expected, actual)

    with pytest.warns(FutureWarning):
        expected = pdf.std()
    with pytest.warns(FutureWarning):
        actual = gdf.std()

    assert_eq(expected, actual)


@pytest.mark.parametrize(
    "data",
    [
        {
            "id": ["a", "a", "a", "b", "b", "b", "c", "c", "c"],
            "val1": ["v", "n", "k", "l", "m", "i", "y", "r", "w"],
            "val2": ["d", "d", "d", "e", "e", "e", "f", "f", "f"],
        }
    ],
)
def test_empty_numeric_only(data):
    gdf = cudf.DataFrame(data)
    pdf = gdf.to_pandas()
    expected = pdf.prod(numeric_only=True)
    actual = gdf.prod(numeric_only=True)
    assert_eq(expected, actual)


@pytest.fixture(params=[0, 10], ids=["empty", "10"])
def df_eval(request):
    N = request.param
    if N == 0:
        value = np.zeros(0, dtype="int")
        return cudf.DataFrame(
            {
                "a": value,
                "b": value,
                "c": value,
                "d": value,
            }
        )
    int_max = 10
    rng = cupy.random.default_rng(0)
    return cudf.DataFrame(
        {
            "a": rng.integers(N, size=int_max),
            "b": rng.integers(N, size=int_max),
            "c": rng.integers(N, size=int_max),
            "d": rng.integers(N, size=int_max),
        }
    )


# Note that for now expressions do not automatically handle casting, so inputs
# need to be casted appropriately
@pytest.mark.parametrize(
    "expr, dtype",
    [
        ("a", int),
        ("+a", int),
        ("a + b", int),
        ("a == b", int),
        ("a / b", float),
        ("a * b", int),
        ("a > b", int),
        ("a >= b", int),
        ("a > b > c", int),
        ("a > b < c", int),
        ("a & b", int),
        ("a & b | c", int),
        ("sin(a)", float),
        ("exp(sin(abs(a)))", float),
        ("sqrt(floor(a))", float),
        ("ceil(arctanh(a))", float),
        ("(a + b) - (c * d)", int),
        ("~a", int),
        ("(a > b) and (c > d)", int),
        ("(a > b) or (c > d)", int),
        ("not (a > b)", int),
        ("a + 1", int),
        ("a + 1.0", float),
        ("-a + 1", int),
        ("+a + 1", int),
        ("e = a + 1", int),
        (
            """
            e = log(cos(a)) + 1.0
            f = abs(c) - exp(d)
            """,
            float,
        ),
        ("a_b_are_equal = (a == b)", int),
        ("a > b", str),
        ("a < '1'", str),
        ('a == "1"', str),
    ],
)
def test_dataframe_eval(df_eval, expr, dtype):
    df_eval = df_eval.astype(dtype)
    expect = df_eval.to_pandas().eval(expr)
    got = df_eval.eval(expr)
    # In the specific case where the evaluated expression is a unary function
    # of a single column with no nesting, pandas will retain the name. This
    # level of compatibility is out of scope for now.
    assert_eq(expect, got, check_names=False)

    # Test inplace
    if re.search("[^=><]=[^=]", expr) is not None:
        pdf_eval = df_eval.to_pandas()
        pdf_eval.eval(expr, inplace=True)
        df_eval.eval(expr, inplace=True)
        assert_eq(pdf_eval, df_eval)


@pytest.mark.parametrize(
    "expr",
    [
        """
        e = a + b
        a == b
        """,
        "a_b_are_equal = (a == b) = c",
    ],
)
def test_dataframe_eval_errors(df_eval, expr):
    with pytest.raises(ValueError):
        df_eval.eval(expr)


def test_dataframe_eval_misc():
    df = cudf.DataFrame({"a": [1, 2, 3, None, 5]})
    got = df.eval("isnull(a)")
    assert_eq(got, cudf.Series.isnull(df["a"]), check_names=False)

    df.eval("c = isnull(1)", inplace=True)
    assert_eq(df["c"], cudf.Series([False] * len(df), name="c"))


@pytest.mark.parametrize(
    "gdf,subset",
    [
        (
            cudf.DataFrame(
                {"num_legs": [2, 4, 4, 6], "num_wings": [2, 0, 0, 0]},
                index=["falcon", "dog", "cat", "ant"],
            ),
            ["num_legs"],
        ),
        (
            cudf.DataFrame(
                {
                    "first_name": ["John", "Anne", "John", "Beth"],
                    "middle_name": ["Smith", None, None, "Louise"],
                }
            ),
            ["first_name"],
        ),
    ],
)
@pytest.mark.parametrize("sort", [True, False])
@pytest.mark.parametrize("ascending", [True, False])
@pytest.mark.parametrize("normalize", [True, False])
@pytest.mark.parametrize("dropna", [True, False])
@pytest.mark.parametrize("use_subset", [True, False])
def test_value_counts(
    gdf,
    subset,
    sort,
    ascending,
    normalize,
    dropna,
    use_subset,
):
    pdf = gdf.to_pandas()

    got = gdf.value_counts(
        subset=subset if (use_subset) else None,
        sort=sort,
        ascending=ascending,
        normalize=normalize,
        dropna=dropna,
    )
    expected = pdf.value_counts(
        subset=subset if (use_subset) else None,
        sort=sort,
        ascending=ascending,
        normalize=normalize,
        dropna=dropna,
    )

    if not dropna:
        # Convert the Pandas series to a cuDF one due to difference
        # in the handling of NaNs between the two (<NA> in cuDF and
        # NaN in Pandas) when dropna=False.
        assert_eq(got.sort_index(), cudf.from_pandas(expected).sort_index())
    else:
        assert_eq(got.sort_index(), expected.sort_index())

    with pytest.raises(KeyError):
        gdf.value_counts(subset=["not_a_column_name"])


@pytest.fixture
def wildcard_df():
    midx = cudf.MultiIndex.from_tuples(
        [(c1, c2) for c1 in "abc" for c2 in "ab"]
    )
    df = cudf.DataFrame({f"{i}": [i] for i in range(6)})
    df.columns = midx
    return df


def test_multiindex_wildcard_selection_all(wildcard_df):
    expect = wildcard_df.to_pandas().loc[:, (slice(None), "b")]
    got = wildcard_df.loc[:, (slice(None), "b")]
    assert_eq(expect, got)


@pytest_xfail(reason="Not yet properly supported.")
def test_multiindex_wildcard_selection_partial(wildcard_df):
    expect = wildcard_df.to_pandas().loc[:, (slice("a", "b"), "b")]
    got = wildcard_df.loc[:, (slice("a", "b"), "b")]
    assert_eq(expect, got)


@pytest_xfail(reason="Not yet properly supported.")
def test_multiindex_wildcard_selection_three_level_all():
    midx = cudf.MultiIndex.from_tuples(
        [(c1, c2, c3) for c1 in "abcd" for c2 in "abc" for c3 in "ab"]
    )
    df = cudf.DataFrame({f"{i}": [i] for i in range(24)})
    df.columns = midx

    expect = df.to_pandas().loc[:, (slice("a", "c"), slice("a", "b"), "b")]
    got = df.loc[:, (slice(None), "b")]
    assert_eq(expect, got)


def test_dataframe_assign_scalar_to_empty_series():
    expected = pd.DataFrame({"a": []})
    actual = cudf.DataFrame({"a": []})
    expected.a = 0
    actual.a = 0
    assert_eq(expected, actual)


@pytest.mark.parametrize(
    "data",
    [
        {0: [1, 2, 3], 2: [10, 11, 23]},
        {("a", "b"): [1, 2, 3], ("2",): [10, 11, 23]},
    ],
)
def test_non_string_column_name_to_arrow(data):
    df = cudf.DataFrame(data)

    expected = df.to_arrow()
    actual = pa.Table.from_pandas(df.to_pandas())

    assert expected.equals(actual)


def test_complex_types_from_arrow():

    expected = pa.Table.from_arrays(
        [
            pa.array([1, 2, 3]),
            pa.array([10, 20, 30]),
            pa.array([{"a": 9}, {"b": 10}, {"c": 11}]),
            pa.array([[{"a": 1}], [{"b": 2}], [{"c": 3}]]),
            pa.array([10, 11, 12]).cast(pa.decimal128(21, 2)),
            pa.array([{"a": 9}, {"b": 10, "c": {"g": 43}}, {"c": {"a": 10}}]),
        ],
        names=["a", "b", "c", "d", "e", "f"],
    )

    df = cudf.DataFrame.from_arrow(expected)
    actual = df.to_arrow()

    assert expected.equals(actual)


@pytest.mark.parametrize(
    "data",
    [
        {
            "brand": ["Yum Yum", "Yum Yum", "Indomie", "Indomie", "Indomie"],
            "style": ["cup", "cup", "cup", "pack", "pack"],
            "rating": [4, 4, 3.5, 15, 5],
        },
        {
            "brand": ["Indomie", "Yum Yum", "Indomie", "Indomie", "Indomie"],
            "style": ["cup", "cup", "cup", "cup", "pack"],
            "rating": [4, 4, 3.5, 4, 5],
        },
    ],
)
@pytest.mark.parametrize(
    "subset", [None, ["brand"], ["rating"], ["style", "rating"]]
)
@pytest.mark.parametrize("keep", ["first", "last", False])
def test_dataframe_duplicated(data, subset, keep):
    gdf = cudf.DataFrame(data)
    pdf = gdf.to_pandas()

    expected = pdf.duplicated(subset=subset, keep=keep)
    actual = gdf.duplicated(subset=subset, keep=keep)

    assert_eq(expected, actual)


@pytest.mark.parametrize(
    "data",
    [
        {"col": [{"a": 1.1}, {"a": 2.1}, {"a": 10.0}, {"a": 11.2323}, None]},
        {"a": [[{"b": 567}], None] * 10},
        {"a": [decimal.Decimal(10), decimal.Decimal(20), None]},
    ],
)
def test_dataframe_transpose_complex_types(data):
    gdf = cudf.DataFrame(data)
    pdf = gdf.to_pandas()

    expected = pdf.T
    actual = gdf.T

    assert_eq(expected, actual)


@pytest.mark.parametrize(
    "data",
    [
        {"col": [{"a": 1.1}, {"a": 2.1}, {"a": 10.0}, {"a": 11.2323}, None]},
        {"a": [[{"b": 567}], None] * 10},
        {"a": [decimal.Decimal(10), decimal.Decimal(20), None]},
    ],
)
def test_dataframe_values_complex_types(data):
    gdf = cudf.DataFrame(data)
    with pytest.raises(NotImplementedError):
        gdf.values


def test_dataframe_from_arrow_slice():
    table = pa.Table.from_pandas(
        pd.DataFrame.from_dict(
            {"a": ["aa", "bb", "cc"] * 3, "b": [1, 2, 3] * 3}
        )
    )
    table_slice = table.slice(3, 7)

    expected = table_slice.to_pandas()
    actual = cudf.DataFrame.from_arrow(table_slice)

    assert_eq(expected, actual)


@pytest.mark.parametrize(
    "data",
    [
        {"a": [1, 2, 3], "b": ["x", "y", "z"], "c": 4},
        {"c": 4, "a": [1, 2, 3], "b": ["x", "y", "z"]},
        {"a": [1, 2, 3], "c": 4},
    ],
)
def test_dataframe_init_from_scalar_and_lists(data):
    actual = cudf.DataFrame(data)
    expected = pd.DataFrame(data)

    assert_eq(expected, actual)


@pytest.mark.parametrize(
    "data,index",
    [
        ({"a": [1, 2, 3], "b": ["x", "y", "z", "z"], "c": 4}, None),
        (
            {
                "a": [1, 2, 3],
                "b": ["x", "y", "z"],
            },
            [10, 11],
        ),
        (
            {
                "a": [1, 2, 3],
                "b": ["x", "y", "z"],
            },
            [10, 11],
        ),
        ([[10, 11], [12, 13]], ["a", "b", "c"]),
    ],
)
def test_dataframe_init_length_error(data, index):
    assert_exceptions_equal(
        lfunc=pd.DataFrame,
        rfunc=cudf.DataFrame,
        lfunc_args_and_kwargs=(
            [],
            {"data": data, "index": index},
        ),
        rfunc_args_and_kwargs=(
            [],
            {"data": data, "index": index},
        ),
    )


<<<<<<< HEAD
def test_dataframe_binop_with_mixed_date_types():
    df = pd.DataFrame(
        np.random.rand(2, 2),
        columns=pd.Index(["2000-01-03", "2000-01-04"], dtype="datetime64[ns]"),
    )
    ser = pd.Series(np.random.rand(3), index=[0, 1, 2])
    gdf = cudf.from_pandas(df)
    gser = cudf.from_pandas(ser)
    expected = df - ser
    got = gdf - gser
    assert_eq(expected, got)


def test_dataframe_binop_with_mixed_string_types():
    df1 = pd.DataFrame(np.random.rand(3, 3), columns=pd.Index([0, 1, 2]))
    df2 = pd.DataFrame(
        np.random.rand(6, 6),
        columns=pd.Index([0, 1, 2, "VhDoHxRaqt", "X0NNHBIPfA", "5FbhPtS0D1"]),
    )
    gdf1 = cudf.from_pandas(df1)
    gdf2 = cudf.from_pandas(df2)

    expected = df2 + df1
    with cudf.option_context("mode.pandas_compatible", True):
        got = gdf2 + gdf1

    assert_eq(expected, got)


def test_dataframe_binop_and_where():
    df = pd.DataFrame(np.random.rand(2, 2), columns=pd.Index([True, False]))
    gdf = cudf.from_pandas(df)

    expected = df > 1
    got = gdf > 1

    assert_eq(expected, got)

    expected = df[df > 1]
    got = gdf[gdf > 1]

    assert_eq(expected, got)


def test_dataframe_binop_with_datetime_index():
    df = pd.DataFrame(
        np.random.rand(2, 2),
        columns=pd.Index(["2000-01-03", "2000-01-04"], dtype="datetime64[ns]"),
    )
    ser = pd.Series(
        np.random.rand(2),
        index=pd.Index(
            [
                "2000-01-04",
                "2000-01-03",
            ],
            dtype="datetime64[ns]",
        ),
    )
    gdf = cudf.from_pandas(df)
    gser = cudf.from_pandas(ser)
    expected = df - ser
    got = gdf - gser
    assert_eq(expected, got)
=======
def test_dataframe_init_columns_named_multiindex():
    np.random.seed(0)
    data = np.random.randn(2, 2)
    columns = cudf.MultiIndex.from_tuples(
        [("A", "one"), ("A", "two")], names=["y", "z"]
    )
    gdf = cudf.DataFrame(data, columns=columns)
    pdf = pd.DataFrame(data, columns=columns.to_pandas())

    assert_eq(gdf, pdf)


def test_dataframe_init_columns_named_index():
    np.random.seed(0)
    data = np.random.randn(2, 2)
    columns = pd.Index(["a", "b"], name="custom_name")
    gdf = cudf.DataFrame(data, columns=columns)
    pdf = pd.DataFrame(data, columns=columns)

    assert_eq(gdf, pdf)
>>>>>>> f00e9222
<|MERGE_RESOLUTION|>--- conflicted
+++ resolved
@@ -10223,7 +10223,6 @@
     )
 
 
-<<<<<<< HEAD
 def test_dataframe_binop_with_mixed_date_types():
     df = pd.DataFrame(
         np.random.rand(2, 2),
@@ -10288,7 +10287,8 @@
     expected = df - ser
     got = gdf - gser
     assert_eq(expected, got)
-=======
+
+
 def test_dataframe_init_columns_named_multiindex():
     np.random.seed(0)
     data = np.random.randn(2, 2)
@@ -10308,5 +10308,4 @@
     gdf = cudf.DataFrame(data, columns=columns)
     pdf = pd.DataFrame(data, columns=columns)
 
-    assert_eq(gdf, pdf)
->>>>>>> f00e9222
+    assert_eq(gdf, pdf)