--- conflicted
+++ resolved
@@ -10867,7 +10867,6 @@
     )
 
 
-<<<<<<< HEAD
 def test_dataframe_columns_set_none_raises():
     df = cudf.DataFrame({"a": [0]})
     with pytest.raises(TypeError):
@@ -10915,7 +10914,8 @@
         [10], dtype="int8", name=getattr(columns, "name", None)
     )
     pd.testing.assert_index_equal(result, expected)
-=======
+
+
 @pytest.mark.parametrize(
     "scalar",
     [
@@ -10954,5 +10954,4 @@
     df = cudf.DataFrame({"a": pa_array})
     result = df.to_pandas(arrow_type=True)
     expected = pd.DataFrame({"a": pd.arrays.ArrowExtensionArray(pa_array)})
-    pd.testing.assert_frame_equal(result, expected)
->>>>>>> f12b8e1b
+    pd.testing.assert_frame_equal(result, expected)