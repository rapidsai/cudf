--- conflicted
+++ resolved
@@ -8018,7 +8018,6 @@
 
 
 @pytest.mark.parametrize(
-<<<<<<< HEAD
     "df",
     [
         pd.DataFrame(
@@ -8075,7 +8074,9 @@
         else:
             expected.index = index
     assert_local_eq(actual, df, expected, host_columns)
-=======
+
+
+@pytest.mark.parametrize(
     "data",
     [
         {"a": [1, 2, 3], "b": [3.0, 4.0, 5.0], "c": [True, True, False]},
@@ -8174,5 +8175,4 @@
             "frames containing string columns"
         ),
     ):
-        gdf.agg(aggs)
->>>>>>> 73924690
+        gdf.agg(aggs)