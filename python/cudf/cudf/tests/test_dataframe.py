# Copyright (c) 2018-2021, NVIDIA CORPORATION.

import array as arr
import io
import operator
import random
import re
import textwrap

import cupy
import numpy as np
import pandas as pd
import pyarrow as pa
import pytest
from numba import cuda

import cudf as gd
from cudf.core._compat import PANDAS_GE_110
from cudf.core.column import column
from cudf.tests import utils
from cudf.tests.utils import (
    ALL_TYPES,
    DATETIME_TYPES,
    NUMERIC_TYPES,
    assert_eq,
    assert_exceptions_equal,
    does_not_raise,
    gen_rand,
)


def test_init_via_list_of_tuples():
    data = [
        (5, "cats", "jump", np.nan),
        (2, "dogs", "dig", 7.5),
        (3, "cows", "moo", -2.1, "occasionally"),
    ]

    pdf = pd.DataFrame(data)
    gdf = gd.DataFrame(data)

    assert_eq(pdf, gdf)


def _dataframe_na_data():
    return [
        pd.DataFrame(
            {
                "a": [0, 1, 2, np.nan, 4, None, 6],
                "b": [np.nan, None, "u", "h", "d", "a", "m"],
            },
            index=["q", "w", "e", "r", "t", "y", "u"],
        ),
        pd.DataFrame({"a": [0, 1, 2, 3, 4], "b": ["a", "b", "u", "h", "d"]}),
        pd.DataFrame(
            {
                "a": [None, None, np.nan, None],
                "b": [np.nan, None, np.nan, None],
            }
        ),
        pd.DataFrame({"a": []}),
        pd.DataFrame({"a": [np.nan], "b": [None]}),
        pd.DataFrame({"a": ["a", "b", "c", None, "e"]}),
        pd.DataFrame({"a": ["a", "b", "c", "d", "e"]}),
    ]


@pytest.mark.parametrize("rows", [0, 1, 2, 100])
def test_init_via_list_of_empty_tuples(rows):
    data = [()] * rows

    pdf = pd.DataFrame(data)
    gdf = gd.DataFrame(data)

    assert_eq(pdf, gdf, check_like=True)


@pytest.mark.parametrize(
    "dict_of_series",
    [
        {"a": pd.Series([1.0, 2.0, 3.0])},
        {"a": pd.Series([1.0, 2.0, 3.0], index=[4, 5, 6])},
        {
            "a": pd.Series([1.0, 2.0, 3.0], index=[4, 5, 6]),
            "b": pd.Series([1.0, 2.0, 4.0], index=[1, 2, 3]),
        },
        {"a": [1, 2, 3], "b": pd.Series([1.0, 2.0, 3.0], index=[4, 5, 6])},
        {
            "a": pd.Series([1.0, 2.0, 3.0], index=["a", "b", "c"]),
            "b": pd.Series([1.0, 2.0, 4.0], index=["c", "d", "e"]),
        },
        {
            "a": pd.Series(
                ["a", "b", "c"],
                index=pd.MultiIndex.from_tuples([(1, 2), (1, 3), (2, 3)]),
            ),
            "b": pd.Series(
                ["a", " b", "d"],
                index=pd.MultiIndex.from_tuples([(1, 2), (1, 3), (2, 3)]),
            ),
        },
    ],
)
def test_init_from_series_align(dict_of_series):
    pdf = pd.DataFrame(dict_of_series)
    gdf = gd.DataFrame(dict_of_series)

    assert_eq(pdf, gdf)

    for key in dict_of_series:
        if isinstance(dict_of_series[key], pd.Series):
            dict_of_series[key] = gd.Series(dict_of_series[key])

    gdf = gd.DataFrame(dict_of_series)

    assert_eq(pdf, gdf)


@pytest.mark.parametrize(
    ("dict_of_series", "expectation"),
    [
        (
            {
                "a": pd.Series(["a", "b", "c"], index=[4, 4, 5]),
                "b": pd.Series(["a", "b", "c"], index=[4, 5, 6]),
            },
            pytest.raises(
                ValueError, match="Cannot align indices with non-unique values"
            ),
        ),
        (
            {
                "a": pd.Series(["a", "b", "c"], index=[4, 4, 5]),
                "b": pd.Series(["a", "b", "c"], index=[4, 4, 5]),
            },
            does_not_raise(),
        ),
    ],
)
def test_init_from_series_align_nonunique(dict_of_series, expectation):
    with expectation:
        gdf = gd.DataFrame(dict_of_series)

    if expectation == does_not_raise():
        pdf = pd.DataFrame(dict_of_series)
        assert_eq(pdf, gdf)


def test_init_unaligned_with_index():
    pdf = pd.DataFrame(
        {
            "a": pd.Series([1.0, 2.0, 3.0], index=[4, 5, 6]),
            "b": pd.Series([1.0, 2.0, 3.0], index=[1, 2, 3]),
        },
        index=[7, 8, 9],
    )
    gdf = gd.DataFrame(
        {
            "a": gd.Series([1.0, 2.0, 3.0], index=[4, 5, 6]),
            "b": gd.Series([1.0, 2.0, 3.0], index=[1, 2, 3]),
        },
        index=[7, 8, 9],
    )

    assert_eq(pdf, gdf, check_dtype=False)


def test_series_basic():
    # Make series from buffer
    a1 = np.arange(10, dtype=np.float64)
    series = gd.Series(a1)
    assert len(series) == 10
    np.testing.assert_equal(series.to_array(), np.hstack([a1]))


def test_series_from_cupy_scalars():
    data = [0.1, 0.2, 0.3]
    data_np = np.array(data)
    data_cp = cupy.array(data)
    s_np = gd.Series([data_np[0], data_np[2]])
    s_cp = gd.Series([data_cp[0], data_cp[2]])
    assert_eq(s_np, s_cp)


@pytest.mark.parametrize("a", [[1, 2, 3], [1, 10, 30]])
@pytest.mark.parametrize("b", [[4, 5, 6], [-11, -100, 30]])
def test_append_index(a, b):

    df = pd.DataFrame()
    df["a"] = a
    df["b"] = b

    gdf = gd.DataFrame()
    gdf["a"] = a
    gdf["b"] = b

    # Check the default index after appending two columns(Series)
    expected = df.a.append(df.b)
    actual = gdf.a.append(gdf.b)

    assert len(expected) == len(actual)
    assert_eq(expected.index, actual.index)

    expected = df.a.append(df.b, ignore_index=True)
    actual = gdf.a.append(gdf.b, ignore_index=True)

    assert len(expected) == len(actual)
    assert_eq(expected.index, actual.index)


def test_series_init_none():

    # test for creating empty series
    # 1: without initializing
    sr1 = gd.Series()
    got = sr1.to_string()
    print(got)
    expect = "Series([], dtype: float64)"
    # values should match despite whitespace difference
    assert got.split() == expect.split()

    # 2: Using `None` as an initializer
    sr2 = gd.Series(None)
    got = sr2.to_string()
    print(got)
    expect = "Series([], dtype: float64)"
    # values should match despite whitespace difference
    assert got.split() == expect.split()


def test_dataframe_basic():
    np.random.seed(0)
    df = gd.DataFrame()

    # Populate with cuda memory
    df["keys"] = np.arange(10, dtype=np.float64)
    np.testing.assert_equal(df["keys"].to_array(), np.arange(10))
    assert len(df) == 10

    # Populate with numpy array
    rnd_vals = np.random.random(10)
    df["vals"] = rnd_vals
    np.testing.assert_equal(df["vals"].to_array(), rnd_vals)
    assert len(df) == 10
    assert tuple(df.columns) == ("keys", "vals")

    # Make another dataframe
    df2 = gd.DataFrame()
    df2["keys"] = np.array([123], dtype=np.float64)
    df2["vals"] = np.array([321], dtype=np.float64)

    # Concat
    df = gd.concat([df, df2])
    assert len(df) == 11

    hkeys = np.asarray(np.arange(10, dtype=np.float64).tolist() + [123])
    hvals = np.asarray(rnd_vals.tolist() + [321])

    np.testing.assert_equal(df["keys"].to_array(), hkeys)
    np.testing.assert_equal(df["vals"].to_array(), hvals)

    # As matrix
    mat = df.as_matrix()

    expect = np.vstack([hkeys, hvals]).T

    print(expect)
    print(mat)
    np.testing.assert_equal(mat, expect)

    # test dataframe with tuple name
    df_tup = gd.DataFrame()
    data = np.arange(10)
    df_tup[(1, "foobar")] = data
    np.testing.assert_equal(data, df_tup[(1, "foobar")].to_array())

    df = gd.DataFrame(pd.DataFrame({"a": [1, 2, 3], "c": ["a", "b", "c"]}))
    pdf = pd.DataFrame(pd.DataFrame({"a": [1, 2, 3], "c": ["a", "b", "c"]}))
    assert_eq(df, pdf)

    gdf = gd.DataFrame({"id": [0, 1], "val": [None, None]})
    gdf["val"] = gdf["val"].astype("int")

    assert gdf["val"].isnull().all()


@pytest.mark.parametrize(
    "pdf",
    [
        pd.DataFrame({"a": range(10), "b": range(10, 20), "c": range(1, 11)}),
        pd.DataFrame(
            {"a": range(10), "b": range(10, 20), "d": ["a", "v"] * 5}
        ),
    ],
)
@pytest.mark.parametrize(
    "columns", [["a"], ["b"], "a", "b", ["a", "b"]],
)
@pytest.mark.parametrize("inplace", [True, False])
def test_dataframe_drop_columns(pdf, columns, inplace):
    pdf = pdf.copy()
    gdf = gd.from_pandas(pdf)

    expected = pdf.drop(columns=columns, inplace=inplace)
    actual = gdf.drop(columns=columns, inplace=inplace)

    if inplace:
        expected = pdf
        actual = gdf

    assert_eq(expected, actual)


@pytest.mark.parametrize(
    "pdf",
    [
        pd.DataFrame({"a": range(10), "b": range(10, 20), "c": range(1, 11)}),
        pd.DataFrame(
            {"a": range(10), "b": range(10, 20), "d": ["a", "v"] * 5}
        ),
    ],
)
@pytest.mark.parametrize(
    "labels",
    [[1], [0], 1, 5, [5, 9], pd.Index([0, 1, 2, 3, 4, 5, 6, 7, 8, 9])],
)
@pytest.mark.parametrize("inplace", [True, False])
def test_dataframe_drop_labels_axis_0(pdf, labels, inplace):
    pdf = pdf.copy()
    gdf = gd.from_pandas(pdf)

    expected = pdf.drop(labels=labels, axis=0, inplace=inplace)
    actual = gdf.drop(labels=labels, axis=0, inplace=inplace)

    if inplace:
        expected = pdf
        actual = gdf

    assert_eq(expected, actual)


@pytest.mark.parametrize(
    "pdf",
    [
        pd.DataFrame({"a": range(10), "b": range(10, 20), "c": range(1, 11)}),
        pd.DataFrame(
            {"a": range(10), "b": range(10, 20), "d": ["a", "v"] * 5}
        ),
    ],
)
@pytest.mark.parametrize(
    "index",
    [[1], [0], 1, 5, [5, 9], pd.Index([0, 1, 2, 3, 4, 5, 6, 7, 8, 9])],
)
@pytest.mark.parametrize("inplace", [True, False])
def test_dataframe_drop_index(pdf, index, inplace):
    pdf = pdf.copy()
    gdf = gd.from_pandas(pdf)

    expected = pdf.drop(index=index, inplace=inplace)
    actual = gdf.drop(index=index, inplace=inplace)

    if inplace:
        expected = pdf
        actual = gdf

    assert_eq(expected, actual)


@pytest.mark.parametrize(
    "pdf",
    [
        pd.DataFrame(
            {"a": range(10), "b": range(10, 20), "d": ["a", "v"] * 5},
            index=pd.MultiIndex(
                levels=[
                    ["lama", "cow", "falcon"],
                    ["speed", "weight", "length"],
                ],
                codes=[
                    [0, 0, 0, 1, 1, 1, 2, 2, 2, 1],
                    [0, 1, 2, 0, 1, 2, 0, 1, 2, 1],
                ],
            ),
        )
    ],
)
@pytest.mark.parametrize(
    "index,level",
    [
        ("cow", 0),
        ("lama", 0),
        ("falcon", 0),
        ("speed", 1),
        ("weight", 1),
        ("length", 1),
        pytest.param(
            "cow",
            None,
            marks=pytest.mark.xfail(
                reason="https://github.com/pandas-dev/pandas/issues/36293"
            ),
        ),
        pytest.param(
            "lama",
            None,
            marks=pytest.mark.xfail(
                reason="https://github.com/pandas-dev/pandas/issues/36293"
            ),
        ),
        pytest.param(
            "falcon",
            None,
            marks=pytest.mark.xfail(
                reason="https://github.com/pandas-dev/pandas/issues/36293"
            ),
        ),
    ],
)
@pytest.mark.parametrize("inplace", [True, False])
def test_dataframe_drop_multiindex(pdf, index, level, inplace):
    pdf = pdf.copy()
    gdf = gd.from_pandas(pdf)

    expected = pdf.drop(index=index, inplace=inplace, level=level)
    actual = gdf.drop(index=index, inplace=inplace, level=level)

    if inplace:
        expected = pdf
        actual = gdf

    assert_eq(expected, actual)


@pytest.mark.parametrize(
    "pdf",
    [
        pd.DataFrame({"a": range(10), "b": range(10, 20), "c": range(1, 11)}),
        pd.DataFrame(
            {"a": range(10), "b": range(10, 20), "d": ["a", "v"] * 5}
        ),
    ],
)
@pytest.mark.parametrize(
    "labels", [["a"], ["b"], "a", "b", ["a", "b"]],
)
@pytest.mark.parametrize("inplace", [True, False])
def test_dataframe_drop_labels_axis_1(pdf, labels, inplace):
    pdf = pdf.copy()
    gdf = gd.from_pandas(pdf)

    expected = pdf.drop(labels=labels, axis=1, inplace=inplace)
    actual = gdf.drop(labels=labels, axis=1, inplace=inplace)

    if inplace:
        expected = pdf
        actual = gdf

    assert_eq(expected, actual)


def test_dataframe_drop_error():
    df = gd.DataFrame({"a": [1], "b": [2], "c": [3]})
    pdf = df.to_pandas()

    assert_exceptions_equal(
        lfunc=pdf.drop,
        rfunc=df.drop,
        lfunc_args_and_kwargs=([], {"columns": "d"}),
        rfunc_args_and_kwargs=([], {"columns": "d"}),
        expected_error_message="column 'd' does not exist",
    )

    assert_exceptions_equal(
        lfunc=pdf.drop,
        rfunc=df.drop,
        lfunc_args_and_kwargs=([], {"columns": ["a", "d", "b"]}),
        rfunc_args_and_kwargs=([], {"columns": ["a", "d", "b"]}),
        expected_error_message="column 'd' does not exist",
    )

    assert_exceptions_equal(
        lfunc=pdf.drop,
        rfunc=df.drop,
        lfunc_args_and_kwargs=(["a"], {"columns": "a", "axis": 1}),
        rfunc_args_and_kwargs=(["a"], {"columns": "a", "axis": 1}),
        expected_error_message="Cannot specify both",
    )

    assert_exceptions_equal(
        lfunc=pdf.drop,
        rfunc=df.drop,
        lfunc_args_and_kwargs=([], {"axis": 1}),
        rfunc_args_and_kwargs=([], {"axis": 1}),
        expected_error_message="Need to specify at least",
    )

    assert_exceptions_equal(
        lfunc=pdf.drop,
        rfunc=df.drop,
        lfunc_args_and_kwargs=([[2, 0]],),
        rfunc_args_and_kwargs=([[2, 0]],),
        expected_error_message="One or more values not found in axis",
    )


def test_dataframe_drop_raises():
    df = gd.DataFrame(
        {"a": [1, 2, 3], "c": [10, 20, 30]}, index=["x", "y", "z"]
    )
    pdf = df.to_pandas()
    assert_exceptions_equal(
        lfunc=pdf.drop,
        rfunc=df.drop,
        lfunc_args_and_kwargs=(["p"],),
        rfunc_args_and_kwargs=(["p"],),
        expected_error_message="One or more values not found in axis",
    )

    expect = pdf.drop("p", errors="ignore")
    actual = df.drop("p", errors="ignore")

    assert_eq(actual, expect)

    assert_exceptions_equal(
        lfunc=pdf.drop,
        rfunc=df.drop,
        lfunc_args_and_kwargs=([], {"columns": "p"}),
        rfunc_args_and_kwargs=([], {"columns": "p"}),
        expected_error_message="column 'p' does not exist",
    )

    expect = pdf.drop(columns="p", errors="ignore")
    actual = df.drop(columns="p", errors="ignore")

    assert_eq(actual, expect)

    assert_exceptions_equal(
        lfunc=pdf.drop,
        rfunc=df.drop,
        lfunc_args_and_kwargs=([], {"labels": "p", "axis": 1}),
        rfunc_args_and_kwargs=([], {"labels": "p", "axis": 1}),
        expected_error_message="column 'p' does not exist",
    )

    expect = pdf.drop(labels="p", axis=1, errors="ignore")
    actual = df.drop(labels="p", axis=1, errors="ignore")

    assert_eq(actual, expect)


def test_dataframe_column_add_drop_via_setitem():
    df = gd.DataFrame()
    data = np.asarray(range(10))
    df["a"] = data
    df["b"] = data
    assert tuple(df.columns) == ("a", "b")
    del df["a"]
    assert tuple(df.columns) == ("b",)
    df["c"] = data
    assert tuple(df.columns) == ("b", "c")
    df["a"] = data
    assert tuple(df.columns) == ("b", "c", "a")


def test_dataframe_column_set_via_attr():
    data_0 = np.asarray([0, 2, 4, 5])
    data_1 = np.asarray([1, 4, 2, 3])
    data_2 = np.asarray([2, 0, 3, 0])
    df = gd.DataFrame({"a": data_0, "b": data_1, "c": data_2})

    for i in range(10):
        df.c = df.a
        assert assert_eq(df.c, df.a, check_names=False)
        assert tuple(df.columns) == ("a", "b", "c")

        df.c = df.b
        assert assert_eq(df.c, df.b, check_names=False)
        assert tuple(df.columns) == ("a", "b", "c")


def test_dataframe_column_drop_via_attr():
    df = gd.DataFrame({"a": []})

    with pytest.raises(AttributeError):
        del df.a

    assert tuple(df.columns) == tuple("a")


@pytest.mark.parametrize("axis", [0, "index"])
def test_dataframe_index_rename(axis):
    pdf = pd.DataFrame({"a": [1, 2, 3], "b": [4, 5, 6], "c": [7, 8, 9]})
    gdf = gd.DataFrame.from_pandas(pdf)

    expect = pdf.rename(mapper={1: 5, 2: 6}, axis=axis)
    got = gdf.rename(mapper={1: 5, 2: 6}, axis=axis)

    assert_eq(expect, got)

    expect = pdf.rename(index={1: 5, 2: 6})
    got = gdf.rename(index={1: 5, 2: 6})

    assert_eq(expect, got)

    expect = pdf.rename({1: 5, 2: 6})
    got = gdf.rename({1: 5, 2: 6})

    assert_eq(expect, got)

    # `pandas` can support indexes with mixed values. We throw a
    # `NotImplementedError`.
    with pytest.raises(NotImplementedError):
        gdf.rename(mapper={1: "x", 2: "y"}, axis=axis)


def test_dataframe_MI_rename():
    gdf = gd.DataFrame(
        {"a": np.arange(10), "b": np.arange(10), "c": np.arange(10)}
    )
    gdg = gdf.groupby(["a", "b"]).count()
    pdg = gdg.to_pandas()

    expect = pdg.rename(mapper={1: 5, 2: 6}, axis=0)
    got = gdg.rename(mapper={1: 5, 2: 6}, axis=0)

    assert_eq(expect, got)


@pytest.mark.parametrize("axis", [1, "columns"])
def test_dataframe_column_rename(axis):
    pdf = pd.DataFrame({"a": [1, 2, 3], "b": [4, 5, 6], "c": [7, 8, 9]})
    gdf = gd.DataFrame.from_pandas(pdf)

    expect = pdf.rename(mapper=lambda name: 2 * name, axis=axis)
    got = gdf.rename(mapper=lambda name: 2 * name, axis=axis)

    assert_eq(expect, got)

    expect = pdf.rename(columns=lambda name: 2 * name)
    got = gdf.rename(columns=lambda name: 2 * name)

    assert_eq(expect, got)

    rename_mapper = {"a": "z", "b": "y", "c": "x"}
    expect = pdf.rename(columns=rename_mapper)
    got = gdf.rename(columns=rename_mapper)

    assert_eq(expect, got)

    gdf = gd.DataFrame({"a": [1, 2, 3], "b": [4, 5, 6], "c": [7, 8, 9]})
    rename_mapper = {"a": "z", "b": "z", "c": "z"}
    expect = gd.DataFrame({"z": [1, 2, 3], "z_1": [4, 5, 6], "z_2": [7, 8, 9]})
    got = gdf.rename(columns=rename_mapper)

    assert_eq(expect, got)


def test_dataframe_pop():
    pdf = pd.DataFrame(
        {"a": [1, 2, 3], "b": ["x", "y", "z"], "c": [7.0, 8.0, 9.0]}
    )
    gdf = gd.DataFrame.from_pandas(pdf)

    # Test non-existing column error
    with pytest.raises(KeyError) as raises:
        gdf.pop("fake_colname")
    raises.match("fake_colname")

    # check pop numeric column
    pdf_pop = pdf.pop("a")
    gdf_pop = gdf.pop("a")
    assert_eq(pdf_pop, gdf_pop)
    assert_eq(pdf, gdf)

    # check string column
    pdf_pop = pdf.pop("b")
    gdf_pop = gdf.pop("b")
    assert_eq(pdf_pop, gdf_pop)
    assert_eq(pdf, gdf)

    # check float column and empty dataframe
    pdf_pop = pdf.pop("c")
    gdf_pop = gdf.pop("c")
    assert_eq(pdf_pop, gdf_pop)
    assert_eq(pdf, gdf)

    # check empty dataframe edge case
    empty_pdf = pd.DataFrame(columns=["a", "b"])
    empty_gdf = gd.DataFrame(columns=["a", "b"])
    pb = empty_pdf.pop("b")
    gb = empty_gdf.pop("b")
    assert len(pb) == len(gb)
    assert empty_pdf.empty and empty_gdf.empty


@pytest.mark.parametrize("nelem", [0, 3, 100, 1000])
def test_dataframe_astype(nelem):
    df = gd.DataFrame()
    data = np.asarray(range(nelem), dtype=np.int32)
    df["a"] = data
    assert df["a"].dtype is np.dtype(np.int32)
    df["b"] = df["a"].astype(np.float32)
    assert df["b"].dtype is np.dtype(np.float32)
    np.testing.assert_equal(df["a"].to_array(), df["b"].to_array())


@pytest.mark.parametrize("nelem", [0, 100])
def test_index_astype(nelem):
    df = gd.DataFrame()
    data = np.asarray(range(nelem), dtype=np.int32)
    df["a"] = data
    assert df.index.dtype is np.dtype(np.int64)
    df.index = df.index.astype(np.float32)
    assert df.index.dtype is np.dtype(np.float32)
    df["a"] = df["a"].astype(np.float32)
    np.testing.assert_equal(df.index.to_array(), df["a"].to_array())
    df["b"] = df["a"]
    df = df.set_index("b")
    df["a"] = df["a"].astype(np.int16)
    df.index = df.index.astype(np.int16)
    np.testing.assert_equal(df.index.to_array(), df["a"].to_array())


def test_dataframe_to_string():
    pd.options.display.max_rows = 5
    pd.options.display.max_columns = 8
    # Test basic
    df = gd.DataFrame({"a": [1, 2, 3, 4, 5, 6], "b": [11, 12, 13, 14, 15, 16]})
    string = str(df)
    print(string)
    assert string.splitlines()[-1] == "[6 rows x 2 columns]"

    # Test skipped columns
    df = gd.DataFrame(
        {
            "a": [1, 2, 3, 4, 5, 6],
            "b": [11, 12, 13, 14, 15, 16],
            "c": [11, 12, 13, 14, 15, 16],
            "d": [11, 12, 13, 14, 15, 16],
        }
    )
    string = df.to_string()
    print(string)
    assert string.splitlines()[-1] == "[6 rows x 4 columns]"

    # Test masked
    df = gd.DataFrame({"a": [1, 2, 3, 4, 5, 6], "b": [11, 12, 13, 14, 15, 16]})

    data = np.arange(6)
    mask = np.zeros(1, dtype=gd.utils.utils.mask_dtype)
    mask[0] = 0b00101101

    masked = gd.Series.from_masked_array(data, mask)
    assert masked.null_count == 2
    df["c"] = masked

    # check data
    values = masked.copy()
    validids = [0, 2, 3, 5]
    densearray = masked.to_array()
    np.testing.assert_equal(data[validids], densearray)
    # valid position is corret

    for i in validids:
        assert data[i] == values[i]
    # null position is correct
    for i in range(len(values)):
        if i not in validids:
            assert values[i] is gd.NA

    pd.options.display.max_rows = 10
    got = df.to_string()
    print(got)
    expect = """
a b  c
0 1 11 0
1 2 12 <NA>
2 3 13 2
3 4 14 3
4 5 15 <NA>
5 6 16 5
"""
    # values should match despite whitespace difference
    assert got.split() == expect.split()


def test_dataframe_to_string_wide(monkeypatch):
    monkeypatch.setenv("COLUMNS", 79)
    # Test basic
    df = gd.DataFrame()
    for i in range(100):
        df["a{}".format(i)] = list(range(3))
    pd.options.display.max_columns = 0
    got = df.to_string()
    print(got)
    expect = """
    a0  a1  a2  a3  a4  a5  a6  a7 ...  a92 a93 a94 a95 a96 a97 a98 a99
0    0   0   0   0   0   0   0   0 ...    0   0   0   0   0   0   0   0
1    1   1   1   1   1   1   1   1 ...    1   1   1   1   1   1   1   1
2    2   2   2   2   2   2   2   2 ...    2   2   2   2   2   2   2   2
[3 rows x 100 columns]
"""
    # values should match despite whitespace difference
    assert got.split() == expect.split()


def test_dataframe_empty_to_string():
    # Test for printing empty dataframe
    df = gd.DataFrame()
    got = df.to_string()
    print(got)
    expect = "Empty DataFrame\nColumns: []\nIndex: []\n"
    # values should match despite whitespace difference
    assert got.split() == expect.split()


def test_dataframe_emptycolumns_to_string():
    # Test for printing dataframe having empty columns
    df = gd.DataFrame()
    df["a"] = []
    df["b"] = []
    got = df.to_string()
    print(got)
    expect = "Empty DataFrame\nColumns: [a, b]\nIndex: []\n"
    # values should match despite whitespace difference
    assert got.split() == expect.split()


def test_dataframe_copy():
    # Test for copying the dataframe using python copy pkg
    from copy import copy

    df = gd.DataFrame()
    df["a"] = [1, 2, 3]
    df2 = copy(df)
    df2["b"] = [4, 5, 6]
    got = df.to_string()
    print(got)
    expect = """
     a
0    1
1    2
2    3
"""
    # values should match despite whitespace difference
    assert got.split() == expect.split()


def test_dataframe_copy_shallow():
    # Test for copy dataframe using class method
    df = gd.DataFrame()
    df["a"] = [1, 2, 3]
    df2 = df.copy()
    df2["b"] = [4, 2, 3]
    got = df.to_string()
    print(got)
    expect = """
     a
0    1
1    2
2    3
"""
    # values should match despite whitespace difference
    assert got.split() == expect.split()


def test_dataframe_dtypes():
    dtypes = pd.Series(
        [np.int32, np.float32, np.float64], index=["c", "a", "b"]
    )
    df = gd.DataFrame({k: np.ones(10, dtype=v) for k, v in dtypes.iteritems()})
    assert df.dtypes.equals(dtypes)


def test_dataframe_add_col_to_object_dataframe():
    # Test for adding column to an empty object dataframe
    cols = ["a", "b", "c"]
    df = pd.DataFrame(columns=cols, dtype="str")

    data = {k: v for (k, v) in zip(cols, [["a"] for _ in cols])}

    gdf = gd.DataFrame(data)
    gdf = gdf[:0]

    assert gdf.dtypes.equals(df.dtypes)
    gdf["a"] = [1]
    df["a"] = [10]
    assert gdf.dtypes.equals(df.dtypes)
    gdf["b"] = [1.0]
    df["b"] = [10.0]
    assert gdf.dtypes.equals(df.dtypes)


def test_dataframe_dir_and_getattr():
    df = gd.DataFrame(
        {
            "a": np.ones(10),
            "b": np.ones(10),
            "not an id": np.ones(10),
            "oop$": np.ones(10),
        }
    )
    o = dir(df)
    assert {"a", "b"}.issubset(o)
    assert "not an id" not in o
    assert "oop$" not in o

    # Getattr works
    assert df.a.equals(df["a"])
    assert df.b.equals(df["b"])
    with pytest.raises(AttributeError):
        df.not_a_column


@pytest.mark.parametrize("order", ["C", "F"])
def test_empty_dataframe_as_gpu_matrix(order):
    df = gd.DataFrame()

    # Check fully empty dataframe.
    mat = df.as_gpu_matrix(order=order).copy_to_host()
    assert mat.shape == (0, 0)

    df = gd.DataFrame()
    nelem = 123
    for k in "abc":
        df[k] = np.random.random(nelem)

    # Check all columns in empty dataframe.
    mat = df.head(0).as_gpu_matrix(order=order).copy_to_host()
    assert mat.shape == (0, 3)


@pytest.mark.parametrize("order", ["C", "F"])
def test_dataframe_as_gpu_matrix(order):
    df = gd.DataFrame()

    nelem = 123
    for k in "abcd":
        df[k] = np.random.random(nelem)

    # Check all columns
    mat = df.as_gpu_matrix(order=order).copy_to_host()
    assert mat.shape == (nelem, 4)
    for i, k in enumerate(df.columns):
        np.testing.assert_array_equal(df[k].to_array(), mat[:, i])

    # Check column subset
    mat = df.as_gpu_matrix(order=order, columns=["a", "c"]).copy_to_host()
    assert mat.shape == (nelem, 2)

    for i, k in enumerate("ac"):
        np.testing.assert_array_equal(df[k].to_array(), mat[:, i])


def test_dataframe_as_gpu_matrix_null_values():
    df = gd.DataFrame()

    nelem = 123
    na = -10000

    refvalues = {}
    for k in "abcd":
        df[k] = data = np.random.random(nelem)
        bitmask = utils.random_bitmask(nelem)
        df[k] = df[k].set_mask(bitmask)
        boolmask = np.asarray(
            utils.expand_bits_to_bytes(bitmask)[:nelem], dtype=np.bool_
        )
        data[~boolmask] = na
        refvalues[k] = data

    # Check null value causes error
    with pytest.raises(ValueError) as raises:
        df.as_gpu_matrix()
    raises.match("column 'a' has null values")

    for k in df.columns:
        df[k] = df[k].fillna(na)

    mat = df.as_gpu_matrix().copy_to_host()
    for i, k in enumerate(df.columns):
        np.testing.assert_array_equal(refvalues[k], mat[:, i])


def test_dataframe_append_empty():
    pdf = pd.DataFrame(
        {
            "key": [1, 1, 1, 2, 2, 2, 3, 3, 3, 4, 4, 4],
            "value": [1, 2, 3, 4, 5, 6, 7, 8, 9, 10, 11, 12],
        }
    )
    gdf = gd.DataFrame.from_pandas(pdf)

    gdf["newcol"] = 100
    pdf["newcol"] = 100

    assert len(gdf["newcol"]) == len(pdf)
    assert len(pdf["newcol"]) == len(pdf)
    assert_eq(gdf, pdf)


def test_dataframe_setitem_from_masked_object():
    ary = np.random.randn(100)
    mask = np.zeros(100, dtype=bool)
    mask[:20] = True
    np.random.shuffle(mask)
    ary[mask] = np.nan

    test1_null = gd.Series(ary, nan_as_null=True)
    assert test1_null.nullable
    assert test1_null.null_count == 20
    test1_nan = gd.Series(ary, nan_as_null=False)
    assert test1_nan.null_count == 0

    test2_null = gd.DataFrame.from_pandas(
        pd.DataFrame({"a": ary}), nan_as_null=True
    )
    assert test2_null["a"].nullable
    assert test2_null["a"].null_count == 20
    test2_nan = gd.DataFrame.from_pandas(
        pd.DataFrame({"a": ary}), nan_as_null=False
    )
    assert test2_nan["a"].null_count == 0

    gpu_ary = cupy.asarray(ary)
    test3_null = gd.Series(gpu_ary, nan_as_null=True)
    assert test3_null.nullable
    assert test3_null.null_count == 20
    test3_nan = gd.Series(gpu_ary, nan_as_null=False)
    assert test3_nan.null_count == 0

    test4 = gd.DataFrame()
    lst = [1, 2, None, 4, 5, 6, None, 8, 9]
    test4["lst"] = lst
    assert test4["lst"].nullable
    assert test4["lst"].null_count == 2


def test_dataframe_append_to_empty():
    pdf = pd.DataFrame()
    pdf["a"] = []
    pdf["b"] = [1, 2, 3]

    gdf = gd.DataFrame()
    gdf["a"] = []
    gdf["b"] = [1, 2, 3]

    assert_eq(gdf, pdf)


def test_dataframe_setitem_index_len1():
    gdf = gd.DataFrame()
    gdf["a"] = [1]
    gdf["b"] = gdf.index._values

    np.testing.assert_equal(gdf.b.to_array(), [0])


def test_assign():
    gdf = gd.DataFrame({"x": [1, 2, 3]})
    gdf2 = gdf.assign(y=gdf.x + 1)
    assert list(gdf.columns) == ["x"]
    assert list(gdf2.columns) == ["x", "y"]

    np.testing.assert_equal(gdf2.y.to_array(), [2, 3, 4])


@pytest.mark.parametrize("nrows", [1, 8, 100, 1000])
def test_dataframe_hash_columns(nrows):
    gdf = gd.DataFrame()
    data = np.asarray(range(nrows))
    data[0] = data[-1]  # make first and last the same
    gdf["a"] = data
    gdf["b"] = gdf.a + 100
    out = gdf.hash_columns(["a", "b"])
    assert isinstance(out, cupy.ndarray)
    assert len(out) == nrows
    assert out.dtype == np.int32

    # Check default
    out_all = gdf.hash_columns()
    np.testing.assert_array_equal(cupy.asnumpy(out), cupy.asnumpy(out_all))

    # Check single column
    out_one = cupy.asnumpy(gdf.hash_columns(["a"]))
    # First matches last
    assert out_one[0] == out_one[-1]
    # Equivalent to the gd.Series.hash_values()
    np.testing.assert_array_equal(cupy.asnumpy(gdf.a.hash_values()), out_one)


@pytest.mark.parametrize("nrows", [3, 10, 100, 1000])
@pytest.mark.parametrize("nparts", [1, 2, 8, 13])
@pytest.mark.parametrize("nkeys", [1, 2])
def test_dataframe_hash_partition(nrows, nparts, nkeys):
    np.random.seed(123)
    gdf = gd.DataFrame()
    keycols = []
    for i in range(nkeys):
        keyname = "key{}".format(i)
        gdf[keyname] = np.random.randint(0, 7 - i, nrows)
        keycols.append(keyname)
    gdf["val1"] = np.random.randint(0, nrows * 2, nrows)

    got = gdf.partition_by_hash(keycols, nparts=nparts)
    # Must return a list
    assert isinstance(got, list)
    # Must have correct number of partitions
    assert len(got) == nparts
    # All partitions must be DataFrame type
    assert all(isinstance(p, gd.DataFrame) for p in got)
    # Check that all partitions have unique keys
    part_unique_keys = set()
    for p in got:
        if len(p):
            # Take rows of the keycolumns and build a set of the key-values
            unique_keys = set(map(tuple, p.as_matrix(columns=keycols)))
            # Ensure that none of the key-values have occurred in other groups
            assert not (unique_keys & part_unique_keys)
            part_unique_keys |= unique_keys
    assert len(part_unique_keys)


@pytest.mark.parametrize("nrows", [3, 10, 50])
def test_dataframe_hash_partition_masked_value(nrows):
    gdf = gd.DataFrame()
    gdf["key"] = np.arange(nrows)
    gdf["val"] = np.arange(nrows) + 100
    bitmask = utils.random_bitmask(nrows)
    bytemask = utils.expand_bits_to_bytes(bitmask)
    gdf["val"] = gdf["val"].set_mask(bitmask)
    parted = gdf.partition_by_hash(["key"], nparts=3)
    # Verify that the valid mask is correct
    for p in parted:
        df = p.to_pandas()
        for row in df.itertuples():
            valid = bool(bytemask[row.key])
            expected_value = row.key + 100 if valid else np.nan
            got_value = row.val
            assert (expected_value == got_value) or (
                np.isnan(expected_value) and np.isnan(got_value)
            )


@pytest.mark.parametrize("nrows", [3, 10, 50])
def test_dataframe_hash_partition_masked_keys(nrows):
    gdf = gd.DataFrame()
    gdf["key"] = np.arange(nrows)
    gdf["val"] = np.arange(nrows) + 100
    bitmask = utils.random_bitmask(nrows)
    bytemask = utils.expand_bits_to_bytes(bitmask)
    gdf["key"] = gdf["key"].set_mask(bitmask)
    parted = gdf.partition_by_hash(["key"], nparts=3, keep_index=False)
    # Verify that the valid mask is correct
    for p in parted:
        df = p.to_pandas()
        for row in df.itertuples():
            valid = bool(bytemask[row.val - 100])
            # val is key + 100
            expected_value = row.val - 100 if valid else np.nan
            got_value = row.key
            assert (expected_value == got_value) or (
                np.isnan(expected_value) and np.isnan(got_value)
            )


@pytest.mark.parametrize("keep_index", [True, False])
def test_dataframe_hash_partition_keep_index(keep_index):

    gdf = gd.DataFrame(
        {"val": [1, 2, 3, 4], "key": [3, 2, 1, 4]}, index=[4, 3, 2, 1]
    )

    expected_df1 = gd.DataFrame(
        {"val": [1], "key": [3]}, index=[4] if keep_index else None
    )
    expected_df2 = gd.DataFrame(
        {"val": [2, 3, 4], "key": [2, 1, 4]},
        index=[3, 2, 1] if keep_index else range(1, 4),
    )
    expected = [expected_df1, expected_df2]

    parts = gdf.partition_by_hash(["key"], nparts=2, keep_index=keep_index)

    for exp, got in zip(expected, parts):
        assert_eq(exp, got)


def test_dataframe_hash_partition_empty():
    gdf = gd.DataFrame({"val": [1, 2], "key": [3, 2]}, index=["a", "b"])
    parts = gdf.iloc[:0].partition_by_hash(["key"], nparts=3)
    assert len(parts) == 3
    for part in parts:
        assert_eq(gdf.iloc[:0], part)


@pytest.mark.parametrize("dtype1", utils.supported_numpy_dtypes)
@pytest.mark.parametrize("dtype2", utils.supported_numpy_dtypes)
def test_dataframe_concat_different_numerical_columns(dtype1, dtype2):
    df1 = pd.DataFrame(dict(x=pd.Series(np.arange(5)).astype(dtype1)))
    df2 = pd.DataFrame(dict(x=pd.Series(np.arange(5)).astype(dtype2)))
    if dtype1 != dtype2 and "datetime" in dtype1 or "datetime" in dtype2:
        with pytest.raises(TypeError):
            gd.concat([df1, df2])
    else:
        pres = pd.concat([df1, df2])
        gres = gd.concat([gd.from_pandas(df1), gd.from_pandas(df2)])
        assert_eq(gd.from_pandas(pres), gres)


def test_dataframe_concat_different_column_types():
    df1 = gd.Series([42], dtype=np.float)
    df2 = gd.Series(["a"], dtype="category")
    with pytest.raises(ValueError):
        gd.concat([df1, df2])

    df2 = gd.Series(["a string"])
    with pytest.raises(TypeError):
        gd.concat([df1, df2])


@pytest.mark.parametrize(
    "df_1", [gd.DataFrame({"a": [1, 2], "b": [1, 3]}), gd.DataFrame({})]
)
@pytest.mark.parametrize(
    "df_2", [gd.DataFrame({"a": [], "b": []}), gd.DataFrame({})]
)
def test_concat_empty_dataframe(df_1, df_2):

    got = gd.concat([df_1, df_2])
    expect = pd.concat([df_1.to_pandas(), df_2.to_pandas()], sort=False)

    # ignoring dtypes as pandas upcasts int to float
    # on concatenation with empty dataframes

    assert_eq(got, expect, check_dtype=False)


@pytest.mark.parametrize(
    "df1_d",
    [
        {"a": [1, 2], "b": [1, 2], "c": ["s1", "s2"], "d": [1.0, 2.0]},
        {"b": [1.9, 10.9], "c": ["s1", "s2"]},
        {"c": ["s1"], "b": [None], "a": [False]},
    ],
)
@pytest.mark.parametrize(
    "df2_d",
    [
        {"a": [1, 2, 3]},
        {"a": [1, None, 3], "b": [True, True, False], "c": ["s3", None, "s4"]},
        {"a": [], "b": []},
        {},
    ],
)
def test_concat_different_column_dataframe(df1_d, df2_d):
    got = gd.concat(
        [gd.DataFrame(df1_d), gd.DataFrame(df2_d), gd.DataFrame(df1_d)],
        sort=False,
    )

    expect = pd.concat(
        [pd.DataFrame(df1_d), pd.DataFrame(df2_d), pd.DataFrame(df1_d)],
        sort=False,
    )

    # numerical columns are upcasted to float in cudf.DataFrame.to_pandas()
    # casts nan to 0 in non-float numerical columns

    numeric_cols = got.dtypes[got.dtypes != "object"].index
    for col in numeric_cols:
        got[col] = got[col].astype(np.float64).fillna(np.nan)

    assert_eq(got, expect, check_dtype=False)


@pytest.mark.parametrize("ser_1", [pd.Series([1, 2, 3]), pd.Series([])])
@pytest.mark.parametrize("ser_2", [pd.Series([])])
def test_concat_empty_series(ser_1, ser_2):
    got = gd.concat([gd.Series(ser_1), gd.Series(ser_2)])
    expect = pd.concat([ser_1, ser_2])

    assert_eq(got, expect)


def test_concat_with_axis():
    df1 = pd.DataFrame(dict(x=np.arange(5), y=np.arange(5)))
    df2 = pd.DataFrame(dict(a=np.arange(5), b=np.arange(5)))

    concat_df = pd.concat([df1, df2], axis=1)
    cdf1 = gd.from_pandas(df1)
    cdf2 = gd.from_pandas(df2)

    # concat only dataframes
    concat_cdf = gd.concat([cdf1, cdf2], axis=1)
    assert_eq(concat_cdf, concat_df)

    # concat only series
    concat_s = pd.concat([df1.x, df1.y], axis=1)
    cs1 = gd.Series.from_pandas(df1.x)
    cs2 = gd.Series.from_pandas(df1.y)
    concat_cdf_s = gd.concat([cs1, cs2], axis=1)

    assert_eq(concat_cdf_s, concat_s)

    # concat series and dataframes
    s3 = pd.Series(np.random.random(5))
    cs3 = gd.Series.from_pandas(s3)

    concat_cdf_all = gd.concat([cdf1, cs3, cdf2], axis=1)
    concat_df_all = pd.concat([df1, s3, df2], axis=1)
    assert_eq(concat_cdf_all, concat_df_all)

    # concat manual multi index
    midf1 = gd.from_pandas(df1)
    midf1.index = gd.MultiIndex(
        levels=[[0, 1, 2, 3], [0, 1]], codes=[[0, 1, 2, 3, 2], [0, 1, 0, 1, 0]]
    )
    midf2 = midf1[2:]
    midf2.index = gd.MultiIndex(
        levels=[[3, 4, 5], [2, 0]], codes=[[0, 1, 2], [1, 0, 1]]
    )
    mipdf1 = midf1.to_pandas()
    mipdf2 = midf2.to_pandas()

    assert_eq(gd.concat([midf1, midf2]), pd.concat([mipdf1, mipdf2]))
    assert_eq(gd.concat([midf2, midf1]), pd.concat([mipdf2, mipdf1]))
    assert_eq(
        gd.concat([midf1, midf2, midf1]), pd.concat([mipdf1, mipdf2, mipdf1])
    )

    # concat groupby multi index
    gdf1 = gd.DataFrame(
        {
            "x": np.random.randint(0, 10, 10),
            "y": np.random.randint(0, 10, 10),
            "z": np.random.randint(0, 10, 10),
            "v": np.random.randint(0, 10, 10),
        }
    )
    gdf2 = gdf1[5:]
    gdg1 = gdf1.groupby(["x", "y"]).min()
    gdg2 = gdf2.groupby(["x", "y"]).min()
    pdg1 = gdg1.to_pandas()
    pdg2 = gdg2.to_pandas()

    assert_eq(gd.concat([gdg1, gdg2]), pd.concat([pdg1, pdg2]))
    assert_eq(gd.concat([gdg2, gdg1]), pd.concat([pdg2, pdg1]))

    # series multi index concat
    gdgz1 = gdg1.z
    gdgz2 = gdg2.z
    pdgz1 = gdgz1.to_pandas()
    pdgz2 = gdgz2.to_pandas()

    assert_eq(gd.concat([gdgz1, gdgz2]), pd.concat([pdgz1, pdgz2]))
    assert_eq(gd.concat([gdgz2, gdgz1]), pd.concat([pdgz2, pdgz1]))


@pytest.mark.parametrize("nrows", [0, 3, 10, 100, 1000])
def test_nonmatching_index_setitem(nrows):
    np.random.seed(0)

    gdf = gd.DataFrame()
    gdf["a"] = np.random.randint(2147483647, size=nrows)
    gdf["b"] = np.random.randint(2147483647, size=nrows)
    gdf = gdf.set_index("b")

    test_values = np.random.randint(2147483647, size=nrows)
    gdf["c"] = test_values
    assert len(test_values) == len(gdf["c"])
    assert (
        gdf["c"]
        .to_pandas()
        .equals(gd.Series(test_values).set_index(gdf._index).to_pandas())
    )


def test_from_pandas():
    df = pd.DataFrame({"x": [1, 2, 3]}, index=[4.0, 5.0, 6.0])
    gdf = gd.DataFrame.from_pandas(df)
    assert isinstance(gdf, gd.DataFrame)

    assert_eq(df, gdf)

    s = df.x
    gs = gd.Series.from_pandas(s)
    assert isinstance(gs, gd.Series)

    assert_eq(s, gs)


@pytest.mark.parametrize("dtypes", [int, float])
def test_from_records(dtypes):
    h_ary = np.ndarray(shape=(10, 4), dtype=dtypes)
    rec_ary = h_ary.view(np.recarray)

    gdf = gd.DataFrame.from_records(rec_ary, columns=["a", "b", "c", "d"])
    df = pd.DataFrame.from_records(rec_ary, columns=["a", "b", "c", "d"])
    assert isinstance(gdf, gd.DataFrame)
    assert_eq(df, gdf)

    gdf = gd.DataFrame.from_records(rec_ary)
    df = pd.DataFrame.from_records(rec_ary)
    assert isinstance(gdf, gd.DataFrame)
    assert_eq(df, gdf)


@pytest.mark.parametrize("columns", [None, ["first", "second", "third"]])
@pytest.mark.parametrize(
    "index",
    [
        None,
        ["first", "second"],
        "name",
        "age",
        "weight",
        [10, 11],
        ["abc", "xyz"],
    ],
)
def test_from_records_index(columns, index):
    rec_ary = np.array(
        [("Rex", 9, 81.0), ("Fido", 3, 27.0)],
        dtype=[("name", "U10"), ("age", "i4"), ("weight", "f4")],
    )
    gdf = gd.DataFrame.from_records(rec_ary, columns=columns, index=index)
    df = pd.DataFrame.from_records(rec_ary, columns=columns, index=index)
    assert isinstance(gdf, gd.DataFrame)
    assert_eq(df, gdf)


def test_dataframe_construction_from_cupy_arrays():
    h_ary = np.array([[1, 2, 3], [4, 5, 6]], np.int32)
    d_ary = cupy.asarray(h_ary)

    gdf = gd.DataFrame(d_ary, columns=["a", "b", "c"])
    df = pd.DataFrame(h_ary, columns=["a", "b", "c"])
    assert isinstance(gdf, gd.DataFrame)

    assert_eq(df, gdf)

    gdf = gd.DataFrame(d_ary)
    df = pd.DataFrame(h_ary)
    assert isinstance(gdf, gd.DataFrame)

    assert_eq(df, gdf)

    gdf = gd.DataFrame(d_ary, index=["a", "b"])
    df = pd.DataFrame(h_ary, index=["a", "b"])
    assert isinstance(gdf, gd.DataFrame)

    assert_eq(df, gdf)

    gdf = gd.DataFrame(d_ary)
    gdf = gdf.set_index(keys=0, drop=False)
    df = pd.DataFrame(h_ary)
    df = df.set_index(keys=0, drop=False)
    assert isinstance(gdf, gd.DataFrame)

    assert_eq(df, gdf)

    gdf = gd.DataFrame(d_ary)
    gdf = gdf.set_index(keys=1, drop=False)
    df = pd.DataFrame(h_ary)
    df = df.set_index(keys=1, drop=False)
    assert isinstance(gdf, gd.DataFrame)

    assert_eq(df, gdf)


def test_dataframe_cupy_wrong_dimensions():
    d_ary = cupy.empty((2, 3, 4), dtype=np.int32)
    with pytest.raises(
        ValueError, match="records dimension expected 1 or 2 but found: 3"
    ):
        gd.DataFrame(d_ary)


def test_dataframe_cupy_array_wrong_index():
    d_ary = cupy.empty((2, 3), dtype=np.int32)

    with pytest.raises(
        ValueError,
        match="Length mismatch: Expected axis has 2 elements, "
        "new values have 1 elements",
    ):
        gd.DataFrame(d_ary, index=["a"])

    with pytest.raises(
        ValueError,
        match="Length mismatch: Expected axis has 2 elements, "
        "new values have 1 elements",
    ):
        gd.DataFrame(d_ary, index="a")


@pytest.mark.xfail(reason="constructor does not coerce index inputs")
def test_index_in_dataframe_constructor():
    a = pd.DataFrame({"x": [1, 2, 3]}, index=[4.0, 5.0, 6.0])
    b = gd.DataFrame({"x": [1, 2, 3]}, index=[4.0, 5.0, 6.0])

    assert_eq(a, b)
    assert_eq(a.loc[4:], b.loc[4:])


dtypes = NUMERIC_TYPES + DATETIME_TYPES + ["bool"]


@pytest.mark.parametrize("nelem", [0, 2, 3, 100, 1000])
@pytest.mark.parametrize("data_type", dtypes)
def test_from_arrow(nelem, data_type):
    df = pd.DataFrame(
        {
            "a": np.random.randint(0, 1000, nelem).astype(data_type),
            "b": np.random.randint(0, 1000, nelem).astype(data_type),
        }
    )
    padf = pa.Table.from_pandas(
        df, preserve_index=False
    ).replace_schema_metadata(None)
    gdf = gd.DataFrame.from_arrow(padf)
    assert isinstance(gdf, gd.DataFrame)

    assert_eq(df, gdf)

    s = pa.Array.from_pandas(df.a)
    gs = gd.Series.from_arrow(s)
    assert isinstance(gs, gd.Series)

    # For some reason PyArrow to_pandas() converts to numpy array and has
    # better type compatibility
    np.testing.assert_array_equal(s.to_pandas(), gs.to_array())


@pytest.mark.parametrize("nelem", [0, 2, 3, 100, 1000])
@pytest.mark.parametrize("data_type", dtypes)
def test_to_arrow(nelem, data_type):
    df = pd.DataFrame(
        {
            "a": np.random.randint(0, 1000, nelem).astype(data_type),
            "b": np.random.randint(0, 1000, nelem).astype(data_type),
        }
    )
    gdf = gd.DataFrame.from_pandas(df)

    pa_df = pa.Table.from_pandas(
        df, preserve_index=False
    ).replace_schema_metadata(None)

    pa_gdf = gdf.to_arrow(preserve_index=False).replace_schema_metadata(None)

    assert isinstance(pa_gdf, pa.Table)
    assert pa.Table.equals(pa_df, pa_gdf)

    pa_s = pa.Array.from_pandas(df.a)
    pa_gs = gdf["a"].to_arrow()

    assert isinstance(pa_gs, pa.Array)
    assert pa.Array.equals(pa_s, pa_gs)

    pa_i = pa.Array.from_pandas(df.index)
    pa_gi = gdf.index.to_arrow()

    assert isinstance(pa_gi, pa.Array)
    assert pa.Array.equals(pa_i, pa_gi)


@pytest.mark.parametrize("data_type", dtypes)
def test_to_from_arrow_nulls(data_type):
    if data_type == "longlong":
        data_type = "int64"
    if data_type == "bool":
        s1 = pa.array([True, None, False, None, True], type=data_type)
    else:
        dtype = np.dtype(data_type)
        if dtype.type == np.datetime64:
            time_unit, _ = np.datetime_data(dtype)
            data_type = pa.timestamp(unit=time_unit)
        s1 = pa.array([1, None, 3, None, 5], type=data_type)
    gs1 = gd.Series.from_arrow(s1)
    assert isinstance(gs1, gd.Series)
    # We have 64B padded buffers for nulls whereas Arrow returns a minimal
    # number of bytes, so only check the first byte in this case
    np.testing.assert_array_equal(
        np.asarray(s1.buffers()[0]).view("u1")[0],
        gs1._column.mask_array_view.copy_to_host().view("u1")[0],
    )
    assert pa.Array.equals(s1, gs1.to_arrow())

    s2 = pa.array([None, None, None, None, None], type=data_type)
    gs2 = gd.Series.from_arrow(s2)
    assert isinstance(gs2, gd.Series)
    # We have 64B padded buffers for nulls whereas Arrow returns a minimal
    # number of bytes, so only check the first byte in this case
    np.testing.assert_array_equal(
        np.asarray(s2.buffers()[0]).view("u1")[0],
        gs2._column.mask_array_view.copy_to_host().view("u1")[0],
    )
    assert pa.Array.equals(s2, gs2.to_arrow())


def test_to_arrow_categorical():
    df = pd.DataFrame()
    df["a"] = pd.Series(["a", "b", "c"], dtype="category")
    gdf = gd.DataFrame.from_pandas(df)

    pa_df = pa.Table.from_pandas(
        df, preserve_index=False
    ).replace_schema_metadata(None)
    pa_gdf = gdf.to_arrow(preserve_index=False).replace_schema_metadata(None)

    assert isinstance(pa_gdf, pa.Table)
    assert pa.Table.equals(pa_df, pa_gdf)

    pa_s = pa.Array.from_pandas(df.a)
    pa_gs = gdf["a"].to_arrow()

    assert isinstance(pa_gs, pa.Array)
    assert pa.Array.equals(pa_s, pa_gs)


def test_from_arrow_missing_categorical():
    pd_cat = pd.Categorical(["a", "b", "c"], categories=["a", "b"])
    pa_cat = pa.array(pd_cat, from_pandas=True)
    gd_cat = gd.Series(pa_cat)

    assert isinstance(gd_cat, gd.Series)
    assert_eq(
        pd.Series(pa_cat.to_pandas()),  # PyArrow returns a pd.Categorical
        gd_cat.to_pandas(),
    )


def test_to_arrow_missing_categorical():
    pd_cat = pd.Categorical(["a", "b", "c"], categories=["a", "b"])
    pa_cat = pa.array(pd_cat, from_pandas=True)
    gd_cat = gd.Series(pa_cat)

    assert isinstance(gd_cat, gd.Series)
    assert pa.Array.equals(pa_cat, gd_cat.to_arrow())


@pytest.mark.parametrize("data_type", dtypes)
def test_from_scalar_typing(data_type):
    if data_type == "datetime64[ms]":
        scalar = (
            np.dtype("int64")
            .type(np.random.randint(0, 5))
            .astype("datetime64[ms]")
        )
    elif data_type.startswith("datetime64"):
        from datetime import date

        scalar = np.datetime64(date.today()).astype("datetime64[ms]")
        data_type = "datetime64[ms]"
    else:
        scalar = np.dtype(data_type).type(np.random.randint(0, 5))

    gdf = gd.DataFrame()
    gdf["a"] = [1, 2, 3, 4, 5]
    gdf["b"] = scalar
    assert gdf["b"].dtype == np.dtype(data_type)
    assert len(gdf["b"]) == len(gdf["a"])


@pytest.mark.parametrize("data_type", NUMERIC_TYPES)
def test_from_python_array(data_type):
    np_arr = np.random.randint(0, 100, 10).astype(data_type)
    data = memoryview(np_arr)
    data = arr.array(data.format, data)

    gs = gd.Series(data)

    np.testing.assert_equal(gs.to_array(), np_arr)


def test_series_shape():
    ps = pd.Series([1, 2, 3, 4])
    cs = gd.Series([1, 2, 3, 4])

    assert ps.shape == cs.shape


def test_series_shape_empty():
    ps = pd.Series()
    cs = gd.Series([])

    assert ps.shape == cs.shape


def test_dataframe_shape():
    pdf = pd.DataFrame({"a": [0, 1, 2, 3], "b": [0.1, 0.2, None, 0.3]})
    gdf = gd.DataFrame.from_pandas(pdf)

    assert pdf.shape == gdf.shape


def test_dataframe_shape_empty():
    pdf = pd.DataFrame()
    gdf = gd.DataFrame()

    assert pdf.shape == gdf.shape


@pytest.mark.parametrize("num_cols", [1, 2, 10])
@pytest.mark.parametrize("num_rows", [1, 2, 20])
@pytest.mark.parametrize("dtype", dtypes)
@pytest.mark.parametrize("nulls", ["none", "some", "all"])
def test_dataframe_transpose(nulls, num_cols, num_rows, dtype):

    pdf = pd.DataFrame()
    from string import ascii_lowercase

    null_rep = np.nan if dtype in ["float32", "float64"] else None

    for i in range(num_cols):
        colname = ascii_lowercase[i]
        data = pd.Series(np.random.randint(0, 26, num_rows).astype(dtype))
        if nulls == "some":
            idx = np.random.choice(
                num_rows, size=int(num_rows / 2), replace=False
            )
            data[idx] = null_rep
        elif nulls == "all":
            data[:] = null_rep
        pdf[colname] = data

    gdf = gd.DataFrame.from_pandas(pdf)

    got_function = gdf.transpose()
    got_property = gdf.T

    expect = pdf.transpose()

    assert_eq(expect, got_function)
    assert_eq(expect, got_property)


@pytest.mark.parametrize("num_cols", [1, 2, 10])
@pytest.mark.parametrize("num_rows", [1, 2, 20])
def test_dataframe_transpose_category(num_cols, num_rows):
    pdf = pd.DataFrame()
    from string import ascii_lowercase

    for i in range(num_cols):
        colname = ascii_lowercase[i]
        data = pd.Series(list(ascii_lowercase), dtype="category")
        data = data.sample(num_rows, replace=True).reset_index(drop=True)
        pdf[colname] = data

    gdf = gd.DataFrame.from_pandas(pdf)

    got_function = gdf.transpose()
    got_property = gdf.T

    expect = pdf.transpose()

    assert_eq(expect, got_function.to_pandas())
    assert_eq(expect, got_property.to_pandas())


def test_generated_column():
    gdf = gd.DataFrame({"a": (i for i in range(5))})
    assert len(gdf) == 5


@pytest.fixture
def pdf():
    return pd.DataFrame({"x": range(10), "y": range(10)})


@pytest.fixture
def gdf(pdf):
    return gd.DataFrame.from_pandas(pdf)


@pytest.mark.parametrize(
    "data",
    [
        {"x": [np.nan, 2, 3, 4, 100, np.nan], "y": [4, 5, 6, 88, 99, np.nan]},
        {"x": [1, 2, 3], "y": [4, 5, 6]},
        {"x": [np.nan, np.nan, np.nan], "y": [np.nan, np.nan, np.nan]},
        {"x": [], "y": []},
        {"x": []},
    ],
)
@pytest.mark.parametrize(
    "func",
    [
        lambda df, **kwargs: df.min(**kwargs),
        lambda df, **kwargs: df.max(**kwargs),
        lambda df, **kwargs: df.sum(**kwargs),
        lambda df, **kwargs: df.product(**kwargs),
        lambda df, **kwargs: df.cummin(**kwargs),
        lambda df, **kwargs: df.cummax(**kwargs),
        lambda df, **kwargs: df.cumsum(**kwargs),
        lambda df, **kwargs: df.cumprod(**kwargs),
        lambda df, **kwargs: df.mean(**kwargs),
        lambda df, **kwargs: df.sum(**kwargs),
        lambda df, **kwargs: df.max(**kwargs),
        lambda df, **kwargs: df.std(ddof=1, **kwargs),
        lambda df, **kwargs: df.var(ddof=1, **kwargs),
        lambda df, **kwargs: df.std(ddof=2, **kwargs),
        lambda df, **kwargs: df.var(ddof=2, **kwargs),
        lambda df, **kwargs: df.kurt(**kwargs),
        lambda df, **kwargs: df.skew(**kwargs),
        lambda df, **kwargs: df.all(**kwargs),
        lambda df, **kwargs: df.any(**kwargs),
    ],
)
@pytest.mark.parametrize("skipna", [True, False, None])
def test_dataframe_reductions(data, func, skipna):
    pdf = pd.DataFrame(data=data)
    print(func(pdf, skipna=skipna))
    gdf = gd.DataFrame.from_pandas(pdf)
    print(func(gdf, skipna=skipna))
    assert_eq(func(pdf, skipna=skipna), func(gdf, skipna=skipna))


@pytest.mark.parametrize(
    "data",
    [
        {"x": [np.nan, 2, 3, 4, 100, np.nan], "y": [4, 5, 6, 88, 99, np.nan]},
        {"x": [1, 2, 3], "y": [4, 5, 6]},
        {"x": [np.nan, np.nan, np.nan], "y": [np.nan, np.nan, np.nan]},
        {"x": [], "y": []},
        {"x": []},
    ],
)
@pytest.mark.parametrize("func", [lambda df: df.count()])
def test_dataframe_count_reduction(data, func):
    pdf = pd.DataFrame(data=data)
    gdf = gd.DataFrame.from_pandas(pdf)

    assert_eq(func(pdf), func(gdf))


@pytest.mark.parametrize(
    "data",
    [
        {"x": [np.nan, 2, 3, 4, 100, np.nan], "y": [4, 5, 6, 88, 99, np.nan]},
        {"x": [1, 2, 3], "y": [4, 5, 6]},
        {"x": [np.nan, np.nan, np.nan], "y": [np.nan, np.nan, np.nan]},
        {"x": [], "y": []},
        {"x": []},
    ],
)
@pytest.mark.parametrize("ops", ["sum", "product", "prod"])
@pytest.mark.parametrize("skipna", [True, False, None])
@pytest.mark.parametrize("min_count", [-10, -1, 0, 1, 2, 3, 10])
def test_dataframe_min_count_ops(data, ops, skipna, min_count):
    psr = pd.DataFrame(data)
    gsr = gd.DataFrame(data)

    assert_eq(
        getattr(psr, ops)(skipna=skipna, min_count=min_count),
        getattr(gsr, ops)(skipna=skipna, min_count=min_count),
        check_dtype=False,
    )


@pytest.mark.parametrize(
    "binop",
    [
        operator.add,
        operator.mul,
        operator.floordiv,
        operator.truediv,
        operator.mod,
        operator.pow,
        operator.eq,
        operator.lt,
        operator.le,
        operator.gt,
        operator.ge,
        operator.ne,
    ],
)
def test_binops_df(pdf, gdf, binop):
    pdf = pdf + 1.0
    gdf = gdf + 1.0
    d = binop(pdf, pdf)
    g = binop(gdf, gdf)
    assert_eq(d, g)


@pytest.mark.parametrize("binop", [operator.and_, operator.or_, operator.xor])
def test_bitwise_binops_df(pdf, gdf, binop):
    d = binop(pdf, pdf + 1)
    g = binop(gdf, gdf + 1)
    assert_eq(d, g)


@pytest.mark.parametrize(
    "binop",
    [
        operator.add,
        operator.mul,
        operator.floordiv,
        operator.truediv,
        operator.mod,
        operator.pow,
        operator.eq,
        operator.lt,
        operator.le,
        operator.gt,
        operator.ge,
        operator.ne,
    ],
)
def test_binops_series(pdf, gdf, binop):
    pdf = pdf + 1.0
    gdf = gdf + 1.0
    d = binop(pdf.x, pdf.y)
    g = binop(gdf.x, gdf.y)
    assert_eq(d, g)


@pytest.mark.parametrize("binop", [operator.and_, operator.or_, operator.xor])
def test_bitwise_binops_series(pdf, gdf, binop):
    d = binop(pdf.x, pdf.y + 1)
    g = binop(gdf.x, gdf.y + 1)
    assert_eq(d, g)


@pytest.mark.parametrize("unaryop", [operator.neg, operator.inv, operator.abs])
def test_unaryops_df(pdf, gdf, unaryop):
    d = unaryop(pdf - 5)
    g = unaryop(gdf - 5)
    assert_eq(d, g)


@pytest.mark.parametrize(
    "func",
    [
        lambda df: df.empty,
        lambda df: df.x.empty,
        lambda df: df.x.fillna(123, limit=None, method=None, axis=None),
        lambda df: df.drop("x", axis=1, errors="raise"),
    ],
)
def test_unary_operators(func, pdf, gdf):
    p = func(pdf)
    g = func(gdf)
    assert_eq(p, g)


def test_is_monotonic(gdf):
    pdf = pd.DataFrame({"x": [1, 2, 3]}, index=[3, 1, 2])
    gdf = gd.DataFrame.from_pandas(pdf)
    assert not gdf.index.is_monotonic
    assert not gdf.index.is_monotonic_increasing
    assert not gdf.index.is_monotonic_decreasing


def test_iter(pdf, gdf):
    assert list(pdf) == list(gdf)


def test_iteritems(gdf):
    for k, v in gdf.iteritems():
        assert k in gdf.columns
        assert isinstance(v, gd.Series)
        assert_eq(v, gdf[k])


@pytest.mark.parametrize("q", [0.5, 1, 0.001, [0.5], [], [0.005, 0.5, 1]])
@pytest.mark.parametrize("numeric_only", [True, False])
def test_quantile(q, numeric_only):
    ts = pd.date_range("2018-08-24", periods=5, freq="D")
    td = pd.to_timedelta(np.arange(5), unit="h")
    pdf = pd.DataFrame(
        {"date": ts, "delta": td, "val": np.random.randn(len(ts))}
    )
    gdf = gd.DataFrame.from_pandas(pdf)

    assert_eq(pdf["date"].quantile(q), gdf["date"].quantile(q))
    assert_eq(pdf["delta"].quantile(q), gdf["delta"].quantile(q))
    assert_eq(pdf["val"].quantile(q), gdf["val"].quantile(q))

    if numeric_only:
        assert_eq(pdf.quantile(q), gdf.quantile(q))
    else:
        q = q if isinstance(q, list) else [q]
        assert_eq(
            pdf.quantile(
                q if isinstance(q, list) else [q], numeric_only=False
            ),
            gdf.quantile(q, numeric_only=False),
        )


def test_empty_quantile():
    pdf = pd.DataFrame({"x": []})
    df = gd.DataFrame({"x": []})

    actual = df.quantile()
    expected = pdf.quantile()

    assert_eq(actual, expected)


def test_from_pandas_function(pdf):
    gdf = gd.from_pandas(pdf)
    assert isinstance(gdf, gd.DataFrame)
    assert_eq(pdf, gdf)

    gdf = gd.from_pandas(pdf.x)
    assert isinstance(gdf, gd.Series)
    assert_eq(pdf.x, gdf)

    with pytest.raises(TypeError):
        gd.from_pandas(123)


@pytest.mark.parametrize("preserve_index", [True, False])
def test_arrow_pandas_compat(pdf, gdf, preserve_index):
    pdf["z"] = range(10)
    pdf = pdf.set_index("z")
    gdf["z"] = range(10)
    gdf = gdf.set_index("z")

    pdf_arrow_table = pa.Table.from_pandas(pdf, preserve_index=preserve_index)
    gdf_arrow_table = gdf.to_arrow(preserve_index=preserve_index)

    assert pa.Table.equals(pdf_arrow_table, gdf_arrow_table)

    gdf2 = gd.DataFrame.from_arrow(pdf_arrow_table)
    pdf2 = pdf_arrow_table.to_pandas()

    assert_eq(pdf2, gdf2)


@pytest.mark.parametrize("nrows", [1, 8, 100, 1000, 100000])
def test_series_hash_encode(nrows):
    data = np.asarray(range(nrows))
    # Python hash returns different value which sometimes
    # results in enc_with_name_arr and enc_arr to be same.
    # And there is no other better way to make hash return same value.
    # So using an integer name to get constant value back from hash.
    s = gd.Series(data, name=1)
    num_features = 1000

    encoded_series = s.hash_encode(num_features)
    assert isinstance(encoded_series, gd.Series)
    enc_arr = encoded_series.to_array()
    assert np.all(enc_arr >= 0)
    assert np.max(enc_arr) < num_features

    enc_with_name_arr = s.hash_encode(num_features, use_name=True).to_array()
    assert enc_with_name_arr[0] != enc_arr[0]


@pytest.mark.parametrize("dtype", NUMERIC_TYPES + ["bool"])
def test_cuda_array_interface(dtype):

    np_data = np.arange(10).astype(dtype)
    cupy_data = cupy.array(np_data)
    pd_data = pd.Series(np_data)

    cudf_data = gd.Series(cupy_data)
    assert_eq(pd_data, cudf_data)

    gdf = gd.DataFrame()
    gdf["test"] = cupy_data
    pd_data.name = "test"
    assert_eq(pd_data, gdf["test"])


@pytest.mark.parametrize("nelem", [0, 2, 3, 100])
@pytest.mark.parametrize("nchunks", [1, 2, 5, 10])
@pytest.mark.parametrize("data_type", dtypes)
def test_from_arrow_chunked_arrays(nelem, nchunks, data_type):
    np_list_data = [
        np.random.randint(0, 100, nelem).astype(data_type)
        for i in range(nchunks)
    ]
    pa_chunk_array = pa.chunked_array(np_list_data)

    expect = pd.Series(pa_chunk_array.to_pandas())
    got = gd.Series(pa_chunk_array)

    assert_eq(expect, got)

    np_list_data2 = [
        np.random.randint(0, 100, nelem).astype(data_type)
        for i in range(nchunks)
    ]
    pa_chunk_array2 = pa.chunked_array(np_list_data2)
    pa_table = pa.Table.from_arrays(
        [pa_chunk_array, pa_chunk_array2], names=["a", "b"]
    )

    expect = pa_table.to_pandas()
    got = gd.DataFrame.from_arrow(pa_table)

    assert_eq(expect, got)


@pytest.mark.skip(reason="Test was designed to be run in isolation")
def test_gpu_memory_usage_with_boolmask():
    import cudf

    ctx = cuda.current_context()

    def query_GPU_memory(note=""):
        memInfo = ctx.get_memory_info()
        usedMemoryGB = (memInfo.total - memInfo.free) / 1e9
        return usedMemoryGB

    cuda.current_context().deallocations.clear()
    nRows = int(1e8)
    nCols = 2
    dataNumpy = np.asfortranarray(np.random.rand(nRows, nCols))
    colNames = ["col" + str(iCol) for iCol in range(nCols)]
    pandasDF = pd.DataFrame(data=dataNumpy, columns=colNames, dtype=np.float32)
    cudaDF = cudf.core.DataFrame.from_pandas(pandasDF)
    boolmask = gd.Series(np.random.randint(1, 2, len(cudaDF)).astype("bool"))

    memory_used = query_GPU_memory()
    cudaDF = cudaDF[boolmask]

    assert (
        cudaDF.index._values.data_array_view.device_ctypes_pointer
        == cudaDF["col0"].index._values.data_array_view.device_ctypes_pointer
    )
    assert (
        cudaDF.index._values.data_array_view.device_ctypes_pointer
        == cudaDF["col1"].index._values.data_array_view.device_ctypes_pointer
    )

    assert memory_used == query_GPU_memory()


def test_boolmask(pdf, gdf):
    boolmask = np.random.randint(0, 2, len(pdf)) > 0
    gdf = gdf[boolmask]
    pdf = pdf[boolmask]
    assert_eq(pdf, gdf)


@pytest.mark.parametrize(
    "mask_shape",
    [
        (2, "ab"),
        (2, "abc"),
        (3, "ab"),
        (3, "abc"),
        (3, "abcd"),
        (4, "abc"),
        (4, "abcd"),
    ],
)
def test_dataframe_boolmask(mask_shape):
    pdf = pd.DataFrame()
    for col in "abc":
        pdf[col] = np.random.randint(0, 10, 3)
    pdf_mask = pd.DataFrame()
    for col in mask_shape[1]:
        pdf_mask[col] = np.random.randint(0, 2, mask_shape[0]) > 0
    gdf = gd.DataFrame.from_pandas(pdf)
    gdf_mask = gd.DataFrame.from_pandas(pdf_mask)
    gdf = gdf[gdf_mask]
    pdf = pdf[pdf_mask]

    assert np.array_equal(gdf.columns, pdf.columns)
    for col in gdf.columns:
        assert np.array_equal(
            gdf[col].fillna(-1).to_pandas().values, pdf[col].fillna(-1).values
        )


@pytest.mark.parametrize(
    "mask",
    [
        [True, False, True],
        pytest.param(
            gd.Series([True, False, True]),
            marks=pytest.mark.xfail(
                reason="Pandas can't index a multiindex with a Series"
            ),
        ),
    ],
)
def test_dataframe_multiindex_boolmask(mask):
    gdf = gd.DataFrame(
        {"w": [3, 2, 1], "x": [1, 2, 3], "y": [0, 1, 0], "z": [1, 1, 1]}
    )
    gdg = gdf.groupby(["w", "x"]).count()
    pdg = gdg.to_pandas()
    assert_eq(gdg[mask], pdg[mask])


def test_dataframe_assignment():
    pdf = pd.DataFrame()
    for col in "abc":
        pdf[col] = np.array([0, 1, 1, -2, 10])
    gdf = gd.DataFrame.from_pandas(pdf)
    gdf[gdf < 0] = 999
    pdf[pdf < 0] = 999
    assert_eq(gdf, pdf)


def test_1row_arrow_table():
    data = [pa.array([0]), pa.array([1])]
    batch = pa.RecordBatch.from_arrays(data, ["f0", "f1"])
    table = pa.Table.from_batches([batch])

    expect = table.to_pandas()
    got = gd.DataFrame.from_arrow(table)
    assert_eq(expect, got)


def test_arrow_handle_no_index_name(pdf, gdf):
    gdf_arrow = gdf.to_arrow()
    pdf_arrow = pa.Table.from_pandas(pdf)
    assert pa.Table.equals(pdf_arrow, gdf_arrow)

    got = gd.DataFrame.from_arrow(gdf_arrow)
    expect = pdf_arrow.to_pandas()
    assert_eq(expect, got)


@pytest.mark.parametrize("num_rows", [1, 3, 10, 100])
@pytest.mark.parametrize("num_bins", [1, 2, 4, 20])
@pytest.mark.parametrize("right", [True, False])
@pytest.mark.parametrize("dtype", NUMERIC_TYPES + ["bool"])
@pytest.mark.parametrize("series_bins", [True, False])
def test_series_digitize(num_rows, num_bins, right, dtype, series_bins):
    data = np.random.randint(0, 100, num_rows).astype(dtype)
    bins = np.unique(np.sort(np.random.randint(2, 95, num_bins).astype(dtype)))
    s = gd.Series(data)
    if series_bins:
        s_bins = gd.Series(bins)
        indices = s.digitize(s_bins, right)
    else:
        indices = s.digitize(bins, right)
    np.testing.assert_array_equal(
        np.digitize(data, bins, right), indices.to_array()
    )


def test_series_digitize_invalid_bins():
    s = gd.Series(np.random.randint(0, 30, 80), dtype="int32")
    bins = gd.Series([2, None, None, 50, 90], dtype="int32")

    with pytest.raises(
        ValueError, match="`bins` cannot contain null entries."
    ):
        _ = s.digitize(bins)


def test_pandas_non_contiguious():
    arr1 = np.random.sample([5000, 10])
    assert arr1.flags["C_CONTIGUOUS"] is True
    df = pd.DataFrame(arr1)
    for col in df.columns:
        assert df[col].values.flags["C_CONTIGUOUS"] is False

    gdf = gd.DataFrame.from_pandas(df)
    assert_eq(gdf.to_pandas(), df)


@pytest.mark.parametrize("num_elements", [0, 2, 10, 100])
@pytest.mark.parametrize("null_type", [np.nan, None, "mixed"])
def test_series_all_null(num_elements, null_type):
    if null_type == "mixed":
        data = []
        data1 = [np.nan] * int(num_elements / 2)
        data2 = [None] * int(num_elements / 2)
        for idx in range(len(data1)):
            data.append(data1[idx])
            data.append(data2[idx])
    else:
        data = [null_type] * num_elements

    # Typecast Pandas because None will return `object` dtype
    expect = pd.Series(data).astype("float64")
    got = gd.Series(data)

    assert_eq(expect, got)


@pytest.mark.parametrize("num_elements", [0, 2, 10, 100])
def test_series_all_valid_nan(num_elements):
    data = [np.nan] * num_elements
    sr = gd.Series(data, nan_as_null=False)
    np.testing.assert_equal(sr.null_count, 0)


def test_series_rename():
    pds = pd.Series([1, 2, 3], name="asdf")
    gds = gd.Series([1, 2, 3], name="asdf")

    expect = pds.rename("new_name")
    got = gds.rename("new_name")

    assert_eq(expect, got)

    pds = pd.Series(expect)
    gds = gd.Series(got)

    assert_eq(pds, gds)

    pds = pd.Series(expect, name="name name")
    gds = gd.Series(got, name="name name")

    assert_eq(pds, gds)


@pytest.mark.parametrize("data_type", dtypes)
@pytest.mark.parametrize("nelem", [0, 100])
def test_head_tail(nelem, data_type):
    def check_index_equality(left, right):
        assert left.index.equals(right.index)

    def check_values_equality(left, right):
        if len(left) == 0 and len(right) == 0:
            return None

        np.testing.assert_array_equal(left.to_pandas(), right.to_pandas())

    def check_frame_series_equality(left, right):
        check_index_equality(left, right)
        check_values_equality(left, right)

    gdf = gd.DataFrame(
        {
            "a": np.random.randint(0, 1000, nelem).astype(data_type),
            "b": np.random.randint(0, 1000, nelem).astype(data_type),
        }
    )

    check_frame_series_equality(gdf.head(), gdf[:5])
    check_frame_series_equality(gdf.head(3), gdf[:3])
    check_frame_series_equality(gdf.head(-2), gdf[:-2])
    check_frame_series_equality(gdf.head(0), gdf[0:0])

    check_frame_series_equality(gdf["a"].head(), gdf["a"][:5])
    check_frame_series_equality(gdf["a"].head(3), gdf["a"][:3])
    check_frame_series_equality(gdf["a"].head(-2), gdf["a"][:-2])

    check_frame_series_equality(gdf.tail(), gdf[-5:])
    check_frame_series_equality(gdf.tail(3), gdf[-3:])
    check_frame_series_equality(gdf.tail(-2), gdf[2:])
    check_frame_series_equality(gdf.tail(0), gdf[0:0])

    check_frame_series_equality(gdf["a"].tail(), gdf["a"][-5:])
    check_frame_series_equality(gdf["a"].tail(3), gdf["a"][-3:])
    check_frame_series_equality(gdf["a"].tail(-2), gdf["a"][2:])


def test_tail_for_string():
    gdf = gd.DataFrame()
    gdf["id"] = gd.Series(["a", "b"], dtype=np.object)
    gdf["v"] = gd.Series([1, 2])
    assert_eq(gdf.tail(3), gdf.to_pandas().tail(3))


@pytest.mark.parametrize("drop", [True, False])
def test_reset_index(pdf, gdf, drop):
    assert_eq(
        pdf.reset_index(drop=drop, inplace=False),
        gdf.reset_index(drop=drop, inplace=False),
    )
    assert_eq(
        pdf.x.reset_index(drop=drop, inplace=False),
        gdf.x.reset_index(drop=drop, inplace=False),
    )


@pytest.mark.parametrize("drop", [True, False])
def test_reset_named_index(pdf, gdf, drop):
    pdf.index.name = "cudf"
    gdf.index.name = "cudf"
    assert_eq(
        pdf.reset_index(drop=drop, inplace=False),
        gdf.reset_index(drop=drop, inplace=False),
    )
    assert_eq(
        pdf.x.reset_index(drop=drop, inplace=False),
        gdf.x.reset_index(drop=drop, inplace=False),
    )


@pytest.mark.parametrize("drop", [True, False])
def test_reset_index_inplace(pdf, gdf, drop):
    pdf.reset_index(drop=drop, inplace=True)
    gdf.reset_index(drop=drop, inplace=True)
    assert_eq(pdf, gdf)


@pytest.mark.parametrize(
    "data",
    [
        {
            "a": [1, 2, 3, 4, 5],
            "b": ["a", "b", "c", "d", "e"],
            "c": [1.0, 2.0, 3.0, 4.0, 5.0],
        }
    ],
)
@pytest.mark.parametrize(
    "index",
    [
        "a",
        ["a", "b"],
        pd.CategoricalIndex(["I", "II", "III", "IV", "V"]),
        pd.Series(["h", "i", "k", "l", "m"]),
        ["b", pd.Index(["I", "II", "III", "IV", "V"])],
        ["c", [11, 12, 13, 14, 15]],
        pd.MultiIndex(
            levels=[
                ["I", "II", "III", "IV", "V"],
                ["one", "two", "three", "four", "five"],
            ],
            codes=[[0, 1, 2, 3, 4], [4, 3, 2, 1, 0]],
            names=["col1", "col2"],
        ),
        pd.RangeIndex(0, 5),  # corner case
        [pd.Series(["h", "i", "k", "l", "m"]), pd.RangeIndex(0, 5)],
        [
            pd.MultiIndex(
                levels=[
                    ["I", "II", "III", "IV", "V"],
                    ["one", "two", "three", "four", "five"],
                ],
                codes=[[0, 1, 2, 3, 4], [4, 3, 2, 1, 0]],
                names=["col1", "col2"],
            ),
            pd.RangeIndex(0, 5),
        ],
    ],
)
@pytest.mark.parametrize("drop", [True, False])
@pytest.mark.parametrize("append", [True, False])
@pytest.mark.parametrize("inplace", [True, False])
def test_set_index(data, index, drop, append, inplace):
    gdf = gd.DataFrame(data)
    pdf = gdf.to_pandas()

    expected = pdf.set_index(index, inplace=inplace, drop=drop, append=append)
    actual = gdf.set_index(index, inplace=inplace, drop=drop, append=append)

    if inplace:
        expected = pdf
        actual = gdf
    assert_eq(expected, actual)


@pytest.mark.parametrize(
    "data",
    [
        {
            "a": [1, 1, 2, 2, 5],
            "b": ["a", "b", "c", "d", "e"],
            "c": [1.0, 2.0, 3.0, 4.0, 5.0],
        }
    ],
)
@pytest.mark.parametrize("index", ["a", pd.Index([1, 1, 2, 2, 3])])
@pytest.mark.parametrize("verify_integrity", [True])
@pytest.mark.xfail
def test_set_index_verify_integrity(data, index, verify_integrity):
    gdf = gd.DataFrame(data)
    gdf.set_index(index, verify_integrity=verify_integrity)


@pytest.mark.parametrize("drop", [True, False])
@pytest.mark.parametrize("nelem", [10, 200, 1333])
def test_set_index_multi(drop, nelem):
    np.random.seed(0)
    a = np.arange(nelem)
    np.random.shuffle(a)
    df = pd.DataFrame(
        {
            "a": a,
            "b": np.random.randint(0, 4, size=nelem),
            "c": np.random.uniform(low=0, high=4, size=nelem),
            "d": np.random.choice(["green", "black", "white"], nelem),
        }
    )
    df["e"] = df["d"].astype("category")
    gdf = gd.DataFrame.from_pandas(df)

    assert_eq(gdf.set_index("a", drop=drop), gdf.set_index(["a"], drop=drop))
    assert_eq(
        df.set_index(["b", "c"], drop=drop),
        gdf.set_index(["b", "c"], drop=drop),
    )
    assert_eq(
        df.set_index(["d", "b"], drop=drop),
        gdf.set_index(["d", "b"], drop=drop),
    )
    assert_eq(
        df.set_index(["b", "d", "e"], drop=drop),
        gdf.set_index(["b", "d", "e"], drop=drop),
    )


@pytest.mark.parametrize("copy", [True, False])
def test_dataframe_reindex_0(copy):
    # TODO (ptaylor): pandas changes `int` dtype to `float64`
    # when reindexing and filling new label indices with NaN
    gdf = gd.datasets.randomdata(
        nrows=6,
        dtypes={
            "a": "category",
            # 'b': int,
            "c": float,
            "d": str,
        },
    )
    pdf = gdf.to_pandas()
    # Validate reindex returns a copy unmodified
    assert_eq(pdf.reindex(copy=True), gdf.reindex(copy=copy))


@pytest.mark.parametrize("copy", [True, False])
def test_dataframe_reindex_1(copy):
    index = [-3, 0, 3, 0, -2, 1, 3, 4, 6]
    gdf = gd.datasets.randomdata(
        nrows=6, dtypes={"a": "category", "c": float, "d": str}
    )
    pdf = gdf.to_pandas()
    # Validate labels are used as index when axis defaults to 0
    assert_eq(pdf.reindex(index, copy=True), gdf.reindex(index, copy=copy))


@pytest.mark.parametrize("copy", [True, False])
def test_dataframe_reindex_2(copy):
    index = [-3, 0, 3, 0, -2, 1, 3, 4, 6]
    gdf = gd.datasets.randomdata(
        nrows=6, dtypes={"a": "category", "c": float, "d": str}
    )
    pdf = gdf.to_pandas()
    # Validate labels are used as index when axis=0
    assert_eq(
        pdf.reindex(index, axis=0, copy=True),
        gdf.reindex(index, axis=0, copy=copy),
    )


@pytest.mark.parametrize("copy", [True, False])
def test_dataframe_reindex_3(copy):
    columns = ["a", "b", "c", "d", "e"]
    gdf = gd.datasets.randomdata(
        nrows=6, dtypes={"a": "category", "c": float, "d": str}
    )
    pdf = gdf.to_pandas()
    # Validate labels are used as columns when axis=0
    assert_eq(
        pdf.reindex(columns, axis=1, copy=True),
        gdf.reindex(columns, axis=1, copy=copy),
    )


@pytest.mark.parametrize("copy", [True, False])
def test_dataframe_reindex_4(copy):
    index = [-3, 0, 3, 0, -2, 1, 3, 4, 6]
    gdf = gd.datasets.randomdata(
        nrows=6, dtypes={"a": "category", "c": float, "d": str}
    )
    pdf = gdf.to_pandas()
    # Validate labels are used as index when axis=0
    assert_eq(
        pdf.reindex(labels=index, axis=0, copy=True),
        gdf.reindex(labels=index, axis=0, copy=copy),
    )


@pytest.mark.parametrize("copy", [True, False])
def test_dataframe_reindex_5(copy):
    columns = ["a", "b", "c", "d", "e"]
    gdf = gd.datasets.randomdata(
        nrows=6, dtypes={"a": "category", "c": float, "d": str}
    )
    pdf = gdf.to_pandas()
    # Validate labels are used as columns when axis=1
    assert_eq(
        pdf.reindex(labels=columns, axis=1, copy=True),
        gdf.reindex(labels=columns, axis=1, copy=copy),
    )


@pytest.mark.parametrize("copy", [True, False])
def test_dataframe_reindex_6(copy):
    index = [-3, 0, 3, 0, -2, 1, 3, 4, 6]
    gdf = gd.datasets.randomdata(
        nrows=6, dtypes={"a": "category", "c": float, "d": str}
    )
    pdf = gdf.to_pandas()
    # Validate labels are used as index when axis='index'
    assert_eq(
        pdf.reindex(labels=index, axis="index", copy=True),
        gdf.reindex(labels=index, axis="index", copy=copy),
    )


@pytest.mark.parametrize("copy", [True, False])
def test_dataframe_reindex_7(copy):
    columns = ["a", "b", "c", "d", "e"]
    gdf = gd.datasets.randomdata(
        nrows=6, dtypes={"a": "category", "c": float, "d": str}
    )
    pdf = gdf.to_pandas()
    # Validate labels are used as columns when axis='columns'
    assert_eq(
        pdf.reindex(labels=columns, axis="columns", copy=True),
        gdf.reindex(labels=columns, axis="columns", copy=copy),
    )


@pytest.mark.parametrize("copy", [True, False])
def test_dataframe_reindex_8(copy):
    index = [-3, 0, 3, 0, -2, 1, 3, 4, 6]
    gdf = gd.datasets.randomdata(
        nrows=6, dtypes={"a": "category", "c": float, "d": str}
    )
    pdf = gdf.to_pandas()
    # Validate reindexes labels when index=labels
    assert_eq(
        pdf.reindex(index=index, copy=True),
        gdf.reindex(index=index, copy=copy),
    )


@pytest.mark.parametrize("copy", [True, False])
def test_dataframe_reindex_9(copy):
    columns = ["a", "b", "c", "d", "e"]
    gdf = gd.datasets.randomdata(
        nrows=6, dtypes={"a": "category", "c": float, "d": str}
    )
    pdf = gdf.to_pandas()
    # Validate reindexes column names when columns=labels
    assert_eq(
        pdf.reindex(columns=columns, copy=True),
        gdf.reindex(columns=columns, copy=copy),
    )


@pytest.mark.parametrize("copy", [True, False])
def test_dataframe_reindex_10(copy):
    index = [-3, 0, 3, 0, -2, 1, 3, 4, 6]
    columns = ["a", "b", "c", "d", "e"]
    gdf = gd.datasets.randomdata(
        nrows=6, dtypes={"a": "category", "c": float, "d": str}
    )
    pdf = gdf.to_pandas()
    # Validate reindexes both labels and column names when
    # index=index_labels and columns=column_labels
    assert_eq(
        pdf.reindex(index=index, columns=columns, copy=True),
        gdf.reindex(index=index, columns=columns, copy=copy),
    )


@pytest.mark.parametrize("copy", [True, False])
def test_dataframe_reindex_change_dtype(copy):
    if PANDAS_GE_110:
        kwargs = {"check_freq": False}
    else:
        kwargs = {}
    index = pd.date_range("12/29/2009", periods=10, freq="D")
    columns = ["a", "b", "c", "d", "e"]
    gdf = gd.datasets.randomdata(
        nrows=6, dtypes={"a": "category", "c": float, "d": str}
    )
    pdf = gdf.to_pandas()
    # Validate reindexes both labels and column names when
    # index=index_labels and columns=column_labels
    assert_eq(
        pdf.reindex(index=index, columns=columns, copy=True),
        gdf.reindex(index=index, columns=columns, copy=copy),
        **kwargs,
    )


@pytest.mark.parametrize("copy", [True, False])
def test_series_categorical_reindex(copy):
    index = [-3, 0, 3, 0, -2, 1, 3, 4, 6]
    gdf = gd.datasets.randomdata(nrows=6, dtypes={"a": "category"})
    pdf = gdf.to_pandas()
    assert_eq(pdf["a"].reindex(copy=True), gdf["a"].reindex(copy=copy))
    assert_eq(
        pdf["a"].reindex(index, copy=True), gdf["a"].reindex(index, copy=copy)
    )
    assert_eq(
        pdf["a"].reindex(index=index, copy=True),
        gdf["a"].reindex(index=index, copy=copy),
    )


@pytest.mark.parametrize("copy", [True, False])
def test_series_float_reindex(copy):
    index = [-3, 0, 3, 0, -2, 1, 3, 4, 6]
    gdf = gd.datasets.randomdata(nrows=6, dtypes={"c": float})
    pdf = gdf.to_pandas()
    assert_eq(pdf["c"].reindex(copy=True), gdf["c"].reindex(copy=copy))
    assert_eq(
        pdf["c"].reindex(index, copy=True), gdf["c"].reindex(index, copy=copy)
    )
    assert_eq(
        pdf["c"].reindex(index=index, copy=True),
        gdf["c"].reindex(index=index, copy=copy),
    )


@pytest.mark.parametrize("copy", [True, False])
def test_series_string_reindex(copy):
    index = [-3, 0, 3, 0, -2, 1, 3, 4, 6]
    gdf = gd.datasets.randomdata(nrows=6, dtypes={"d": str})
    pdf = gdf.to_pandas()
    assert_eq(pdf["d"].reindex(copy=True), gdf["d"].reindex(copy=copy))
    assert_eq(
        pdf["d"].reindex(index, copy=True), gdf["d"].reindex(index, copy=copy)
    )
    assert_eq(
        pdf["d"].reindex(index=index, copy=True),
        gdf["d"].reindex(index=index, copy=copy),
    )


def test_to_frame(pdf, gdf):
    assert_eq(pdf.x.to_frame(), gdf.x.to_frame())

    name = "foo"
    gdf_new_name = gdf.x.to_frame(name=name)
    pdf_new_name = pdf.x.to_frame(name=name)
    assert_eq(pdf.x.to_frame(), gdf.x.to_frame())

    name = False
    gdf_new_name = gdf.x.to_frame(name=name)
    pdf_new_name = pdf.x.to_frame(name=name)
    assert_eq(gdf_new_name, pdf_new_name)
    assert gdf_new_name.columns[0] is name


def test_dataframe_empty_sort_index():
    pdf = pd.DataFrame({"x": []})
    gdf = gd.DataFrame.from_pandas(pdf)

    expect = pdf.sort_index()
    got = gdf.sort_index()

    assert_eq(expect, got)


@pytest.mark.parametrize("axis", [0, 1, "index", "columns"])
@pytest.mark.parametrize("ascending", [True, False])
@pytest.mark.parametrize("ignore_index", [True, False])
@pytest.mark.parametrize("inplace", [True, False])
@pytest.mark.parametrize("na_position", ["first", "last"])
def test_dataframe_sort_index(
    axis, ascending, inplace, ignore_index, na_position
):
    pdf = pd.DataFrame(
        {"b": [1, 3, 2], "a": [1, 4, 3], "c": [4, 1, 5]},
        index=[3.0, 1.0, np.nan],
    )
    gdf = gd.DataFrame.from_pandas(pdf)

    expected = pdf.sort_index(
        axis=axis,
        ascending=ascending,
        ignore_index=ignore_index,
        inplace=inplace,
        na_position=na_position,
    )
    got = gdf.sort_index(
        axis=axis,
        ascending=ascending,
        ignore_index=ignore_index,
        inplace=inplace,
        na_position=na_position,
    )

    if inplace is True:
        assert_eq(pdf, gdf)
    else:
        assert_eq(expected, got)


@pytest.mark.parametrize("axis", [0, 1, "index", "columns"])
@pytest.mark.parametrize(
    "level",
    [
        0,
        "b",
        1,
        ["b"],
        "a",
        ["a", "b"],
        ["b", "a"],
        [0, 1],
        [1, 0],
        [0, 2],
        None,
    ],
)
@pytest.mark.parametrize("ascending", [True, False])
@pytest.mark.parametrize("ignore_index", [True, False])
@pytest.mark.parametrize("inplace", [True, False])
@pytest.mark.parametrize("na_position", ["first", "last"])
def test_dataframe_mulitindex_sort_index(
    axis, level, ascending, inplace, ignore_index, na_position
):
    pdf = pd.DataFrame(
        {
            "b": [1.0, 3.0, np.nan],
            "a": [1, 4, 3],
            1: ["a", "b", "c"],
            "e": [3, 1, 4],
            "d": [1, 2, 8],
        }
    ).set_index(["b", "a", 1])
    gdf = gd.DataFrame.from_pandas(pdf)

    # ignore_index is supported in v.1.0
    expected = pdf.sort_index(
        axis=axis,
        level=level,
        ascending=ascending,
        inplace=inplace,
        na_position=na_position,
    )
    if ignore_index is True:
        expected = expected
    got = gdf.sort_index(
        axis=axis,
        level=level,
        ascending=ascending,
        ignore_index=ignore_index,
        inplace=inplace,
        na_position=na_position,
    )

    if inplace is True:
        if ignore_index is True:
            pdf = pdf.reset_index(drop=True)
        assert_eq(pdf, gdf)
    else:
        if ignore_index is True:
            expected = expected.reset_index(drop=True)
        assert_eq(expected, got)


@pytest.mark.parametrize("dtype", dtypes + ["category"])
def test_dataframe_0_row_dtype(dtype):
    if dtype == "category":
        data = pd.Series(["a", "b", "c", "d", "e"], dtype="category")
    else:
        data = np.array([1, 2, 3, 4, 5], dtype=dtype)

    expect = gd.DataFrame()
    expect["x"] = data
    expect["y"] = data
    got = expect.head(0)

    for col_name in got.columns:
        assert expect[col_name].dtype == got[col_name].dtype

    expect = gd.Series(data)
    got = expect.head(0)

    assert expect.dtype == got.dtype


@pytest.mark.parametrize("nan_as_null", [True, False])
def test_series_list_nanasnull(nan_as_null):
    data = [1.0, 2.0, 3.0, np.nan, None]

    expect = pa.array(data, from_pandas=nan_as_null)
    got = gd.Series(data, nan_as_null=nan_as_null).to_arrow()

    # Bug in Arrow 0.14.1 where NaNs aren't handled
    expect = expect.cast("int64", safe=False)
    got = got.cast("int64", safe=False)

    assert pa.Array.equals(expect, got)


def test_column_assignment():
    gdf = gd.datasets.randomdata(
        nrows=20, dtypes={"a": "category", "b": int, "c": float}
    )
    new_cols = ["q", "r", "s"]
    gdf.columns = new_cols
    assert list(gdf.columns) == new_cols


def test_select_dtype():
    gdf = gd.datasets.randomdata(
        nrows=20, dtypes={"a": "category", "b": int, "c": float, "d": str}
    )
    pdf = gdf.to_pandas()

    assert_eq(pdf.select_dtypes("float64"), gdf.select_dtypes("float64"))
    assert_eq(pdf.select_dtypes(np.float64), gdf.select_dtypes(np.float64))
    assert_eq(
        pdf.select_dtypes(include=["float64"]),
        gdf.select_dtypes(include=["float64"]),
    )
    assert_eq(
        pdf.select_dtypes(include=["object", "int", "category"]),
        gdf.select_dtypes(include=["object", "int", "category"]),
    )

    assert_eq(
        pdf.select_dtypes(include=["int64", "float64"]),
        gdf.select_dtypes(include=["int64", "float64"]),
    )
    assert_eq(
        pdf.select_dtypes(include=np.number),
        gdf.select_dtypes(include=np.number),
    )
    assert_eq(
        pdf.select_dtypes(include=[np.int64, np.float64]),
        gdf.select_dtypes(include=[np.int64, np.float64]),
    )

    assert_eq(
        pdf.select_dtypes(include=["category"]),
        gdf.select_dtypes(include=["category"]),
    )
    assert_eq(
        pdf.select_dtypes(exclude=np.number),
        gdf.select_dtypes(exclude=np.number),
    )

    assert_exceptions_equal(
        lfunc=pdf.select_dtypes,
        rfunc=gdf.select_dtypes,
        lfunc_args_and_kwargs=([], {"includes": ["Foo"]}),
        rfunc_args_and_kwargs=([], {"includes": ["Foo"]}),
    )

    assert_exceptions_equal(
        lfunc=pdf.select_dtypes,
        rfunc=gdf.select_dtypes,
        lfunc_args_and_kwargs=(
            [],
            {"exclude": np.number, "include": np.number},
        ),
        rfunc_args_and_kwargs=(
            [],
            {"exclude": np.number, "include": np.number},
        ),
    )

    gdf = gd.DataFrame({"A": [3, 4, 5], "C": [1, 2, 3], "D": ["a", "b", "c"]})
    pdf = gdf.to_pandas()
    assert_eq(
        pdf.select_dtypes(include=["object", "int", "category"]),
        gdf.select_dtypes(include=["object", "int", "category"]),
    )
    assert_eq(
        pdf.select_dtypes(include=["object"], exclude=["category"]),
        gdf.select_dtypes(include=["object"], exclude=["category"]),
    )

    gdf = gd.DataFrame({"a": range(10), "b": range(10, 20)})
    pdf = gdf.to_pandas()
    assert_eq(
        pdf.select_dtypes(include=["category"]),
        gdf.select_dtypes(include=["category"]),
    )
    assert_eq(
        pdf.select_dtypes(include=["float"]),
        gdf.select_dtypes(include=["float"]),
    )
    assert_eq(
        pdf.select_dtypes(include=["object"]),
        gdf.select_dtypes(include=["object"]),
    )
    assert_eq(
        pdf.select_dtypes(include=["int"]), gdf.select_dtypes(include=["int"])
    )
    assert_eq(
        pdf.select_dtypes(exclude=["float"]),
        gdf.select_dtypes(exclude=["float"]),
    )
    assert_eq(
        pdf.select_dtypes(exclude=["object"]),
        gdf.select_dtypes(exclude=["object"]),
    )
    assert_eq(
        pdf.select_dtypes(include=["int"], exclude=["object"]),
        gdf.select_dtypes(include=["int"], exclude=["object"]),
    )

    assert_exceptions_equal(
        lfunc=pdf.select_dtypes, rfunc=gdf.select_dtypes,
    )

    gdf = gd.DataFrame(
        {"a": gd.Series([], dtype="int"), "b": gd.Series([], dtype="str")}
    )
    pdf = gdf.to_pandas()
    assert_eq(
        pdf.select_dtypes(exclude=["object"]),
        gdf.select_dtypes(exclude=["object"]),
    )
    assert_eq(
        pdf.select_dtypes(include=["int"], exclude=["object"]),
        gdf.select_dtypes(include=["int"], exclude=["object"]),
    )


def test_select_dtype_datetime():
    gdf = gd.datasets.timeseries(
        start="2000-01-01", end="2000-01-02", freq="3600s", dtypes={"x": int}
    )
    gdf = gdf.reset_index()
    pdf = gdf.to_pandas()

    assert_eq(pdf.select_dtypes("datetime64"), gdf.select_dtypes("datetime64"))
    assert_eq(
        pdf.select_dtypes(np.dtype("datetime64")),
        gdf.select_dtypes(np.dtype("datetime64")),
    )
    assert_eq(
        pdf.select_dtypes(include="datetime64"),
        gdf.select_dtypes(include="datetime64"),
    )


def test_select_dtype_datetime_with_frequency():
    gdf = gd.datasets.timeseries(
        start="2000-01-01", end="2000-01-02", freq="3600s", dtypes={"x": int}
    )
    gdf = gdf.reset_index()
    pdf = gdf.to_pandas()

    assert_exceptions_equal(
        pdf.select_dtypes,
        gdf.select_dtypes,
        (["datetime64[ms]"],),
        (["datetime64[ms]"],),
    )


def test_array_ufunc():
    gdf = gd.DataFrame({"x": [2, 3, 4.0], "y": [9.0, 2.5, 1.1]})
    pdf = gdf.to_pandas()

    assert_eq(np.sqrt(gdf), np.sqrt(pdf))
    assert_eq(np.sqrt(gdf.x), np.sqrt(pdf.x))


@pytest.mark.parametrize("nan_value", [-5, -5.0, 0, 5, 5.0, None, "pandas"])
def test_series_to_gpu_array(nan_value):

    s = gd.Series([0, 1, None, 3])
    np.testing.assert_array_equal(
        s.to_array(nan_value), s.to_gpu_array(nan_value).copy_to_host()
    )


def test_dataframe_describe_exclude():
    np.random.seed(12)
    data_length = 10000

    df = gd.DataFrame()
    df["x"] = np.random.normal(10, 1, data_length)
    df["x"] = df.x.astype("int64")
    df["y"] = np.random.normal(10, 1, data_length)
    pdf = df.to_pandas()
    gdf_results = df.describe(exclude=["float"])
    pdf_results = pdf.describe(exclude=["float"])

    assert_eq(gdf_results, pdf_results)


def test_dataframe_describe_include():
    np.random.seed(12)
    data_length = 10000

    df = gd.DataFrame()
    df["x"] = np.random.normal(10, 1, data_length)
    df["x"] = df.x.astype("int64")
    df["y"] = np.random.normal(10, 1, data_length)
    pdf = df.to_pandas()
    gdf_results = df.describe(include=["int"])
    pdf_results = pdf.describe(include=["int"])

    assert_eq(gdf_results, pdf_results)


def test_dataframe_describe_default():
    np.random.seed(12)
    data_length = 10000

    df = gd.DataFrame()
    df["x"] = np.random.normal(10, 1, data_length)
    df["y"] = np.random.normal(10, 1, data_length)
    pdf = df.to_pandas()
    gdf_results = df.describe()
    pdf_results = pdf.describe()

    assert_eq(pdf_results, gdf_results)


def test_series_describe_include_all():
    np.random.seed(12)
    data_length = 10000

    df = gd.DataFrame()
    df["x"] = np.random.normal(10, 1, data_length)
    df["x"] = df.x.astype("int64")
    df["y"] = np.random.normal(10, 1, data_length)
    df["animal"] = np.random.choice(["dog", "cat", "bird"], data_length)

    pdf = df.to_pandas()
    gdf_results = df.describe(include="all")
    pdf_results = pdf.describe(include="all")

    assert_eq(gdf_results[["x", "y"]], pdf_results[["x", "y"]])
    assert_eq(gdf_results.index, pdf_results.index)
    assert_eq(gdf_results.columns, pdf_results.columns)
    assert_eq(
        gdf_results[["animal"]].fillna(-1).astype("str"),
        pdf_results[["animal"]].fillna(-1).astype("str"),
    )


def test_dataframe_describe_percentiles():
    np.random.seed(12)
    data_length = 10000
    sample_percentiles = [0.0, 0.1, 0.33, 0.84, 0.4, 0.99]

    df = gd.DataFrame()
    df["x"] = np.random.normal(10, 1, data_length)
    df["y"] = np.random.normal(10, 1, data_length)
    pdf = df.to_pandas()
    gdf_results = df.describe(percentiles=sample_percentiles)
    pdf_results = pdf.describe(percentiles=sample_percentiles)

    assert_eq(pdf_results, gdf_results)


def test_get_numeric_data():
    pdf = pd.DataFrame(
        {"x": [1, 2, 3], "y": [1.0, 2.0, 3.0], "z": ["a", "b", "c"]}
    )
    gdf = gd.from_pandas(pdf)

    assert_eq(pdf._get_numeric_data(), gdf._get_numeric_data())


@pytest.mark.parametrize("dtype", NUMERIC_TYPES)
@pytest.mark.parametrize("period", [-1, -5, -10, -20, 0, 1, 5, 10, 20])
@pytest.mark.parametrize("data_empty", [False, True])
def test_shift(dtype, period, data_empty):

    if data_empty:
        data = None
    else:
        if dtype == np.int8:
            # to keep data in range
            data = gen_rand(dtype, 100000, low=-2, high=2)
        else:
            data = gen_rand(dtype, 100000)

    gdf = gd.DataFrame({"a": gd.Series(data, dtype=dtype)})
    pdf = pd.DataFrame({"a": pd.Series(data, dtype=dtype)})

    shifted_outcome = gdf.a.shift(period).fillna(0)
    expected_outcome = pdf.a.shift(period).fillna(0).astype(dtype)

    if data_empty:
        assert_eq(shifted_outcome, expected_outcome, check_index_type=False)
    else:
        assert_eq(shifted_outcome, expected_outcome)


@pytest.mark.parametrize("dtype", NUMERIC_TYPES)
@pytest.mark.parametrize("period", [-1, -5, -10, -20, 0, 1, 5, 10, 20])
@pytest.mark.parametrize("data_empty", [False, True])
def test_diff(dtype, period, data_empty):
    if data_empty:
        data = None
    else:
        if dtype == np.int8:
            # to keep data in range
            data = gen_rand(dtype, 100000, low=-2, high=2)
        else:
            data = gen_rand(dtype, 100000)

    gdf = gd.DataFrame({"a": gd.Series(data, dtype=dtype)})
    pdf = pd.DataFrame({"a": pd.Series(data, dtype=dtype)})

    expected_outcome = pdf.a.diff(period)
    diffed_outcome = gdf.a.diff(period).astype(expected_outcome.dtype)

    if data_empty:
        assert_eq(diffed_outcome, expected_outcome, check_index_type=False)
    else:
        assert_eq(diffed_outcome, expected_outcome)


@pytest.mark.parametrize("df", _dataframe_na_data())
@pytest.mark.parametrize("nan_as_null", [True, False, None])
def test_dataframe_isnull_isna(df, nan_as_null):

    gdf = gd.DataFrame.from_pandas(df, nan_as_null=nan_as_null)

    assert_eq(df.isnull(), gdf.isnull())
    assert_eq(df.isna(), gdf.isna())

    # Test individual columns
    for col in df:
        assert_eq(df[col].isnull(), gdf[col].isnull())
        assert_eq(df[col].isna(), gdf[col].isna())


@pytest.mark.parametrize("df", _dataframe_na_data())
@pytest.mark.parametrize("nan_as_null", [True, False, None])
def test_dataframe_notna_notnull(df, nan_as_null):

    gdf = gd.DataFrame.from_pandas(df, nan_as_null=nan_as_null)

    assert_eq(df.notnull(), gdf.notnull())
    assert_eq(df.notna(), gdf.notna())

    # Test individual columns
    for col in df:
        assert_eq(df[col].notnull(), gdf[col].notnull())
        assert_eq(df[col].notna(), gdf[col].notna())


def test_ndim():
    pdf = pd.DataFrame({"x": range(5), "y": range(5, 10)})
    gdf = gd.DataFrame.from_pandas(pdf)
    assert pdf.ndim == gdf.ndim
    assert pdf.x.ndim == gdf.x.ndim

    s = pd.Series()
    gs = gd.Series()
    assert s.ndim == gs.ndim


@pytest.mark.parametrize(
    "decimals",
    [
        -3,
        0,
        5,
        pd.Series([1, 4, 3, -6], index=["w", "x", "y", "z"]),
        gd.Series([-4, -2, 12], index=["x", "y", "z"]),
        {"w": -1, "x": 15, "y": 2},
    ],
)
def test_dataframe_round(decimals):
    pdf = pd.DataFrame(
        {
            "w": np.arange(0.5, 10.5, 1),
            "x": np.random.normal(-100, 100, 10),
            "y": np.array(
                [
                    14.123,
                    2.343,
                    np.nan,
                    0.0,
                    -8.302,
                    np.nan,
                    94.313,
                    -112.236,
                    -8.029,
                    np.nan,
                ]
            ),
            "z": np.repeat([-0.6459412758761901], 10),
        }
    )
    gdf = gd.DataFrame.from_pandas(pdf)

    if isinstance(decimals, gd.Series):
        pdecimals = decimals.to_pandas()
    else:
        pdecimals = decimals

    result = gdf.round(decimals)
    expected = pdf.round(pdecimals)
    assert_eq(result, expected)

    # with nulls, maintaining existing null mask
    for c in pdf.columns:
        arr = pdf[c].to_numpy().astype("float64")  # for pandas nulls
        arr.ravel()[np.random.choice(10, 5, replace=False)] = np.nan
        pdf[c] = gdf[c] = arr

    result = gdf.round(decimals)
    expected = pdf.round(pdecimals)

    assert_eq(result, expected)
    for c in gdf.columns:
        np.array_equal(gdf[c].nullmask.to_array(), result[c].to_array())


@pytest.mark.parametrize(
    "data",
    [
        [0, 1, 2, 3],
        [-2, -1, 2, 3, 5],
        [-2, -1, 0, 3, 5],
        [True, False, False],
        [True],
        [False],
        [],
        [True, None, False],
        [True, True, None],
        [None, None],
        [[0, 5], [1, 6], [2, 7], [3, 8], [4, 9]],
        [[1, True], [2, False], [3, False]],
        pytest.param(
            [["a", True], ["b", False], ["c", False]],
            marks=[
                pytest.mark.xfail(
                    reason="NotImplementedError: all does not "
                    "support columns of object dtype."
                )
            ],
        ),
    ],
)
def test_all(data):
    # Pandas treats `None` in object type columns as True for some reason, so
    # replacing with `False`
    if np.array(data).ndim <= 1:
        pdata = pd.Series(data).replace([None], False)
        gdata = gd.Series.from_pandas(pdata)
    else:
        pdata = pd.DataFrame(data, columns=["a", "b"]).replace([None], False)
        gdata = gd.DataFrame.from_pandas(pdata)

        # test bool_only
        if pdata["b"].dtype == "bool":
            got = gdata.all(bool_only=True)
            expected = pdata.all(bool_only=True)
            assert_eq(got, expected)
        else:
            with pytest.raises(NotImplementedError):
                gdata.all(bool_only=False)
            with pytest.raises(NotImplementedError):
                gdata.all(level="a")

    got = gdata.all()
    expected = pdata.all()
    assert_eq(got, expected)


@pytest.mark.parametrize(
    "data",
    [
        [0, 1, 2, 3],
        [-2, -1, 2, 3, 5],
        [-2, -1, 0, 3, 5],
        [0, 0, 0, 0, 0],
        [0, 0, None, 0],
        [True, False, False],
        [True],
        [False],
        [],
        [True, None, False],
        [True, True, None],
        [None, None],
        [[0, 5], [1, 6], [2, 7], [3, 8], [4, 9]],
        [[1, True], [2, False], [3, False]],
        pytest.param(
            [["a", True], ["b", False], ["c", False]],
            marks=[
                pytest.mark.xfail(
                    reason="NotImplementedError: any does not "
                    "support columns of object dtype."
                )
            ],
        ),
    ],
)
@pytest.mark.parametrize("axis", [0, 1])
def test_any(data, axis):
    if np.array(data).ndim <= 1:
        pdata = pd.Series(data)
        gdata = gd.Series.from_pandas(pdata)

        if axis == 1:
            with pytest.raises(NotImplementedError):
                gdata.any(axis=axis)
        else:
            got = gdata.any(axis=axis)
            expected = pdata.any(axis=axis)
            assert_eq(got, expected)
    else:
        pdata = pd.DataFrame(data, columns=["a", "b"])
        gdata = gd.DataFrame.from_pandas(pdata)

        # test bool_only
        if pdata["b"].dtype == "bool":
            got = gdata.any(bool_only=True)
            expected = pdata.any(bool_only=True)
            assert_eq(got, expected)
        else:
            with pytest.raises(NotImplementedError):
                gdata.any(bool_only=False)
            with pytest.raises(NotImplementedError):
                gdata.any(level="a")

        got = gdata.any(axis=axis)
        expected = pdata.any(axis=axis)
        assert_eq(got, expected)


@pytest.mark.parametrize("axis", [0, 1])
def test_empty_dataframe_any(axis):
    pdf = pd.DataFrame({}, columns=["a", "b"])
    gdf = gd.DataFrame.from_pandas(pdf)
    got = gdf.any(axis=axis)
    expected = pdf.any(axis=axis)
    assert_eq(got, expected, check_index_type=False)


@pytest.mark.parametrize("indexed", [False, True])
def test_dataframe_sizeof(indexed):
    rows = int(1e6)
    index = list(i for i in range(rows)) if indexed else None

    gdf = gd.DataFrame({"A": [8] * rows, "B": [32] * rows}, index=index)

    for c in gdf._data.columns:
        assert gdf._index.__sizeof__() == gdf._index.__sizeof__()
    cols_sizeof = sum(c.__sizeof__() for c in gdf._data.columns)
    assert gdf.__sizeof__() == (gdf._index.__sizeof__() + cols_sizeof)


@pytest.mark.parametrize("a", [[], ["123"]])
@pytest.mark.parametrize("b", ["123", ["123"]])
@pytest.mark.parametrize(
    "misc_data",
    ["123", ["123"] * 20, 123, [1, 2, 0.8, 0.9] * 50, 0.9, 0.00001],
)
@pytest.mark.parametrize("non_list_data", [123, "abc", "zyx", "rapids", 0.8])
def test_create_dataframe_cols_empty_data(a, b, misc_data, non_list_data):
    expected = pd.DataFrame({"a": a})
    actual = gd.DataFrame.from_pandas(expected)
    expected["b"] = b
    actual["b"] = b
    assert_eq(actual, expected)

    expected = pd.DataFrame({"a": []})
    actual = gd.DataFrame.from_pandas(expected)
    expected["b"] = misc_data
    actual["b"] = misc_data
    assert_eq(actual, expected)

    expected = pd.DataFrame({"a": a})
    actual = gd.DataFrame.from_pandas(expected)
    expected["b"] = non_list_data
    actual["b"] = non_list_data
    assert_eq(actual, expected)


def test_empty_dataframe_describe():
    pdf = pd.DataFrame({"a": [], "b": []})
    gdf = gd.from_pandas(pdf)

    expected = pdf.describe()
    actual = gdf.describe()

    assert_eq(expected, actual)


def test_as_column_types():
    from cudf.core.column import column

    col = column.as_column(gd.Series([]))
    assert_eq(col.dtype, np.dtype("float64"))
    gds = gd.Series(col)
    pds = pd.Series(pd.Series([]))

    assert_eq(pds, gds)

    col = column.as_column(gd.Series([]), dtype="float32")
    assert_eq(col.dtype, np.dtype("float32"))
    gds = gd.Series(col)
    pds = pd.Series(pd.Series([], dtype="float32"))

    assert_eq(pds, gds)

    col = column.as_column(gd.Series([]), dtype="str")
    assert_eq(col.dtype, np.dtype("object"))
    gds = gd.Series(col)
    pds = pd.Series(pd.Series([], dtype="str"))

    assert_eq(pds, gds)

    col = column.as_column(gd.Series([]), dtype="object")
    assert_eq(col.dtype, np.dtype("object"))
    gds = gd.Series(col)
    pds = pd.Series(pd.Series([], dtype="object"))

    assert_eq(pds, gds)

    pds = pd.Series(np.array([1, 2, 3]), dtype="float32")
    gds = gd.Series(column.as_column(np.array([1, 2, 3]), dtype="float32"))

    assert_eq(pds, gds)

    pds = pd.Series([1, 2, 3], dtype="float32")
    gds = gd.Series([1, 2, 3], dtype="float32")

    assert_eq(pds, gds)

    pds = pd.Series([])
    gds = gd.Series(column.as_column(pds))
    assert_eq(pds, gds)

    pds = pd.Series([1, 2, 4], dtype="int64")
    gds = gd.Series(column.as_column(gd.Series([1, 2, 4]), dtype="int64"))

    assert_eq(pds, gds)

    pds = pd.Series([1.2, 18.0, 9.0], dtype="float32")
    gds = gd.Series(
        column.as_column(gd.Series([1.2, 18.0, 9.0]), dtype="float32")
    )

    assert_eq(pds, gds)

    pds = pd.Series([1.2, 18.0, 9.0], dtype="str")
    gds = gd.Series(column.as_column(gd.Series([1.2, 18.0, 9.0]), dtype="str"))

    assert_eq(pds, gds)

    pds = pd.Series(pd.Index(["1", "18", "9"]), dtype="int")
    gds = gd.Series(gd.core.index.StringIndex(["1", "18", "9"]), dtype="int")

    assert_eq(pds, gds)


def test_one_row_head():
    gdf = gd.DataFrame({"name": ["carl"], "score": [100]}, index=[123])
    pdf = gdf.to_pandas()

    head_gdf = gdf.head()
    head_pdf = pdf.head()

    assert_eq(head_pdf, head_gdf)


@pytest.mark.parametrize("dtype", NUMERIC_TYPES)
@pytest.mark.parametrize("as_dtype", NUMERIC_TYPES)
def test_series_astype_numeric_to_numeric(dtype, as_dtype):
    psr = pd.Series([1, 2, 4, 3], dtype=dtype)
    gsr = gd.from_pandas(psr)
    assert_eq(psr.astype(as_dtype), gsr.astype(as_dtype))


@pytest.mark.parametrize("dtype", NUMERIC_TYPES)
@pytest.mark.parametrize("as_dtype", NUMERIC_TYPES)
def test_series_astype_numeric_to_numeric_nulls(dtype, as_dtype):
    data = [1, 2, None, 3]
    sr = gd.Series(data, dtype=dtype)
    got = sr.astype(as_dtype)
    expect = gd.Series([1, 2, None, 3], dtype=as_dtype)
    assert_eq(expect, got)


@pytest.mark.parametrize("dtype", NUMERIC_TYPES)
@pytest.mark.parametrize(
    "as_dtype",
    [
        "str",
        "category",
        "datetime64[s]",
        "datetime64[ms]",
        "datetime64[us]",
        "datetime64[ns]",
    ],
)
def test_series_astype_numeric_to_other(dtype, as_dtype):
    psr = pd.Series([1, 2, 3], dtype=dtype)
    gsr = gd.from_pandas(psr)
    assert_eq(psr.astype(as_dtype), gsr.astype(as_dtype))


@pytest.mark.parametrize(
    "as_dtype",
    [
        "str",
        "int32",
        "uint32",
        "float32",
        "category",
        "datetime64[s]",
        "datetime64[ms]",
        "datetime64[us]",
        "datetime64[ns]",
    ],
)
def test_series_astype_string_to_other(as_dtype):
    if "datetime64" in as_dtype:
        data = ["2001-01-01", "2002-02-02", "2000-01-05"]
    else:
        data = ["1", "2", "3"]
    psr = pd.Series(data)
    gsr = gd.from_pandas(psr)
    assert_eq(psr.astype(as_dtype), gsr.astype(as_dtype))


@pytest.mark.parametrize(
    "as_dtype",
    [
        "category",
        "datetime64[s]",
        "datetime64[ms]",
        "datetime64[us]",
        "datetime64[ns]",
    ],
)
def test_series_astype_datetime_to_other(as_dtype):
    data = ["2001-01-01", "2002-02-02", "2001-01-05"]
    psr = pd.Series(data)
    gsr = gd.from_pandas(psr)
    assert_eq(psr.astype(as_dtype), gsr.astype(as_dtype))


@pytest.mark.parametrize(
    "inp",
    [
        ("datetime64[ns]", "2011-01-01 00:00:00.000000000"),
        ("datetime64[us]", "2011-01-01 00:00:00.000000"),
        ("datetime64[ms]", "2011-01-01 00:00:00.000"),
        ("datetime64[s]", "2011-01-01 00:00:00"),
    ],
)
def test_series_astype_datetime_to_string(inp):
    dtype, expect = inp
    base_date = "2011-01-01"
    sr = gd.Series([base_date], dtype=dtype)
    got = sr.astype(str)[0]
    assert expect == got


@pytest.mark.parametrize(
    "as_dtype",
    [
        "int32",
        "uint32",
        "float32",
        "category",
        "datetime64[s]",
        "datetime64[ms]",
        "datetime64[us]",
        "datetime64[ns]",
        "str",
    ],
)
def test_series_astype_categorical_to_other(as_dtype):
    if "datetime64" in as_dtype:
        data = ["2001-01-01", "2002-02-02", "2000-01-05", "2001-01-01"]
    else:
        data = [1, 2, 3, 1]
    psr = pd.Series(data, dtype="category")
    gsr = gd.from_pandas(psr)
    assert_eq(psr.astype(as_dtype), gsr.astype(as_dtype))


@pytest.mark.parametrize("ordered", [True, False])
def test_series_astype_to_categorical_ordered(ordered):
    psr = pd.Series([1, 2, 3, 1], dtype="category")
    gsr = gd.from_pandas(psr)

    ordered_dtype_pd = pd.CategoricalDtype(
        categories=[1, 2, 3], ordered=ordered
    )
    ordered_dtype_gd = gd.CategoricalDtype.from_pandas(ordered_dtype_pd)
    assert_eq(
        psr.astype("int32").astype(ordered_dtype_pd).astype("int32"),
        gsr.astype("int32").astype(ordered_dtype_gd).astype("int32"),
    )


@pytest.mark.parametrize("ordered", [True, False])
def test_series_astype_cat_ordered_to_unordered(ordered):
    pd_dtype = pd.CategoricalDtype(categories=[1, 2, 3], ordered=ordered)
    pd_to_dtype = pd.CategoricalDtype(
        categories=[1, 2, 3], ordered=not ordered
    )
    gd_dtype = gd.CategoricalDtype.from_pandas(pd_dtype)
    gd_to_dtype = gd.CategoricalDtype.from_pandas(pd_to_dtype)

    psr = pd.Series([1, 2, 3], dtype=pd_dtype)
    gsr = gd.Series([1, 2, 3], dtype=gd_dtype)

    expect = psr.astype(pd_to_dtype)
    got = gsr.astype(gd_to_dtype)

    assert_eq(expect, got)


def test_series_astype_null_cases():
    data = [1, 2, None, 3]

    # numerical to other
    assert_eq(gd.Series(data, dtype="str"), gd.Series(data).astype("str"))

    assert_eq(
        gd.Series(data, dtype="category"), gd.Series(data).astype("category")
    )

    assert_eq(
        gd.Series(data, dtype="float32"),
        gd.Series(data, dtype="int32").astype("float32"),
    )

    assert_eq(
        gd.Series(data, dtype="float32"),
        gd.Series(data, dtype="uint32").astype("float32"),
    )

    assert_eq(
        gd.Series(data, dtype="datetime64[ms]"),
        gd.Series(data).astype("datetime64[ms]"),
    )

    # categorical to other
    assert_eq(
        gd.Series(data, dtype="str"),
        gd.Series(data, dtype="category").astype("str"),
    )

    assert_eq(
        gd.Series(data, dtype="float32"),
        gd.Series(data, dtype="category").astype("float32"),
    )

    assert_eq(
        gd.Series(data, dtype="datetime64[ms]"),
        gd.Series(data, dtype="category").astype("datetime64[ms]"),
    )

    # string to other
    assert_eq(
        gd.Series([1, 2, None, 3], dtype="int32"),
        gd.Series(["1", "2", None, "3"]).astype("int32"),
    )

    assert_eq(
        gd.Series(
            ["2001-01-01", "2001-02-01", None, "2001-03-01"],
            dtype="datetime64[ms]",
        ),
        gd.Series(["2001-01-01", "2001-02-01", None, "2001-03-01"]).astype(
            "datetime64[ms]"
        ),
    )

    assert_eq(
        gd.Series(["a", "b", "c", None], dtype="category").to_pandas(),
        gd.Series(["a", "b", "c", None]).astype("category").to_pandas(),
    )

    # datetime to other
    data = [
        "2001-01-01 00:00:00.000000",
        "2001-02-01 00:00:00.000000",
        None,
        "2001-03-01 00:00:00.000000",
    ]
    assert_eq(
        gd.Series(data), gd.Series(data, dtype="datetime64[us]").astype("str"),
    )

    assert_eq(
        pd.Series(data, dtype="datetime64[ns]").astype("category"),
        gd.from_pandas(pd.Series(data, dtype="datetime64[ns]")).astype(
            "category"
        ),
    )


def test_series_astype_null_categorical():
    sr = gd.Series([None, None, None], dtype="category")
    expect = gd.Series([None, None, None], dtype="int32")
    got = sr.astype("int32")
    assert_eq(expect, got)


@pytest.mark.parametrize(
    "data",
    [
        (
            pd.Series([3, 3.0]),
            pd.Series([2.3, 3.9]),
            pd.Series([1.5, 3.9]),
            pd.Series([1.0, 2]),
        ),
        [
            pd.Series([3, 3.0]),
            pd.Series([2.3, 3.9]),
            pd.Series([1.5, 3.9]),
            pd.Series([1.0, 2]),
        ],
    ],
)
def test_create_dataframe_from_list_like(data):
    pdf = pd.DataFrame(data, index=["count", "mean", "std", "min"])
    gdf = gd.DataFrame(data, index=["count", "mean", "std", "min"])

    assert_eq(pdf, gdf)

    pdf = pd.DataFrame(data)
    gdf = gd.DataFrame(data)

    assert_eq(pdf, gdf)


def test_create_dataframe_column():
    pdf = pd.DataFrame(columns=["a", "b", "c"], index=["A", "Z", "X"])
    gdf = gd.DataFrame(columns=["a", "b", "c"], index=["A", "Z", "X"])

    assert_eq(pdf, gdf)

    pdf = pd.DataFrame(
        {"a": [1, 2, 3], "b": [2, 3, 5]},
        columns=["a", "b", "c"],
        index=["A", "Z", "X"],
    )
    gdf = gd.DataFrame(
        {"a": [1, 2, 3], "b": [2, 3, 5]},
        columns=["a", "b", "c"],
        index=["A", "Z", "X"],
    )

    assert_eq(pdf, gdf)


@pytest.mark.parametrize(
    "data",
    [
        [1, 2, 4],
        [],
        [5.0, 7.0, 8.0],
        pd.Categorical(["a", "b", "c"]),
        ["m", "a", "d", "v"],
    ],
)
def test_series_values_host_property(data):
    pds = pd.Series(data)
    gds = gd.Series(data)

    np.testing.assert_array_equal(pds.values, gds.values_host)


@pytest.mark.parametrize(
    "data",
    [
        [1, 2, 4],
        [],
        [5.0, 7.0, 8.0],
        pytest.param(
            pd.Categorical(["a", "b", "c"]),
            marks=pytest.mark.xfail(raises=NotImplementedError),
        ),
        pytest.param(
            ["m", "a", "d", "v"],
            marks=pytest.mark.xfail(raises=NotImplementedError),
        ),
    ],
)
def test_series_values_property(data):
    pds = pd.Series(data)
    gds = gd.Series(data)
    gds_vals = gds.values
    assert isinstance(gds_vals, cupy.ndarray)
    np.testing.assert_array_equal(gds_vals.get(), pds.values)


@pytest.mark.parametrize(
    "data",
    [
        {"A": [1, 2, 3], "B": [4, 5, 6]},
        {"A": [1.0, 2.0, 3.0], "B": [4.0, 5.0, 6.0]},
        {"A": [1, 2, 3], "B": [1.0, 2.0, 3.0]},
        {"A": np.float32(np.arange(3)), "B": np.float64(np.arange(3))},
        pytest.param(
            {"A": [1, None, 3], "B": [1, 2, None]},
            marks=pytest.mark.xfail(
                reason="Nulls not supported by as_gpu_matrix"
            ),
        ),
        pytest.param(
            {"A": [None, None, None], "B": [None, None, None]},
            marks=pytest.mark.xfail(
                reason="Nulls not supported by as_gpu_matrix"
            ),
        ),
        pytest.param(
            {"A": [], "B": []},
            marks=pytest.mark.xfail(reason="Requires at least 1 row"),
        ),
        pytest.param(
            {"A": [1, 2, 3], "B": ["a", "b", "c"]},
            marks=pytest.mark.xfail(
                reason="str or categorical not supported by as_gpu_matrix"
            ),
        ),
        pytest.param(
            {"A": pd.Categorical(["a", "b", "c"]), "B": ["d", "e", "f"]},
            marks=pytest.mark.xfail(
                reason="str or categorical not supported by as_gpu_matrix"
            ),
        ),
    ],
)
def test_df_values_property(data):
    pdf = pd.DataFrame.from_dict(data)
    gdf = gd.DataFrame.from_pandas(pdf)

    pmtr = pdf.values
    gmtr = gdf.values.get()

    np.testing.assert_array_equal(pmtr, gmtr)


def test_value_counts():
    pdf = pd.DataFrame(
        {
            "numeric": [1, 2, 3, 4, 5, 6, 1, 2, 4] * 10,
            "alpha": ["u", "h", "d", "a", "m", "u", "h", "d", "a"] * 10,
        }
    )

    gdf = gd.DataFrame(
        {
            "numeric": [1, 2, 3, 4, 5, 6, 1, 2, 4] * 10,
            "alpha": ["u", "h", "d", "a", "m", "u", "h", "d", "a"] * 10,
        }
    )

    assert_eq(
        pdf.numeric.value_counts().sort_index(),
        gdf.numeric.value_counts().sort_index(),
        check_dtype=False,
    )
    assert_eq(
        pdf.alpha.value_counts().sort_index(),
        gdf.alpha.value_counts().sort_index(),
        check_dtype=False,
    )


@pytest.mark.parametrize(
    "data",
    [
        [],
        [0, 12, 14],
        [0, 14, 12, 12, 3, 10, 12, 14],
        np.random.randint(-100, 100, 200),
        pd.Series([0.0, 1.0, None, 10.0]),
        [None, None, None, None],
        [np.nan, None, -1, 2, 3],
    ],
)
@pytest.mark.parametrize(
    "values",
    [
        np.random.randint(-100, 100, 10),
        [],
        [np.nan, None, -1, 2, 3],
        [1.0, 12.0, None, None, 120],
        [0, 14, 12, 12, 3, 10, 12, 14, None],
        [None, None, None],
        ["0", "12", "14"],
        ["0", "12", "14", "a"],
    ],
)
def test_isin_numeric(data, values):
    index = np.random.randint(0, 100, len(data))
    psr = pd.Series(data, index=index)
    gsr = gd.Series.from_pandas(psr)

    got = gsr.isin(values)
    expected = psr.isin(values)
    assert_eq(got, expected)


@pytest.mark.parametrize(
    "data",
    [
        [],
        pd.Series(
            ["2018-01-01", "2019-04-03", None, "2019-12-30"],
            dtype="datetime64[ns]",
        ),
        pd.Series(
            [
                "2018-01-01",
                "2019-04-03",
                None,
                "2019-12-30",
                "2018-01-01",
                "2018-01-01",
            ],
            dtype="datetime64[ns]",
        ),
    ],
)
@pytest.mark.parametrize(
    "values",
    [
        [],
        [1514764800000000000, 1577664000000000000],
        [
            1514764800000000000,
            1577664000000000000,
            1577664000000000000,
            1577664000000000000,
            1514764800000000000,
        ],
        ["2019-04-03", "2019-12-30", "2012-01-01"],
        [
            "2012-01-01",
            "2012-01-01",
            "2012-01-01",
            "2019-04-03",
            "2019-12-30",
            "2012-01-01",
        ],
    ],
)
def test_isin_datetime(data, values):
    psr = pd.Series(data)
    gsr = gd.Series.from_pandas(psr)

    got = gsr.isin(values)
    expected = psr.isin(values)
    assert_eq(got, expected)


@pytest.mark.parametrize(
    "data",
    [
        [],
        pd.Series(["this", "is", None, "a", "test"]),
        pd.Series(["test", "this", "test", "is", None, "test", "a", "test"]),
        pd.Series(["0", "12", "14"]),
    ],
)
@pytest.mark.parametrize(
    "values",
    [
        [],
        ["this", "is"],
        [None, None, None],
        ["12", "14", "19"],
        pytest.param(
            [12, 14, 19],
            marks=[
                pytest.mark.xfail(
                    reason="pandas's failure here seems like a bug "
                    "given the reverse succeeds"
                )
            ],
        ),
        ["is", "this", "is", "this", "is"],
    ],
)
def test_isin_string(data, values):
    psr = pd.Series(data)
    gsr = gd.Series.from_pandas(psr)

    got = gsr.isin(values)
    expected = psr.isin(values)
    assert_eq(got, expected)


@pytest.mark.parametrize(
    "data",
    [
        [],
        pd.Series(["a", "b", "c", "c", "c", "d", "e"], dtype="category"),
        pd.Series(["a", "b", None, "c", "d", "e"], dtype="category"),
        pd.Series([0, 3, 10, 12], dtype="category"),
        pd.Series([0, 3, 10, 12, 0, 10, 3, 0, 0, 3, 3], dtype="category"),
    ],
)
@pytest.mark.parametrize(
    "values",
    [
        [],
        ["a", "b", None, "f", "words"],
        ["0", "12", None, "14"],
        [0, 10, 12, None, 39, 40, 1000],
        [0, 0, 0, 0, 3, 3, 3, None, 1, 2, 3],
    ],
)
def test_isin_categorical(data, values):
    psr = pd.Series(data)
    gsr = gd.Series.from_pandas(psr)

    got = gsr.isin(values)
    expected = psr.isin(values)
    assert_eq(got, expected)


@pytest.mark.parametrize(
    "data",
    [
        [],
        pd.Series(
            ["this", "is", None, "a", "test"], index=["a", "b", "c", "d", "e"]
        ),
        pd.Series([0, 15, 10], index=[0, None, 9]),
        pd.Series(
            range(25),
            index=pd.date_range(
                start="2019-01-01", end="2019-01-02", freq="H"
            ),
        ),
    ],
)
@pytest.mark.parametrize(
    "values",
    [
        [],
        ["this", "is"],
        [0, 19, 13],
        ["2019-01-01 04:00:00", "2019-01-01 06:00:00", "2018-03-02"],
    ],
)
def test_isin_index(data, values):
    psr = pd.Series(data)
    gsr = gd.Series.from_pandas(psr)

    got = gsr.index.isin(values)
    expected = psr.index.isin(values)

    assert_eq(got, expected)


@pytest.mark.parametrize(
    "data",
    [
        pd.MultiIndex.from_arrays(
            [[1, 2, 3], ["red", "blue", "green"]], names=("number", "color")
        ),
        pd.MultiIndex.from_arrays([[], []], names=("number", "color")),
        pd.MultiIndex.from_arrays(
            [[1, 2, 3, 10, 100], ["red", "blue", "green", "pink", "white"]],
            names=("number", "color"),
        ),
    ],
)
@pytest.mark.parametrize(
    "values,level,err",
    [
        (["red", "orange", "yellow"], "color", None),
        (["red", "white", "yellow"], "color", None),
        ([0, 1, 2, 10, 11, 15], "number", None),
        ([0, 1, 2, 10, 11, 15], None, TypeError),
        (pd.Series([0, 1, 2, 10, 11, 15]), None, TypeError),
        (pd.Index([0, 1, 2, 10, 11, 15]), None, TypeError),
        (pd.Index([0, 1, 2, 8, 11, 15]), "number", None),
        (pd.Index(["red", "white", "yellow"]), "color", None),
        ([(1, "red"), (3, "red")], None, None),
        (((1, "red"), (3, "red")), None, None),
        (
            pd.MultiIndex.from_arrays(
                [[1, 2, 3], ["red", "blue", "green"]],
                names=("number", "color"),
            ),
            None,
            None,
        ),
        (
            pd.MultiIndex.from_arrays([[], []], names=("number", "color")),
            None,
            None,
        ),
        (
            pd.MultiIndex.from_arrays(
                [
                    [1, 2, 3, 10, 100],
                    ["red", "blue", "green", "pink", "white"],
                ],
                names=("number", "color"),
            ),
            None,
            None,
        ),
    ],
)
def test_isin_multiindex(data, values, level, err):
    pmdx = data
    gmdx = gd.from_pandas(data)

    if err is None:
        expected = pmdx.isin(values, level=level)
        if isinstance(values, pd.MultiIndex):
            values = gd.from_pandas(values)
        got = gmdx.isin(values, level=level)

        assert_eq(got, expected)
    else:
        assert_exceptions_equal(
            lfunc=pmdx.isin,
            rfunc=gmdx.isin,
            lfunc_args_and_kwargs=([values], {"level": level}),
            rfunc_args_and_kwargs=([values], {"level": level}),
            check_exception_type=False,
            expected_error_message=re.escape(
                "values need to be a Multi-Index or set/list-like tuple "
                "squences  when `level=None`."
            ),
        )


@pytest.mark.parametrize(
    "data",
    [
        pd.DataFrame(
            {
                "num_legs": [2, 4],
                "num_wings": [2, 0],
                "bird_cats": pd.Series(
                    ["sparrow", "pigeon"],
                    dtype="category",
                    index=["falcon", "dog"],
                ),
            },
            index=["falcon", "dog"],
        ),
        pd.DataFrame(
            {"num_legs": [8, 2], "num_wings": [0, 2]},
            index=["spider", "falcon"],
        ),
        pd.DataFrame(
            {
                "num_legs": [8, 2, 1, 0, 2, 4, 5],
                "num_wings": [2, 0, 2, 1, 2, 4, -1],
            }
        ),
    ],
)
@pytest.mark.parametrize(
    "values",
    [
        [0, 2],
        {"num_wings": [0, 3]},
        pd.DataFrame(
            {"num_legs": [8, 2], "num_wings": [0, 2]},
            index=["spider", "falcon"],
        ),
        pd.DataFrame(
            {
                "num_legs": [2, 4],
                "num_wings": [2, 0],
                "bird_cats": pd.Series(
                    ["sparrow", "pigeon"],
                    dtype="category",
                    index=["falcon", "dog"],
                ),
            },
            index=["falcon", "dog"],
        ),
        ["sparrow", "pigeon"],
        pd.Series(["sparrow", "pigeon"], dtype="category"),
        pd.Series([1, 2, 3, 4, 5]),
        "abc",
        123,
    ],
)
def test_isin_dataframe(data, values):
    from cudf.utils.dtypes import is_scalar

    pdf = data
    gdf = gd.from_pandas(pdf)

    if is_scalar(values):
        assert_exceptions_equal(
            lfunc=pdf.isin,
            rfunc=gdf.isin,
            lfunc_args_and_kwargs=([values],),
            rfunc_args_and_kwargs=([values],),
        )
    else:
        try:
            expected = pdf.isin(values)
        except ValueError as e:
            if str(e) == "Lengths must match.":
                # xref https://github.com/pandas-dev/pandas/issues/34256
                pytest.xfail(
                    "https://github.com/pandas-dev/pandas/issues/34256"
                )
        if isinstance(values, (pd.DataFrame, pd.Series)):
            values = gd.from_pandas(values)
        got = gdf.isin(values)
        assert_eq(got, expected)


def test_constructor_properties():
    df = gd.DataFrame()
    key1 = "a"
    key2 = "b"
    val1 = np.array([123], dtype=np.float64)
    val2 = np.array([321], dtype=np.float64)
    df[key1] = val1
    df[key2] = val2

    # Correct use of _constructor (for DataFrame)
    assert_eq(df, df._constructor({key1: val1, key2: val2}))

    # Correct use of _constructor (for gd.Series)
    assert_eq(df[key1], df[key2]._constructor(val1, name=key1))

    # Correct use of _constructor_sliced (for DataFrame)
    assert_eq(df[key1], df._constructor_sliced(val1, name=key1))

    # Correct use of _constructor_expanddim (for gd.Series)
    assert_eq(df, df[key2]._constructor_expanddim({key1: val1, key2: val2}))

    # Incorrect use of _constructor_sliced (Raises for gd.Series)
    with pytest.raises(NotImplementedError):
        df[key1]._constructor_sliced

    # Incorrect use of _constructor_expanddim (Raises for DataFrame)
    with pytest.raises(NotImplementedError):
        df._constructor_expanddim


@pytest.mark.parametrize("dtype", NUMERIC_TYPES)
@pytest.mark.parametrize("as_dtype", ALL_TYPES)
def test_df_astype_numeric_to_all(dtype, as_dtype):
    if "uint" in dtype:
        data = [1, 2, None, 4, 7]
    elif "int" in dtype or "longlong" in dtype:
        data = [1, 2, None, 4, -7]
    elif "float" in dtype:
        data = [1.0, 2.0, None, 4.0, np.nan, -7.0]

    gdf = gd.DataFrame()

    gdf["foo"] = gd.Series(data, dtype=dtype)
    gdf["bar"] = gd.Series(data, dtype=dtype)

    insert_data = gd.Series(data, dtype=dtype)

    expect = gd.DataFrame()
    expect["foo"] = insert_data.astype(as_dtype)
    expect["bar"] = insert_data.astype(as_dtype)

    got = gdf.astype(as_dtype)

    assert_eq(expect, got)


@pytest.mark.parametrize(
    "as_dtype",
    [
        "int32",
        "float32",
        "category",
        "datetime64[s]",
        "datetime64[ms]",
        "datetime64[us]",
        "datetime64[ns]",
    ],
)
def test_df_astype_string_to_other(as_dtype):
    if "datetime64" in as_dtype:
        # change None to "NaT" after this issue is fixed:
        # https://github.com/rapidsai/cudf/issues/5117
        data = ["2001-01-01", "2002-02-02", "2000-01-05", None]
    elif as_dtype == "int32":
        data = [1, 2, 3]
    elif as_dtype == "category":
        data = ["1", "2", "3", None]
    elif "float" in as_dtype:
        data = [1.0, 2.0, 3.0, np.nan]

    insert_data = gd.Series.from_pandas(pd.Series(data, dtype="str"))
    expect_data = gd.Series(data, dtype=as_dtype)

    gdf = gd.DataFrame()
    expect = gd.DataFrame()

    gdf["foo"] = insert_data
    gdf["bar"] = insert_data

    expect["foo"] = expect_data
    expect["bar"] = expect_data

    got = gdf.astype(as_dtype)
    assert_eq(expect, got)


@pytest.mark.parametrize(
    "as_dtype",
    [
        "int64",
        "datetime64[s]",
        "datetime64[us]",
        "datetime64[ns]",
        "str",
        "category",
    ],
)
def test_df_astype_datetime_to_other(as_dtype):
    data = [
        "1991-11-20 00:00:00.000",
        "2004-12-04 00:00:00.000",
        "2016-09-13 00:00:00.000",
        None,
    ]

    gdf = gd.DataFrame()
    expect = gd.DataFrame()

    gdf["foo"] = gd.Series(data, dtype="datetime64[ms]")
    gdf["bar"] = gd.Series(data, dtype="datetime64[ms]")

    if as_dtype == "int64":
        expect["foo"] = gd.Series(
            [690595200000, 1102118400000, 1473724800000, None], dtype="int64"
        )
        expect["bar"] = gd.Series(
            [690595200000, 1102118400000, 1473724800000, None], dtype="int64"
        )
    elif as_dtype == "str":
        expect["foo"] = gd.Series(data, dtype="str")
        expect["bar"] = gd.Series(data, dtype="str")
    elif as_dtype == "category":
        expect["foo"] = gd.Series(gdf["foo"], dtype="category")
        expect["bar"] = gd.Series(gdf["bar"], dtype="category")
    else:
        expect["foo"] = gd.Series(data, dtype=as_dtype)
        expect["bar"] = gd.Series(data, dtype=as_dtype)

    got = gdf.astype(as_dtype)

    assert_eq(expect, got)


@pytest.mark.parametrize(
    "as_dtype",
    [
        "int32",
        "float32",
        "category",
        "datetime64[s]",
        "datetime64[ms]",
        "datetime64[us]",
        "datetime64[ns]",
        "str",
    ],
)
def test_df_astype_categorical_to_other(as_dtype):
    if "datetime64" in as_dtype:
        data = ["2001-01-01", "2002-02-02", "2000-01-05", "2001-01-01"]
    else:
        data = [1, 2, 3, 1]
    psr = pd.Series(data, dtype="category")
    pdf = pd.DataFrame()
    pdf["foo"] = psr
    pdf["bar"] = psr
    gdf = gd.DataFrame.from_pandas(pdf)
    assert_eq(pdf.astype(as_dtype), gdf.astype(as_dtype))


@pytest.mark.parametrize("ordered", [True, False])
def test_df_astype_to_categorical_ordered(ordered):
    psr = pd.Series([1, 2, 3, 1], dtype="category")
    pdf = pd.DataFrame()
    pdf["foo"] = psr
    pdf["bar"] = psr
    gdf = gd.DataFrame.from_pandas(pdf)

    ordered_dtype_pd = pd.CategoricalDtype(
        categories=[1, 2, 3], ordered=ordered
    )
    ordered_dtype_gd = gd.CategoricalDtype.from_pandas(ordered_dtype_pd)

    assert_eq(
        pdf.astype(ordered_dtype_pd).astype("int32"),
        gdf.astype(ordered_dtype_gd).astype("int32"),
    )


@pytest.mark.parametrize(
    "dtype,args",
    [(dtype, {}) for dtype in ALL_TYPES]
    + [("category", {"ordered": True}), ("category", {"ordered": False})],
)
def test_empty_df_astype(dtype, args):
    df = gd.DataFrame()
    kwargs = {}
    kwargs.update(args)
    assert_eq(df, df.astype(dtype=dtype, **kwargs))


@pytest.mark.parametrize(
    "errors",
    [
        pytest.param(
            "raise", marks=pytest.mark.xfail(reason="should raise error here")
        ),
        pytest.param("other", marks=pytest.mark.xfail(raises=ValueError)),
        "ignore",
        pytest.param(
            "warn", marks=pytest.mark.filterwarnings("ignore:Traceback")
        ),
    ],
)
def test_series_astype_error_handling(errors):
    sr = gd.Series(["random", "words"])
    got = sr.astype("datetime64", errors=errors)
    assert_eq(sr, got)


@pytest.mark.parametrize("dtype", ALL_TYPES)
def test_df_constructor_dtype(dtype):
    if "datetime" in dtype:
        data = ["1991-11-20", "2004-12-04", "2016-09-13", None]
    elif dtype == "str":
        data = ["a", "b", "c", None]
    elif "float" in dtype:
        data = [1.0, 0.5, -1.1, np.nan, None]
    elif "bool" in dtype:
        data = [True, False, None]
    else:
        data = [1, 2, 3, None]

    sr = gd.Series(data, dtype=dtype)

    expect = gd.DataFrame()
    expect["foo"] = sr
    expect["bar"] = sr
    got = gd.DataFrame({"foo": data, "bar": data}, dtype=dtype)

    assert_eq(expect, got)


@pytest.mark.parametrize(
    "data",
    [
        gd.datasets.randomdata(
            nrows=10, dtypes={"a": "category", "b": int, "c": float, "d": int}
        ),
        gd.datasets.randomdata(
            nrows=10, dtypes={"a": "category", "b": int, "c": float, "d": str}
        ),
        gd.datasets.randomdata(
            nrows=10, dtypes={"a": bool, "b": int, "c": float, "d": str}
        ),
        gd.DataFrame(),
        gd.DataFrame({"a": [0, 1, 2], "b": [1, None, 3]}),
        gd.DataFrame(
            {
                "a": [1, 2, 3, 4],
                "b": [7, np.NaN, 9, 10],
                "c": [np.NaN, np.NaN, np.NaN, np.NaN],
                "d": gd.Series([None, None, None, None], dtype="int64"),
                "e": [100, None, 200, None],
                "f": gd.Series([10, None, np.NaN, 11], nan_as_null=False),
            }
        ),
        gd.DataFrame(
            {
                "a": [10, 11, 12, 13, 14, 15],
                "b": gd.Series(
                    [10, None, np.NaN, 2234, None, np.NaN], nan_as_null=False
                ),
            }
        ),
    ],
)
@pytest.mark.parametrize(
    "op", ["max", "min", "sum", "product", "mean", "var", "std"]
)
@pytest.mark.parametrize("skipna", [True, False])
def test_rowwise_ops(data, op, skipna):
    gdf = data
    pdf = gdf.to_pandas()

    if op in ("var", "std"):
        expected = getattr(pdf, op)(axis=1, ddof=0, skipna=skipna)
        got = getattr(gdf, op)(axis=1, ddof=0, skipna=skipna)
    else:
        expected = getattr(pdf, op)(axis=1, skipna=skipna)
        got = getattr(gdf, op)(axis=1, skipna=skipna)

    assert_eq(expected, got, check_less_precise=7)


@pytest.mark.parametrize(
    "op", ["max", "min", "sum", "product", "mean", "var", "std"]
)
def test_rowwise_ops_nullable_dtypes_all_null(op):
    gdf = gd.DataFrame(
        {
            "a": [1, 2, 3, 4],
            "b": [7, np.NaN, 9, 10],
            "c": [np.NaN, np.NaN, np.NaN, np.NaN],
            "d": gd.Series([None, None, None, None], dtype="int64"),
            "e": [100, None, 200, None],
            "f": gd.Series([10, None, np.NaN, 11], nan_as_null=False),
        }
    )

    expected = gd.Series([None, None, None, None], dtype="float64")

    if op in ("var", "std"):
        got = getattr(gdf, op)(axis=1, ddof=0, skipna=False)
    else:
        got = getattr(gdf, op)(axis=1, skipna=False)

    assert_eq(got.null_count, expected.null_count)
    assert_eq(got, expected)


@pytest.mark.parametrize(
    "op,expected",
    [
        (
            "max",
            gd.Series(
                [10.0, None, np.NaN, 2234.0, None, np.NaN],
                dtype="float64",
                nan_as_null=False,
            ),
        ),
        (
            "min",
            gd.Series(
                [10.0, None, np.NaN, 13.0, None, np.NaN],
                dtype="float64",
                nan_as_null=False,
            ),
        ),
        (
            "sum",
            gd.Series(
                [20.0, None, np.NaN, 2247.0, None, np.NaN],
                dtype="float64",
                nan_as_null=False,
            ),
        ),
        (
            "product",
            gd.Series(
                [100.0, None, np.NaN, 29042.0, None, np.NaN],
                dtype="float64",
                nan_as_null=False,
            ),
        ),
        (
            "mean",
            gd.Series(
                [10.0, None, np.NaN, 1123.5, None, np.NaN],
                dtype="float64",
                nan_as_null=False,
            ),
        ),
        (
            "var",
            gd.Series(
                [0.0, None, np.NaN, 1233210.25, None, np.NaN],
                dtype="float64",
                nan_as_null=False,
            ),
        ),
        (
            "std",
            gd.Series(
                [0.0, None, np.NaN, 1110.5, None, np.NaN],
                dtype="float64",
                nan_as_null=False,
            ),
        ),
    ],
)
def test_rowwise_ops_nullable_dtypes_partial_null(op, expected):
    gdf = gd.DataFrame(
        {
            "a": [10, 11, 12, 13, 14, 15],
            "b": gd.Series(
                [10, None, np.NaN, 2234, None, np.NaN], nan_as_null=False,
            ),
        }
    )

    if op in ("var", "std"):
        got = getattr(gdf, op)(axis=1, ddof=0, skipna=False)
    else:
        got = getattr(gdf, op)(axis=1, skipna=False)

    assert_eq(got.null_count, expected.null_count)
    assert_eq(got, expected)


@pytest.mark.parametrize(
    "op,expected",
    [
        ("max", gd.Series([10, None, None, 2234, None, 453], dtype="int64",),),
        ("min", gd.Series([10, None, None, 13, None, 15], dtype="int64",),),
        ("sum", gd.Series([20, None, None, 2247, None, 468], dtype="int64",),),
        (
            "product",
            gd.Series([100, None, None, 29042, None, 6795], dtype="int64",),
        ),
        (
            "mean",
            gd.Series(
                [10.0, None, None, 1123.5, None, 234.0], dtype="float32",
            ),
        ),
        (
            "var",
            gd.Series(
                [0.0, None, None, 1233210.25, None, 47961.0], dtype="float32",
            ),
        ),
        (
            "std",
            gd.Series(
                [0.0, None, None, 1110.5, None, 219.0], dtype="float32",
            ),
        ),
    ],
)
def test_rowwise_ops_nullable_int_dtypes(op, expected):
    gdf = gd.DataFrame(
        {
            "a": [10, 11, None, 13, None, 15],
            "b": gd.Series(
                [10, None, 323, 2234, None, 453], nan_as_null=False,
            ),
        }
    )

    if op in ("var", "std"):
        got = getattr(gdf, op)(axis=1, ddof=0, skipna=False)
    else:
        got = getattr(gdf, op)(axis=1, skipna=False)

    assert_eq(got.null_count, expected.null_count)
    assert_eq(got, expected)


@pytest.mark.parametrize(
    "data",
    [
        {
            "t1": gd.Series(
                ["2020-08-01 09:00:00", "1920-05-01 10:30:00"], dtype="<M8[ms]"
            ),
            "t2": gd.Series(
                ["1940-08-31 06:00:00", "2020-08-02 10:00:00"], dtype="<M8[ms]"
            ),
        },
        {
            "t1": gd.Series(
                ["2020-08-01 09:00:00", "1920-05-01 10:30:00"], dtype="<M8[ms]"
            ),
            "t2": gd.Series(
                ["1940-08-31 06:00:00", "2020-08-02 10:00:00"], dtype="<M8[ns]"
            ),
            "t3": gd.Series(
                ["1960-08-31 06:00:00", "2030-08-02 10:00:00"], dtype="<M8[s]"
            ),
        },
        {
            "t1": gd.Series(
                ["2020-08-01 09:00:00", "1920-05-01 10:30:00"], dtype="<M8[ms]"
            ),
            "t2": gd.Series(
                ["1940-08-31 06:00:00", "2020-08-02 10:00:00"], dtype="<M8[us]"
            ),
        },
        {
            "t1": gd.Series(
                ["2020-08-01 09:00:00", "1920-05-01 10:30:00"], dtype="<M8[ms]"
            ),
            "t2": gd.Series(
                ["1940-08-31 06:00:00", "2020-08-02 10:00:00"], dtype="<M8[ms]"
            ),
            "i1": gd.Series([1001, 2002], dtype="int64"),
        },
        {
            "t1": gd.Series(
                ["2020-08-01 09:00:00", "1920-05-01 10:30:00"], dtype="<M8[ms]"
            ),
            "t2": gd.Series(["1940-08-31 06:00:00", None], dtype="<M8[ms]"),
            "i1": gd.Series([1001, 2002], dtype="int64"),
        },
        {
            "t1": gd.Series(
                ["2020-08-01 09:00:00", "1920-05-01 10:30:00"], dtype="<M8[ms]"
            ),
            "i1": gd.Series([1001, 2002], dtype="int64"),
            "f1": gd.Series([-100.001, 123.456], dtype="float64"),
        },
        {
            "t1": gd.Series(
                ["2020-08-01 09:00:00", "1920-05-01 10:30:00"], dtype="<M8[ms]"
            ),
            "i1": gd.Series([1001, 2002], dtype="int64"),
            "f1": gd.Series([-100.001, 123.456], dtype="float64"),
            "b1": gd.Series([True, False], dtype="bool"),
        },
    ],
)
@pytest.mark.parametrize("op", ["max", "min"])
@pytest.mark.parametrize("skipna", [True, False])
def test_rowwise_ops_datetime_dtypes(data, op, skipna):

    gdf = gd.DataFrame(data)

    pdf = gdf.to_pandas()

    got = getattr(gdf, op)(axis=1, skipna=skipna)
    expected = getattr(pdf, op)(axis=1, skipna=skipna)

    assert_eq(got, expected)


@pytest.mark.parametrize(
    "data,op,skipna",
    [
        (
            {
                "t1": gd.Series(
                    ["2020-08-01 09:00:00", "1920-05-01 10:30:00"],
                    dtype="<M8[ms]",
                ),
                "t2": gd.Series(
                    ["1940-08-31 06:00:00", None], dtype="<M8[ms]"
                ),
            },
            "max",
            True,
        ),
        (
            {
                "t1": gd.Series(
                    ["2020-08-01 09:00:00", "1920-05-01 10:30:00"],
                    dtype="<M8[ms]",
                ),
                "t2": gd.Series(
                    ["1940-08-31 06:00:00", None], dtype="<M8[ms]"
                ),
            },
            "min",
            False,
        ),
        (
            {
                "t1": gd.Series(
                    ["2020-08-01 09:00:00", "1920-05-01 10:30:00"],
                    dtype="<M8[ms]",
                ),
                "t2": gd.Series(
                    ["1940-08-31 06:00:00", None], dtype="<M8[ms]"
                ),
            },
            "min",
            True,
        ),
    ],
)
def test_rowwise_ops_datetime_dtypes_2(data, op, skipna):

    gdf = gd.DataFrame(data)

    pdf = gdf.to_pandas()

    got = getattr(gdf, op)(axis=1, skipna=skipna)
    expected = getattr(pdf, op)(axis=1, skipna=skipna)

    assert_eq(got, expected)


@pytest.mark.parametrize(
    "data",
    [
        (
            {
                "t1": pd.Series(
                    ["2020-08-01 09:00:00", "1920-05-01 10:30:00"],
                    dtype="<M8[ns]",
                ),
                "t2": pd.Series(
                    ["1940-08-31 06:00:00", pd.NaT], dtype="<M8[ns]"
                ),
            }
        )
    ],
)
def test_rowwise_ops_datetime_dtypes_pdbug(data):
    """
    Pandas bug: https://github.com/pandas-dev/pandas/issues/36907
    """
    pdf = pd.DataFrame(data)
    gdf = gd.from_pandas(pdf)

    expected = pdf.max(axis=1, skipna=False)
    got = gdf.max(axis=1, skipna=False)

    with pytest.raises(AssertionError, match="numpy array are different"):
        assert_eq(got, expected)


@pytest.mark.parametrize(
    "data",
    [
        [5.0, 6.0, 7.0],
        "single value",
        np.array(1, dtype="int64"),
        np.array(0.6273643, dtype="float64"),
    ],
)
def test_insert(data):
    pdf = pd.DataFrame.from_dict({"A": [1, 2, 3], "B": ["a", "b", "c"]})
    gdf = gd.DataFrame.from_pandas(pdf)

    # insertion by index

    pdf.insert(0, "foo", data)
    gdf.insert(0, "foo", data)

    assert_eq(pdf, gdf)

    pdf.insert(3, "bar", data)
    gdf.insert(3, "bar", data)

    assert_eq(pdf, gdf)

    pdf.insert(1, "baz", data)
    gdf.insert(1, "baz", data)

    assert_eq(pdf, gdf)

    # pandas insert doesn't support negative indexing
    pdf.insert(len(pdf.columns), "qux", data)
    gdf.insert(-1, "qux", data)

    assert_eq(pdf, gdf)


def test_cov():
    gdf = gd.datasets.randomdata(10)
    pdf = gdf.to_pandas()

    assert_eq(pdf.cov(), gdf.cov())


@pytest.mark.xfail(reason="cupy-based cov does not support nulls")
def test_cov_nans():
    pdf = pd.DataFrame()
    pdf["a"] = [None, None, None, 2.00758632, None]
    pdf["b"] = [0.36403686, None, None, None, None]
    pdf["c"] = [None, None, None, 0.64882227, None]
    pdf["d"] = [None, -1.46863125, None, 1.22477948, -0.06031689]
    gdf = gd.from_pandas(pdf)

    assert_eq(pdf.cov(), gdf.cov())


@pytest.mark.parametrize(
    "gsr",
    [
        gd.Series([1, 2, 3]),
        gd.Series([1, 2, 3], index=["a", "b", "c"]),
        gd.Series([1, 2, 3], index=["a", "b", "d"]),
        gd.Series([1, 2], index=["a", "b"]),
        gd.Series([1, 2, 3], index=gd.core.index.RangeIndex(0, 3)),
        pytest.param(
            gd.Series([1, 2, 3, 4, 5], index=["a", "b", "d", "0", "12"]),
            marks=pytest.mark.xfail,
        ),
    ],
)
@pytest.mark.parametrize("colnames", [["a", "b", "c"], [0, 1, 2]])
@pytest.mark.parametrize(
    "op",
    [
        operator.add,
        operator.mul,
        operator.floordiv,
        operator.truediv,
        operator.mod,
        operator.pow,
        operator.eq,
        operator.lt,
        operator.le,
        operator.gt,
        operator.ge,
        operator.ne,
    ],
)
def test_df_sr_binop(gsr, colnames, op):
    data = [[0, 2, 5], [3, None, 5], [6, 7, np.nan]]
    data = dict(zip(colnames, data))

    gdf = gd.DataFrame(data)
    pdf = pd.DataFrame.from_dict(data)

    psr = gsr.to_pandas()

    expect = op(pdf, psr)
    got = op(gdf, gsr)
    assert_eq(expect.astype(float), got.astype(float))

    expect = op(psr, pdf)
    got = op(psr, pdf)
    assert_eq(expect.astype(float), got.astype(float))


@pytest.mark.parametrize(
    "op",
    [
        operator.add,
        operator.mul,
        operator.floordiv,
        operator.truediv,
        operator.mod,
        operator.pow,
        operator.eq,
        operator.lt,
        operator.le,
        operator.gt,
        operator.ge,
        operator.ne,
    ],
)
@pytest.mark.parametrize(
    "gsr", [gd.Series([1, 2, 3, 4, 5], index=["a", "b", "d", "0", "12"])]
)
def test_df_sr_binop_col_order(gsr, op):
    colnames = [0, 1, 2]
    data = [[0, 2, 5], [3, None, 5], [6, 7, np.nan]]
    data = dict(zip(colnames, data))

    gdf = gd.DataFrame(data)
    pdf = pd.DataFrame.from_dict(data)

    psr = gsr.to_pandas()

    expect = op(pdf, psr).astype("float")
    out = op(gdf, gsr).astype("float")
    got = out[expect.columns]

    assert_eq(expect, got)


@pytest.mark.parametrize("set_index", [None, "A", "C", "D"])
@pytest.mark.parametrize("index", [True, False])
@pytest.mark.parametrize("deep", [True, False])
def test_memory_usage(deep, index, set_index):
    # Testing numerical/datetime by comparing with pandas
    # (string and categorical columns will be different)
    rows = int(100)
    df = pd.DataFrame(
        {
            "A": np.arange(rows, dtype="int64"),
            "B": np.arange(rows, dtype="int32"),
            "C": np.arange(rows, dtype="float64"),
        }
    )
    df["D"] = pd.to_datetime(df.A)
    if set_index:
        df = df.set_index(set_index)

    gdf = gd.from_pandas(df)

    if index and set_index is None:

        # Special Case: Assume RangeIndex size == 0
        assert gdf.index.memory_usage(deep=deep) == 0

    else:

        # Check for Series only
        assert df["B"].memory_usage(index=index, deep=deep) == gdf[
            "B"
        ].memory_usage(index=index, deep=deep)

        # Check for entire DataFrame
        assert_eq(
            df.memory_usage(index=index, deep=deep).sort_index(),
            gdf.memory_usage(index=index, deep=deep).sort_index(),
        )


@pytest.mark.xfail
def test_memory_usage_string():
    rows = int(100)
    df = pd.DataFrame(
        {
            "A": np.arange(rows, dtype="int32"),
            "B": np.random.choice(["apple", "banana", "orange"], rows),
        }
    )
    gdf = gd.from_pandas(df)

    # Check deep=False (should match pandas)
    assert gdf.B.memory_usage(deep=False, index=False) == df.B.memory_usage(
        deep=False, index=False
    )

    # Check string column
    assert gdf.B.memory_usage(deep=True, index=False) == df.B.memory_usage(
        deep=True, index=False
    )

    # Check string index
    assert gdf.set_index("B").index.memory_usage(
        deep=True
    ) == df.B.memory_usage(deep=True, index=False)


def test_memory_usage_cat():
    rows = int(100)
    df = pd.DataFrame(
        {
            "A": np.arange(rows, dtype="int32"),
            "B": np.random.choice(["apple", "banana", "orange"], rows),
        }
    )
    df["B"] = df.B.astype("category")
    gdf = gd.from_pandas(df)

    expected = (
        gdf.B._column.cat().categories.__sizeof__()
        + gdf.B._column.cat().codes.__sizeof__()
    )

    # Check cat column
    assert gdf.B.memory_usage(deep=True, index=False) == expected

    # Check cat index
    assert gdf.set_index("B").index.memory_usage(deep=True) == expected


def test_memory_usage_list():
    df = gd.DataFrame({"A": [[0, 1, 2, 3], [4, 5, 6], [7, 8], [9]]})
    expected = (
        df.A._column.offsets._memory_usage()
        + df.A._column.elements._memory_usage()
    )
    assert expected == df.A.memory_usage()


@pytest.mark.xfail
def test_memory_usage_multi():
    rows = int(100)
    deep = True
    df = pd.DataFrame(
        {
            "A": np.arange(rows, dtype="int32"),
            "B": np.random.choice(np.arange(3, dtype="int64"), rows),
            "C": np.random.choice(np.arange(3, dtype="float64"), rows),
        }
    ).set_index(["B", "C"])
    gdf = gd.from_pandas(df)

    # Assume MultiIndex memory footprint is just that
    # of the underlying columns, levels, and codes
    expect = rows * 16  # Source Columns
    expect += rows * 16  # Codes
    expect += 3 * 8  # Level 0
    expect += 3 * 8  # Level 1

    assert expect == gdf.index.memory_usage(deep=deep)


@pytest.mark.parametrize(
    "list_input",
    [
        pytest.param([1, 2, 3, 4], id="smaller"),
        pytest.param([1, 2, 3, 4, 5, 6], id="larger"),
    ],
)
@pytest.mark.parametrize(
    "key",
    [
        pytest.param("list_test", id="new_column"),
        pytest.param("id", id="existing_column"),
    ],
)
def test_setitem_diff_size_list(list_input, key):
    gdf = gd.datasets.randomdata(5)
    with pytest.raises(
        ValueError, match=("All values must be of equal length")
    ):
        gdf[key] = list_input


@pytest.mark.parametrize(
    "series_input",
    [
        pytest.param(gd.Series([1, 2, 3, 4]), id="smaller_cudf"),
        pytest.param(gd.Series([1, 2, 3, 4, 5, 6]), id="larger_cudf"),
        pytest.param(gd.Series([1, 2, 3], index=[4, 5, 6]), id="index_cudf"),
        pytest.param(pd.Series([1, 2, 3, 4]), id="smaller_pandas"),
        pytest.param(pd.Series([1, 2, 3, 4, 5, 6]), id="larger_pandas"),
        pytest.param(pd.Series([1, 2, 3], index=[4, 5, 6]), id="index_pandas"),
    ],
)
@pytest.mark.parametrize(
    "key",
    [
        pytest.param("list_test", id="new_column"),
        pytest.param("id", id="existing_column"),
    ],
)
def test_setitem_diff_size_series(series_input, key):
    gdf = gd.datasets.randomdata(5)
    pdf = gdf.to_pandas()

    pandas_input = series_input
    if isinstance(pandas_input, gd.Series):
        pandas_input = pandas_input.to_pandas()

    expect = pdf
    expect[key] = pandas_input

    got = gdf
    got[key] = series_input

    # Pandas uses NaN and typecasts to float64 if there's missing values on
    # alignment, so need to typecast to float64 for equality comparison
    expect = expect.astype("float64")
    got = got.astype("float64")

    assert_eq(expect, got)


def test_tupleize_cols_False_set():
    pdf = pd.DataFrame()
    gdf = gd.DataFrame()
    pdf[("a", "b")] = [1]
    gdf[("a", "b")] = [1]
    assert_eq(pdf, gdf)
    assert_eq(pdf.columns, gdf.columns)


def test_init_multiindex_from_dict():
    pdf = pd.DataFrame({("a", "b"): [1]})
    gdf = gd.DataFrame({("a", "b"): [1]})
    assert_eq(pdf, gdf)
    assert_eq(pdf.columns, gdf.columns)


def test_change_column_dtype_in_empty():
    pdf = pd.DataFrame({"a": [], "b": []})
    gdf = gd.from_pandas(pdf)
    assert_eq(pdf, gdf)
    pdf["b"] = pdf["b"].astype("int64")
    gdf["b"] = gdf["b"].astype("int64")
    assert_eq(pdf, gdf)


def test_dataframe_from_table_empty_index():
    from cudf._lib.table import Table

    df = gd.DataFrame({"a": [1, 2, 3], "b": [4, 5, 6]})
    odict = df._data
    tbl = Table(odict)

    result = gd.DataFrame._from_table(tbl)  # noqa: F841


@pytest.mark.parametrize("dtype", ["int64", "str"])
def test_dataframe_from_dictionary_series_same_name_index(dtype):
    pd_idx1 = pd.Index([1, 2, 0], name="test_index").astype(dtype)
    pd_idx2 = pd.Index([2, 0, 1], name="test_index").astype(dtype)
    pd_series1 = pd.Series([1, 2, 3], index=pd_idx1)
    pd_series2 = pd.Series([1, 2, 3], index=pd_idx2)

    gd_idx1 = gd.from_pandas(pd_idx1)
    gd_idx2 = gd.from_pandas(pd_idx2)
    gd_series1 = gd.Series([1, 2, 3], index=gd_idx1)
    gd_series2 = gd.Series([1, 2, 3], index=gd_idx2)

    expect = pd.DataFrame({"a": pd_series1, "b": pd_series2})
    got = gd.DataFrame({"a": gd_series1, "b": gd_series2})

    if dtype == "str":
        # Pandas actually loses its index name erroneously here...
        expect.index.name = "test_index"

    assert_eq(expect, got)
    assert expect.index.names == got.index.names


@pytest.mark.parametrize(
    "arg", [slice(2, 8, 3), slice(1, 20, 4), slice(-2, -6, -2)]
)
def test_dataframe_strided_slice(arg):
    mul = pd.DataFrame(
        {
            "Index": [1, 2, 3, 4, 5, 6, 7, 8, 9],
            "AlphaIndex": ["a", "b", "c", "d", "e", "f", "g", "h", "i"],
        }
    )
    pdf = pd.DataFrame(
        {"Val": [10, 9, 8, 7, 6, 5, 4, 3, 2]},
        index=pd.MultiIndex.from_frame(mul),
    )
    gdf = gd.DataFrame.from_pandas(pdf)

    expect = pdf[arg]
    got = gdf[arg]

    assert_eq(expect, got)


@pytest.mark.parametrize(
    "data,condition,other,error",
    [
        (pd.Series(range(5)), pd.Series(range(5)) > 0, None, None),
        (pd.Series(range(5)), pd.Series(range(5)) > 1, None, None),
        (pd.Series(range(5)), pd.Series(range(5)) > 1, 10, None),
        (
            pd.Series(range(5)),
            pd.Series(range(5)) > 1,
            pd.Series(range(5, 10)),
            None,
        ),
        (
            pd.DataFrame(np.arange(10).reshape(-1, 2), columns=["A", "B"]),
            (
                pd.DataFrame(np.arange(10).reshape(-1, 2), columns=["A", "B"])
                % 3
            )
            == 0,
            -pd.DataFrame(np.arange(10).reshape(-1, 2), columns=["A", "B"]),
            None,
        ),
        (
            pd.DataFrame({"a": [1, 2, np.nan], "b": [4, np.nan, 6]}),
            pd.DataFrame({"a": [1, 2, np.nan], "b": [4, np.nan, 6]}) == 4,
            None,
            None,
        ),
        (
            pd.DataFrame({"a": [1, 2, np.nan], "b": [4, np.nan, 6]}),
            pd.DataFrame({"a": [1, 2, np.nan], "b": [4, np.nan, 6]}) != 4,
            None,
            None,
        ),
        (
            pd.DataFrame({"p": [-2, 3, -4, -79], "k": [9, 10, 11, 12]}),
            [True, True, True],
            None,
            ValueError,
        ),
        (
            pd.DataFrame({"p": [-2, 3, -4, -79], "k": [9, 10, 11, 12]}),
            [True, True, True, False],
            None,
            ValueError,
        ),
        (
            pd.DataFrame({"p": [-2, 3, -4, -79], "k": [9, 10, 11, 12]}),
            [[True, True, True, False], [True, True, True, False]],
            None,
            ValueError,
        ),
        (
            pd.DataFrame({"p": [-2, 3, -4, -79], "k": [9, 10, 11, 12]}),
            [[True, True], [False, True], [True, False], [False, True]],
            None,
            None,
        ),
        (
            pd.DataFrame({"p": [-2, 3, -4, -79], "k": [9, 10, 11, 12]}),
            cuda.to_device(
                np.array(
                    [[True, True], [False, True], [True, False], [False, True]]
                )
            ),
            None,
            None,
        ),
        (
            pd.DataFrame({"p": [-2, 3, -4, -79], "k": [9, 10, 11, 12]}),
            cupy.array(
                [[True, True], [False, True], [True, False], [False, True]]
            ),
            17,
            None,
        ),
        (
            pd.DataFrame({"p": [-2, 3, -4, -79], "k": [9, 10, 11, 12]}),
            [[True, True], [False, True], [True, False], [False, True]],
            17,
            None,
        ),
        (
            pd.DataFrame({"p": [-2, 3, -4, -79], "k": [9, 10, 11, 12]}),
            [
                [True, True, False, True],
                [True, True, False, True],
                [True, True, False, True],
                [True, True, False, True],
            ],
            None,
            ValueError,
        ),
        (
            pd.Series([1, 2, np.nan]),
            pd.Series([1, 2, np.nan]) == 4,
            None,
            None,
        ),
        (
            pd.Series([1, 2, np.nan]),
            pd.Series([1, 2, np.nan]) != 4,
            None,
            None,
        ),
        (
            pd.Series([4, np.nan, 6]),
            pd.Series([4, np.nan, 6]) == 4,
            None,
            None,
        ),
        (
            pd.Series([4, np.nan, 6]),
            pd.Series([4, np.nan, 6]) != 4,
            None,
            None,
        ),
        (
            pd.Series([4, np.nan, 6], dtype="category"),
            pd.Series([4, np.nan, 6], dtype="category") != 4,
            None,
            None,
        ),
        (
            pd.Series(["a", "b", "b", "d", "c", "s"], dtype="category"),
            pd.Series(["a", "b", "b", "d", "c", "s"], dtype="category") == "b",
            None,
            None,
        ),
        (
            pd.Series(["a", "b", "b", "d", "c", "s"], dtype="category"),
            pd.Series(["a", "b", "b", "d", "c", "s"], dtype="category") == "b",
            "s",
            None,
        ),
        (
            pd.Series([1, 2, 3, 2, 5]),
            pd.Series([1, 2, 3, 2, 5]) == 2,
            pd.DataFrame(
                {
                    "a": pd.Series([1, 2, 3, 2, 5]),
                    "b": pd.Series([1, 2, 3, 2, 5]),
                }
            ),
            NotImplementedError,
        ),
    ],
)
@pytest.mark.parametrize("inplace", [True, False])
def test_df_sr_mask_where(data, condition, other, error, inplace):
    ps_where = data
    gs_where = gd.from_pandas(data)

    ps_mask = ps_where.copy(deep=True)
    gs_mask = gs_where.copy(deep=True)

    if hasattr(condition, "__cuda_array_interface__"):
        if type(condition).__module__.split(".")[0] == "cupy":
            ps_condition = cupy.asnumpy(condition)
        else:
            ps_condition = np.array(condition).astype("bool")
    else:
        ps_condition = condition

    if type(condition).__module__.split(".")[0] == "pandas":
        gs_condition = gd.from_pandas(condition)
    else:
        gs_condition = condition

    ps_other = other
    if type(other).__module__.split(".")[0] == "pandas":
        gs_other = gd.from_pandas(other)
    else:
        gs_other = other

    if error is None:
        expect_where = ps_where.where(
            ps_condition, other=ps_other, inplace=inplace
        )
        got_where = gs_where.where(
            gs_condition, other=gs_other, inplace=inplace
        )

        expect_mask = ps_mask.mask(
            ps_condition, other=ps_other, inplace=inplace
        )
        got_mask = gs_mask.mask(gs_condition, other=gs_other, inplace=inplace)

        if inplace:
            expect_where = ps_where
            got_where = gs_where

            expect_mask = ps_mask
            got_mask = gs_mask

        if pd.api.types.is_categorical_dtype(expect_where):
            np.testing.assert_array_equal(
                expect_where.cat.codes,
                got_where.cat.codes.astype(expect_where.cat.codes.dtype)
                .fillna(-1)
                .to_array(),
            )
            assert_eq(expect_where.cat.categories, got_where.cat.categories)

            np.testing.assert_array_equal(
                expect_mask.cat.codes,
                got_mask.cat.codes.astype(expect_mask.cat.codes.dtype)
                .fillna(-1)
                .to_array(),
            )
            assert_eq(expect_mask.cat.categories, got_mask.cat.categories)
        else:
            assert_eq(
                expect_where.fillna(-1),
                got_where.fillna(-1),
                check_dtype=False,
            )
            assert_eq(
                expect_mask.fillna(-1), got_mask.fillna(-1), check_dtype=False
            )
    else:
        assert_exceptions_equal(
            lfunc=ps_where.where,
            rfunc=gs_where.where,
            lfunc_args_and_kwargs=(
                [ps_condition],
                {"other": ps_other, "inplace": inplace},
            ),
            rfunc_args_and_kwargs=(
                [gs_condition],
                {"other": gs_other, "inplace": inplace},
            ),
            compare_error_message=False
            if error is NotImplementedError
            else True,
        )

        assert_exceptions_equal(
            lfunc=ps_mask.mask,
            rfunc=gs_mask.mask,
            lfunc_args_and_kwargs=(
                [ps_condition],
                {"other": ps_other, "inplace": inplace},
            ),
            rfunc_args_and_kwargs=(
                [gs_condition],
                {"other": gs_other, "inplace": inplace},
            ),
            compare_error_message=False,
        )


@pytest.mark.parametrize(
    "data,condition,other,has_cat",
    [
        (
            pd.DataFrame(
                {
                    "a": pd.Series(["a", "a", "b", "c", "a", "d", "d", "a"]),
                    "b": pd.Series(["o", "p", "q", "e", "p", "p", "a", "a"]),
                }
            ),
            pd.DataFrame(
                {
                    "a": pd.Series(["a", "a", "b", "c", "a", "d", "d", "a"]),
                    "b": pd.Series(["o", "p", "q", "e", "p", "p", "a", "a"]),
                }
            )
            != "a",
            None,
            None,
        ),
        (
            pd.DataFrame(
                {
                    "a": pd.Series(
                        ["a", "a", "b", "c", "a", "d", "d", "a"],
                        dtype="category",
                    ),
                    "b": pd.Series(
                        ["o", "p", "q", "e", "p", "p", "a", "a"],
                        dtype="category",
                    ),
                }
            ),
            pd.DataFrame(
                {
                    "a": pd.Series(
                        ["a", "a", "b", "c", "a", "d", "d", "a"],
                        dtype="category",
                    ),
                    "b": pd.Series(
                        ["o", "p", "q", "e", "p", "p", "a", "a"],
                        dtype="category",
                    ),
                }
            )
            != "a",
            None,
            True,
        ),
        (
            pd.DataFrame(
                {
                    "a": pd.Series(
                        ["a", "a", "b", "c", "a", "d", "d", "a"],
                        dtype="category",
                    ),
                    "b": pd.Series(
                        ["o", "p", "q", "e", "p", "p", "a", "a"],
                        dtype="category",
                    ),
                }
            ),
            pd.DataFrame(
                {
                    "a": pd.Series(
                        ["a", "a", "b", "c", "a", "d", "d", "a"],
                        dtype="category",
                    ),
                    "b": pd.Series(
                        ["o", "p", "q", "e", "p", "p", "a", "a"],
                        dtype="category",
                    ),
                }
            )
            == "a",
            None,
            True,
        ),
        (
            pd.DataFrame(
                {
                    "a": pd.Series(
                        ["a", "a", "b", "c", "a", "d", "d", "a"],
                        dtype="category",
                    ),
                    "b": pd.Series(
                        ["o", "p", "q", "e", "p", "p", "a", "a"],
                        dtype="category",
                    ),
                }
            ),
            pd.DataFrame(
                {
                    "a": pd.Series(
                        ["a", "a", "b", "c", "a", "d", "d", "a"],
                        dtype="category",
                    ),
                    "b": pd.Series(
                        ["o", "p", "q", "e", "p", "p", "a", "a"],
                        dtype="category",
                    ),
                }
            )
            != "a",
            "a",
            True,
        ),
        (
            pd.DataFrame(
                {
                    "a": pd.Series(
                        ["a", "a", "b", "c", "a", "d", "d", "a"],
                        dtype="category",
                    ),
                    "b": pd.Series(
                        ["o", "p", "q", "e", "p", "p", "a", "a"],
                        dtype="category",
                    ),
                }
            ),
            pd.DataFrame(
                {
                    "a": pd.Series(
                        ["a", "a", "b", "c", "a", "d", "d", "a"],
                        dtype="category",
                    ),
                    "b": pd.Series(
                        ["o", "p", "q", "e", "p", "p", "a", "a"],
                        dtype="category",
                    ),
                }
            )
            == "a",
            "a",
            True,
        ),
    ],
)
def test_df_string_cat_types_mask_where(data, condition, other, has_cat):
    ps = data
    gs = gd.from_pandas(data)

    ps_condition = condition
    if type(condition).__module__.split(".")[0] == "pandas":
        gs_condition = gd.from_pandas(condition)
    else:
        gs_condition = condition

    ps_other = other
    if type(other).__module__.split(".")[0] == "pandas":
        gs_other = gd.from_pandas(other)
    else:
        gs_other = other

    expect_where = ps.where(ps_condition, other=ps_other)
    got_where = gs.where(gs_condition, other=gs_other)

    expect_mask = ps.mask(ps_condition, other=ps_other)
    got_mask = gs.mask(gs_condition, other=gs_other)

    if has_cat is None:
        assert_eq(
            expect_where.fillna(-1).astype("str"),
            got_where.fillna(-1),
            check_dtype=False,
        )
        assert_eq(
            expect_mask.fillna(-1).astype("str"),
            got_mask.fillna(-1),
            check_dtype=False,
        )
    else:
        assert_eq(expect_where, got_where, check_dtype=False)
        assert_eq(expect_mask, got_mask, check_dtype=False)


@pytest.mark.parametrize(
    "data,expected_upcast_type,error",
    [
        (
            pd.Series([random.random() for _ in range(10)], dtype="float32"),
            np.dtype("float32"),
            None,
        ),
        (
            pd.Series([random.random() for _ in range(10)], dtype="float16"),
            np.dtype("float32"),
            None,
        ),
        (
            pd.Series([random.random() for _ in range(10)], dtype="float64"),
            np.dtype("float64"),
            None,
        ),
        (
            pd.Series([random.random() for _ in range(10)], dtype="float128"),
            None,
            NotImplementedError,
        ),
    ],
)
def test_from_pandas_unsupported_types(data, expected_upcast_type, error):
    pdf = pd.DataFrame({"one_col": data})
    if error == NotImplementedError:
        with pytest.raises(error):
            gd.from_pandas(data)

        with pytest.raises(error):
            gd.Series(data)

        with pytest.raises(error):
            gd.from_pandas(pdf)

        with pytest.raises(error):
            gd.DataFrame(pdf)
    else:
        df = gd.from_pandas(data)

        assert_eq(data, df, check_dtype=False)
        assert df.dtype == expected_upcast_type

        df = gd.Series(data)
        assert_eq(data, df, check_dtype=False)
        assert df.dtype == expected_upcast_type

        df = gd.from_pandas(pdf)
        assert_eq(pdf, df, check_dtype=False)
        assert df["one_col"].dtype == expected_upcast_type

        df = gd.DataFrame(pdf)
        assert_eq(pdf, df, check_dtype=False)
        assert df["one_col"].dtype == expected_upcast_type


@pytest.mark.parametrize("nan_as_null", [True, False])
@pytest.mark.parametrize("index", [None, "a", ["a", "b"]])
def test_from_pandas_nan_as_null(nan_as_null, index):

    data = [np.nan, 2.0, 3.0]

    if index is None:
        pdf = pd.DataFrame({"a": data, "b": data})
        expected = gd.DataFrame(
            {
                "a": column.as_column(data, nan_as_null=nan_as_null),
                "b": column.as_column(data, nan_as_null=nan_as_null),
            }
        )
    else:
        pdf = pd.DataFrame({"a": data, "b": data}).set_index(index)
        expected = gd.DataFrame(
            {
                "a": column.as_column(data, nan_as_null=nan_as_null),
                "b": column.as_column(data, nan_as_null=nan_as_null),
            }
        )
        expected = gd.DataFrame(
            {
                "a": column.as_column(data, nan_as_null=nan_as_null),
                "b": column.as_column(data, nan_as_null=nan_as_null),
            }
        )
        expected = expected.set_index(index)

    got = gd.from_pandas(pdf, nan_as_null=nan_as_null)

    assert_eq(expected, got)


@pytest.mark.parametrize("nan_as_null", [True, False])
def test_from_pandas_for_series_nan_as_null(nan_as_null):

    data = [np.nan, 2.0, 3.0]
    psr = pd.Series(data)

    expected = gd.Series(column.as_column(data, nan_as_null=nan_as_null))
    got = gd.from_pandas(psr, nan_as_null=nan_as_null)

    assert_eq(expected, got)


@pytest.mark.parametrize("copy", [True, False])
def test_df_series_dataframe_astype_copy(copy):
    gdf = gd.DataFrame({"col1": [1, 2], "col2": [3, 4]})
    pdf = gdf.to_pandas()

    assert_eq(
        gdf.astype(dtype="float", copy=copy),
        pdf.astype(dtype="float", copy=copy),
    )
    assert_eq(gdf, pdf)

    gsr = gd.Series([1, 2])
    psr = gsr.to_pandas()

    assert_eq(
        gsr.astype(dtype="float", copy=copy),
        psr.astype(dtype="float", copy=copy),
    )
    assert_eq(gsr, psr)

    gsr = gd.Series([1, 2])
    psr = gsr.to_pandas()

    actual = gsr.astype(dtype="int64", copy=copy)
    expected = psr.astype(dtype="int64", copy=copy)
    assert_eq(expected, actual)
    assert_eq(gsr, psr)
    actual[0] = 3
    expected[0] = 3
    assert_eq(gsr, psr)


@pytest.mark.parametrize("copy", [True, False])
def test_df_series_dataframe_astype_dtype_dict(copy):
    gdf = gd.DataFrame({"col1": [1, 2], "col2": [3, 4]})
    pdf = gdf.to_pandas()

    assert_eq(
        gdf.astype(dtype={"col1": "float"}, copy=copy),
        pdf.astype(dtype={"col1": "float"}, copy=copy),
    )
    assert_eq(gdf, pdf)

    gsr = gd.Series([1, 2])
    psr = gsr.to_pandas()

    assert_eq(
        gsr.astype(dtype={None: "float"}, copy=copy),
        psr.astype(dtype={None: "float"}, copy=copy),
    )
    assert_eq(gsr, psr)

    assert_exceptions_equal(
        lfunc=psr.astype,
        rfunc=gsr.astype,
        lfunc_args_and_kwargs=([], {"dtype": {"a": "float"}, "copy": copy}),
        rfunc_args_and_kwargs=([], {"dtype": {"a": "float"}, "copy": copy}),
    )

    gsr = gd.Series([1, 2])
    psr = gsr.to_pandas()

    actual = gsr.astype({None: "int64"}, copy=copy)
    expected = psr.astype({None: "int64"}, copy=copy)
    assert_eq(expected, actual)
    assert_eq(gsr, psr)

    actual[0] = 3
    expected[0] = 3
    assert_eq(gsr, psr)


@pytest.mark.parametrize(
    "data,columns",
    [
        ([1, 2, 3, 100, 112, 35464], ["a"]),
        (range(100), None),
        ([], None),
        ((-10, 21, 32, 32, 1, 2, 3), ["p"]),
        ((), None),
        ([[1, 2, 3], [1, 2, 3]], ["col1", "col2", "col3"]),
        ([range(100), range(100)], ["range" + str(i) for i in range(100)]),
        (((1, 2, 3), (1, 2, 3)), ["tuple0", "tuple1", "tuple2"]),
        ([[1, 2, 3]], ["list col1", "list col2", "list col3"]),
        ([range(100)], ["range" + str(i) for i in range(100)]),
        (((1, 2, 3),), ["k1", "k2", "k3"]),
    ],
)
def test_dataframe_init_1d_list(data, columns):
    expect = pd.DataFrame(data, columns=columns)
    actual = gd.DataFrame(data, columns=columns)

    assert_eq(
        expect, actual, check_index_type=False if len(data) == 0 else True
    )

    expect = pd.DataFrame(data, columns=None)
    actual = gd.DataFrame(data, columns=None)

    assert_eq(
        expect, actual, check_index_type=False if len(data) == 0 else True
    )


@pytest.mark.parametrize(
    "data,cols,index",
    [
        (
            np.ndarray(shape=(4, 2), dtype=float, order="F"),
            ["a", "b"],
            ["a", "b", "c", "d"],
        ),
        (
            np.ndarray(shape=(4, 2), dtype=float, order="F"),
            ["a", "b"],
            [0, 20, 30, 10],
        ),
        (
            np.ndarray(shape=(4, 2), dtype=float, order="F"),
            ["a", "b"],
            [0, 1, 2, 3],
        ),
        (np.array([11, 123, -2342, 232]), ["a"], [1, 2, 11, 12]),
        (np.array([11, 123, -2342, 232]), ["a"], ["khsdjk", "a", "z", "kk"]),
        (
            cupy.ndarray(shape=(4, 2), dtype=float, order="F"),
            ["a", "z"],
            ["a", "z", "a", "z"],
        ),
        (cupy.array([11, 123, -2342, 232]), ["z"], [0, 1, 1, 0]),
        (cupy.array([11, 123, -2342, 232]), ["z"], [1, 2, 3, 4]),
        (cupy.array([11, 123, -2342, 232]), ["z"], ["a", "z", "d", "e"]),
        (np.random.randn(2, 4), ["a", "b", "c", "d"], ["a", "b"]),
        (np.random.randn(2, 4), ["a", "b", "c", "d"], [1, 0]),
        (cupy.random.randn(2, 4), ["a", "b", "c", "d"], ["a", "b"]),
        (cupy.random.randn(2, 4), ["a", "b", "c", "d"], [1, 0]),
    ],
)
def test_dataframe_init_from_arrays_cols(data, cols, index):

    gd_data = data
    if isinstance(data, cupy.core.ndarray):
        # pandas can't handle cupy arrays in general
        pd_data = data.get()

        # additional test for building DataFrame with gpu array whose
        # cuda array interface has no `descr` attribute
        numba_data = cuda.as_cuda_array(data)
    else:
        pd_data = data
        numba_data = None

    # verify with columns & index
    pdf = pd.DataFrame(pd_data, columns=cols, index=index)
    gdf = gd.DataFrame(gd_data, columns=cols, index=index)

    assert_eq(pdf, gdf, check_dtype=False)

    # verify with columns
    pdf = pd.DataFrame(pd_data, columns=cols)
    gdf = gd.DataFrame(gd_data, columns=cols)

    assert_eq(pdf, gdf, check_dtype=False)

    pdf = pd.DataFrame(pd_data)
    gdf = gd.DataFrame(gd_data)

    assert_eq(pdf, gdf, check_dtype=False)

    if numba_data is not None:
        gdf = gd.DataFrame(numba_data)
        assert_eq(pdf, gdf, check_dtype=False)


@pytest.mark.parametrize(
    "col_data",
    [
        range(5),
        ["a", "b", "x", "y", "z"],
        [1.0, 0.213, 0.34332],
        ["a"],
        [1],
        [0.2323],
        [],
    ],
)
@pytest.mark.parametrize(
    "assign_val",
    [
        1,
        2,
        np.array(2),
        cupy.array(2),
        0.32324,
        np.array(0.34248),
        cupy.array(0.34248),
        "abc",
        np.array("abc", dtype="object"),
        np.array("abc", dtype="str"),
        np.array("abc"),
        None,
    ],
)
def test_dataframe_assign_scalar(col_data, assign_val):
    pdf = pd.DataFrame({"a": col_data})
    gdf = gd.DataFrame({"a": col_data})

    pdf["b"] = (
        cupy.asnumpy(assign_val)
        if isinstance(assign_val, cupy.ndarray)
        else assign_val
    )
    gdf["b"] = assign_val

    assert_eq(pdf, gdf)


@pytest.mark.parametrize(
    "col_data",
    [
        1,
        2,
        np.array(2),
        cupy.array(2),
        0.32324,
        np.array(0.34248),
        cupy.array(0.34248),
        "abc",
        np.array("abc", dtype="object"),
        np.array("abc", dtype="str"),
        np.array("abc"),
        None,
    ],
)
@pytest.mark.parametrize(
    "assign_val",
    [
        1,
        2,
        np.array(2),
        cupy.array(2),
        0.32324,
        np.array(0.34248),
        cupy.array(0.34248),
        "abc",
        np.array("abc", dtype="object"),
        np.array("abc", dtype="str"),
        np.array("abc"),
        None,
    ],
)
def test_dataframe_assign_scalar_with_scalar_cols(col_data, assign_val):
    pdf = pd.DataFrame(
        {
            "a": cupy.asnumpy(col_data)
            if isinstance(col_data, cupy.ndarray)
            else col_data
        },
        index=["dummy_mandatory_index"],
    )
    gdf = gd.DataFrame({"a": col_data}, index=["dummy_mandatory_index"])

    pdf["b"] = (
        cupy.asnumpy(assign_val)
        if isinstance(assign_val, cupy.ndarray)
        else assign_val
    )
    gdf["b"] = assign_val

    assert_eq(pdf, gdf)


def test_dataframe_info_basic():

    buffer = io.StringIO()
    str_cmp = textwrap.dedent(
        """\
    <class 'cudf.core.dataframe.DataFrame'>
    StringIndex: 10 entries, a to 1111
    Data columns (total 10 columns):
     #   Column  Non-Null Count  Dtype
    ---  ------  --------------  -----
     0   0       10 non-null     float64
     1   1       10 non-null     float64
     2   2       10 non-null     float64
     3   3       10 non-null     float64
     4   4       10 non-null     float64
     5   5       10 non-null     float64
     6   6       10 non-null     float64
     7   7       10 non-null     float64
     8   8       10 non-null     float64
     9   9       10 non-null     float64
    dtypes: float64(10)
    memory usage: 859.0+ bytes
    """
    )
    df = pd.DataFrame(
        np.random.randn(10, 10),
        index=["a", "2", "3", "4", "5", "6", "7", "8", "100", "1111"],
    )
    gd.from_pandas(df).info(buf=buffer, verbose=True)
    s = buffer.getvalue()
    assert str_cmp == s


def test_dataframe_info_verbose_mem_usage():
    buffer = io.StringIO()
    df = pd.DataFrame({"a": [1, 2, 3], "b": ["safdas", "assa", "asdasd"]})
    str_cmp = textwrap.dedent(
        """\
    <class 'cudf.core.dataframe.DataFrame'>
    RangeIndex: 3 entries, 0 to 2
    Data columns (total 2 columns):
     #   Column  Non-Null Count  Dtype
    ---  ------  --------------  -----
     0   a       3 non-null      int64
     1   b       3 non-null      object
    dtypes: int64(1), object(1)
    memory usage: 56.0+ bytes
    """
    )
    gd.from_pandas(df).info(buf=buffer, verbose=True)
    s = buffer.getvalue()
    assert str_cmp == s

    buffer.truncate(0)
    buffer.seek(0)

    str_cmp = textwrap.dedent(
        """\
    <class 'cudf.core.dataframe.DataFrame'>
    RangeIndex: 3 entries, 0 to 2
    Columns: 2 entries, a to b
    dtypes: int64(1), object(1)
    memory usage: 56.0+ bytes
    """
    )
    gd.from_pandas(df).info(buf=buffer, verbose=False)
    s = buffer.getvalue()
    assert str_cmp == s

    buffer.truncate(0)
    buffer.seek(0)

    df = pd.DataFrame(
        {"a": [1, 2, 3], "b": ["safdas", "assa", "asdasd"]},
        index=["sdfdsf", "sdfsdfds", "dsfdf"],
    )
    str_cmp = textwrap.dedent(
        """\
    <class 'cudf.core.dataframe.DataFrame'>
    StringIndex: 3 entries, sdfdsf to dsfdf
    Data columns (total 2 columns):
     #   Column  Non-Null Count  Dtype
    ---  ------  --------------  -----
     0   a       3 non-null      int64
     1   b       3 non-null      object
    dtypes: int64(1), object(1)
    memory usage: 91.0 bytes
    """
    )
    gd.from_pandas(df).info(buf=buffer, verbose=True, memory_usage="deep")
    s = buffer.getvalue()
    assert str_cmp == s

    buffer.truncate(0)
    buffer.seek(0)

    int_values = [1, 2, 3, 4, 5]
    text_values = ["alpha", "beta", "gamma", "delta", "epsilon"]
    float_values = [0.0, 0.25, 0.5, 0.75, 1.0]

    df = gd.DataFrame(
        {
            "int_col": int_values,
            "text_col": text_values,
            "float_col": float_values,
        }
    )
    str_cmp = textwrap.dedent(
        """\
    <class 'cudf.core.dataframe.DataFrame'>
    RangeIndex: 5 entries, 0 to 4
    Data columns (total 3 columns):
     #   Column     Non-Null Count  Dtype
    ---  ------     --------------  -----
     0   int_col    5 non-null      int64
     1   text_col   5 non-null      object
     2   float_col  5 non-null      float64
    dtypes: float64(1), int64(1), object(1)
    memory usage: 130.0 bytes
    """
    )
    df.info(buf=buffer, verbose=True, memory_usage="deep")
    actual_string = buffer.getvalue()
    assert str_cmp == actual_string

    buffer.truncate(0)
    buffer.seek(0)


def test_dataframe_info_null_counts():
    int_values = [1, 2, 3, 4, 5]
    text_values = ["alpha", "beta", "gamma", "delta", "epsilon"]
    float_values = [0.0, 0.25, 0.5, 0.75, 1.0]

    df = gd.DataFrame(
        {
            "int_col": int_values,
            "text_col": text_values,
            "float_col": float_values,
        }
    )
    buffer = io.StringIO()
    str_cmp = textwrap.dedent(
        """\
    <class 'cudf.core.dataframe.DataFrame'>
    RangeIndex: 5 entries, 0 to 4
    Data columns (total 3 columns):
     #   Column     Dtype
    ---  ------     -----
     0   int_col    int64
     1   text_col   object
     2   float_col  float64
    dtypes: float64(1), int64(1), object(1)
    memory usage: 130.0+ bytes
    """
    )
    df.info(buf=buffer, verbose=True, null_counts=False)
    actual_string = buffer.getvalue()
    assert str_cmp == actual_string

    buffer.truncate(0)
    buffer.seek(0)

    df.info(buf=buffer, verbose=True, max_cols=0)
    actual_string = buffer.getvalue()
    assert str_cmp == actual_string

    buffer.truncate(0)
    buffer.seek(0)

    df = gd.DataFrame()

    str_cmp = textwrap.dedent(
        """\
    <class 'cudf.core.dataframe.DataFrame'>
    RangeIndex: 0 entries
    Empty DataFrame"""
    )
    df.info(buf=buffer, verbose=True)
    actual_string = buffer.getvalue()
    assert str_cmp == actual_string

    buffer.truncate(0)
    buffer.seek(0)

    df = gd.DataFrame(
        {
            "a": [1, 2, 3, None, 10, 11, 12, None],
            "b": ["a", "b", "c", "sd", "sdf", "sd", None, None],
        }
    )

    str_cmp = textwrap.dedent(
        """\
    <class 'cudf.core.dataframe.DataFrame'>
    RangeIndex: 8 entries, 0 to 7
    Data columns (total 2 columns):
     #   Column  Dtype
    ---  ------  -----
     0   a       int64
     1   b       object
    dtypes: int64(1), object(1)
    memory usage: 238.0+ bytes
    """
    )
    pd.options.display.max_info_rows = 2
    df.info(buf=buffer, max_cols=2, null_counts=None)
    pd.reset_option("display.max_info_rows")
    actual_string = buffer.getvalue()
    assert str_cmp == actual_string

    buffer.truncate(0)
    buffer.seek(0)

    str_cmp = textwrap.dedent(
        """\
    <class 'cudf.core.dataframe.DataFrame'>
    RangeIndex: 8 entries, 0 to 7
    Data columns (total 2 columns):
     #   Column  Non-Null Count  Dtype
    ---  ------  --------------  -----
     0   a       6 non-null      int64
     1   b       6 non-null      object
    dtypes: int64(1), object(1)
    memory usage: 238.0+ bytes
    """
    )

    df.info(buf=buffer, max_cols=2, null_counts=None)
    actual_string = buffer.getvalue()
    assert str_cmp == actual_string

    buffer.truncate(0)
    buffer.seek(0)

    df.info(buf=buffer, null_counts=True)
    actual_string = buffer.getvalue()
    assert str_cmp == actual_string


@pytest.mark.parametrize(
    "data1",
    [
        [1, 2, 3, 4, 5, 6, 7],
        [1.0, 2.0, 3.0, 4.0, 5.0, 6.0, 7.0],
        [
            1.9876543,
            2.9876654,
            3.9876543,
            4.1234587,
            5.23,
            6.88918237,
            7.00001,
        ],
        [
            -1.9876543,
            -2.9876654,
            -3.9876543,
            -4.1234587,
            -5.23,
            -6.88918237,
            -7.00001,
        ],
        [
            1.987654321,
            2.987654321,
            3.987654321,
            0.1221,
            2.1221,
            0.112121,
            -21.1212,
        ],
        [
            -1.987654321,
            -2.987654321,
            -3.987654321,
            -0.1221,
            -2.1221,
            -0.112121,
            21.1212,
        ],
    ],
)
@pytest.mark.parametrize(
    "data2",
    [
        [1, 2, 3, 4, 5, 6, 7],
        [1.0, 2.0, 3.0, 4.0, 5.0, 6.0, 7.0],
        [
            1.9876543,
            2.9876654,
            3.9876543,
            4.1234587,
            5.23,
            6.88918237,
            7.00001,
        ],
        [
            -1.9876543,
            -2.9876654,
            -3.9876543,
            -4.1234587,
            -5.23,
            -6.88918237,
            -7.00001,
        ],
        [
            1.987654321,
            2.987654321,
            3.987654321,
            0.1221,
            2.1221,
            0.112121,
            -21.1212,
        ],
        [
            -1.987654321,
            -2.987654321,
            -3.987654321,
            -0.1221,
            -2.1221,
            -0.112121,
            21.1212,
        ],
    ],
)
@pytest.mark.parametrize("rtol", [0, 0.01, 1e-05, 1e-08, 5e-1, 50.12])
@pytest.mark.parametrize("atol", [0, 0.01, 1e-05, 1e-08, 50.12])
def test_cudf_isclose(data1, data2, rtol, atol):
    array1 = cupy.array(data1)
    array2 = cupy.array(data2)

    expected = gd.Series(cupy.isclose(array1, array2, rtol=rtol, atol=atol))

    actual = gd.isclose(
        gd.Series(data1), gd.Series(data2), rtol=rtol, atol=atol
    )

    assert_eq(expected, actual)
    actual = gd.isclose(data1, data2, rtol=rtol, atol=atol)

    assert_eq(expected, actual)

    actual = gd.isclose(
        cupy.array(data1), cupy.array(data2), rtol=rtol, atol=atol
    )

    assert_eq(expected, actual)

    actual = gd.isclose(np.array(data1), np.array(data2), rtol=rtol, atol=atol)

    assert_eq(expected, actual)

    actual = gd.isclose(
        pd.Series(data1), pd.Series(data2), rtol=rtol, atol=atol
    )

    assert_eq(expected, actual)


@pytest.mark.parametrize(
    "data1",
    [
        [
            -1.9876543,
            -2.9876654,
            np.nan,
            -4.1234587,
            -5.23,
            -6.88918237,
            -7.00001,
        ],
        [
            1.987654321,
            2.987654321,
            3.987654321,
            0.1221,
            2.1221,
            np.nan,
            -21.1212,
        ],
    ],
)
@pytest.mark.parametrize(
    "data2",
    [
        [
            -1.9876543,
            -2.9876654,
            -3.9876543,
            -4.1234587,
            -5.23,
            -6.88918237,
            -7.00001,
        ],
        [
            1.987654321,
            2.987654321,
            3.987654321,
            0.1221,
            2.1221,
            0.112121,
            -21.1212,
        ],
        [
            -1.987654321,
            -2.987654321,
            -3.987654321,
            np.nan,
            np.nan,
            np.nan,
            21.1212,
        ],
    ],
)
@pytest.mark.parametrize("equal_nan", [True, False])
def test_cudf_isclose_nulls(data1, data2, equal_nan):
    array1 = cupy.array(data1)
    array2 = cupy.array(data2)

    expected = gd.Series(cupy.isclose(array1, array2, equal_nan=equal_nan))

    actual = gd.isclose(
        gd.Series(data1), gd.Series(data2), equal_nan=equal_nan
    )
    assert_eq(expected, actual, check_dtype=False)
    actual = gd.isclose(data1, data2, equal_nan=equal_nan)
    assert_eq(expected, actual, check_dtype=False)


def test_cudf_isclose_different_index():
    s1 = gd.Series(
        [-1.9876543, -2.9876654, -3.9876543, -4.1234587, -5.23, -7.00001],
        index=[0, 1, 2, 3, 4, 5],
    )
    s2 = gd.Series(
        [-1.9876543, -2.9876654, -7.00001, -4.1234587, -5.23, -3.9876543],
        index=[0, 1, 5, 3, 4, 2],
    )

    expected = gd.Series([True] * 6, index=s1.index)
    assert_eq(expected, gd.isclose(s1, s2))

    s1 = gd.Series(
        [-1.9876543, -2.9876654, -3.9876543, -4.1234587, -5.23, -7.00001],
        index=[0, 1, 2, 3, 4, 5],
    )
    s2 = gd.Series(
        [-1.9876543, -2.9876654, -7.00001, -4.1234587, -5.23, -3.9876543],
        index=[0, 1, 5, 10, 4, 2],
    )

    expected = gd.Series([True, True, True, False, True, True], index=s1.index)
    assert_eq(expected, gd.isclose(s1, s2))

    s1 = gd.Series(
        [-1.9876543, -2.9876654, -3.9876543, -4.1234587, -5.23, -7.00001],
        index=[100, 1, 2, 3, 4, 5],
    )
    s2 = gd.Series(
        [-1.9876543, -2.9876654, -7.00001, -4.1234587, -5.23, -3.9876543],
        index=[0, 1, 100, 10, 4, 2],
    )

    expected = gd.Series(
        [False, True, True, False, True, False], index=s1.index
    )
    assert_eq(expected, gd.isclose(s1, s2))


def test_dataframe_to_dict_error():
    df = gd.DataFrame({"a": [1, 2, 3], "b": [9, 5, 3]})
    with pytest.raises(
        TypeError,
        match=re.escape(
            r"cuDF does not support conversion to host memory "
            r"via `to_dict()` method. Consider using "
            r"`.to_pandas().to_dict()` to construct a Python dictionary."
        ),
    ):
        df.to_dict()

    with pytest.raises(
        TypeError,
        match=re.escape(
            r"cuDF does not support conversion to host memory "
            r"via `to_dict()` method. Consider using "
            r"`.to_pandas().to_dict()` to construct a Python dictionary."
        ),
    ):
        df["a"].to_dict()


@pytest.mark.parametrize(
    "df",
    [
        pd.DataFrame({"a": [1, 2, 3, 4, 5, 10, 11, 12, 33, 55, 19]}),
        pd.DataFrame(
            {
                "one": [1, 2, 3, 4, 5, 10],
                "two": ["abc", "def", "ghi", "xyz", "pqr", "abc"],
            }
        ),
        pd.DataFrame(
            {
                "one": [1, 2, 3, 4, 5, 10],
                "two": ["abc", "def", "ghi", "xyz", "pqr", "abc"],
            },
            index=[10, 20, 30, 40, 50, 60],
        ),
        pd.DataFrame(
            {
                "one": [1, 2, 3, 4, 5, 10],
                "two": ["abc", "def", "ghi", "xyz", "pqr", "abc"],
            },
            index=["a", "b", "c", "d", "e", "f"],
        ),
        pd.DataFrame(index=["a", "b", "c", "d", "e", "f"]),
        pd.DataFrame(columns=["a", "b", "c", "d", "e", "f"]),
        pd.DataFrame(index=[10, 11, 12]),
        pd.DataFrame(columns=[10, 11, 12]),
        pd.DataFrame(),
        pd.DataFrame({"one": [], "two": []}),
        pd.DataFrame({2: [], 1: []}),
        pd.DataFrame(
            {
                0: [1, 2, 3, 4, 5, 10],
                1: ["abc", "def", "ghi", "xyz", "pqr", "abc"],
                100: ["a", "b", "b", "x", "z", "a"],
            },
            index=[10, 20, 30, 40, 50, 60],
        ),
    ],
)
def test_dataframe_keys(df):
    gdf = gd.from_pandas(df)

    assert_eq(df.keys(), gdf.keys())


@pytest.mark.parametrize(
    "ps",
    [
        pd.Series([1, 2, 3, 4, 5, 10, 11, 12, 33, 55, 19]),
        pd.Series(["abc", "def", "ghi", "xyz", "pqr", "abc"]),
        pd.Series(
            [1, 2, 3, 4, 5, 10],
            index=["abc", "def", "ghi", "xyz", "pqr", "abc"],
        ),
        pd.Series(
            ["abc", "def", "ghi", "xyz", "pqr", "abc"],
            index=[1, 2, 3, 4, 5, 10],
        ),
        pd.Series(index=["a", "b", "c", "d", "e", "f"]),
        pd.Series(index=[10, 11, 12]),
        pd.Series(),
        pd.Series([]),
    ],
)
def test_series_keys(ps):
    gds = gd.from_pandas(ps)

    if len(ps) == 0 and not isinstance(ps.index, pd.RangeIndex):
        assert_eq(ps.keys().astype("float64"), gds.keys())
    else:
        assert_eq(ps.keys(), gds.keys())


@pytest.mark.parametrize(
    "df",
    [
        pd.DataFrame(),
        pd.DataFrame(index=[10, 20, 30]),
        pd.DataFrame({"first_col": [], "second_col": [], "third_col": []}),
        pd.DataFrame([[1, 2], [3, 4]], columns=list("AB")),
        pd.DataFrame([[1, 2], [3, 4]], columns=list("AB"), index=[10, 20]),
        pd.DataFrame([[1, 2], [3, 4]], columns=list("AB"), index=[7, 8]),
        pd.DataFrame(
            {
                "a": [315.3324, 3243.32432, 3232.332, -100.32],
                "z": [0.3223, 0.32, 0.0000232, 0.32224],
            }
        ),
        pd.DataFrame(
            {
                "a": [315.3324, 3243.32432, 3232.332, -100.32],
                "z": [0.3223, 0.32, 0.0000232, 0.32224],
            },
            index=[7, 20, 11, 9],
        ),
        pd.DataFrame({"l": [10]}),
        pd.DataFrame({"l": [10]}, index=[100]),
        pd.DataFrame({"f": [10.2, 11.2332, 0.22, 3.3, 44.23, 10.0]}),
        pd.DataFrame(
            {"f": [10.2, 11.2332, 0.22, 3.3, 44.23, 10.0]},
            index=[100, 200, 300, 400, 500, 0],
        ),
    ],
)
@pytest.mark.parametrize(
    "other",
    [
        pd.DataFrame([[5, 6], [7, 8]], columns=list("AB")),
        pd.DataFrame([[5, 6], [7, 8]], columns=list("BD")),
        pd.DataFrame([[5, 6], [7, 8]], columns=list("DE")),
        pd.DataFrame(),
        pd.DataFrame(
            {"c": [10, 11, 22, 33, 44, 100]}, index=[7, 8, 9, 10, 11, 20]
        ),
        pd.DataFrame({"f": [10.2, 11.2332, 0.22, 3.3, 44.23, 10.0]}),
        pd.DataFrame({"l": [10]}),
        pd.DataFrame({"l": [10]}, index=[200]),
        pd.DataFrame([]),
        pd.DataFrame({"first_col": [], "second_col": [], "third_col": []}),
        pd.DataFrame([], index=[100]),
        pd.DataFrame(
            {
                "a": [315.3324, 3243.32432, 3232.332, -100.32],
                "z": [0.3223, 0.32, 0.0000232, 0.32224],
            }
        ),
        pd.DataFrame(
            {
                "a": [315.3324, 3243.32432, 3232.332, -100.32],
                "z": [0.3223, 0.32, 0.0000232, 0.32224],
            },
            index=[0, 100, 200, 300],
        ),
    ],
)
@pytest.mark.parametrize("sort", [False, True])
@pytest.mark.parametrize("ignore_index", [True, False])
def test_dataframe_append_dataframe(df, other, sort, ignore_index):
    pdf = df
    other_pd = other

    gdf = gd.from_pandas(df)
    other_gd = gd.from_pandas(other)

    expected = pdf.append(other_pd, sort=sort, ignore_index=ignore_index)
    actual = gdf.append(other_gd, sort=sort, ignore_index=ignore_index)

    if expected.shape != df.shape:
        assert_eq(expected.fillna(-1), actual.fillna(-1), check_dtype=False)
    else:
        assert_eq(
            expected, actual, check_index_type=False if gdf.empty else True
        )


@pytest.mark.parametrize(
    "df",
    [
        pd.DataFrame(),
        pd.DataFrame(index=[10, 20, 30]),
        pd.DataFrame({12: [], 22: []}),
        pd.DataFrame([[1, 2], [3, 4]], columns=[10, 20]),
        pd.DataFrame([[1, 2], [3, 4]], columns=[0, 1], index=[10, 20]),
        pd.DataFrame([[1, 2], [3, 4]], columns=[1, 0], index=[7, 8]),
        pd.DataFrame(
            {
                23: [315.3324, 3243.32432, 3232.332, -100.32],
                33: [0.3223, 0.32, 0.0000232, 0.32224],
            }
        ),
        pd.DataFrame(
            {
                0: [315.3324, 3243.32432, 3232.332, -100.32],
                1: [0.3223, 0.32, 0.0000232, 0.32224],
            },
            index=[7, 20, 11, 9],
        ),
    ],
)
@pytest.mark.parametrize(
    "other",
    [
        pd.Series([10, 11, 23, 234, 13]),
        pytest.param(
            pd.Series([10, 11, 23, 234, 13], index=[11, 12, 13, 44, 33]),
            marks=pytest.mark.xfail(
                reason="pandas bug: "
                "https://github.com/pandas-dev/pandas/issues/35092"
            ),
        ),
        {1: 1},
        {0: 10, 1: 100, 2: 102},
    ],
)
@pytest.mark.parametrize("sort", [False, True])
def test_dataframe_append_series_dict(df, other, sort):
    pdf = df
    other_pd = other

    gdf = gd.from_pandas(df)
    if isinstance(other, pd.Series):
        other_gd = gd.from_pandas(other)
    else:
        other_gd = other

    expected = pdf.append(other_pd, ignore_index=True, sort=sort)
    actual = gdf.append(other_gd, ignore_index=True, sort=sort)

    if expected.shape != df.shape:
        assert_eq(expected.fillna(-1), actual.fillna(-1), check_dtype=False)
    else:
        assert_eq(
            expected, actual, check_index_type=False if gdf.empty else True
        )


def test_dataframe_append_series_mixed_index():
    df = gd.DataFrame({"first": [], "d": []})
    sr = gd.Series([1, 2, 3, 4])

    with pytest.raises(
        TypeError,
        match=re.escape(
            "cudf does not support mixed types, please type-cast "
            "the column index of dataframe and index of series "
            "to same dtypes."
        ),
    ):
        df.append(sr, ignore_index=True)


@pytest.mark.parametrize(
    "df",
    [
        pd.DataFrame(),
        pd.DataFrame(index=[10, 20, 30]),
        pd.DataFrame({"first_col": [], "second_col": [], "third_col": []}),
        pd.DataFrame([[1, 2], [3, 4]], columns=list("AB")),
        pd.DataFrame([[1, 2], [3, 4]], columns=list("AB"), index=[10, 20]),
        pd.DataFrame([[1, 2], [3, 4]], columns=list("AB"), index=[7, 8]),
        pd.DataFrame(
            {
                "a": [315.3324, 3243.32432, 3232.332, -100.32],
                "z": [0.3223, 0.32, 0.0000232, 0.32224],
            }
        ),
        pd.DataFrame(
            {
                "a": [315.3324, 3243.32432, 3232.332, -100.32],
                "z": [0.3223, 0.32, 0.0000232, 0.32224],
            },
            index=[7, 20, 11, 9],
        ),
        pd.DataFrame({"l": [10]}),
        pd.DataFrame({"l": [10]}, index=[100]),
        pd.DataFrame({"f": [10.2, 11.2332, 0.22, 3.3, 44.23, 10.0]}),
        pd.DataFrame(
            {"f": [10.2, 11.2332, 0.22, 3.3, 44.23, 10.0]},
            index=[100, 200, 300, 400, 500, 0],
        ),
    ],
)
@pytest.mark.parametrize(
    "other",
    [
        [pd.DataFrame([[5, 6], [7, 8]], columns=list("AB"))],
        [
            pd.DataFrame([[5, 6], [7, 8]], columns=list("AB")),
            pd.DataFrame([[5, 6], [7, 8]], columns=list("BD")),
            pd.DataFrame([[5, 6], [7, 8]], columns=list("DE")),
        ],
        [pd.DataFrame(), pd.DataFrame(), pd.DataFrame(), pd.DataFrame()],
        [
            pd.DataFrame(
                {"c": [10, 11, 22, 33, 44, 100]}, index=[7, 8, 9, 10, 11, 20]
            ),
            pd.DataFrame(),
            pd.DataFrame(),
            pd.DataFrame([[5, 6], [7, 8]], columns=list("AB")),
        ],
        [
            pd.DataFrame({"f": [10.2, 11.2332, 0.22, 3.3, 44.23, 10.0]}),
            pd.DataFrame({"l": [10]}),
            pd.DataFrame({"l": [10]}, index=[200]),
        ],
        [pd.DataFrame([]), pd.DataFrame([], index=[100])],
        [
            pd.DataFrame([]),
            pd.DataFrame([], index=[100]),
            pd.DataFrame({"first_col": [], "second_col": [], "third_col": []}),
        ],
        [
            pd.DataFrame(
                {
                    "a": [315.3324, 3243.32432, 3232.332, -100.32],
                    "z": [0.3223, 0.32, 0.0000232, 0.32224],
                }
            ),
            pd.DataFrame(
                {
                    "a": [315.3324, 3243.32432, 3232.332, -100.32],
                    "z": [0.3223, 0.32, 0.0000232, 0.32224],
                },
                index=[0, 100, 200, 300],
            ),
        ],
        [
            pd.DataFrame(
                {
                    "a": [315.3324, 3243.32432, 3232.332, -100.32],
                    "z": [0.3223, 0.32, 0.0000232, 0.32224],
                },
                index=[0, 100, 200, 300],
            ),
        ],
        [
            pd.DataFrame(
                {
                    "a": [315.3324, 3243.32432, 3232.332, -100.32],
                    "z": [0.3223, 0.32, 0.0000232, 0.32224],
                },
                index=[0, 100, 200, 300],
            ),
            pd.DataFrame(
                {
                    "a": [315.3324, 3243.32432, 3232.332, -100.32],
                    "z": [0.3223, 0.32, 0.0000232, 0.32224],
                },
                index=[0, 100, 200, 300],
            ),
        ],
        [
            pd.DataFrame(
                {
                    "a": [315.3324, 3243.32432, 3232.332, -100.32],
                    "z": [0.3223, 0.32, 0.0000232, 0.32224],
                },
                index=[0, 100, 200, 300],
            ),
            pd.DataFrame(
                {
                    "a": [315.3324, 3243.32432, 3232.332, -100.32],
                    "z": [0.3223, 0.32, 0.0000232, 0.32224],
                },
                index=[0, 100, 200, 300],
            ),
            pd.DataFrame({"first_col": [], "second_col": [], "third_col": []}),
        ],
    ],
)
@pytest.mark.parametrize("sort", [False, True])
@pytest.mark.parametrize("ignore_index", [True, False])
def test_dataframe_append_dataframe_lists(df, other, sort, ignore_index):
    pdf = df
    other_pd = other

    gdf = gd.from_pandas(df)
    other_gd = [
        gd.from_pandas(o) if isinstance(o, pd.DataFrame) else o for o in other
    ]

    expected = pdf.append(other_pd, sort=sort, ignore_index=ignore_index)
    actual = gdf.append(other_gd, sort=sort, ignore_index=ignore_index)
    if expected.shape != df.shape:
        assert_eq(expected.fillna(-1), actual.fillna(-1), check_dtype=False)
    else:
        assert_eq(
            expected, actual, check_index_type=False if gdf.empty else True
        )


@pytest.mark.parametrize(
    "df",
    [
        pd.DataFrame(),
        pd.DataFrame([[1, 2], [3, 4]], columns=list("AB")),
        pd.DataFrame([[1, 2], [3, 4]], columns=list("AB"), index=[10, 20]),
        pd.DataFrame([[1, 2], [3, 4]], columns=list("AB"), index=[7, 8]),
        pd.DataFrame(
            {
                "a": [315.3324, 3243.32432, 3232.332, -100.32],
                "z": [0.3223, 0.32, 0.0000232, 0.32224],
            }
        ),
        pd.DataFrame(
            {
                "a": [315.3324, 3243.32432, 3232.332, -100.32],
                "z": [0.3223, 0.32, 0.0000232, 0.32224],
            },
            index=[7, 20, 11, 9],
        ),
        pd.DataFrame({"l": [10]}),
        pd.DataFrame({"l": [10]}, index=[100]),
        pd.DataFrame({"f": [10.2, 11.2332, 0.22, 3.3, 44.23, 10.0]}),
        pd.DataFrame(
            {"f": [10.2, 11.2332, 0.22, 3.3, 44.23, 10.0]},
            index=[100, 200, 300, 400, 500, 0],
        ),
        pd.DataFrame({"first_col": [], "second_col": [], "third_col": []}),
    ],
)
@pytest.mark.parametrize(
    "other",
    [
        [[1, 2], [10, 100]],
        [[1, 2, 10, 100, 0.1, 0.2, 0.0021]],
        [[]],
        [[], [], [], []],
        [[0.23, 0.00023, -10.00, 100, 200, 1000232, 1232.32323]],
    ],
)
@pytest.mark.parametrize("sort", [False, True])
@pytest.mark.parametrize("ignore_index", [True, False])
def test_dataframe_append_lists(df, other, sort, ignore_index):
    pdf = df
    other_pd = other

    gdf = gd.from_pandas(df)
    other_gd = [
        gd.from_pandas(o) if isinstance(o, pd.DataFrame) else o for o in other
    ]

    expected = pdf.append(other_pd, sort=sort, ignore_index=ignore_index)
    actual = gdf.append(other_gd, sort=sort, ignore_index=ignore_index)

    if expected.shape != df.shape:
        assert_eq(expected.fillna(-1), actual.fillna(-1), check_dtype=False)
    else:
        assert_eq(
            expected, actual, check_index_type=False if gdf.empty else True
        )


def test_dataframe_append_error():
    df = gd.DataFrame({"a": [1, 2, 3]})
    ps = gd.Series([1, 2, 3])

    with pytest.raises(
        TypeError,
        match="Can only append a Series if ignore_index=True "
        "or if the Series has a name",
    ):
        df.append(ps)


def test_cudf_arrow_array_error():
    df = gd.DataFrame({"a": [1, 2, 3]})

    with pytest.raises(
        TypeError,
        match="Implicit conversion to a host PyArrow Table via __arrow_array__"
        " is not allowed, To explicitly construct a PyArrow Table, consider "
        "using .to_arrow()",
    ):
        df.__arrow_array__()

    sr = gd.Series([1, 2, 3])

    with pytest.raises(
        TypeError,
        match="Implicit conversion to a host PyArrow Array via __arrow_array__"
        " is not allowed, To explicitly construct a PyArrow Array, consider "
        "using .to_arrow()",
    ):
        sr.__arrow_array__()

    sr = gd.Series(["a", "b", "c"])
    with pytest.raises(
        TypeError,
        match="Implicit conversion to a host PyArrow Array via __arrow_array__"
        " is not allowed, To explicitly construct a PyArrow Array, consider "
        "using .to_arrow()",
    ):
        sr.__arrow_array__()


@pytest.mark.parametrize("n", [0, 2, 5, 10, None])
@pytest.mark.parametrize("frac", [0.1, 0.5, 1, 2, None])
@pytest.mark.parametrize("replace", [True, False])
@pytest.mark.parametrize("axis", [0, 1])
def test_dataframe_sample_basic(n, frac, replace, axis):
    # as we currently don't support column with same name
    if axis == 1 and replace:
        return
    pdf = pd.DataFrame(
        {
            "a": [1, 2, 3, 4, 5],
            "float": [0.05, 0.2, 0.3, 0.2, 0.25],
            "int": [1, 3, 5, 4, 2],
        },
        index=[1, 2, 3, 4, 5],
    )
    df = gd.DataFrame.from_pandas(pdf)
    random_state = 0

    try:
        pout = pdf.sample(
            n=n,
            frac=frac,
            replace=replace,
            random_state=random_state,
            axis=axis,
        )
    except BaseException:
        assert_exceptions_equal(
            lfunc=pdf.sample,
            rfunc=df.sample,
            lfunc_args_and_kwargs=(
                [],
                {
                    "n": n,
                    "frac": frac,
                    "replace": replace,
                    "random_state": random_state,
                    "axis": axis,
                },
            ),
            rfunc_args_and_kwargs=(
                [],
                {
                    "n": n,
                    "frac": frac,
                    "replace": replace,
                    "random_state": random_state,
                    "axis": axis,
                },
            ),
        )
    else:
        gout = df.sample(
            n=n,
            frac=frac,
            replace=replace,
            random_state=random_state,
            axis=axis,
        )
        assert pout.shape == gout.shape


@pytest.mark.parametrize("replace", [True, False])
@pytest.mark.parametrize("random_state", [1, np.random.mtrand.RandomState(10)])
def test_dataframe_reproducibility(replace, random_state):
    df = gd.DataFrame({"a": cupy.arange(0, 1024)})

    expected = df.sample(1024, replace=replace, random_state=random_state)
    out = df.sample(1024, replace=replace, random_state=random_state)

    assert_eq(expected, out)


@pytest.mark.parametrize("n", [0, 2, 5, 10, None])
@pytest.mark.parametrize("frac", [0.1, 0.5, 1, 2, None])
@pytest.mark.parametrize("replace", [True, False])
def test_series_sample_basic(n, frac, replace):
    psr = pd.Series([1, 2, 3, 4, 5])
    sr = gd.Series.from_pandas(psr)
    random_state = 0

    try:
        pout = psr.sample(
            n=n, frac=frac, replace=replace, random_state=random_state
        )
    except BaseException:
        assert_exceptions_equal(
            lfunc=psr.sample,
            rfunc=sr.sample,
            lfunc_args_and_kwargs=(
                [],
                {
                    "n": n,
                    "frac": frac,
                    "replace": replace,
                    "random_state": random_state,
                },
            ),
            rfunc_args_and_kwargs=(
                [],
                {
                    "n": n,
                    "frac": frac,
                    "replace": replace,
                    "random_state": random_state,
                },
            ),
        )
    else:
        gout = sr.sample(
            n=n, frac=frac, replace=replace, random_state=random_state
        )
        assert pout.shape == gout.shape


@pytest.mark.parametrize(
    "df",
    [
        pd.DataFrame(),
        pd.DataFrame(index=[100, 10, 1, 0]),
        pd.DataFrame(columns=["a", "b", "c", "d"]),
        pd.DataFrame(columns=["a", "b", "c", "d"], index=[100]),
        pd.DataFrame(
            columns=["a", "b", "c", "d"], index=[100, 10000, 2131, 133]
        ),
        pd.DataFrame({"a": [1, 2, 3], "b": ["abc", "xyz", "klm"]}),
    ],
)
def test_dataframe_empty(df):
    pdf = df
    gdf = gd.from_pandas(pdf)

    assert_eq(pdf.empty, gdf.empty)


@pytest.mark.parametrize(
    "df",
    [
        pd.DataFrame(),
        pd.DataFrame(index=[100, 10, 1, 0]),
        pd.DataFrame(columns=["a", "b", "c", "d"]),
        pd.DataFrame(columns=["a", "b", "c", "d"], index=[100]),
        pd.DataFrame(
            columns=["a", "b", "c", "d"], index=[100, 10000, 2131, 133]
        ),
        pd.DataFrame({"a": [1, 2, 3], "b": ["abc", "xyz", "klm"]}),
    ],
)
def test_dataframe_size(df):
    pdf = df
    gdf = gd.from_pandas(pdf)

    assert_eq(pdf.size, gdf.size)


@pytest.mark.parametrize(
    "ps",
    [
        pd.Series(),
        pd.Series(index=[100, 10, 1, 0]),
        pd.Series([]),
        pd.Series(["a", "b", "c", "d"]),
        pd.Series(["a", "b", "c", "d"], index=[0, 1, 10, 11]),
    ],
)
def test_series_empty(ps):
    ps = ps
    gs = gd.from_pandas(ps)

    assert_eq(ps.empty, gs.empty)


@pytest.mark.parametrize(
    "data",
    [
        [],
        [1],
        {"a": [10, 11, 12]},
        {
            "a": [10, 11, 12],
            "another column name": [12, 22, 34],
            "xyz": [0, 10, 11],
        },
    ],
)
@pytest.mark.parametrize("columns", [["a"], ["another column name"], None])
def test_dataframe_init_with_columns(data, columns):
    pdf = pd.DataFrame(data, columns=columns)
    gdf = gd.DataFrame(data, columns=columns)

    assert_eq(
        pdf,
        gdf,
        check_index_type=False if len(pdf.index) == 0 else True,
        check_dtype=False if pdf.empty and len(pdf.columns) else True,
    )


@pytest.mark.parametrize(
    "data, ignore_dtype",
    [
        ([pd.Series([1, 2, 3])], False),
        ([pd.Series(index=[1, 2, 3])], False),
        ([pd.Series(name="empty series name")], False),
        ([pd.Series([1]), pd.Series([]), pd.Series([3])], False),
        (
            [
                pd.Series([1, 0.324234, 32424.323, -1233, 34242]),
                pd.Series([]),
                pd.Series([3], name="series that is named"),
            ],
            False,
        ),
        ([pd.Series([1, 2, 3], name="hi")] * 10, False),
        ([pd.Series([1, 2, 3], name=None, index=[10, 11, 12])] * 10, False),
        (
            [
                pd.Series([1, 2, 3], name=None, index=[10, 11, 12]),
                pd.Series([1, 2, 30], name=None, index=[13, 144, 15]),
            ],
            True,
        ),
        (
            [
                pd.Series([1, 0.324234, 32424.323, -1233, 34242]),
                pd.Series([]),
                pd.Series(index=[10, 11, 12]),
            ],
            False,
        ),
        (
            [
                pd.Series([1, 0.324234, 32424.323, -1233, 34242]),
                pd.Series([], name="abc"),
                pd.Series(index=[10, 11, 12]),
            ],
            False,
        ),
        (
            [
                pd.Series([1, 0.324234, 32424.323, -1233, 34242]),
                pd.Series([1, -100, 200, -399, 400], name="abc"),
                pd.Series([111, 222, 333], index=[10, 11, 12]),
            ],
            False,
        ),
    ],
)
@pytest.mark.parametrize(
    "columns", [None, ["0"], [0], ["abc"], [144, 13], [2, 1, 0]]
)
def test_dataframe_init_from_series_list(data, ignore_dtype, columns):
    gd_data = [gd.from_pandas(obj) for obj in data]

    expected = pd.DataFrame(data, columns=columns)
    actual = gd.DataFrame(gd_data, columns=columns)

    if ignore_dtype:
        assert_eq(expected.fillna(-1), actual.fillna(-1), check_dtype=False)
    else:
        assert_eq(expected, actual)


@pytest.mark.parametrize(
    "data, ignore_dtype, index",
    [
        ([pd.Series([1, 2, 3])], False, ["a", "b", "c"]),
        ([pd.Series(index=[1, 2, 3])], False, ["a", "b"]),
        ([pd.Series(name="empty series name")], False, ["index1"]),
        (
            [pd.Series([1]), pd.Series([]), pd.Series([3])],
            False,
            ["0", "2", "1"],
        ),
        (
            [
                pd.Series([1, 0.324234, 32424.323, -1233, 34242]),
                pd.Series([]),
                pd.Series([3], name="series that is named"),
            ],
            False,
            ["_", "+", "*"],
        ),
        ([pd.Series([1, 2, 3], name="hi")] * 10, False, ["mean"] * 10),
        (
            [pd.Series([1, 2, 3], name=None, index=[10, 11, 12])] * 10,
            False,
            ["abc"] * 10,
        ),
        (
            [
                pd.Series([1, 2, 3], name=None, index=[10, 11, 12]),
                pd.Series([1, 2, 30], name=None, index=[13, 144, 15]),
            ],
            True,
            ["set_index_a", "set_index_b"],
        ),
        (
            [
                pd.Series([1, 0.324234, 32424.323, -1233, 34242]),
                pd.Series([]),
                pd.Series(index=[10, 11, 12]),
            ],
            False,
            ["a", "b", "c"],
        ),
        (
            [
                pd.Series([1, 0.324234, 32424.323, -1233, 34242]),
                pd.Series([], name="abc"),
                pd.Series(index=[10, 11, 12]),
            ],
            False,
            ["a", "v", "z"],
        ),
        (
            [
                pd.Series([1, 0.324234, 32424.323, -1233, 34242]),
                pd.Series([1, -100, 200, -399, 400], name="abc"),
                pd.Series([111, 222, 333], index=[10, 11, 12]),
            ],
            False,
            ["a", "v", "z"],
        ),
    ],
)
@pytest.mark.parametrize(
    "columns", [None, ["0"], [0], ["abc"], [144, 13], [2, 1, 0]]
)
def test_dataframe_init_from_series_list_with_index(
    data, ignore_dtype, index, columns
):
    gd_data = [gd.from_pandas(obj) for obj in data]

    expected = pd.DataFrame(data, columns=columns, index=index)
    actual = gd.DataFrame(gd_data, columns=columns, index=index)

    if ignore_dtype:
        assert_eq(expected.fillna(-1), actual.fillna(-1), check_dtype=False)
    else:
        assert_eq(expected, actual)


@pytest.mark.parametrize(
    "data, index",
    [
        ([pd.Series([1, 2]), pd.Series([1, 2])], ["a", "b", "c"]),
        (
            [
                pd.Series([1, 0.324234, 32424.323, -1233, 34242]),
                pd.Series([]),
                pd.Series([3], name="series that is named"),
            ],
            ["_", "+"],
        ),
        ([pd.Series([1, 2, 3], name="hi")] * 10, ["mean"] * 9),
    ],
)
def test_dataframe_init_from_series_list_with_index_error(data, index):
    gd_data = [gd.from_pandas(obj) for obj in data]

    assert_exceptions_equal(
        pd.DataFrame,
        gd.DataFrame,
        ([data], {"index": index}),
        ([gd_data], {"index": index}),
    )


@pytest.mark.parametrize(
    "data",
    [
        [pd.Series([1, 2, 3], index=["a", "a", "a"])],
        [pd.Series([1, 2, 3], index=["a", "a", "a"])] * 4,
        [
            pd.Series([1, 2, 3], index=["a", "b", "a"]),
            pd.Series([1, 2, 3], index=["b", "b", "a"]),
        ],
        [
            pd.Series([1, 2, 3], index=["a", "b", "z"]),
            pd.Series([1, 2, 3], index=["u", "b", "a"]),
            pd.Series([1, 2, 3], index=["u", "b", "u"]),
        ],
    ],
)
def test_dataframe_init_from_series_list_duplicate_index_error(data):
    gd_data = [gd.from_pandas(obj) for obj in data]

    assert_exceptions_equal(
        lfunc=pd.DataFrame,
        rfunc=gd.DataFrame,
        lfunc_args_and_kwargs=([], {"data": data}),
        rfunc_args_and_kwargs=([], {"data": gd_data}),
        check_exception_type=False,
    )


def test_dataframe_iterrows_itertuples():
    df = gd.DataFrame({"a": [1, 2, 3], "b": [4, 5, 6]})

    with pytest.raises(
        TypeError,
        match=re.escape(
            "cuDF does not support iteration of DataFrame "
            "via itertuples. Consider using "
            "`.to_pandas().itertuples()` "
            "if you wish to iterate over namedtuples."
        ),
    ):
        df.itertuples()

    with pytest.raises(
        TypeError,
        match=re.escape(
            "cuDF does not support iteration of DataFrame "
            "via iterrows. Consider using "
            "`.to_pandas().iterrows()` "
            "if you wish to iterate over each row."
        ),
    ):
        df.iterrows()


@pytest.mark.parametrize(
    "df",
    [
        gd.DataFrame(
            {
                "a": [1, 2, 3],
                "b": [10, 22, 33],
                "c": [0.3234, 0.23432, 0.0],
                "d": ["hello", "world", "hello"],
            }
        ),
        gd.DataFrame(
            {
                "a": [1, 2, 3],
                "b": ["hello", "world", "hello"],
                "c": [0.3234, 0.23432, 0.0],
            }
        ),
        pytest.param(
            gd.DataFrame(
                {
                    "int_data": [1, 2, 3],
                    "str_data": ["hello", "world", "hello"],
                    "float_data": [0.3234, 0.23432, 0.0],
                    "timedelta_data": gd.Series(
                        [1, 2, 1], dtype="timedelta64[ns]"
                    ),
                    "datetime_data": gd.Series(
                        [1, 2, 1], dtype="datetime64[ns]"
                    ),
                }
            ),
            marks=pytest.mark.xfail(
                reason="https://github.com/rapidsai/cudf/issues/6219"
            ),
        ),
        pytest.param(
            gd.DataFrame(
                {
                    "int_data": [1, 2, 3],
                    "str_data": ["hello", "world", "hello"],
                    "float_data": [0.3234, 0.23432, 0.0],
                    "timedelta_data": gd.Series(
                        [1, 2, 1], dtype="timedelta64[ns]"
                    ),
                    "datetime_data": gd.Series(
                        [1, 2, 1], dtype="datetime64[ns]"
                    ),
                    "category_data": gd.Series(
                        ["a", "a", "b"], dtype="category"
                    ),
                }
            ),
            marks=pytest.mark.xfail(
                reason="https://github.com/rapidsai/cudf/issues/6219"
            ),
        ),
    ],
)
@pytest.mark.parametrize(
    "include",
    [None, "all", ["object"], ["int"], ["object", "int", "category"]],
)
def test_describe_misc_include(df, include):
    pdf = df.to_pandas()

    expected = pdf.describe(include=include, datetime_is_numeric=True)
    actual = df.describe(include=include, datetime_is_numeric=True)

    for col in expected.columns:
        if expected[col].dtype == np.dtype("object"):
            expected[col] = expected[col].fillna(-1).astype("str")
            actual[col] = actual[col].fillna(-1).astype("str")

    assert_eq(expected, actual)


@pytest.mark.parametrize(
    "df",
    [
        gd.DataFrame(
            {
                "a": [1, 2, 3],
                "b": [10, 22, 33],
                "c": [0.3234, 0.23432, 0.0],
                "d": ["hello", "world", "hello"],
            }
        ),
        gd.DataFrame(
            {
                "a": [1, 2, 3],
                "b": ["hello", "world", "hello"],
                "c": [0.3234, 0.23432, 0.0],
            }
        ),
        pytest.param(
            gd.DataFrame(
                {
                    "int_data": [1, 2, 3],
                    "str_data": ["hello", "world", "hello"],
                    "float_data": [0.3234, 0.23432, 0.0],
                    "timedelta_data": gd.Series(
                        [1, 2, 1], dtype="timedelta64[ns]"
                    ),
                    "datetime_data": gd.Series(
                        [1, 2, 1], dtype="datetime64[ns]"
                    ),
                }
            ),
            marks=pytest.mark.xfail(
                reason="https://github.com/rapidsai/cudf/issues/6219"
            ),
        ),
        pytest.param(
            gd.DataFrame(
                {
                    "int_data": [1, 2, 3],
                    "str_data": ["hello", "world", "hello"],
                    "float_data": [0.3234, 0.23432, 0.0],
                    "timedelta_data": gd.Series(
                        [1, 2, 1], dtype="timedelta64[ns]"
                    ),
                    "datetime_data": gd.Series(
                        [1, 2, 1], dtype="datetime64[ns]"
                    ),
                    "category_data": gd.Series(
                        ["a", "a", "b"], dtype="category"
                    ),
                }
            ),
            marks=pytest.mark.xfail(
                reason="https://github.com/rapidsai/cudf/issues/6219"
            ),
        ),
    ],
)
@pytest.mark.parametrize(
    "exclude", [None, ["object"], ["int"], ["object", "int", "category"]]
)
def test_describe_misc_exclude(df, exclude):
    pdf = df.to_pandas()

    expected = pdf.describe(exclude=exclude, datetime_is_numeric=True)
    actual = df.describe(exclude=exclude, datetime_is_numeric=True)

    for col in expected.columns:
        if expected[col].dtype == np.dtype("object"):
            expected[col] = expected[col].fillna(-1).astype("str")
            actual[col] = actual[col].fillna(-1).astype("str")

    assert_eq(expected, actual)


@pytest.mark.parametrize(
    "df",
    [
        gd.DataFrame({"a": [1, 2, 3]}),
        gd.DataFrame(
            {"a": [1, 2, 3], "b": ["a", "z", "c"]}, index=["a", "z", "x"]
        ),
        gd.DataFrame(
            {
                "a": [1, 2, 3, None, 2, 1, None],
                "b": ["a", "z", "c", "a", "v", "z", "z"],
            }
        ),
        gd.DataFrame({"a": [], "b": []}),
        gd.DataFrame({"a": [None, None], "b": [None, None]}),
        gd.DataFrame(
            {
                "a": ["hello", "world", "rapids", "ai", "nvidia"],
                "b": gd.Series([1, 21, 21, 11, 11], dtype="timedelta64[s]"),
            }
        ),
        gd.DataFrame(
            {
                "a": ["hello", None, "world", "rapids", None, "ai", "nvidia"],
                "b": gd.Series(
                    [1, 21, None, 11, None, 11, None], dtype="datetime64[s]"
                ),
            }
        ),
    ],
)
@pytest.mark.parametrize("numeric_only", [True, False])
@pytest.mark.parametrize("dropna", [True, False])
def test_dataframe_mode(df, numeric_only, dropna):
    pdf = df.to_pandas()

    expected = pdf.mode(numeric_only=numeric_only, dropna=dropna)
    actual = df.mode(numeric_only=numeric_only, dropna=dropna)

    assert_eq(expected, actual, check_dtype=False)


@pytest.mark.parametrize("lhs, rhs", [("a", "a"), ("a", "b"), (1, 1.0)])
def test_equals_names(lhs, rhs):
    lhs = gd.DataFrame({lhs: [1, 2]})
    rhs = gd.DataFrame({rhs: [1, 2]})

    got = lhs.equals(rhs)
    expect = lhs.to_pandas().equals(rhs.to_pandas())

    assert_eq(expect, got)


def test_equals_dtypes():
    lhs = gd.DataFrame({"a": [1, 2.0]})
    rhs = gd.DataFrame({"a": [1, 2]})

    got = lhs.equals(rhs)
    expect = lhs.to_pandas().equals(rhs.to_pandas())

    assert_eq(expect, got)


@pytest.mark.parametrize(
    "df1",
    [
        pd.DataFrame({"a": [10, 11, 12]}, index=["a", "b", "z"]),
        pd.DataFrame({"z": ["a"]}),
    ],
)
@pytest.mark.parametrize(
    "df2",
    [
        pd.DataFrame(),
        pd.DataFrame({"a": ["a", "a", "c", "z", "A"], "z": [1, 2, 3, 4, 5]}),
    ],
)
@pytest.mark.parametrize(
    "op",
    [
        operator.eq,
        operator.ne,
        operator.lt,
        operator.gt,
        operator.le,
        operator.ge,
    ],
)
def test_dataframe_error_equality(df1, df2, op):
    gdf1 = gd.from_pandas(df1)
    gdf2 = gd.from_pandas(df2)

    assert_exceptions_equal(op, op, ([df1, df2],), ([gdf1, gdf2],))


@pytest.mark.parametrize(
    "df,expected_pdf",
    [
        (
            gd.DataFrame(
                {
                    "a": gd.Series([1, 2, None, 3], dtype="uint8"),
                    "b": gd.Series([23, None, None, 32], dtype="uint16"),
                }
            ),
            pd.DataFrame(
                {
                    "a": pd.Series([1, 2, None, 3], dtype=pd.UInt8Dtype()),
                    "b": pd.Series(
                        [23, None, None, 32], dtype=pd.UInt16Dtype()
                    ),
                }
            ),
        ),
        (
            gd.DataFrame(
                {
                    "a": gd.Series([None, 123, None, 1], dtype="uint32"),
                    "b": gd.Series(
                        [234, 2323, 23432, None, None, 224], dtype="uint64"
                    ),
                }
            ),
            pd.DataFrame(
                {
                    "a": pd.Series(
                        [None, 123, None, 1], dtype=pd.UInt32Dtype()
                    ),
                    "b": pd.Series(
                        [234, 2323, 23432, None, None, 224],
                        dtype=pd.UInt64Dtype(),
                    ),
                }
            ),
        ),
        (
            gd.DataFrame(
                {
                    "a": gd.Series([-10, 1, None, -1, None, 3], dtype="int8"),
                    "b": gd.Series([111, None, 222, None, 13], dtype="int16"),
                }
            ),
            pd.DataFrame(
                {
                    "a": pd.Series(
                        [-10, 1, None, -1, None, 3], dtype=pd.Int8Dtype()
                    ),
                    "b": pd.Series(
                        [111, None, 222, None, 13], dtype=pd.Int16Dtype()
                    ),
                }
            ),
        ),
        (
            gd.DataFrame(
                {
                    "a": gd.Series(
                        [11, None, 22, 33, None, 2, None, 3], dtype="int32"
                    ),
                    "b": gd.Series(
                        [32431, None, None, 32322, 0, 10, -32324, None],
                        dtype="int64",
                    ),
                }
            ),
            pd.DataFrame(
                {
                    "a": pd.Series(
                        [11, None, 22, 33, None, 2, None, 3],
                        dtype=pd.Int32Dtype(),
                    ),
                    "b": pd.Series(
                        [32431, None, None, 32322, 0, 10, -32324, None],
                        dtype=pd.Int64Dtype(),
                    ),
                }
            ),
        ),
        (
            gd.DataFrame(
                {
                    "a": gd.Series(
                        [True, None, False, None, False, True, True, False],
                        dtype="bool_",
                    ),
                    "b": gd.Series(
                        [
                            "abc",
                            "a",
                            None,
                            "hello world",
                            "foo buzz",
                            "",
                            None,
                            "rapids ai",
                        ],
                        dtype="object",
                    ),
                }
            ),
            pd.DataFrame(
                {
                    "a": pd.Series(
                        [True, None, False, None, False, True, True, False],
                        dtype=pd.BooleanDtype(),
                    ),
                    "b": pd.Series(
                        [
                            "abc",
                            "a",
                            None,
                            "hello world",
                            "foo buzz",
                            "",
                            None,
                            "rapids ai",
                        ],
                        dtype=pd.StringDtype(),
                    ),
                }
            ),
        ),
    ],
)
def test_dataframe_to_pandas_nullable_dtypes(df, expected_pdf):
    actual_pdf = df.to_pandas(nullable=True)

    assert_eq(actual_pdf, expected_pdf)


@pytest.mark.parametrize(
    "data",
    [
        [{"a": 1, "b": 2, "c": 3}, {"a": 4, "b": 5, "c": 6}],
        [{"a": 1, "b": 2, "c": None}, {"a": None, "b": 5, "c": 6}],
        [{"a": 1, "b": 2}, {"a": 1, "b": 5, "c": 6}],
        [{"a": 1, "b": 2}, {"b": 5, "c": 6}],
        [{}, {"a": 1, "b": 5, "c": 6}],
        [{"a": 1, "b": 2, "c": 3}, {"a": 4.5, "b": 5.5, "c": 6.5}],
    ],
)
def test_dataframe_init_from_list_of_dicts(data):
    expect = pd.DataFrame(data)
    got = gd.DataFrame(data)

    assert_eq(expect, got)


def test_dataframe_pipe():
    pdf = pd.DataFrame()
    gdf = gd.DataFrame()

    def add_int_col(df, column):
        df[column] = df._constructor_sliced([10, 20, 30, 40])
        return df

    def add_str_col(df, column):
        df[column] = df._constructor_sliced(["a", "b", "xyz", "ai"])
        return df

    expected = (
        pdf.pipe(add_int_col, "one")
        .pipe(add_int_col, column="two")
        .pipe(add_str_col, "three")
    )
    actual = (
        gdf.pipe(add_int_col, "one")
        .pipe(add_int_col, column="two")
        .pipe(add_str_col, "three")
    )

    assert_eq(expected, actual)

    expected = (
        pdf.pipe((add_str_col, "df"), column="one")
        .pipe(add_str_col, column="two")
        .pipe(add_int_col, "three")
    )
    actual = (
        gdf.pipe((add_str_col, "df"), column="one")
        .pipe(add_str_col, column="two")
        .pipe(add_int_col, "three")
    )

    assert_eq(expected, actual)


def test_dataframe_pipe_error():
    pdf = pd.DataFrame()
    gdf = gd.DataFrame()

    def custom_func(df, column):
        df[column] = df._constructor_sliced([10, 20, 30, 40])
        return df

    assert_exceptions_equal(
        lfunc=pdf.pipe,
        rfunc=gdf.pipe,
        lfunc_args_and_kwargs=([(custom_func, "columns")], {"columns": "d"}),
        rfunc_args_and_kwargs=([(custom_func, "columns")], {"columns": "d"}),
    )


@pytest.mark.parametrize(
    "op",
    [
        "count",
        "cummin",
        "cummax",
        "cummax",
        "cumprod",
        "kurt",
        "kurtosis",
        "skew",
    ],
)
def test_dataframe_axis1_unsupported_ops(op):
    df = gd.DataFrame({"a": [1, 2, 3], "b": [8, 9, 10]})

    with pytest.raises(
        NotImplementedError, match="Only axis=0 is currently supported."
    ):
        getattr(df, op)(axis=1)


def test_dataframe_from_pandas_duplicate_columns():
    pdf = pd.DataFrame(columns=["a", "b", "c", "a"])
    pdf["a"] = [1, 2, 3]

    with pytest.raises(
        ValueError, match="Duplicate column names are not allowed"
    ):
        gd.from_pandas(pdf)


@pytest.mark.parametrize(
    "df",
    [
        pd.DataFrame(
            {"a": [1, 2, 3], "b": [10, 11, 20], "c": ["a", "bcd", "xyz"]}
        ),
        pd.DataFrame(),
    ],
)
@pytest.mark.parametrize(
    "columns",
    [
        None,
        ["a"],
        ["c", "a"],
        ["b", "a", "c"],
        [],
        pd.Index(["c", "a"]),
        gd.Index(["c", "a"]),
        ["abc", "a"],
        ["column_not_exists1", "column_not_exists2"],
    ],
)
@pytest.mark.parametrize("index", [["abc", "def", "ghi"]])
def test_dataframe_constructor_columns(df, columns, index):
    def assert_local_eq(actual, df, expected, host_columns):
        check_index_type = False if expected.empty else True
        if host_columns is not None and any(
            col not in df.columns for col in host_columns
        ):
            assert_eq(
                expected,
                actual,
                check_dtype=False,
                check_index_type=check_index_type,
            )
        else:
            assert_eq(expected, actual, check_index_type=check_index_type)

    gdf = gd.from_pandas(df)
    host_columns = (
        columns.to_pandas() if isinstance(columns, gd.Index) else columns
    )

    expected = pd.DataFrame(df, columns=host_columns, index=index)
    actual = gd.DataFrame(gdf, columns=columns, index=index)

    assert_local_eq(actual, df, expected, host_columns)

    expected = pd.DataFrame(df, columns=host_columns)
    actual = gd.DataFrame(gdf._data, columns=columns, index=index)
    if index is not None:
        if df.shape == (0, 0):
            expected = pd.DataFrame(columns=host_columns, index=index)
        else:
            expected.index = index
    assert_local_eq(actual, df, expected, host_columns)


@pytest.mark.parametrize(
    "data",
    [
        {"a": [1, 2, 3], "b": [3.0, 4.0, 5.0], "c": [True, True, False]},
        {"a": [1.0, 2.0, 3.0], "b": [3.0, 4.0, 5.0], "c": [True, True, False]},
        {"a": [1, 2, 3], "b": [3, 4, 5], "c": [True, True, False]},
        {"a": [1, 2, 3], "b": [True, True, False], "c": [False, True, False]},
        {
            "a": [1.0, 2.0, 3.0],
            "b": [True, True, False],
            "c": [False, True, False],
        },
        {"a": [1, 2, 3], "b": [3, 4, 5], "c": [2.0, 3.0, 4.0]},
        {"a": [1, 2, 3], "b": [2.0, 3.0, 4.0], "c": [5.0, 6.0, 4.0]},
    ],
)
@pytest.mark.parametrize(
    "aggs",
    [
        ["min", "sum", "max"],
        ("min", "sum", "max"),
        {"min", "sum", "max"},
        "sum",
        {"a": "sum", "b": "min", "c": "max"},
        {"a": ["sum"], "b": ["min"], "c": ["max"]},
        {"a": ("sum"), "b": ("min"), "c": ("max")},
        {"a": {"sum"}, "b": {"min"}, "c": {"max"}},
        {"a": ["sum", "min"], "b": ["sum", "max"], "c": ["min", "max"]},
        {"a": ("sum", "min"), "b": ("sum", "max"), "c": ("min", "max")},
        {"a": {"sum", "min"}, "b": {"sum", "max"}, "c": {"min", "max"}},
    ],
)
def test_agg_for_dataframes(data, aggs):
    pdf = pd.DataFrame(data)
    gdf = gd.DataFrame(data)

    expect = pdf.agg(aggs)
    got = gdf.agg(aggs)

    assert_eq(expect, got, check_dtype=False)


@pytest.mark.parametrize("aggs", [{"a": np.sum, "b": np.min, "c": np.max}])
def test_agg_for_unsupported_function(aggs):
    gdf = gd.DataFrame(
        {"a": [1, 2, 3], "b": [3.0, 4.0, 5.0], "c": [True, True, False]}
    )

    with pytest.raises(NotImplementedError):
        gdf.agg(aggs)


@pytest.mark.parametrize("aggs", ["asdf"])
def test_agg_for_dataframe_with_invalid_function(aggs):
    gdf = gd.DataFrame(
        {"a": [1, 2, 3], "b": [3.0, 4.0, 5.0], "c": [True, True, False]}
    )

    with pytest.raises(
        AttributeError,
        match=f"{aggs} is not a valid function for 'DataFrame' object",
    ):
        gdf.agg(aggs)


@pytest.mark.parametrize("aggs", [{"a": "asdf"}])
def test_agg_for_series_with_invalid_function(aggs):
    gdf = gd.DataFrame(
        {"a": [1, 2, 3], "b": [3.0, 4.0, 5.0], "c": [True, True, False]}
    )

    with pytest.raises(
        AttributeError,
        match=f"{aggs['a']} is not a valid function for 'Series' object",
    ):
        gdf.agg(aggs)


@pytest.mark.parametrize(
    "aggs",
    [
        "sum",
        ["min", "sum", "max"],
        {"a": {"sum", "min"}, "b": {"sum", "max"}, "c": {"min", "max"}},
    ],
)
def test_agg_for_dataframe_with_string_columns(aggs):
    gdf = gd.DataFrame(
        {"a": ["m", "n", "o"], "b": ["t", "u", "v"], "c": ["x", "y", "z"]},
        index=["a", "b", "c"],
    )

    with pytest.raises(
        NotImplementedError,
        match=re.escape(
            "DataFrame.agg() is not supported for "
            "frames containing string columns"
        ),
    ):
        gdf.agg(aggs)


@pytest.mark.parametrize(
<<<<<<< HEAD
    "join", ["left"],
)
@pytest.mark.parametrize(
    "overwrite", [True, False],
)
@pytest.mark.parametrize(
    "filter_func", [None],
)
@pytest.mark.parametrize(
    "errors", ["ignore"],
)
@pytest.mark.parametrize(
    "data",
    [
        {"a": [1, 2, 3], "b": [3, 4, 5]},
        {"e": [1.0, 2.0, 3.0], "d": [3.0, 4.0, 5.0]},
        {"c": [True, False, False], "d": [False, True, True]},
        {"g": [2.0, np.nan, 4.0], "n": [np.nan, np.nan, np.nan]},
        {"d": [np.nan, np.nan, np.nan], "e": [np.nan, np.nan, np.nan]},
        {"a": [1.0, 2, 3], "b": pd.Series([4.0, 8.0, 3.0], index=[1, 2, 3])},
        {
            "d": [1.0, 2.0, 3.0],
            "c": pd.Series([np.nan, np.nan, np.nan], index=[1, 2, 3]),
        },
        {
            "a": [False, True, False],
            "b": pd.Series([1.0, 2.0, np.nan], index=[1, 2, 3]),
        },
        {
            "a": [np.nan, np.nan, np.nan],
            "e": pd.Series([np.nan, np.nan, np.nan], index=[1, 2, 3]),
        },
    ],
)
@pytest.mark.parametrize(
    "data2",
    [
        {"b": [3, 5, 6], "e": [8, 2, 1]},
        {"c": [True, False, True], "d": [3.0, 4.0, 5.0]},
        {"e": [False, False, True], "g": [True, True, False]},
        {"g": [np.nan, np.nan, np.nan], "c": [np.nan, np.nan, np.nan]},
        {"a": [7, 5, 8], "b": pd.Series([2.0, 7.0, 9.0], index=[0, 1, 2])},
        {
            "b": [np.nan, 2.0, np.nan],
            "c": pd.Series([2, np.nan, 5.0], index=[2, 3, 4]),
        },
        {
            "a": [True, np.nan, True],
            "d": pd.Series([False, True, np.nan], index=[0, 1, 3]),
        },
    ],
)
def test_update_for_dataframes(
    data, data2, join, overwrite, filter_func, errors
):
    pdf = pd.DataFrame(data)
    gdf = gd.DataFrame(data)

    other_pd = pd.DataFrame(data2)
    other_gd = gd.DataFrame(data2)

    expect = pdf.update(other_pd, join, overwrite, filter_func, errors)
    got = gdf.update(other_gd, join, overwrite, filter_func, errors)

    assert_eq(expect, got)


@pytest.mark.parametrize(
    "join", ["right"],
)
def test_update_for_right_join(join):
    gdf = gd.DataFrame({"a": [1, 2, 3], "b": [3.0, 4.0, 5.0]})
    other_gd = gd.DataFrame({"a": [1, np.nan, 3], "b": [np.nan, 2.0, 5.0]})

    with pytest.raises(
        NotImplementedError, match="Only left join is supported"
    ):
        gdf.update(other_gd, join)


@pytest.mark.parametrize(
    "errors", ["raise"],
)
def test_update_for_data_overlap(errors):
    pdf = pd.DataFrame({"a": [1, 2, 3], "b": [3.0, 4.0, 5.0]})
    gdf = gd.DataFrame({"a": [1, 2, 3], "b": [3.0, 4.0, 5.0]})

    other_pd = pd.DataFrame({"a": [1, np.nan, 3], "b": [np.nan, 2.0, 5.0]})
    other_gd = gd.DataFrame({"a": [1, np.nan, 3], "b": [np.nan, 2.0, 5.0]})

    assert_exceptions_equal(
        lfunc=pdf.update,
        rfunc=gdf.update,
        lfunc_args_and_kwargs=([other_pd, errors], {}),
        rfunc_args_and_kwargs=([other_gd, errors], {}),
    )
=======
    "gdf",
    [
        gd.DataFrame({"a": [[1], [2], [3]]}),
        gd.DataFrame(
            {
                "left-a": [0, 1, 2],
                "a": [[1], None, [3]],
                "right-a": ["abc", "def", "ghi"],
            }
        ),
        gd.DataFrame(
            {
                "left-a": [[], None, None],
                "a": [[1], None, [3]],
                "right-a": ["abc", "def", "ghi"],
            }
        ),
    ],
)
def test_dataframe_roundtrip_arrow_list_dtype(gdf):
    table = gdf.to_arrow()
    expected = gd.DataFrame.from_arrow(table)

    assert_eq(gdf, expected)


@pytest.mark.parametrize(
    "gdf",
    [
        gd.DataFrame({"a": [{"one": 3, "two": 4, "three": 10}]}),
        gd.DataFrame(
            {
                "left-a": [0, 1, 2],
                "a": [{"x": 0.23, "y": 43}, None, {"x": 23.9, "y": 4.3}],
                "right-a": ["abc", "def", "ghi"],
            }
        ),
        gd.DataFrame(
            {
                "left-a": [{"a": 1}, None, None],
                "a": [
                    {"one": 324, "two": 23432, "three": 324},
                    None,
                    {"one": 3.24, "two": 1, "three": 324},
                ],
                "right-a": ["abc", "def", "ghi"],
            }
        ),
    ],
)
def test_dataframe_roundtrip_arrow_struct_dtype(gdf):
    table = gdf.to_arrow()
    expected = gd.DataFrame.from_arrow(table)

    assert_eq(gdf, expected)
>>>>>>> 63904980
<|MERGE_RESOLUTION|>--- conflicted
+++ resolved
@@ -8170,7 +8170,6 @@
 
 
 @pytest.mark.parametrize(
-<<<<<<< HEAD
     "join", ["left"],
 )
 @pytest.mark.parametrize(
@@ -8266,61 +8265,4 @@
         rfunc=gdf.update,
         lfunc_args_and_kwargs=([other_pd, errors], {}),
         rfunc_args_and_kwargs=([other_gd, errors], {}),
-    )
-=======
-    "gdf",
-    [
-        gd.DataFrame({"a": [[1], [2], [3]]}),
-        gd.DataFrame(
-            {
-                "left-a": [0, 1, 2],
-                "a": [[1], None, [3]],
-                "right-a": ["abc", "def", "ghi"],
-            }
-        ),
-        gd.DataFrame(
-            {
-                "left-a": [[], None, None],
-                "a": [[1], None, [3]],
-                "right-a": ["abc", "def", "ghi"],
-            }
-        ),
-    ],
-)
-def test_dataframe_roundtrip_arrow_list_dtype(gdf):
-    table = gdf.to_arrow()
-    expected = gd.DataFrame.from_arrow(table)
-
-    assert_eq(gdf, expected)
-
-
-@pytest.mark.parametrize(
-    "gdf",
-    [
-        gd.DataFrame({"a": [{"one": 3, "two": 4, "three": 10}]}),
-        gd.DataFrame(
-            {
-                "left-a": [0, 1, 2],
-                "a": [{"x": 0.23, "y": 43}, None, {"x": 23.9, "y": 4.3}],
-                "right-a": ["abc", "def", "ghi"],
-            }
-        ),
-        gd.DataFrame(
-            {
-                "left-a": [{"a": 1}, None, None],
-                "a": [
-                    {"one": 324, "two": 23432, "three": 324},
-                    None,
-                    {"one": 3.24, "two": 1, "three": 324},
-                ],
-                "right-a": ["abc", "def", "ghi"],
-            }
-        ),
-    ],
-)
-def test_dataframe_roundtrip_arrow_struct_dtype(gdf):
-    table = gdf.to_arrow()
-    expected = gd.DataFrame.from_arrow(table)
-
-    assert_eq(gdf, expected)
->>>>>>> 63904980
+    )