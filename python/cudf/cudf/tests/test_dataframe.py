--- conflicted
+++ resolved
@@ -9041,7 +9041,26 @@
     assert_eq(expected, actual)
 
 
-<<<<<<< HEAD
+def test_dataframe_add_prefix():
+    cdf = cudf.DataFrame({"A": [1, 2, 3, 4], "B": [3, 4, 5, 6]})
+    pdf = cdf.to_pandas()
+
+    got = cdf.add_prefix("item_")
+    expected = pdf.add_prefix("item_")
+
+    assert_eq(got, expected)
+
+
+def test_dataframe_add_suffix():
+    cdf = cudf.DataFrame({"A": [1, 2, 3, 4], "B": [3, 4, 5, 6]})
+    pdf = cdf.to_pandas()
+
+    got = cdf.add_suffix("_item")
+    expected = pdf.add_suffix("_item")
+
+    assert_eq(got, expected)
+
+
 @pytest.mark.parametrize(
     "data",
     [
@@ -9086,24 +9105,4 @@
         match="Diff currently only supports numeric dtypes",
     ):
         gdf = cudf.DataFrame(["a", "b", "c", "d", "e"])
-        gdf.diff(periods=2, axis=0)
-=======
-def test_dataframe_add_prefix():
-    cdf = cudf.DataFrame({"A": [1, 2, 3, 4], "B": [3, 4, 5, 6]})
-    pdf = cdf.to_pandas()
-
-    got = cdf.add_prefix("item_")
-    expected = pdf.add_prefix("item_")
-
-    assert_eq(got, expected)
-
-
-def test_dataframe_add_suffix():
-    cdf = cudf.DataFrame({"A": [1, 2, 3, 4], "B": [3, 4, 5, 6]})
-    pdf = cdf.to_pandas()
-
-    got = cdf.add_suffix("_item")
-    expected = pdf.add_suffix("_item")
-
-    assert_eq(got, expected)
->>>>>>> 4579d237
+        gdf.diff(periods=2, axis=0)