--- conflicted
+++ resolved
@@ -1201,13 +1201,8 @@
     # We have 64B padded buffers for nulls whereas Arrow returns a minimal
     # number of bytes, so only check the first byte in this case
     np.testing.assert_array_equal(
-<<<<<<< HEAD
-        np.array(s1.buffers()[0])[0],
-        cupy.asnumpy(gs1._column.mask_array_view)[0],
-=======
         np.asarray(s1.buffers()[0]).view("u1")[0],
-        gs1._column.mask_array_view.copy_to_host().view("u1")[0],
->>>>>>> ced0428c
+        cupy.asnumpy(gs1._column.mask_array_view).view("u1")[0],
     )
     assert pa.Array.equals(s1, gs1.to_arrow())
 
@@ -1217,13 +1212,8 @@
     # We have 64B padded buffers for nulls whereas Arrow returns a minimal
     # number of bytes, so only check the first byte in this case
     np.testing.assert_array_equal(
-<<<<<<< HEAD
-        np.array(s2.buffers()[0])[0],
-        cupy.asnumpy(gs2._column.mask_array_view)[0],
-=======
         np.asarray(s2.buffers()[0]).view("u1")[0],
-        gs2._column.mask_array_view.copy_to_host().view("u1")[0],
->>>>>>> ced0428c
+        cupy.asnumpy(gs2._column.mask_array_view).view("u1")[0],
     )
     assert pa.Array.equals(s2, gs2.to_arrow())
 
