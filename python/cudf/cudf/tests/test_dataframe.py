# Copyright (c) 2018-2025, NVIDIA CORPORATION.

import array as arr
import contextlib
import datetime
import decimal
import functools
import io
import operator
import random
import re
import string
import textwrap
import warnings
from collections import OrderedDict, defaultdict, namedtuple
from contextlib import contextmanager
from copy import copy

import cupy
import numpy as np
import pandas as pd
import pyarrow as pa
import pytest
from numba import cuda
from packaging import version

import cudf
from cudf.api.extensions import no_default
from cudf.core._compat import (
    PANDAS_CURRENT_SUPPORTED_VERSION,
    PANDAS_GE_220,
    PANDAS_VERSION,
)
from cudf.core.buffer.spill_manager import get_global_manager
from cudf.core.column import column
from cudf.errors import MixedTypeError
from cudf.testing import _utils as utils, assert_eq, assert_neq
from cudf.testing._utils import (
    ALL_TYPES,
    DATETIME_TYPES,
    NUMERIC_TYPES,
    assert_exceptions_equal,
    does_not_raise,
    expect_warning_if,
    gen_rand,
)

pytest_xfail = pytest.mark.xfail
pytestmark = pytest.mark.spilling

# Use this to "unmark" the module level spilling mark
pytest_unmark_spilling = pytest.mark.skipif(
    get_global_manager() is not None, reason="unmarked spilling"
)

# If spilling is enabled globally, we skip many test permutations
# to reduce running time.
if get_global_manager() is not None:
    ALL_TYPES = ["float32"]
    DATETIME_TYPES = ["datetime64[ms]"]
    NUMERIC_TYPES = ["float32"]
    # To save time, we skip tests marked "xfail"
    pytest_xfail = pytest.mark.skipif


@contextmanager
def _hide_ufunc_warnings(eval_str):
    # pandas raises warnings for some inputs to the following ufuncs:
    if any(
        x in eval_str
        for x in {
            "arctanh",
            "log",
        }
    ):
        with warnings.catch_warnings():
            warnings.filterwarnings(
                "ignore",
                "invalid value encountered in",
                category=RuntimeWarning,
            )
            warnings.filterwarnings(
                "ignore",
                "divide by zero encountered in",
                category=RuntimeWarning,
            )
            yield
    else:
        yield


@contextmanager
def _hide_concat_empty_dtype_warning():
    with warnings.catch_warnings():
        # Ignoring warnings in this test as warnings are
        # being caught and validated in other tests.
        warnings.filterwarnings(
            "ignore",
            "The behavior of array concatenation with empty "
            "entries is deprecated.",
            category=FutureWarning,
        )
        yield


def test_init_via_list_of_tuples():
    data = [
        (5, "cats", "jump", np.nan),
        (2, "dogs", "dig", 7.5),
        (3, "cows", "moo", -2.1, "occasionally"),
    ]

    pdf = pd.DataFrame(data)
    gdf = cudf.DataFrame(data)

    assert_eq(pdf, gdf)


@pytest.mark.parametrize("columns", [["a", "b"], pd.Series(["a", "b"])])
def test_init_via_list_of_series(columns):
    data = [pd.Series([1, 2]), pd.Series([3, 4])]

    pdf = cudf.DataFrame(data, columns=columns)
    gdf = cudf.DataFrame(data, columns=columns)

    assert_eq(pdf, gdf)


@pytest.mark.parametrize("index", [None, [0, 1, 2]])
def test_init_with_missing_columns(index):
    """Test initialization when columns and data keys are disjoint."""
    data = {"a": [1, 2, 3], "b": [2, 3, 4]}
    columns = ["c", "d"]

    pdf = cudf.DataFrame(data, columns=columns, index=index)
    gdf = cudf.DataFrame(data, columns=columns, index=index)

    assert_eq(pdf, gdf)


def _dataframe_na_data():
    return [
        pd.DataFrame(
            {
                "a": [0, 1, 2, np.nan, 4, None, 6],
                "b": [np.nan, None, "u", "h", "d", "a", "m"],
            },
            index=["q", "w", "e", "r", "t", "y", "u"],
        ),
        pd.DataFrame({"a": [0, 1, 2, 3, 4], "b": ["a", "b", "u", "h", "d"]}),
        pd.DataFrame(
            {
                "a": [None, None, np.nan, None],
                "b": [np.nan, None, np.nan, None],
            }
        ),
        pd.DataFrame({"a": []}),
        pd.DataFrame({"a": [np.nan], "b": [None]}),
        pd.DataFrame({"a": ["a", "b", "c", None, "e"]}),
        pd.DataFrame({"a": ["a", "b", "c", "d", "e"]}),
    ]


@pytest.mark.parametrize(
    "rows",
    [
        0,
        1,
        2,
        100,
    ],
)
def test_init_via_list_of_empty_tuples(rows):
    data = [()] * rows

    pdf = pd.DataFrame(data)
    gdf = cudf.DataFrame(data)

    assert_eq(
        pdf,
        gdf,
        check_like=True,
        check_index_type=False,
    )


@pytest.mark.parametrize(
    "dict_of_series",
    [
        {"a": pd.Series([1.0, 2.0, 3.0])},
        {"a": pd.Series([1.0, 2.0, 3.0], index=[4, 5, 6])},
        {
            "a": pd.Series([1.0, 2.0, 3.0], index=[4, 5, 6]),
            "b": pd.Series([1.0, 2.0, 4.0], index=[1, 2, 3]),
        },
        {"a": [1, 2, 3], "b": pd.Series([1.0, 2.0, 3.0], index=[4, 5, 6])},
        {
            "a": pd.Series([1.0, 2.0, 3.0], index=["a", "b", "c"]),
            "b": pd.Series([1.0, 2.0, 4.0], index=["c", "d", "e"]),
        },
        {
            "a": pd.Series(
                ["a", "b", "c"],
                index=pd.MultiIndex.from_tuples([(1, 2), (1, 3), (2, 3)]),
            ),
            "b": pd.Series(
                ["a", " b", "d"],
                index=pd.MultiIndex.from_tuples([(1, 2), (1, 3), (2, 3)]),
            ),
        },
    ],
)
def test_init_from_series_align(dict_of_series):
    pdf = pd.DataFrame(dict_of_series)
    gdf = cudf.DataFrame(dict_of_series)

    assert_eq(pdf, gdf)

    for key in dict_of_series:
        if isinstance(dict_of_series[key], pd.Series):
            dict_of_series[key] = cudf.Series(dict_of_series[key])

    gdf = cudf.DataFrame(dict_of_series)

    assert_eq(pdf, gdf)


@pytest.mark.parametrize(
    ("dict_of_series", "expectation"),
    [
        (
            {
                "a": pd.Series(["a", "b", "c"], index=[4, 4, 5]),
                "b": pd.Series(["a", "b", "c"], index=[4, 5, 6]),
            },
            pytest.raises(
                ValueError, match="Cannot align indices with non-unique values"
            ),
        ),
        (
            {
                "a": pd.Series(["a", "b", "c"], index=[4, 4, 5]),
                "b": pd.Series(["a", "b", "c"], index=[4, 4, 5]),
            },
            does_not_raise(),
        ),
    ],
)
def test_init_from_series_align_nonunique(dict_of_series, expectation):
    with expectation:
        gdf = cudf.DataFrame(dict_of_series)

    if expectation == does_not_raise():
        pdf = pd.DataFrame(dict_of_series)
        assert_eq(pdf, gdf)


def test_init_unaligned_with_index():
    pdf = pd.DataFrame(
        {
            "a": pd.Series([1.0, 2.0, 3.0], index=[4, 5, 6]),
            "b": pd.Series([1.0, 2.0, 3.0], index=[1, 2, 3]),
        },
        index=[7, 8, 9],
    )
    gdf = cudf.DataFrame(
        {
            "a": cudf.Series([1.0, 2.0, 3.0], index=[4, 5, 6]),
            "b": cudf.Series([1.0, 2.0, 3.0], index=[1, 2, 3]),
        },
        index=[7, 8, 9],
    )

    assert_eq(pdf, gdf, check_dtype=False)


def test_init_series_list_columns_unsort():
    pseries = [
        pd.Series(i, index=["b", "a", "c"], name=str(i)) for i in range(3)
    ]
    gseries = [
        cudf.Series(i, index=["b", "a", "c"], name=str(i)) for i in range(3)
    ]
    pdf = pd.DataFrame(pseries)
    gdf = cudf.DataFrame(gseries)
    assert_eq(pdf, gdf)


def test_series_basic():
    # Make series from buffer
    a1 = np.arange(10, dtype=np.float64)
    series = cudf.Series(a1)
    assert len(series) == 10
    np.testing.assert_equal(series.to_numpy(), np.hstack([a1]))


def test_series_from_cupy_scalars():
    data = [0.1, 0.2, 0.3]
    data_np = np.array(data)
    data_cp = cupy.array(data)
    s_np = cudf.Series([data_np[0], data_np[2]])
    s_cp = cudf.Series([data_cp[0], data_cp[2]])
    assert_eq(s_np, s_cp)


@pytest.mark.parametrize("a", [[1, 2, 3], [1, 10, 30]])
@pytest.mark.parametrize("b", [[4, 5, 6], [-11, -100, 30]])
def test_concat_index(a, b):
    df = pd.DataFrame()
    df["a"] = a
    df["b"] = b

    gdf = cudf.DataFrame()
    gdf["a"] = a
    gdf["b"] = b

    expected = pd.concat([df.a, df.b])
    actual = cudf.concat([gdf.a, gdf.b])

    assert len(expected) == len(actual)
    assert_eq(expected.index, actual.index)

    expected = pd.concat([df.a, df.b], ignore_index=True)
    actual = cudf.concat([gdf.a, gdf.b], ignore_index=True)

    assert len(expected) == len(actual)
    assert_eq(expected.index, actual.index)


@pytest.mark.parametrize(
    "data",
    [
        {"a": [1, 2]},
        {"a": [1, 2, 3], "b": [3, 4, 5]},
        {"a": [1, 2, 3, 4], "b": [3, 4, 5, 6], "c": [1, 3, 5, 7]},
        {"a": [np.nan, 2, 3, 4], "b": [3, 4, np.nan, 6], "c": [1, 3, 5, 7]},
        {1: [1, 2, 3], 2: [3, 4, 5]},
        {"a": [1, None, None], "b": [3, np.nan, np.nan]},
        {1: ["a", "b", "c"], 2: ["q", "w", "u"]},
        {1: ["a", np.nan, "c"], 2: ["q", None, "u"]},
        {},
        {1: [], 2: [], 3: []},
        [1, 2, 3],
    ],
)
def test_axes(data):
    csr = cudf.DataFrame(data)
    psr = pd.DataFrame(data)

    expected = psr.axes
    actual = csr.axes

    for e, a in zip(expected, actual):
        assert_eq(e, a, exact=False)


def test_dataframe_truncate_axis_0():
    df = cudf.DataFrame(
        {
            "A": ["a", "b", "c", "d", "e"],
            "B": ["f", "g", "h", "i", "j"],
            "C": ["k", "l", "m", "n", "o"],
        },
        index=[1, 2, 3, 4, 5],
    )
    pdf = df.to_pandas()

    expected = pdf.truncate(before=2, after=4, axis="index")
    actual = df.truncate(before=2, after=4, axis="index")
    assert_eq(actual, expected)

    expected = pdf.truncate(before=1, after=4, axis=0)
    actual = df.truncate(before=1, after=4, axis=0)
    assert_eq(expected, actual)


def test_dataframe_truncate_axis_1():
    df = cudf.DataFrame(
        {
            "A": ["a", "b", "c", "d", "e"],
            "B": ["f", "g", "h", "i", "j"],
            "C": ["k", "l", "m", "n", "o"],
        },
        index=[1, 2, 3, 4, 5],
    )
    pdf = df.to_pandas()

    expected = pdf.truncate(before="A", after="B", axis="columns")
    actual = df.truncate(before="A", after="B", axis="columns")
    assert_eq(actual, expected)

    expected = pdf.truncate(before="A", after="B", axis=1)
    actual = df.truncate(before="A", after="B", axis=1)
    assert_eq(actual, expected)


def test_dataframe_truncate_datetimeindex():
    dates = cudf.date_range(
        "2021-01-01 23:45:00", "2021-01-01 23:46:00", freq="s"
    )
    df = cudf.DataFrame(data={"A": 1, "B": 2}, index=dates)
    pdf = df.to_pandas()
    expected = pdf.truncate(
        before="2021-01-01 23:45:18", after="2021-01-01 23:45:27"
    )
    actual = df.truncate(
        before="2021-01-01 23:45:18", after="2021-01-01 23:45:27"
    )

    assert_eq(actual, expected)


def test_series_init_none():
    # test for creating empty series
    # 1: without initializing
    sr1 = cudf.Series()
    got = sr1.to_string()

    expect = repr(sr1.to_pandas())
    assert got == expect

    # 2: Using `None` as an initializer
    sr2 = cudf.Series(None)
    got = sr2.to_string()

    expect = repr(sr2.to_pandas())
    assert got == expect


def test_dataframe_basic():
    rng = np.random.default_rng(seed=0)
    df = cudf.DataFrame()

    # Populate with cuda memory
    df["keys"] = np.arange(10, dtype=np.float64)
    np.testing.assert_equal(df["keys"].to_numpy(), np.arange(10))
    assert len(df) == 10

    # Populate with numpy array
    rnd_vals = rng.random(10)
    df["vals"] = rnd_vals
    np.testing.assert_equal(df["vals"].to_numpy(), rnd_vals)
    assert len(df) == 10
    assert tuple(df.columns) == ("keys", "vals")

    # Make another dataframe
    df2 = cudf.DataFrame()
    df2["keys"] = np.array([123], dtype=np.float64)
    df2["vals"] = np.array([321], dtype=np.float64)

    # Concat
    df = cudf.concat([df, df2])
    assert len(df) == 11

    hkeys = np.asarray([*np.arange(10, dtype=np.float64).tolist(), 123])
    hvals = np.asarray([*rnd_vals.tolist(), 321])

    np.testing.assert_equal(df["keys"].to_numpy(), hkeys)
    np.testing.assert_equal(df["vals"].to_numpy(), hvals)

    # As matrix
    mat = df.values_host

    expect = np.vstack([hkeys, hvals]).T

    np.testing.assert_equal(mat, expect)

    # test dataframe with tuple name
    df_tup = cudf.DataFrame()
    data = np.arange(10)
    df_tup[(1, "foobar")] = data
    np.testing.assert_equal(data, df_tup[(1, "foobar")].to_numpy())

    df = cudf.DataFrame(pd.DataFrame({"a": [1, 2, 3], "c": ["a", "b", "c"]}))
    pdf = pd.DataFrame(pd.DataFrame({"a": [1, 2, 3], "c": ["a", "b", "c"]}))
    assert_eq(df, pdf)

    gdf = cudf.DataFrame({"id": [0, 1], "val": [None, None]})
    gdf["val"] = gdf["val"].astype("int")

    assert gdf["val"].isnull().all()


@pytest.mark.parametrize(
    "pdf",
    [
        pd.DataFrame(
            {"a": range(10), "b": range(10, 20), "c": range(1, 11)},
            index=pd.Index(
                ["a", "b", "c", "d", "e", "f", "g", "h", "i", "j"],
                name="custom_name",
            ),
        ),
        pd.DataFrame(
            {"a": range(10), "b": range(10, 20), "d": ["a", "v"] * 5}
        ),
    ],
)
@pytest.mark.parametrize(
    "columns",
    [["a"], ["b"], "a", "b", ["a", "b"]],
)
@pytest.mark.parametrize("inplace", [True, False])
def test_dataframe_drop_columns(pdf, columns, inplace):
    pdf = pdf.copy()
    gdf = cudf.from_pandas(pdf)

    expected = pdf.drop(columns=columns, inplace=inplace)
    actual = gdf.drop(columns=columns, inplace=inplace)

    if inplace:
        expected = pdf
        actual = gdf

    assert_eq(expected, actual)


@pytest.mark.parametrize("obj", ["Index", "Series"])
def test_drop_cudf_obj_columns(obj):
    pdf = pd.DataFrame({"A": [1], "B": [1]})
    gdf = cudf.from_pandas(pdf)

    columns = ["B"]
    expected = pdf.drop(labels=getattr(pd, obj)(columns), axis=1)
    actual = gdf.drop(columns=getattr(cudf, obj)(columns), axis=1)
    assert_eq(expected, actual)


@pytest.mark.parametrize(
    "pdf",
    [
        pd.DataFrame(
            {"a": range(10), "b": range(10, 20), "c": range(1, 11)},
            index=pd.Index(list(range(10)), name="custom_name"),
        ),
        pd.DataFrame(
            {"a": range(10), "b": range(10, 20), "d": ["a", "v"] * 5}
        ),
    ],
)
@pytest.mark.parametrize(
    "labels",
    [
        [1],
        [0],
        1,
        5,
        [5, 9],
        pd.Index([0, 1, 2, 3, 4, 5, 6, 7, 8, 9]),
        pd.Index([0, 1, 8, 9], name="new name"),
    ],
)
@pytest.mark.parametrize("inplace", [True, False])
def test_dataframe_drop_labels_axis_0(pdf, labels, inplace):
    pdf = pdf.copy()
    gdf = cudf.from_pandas(pdf)

    expected = pdf.drop(labels=labels, axis=0, inplace=inplace)
    actual = gdf.drop(labels=labels, axis=0, inplace=inplace)

    if inplace:
        expected = pdf
        actual = gdf

    assert_eq(expected, actual)


@pytest.mark.parametrize(
    "pdf",
    [
        pd.DataFrame({"a": range(10), "b": range(10, 20), "c": range(1, 11)}),
        pd.DataFrame(
            {"a": range(10), "b": range(10, 20), "d": ["a", "v"] * 5}
        ),
        pd.DataFrame(
            {
                "a": range(10),
                "b": range(10, 20),
            },
            index=pd.Index(list(range(10)), dtype="uint64"),
        ),
    ],
)
@pytest.mark.parametrize(
    "index",
    [[1], [0], 1, 5, [5, 9], pd.Index([0, 1, 2, 3, 4, 5, 6, 7, 8, 9])],
)
@pytest.mark.parametrize("inplace", [True, False])
def test_dataframe_drop_index(pdf, index, inplace):
    pdf = pdf.copy()
    gdf = cudf.from_pandas(pdf)

    expected = pdf.drop(index=index, inplace=inplace)
    actual = gdf.drop(index=index, inplace=inplace)

    if inplace:
        expected = pdf
        actual = gdf

    assert_eq(expected, actual)


@pytest.mark.parametrize(
    "pdf",
    [
        pd.DataFrame(
            {"a": range(10), "b": range(10, 20), "d": ["a", "v"] * 5},
            index=pd.MultiIndex(
                levels=[
                    ["lama", "cow", "falcon"],
                    ["speed", "weight", "length"],
                ],
                codes=[
                    [0, 0, 0, 1, 1, 1, 2, 2, 2, 1],
                    [0, 1, 2, 0, 1, 2, 0, 1, 2, 1],
                ],
            ),
        )
    ],
)
@pytest.mark.parametrize(
    "index,level",
    [
        ("cow", 0),
        ("lama", 0),
        ("falcon", 0),
        ("speed", 1),
        ("weight", 1),
        ("length", 1),
        ("cow", None),
        (
            "lama",
            None,
        ),
        (
            "falcon",
            None,
        ),
    ],
)
@pytest.mark.parametrize("inplace", [True, False])
def test_dataframe_drop_multiindex(pdf, index, level, inplace):
    pdf = pdf.copy()
    gdf = cudf.from_pandas(pdf)

    expected = pdf.drop(index=index, inplace=inplace, level=level)
    actual = gdf.drop(index=index, inplace=inplace, level=level)

    if inplace:
        expected = pdf
        actual = gdf

    assert_eq(expected, actual)


@pytest.mark.parametrize(
    "pdf",
    [
        pd.DataFrame({"a": range(10), "b": range(10, 20), "c": range(1, 11)}),
        pd.DataFrame(
            {"a": range(10), "b": range(10, 20), "d": ["a", "v"] * 5}
        ),
    ],
)
@pytest.mark.parametrize(
    "labels",
    [["a"], ["b"], "a", "b", ["a", "b"]],
)
@pytest.mark.parametrize("inplace", [True, False])
def test_dataframe_drop_labels_axis_1(pdf, labels, inplace):
    pdf = pdf.copy()
    gdf = cudf.from_pandas(pdf)

    expected = pdf.drop(labels=labels, axis=1, inplace=inplace)
    actual = gdf.drop(labels=labels, axis=1, inplace=inplace)

    if inplace:
        expected = pdf
        actual = gdf

    assert_eq(expected, actual)


def test_dataframe_drop_error():
    df = cudf.DataFrame({"a": [1], "b": [2], "c": [3]})
    pdf = df.to_pandas()

    assert_exceptions_equal(
        lfunc=pdf.drop,
        rfunc=df.drop,
        lfunc_args_and_kwargs=([], {"columns": "d"}),
        rfunc_args_and_kwargs=([], {"columns": "d"}),
    )

    assert_exceptions_equal(
        lfunc=pdf.drop,
        rfunc=df.drop,
        lfunc_args_and_kwargs=([], {"columns": ["a", "d", "b"]}),
        rfunc_args_and_kwargs=([], {"columns": ["a", "d", "b"]}),
    )

    assert_exceptions_equal(
        lfunc=pdf.drop,
        rfunc=df.drop,
        lfunc_args_and_kwargs=(["a"], {"columns": "a", "axis": 1}),
        rfunc_args_and_kwargs=(["a"], {"columns": "a", "axis": 1}),
    )

    assert_exceptions_equal(
        lfunc=pdf.drop,
        rfunc=df.drop,
        lfunc_args_and_kwargs=([], {"axis": 1}),
        rfunc_args_and_kwargs=([], {"axis": 1}),
    )

    assert_exceptions_equal(
        lfunc=pdf.drop,
        rfunc=df.drop,
        lfunc_args_and_kwargs=([[2, 0]],),
        rfunc_args_and_kwargs=([[2, 0]],),
    )


def test_dataframe_swaplevel_axis_0():
    midx = cudf.MultiIndex(
        levels=[
            ["Work"],
            ["Final exam", "Coursework"],
            ["History", "Geography"],
            ["January", "February", "March", "April"],
        ],
        codes=[[0, 0, 0, 0], [0, 0, 1, 1], [0, 1, 0, 1], [0, 1, 2, 3]],
        names=["a", "b", "c", "d"],
    )
    cdf = cudf.DataFrame(
        {
            "Grade": ["A", "B", "A", "C"],
            "Percentage": ["95", "85", "95", "75"],
        },
        index=midx,
    )
    pdf = cdf.to_pandas()

    assert_eq(pdf.swaplevel(), cdf.swaplevel())
    assert_eq(pdf.swaplevel(), cdf.swaplevel(-2, -1, 0))
    assert_eq(pdf.swaplevel(1, 2), cdf.swaplevel(1, 2))
    assert_eq(cdf.swaplevel(2, 1), cdf.swaplevel(1, 2))
    assert_eq(pdf.swaplevel(-1, -3), cdf.swaplevel(-1, -3))
    assert_eq(pdf.swaplevel("a", "b", 0), cdf.swaplevel("a", "b", 0))
    assert_eq(cdf.swaplevel("a", "b"), cdf.swaplevel("b", "a"))


def test_dataframe_swaplevel_TypeError():
    cdf = cudf.DataFrame(
        {"a": [1, 2, 3], "c": [10, 20, 30]}, index=["x", "y", "z"]
    )

    with pytest.raises(TypeError):
        cdf.swaplevel()


def test_dataframe_swaplevel_axis_1():
    midx = cudf.MultiIndex(
        levels=[
            ["b", "a"],
            ["bb", "aa"],
            ["bbb", "aaa"],
        ],
        codes=[[0, 0, 1, 1], [0, 1, 0, 1], [0, 1, 0, 1]],
        names=[None, "a", "b"],
    )
    cdf = cudf.DataFrame(
        data=[[45, 30, 100, 90], [200, 100, 50, 80]],
        columns=midx,
    )
    pdf = cdf.to_pandas()

    assert_eq(pdf.swaplevel(1, 2, 1), cdf.swaplevel(1, 2, 1))
    assert_eq(pdf.swaplevel("a", "b", 1), cdf.swaplevel("a", "b", 1))
    assert_eq(cdf.swaplevel(2, 1, 1), cdf.swaplevel(1, 2, 1))
    assert_eq(pdf.swaplevel(0, 2, 1), cdf.swaplevel(0, 2, 1))
    assert_eq(pdf.swaplevel(2, 0, 1), cdf.swaplevel(2, 0, 1))
    assert_eq(cdf.swaplevel("a", "a", 1), cdf.swaplevel("b", "b", 1))


def test_dataframe_drop_raises():
    df = cudf.DataFrame(
        {"a": [1, 2, 3], "c": [10, 20, 30]}, index=["x", "y", "z"]
    )
    pdf = df.to_pandas()
    assert_exceptions_equal(
        lfunc=pdf.drop,
        rfunc=df.drop,
        lfunc_args_and_kwargs=(["p"],),
        rfunc_args_and_kwargs=(["p"],),
    )

    # label dtype mismatch
    assert_exceptions_equal(
        lfunc=pdf.drop,
        rfunc=df.drop,
        lfunc_args_and_kwargs=([3],),
        rfunc_args_and_kwargs=([3],),
    )

    expect = pdf.drop("p", errors="ignore")
    actual = df.drop("p", errors="ignore")

    assert_eq(actual, expect)

    assert_exceptions_equal(
        lfunc=pdf.drop,
        rfunc=df.drop,
        lfunc_args_and_kwargs=([], {"columns": "p"}),
        rfunc_args_and_kwargs=([], {"columns": "p"}),
    )

    expect = pdf.drop(columns="p", errors="ignore")
    actual = df.drop(columns="p", errors="ignore")

    assert_eq(actual, expect)

    assert_exceptions_equal(
        lfunc=pdf.drop,
        rfunc=df.drop,
        lfunc_args_and_kwargs=([], {"labels": "p", "axis": 1}),
        rfunc_args_and_kwargs=([], {"labels": "p", "axis": 1}),
    )

    expect = pdf.drop(labels="p", axis=1, errors="ignore")
    actual = df.drop(labels="p", axis=1, errors="ignore")

    assert_eq(actual, expect)


def test_dataframe_column_add_drop_via_setitem():
    df = cudf.DataFrame()
    data = np.asarray(range(10))
    df["a"] = data
    df["b"] = data
    assert tuple(df.columns) == ("a", "b")
    del df["a"]
    assert tuple(df.columns) == ("b",)
    df["c"] = data
    assert tuple(df.columns) == ("b", "c")
    df["a"] = data
    assert tuple(df.columns) == ("b", "c", "a")


def test_dataframe_column_set_via_attr():
    data_0 = np.asarray([0, 2, 4, 5])
    data_1 = np.asarray([1, 4, 2, 3])
    data_2 = np.asarray([2, 0, 3, 0])
    df = cudf.DataFrame({"a": data_0, "b": data_1, "c": data_2})

    for i in range(10):
        df.c = df.a
        assert assert_eq(df.c, df.a, check_names=False)
        assert tuple(df.columns) == ("a", "b", "c")

        df.c = df.b
        assert assert_eq(df.c, df.b, check_names=False)
        assert tuple(df.columns) == ("a", "b", "c")


def test_dataframe_column_drop_via_attr():
    df = cudf.DataFrame({"a": []})

    with pytest.raises(AttributeError):
        del df.a

    assert tuple(df.columns) == tuple("a")


@pytest.mark.parametrize("axis", [0, "index"])
def test_dataframe_index_rename(axis):
    pdf = pd.DataFrame({"a": [1, 2, 3], "b": [4, 5, 6], "c": [7, 8, 9]})
    gdf = cudf.DataFrame.from_pandas(pdf)

    expect = pdf.rename(mapper={1: 5, 2: 6}, axis=axis)
    got = gdf.rename(mapper={1: 5, 2: 6}, axis=axis)

    assert_eq(expect, got)

    expect = pdf.rename(index={1: 5, 2: 6})
    got = gdf.rename(index={1: 5, 2: 6})

    assert_eq(expect, got)

    expect = pdf.rename({1: 5, 2: 6})
    got = gdf.rename({1: 5, 2: 6})

    assert_eq(expect, got)

    # `pandas` can support indexes with mixed values. We throw a
    # `NotImplementedError`.
    with pytest.raises(NotImplementedError):
        gdf.rename(mapper={1: "x", 2: "y"}, axis=axis)


def test_dataframe_MI_rename():
    gdf = cudf.DataFrame(
        {"a": np.arange(10), "b": np.arange(10), "c": np.arange(10)}
    )
    gdg = gdf.groupby(["a", "b"]).count()
    pdg = gdg.to_pandas()

    expect = pdg.rename(mapper={1: 5, 2: 6}, axis=0)
    got = gdg.rename(mapper={1: 5, 2: 6}, axis=0)

    assert_eq(expect, got)


@pytest.mark.parametrize("axis", [1, "columns"])
def test_dataframe_column_rename(axis):
    pdf = pd.DataFrame({"a": [1, 2, 3], "b": [4, 5, 6], "c": [7, 8, 9]})
    gdf = cudf.DataFrame.from_pandas(pdf)

    expect = pdf.rename(mapper=lambda name: 2 * name, axis=axis)
    got = gdf.rename(mapper=lambda name: 2 * name, axis=axis)

    assert_eq(expect, got)

    expect = pdf.rename(columns=lambda name: 2 * name)
    got = gdf.rename(columns=lambda name: 2 * name)

    assert_eq(expect, got)

    rename_mapper = {"a": "z", "b": "y", "c": "x"}
    expect = pdf.rename(columns=rename_mapper)
    got = gdf.rename(columns=rename_mapper)

    assert_eq(expect, got)


def test_dataframe_pop():
    pdf = pd.DataFrame(
        {"a": [1, 2, 3], "b": ["x", "y", "z"], "c": [7.0, 8.0, 9.0]}
    )
    gdf = cudf.DataFrame.from_pandas(pdf)

    # Test non-existing column error
    with pytest.raises(KeyError) as raises:
        gdf.pop("fake_colname")
    raises.match("fake_colname")

    # check pop numeric column
    pdf_pop = pdf.pop("a")
    gdf_pop = gdf.pop("a")
    assert_eq(pdf_pop, gdf_pop)
    assert_eq(pdf, gdf)

    # check string column
    pdf_pop = pdf.pop("b")
    gdf_pop = gdf.pop("b")
    assert_eq(pdf_pop, gdf_pop)
    assert_eq(pdf, gdf)

    # check float column and empty dataframe
    pdf_pop = pdf.pop("c")
    gdf_pop = gdf.pop("c")
    assert_eq(pdf_pop, gdf_pop)
    assert_eq(pdf, gdf)

    # check empty dataframe edge case
    empty_pdf = pd.DataFrame(columns=["a", "b"])
    empty_gdf = cudf.DataFrame(columns=["a", "b"])
    pb = empty_pdf.pop("b")
    gb = empty_gdf.pop("b")
    assert len(pb) == len(gb)
    assert empty_pdf.empty and empty_gdf.empty


@pytest.mark.parametrize("nelem", [0, 3, 100, 1000])
def test_dataframe_astype(nelem):
    df = cudf.DataFrame()
    data = np.asarray(range(nelem), dtype=np.int32)
    df["a"] = data
    assert df["a"].dtype is np.dtype(np.int32)
    df["b"] = df["a"].astype(np.float32)
    assert df["b"].dtype is np.dtype(np.float32)
    np.testing.assert_equal(df["a"].to_numpy(), df["b"].to_numpy())


def test_astype_dict():
    gdf = cudf.DataFrame({"a": [1, 2, 3], "b": ["1", "2", "3"]})
    pdf = gdf.to_pandas()

    assert_eq(pdf.astype({"a": "str"}), gdf.astype({"a": "str"}))
    assert_eq(
        pdf.astype({"a": "str", "b": np.int64}),
        gdf.astype({"a": "str", "b": np.int64}),
    )


@pytest.mark.parametrize("nelem", [0, 100])
def test_index_astype(nelem):
    df = cudf.DataFrame()
    data = np.asarray(range(nelem), dtype=np.int32)
    df["a"] = data
    assert df.index.dtype is np.dtype(np.int64)
    df.index = df.index.astype(np.float32)
    assert df.index.dtype is np.dtype(np.float32)
    df["a"] = df["a"].astype(np.float32)
    np.testing.assert_equal(df.index.to_numpy(), df["a"].to_numpy())
    df["b"] = df["a"]
    df = df.set_index("b")
    df["a"] = df["a"].astype(np.int16)
    df.index = df.index.astype(np.int16)
    np.testing.assert_equal(df.index.to_numpy(), df["a"].to_numpy())


def test_dataframe_to_string_with_skipped_rows():
    # Test skipped rows
    df = cudf.DataFrame(
        {"a": [1, 2, 3, 4, 5, 6], "b": [11, 12, 13, 14, 15, 16]}
    )

    with pd.option_context("display.max_rows", 5):
        got = df.to_string()

    expect = textwrap.dedent(
        """\
            a   b
        0   1  11
        1   2  12
        .. ..  ..
        4   5  15
        5   6  16

        [6 rows x 2 columns]"""
    )
    assert got == expect


def test_dataframe_to_string_with_skipped_rows_and_columns():
    # Test skipped rows and skipped columns
    df = cudf.DataFrame(
        {
            "a": [1, 2, 3, 4, 5, 6],
            "b": [11, 12, 13, 14, 15, 16],
            "c": [11, 12, 13, 14, 15, 16],
            "d": [11, 12, 13, 14, 15, 16],
        }
    )

    with pd.option_context("display.max_rows", 5, "display.max_columns", 3):
        got = df.to_string()

    expect = textwrap.dedent(
        """\
            a  ...   d
        0   1  ...  11
        1   2  ...  12
        .. ..  ...  ..
        4   5  ...  15
        5   6  ...  16

        [6 rows x 4 columns]"""
    )
    assert got == expect


def test_dataframe_to_string_with_masked_data():
    # Test masked data
    df = cudf.DataFrame(
        {"a": [1, 2, 3, 4, 5, 6], "b": [11, 12, 13, 14, 15, 16]}
    )

    data = np.arange(6)
    mask = np.zeros(1, dtype=cudf.utils.utils.mask_dtype)
    mask[0] = 0b00101101

    masked = cudf.Series.from_masked_array(data, mask)
    assert masked.null_count == 2
    df["c"] = masked

    # Check data
    values = masked.copy()
    validids = [0, 2, 3, 5]
    densearray = masked.dropna().to_numpy()
    np.testing.assert_equal(data[validids], densearray)
    # Valid position is correct
    for i in validids:
        assert data[i] == values[i]
    # Null position is correct
    for i in range(len(values)):
        if i not in validids:
            assert values[i] is cudf.NA

    with pd.option_context("display.max_rows", 10):
        got = df.to_string()

    expect = textwrap.dedent(
        """\
           a   b     c
        0  1  11     0
        1  2  12  <NA>
        2  3  13     2
        3  4  14     3
        4  5  15  <NA>
        5  6  16     5"""
    )
    assert got == expect


def test_dataframe_to_string_wide(monkeypatch):
    monkeypatch.setenv("COLUMNS", "79")
    # Test basic
    df = cudf.DataFrame({f"a{i}": [0, 1, 2] for i in range(100)})
    with pd.option_context("display.max_columns", 0):
        got = df.to_string()

    expect = textwrap.dedent(
        """\
           a0  a1  a2  a3  a4  a5  a6  a7  ...  a92  a93  a94  a95  a96  a97  a98  a99
        0   0   0   0   0   0   0   0   0  ...    0    0    0    0    0    0    0    0
        1   1   1   1   1   1   1   1   1  ...    1    1    1    1    1    1    1    1
        2   2   2   2   2   2   2   2   2  ...    2    2    2    2    2    2    2    2

        [3 rows x 100 columns]"""
    )
    assert got == expect


def test_dataframe_empty_to_string():
    # Test for printing empty dataframe
    df = cudf.DataFrame()
    got = df.to_string()

    expect = "Empty DataFrame\nColumns: []\nIndex: []"
    assert got == expect


def test_dataframe_emptycolumns_to_string():
    # Test for printing dataframe having empty columns
    df = cudf.DataFrame()
    df["a"] = []
    df["b"] = []
    got = df.to_string()

    expect = "Empty DataFrame\nColumns: [a, b]\nIndex: []"
    assert got == expect


def test_dataframe_copy():
    # Test for copying the dataframe using python copy pkg
    df = cudf.DataFrame()
    df["a"] = [1, 2, 3]
    df2 = copy(df)
    df2["b"] = [4, 5, 6]
    got = df.to_string()

    expect = textwrap.dedent(
        """\
           a
        0  1
        1  2
        2  3"""
    )
    assert got == expect


def test_dataframe_copy_shallow():
    # Test for copy dataframe using class method
    df = cudf.DataFrame()
    df["a"] = [1, 2, 3]
    df2 = df.copy()
    df2["b"] = [4, 2, 3]
    got = df.to_string()

    expect = textwrap.dedent(
        """\
           a
        0  1
        1  2
        2  3"""
    )
    assert got == expect


def test_dataframe_dtypes():
    dtypes = pd.Series(
        [np.int32, np.float32, np.float64], index=["c", "a", "b"]
    )
    df = cudf.DataFrame({k: np.ones(10, dtype=v) for k, v in dtypes.items()})
    assert df.dtypes.equals(dtypes)


def test_dataframe_add_col_to_object_dataframe():
    # Test for adding column to an empty object dataframe
    cols = ["a", "b", "c"]
    df = pd.DataFrame(columns=cols, dtype="str")

    data = {k: v for (k, v) in zip(cols, [["a"] for _ in cols])}

    gdf = cudf.DataFrame(data)
    gdf = gdf[:0]

    assert gdf.dtypes.equals(df.dtypes)
    gdf["a"] = [1]
    df["a"] = [10]
    assert gdf.dtypes.equals(df.dtypes)
    gdf["b"] = [1.0]
    df["b"] = [10.0]
    assert gdf.dtypes.equals(df.dtypes)


def test_dataframe_dir_and_getattr():
    df = cudf.DataFrame(
        {
            "a": np.ones(10),
            "b": np.ones(10),
            "not an id": np.ones(10),
            "oop$": np.ones(10),
        }
    )
    o = dir(df)
    assert {"a", "b"}.issubset(o)
    assert "not an id" not in o
    assert "oop$" not in o

    # Getattr works
    assert df.a.equals(df["a"])
    assert df.b.equals(df["b"])
    with pytest.raises(AttributeError):
        df.not_a_column


def test_empty_dataframe_to_cupy():
    df = cudf.DataFrame()

    # Check fully empty dataframe.
    mat = df.to_cupy()
    assert mat.shape == (0, 0)
    mat = df.to_numpy()
    assert mat.shape == (0, 0)

    df = cudf.DataFrame()
    nelem = 123
    rng = np.random.default_rng(seed=0)
    for k in "abc":
        df[k] = rng.random(nelem)

    # Check all columns in empty dataframe.
    mat = df.head(0).to_cupy()
    assert mat.shape == (0, 3)


def test_dataframe_to_cupy():
    df = cudf.DataFrame()

    nelem = 123
    rng = np.random.default_rng(seed=0)
    for k in "abcd":
        df[k] = rng.random(nelem)

    # Check all columns
    mat = df.to_cupy()
    assert mat.shape == (nelem, 4)
    assert mat.strides == (8, 984)

    mat = df.to_numpy()
    assert mat.shape == (nelem, 4)
    assert mat.strides == (8, 984)
    for i, k in enumerate(df.columns):
        np.testing.assert_array_equal(df[k].to_numpy(), mat[:, i])

    # Check column subset
    mat = df[["a", "c"]].to_cupy().get()
    assert mat.shape == (nelem, 2)

    for i, k in enumerate("ac"):
        np.testing.assert_array_equal(df[k].to_numpy(), mat[:, i])


def test_dataframe_to_cupy_null_values():
    df = cudf.DataFrame()

    nelem = 123
    na = -10000

    refvalues = {}
    rng = np.random.default_rng(seed=0)
    for k in "abcd":
        df[k] = data = rng.random(nelem)
        bitmask = utils.random_bitmask(nelem)
        df[k] = df[k]._column.set_mask(bitmask)
        boolmask = np.asarray(
            utils.expand_bits_to_bytes(bitmask)[:nelem], dtype=np.bool_
        )
        data[~boolmask] = na
        refvalues[k] = data

    # Check null value causes error
    with pytest.raises(ValueError):
        df.to_cupy()
    with pytest.raises(ValueError):
        df.to_numpy()

    for k in df.columns:
        df[k] = df[k].fillna(na)

    mat = df.to_numpy()
    for i, k in enumerate(df.columns):
        np.testing.assert_array_equal(refvalues[k], mat[:, i])


@pytest.mark.parametrize("method", ["to_cupy", "to_numpy"])
@pytest.mark.parametrize("value", [1, True, 1.5])
@pytest.mark.parametrize("constructor", ["DataFrame", "Series"])
def test_to_array_categorical(method, value, constructor):
    data = [value]
    expected = getattr(pd, constructor)(data, dtype="category").to_numpy()
    result = getattr(
        getattr(cudf, constructor)(data, dtype="category"), method
    )()
    assert_eq(result, expected)


def test_dataframe_append_empty():
    pdf = pd.DataFrame(
        {
            "key": [1, 1, 1, 2, 2, 2, 3, 3, 3, 4, 4, 4],
            "value": [1, 2, 3, 4, 5, 6, 7, 8, 9, 10, 11, 12],
        }
    )
    gdf = cudf.DataFrame.from_pandas(pdf)

    gdf["newcol"] = 100
    pdf["newcol"] = 100

    assert len(gdf["newcol"]) == len(pdf)
    assert len(pdf["newcol"]) == len(pdf)
    assert_eq(gdf, pdf)


def test_dataframe_setitem_from_masked_object():
    rng = np.random.default_rng(seed=0)
    ary = rng.standard_normal(100)
    mask = np.zeros(100, dtype=bool)
    mask[:20] = True
    rng.shuffle(mask)
    ary[mask] = np.nan

    test1_null = cudf.Series(ary, nan_as_null=True)
    assert test1_null.nullable
    assert test1_null.null_count == 20
    test1_nan = cudf.Series(ary, nan_as_null=False)
    assert test1_nan.null_count == 0

    test2_null = cudf.DataFrame.from_pandas(
        pd.DataFrame({"a": ary}), nan_as_null=True
    )
    assert test2_null["a"].nullable
    assert test2_null["a"].null_count == 20
    test2_nan = cudf.DataFrame.from_pandas(
        pd.DataFrame({"a": ary}), nan_as_null=False
    )
    assert test2_nan["a"].null_count == 0

    gpu_ary = cupy.asarray(ary)
    test3_null = cudf.Series(gpu_ary, nan_as_null=True)
    assert test3_null.nullable
    assert test3_null.null_count == 20
    test3_nan = cudf.Series(gpu_ary, nan_as_null=False)
    assert test3_nan.null_count == 0

    test4 = cudf.DataFrame()
    lst = [1, 2, None, 4, 5, 6, None, 8, 9]
    test4["lst"] = lst
    assert test4["lst"].nullable
    assert test4["lst"].null_count == 2


def test_dataframe_append_to_empty():
    pdf = pd.DataFrame()
    pdf["a"] = []
    pdf["a"] = pdf["a"].astype("str")
    pdf["b"] = [1, 2, 3]

    gdf = cudf.DataFrame()
    gdf["a"] = []
    gdf["b"] = [1, 2, 3]

    assert_eq(gdf, pdf)


def test_dataframe_setitem_index_len1():
    gdf = cudf.DataFrame()
    gdf["a"] = [1]
    gdf["b"] = gdf.index._values

    np.testing.assert_equal(gdf.b.to_numpy(), [0])


def test_empty_dataframe_setitem_df():
    gdf1 = cudf.DataFrame()
    gdf2 = cudf.DataFrame({"a": [1, 2, 3, 4, 5]})
    gdf1["a"] = gdf2["a"]
    assert_eq(gdf1, gdf2)


def test_assign():
    gdf = cudf.DataFrame({"x": [1, 2, 3]})
    gdf2 = gdf.assign(y=gdf.x + 1)
    assert list(gdf.columns) == ["x"]
    assert list(gdf2.columns) == ["x", "y"]

    np.testing.assert_equal(gdf2.y.to_numpy(), [2, 3, 4])


@pytest.mark.parametrize(
    "mapping",
    [
        {"y": 1, "z": lambda df: df["x"] + df["y"]},
        {
            "x": lambda df: df["x"] * 2,
            "y": lambda df: 2,
            "z": lambda df: df["x"] / df["y"],
        },
    ],
)
def test_assign_callable(mapping):
    df = pd.DataFrame({"x": [1, 2, 3]})
    cdf = cudf.from_pandas(df)
    expect = df.assign(**mapping)
    actual = cdf.assign(**mapping)
    assert_eq(expect, actual)


@pytest.mark.parametrize("nrows", [1, 8, 100, 1000])
@pytest.mark.parametrize(
    "method",
    [
        "murmur3",
        "md5",
        "sha1",
        "sha224",
        "sha256",
        "sha384",
        "sha512",
        "xxhash32",
        "xxhash64",
    ],
)
@pytest.mark.parametrize("seed", [None, 42])
def test_dataframe_hash_values(nrows, method, seed):
    warning_expected = seed is not None and method not in {
        "murmur3",
        "xxhash32",
        "xxhash64",
    }
    potential_warning = (
        pytest.warns(UserWarning, match="Provided seed value has no effect*")
        if warning_expected
        else contextlib.nullcontext()
    )

    gdf = cudf.DataFrame()
    data = np.arange(nrows)
    data[0] = data[-1]  # make first and last the same
    gdf["a"] = data
    gdf["b"] = gdf.a + 100
    with potential_warning:
        out = gdf.hash_values(method=method, seed=seed)
    assert isinstance(out, cudf.Series)
    assert len(out) == nrows
    expected_dtypes = {
        "murmur3": np.uint32,
        "md5": object,
        "sha1": object,
        "sha224": object,
        "sha256": object,
        "sha384": object,
        "sha512": object,
        "xxhash32": np.uint32,
        "xxhash64": np.uint64,
    }
    assert out.dtype == expected_dtypes[method]

    # Check single column
    with potential_warning:
        out_one = gdf[["a"]].hash_values(method=method, seed=seed)
    # First matches last
    assert out_one.iloc[0] == out_one.iloc[-1]
    # Equivalent to the cudf.Series.hash_values()
    with potential_warning:
        assert_eq(gdf["a"].hash_values(method=method, seed=seed), out_one)


@pytest.mark.parametrize("method", ["murmur3", "xxhash32", "xxhash64"])
def test_dataframe_hash_values_seed(method):
    gdf = cudf.DataFrame()
    data = np.arange(10)
    data[0] = data[-1]  # make first and last the same
    gdf["a"] = data
    gdf["b"] = gdf.a + 100
    out_one = gdf.hash_values(method=method, seed=0)
    out_two = gdf.hash_values(method=method, seed=1)
    assert out_one.iloc[0] == out_one.iloc[-1]
    assert out_two.iloc[0] == out_two.iloc[-1]
    assert_neq(out_one, out_two)


def test_dataframe_hash_values_xxhash32():
    # xxhash32 has no built-in implementation in Python and we don't want to
    # add a testing dependency, so we use regression tests against known good
    # values.
    gdf = cudf.DataFrame({"a": [0.0, 1.0, 2.0, np.inf, np.nan]})
    gdf["b"] = -gdf["a"]
    out_a = gdf["a"].hash_values(method="xxhash32", seed=0)
    expected_a = cudf.Series(
        [3736311059, 2307980487, 2906647130, 746578903, 4294967295],
        dtype=np.uint32,
    )
    assert_eq(out_a, expected_a)

    out_b = gdf["b"].hash_values(method="xxhash32", seed=42)
    expected_b = cudf.Series(
        [1076387279, 2261349915, 531498073, 650869264, 4294967295],
        dtype=np.uint32,
    )
    assert_eq(out_b, expected_b)

    out_df = gdf.hash_values(method="xxhash32", seed=0)
    expected_df = cudf.Series(
        [1223721700, 2885793241, 1920811472, 1146715602, 4294967295],
        dtype=np.uint32,
    )
    assert_eq(out_df, expected_df)


def test_dataframe_hash_values_xxhash64():
    # xxhash64 has no built-in implementation in Python and we don't want to
    # add a testing dependency, so we use regression tests against known good
    # values.
    gdf = cudf.DataFrame({"a": [0.0, 1.0, 2.0, np.inf, np.nan]})
    gdf["b"] = -gdf["a"]
    out_a = gdf["a"].hash_values(method="xxhash64", seed=0)
    expected_a = cudf.Series(
        [
            3803688792395291579,
            10706502109028787093,
            9835943264235290955,
            18031741628920313605,
            18446744073709551615,
        ],
        dtype=np.uint64,
    )
    assert_eq(out_a, expected_a)

    out_b = gdf["b"].hash_values(method="xxhash64", seed=42)
    expected_b = cudf.Series(
        [
            9826995235083043316,
            10150515573749944095,
            5005707091092326006,
            5326262080505358431,
            18446744073709551615,
        ],
        dtype=np.uint64,
    )
    assert_eq(out_b, expected_b)

    out_df = gdf.hash_values(method="xxhash64", seed=0)
    expected_df = cudf.Series(
        [
            10208049663714815266,
            4949201786888768834,
            18122173653994477335,
            11133539368563441730,
            18446744073709551615,
        ],
        dtype=np.uint64,
    )
    assert_eq(out_df, expected_df)


@pytest.mark.parametrize("nrows", [3, 10, 100, 1000])
@pytest.mark.parametrize("nparts", [1, 2, 8, 13])
@pytest.mark.parametrize("nkeys", [1, 2])
def test_dataframe_hash_partition(nrows, nparts, nkeys):
    rng = np.random.default_rng(seed=0)
    gdf = cudf.DataFrame(
        {f"key{i}": rng.integers(0, 7 - i, nrows) for i in range(nkeys)}
    )
    keycols = gdf.columns.to_list()
    gdf["val1"] = rng.integers(0, nrows * 2, nrows)

    got = gdf.partition_by_hash(keycols, nparts=nparts)
    # Must return a list
    assert isinstance(got, list)
    # Must have correct number of partitions
    assert len(got) == nparts
    # All partitions must be DataFrame type
    assert all(isinstance(p, cudf.DataFrame) for p in got)
    # Check that all partitions have unique keys
    part_unique_keys = set()
    for p in got:
        if len(p):
            # Take rows of the keycolumns and build a set of the key-values
            unique_keys = set(map(tuple, p[keycols].values_host))
            # Ensure that none of the key-values have occurred in other groups
            assert not (unique_keys & part_unique_keys)
            part_unique_keys |= unique_keys
    assert len(part_unique_keys)


@pytest.mark.parametrize("nrows", [3, 10, 50])
def test_dataframe_hash_partition_masked_value(nrows):
    gdf = cudf.DataFrame()
    gdf["key"] = np.arange(nrows)
    gdf["val"] = np.arange(nrows) + 100
    bitmask = utils.random_bitmask(nrows)
    bytemask = utils.expand_bits_to_bytes(bitmask)
    gdf["val"] = gdf["val"]._column.set_mask(bitmask)
    parted = gdf.partition_by_hash(["key"], nparts=3)
    # Verify that the valid mask is correct
    for p in parted:
        df = p.to_pandas()
        for row in df.itertuples():
            valid = bool(bytemask[row.key])
            expected_value = row.key + 100 if valid else np.nan
            got_value = row.val
            assert (expected_value == got_value) or (
                np.isnan(expected_value) and np.isnan(got_value)
            )


@pytest.mark.parametrize("nrows", [3, 10, 50])
def test_dataframe_hash_partition_masked_keys(nrows):
    gdf = cudf.DataFrame()
    gdf["key"] = np.arange(nrows)
    gdf["val"] = np.arange(nrows) + 100
    bitmask = utils.random_bitmask(nrows)
    bytemask = utils.expand_bits_to_bytes(bitmask)
    gdf["key"] = gdf["key"]._column.set_mask(bitmask)
    parted = gdf.partition_by_hash(["key"], nparts=3, keep_index=False)
    # Verify that the valid mask is correct
    for p in parted:
        df = p.to_pandas()
        for row in df.itertuples():
            valid = bool(bytemask[row.val - 100])
            # val is key + 100
            expected_value = row.val - 100 if valid else np.nan
            got_value = row.key
            assert (expected_value == got_value) or (
                np.isnan(expected_value) and np.isnan(got_value)
            )


@pytest.mark.parametrize("keep_index", [True, False])
def test_dataframe_hash_partition_keep_index(keep_index):
    gdf = cudf.DataFrame(
        {"val": [1, 2, 3, 4, 5], "key": [3, 2, 1, 4, 5]}, index=[5, 4, 3, 2, 1]
    )

    expected_df1 = cudf.DataFrame(
        {"val": [1, 5], "key": [3, 5]}, index=[5, 1] if keep_index else None
    )
    expected_df2 = cudf.DataFrame(
        {"val": [2, 3, 4], "key": [2, 1, 4]},
        index=[4, 3, 2] if keep_index else None,
    )
    expected = [expected_df1, expected_df2]

    parts = gdf.partition_by_hash(["key"], nparts=2, keep_index=keep_index)

    for exp, got in zip(expected, parts):
        assert_eq(exp, got)


def test_dataframe_hash_partition_empty():
    gdf = cudf.DataFrame({"val": [1, 2], "key": [3, 2]}, index=["a", "b"])
    parts = gdf.iloc[:0].partition_by_hash(["key"], nparts=3)
    assert len(parts) == 3
    for part in parts:
        assert_eq(gdf.iloc[:0], part)


@pytest.mark.parametrize("dtype1", utils.supported_numpy_dtypes)
@pytest.mark.parametrize("dtype2", utils.supported_numpy_dtypes)
def test_dataframe_concat_different_numerical_columns(dtype1, dtype2):
    df1 = pd.DataFrame(dict(x=pd.Series(np.arange(5)).astype(dtype1)))
    df2 = pd.DataFrame(dict(x=pd.Series(np.arange(5)).astype(dtype2)))
    if dtype1 != dtype2 and "datetime" in dtype1 or "datetime" in dtype2:
        with pytest.raises(TypeError):
            cudf.concat([df1, df2])
    else:
        pres = pd.concat([df1, df2])
        gres = cudf.concat([cudf.from_pandas(df1), cudf.from_pandas(df2)])
        assert_eq(pres, gres, check_dtype=False, check_index_type=True)


def test_dataframe_concat_different_column_types():
    df1 = cudf.Series([42], dtype=np.float64)
    df2 = cudf.Series(["a"], dtype="category")
    with pytest.raises(ValueError):
        cudf.concat([df1, df2])

    df2 = cudf.Series(["a string"])
    with pytest.raises(TypeError):
        cudf.concat([df1, df2])


@pytest.mark.parametrize(
    "df_1", [cudf.DataFrame({"a": [1, 2], "b": [1, 3]}), cudf.DataFrame({})]
)
@pytest.mark.parametrize(
    "df_2", [cudf.DataFrame({"a": [], "b": []}), cudf.DataFrame({})]
)
def test_concat_empty_dataframe(df_1, df_2):
    with _hide_concat_empty_dtype_warning():
        got = cudf.concat([df_1, df_2])
        expect = pd.concat([df_1.to_pandas(), df_2.to_pandas()], sort=False)

    # ignoring dtypes as pandas upcasts int to float
    # on concatenation with empty dataframes

    assert_eq(got, expect, check_dtype=False, check_index_type=True)


@pytest.mark.parametrize(
    "df1_d",
    [
        {"a": [1, 2], "b": [1, 2], "c": ["s1", "s2"], "d": [1.0, 2.0]},
        {"b": [1.9, 10.9], "c": ["s1", "s2"]},
        {"c": ["s1"], "b": pd.Series([None], dtype="float"), "a": [False]},
    ],
)
@pytest.mark.parametrize(
    "df2_d",
    [
        {"a": [1, 2, 3]},
        {"a": [1, None, 3], "b": [True, True, False], "c": ["s3", None, "s4"]},
        {"a": [], "b": []},
        {},
    ],
)
def test_concat_different_column_dataframe(df1_d, df2_d):
    with _hide_concat_empty_dtype_warning():
        got = cudf.concat(
            [
                cudf.DataFrame(df1_d),
                cudf.DataFrame(df2_d),
                cudf.DataFrame(df1_d),
            ],
            sort=False,
        )

    pdf1 = pd.DataFrame(df1_d)
    pdf2 = pd.DataFrame(df2_d)

    expect = pd.concat([pdf1, pdf2, pdf1], sort=False)

    # numerical columns are upcasted to float in cudf.DataFrame.to_pandas()
    # casts nan to 0 in non-float numerical columns

    numeric_cols = got.dtypes[got.dtypes != "object"].index
    for col in numeric_cols:
        got[col] = got[col].astype(np.float64).fillna(np.nan)

    assert_eq(got, expect, check_dtype=False, check_index_type=True)


@pytest.mark.parametrize(
    "ser_1", [pd.Series([1, 2, 3]), pd.Series([], dtype="float64")]
)
@pytest.mark.parametrize("ser_2", [pd.Series([], dtype="float64")])
def test_concat_empty_series(ser_1, ser_2):
    with _hide_concat_empty_dtype_warning():
        got = cudf.concat([cudf.Series(ser_1), cudf.Series(ser_2)])
        expect = pd.concat([ser_1, ser_2])

    assert_eq(got, expect, check_index_type=True)


def test_concat_with_axis():
    df1 = pd.DataFrame(dict(x=np.arange(5), y=np.arange(5)))
    df2 = pd.DataFrame(dict(a=np.arange(5), b=np.arange(5)))

    concat_df = pd.concat([df1, df2], axis=1)
    cdf1 = cudf.from_pandas(df1)
    cdf2 = cudf.from_pandas(df2)

    # concat only dataframes
    concat_cdf = cudf.concat([cdf1, cdf2], axis=1)
    assert_eq(concat_cdf, concat_df, check_index_type=True)

    # concat only series
    concat_s = pd.concat([df1.x, df1.y], axis=1)
    cs1 = cudf.Series.from_pandas(df1.x)
    cs2 = cudf.Series.from_pandas(df1.y)
    concat_cdf_s = cudf.concat([cs1, cs2], axis=1)

    assert_eq(concat_cdf_s, concat_s, check_index_type=True)

    rng = np.random.default_rng(seed=0)
    # concat series and dataframes
    s3 = pd.Series(rng.random(5))
    cs3 = cudf.Series.from_pandas(s3)

    concat_cdf_all = cudf.concat([cdf1, cs3, cdf2], axis=1)
    concat_df_all = pd.concat([df1, s3, df2], axis=1)
    assert_eq(concat_cdf_all, concat_df_all, check_index_type=True)

    # concat manual multi index
    midf1 = cudf.from_pandas(df1)
    midf1.index = cudf.MultiIndex(
        levels=[[0, 1, 2, 3], [0, 1]], codes=[[0, 1, 2, 3, 2], [0, 1, 0, 1, 0]]
    )
    midf2 = midf1[2:]
    midf2.index = cudf.MultiIndex(
        levels=[[3, 4, 5], [2, 0]], codes=[[0, 1, 2], [1, 0, 1]]
    )
    mipdf1 = midf1.to_pandas()
    mipdf2 = midf2.to_pandas()

    assert_eq(
        cudf.concat([midf1, midf2]),
        pd.concat([mipdf1, mipdf2]),
        check_index_type=True,
    )
    assert_eq(
        cudf.concat([midf2, midf1]),
        pd.concat([mipdf2, mipdf1]),
        check_index_type=True,
    )
    assert_eq(
        cudf.concat([midf1, midf2, midf1]),
        pd.concat([mipdf1, mipdf2, mipdf1]),
        check_index_type=True,
    )

    rng = np.random.default_rng(seed=0)
    # concat groupby multi index
    gdf1 = cudf.DataFrame(
        {
            "x": rng.integers(0, 10, 10),
            "y": rng.integers(0, 10, 10),
            "z": rng.integers(0, 10, 10),
            "v": rng.integers(0, 10, 10),
        }
    )
    gdf2 = gdf1[5:]
    gdg1 = gdf1.groupby(["x", "y"]).min()
    gdg2 = gdf2.groupby(["x", "y"]).min()
    pdg1 = gdg1.to_pandas()
    pdg2 = gdg2.to_pandas()

    assert_eq(
        cudf.concat([gdg1, gdg2]),
        pd.concat([pdg1, pdg2]),
        check_index_type=True,
    )
    assert_eq(
        cudf.concat([gdg2, gdg1]),
        pd.concat([pdg2, pdg1]),
        check_index_type=True,
    )

    # series multi index concat
    gdgz1 = gdg1.z
    gdgz2 = gdg2.z
    pdgz1 = gdgz1.to_pandas()
    pdgz2 = gdgz2.to_pandas()

    assert_eq(
        cudf.concat([gdgz1, gdgz2]),
        pd.concat([pdgz1, pdgz2]),
        check_index_type=True,
    )
    assert_eq(
        cudf.concat([gdgz2, gdgz1]),
        pd.concat([pdgz2, pdgz1]),
        check_index_type=True,
    )


@pytest.mark.parametrize("nrows", [0, 3, 10, 100, 1000])
def test_nonmatching_index_setitem(nrows):
    rng = np.random.default_rng(seed=0)

    gdf = cudf.DataFrame()
    gdf["a"] = rng.integers(2147483647, size=nrows)
    gdf["b"] = rng.integers(2147483647, size=nrows)
    gdf = gdf.set_index("b")

    test_values = rng.integers(2147483647, size=nrows)
    gdf["c"] = test_values
    assert len(test_values) == len(gdf["c"])
    gdf_series = cudf.Series(test_values, index=gdf.index, name="c")
    assert_eq(gdf["c"].to_pandas(), gdf_series.to_pandas())


@pytest.mark.parametrize("dtype", ["int", "int64[pyarrow]"])
def test_from_pandas(dtype):
    df = pd.DataFrame({"x": [1, 2, 3]}, index=[4.0, 5.0, 6.0], dtype=dtype)
    df.columns.name = "custom_column_name"
    gdf = cudf.DataFrame.from_pandas(df)
    assert isinstance(gdf, cudf.DataFrame)

    assert_eq(df, gdf, check_dtype="pyarrow" not in dtype)

    s = df.x
    gs = cudf.Series.from_pandas(s)
    assert isinstance(gs, cudf.Series)

    assert_eq(s, gs, check_dtype="pyarrow" not in dtype)


@pytest.mark.parametrize("dtypes", [int, float])
def test_from_records(dtypes):
    h_ary = np.ndarray(shape=(10, 4), dtype=dtypes)
    rec_ary = h_ary.view(np.recarray)

    gdf = cudf.DataFrame.from_records(rec_ary, columns=["a", "b", "c", "d"])
    df = pd.DataFrame.from_records(rec_ary, columns=["a", "b", "c", "d"])
    assert isinstance(gdf, cudf.DataFrame)
    assert_eq(df, gdf)

    gdf = cudf.DataFrame.from_records(rec_ary)
    df = pd.DataFrame.from_records(rec_ary)
    assert isinstance(gdf, cudf.DataFrame)
    assert_eq(df, gdf)


@pytest.mark.parametrize("columns", [None, ["first", "second", "third"]])
@pytest.mark.parametrize(
    "index",
    [
        None,
        ["first", "second"],
        "name",
        "age",
        "weight",
        [10, 11],
        ["abc", "xyz"],
    ],
)
def test_from_records_index(columns, index):
    rec_ary = np.array(
        [("Rex", 9, 81.0), ("Fido", 3, 27.0)],
        dtype=[("name", "U10"), ("age", "i4"), ("weight", "f4")],
    )
    gdf = cudf.DataFrame.from_records(rec_ary, columns=columns, index=index)
    df = pd.DataFrame.from_records(rec_ary, columns=columns, index=index)
    assert isinstance(gdf, cudf.DataFrame)
    assert_eq(df, gdf)


def test_dataframe_construction_from_cupy_arrays():
    h_ary = np.array([[1, 2, 3], [4, 5, 6]], np.int32)
    d_ary = cupy.asarray(h_ary)

    gdf = cudf.DataFrame(d_ary, columns=["a", "b", "c"])
    df = pd.DataFrame(h_ary, columns=["a", "b", "c"])
    assert isinstance(gdf, cudf.DataFrame)

    assert_eq(df, gdf)

    gdf = cudf.DataFrame(d_ary)
    df = pd.DataFrame(h_ary)
    assert isinstance(gdf, cudf.DataFrame)

    assert_eq(df, gdf)

    gdf = cudf.DataFrame(d_ary, index=["a", "b"])
    df = pd.DataFrame(h_ary, index=["a", "b"])
    assert isinstance(gdf, cudf.DataFrame)

    assert_eq(df, gdf)

    gdf = cudf.DataFrame(d_ary)
    gdf = gdf.set_index(keys=0, drop=False)
    df = pd.DataFrame(h_ary)
    df = df.set_index(keys=0, drop=False)
    assert isinstance(gdf, cudf.DataFrame)

    assert_eq(df, gdf)

    gdf = cudf.DataFrame(d_ary)
    gdf = gdf.set_index(keys=1, drop=False)
    df = pd.DataFrame(h_ary)
    df = df.set_index(keys=1, drop=False)
    assert isinstance(gdf, cudf.DataFrame)

    assert_eq(df, gdf)


def test_dataframe_cupy_wrong_dimensions():
    d_ary = cupy.empty((2, 3, 4), dtype=np.int32)
    with pytest.raises(
        ValueError, match="records dimension expected 1 or 2 but found: 3"
    ):
        cudf.DataFrame(d_ary)


def test_dataframe_cupy_array_wrong_index():
    d_ary = cupy.empty((2, 3), dtype=np.int32)

    with pytest.raises(ValueError):
        cudf.DataFrame(d_ary, index=["a"])

    with pytest.raises(ValueError):
        cudf.DataFrame(d_ary, index="a")


def test_index_in_dataframe_constructor():
    a = pd.DataFrame({"x": [1, 2, 3]}, index=[4.0, 5.0, 6.0])
    b = cudf.DataFrame({"x": [1, 2, 3]}, index=[4.0, 5.0, 6.0])

    assert_eq(a, b)
    assert_eq(a.loc[4:], b.loc[4:])


dtypes = NUMERIC_TYPES + DATETIME_TYPES + ["bool"]


@pytest.mark.parametrize("nelem", [0, 2, 3, 100, 1000])
@pytest.mark.parametrize("data_type", dtypes)
def test_from_arrow(nelem, data_type):
    rng = np.random.default_rng(seed=0)
    df = pd.DataFrame(
        {
            "a": rng.integers(0, 1000, nelem).astype(data_type),
            "b": rng.integers(0, 1000, nelem).astype(data_type),
        }
    )
    padf = pa.Table.from_pandas(
        df, preserve_index=False
    ).replace_schema_metadata(None)
    gdf = cudf.DataFrame.from_arrow(padf)
    assert isinstance(gdf, cudf.DataFrame)

    assert_eq(df, gdf)

    s = pa.Array.from_pandas(df.a)
    gs = cudf.Series.from_arrow(s)
    assert isinstance(gs, cudf.Series)

    # For some reason PyArrow to_pandas() converts to numpy array and has
    # better type compatibility
    np.testing.assert_array_equal(s.to_pandas(), gs.to_numpy())


def test_from_arrow_chunked_categories():
    # Verify that categories are properly deduplicated across chunked arrays.
    indices = pa.array([0, 1, 0, 1, 2, 0, None, 2])
    dictionary = pa.array(["foo", "bar", "baz"])
    dict_array = pa.DictionaryArray.from_arrays(indices, dictionary)
    chunked_array = pa.chunked_array([dict_array, dict_array])
    table = pa.table({"a": chunked_array})
    df = cudf.DataFrame.from_arrow(table)
    final_dictionary = df["a"].dtype.categories.to_arrow().to_pylist()
    assert sorted(final_dictionary) == sorted(dictionary.to_pylist())


@pytest.mark.parametrize("nelem", [0, 2, 3, 100, 1000])
@pytest.mark.parametrize("data_type", dtypes)
def test_to_arrow(nelem, data_type):
    rng = np.random.default_rng(seed=0)
    df = pd.DataFrame(
        {
            "a": rng.integers(0, 1000, nelem).astype(data_type),
            "b": rng.integers(0, 1000, nelem).astype(data_type),
        }
    )
    gdf = cudf.DataFrame.from_pandas(df)

    pa_df = pa.Table.from_pandas(
        df, preserve_index=False
    ).replace_schema_metadata(None)

    pa_gdf = gdf.to_arrow(preserve_index=False).replace_schema_metadata(None)

    assert isinstance(pa_gdf, pa.Table)
    assert pa.Table.equals(pa_df, pa_gdf)

    pa_s = pa.Array.from_pandas(df.a)
    pa_gs = gdf["a"].to_arrow()

    assert isinstance(pa_gs, pa.Array)
    assert pa.Array.equals(pa_s, pa_gs)

    pa_i = pa.Array.from_pandas(df.index)
    pa_gi = gdf.index.to_arrow()

    assert isinstance(pa_gi, pa.Array)
    assert pa.Array.equals(pa_i, pa_gi)


@pytest.mark.parametrize("data_type", dtypes)
def test_to_from_arrow_nulls(data_type):
    if data_type == "longlong":
        data_type = "int64"
    if data_type == "bool":
        s1 = pa.array([True, None, False, None, True], type=data_type)
    else:
        dtype = np.dtype(data_type)
        if dtype.type == np.datetime64:
            time_unit, _ = np.datetime_data(dtype)
            data_type = pa.timestamp(unit=time_unit)
        s1 = pa.array([1, None, 3, None, 5], type=data_type)
    gs1 = cudf.Series.from_arrow(s1)
    assert isinstance(gs1, cudf.Series)
    # We have 64B padded buffers for nulls whereas Arrow returns a minimal
    # number of bytes, so only check the first byte in this case
    np.testing.assert_array_equal(
        np.asarray(s1.buffers()[0]).view("u1")[0],
        gs1._column.mask_array_view(mode="read").copy_to_host().view("u1")[0],
    )
    assert pa.Array.equals(s1, gs1.to_arrow())

    s2 = pa.array([None, None, None, None, None], type=data_type)
    gs2 = cudf.Series.from_arrow(s2)
    assert isinstance(gs2, cudf.Series)
    # We have 64B padded buffers for nulls whereas Arrow returns a minimal
    # number of bytes, so only check the first byte in this case
    np.testing.assert_array_equal(
        np.asarray(s2.buffers()[0]).view("u1")[0],
        gs2._column.mask_array_view(mode="read").copy_to_host().view("u1")[0],
    )
    assert pa.Array.equals(s2, gs2.to_arrow())


def test_to_arrow_categorical():
    df = pd.DataFrame()
    df["a"] = pd.Series(["a", "b", "c"], dtype="category")
    gdf = cudf.DataFrame.from_pandas(df)

    pa_df = pa.Table.from_pandas(
        df, preserve_index=False
    ).replace_schema_metadata(None)
    pa_gdf = gdf.to_arrow(preserve_index=False).replace_schema_metadata(None)

    assert isinstance(pa_gdf, pa.Table)
    assert pa.Table.equals(pa_df, pa_gdf)

    pa_s = pa.Array.from_pandas(df.a)
    pa_gs = gdf["a"].to_arrow()

    assert isinstance(pa_gs, pa.Array)
    assert pa.Array.equals(pa_s, pa_gs)


def test_from_arrow_missing_categorical():
    pd_cat = pd.Categorical(["a", "b", "c"], categories=["a", "b"])
    pa_cat = pa.array(pd_cat, from_pandas=True)
    gd_cat = cudf.Series(pa_cat)

    assert isinstance(gd_cat, cudf.Series)
    assert_eq(
        pd.Series(pa_cat.to_pandas()),  # PyArrow returns a pd.Categorical
        gd_cat.to_pandas(),
    )


def test_to_arrow_missing_categorical():
    pd_cat = pd.Categorical(["a", "b", "c"], categories=["a", "b"])
    pa_cat = pa.array(pd_cat, from_pandas=True)
    gd_cat = cudf.Series(pa_cat)

    assert isinstance(gd_cat, cudf.Series)
    assert pa.Array.equals(pa_cat, gd_cat.to_arrow())


@pytest.mark.parametrize("data_type", dtypes)
def test_from_scalar_typing(data_type):
    rng = np.random.default_rng(seed=0)
    if data_type == "datetime64[ms]":
        scalar = (
            np.dtype("int64").type(rng.integers(0, 5)).astype("datetime64[ms]")
        )
    elif data_type.startswith("datetime64"):
        scalar = np.datetime64(datetime.date.today()).astype("datetime64[ms]")
        data_type = "datetime64[ms]"
    else:
        scalar = np.dtype(data_type).type(rng.integers(0, 5))

    gdf = cudf.DataFrame()
    gdf["a"] = [1, 2, 3, 4, 5]
    gdf["b"] = scalar
    assert gdf["b"].dtype == np.dtype(data_type)
    assert len(gdf["b"]) == len(gdf["a"])


@pytest.mark.parametrize("data_type", NUMERIC_TYPES)
def test_from_python_array(data_type):
    rng = np.random.default_rng(seed=0)
    np_arr = rng.integers(0, 100, 10).astype(data_type)
    data = memoryview(np_arr)
    data = arr.array(data.format, data)

    gs = cudf.Series(data)

    np.testing.assert_equal(gs.to_numpy(), np_arr)


def test_series_shape():
    ps = pd.Series([1, 2, 3, 4])
    cs = cudf.Series([1, 2, 3, 4])

    assert ps.shape == cs.shape


def test_series_shape_empty():
    ps = pd.Series([], dtype="float64")
    cs = cudf.Series([], dtype="float64")

    assert ps.shape == cs.shape


def test_dataframe_shape():
    pdf = pd.DataFrame({"a": [0, 1, 2, 3], "b": [0.1, 0.2, None, 0.3]})
    gdf = cudf.DataFrame.from_pandas(pdf)

    assert pdf.shape == gdf.shape


def test_dataframe_shape_empty():
    pdf = pd.DataFrame()
    gdf = cudf.DataFrame()

    assert pdf.shape == gdf.shape


@pytest.mark.parametrize("num_cols", [1, 2, 10])
@pytest.mark.parametrize("num_rows", [1, 2, 20])
@pytest.mark.parametrize("dtype", [*dtypes, "object"])
@pytest.mark.parametrize("nulls", ["none", "some", "all"])
def test_dataframe_transpose(nulls, num_cols, num_rows, dtype):
    # In case of `bool` dtype: pandas <= 1.2.5 type-casts
    # a boolean series to `float64` series if a `np.nan` is assigned to it:
    # >>> s = pd.Series([True, False, True])
    # >>> s
    # 0     True
    # 1    False
    # 2     True
    # dtype: bool
    # >>> s[[2]] = np.nan
    # >>> s
    # 0    1.0
    # 1    0.0
    # 2    NaN
    # dtype: float64
    # In pandas >= 1.3.2 this behavior is fixed:
    # >>> s = pd.Series([True, False, True])
    # >>> s
    # 0
    # True
    # 1
    # False
    # 2
    # True
    # dtype: bool
    # >>> s[[2]] = np.nan
    # >>> s
    # 0
    # True
    # 1
    # False
    # 2
    # NaN
    # dtype: object
    # In cudf we change `object` dtype to `str` type - for which there
    # is no transpose implemented yet. Hence we need to test transpose
    # against pandas nullable types as they are the ones that closely
    # resemble `cudf` dtypes behavior.
    pdf = pd.DataFrame()
    rng = np.random.default_rng(seed=0)
    null_rep = np.nan if dtype in ["float32", "float64"] else None
    np_dtype = dtype
    dtype = np.dtype(dtype)
    dtype = cudf.utils.dtypes.np_dtypes_to_pandas_dtypes.get(dtype, dtype)
    for i in range(num_cols):
        colname = string.ascii_lowercase[i]
        data = pd.Series(
            rng.integers(0, 26, num_rows).astype(np_dtype),
            dtype=dtype,
        )
        if nulls == "some":
            idx = rng.choice(num_rows, size=int(num_rows / 2), replace=False)
            if len(idx):
                data[idx] = null_rep
        elif nulls == "all":
            data[:] = null_rep
        pdf[colname] = data

    gdf = cudf.DataFrame.from_pandas(pdf)

    got_function = gdf.transpose()
    got_property = gdf.T

    expect = pdf.transpose()
    nullable = dtype not in DATETIME_TYPES
    assert_eq(expect, got_function.to_pandas(nullable=nullable))
    assert_eq(expect, got_property.to_pandas(nullable=nullable))


@pytest.mark.parametrize("num_cols", [1, 2, 10])
@pytest.mark.parametrize("num_rows", [1, 2, 20])
def test_dataframe_transpose_category(num_cols, num_rows):
    pdf = pd.DataFrame()

    for i in range(num_cols):
        colname = string.ascii_lowercase[i]
        data = pd.Series(list(string.ascii_lowercase), dtype="category")
        data = data.sample(num_rows, replace=True).reset_index(drop=True)
        pdf[colname] = data

    gdf = cudf.DataFrame.from_pandas(pdf)

    got_function = gdf.transpose()
    got_property = gdf.T

    expect = pdf.transpose()

    assert_eq(expect, got_function.to_pandas())
    assert_eq(expect, got_property.to_pandas())


def test_generated_column():
    gdf = cudf.DataFrame({"a": (i for i in range(5))})
    assert len(gdf) == 5


@pytest.fixture
def pdf():
    return pd.DataFrame({"x": range(10), "y": range(10)})


@pytest.fixture
def gdf(pdf):
    return cudf.DataFrame.from_pandas(pdf)


@pytest_unmark_spilling
@pytest.mark.parametrize(
    "data",
    [
        {
            "x": [np.nan, 2, 3, 4, 100, np.nan],
            "y": [4, 5, 6, 88, 99, np.nan],
            "z": [7, 8, 9, 66, np.nan, 77],
        },
        {"x": [1, 2, 3], "y": [4, 5, 6], "z": [7, 8, 9]},
        {
            "x": [np.nan, np.nan, np.nan],
            "y": [np.nan, np.nan, np.nan],
            "z": [np.nan, np.nan, np.nan],
        },
        pytest.param(
            {"x": [], "y": [], "z": []},
            marks=pytest_xfail(
                condition=version.parse("11")
                <= version.parse(cupy.__version__)
                < version.parse("11.1"),
                reason="Zero-sized array passed to cupy reduction, "
                "https://github.com/cupy/cupy/issues/6937",
            ),
        ),
        pytest.param(
            {"x": []},
            marks=pytest_xfail(
                condition=version.parse("11")
                <= version.parse(cupy.__version__)
                < version.parse("11.1"),
                reason="Zero-sized array passed to cupy reduction, "
                "https://github.com/cupy/cupy/issues/6937",
            ),
        ),
    ],
)
@pytest.mark.parametrize("axis", [0, 1])
@pytest.mark.parametrize(
    "func",
    [
        "min",
        "max",
        "sum",
        "prod",
        "product",
        "cummin",
        "cummax",
        "cumsum",
        "cumprod",
        "mean",
        "median",
        "sum",
        "std",
        "var",
        "kurt",
        "skew",
        "all",
        "any",
    ],
)
@pytest.mark.parametrize("skipna", [True, False])
def test_dataframe_reductions(data, axis, func, skipna):
    pdf = pd.DataFrame(data=data)
    gdf = cudf.DataFrame.from_pandas(pdf)

    # Reductions can fail in numerous possible ways when attempting row-wise
    # reductions, which are only partially supported. Catching the appropriate
    # exception here allows us to detect API breakage in the form of changing
    # exceptions.
    expected_exception = None
    if axis == 1:
        if func in ("kurt", "skew"):
            expected_exception = NotImplementedError
        elif func not in cudf.core.dataframe._cupy_nan_methods_map:
            if skipna is False:
                expected_exception = NotImplementedError
            elif any(col.nullable for name, col in gdf.items()):
                expected_exception = ValueError
            elif func in ("cummin", "cummax"):
                expected_exception = AttributeError

    # Test different degrees of freedom for var and std.
    all_kwargs = [{"ddof": 1}, {"ddof": 2}] if func in ("var", "std") else [{}]
    for kwargs in all_kwargs:
        if expected_exception is not None:
            with pytest.raises(expected_exception):
                (getattr(gdf, func)(axis=axis, skipna=skipna, **kwargs),)
        else:
            expect = getattr(pdf, func)(axis=axis, skipna=skipna, **kwargs)
            with expect_warning_if(
                skipna
                and func in {"min", "max"}
                and axis == 1
                and any(gdf.T[col].isna().all() for col in gdf.T),
                RuntimeWarning,
            ):
                got = getattr(gdf, func)(axis=axis, skipna=skipna, **kwargs)
            assert_eq(got, expect, check_dtype=False)


@pytest.mark.parametrize(
    "data",
    [
        {"x": [np.nan, 2, 3, 4, 100, np.nan], "y": [4, 5, 6, 88, 99, np.nan]},
        {"x": [1, 2, 3], "y": [4, 5, 6]},
        {"x": [np.nan, np.nan, np.nan], "y": [np.nan, np.nan, np.nan]},
        {"x": [], "y": []},
        {"x": []},
    ],
)
@pytest.mark.parametrize("func", [lambda df: df.count()])
def test_dataframe_count_reduction(data, func):
    pdf = pd.DataFrame(data=data)
    gdf = cudf.DataFrame.from_pandas(pdf)

    assert_eq(func(pdf), func(gdf))


@pytest.mark.parametrize(
    "data",
    [
        {"x": [np.nan, 2, 3, 4, 100, np.nan], "y": [4, 5, 6, 88, 99, np.nan]},
        {"x": [1, 2, 3], "y": [4, 5, 6]},
        {"x": [np.nan, np.nan, np.nan], "y": [np.nan, np.nan, np.nan]},
        {"x": pd.Series([], dtype="float"), "y": pd.Series([], dtype="float")},
        {"x": pd.Series([], dtype="int")},
    ],
)
@pytest.mark.parametrize("ops", ["sum", "product", "prod"])
@pytest.mark.parametrize("skipna", [True, False])
@pytest.mark.parametrize("min_count", [-10, -1, 0, 1, 2, 3, 10])
def test_dataframe_min_count_ops(data, ops, skipna, min_count):
    psr = pd.DataFrame(data)
    gsr = cudf.from_pandas(psr)

    assert_eq(
        getattr(psr, ops)(skipna=skipna, min_count=min_count),
        getattr(gsr, ops)(skipna=skipna, min_count=min_count),
        check_dtype=False,
    )


@pytest_unmark_spilling
@pytest.mark.parametrize(
    "binop",
    [
        operator.add,
        operator.mul,
        operator.floordiv,
        operator.truediv,
        operator.mod,
        operator.pow,
    ],
)
@pytest.mark.parametrize(
    "other",
    [
        1.0,
        pd.Series([1.0]),
        pd.Series([1.0, 2.0]),
        pd.Series([1.0, 2.0, 3.0]),
        pd.Series([1.0], index=["x"]),
        pd.Series([1.0, 2.0], index=["x", "y"]),
        pd.Series([1.0, 2.0, 3.0], index=["x", "y", "z"]),
        pd.DataFrame({"x": [1.0]}),
        pd.DataFrame({"x": [1.0], "y": [2.0]}),
        pd.DataFrame({"x": [1.0], "y": [2.0], "z": [3.0]}),
    ],
)
def test_arithmetic_binops_df(pdf, gdf, binop, other):
    # Avoid 1**NA cases: https://github.com/pandas-dev/pandas/issues/29997
    pdf[pdf == 1.0] = 2
    gdf[gdf == 1.0] = 2
    try:
        d = binop(pdf, other)
    except Exception:
        if isinstance(other, (pd.Series, pd.DataFrame)):
            cudf_other = cudf.from_pandas(other)

        # that returns before we enter this try-except.
        assert_exceptions_equal(
            lfunc=binop,
            rfunc=binop,
            lfunc_args_and_kwargs=([pdf, other], {}),
            rfunc_args_and_kwargs=([gdf, cudf_other], {}),
        )
    else:
        if isinstance(other, (pd.Series, pd.DataFrame)):
            other = cudf.from_pandas(other)
        g = binop(gdf, other)
        assert_eq(d, g)


@pytest_unmark_spilling
@pytest.mark.parametrize(
    "binop",
    [
        operator.eq,
        operator.lt,
        operator.le,
        operator.gt,
        operator.ge,
        operator.ne,
    ],
)
@pytest.mark.parametrize(
    "other",
    [
        1.0,
        pd.Series([1.0, 2.0], index=["x", "y"]),
        pd.DataFrame({"x": [1.0]}),
        pd.DataFrame({"x": [1.0], "y": [2.0]}),
        pd.DataFrame({"x": [1.0], "y": [2.0], "z": [3.0]}),
    ],
)
def test_comparison_binops_df(pdf, gdf, binop, other):
    # Avoid 1**NA cases: https://github.com/pandas-dev/pandas/issues/29997
    pdf[pdf == 1.0] = 2
    gdf[gdf == 1.0] = 2
    try:
        d = binop(pdf, other)
    except Exception:
        if isinstance(other, (pd.Series, pd.DataFrame)):
            cudf_other = cudf.from_pandas(other)

        # that returns before we enter this try-except.
        assert_exceptions_equal(
            lfunc=binop,
            rfunc=binop,
            lfunc_args_and_kwargs=([pdf, other], {}),
            rfunc_args_and_kwargs=([gdf, cudf_other], {}),
        )
    else:
        if isinstance(other, (pd.Series, pd.DataFrame)):
            other = cudf.from_pandas(other)
        g = binop(gdf, other)
        assert_eq(d, g)


@pytest_unmark_spilling
@pytest.mark.parametrize(
    "binop",
    [
        operator.eq,
        operator.lt,
        operator.le,
        operator.gt,
        operator.ge,
        operator.ne,
    ],
)
@pytest.mark.parametrize(
    "other",
    [
        pd.Series([1.0]),
        pd.Series([1.0, 2.0]),
        pd.Series([1.0, 2.0, 3.0]),
        pd.Series([1.0], index=["x"]),
        pd.Series([1.0, 2.0, 3.0], index=["x", "y", "z"]),
    ],
)
def test_comparison_binops_df_reindexing(request, pdf, gdf, binop, other):
    # Avoid 1**NA cases: https://github.com/pandas-dev/pandas/issues/29997
    pdf[pdf == 1.0] = 2
    gdf[gdf == 1.0] = 2
    try:
        d = binop(pdf, other)
    except Exception:
        if isinstance(other, (pd.Series, pd.DataFrame)):
            cudf_other = cudf.from_pandas(other)

        # that returns before we enter this try-except.
        assert_exceptions_equal(
            lfunc=binop,
            rfunc=binop,
            lfunc_args_and_kwargs=([pdf, other], {}),
            rfunc_args_and_kwargs=([gdf, cudf_other], {}),
        )
    else:
        request.applymarker(
            pytest.mark.xfail(
                condition=pdf.columns.difference(other.index).size > 0,
                reason="""
                Currently we will not match pandas for equality/inequality
                operators when there are columns that exist in a Series but not
                the DataFrame because pandas returns True/False values whereas
                we return NA. However, this reindexing is deprecated in pandas
                so we opt not to add support. This test should start passing
                once pandas removes the deprecated behavior in 2.0.  When that
                happens, this test can be merged with the two tests above into
                a single test with common parameters.
                """,
            )
        )

        if isinstance(other, (pd.Series, pd.DataFrame)):
            other = cudf.from_pandas(other)
        g = binop(gdf, other)
        assert_eq(d, g)


def test_binops_df_invalid(gdf):
    with pytest.raises(TypeError):
        gdf + np.array([1, 2])


@pytest.mark.parametrize("binop", [operator.and_, operator.or_, operator.xor])
def test_bitwise_binops_df(pdf, gdf, binop):
    d = binop(pdf, pdf + 1)
    g = binop(gdf, gdf + 1)
    assert_eq(d, g)


@pytest_unmark_spilling
@pytest.mark.parametrize(
    "binop",
    [
        operator.add,
        operator.mul,
        operator.floordiv,
        operator.truediv,
        operator.mod,
        operator.pow,
        operator.eq,
        operator.lt,
        operator.le,
        operator.gt,
        operator.ge,
        operator.ne,
    ],
)
def test_binops_series(pdf, gdf, binop):
    pdf = pdf + 1.0
    gdf = gdf + 1.0
    d = binop(pdf.x, pdf.y)
    g = binop(gdf.x, gdf.y)
    assert_eq(d, g)


@pytest.mark.parametrize("binop", [operator.and_, operator.or_, operator.xor])
def test_bitwise_binops_series(pdf, gdf, binop):
    d = binop(pdf.x, pdf.y + 1)
    g = binop(gdf.x, gdf.y + 1)
    assert_eq(d, g)


@pytest.mark.parametrize("unaryop", [operator.neg, operator.inv, operator.abs])
@pytest.mark.parametrize(
    "col_name,assign_col_name", [(None, False), (None, True), ("abc", True)]
)
def test_unaryops_df(pdf, unaryop, col_name, assign_col_name):
    pd_df = pdf.copy()
    if assign_col_name:
        pd_df.columns.name = col_name
    gdf = cudf.from_pandas(pd_df)
    d = unaryop(pd_df - 5)
    g = unaryop(gdf - 5)
    assert_eq(d, g)


def test_df_abs(pdf):
    rng = np.random.default_rng(seed=0)
    disturbance = pd.Series(rng.random(10))
    pdf = pdf - 5 + disturbance
    d = pdf.apply(np.abs)
    g = cudf.from_pandas(pdf).abs()
    assert_eq(d, g)


def test_scale_df(gdf):
    got = (gdf - 5).scale()
    expect = cudf.DataFrame(
        {"x": np.linspace(0.0, 1.0, 10), "y": np.linspace(0.0, 1.0, 10)}
    )
    assert_eq(expect, got)


@pytest.mark.parametrize(
    "func",
    [
        lambda df: df.empty,
        lambda df: df.x.empty,
        lambda df: df.x.fillna(123, limit=None, method=None, axis=None),
        lambda df: df.drop("x", axis=1, errors="raise"),
    ],
)
def test_unary_operators(func, pdf, gdf):
    p = func(pdf)
    g = func(gdf)
    assert_eq(p, g)


def test_is_monotonic(gdf):
    pdf = pd.DataFrame({"x": [1, 2, 3]}, index=[3, 1, 2])
    gdf = cudf.DataFrame.from_pandas(pdf)
    assert not gdf.index.is_monotonic_increasing
    assert not gdf.index.is_monotonic_decreasing


def test_iter(pdf, gdf):
    assert list(pdf) == list(gdf)


def test_iteritems(gdf):
    for k, v in gdf.items():
        assert k in gdf.columns
        assert isinstance(v, cudf.Series)
        assert_eq(v, gdf[k])


@pytest.mark.parametrize("q", [0.5, 1, 0.001, [0.5], [], [0.005, 0.5, 1]])
@pytest.mark.parametrize("numeric_only", [True, False])
def test_quantile(q, numeric_only):
    ts = pd.date_range("2018-08-24", periods=5, freq="D")
    td = pd.to_timedelta(np.arange(5), unit="h")
    rng = np.random.default_rng(seed=0)
    pdf = pd.DataFrame(
        {"date": ts, "delta": td, "val": rng.standard_normal(len(ts))}
    )
    gdf = cudf.DataFrame.from_pandas(pdf)

    assert_eq(pdf["date"].quantile(q), gdf["date"].quantile(q))
    assert_eq(pdf["delta"].quantile(q), gdf["delta"].quantile(q))
    assert_eq(pdf["val"].quantile(q), gdf["val"].quantile(q))

    q = q if isinstance(q, list) else [q]
    assert_eq(
        pdf.quantile(q, numeric_only=numeric_only),
        gdf.quantile(q, numeric_only=numeric_only),
    )


@pytest.mark.parametrize("q", [0.2, 1, 0.001, [0.5], [], [0.005, 0.8, 0.03]])
@pytest.mark.parametrize("interpolation", ["higher", "lower", "nearest"])
@pytest.mark.parametrize(
    "decimal_type",
    [cudf.Decimal32Dtype, cudf.Decimal64Dtype, cudf.Decimal128Dtype],
)
def test_decimal_quantile(q, interpolation, decimal_type):
    rng = np.random.default_rng(seed=0)
    data = ["244.8", "32.24", "2.22", "98.14", "453.23", "5.45"]
    gdf = cudf.DataFrame(
        {"id": rng.integers(0, 10, size=len(data)), "val": data}
    )
    gdf["id"] = gdf["id"].astype("float64")
    gdf["val"] = gdf["val"].astype(decimal_type(7, 2))
    pdf = gdf.to_pandas()

    got = gdf.quantile(q, numeric_only=False, interpolation=interpolation)
    expected = pdf.quantile(
        q if isinstance(q, list) else [q],
        numeric_only=False,
        interpolation=interpolation,
    )

    assert_eq(got, expected)


def test_empty_quantile():
    pdf = pd.DataFrame({"x": []}, dtype="float64")
    df = cudf.DataFrame({"x": []}, dtype="float64")

    actual = df.quantile()
    expected = pdf.quantile()

    assert_eq(actual, expected)


def test_from_pandas_function(pdf):
    gdf = cudf.from_pandas(pdf)
    assert isinstance(gdf, cudf.DataFrame)
    assert_eq(pdf, gdf)

    gdf = cudf.from_pandas(pdf.x)
    assert isinstance(gdf, cudf.Series)
    assert_eq(pdf.x, gdf)

    with pytest.raises(TypeError):
        cudf.from_pandas(123)


@pytest.mark.parametrize("preserve_index", [True, False])
def test_arrow_pandas_compat(pdf, gdf, preserve_index):
    pdf["z"] = range(10)
    pdf = pdf.set_index("z")
    gdf["z"] = range(10)
    gdf = gdf.set_index("z")

    pdf_arrow_table = pa.Table.from_pandas(pdf, preserve_index=preserve_index)
    gdf_arrow_table = gdf.to_arrow(preserve_index=preserve_index)

    assert pa.Table.equals(pdf_arrow_table, gdf_arrow_table)

    gdf2 = cudf.DataFrame.from_arrow(pdf_arrow_table)
    pdf2 = pdf_arrow_table.to_pandas()

    assert_eq(pdf2, gdf2)
    pdf.columns.name = "abc"
    pdf_arrow_table = pa.Table.from_pandas(pdf, preserve_index=preserve_index)

    gdf2 = cudf.DataFrame.from_arrow(pdf_arrow_table)
    pdf2 = pdf_arrow_table.to_pandas()
    assert_eq(pdf2, gdf2)


@pytest.mark.parametrize(
    "index",
    [
        None,
        cudf.RangeIndex(3, name="a"),
        "a",
        "b",
        ["a", "b"],
        cudf.RangeIndex(0, 5, 2, name="a"),
    ],
)
@pytest.mark.parametrize("preserve_index", [True, False, None])
def test_arrow_round_trip(preserve_index, index):
    data = {"a": [4, 5, 6], "b": ["cat", "dog", "bird"]}
    if isinstance(index, (list, str)):
        gdf = cudf.DataFrame(data).set_index(index)
    else:
        gdf = cudf.DataFrame(data, index=index)

    table = gdf.to_arrow(preserve_index=preserve_index)
    table_pd = pa.Table.from_pandas(
        gdf.to_pandas(), preserve_index=preserve_index
    )

    gdf_out = cudf.DataFrame.from_arrow(table)
    pdf_out = table_pd.to_pandas()

    assert_eq(gdf_out, pdf_out)


@pytest.mark.parametrize("dtype", [*NUMERIC_TYPES, "bool"])
def test_cuda_array_interface(dtype):
    np_data = np.arange(10).astype(dtype)
    cupy_data = cupy.array(np_data)
    pd_data = pd.Series(np_data)

    cudf_data = cudf.Series(cupy_data)
    assert_eq(pd_data, cudf_data)

    gdf = cudf.DataFrame()
    gdf["test"] = cupy_data
    pd_data.name = "test"
    assert_eq(pd_data, gdf["test"])


@pytest.mark.parametrize("nelem", [0, 2, 3, 100])
@pytest.mark.parametrize("nchunks", [1, 2, 5, 10])
@pytest.mark.parametrize("data_type", dtypes)
def test_from_arrow_chunked_arrays(nelem, nchunks, data_type):
    rng = np.random.default_rng(seed=0)
    np_list_data = [
        rng.integers(0, 100, nelem).astype(data_type) for i in range(nchunks)
    ]
    pa_chunk_array = pa.chunked_array(np_list_data)

    expect = pa_chunk_array.to_pandas()
    got = cudf.Series(pa_chunk_array)

    assert_eq(expect, got)

    np_list_data2 = [
        rng.integers(0, 100, nelem).astype(data_type) for i in range(nchunks)
    ]
    pa_chunk_array2 = pa.chunked_array(np_list_data2)
    pa_table = pa.Table.from_arrays(
        [pa_chunk_array, pa_chunk_array2], names=["a", "b"]
    )

    expect = pa_table.to_pandas()
    got = cudf.DataFrame.from_arrow(pa_table)

    assert_eq(expect, got)


@pytest.mark.skip(reason="Test was designed to be run in isolation")
def test_gpu_memory_usage_with_boolmask():
    ctx = cuda.current_context()

    def query_GPU_memory(note=""):
        memInfo = ctx.get_memory_info()
        usedMemoryGB = (memInfo.total - memInfo.free) / 1e9
        return usedMemoryGB

    cuda.current_context().deallocations.clear()
    nRows = int(1e8)
    nCols = 2
    rng = np.random.default_rng(seed=0)
    dataNumpy = np.asfortranarray(rng.random(nRows, nCols))
    colNames = ["col" + str(iCol) for iCol in range(nCols)]
    pandasDF = pd.DataFrame(data=dataNumpy, columns=colNames, dtype=np.float32)
    cudaDF = cudf.core.DataFrame.from_pandas(pandasDF)
    rng = np.random.default_rng(seed=0)
    boolmask = cudf.Series(rng.integers(1, 2, len(cudaDF)).astype("bool"))

    memory_used = query_GPU_memory()
    cudaDF = cudaDF[boolmask]

    assert (
        cudaDF.index._values.data_array_view(mode="read").device_ctypes_pointer
        == cudaDF["col0"].index._values.data_array_view.device_ctypes_pointer
    )
    assert (
        cudaDF.index._values.data_array_view(mode="read").device_ctypes_pointer
        == cudaDF["col1"].index._values.data_array_view.device_ctypes_pointer
    )

    assert memory_used == query_GPU_memory()


def test_boolmask(pdf, gdf):
    rng = np.random.default_rng(seed=0)
    boolmask = rng.integers(0, 2, len(pdf)) > 0
    gdf = gdf[boolmask]
    pdf = pdf[boolmask]
    assert_eq(pdf, gdf)


@pytest.mark.parametrize(
    "mask_shape",
    [
        (2, "ab"),
        (2, "abc"),
        (3, "ab"),
        (3, "abc"),
        (3, "abcd"),
        (4, "abc"),
        (4, "abcd"),
    ],
)
def test_dataframe_boolmask(mask_shape):
    rng = np.random.default_rng(seed=0)
    pdf = pd.DataFrame({col: rng.integers(0, 10, 3) for col in "abc"})
    pdf_mask = pd.DataFrame(
        {col: rng.integers(0, 2, mask_shape[0]) > 0 for col in mask_shape[1]}
    )
    gdf = cudf.DataFrame.from_pandas(pdf)
    gdf_mask = cudf.DataFrame.from_pandas(pdf_mask)
    gdf = gdf[gdf_mask]
    pdf = pdf[pdf_mask]

    assert np.array_equal(gdf.columns, pdf.columns)
    for col in gdf.columns:
        assert np.array_equal(
            gdf[col].fillna(-1).to_pandas().values, pdf[col].fillna(-1).values
        )


@pytest.mark.parametrize(
    "mask",
    [
        [True, False, True],
        pytest.param(
            cudf.Series([True, False, True]),
            marks=pytest_xfail(
                reason="Pandas can't index a multiindex with a Series"
            ),
        ),
    ],
)
def test_dataframe_multiindex_boolmask(mask):
    gdf = cudf.DataFrame(
        {"w": [3, 2, 1], "x": [1, 2, 3], "y": [0, 1, 0], "z": [1, 1, 1]}
    )
    gdg = gdf.groupby(["w", "x"]).count()
    pdg = gdg.to_pandas()
    assert_eq(gdg[mask], pdg[mask])


def test_dataframe_assignment():
    pdf = pd.DataFrame()
    for col in "abc":
        pdf[col] = np.array([0, 1, 1, -2, 10])
    gdf = cudf.DataFrame.from_pandas(pdf)
    gdf[gdf < 0] = 999
    pdf[pdf < 0] = 999
    assert_eq(gdf, pdf)


def test_1row_arrow_table():
    data = [pa.array([0]), pa.array([1])]
    batch = pa.RecordBatch.from_arrays(data, ["f0", "f1"])
    table = pa.Table.from_batches([batch])

    expect = table.to_pandas()
    got = cudf.DataFrame.from_arrow(table)
    assert_eq(expect, got)


def test_arrow_handle_no_index_name(pdf, gdf):
    gdf_arrow = gdf.to_arrow()
    pdf_arrow = pa.Table.from_pandas(pdf)
    assert pa.Table.equals(pdf_arrow, gdf_arrow)

    got = cudf.DataFrame.from_arrow(gdf_arrow)
    expect = pdf_arrow.to_pandas()
    assert_eq(expect, got)


def test_pandas_non_contiguious():
    rng = np.random.default_rng(seed=0)
    arr1 = rng.random(size=(5000, 10))
    assert arr1.flags["C_CONTIGUOUS"] is True
    df = pd.DataFrame(arr1)
    for col in df.columns:
        assert df[col].values.flags["C_CONTIGUOUS"] is False

    gdf = cudf.DataFrame.from_pandas(df)
    assert_eq(gdf.to_pandas(), df)


@pytest.mark.parametrize("num_elements", [0, 2, 10, 100])
@pytest.mark.parametrize("null_type", [np.nan, None, "mixed"])
def test_series_all_null(num_elements, null_type):
    if null_type == "mixed":
        data = []
        data1 = [np.nan] * int(num_elements / 2)
        data2 = [None] * int(num_elements / 2)
        for idx in range(len(data1)):
            data.append(data1[idx])
            data.append(data2[idx])
    else:
        data = [null_type] * num_elements

    # Typecast Pandas because None will return `object` dtype
    expect = pd.Series(data, dtype="float64")
    got = cudf.Series(data, dtype="float64")

    assert_eq(expect, got)


@pytest.mark.parametrize("num_elements", [0, 2, 10, 100])
def test_series_all_valid_nan(num_elements):
    data = [np.nan] * num_elements
    sr = cudf.Series(data, nan_as_null=False)
    np.testing.assert_equal(sr.null_count, 0)


def test_series_rename():
    pds = pd.Series([1, 2, 3], name="asdf")
    gds = cudf.Series([1, 2, 3], name="asdf")

    expect = pds.rename("new_name")
    got = gds.rename("new_name")

    assert_eq(expect, got)

    pds = pd.Series(expect)
    gds = cudf.Series(got)

    assert_eq(pds, gds)

    pds = pd.Series(expect, name="name name")
    gds = cudf.Series(got, name="name name")

    assert_eq(pds, gds)


@pytest.mark.parametrize("data_type", dtypes)
@pytest.mark.parametrize("nelem", [0, 100])
def test_head_tail(nelem, data_type):
    rng = np.random.default_rng(seed=0)
    pdf = pd.DataFrame(
        {
            "a": rng.integers(0, 1000, nelem).astype(data_type),
            "b": rng.integers(0, 1000, nelem).astype(data_type),
        }
    )
    gdf = cudf.from_pandas(pdf)

    assert_eq(gdf.head(), pdf.head())
    assert_eq(gdf.head(3), pdf.head(3))
    assert_eq(gdf.head(-2), pdf.head(-2))
    assert_eq(gdf.head(0), pdf.head(0))

    assert_eq(gdf["a"].head(), pdf["a"].head())
    assert_eq(gdf["a"].head(3), pdf["a"].head(3))
    assert_eq(gdf["a"].head(-2), pdf["a"].head(-2))

    assert_eq(gdf.tail(), pdf.tail())
    assert_eq(gdf.tail(3), pdf.tail(3))
    assert_eq(gdf.tail(-2), pdf.tail(-2))
    assert_eq(gdf.tail(0), pdf.tail(0))

    assert_eq(gdf["a"].tail(), pdf["a"].tail())
    assert_eq(gdf["a"].tail(3), pdf["a"].tail(3))
    assert_eq(gdf["a"].tail(-2), pdf["a"].tail(-2))


def test_tail_for_string():
    gdf = cudf.DataFrame()
    gdf["id"] = cudf.Series(["a", "b"], dtype=np.object_)
    gdf["v"] = cudf.Series([1, 2])
    assert_eq(gdf.tail(3), gdf.to_pandas().tail(3))


@pytest_unmark_spilling
@pytest.mark.parametrize("level", [None, 0, "l0", 1, ["l0", 1]])
@pytest.mark.parametrize("drop", [True, False])
@pytest.mark.parametrize(
    "column_names",
    [
        ["v0", "v1"],
        ["v0", "index"],
        pd.MultiIndex.from_tuples([("x0", "x1"), ("y0", "y1")]),
        pd.MultiIndex.from_tuples([(1, 2), (10, 11)], names=["ABC", "DEF"]),
    ],
)
@pytest.mark.parametrize("inplace", [True, False])
@pytest.mark.parametrize("col_level", [0, 1])
@pytest.mark.parametrize("col_fill", ["", "some_lv"])
def test_reset_index(level, drop, column_names, inplace, col_level, col_fill):
    midx = pd.MultiIndex.from_tuples(
        [("a", 1), ("a", 2), ("b", 1), ("b", 2)], names=["l0", None]
    )
    pdf = pd.DataFrame(
        [[1, 2], [3, 4], [5, 6], [7, 8]], index=midx, columns=column_names
    )
    gdf = cudf.from_pandas(pdf)

    expect = pdf.reset_index(
        level=level,
        drop=drop,
        inplace=inplace,
        col_level=col_level,
        col_fill=col_fill,
    )
    got = gdf.reset_index(
        level=level,
        drop=drop,
        inplace=inplace,
        col_level=col_level,
        col_fill=col_fill,
    )
    if inplace:
        expect = pdf
        got = gdf

    assert_eq(expect, got)


@pytest_unmark_spilling
@pytest.mark.parametrize("level", [None, 0, 1, [None]])
@pytest.mark.parametrize("drop", [False, True])
@pytest.mark.parametrize("inplace", [False, True])
@pytest.mark.parametrize("col_level", [0, 1])
@pytest.mark.parametrize("col_fill", ["", "some_lv"])
def test_reset_index_dup_level_name(level, drop, inplace, col_level, col_fill):
    # midx levels are named [None, None]
    midx = pd.MultiIndex.from_tuples([("a", 1), ("a", 2), ("b", 1), ("b", 2)])
    pdf = pd.DataFrame([[1, 2], [3, 4], [5, 6], [7, 8]], index=midx)
    gdf = cudf.from_pandas(pdf)
    if level == [None]:
        assert_exceptions_equal(
            lfunc=pdf.reset_index,
            rfunc=gdf.reset_index,
            lfunc_args_and_kwargs=(
                [],
                {"level": level, "drop": drop, "inplace": inplace},
            ),
            rfunc_args_and_kwargs=(
                [],
                {"level": level, "drop": drop, "inplace": inplace},
            ),
        )
        return

    expect = pdf.reset_index(
        level=level,
        drop=drop,
        inplace=inplace,
        col_level=col_level,
        col_fill=col_fill,
    )
    got = gdf.reset_index(
        level=level,
        drop=drop,
        inplace=inplace,
        col_level=col_level,
        col_fill=col_fill,
    )
    if inplace:
        expect = pdf
        got = gdf

    assert_eq(expect, got)


@pytest.mark.parametrize("drop", [True, False])
@pytest.mark.parametrize("inplace", [False, True])
@pytest.mark.parametrize("col_level", [0, 1])
@pytest.mark.parametrize("col_fill", ["", "some_lv"])
def test_reset_index_named(pdf, gdf, drop, inplace, col_level, col_fill):
    pdf.index.name = "cudf"
    gdf.index.name = "cudf"

    expect = pdf.reset_index(
        drop=drop, inplace=inplace, col_level=col_level, col_fill=col_fill
    )
    got = gdf.reset_index(
        drop=drop, inplace=inplace, col_level=col_level, col_fill=col_fill
    )
    if inplace:
        expect = pdf
        got = gdf
    assert_eq(expect, got)


@pytest.mark.parametrize("drop", [True, False])
@pytest.mark.parametrize("inplace", [False, True])
@pytest.mark.parametrize("column_names", [["x", "y"], ["index", "y"]])
@pytest.mark.parametrize("col_level", [0, 1])
@pytest.mark.parametrize("col_fill", ["", "some_lv"])
def test_reset_index_unnamed(
    pdf, gdf, drop, inplace, column_names, col_level, col_fill
):
    pdf.columns = column_names
    gdf.columns = column_names

    expect = pdf.reset_index(
        drop=drop, inplace=inplace, col_level=col_level, col_fill=col_fill
    )
    got = gdf.reset_index(
        drop=drop, inplace=inplace, col_level=col_level, col_fill=col_fill
    )
    if inplace:
        expect = pdf
        got = gdf
    assert_eq(expect, got)


def test_reset_index_invalid_level():
    with pytest.raises(IndexError):
        cudf.DataFrame([1]).reset_index(level=2)

    with pytest.raises(IndexError):
        pd.DataFrame([1]).reset_index(level=2)


@pytest.mark.parametrize(
    "data",
    [
        {
            "a": [1, 2, 3, 4, 5],
            "b": ["a", "b", "c", "d", "e"],
            "c": [1.0, 2.0, 3.0, 4.0, 5.0],
        }
    ],
)
@pytest.mark.parametrize(
    "index",
    [
        "a",
        ["a", "b"],
        pd.CategoricalIndex(["I", "II", "III", "IV", "V"]),
        pd.Series(["h", "i", "k", "l", "m"]),
        ["b", pd.Index(["I", "II", "III", "IV", "V"])],
        ["c", [11, 12, 13, 14, 15]],
        pd.MultiIndex(
            levels=[
                ["I", "II", "III", "IV", "V"],
                ["one", "two", "three", "four", "five"],
            ],
            codes=[[0, 1, 2, 3, 4], [4, 3, 2, 1, 0]],
            names=["col1", "col2"],
        ),
        pd.RangeIndex(0, 5),  # corner case
        [pd.Series(["h", "i", "k", "l", "m"]), pd.RangeIndex(0, 5)],
        [
            pd.MultiIndex(
                levels=[
                    ["I", "II", "III", "IV", "V"],
                    ["one", "two", "three", "four", "five"],
                ],
                codes=[[0, 1, 2, 3, 4], [4, 3, 2, 1, 0]],
                names=["col1", "col2"],
            ),
            pd.RangeIndex(0, 5),
        ],
    ],
)
@pytest.mark.parametrize("drop", [True, False])
@pytest.mark.parametrize("append", [True, False])
@pytest.mark.parametrize("inplace", [True, False])
def test_set_index(data, index, drop, append, inplace):
    gdf = cudf.DataFrame(data)
    pdf = gdf.to_pandas()

    expected = pdf.set_index(index, inplace=inplace, drop=drop, append=append)
    actual = gdf.set_index(index, inplace=inplace, drop=drop, append=append)

    if inplace:
        expected = pdf
        actual = gdf
    assert_eq(expected, actual)


@pytest.mark.parametrize(
    "data",
    [
        {
            "a": [1, 1, 2, 2, 5],
            "b": ["a", "b", "c", "d", "e"],
            "c": [1.0, 2.0, 3.0, 4.0, 5.0],
        }
    ],
)
@pytest.mark.parametrize("index", ["a", pd.Index([1, 1, 2, 2, 3])])
@pytest.mark.parametrize("verify_integrity", [True])
@pytest_xfail
def test_set_index_verify_integrity(data, index, verify_integrity):
    gdf = cudf.DataFrame(data)
    gdf.set_index(index, verify_integrity=verify_integrity)


@pytest.mark.parametrize("drop", [True, False])
@pytest.mark.parametrize("nelem", [10, 200, 1333])
def test_set_index_multi(drop, nelem):
    rng = np.random.default_rng(seed=0)
    a = np.arange(nelem)
    rng.shuffle(a)
    df = pd.DataFrame(
        {
            "a": a,
            "b": rng.integers(0, 4, size=nelem),
            "c": rng.uniform(low=0, high=4, size=nelem),
            "d": rng.choice(["green", "black", "white"], nelem),
        }
    )
    df["e"] = df["d"].astype("category")
    gdf = cudf.DataFrame.from_pandas(df)

    assert_eq(gdf.set_index("a", drop=drop), gdf.set_index(["a"], drop=drop))
    assert_eq(
        df.set_index(["b", "c"], drop=drop),
        gdf.set_index(["b", "c"], drop=drop),
    )
    assert_eq(
        df.set_index(["d", "b"], drop=drop),
        gdf.set_index(["d", "b"], drop=drop),
    )
    assert_eq(
        df.set_index(["b", "d", "e"], drop=drop),
        gdf.set_index(["b", "d", "e"], drop=drop),
    )


@pytest.fixture()
def reindex_data():
    return cudf.datasets.randomdata(
        nrows=6,
        dtypes={
            "a": "category",
            "c": float,
            "d": str,
        },
    )


@pytest.fixture()
def reindex_data_numeric():
    return cudf.datasets.randomdata(
        nrows=6,
        dtypes={"a": float, "b": float, "c": float},
    )


@pytest_unmark_spilling
@pytest.mark.parametrize("copy", [True, False])
@pytest.mark.parametrize(
    "args,gd_kwargs",
    [
        ([], {}),
        ([[-3, 0, 3, 0, -2, 1, 3, 4, 6]], {}),
        ([[-3, 0, 3, 0, -2, 1, 3, 4, 6]], {}),
        ([[-3, 0, 3, 0, -2, 1, 3, 4, 6]], {"axis": 0}),
        ([["a", "b", "c", "d", "e"]], {"axis": 1}),
        ([], {"labels": [-3, 0, 3, 0, -2, 1, 3, 4, 6], "axis": 0}),
        ([], {"labels": ["a", "b", "c", "d", "e"], "axis": 1}),
        ([], {"labels": [-3, 0, 3, 0, -2, 1, 3, 4, 6], "axis": "index"}),
        ([], {"labels": ["a", "b", "c", "d", "e"], "axis": "columns"}),
        ([], {"index": [-3, 0, 3, 0, -2, 1, 3, 4, 6]}),
        ([], {"columns": ["a", "b", "c", "d", "e"]}),
        (
            [],
            {
                "index": [-3, 0, 3, 0, -2, 1, 3, 4, 6],
                "columns": ["a", "b", "c", "d", "e"],
            },
        ),
    ],
)
def test_dataframe_reindex(copy, reindex_data, args, gd_kwargs):
    pdf, gdf = reindex_data.to_pandas(), reindex_data

    gd_kwargs["copy"] = copy
    pd_kwargs = gd_kwargs.copy()
    pd_kwargs["copy"] = True
    assert_eq(pdf.reindex(*args, **pd_kwargs), gdf.reindex(*args, **gd_kwargs))


@pytest.mark.parametrize("fill_value", [-1.0, 0.0, 1.5])
@pytest.mark.parametrize(
    "args,kwargs",
    [
        ([], {}),
        ([[-3, 0, 3, 0, -2, 1, 3, 4, 6]], {}),
        ([[-3, 0, 3, 0, -2, 1, 3, 4, 6]], {}),
        ([[-3, 0, 3, 0, -2, 1, 3, 4, 6]], {"axis": 0}),
        ([["a", "b", "c", "d", "e"]], {"axis": 1}),
        ([], {"labels": [-3, 0, 3, 0, -2, 1, 3, 4, 6], "axis": 0}),
        ([], {"labels": ["a", "b", "c", "d", "e"], "axis": 1}),
        ([], {"labels": [-3, 0, 3, 0, -2, 1, 3, 4, 6], "axis": "index"}),
        ([], {"labels": ["a", "b", "c", "d", "e"], "axis": "columns"}),
        ([], {"index": [-3, 0, 3, 0, -2, 1, 3, 4, 6]}),
        ([], {"columns": ["a", "b", "c", "d", "e"]}),
        (
            [],
            {
                "index": [-3, 0, 3, 0, -2, 1, 3, 4, 6],
                "columns": ["a", "b", "c", "d", "e"],
            },
        ),
    ],
)
def test_dataframe_reindex_fill_value(
    reindex_data_numeric, args, kwargs, fill_value
):
    pdf, gdf = reindex_data_numeric.to_pandas(), reindex_data_numeric
    kwargs["fill_value"] = fill_value
    assert_eq(pdf.reindex(*args, **kwargs), gdf.reindex(*args, **kwargs))


@pytest.mark.parametrize("copy", [True, False])
def test_dataframe_reindex_change_dtype(copy):
    index = pd.date_range("12/29/2009", periods=10, freq="D")
    columns = ["a", "b", "c", "d", "e"]
    gdf = cudf.datasets.randomdata(
        nrows=6, dtypes={"a": "category", "c": float, "d": str}
    )
    pdf = gdf.to_pandas()
    # Validate reindexes both labels and column names when
    # index=index_labels and columns=column_labels
    assert_eq(
        pdf.reindex(index=index, columns=columns, copy=True),
        gdf.reindex(index=index, columns=columns, copy=copy),
        check_freq=False,
    )


@pytest.mark.parametrize("copy", [True, False])
def test_series_categorical_reindex(copy):
    index = [-3, 0, 3, 0, -2, 1, 3, 4, 6]
    gdf = cudf.datasets.randomdata(nrows=6, dtypes={"a": "category"})
    pdf = gdf.to_pandas()
    assert_eq(pdf["a"].reindex(copy=True), gdf["a"].reindex(copy=copy))
    assert_eq(
        pdf["a"].reindex(index, copy=True), gdf["a"].reindex(index, copy=copy)
    )
    assert_eq(
        pdf["a"].reindex(index=index, copy=True),
        gdf["a"].reindex(index=index, copy=copy),
    )


@pytest.mark.parametrize("copy", [True, False])
def test_series_float_reindex(copy):
    index = [-3, 0, 3, 0, -2, 1, 3, 4, 6]
    gdf = cudf.datasets.randomdata(nrows=6, dtypes={"c": float})
    pdf = gdf.to_pandas()
    assert_eq(pdf["c"].reindex(copy=True), gdf["c"].reindex(copy=copy))
    assert_eq(
        pdf["c"].reindex(index, copy=True), gdf["c"].reindex(index, copy=copy)
    )
    assert_eq(
        pdf["c"].reindex(index=index, copy=True),
        gdf["c"].reindex(index=index, copy=copy),
    )


@pytest.mark.parametrize("copy", [True, False])
def test_series_string_reindex(copy):
    index = [-3, 0, 3, 0, -2, 1, 3, 4, 6]
    gdf = cudf.datasets.randomdata(nrows=6, dtypes={"d": str})
    pdf = gdf.to_pandas()
    assert_eq(pdf["d"].reindex(copy=True), gdf["d"].reindex(copy=copy))
    assert_eq(
        pdf["d"].reindex(index, copy=True), gdf["d"].reindex(index, copy=copy)
    )
    assert_eq(
        pdf["d"].reindex(index=index, copy=True),
        gdf["d"].reindex(index=index, copy=copy),
    )


@pytest.mark.parametrize("names", [None, ["a", "b"]])
@pytest.mark.parametrize("klass", [cudf.MultiIndex, pd.MultiIndex])
def test_reindex_multiindex_col_to_multiindex(names, klass):
    idx = pd.Index(
        [("A", "one"), ("A", "two")],
        dtype="object",
    )
    df = pd.DataFrame([[1, 2]], columns=idx)
    gdf = cudf.from_pandas(df)
    midx = klass.from_tuples([("A", "one"), ("A", "three")], names=names)
    result = gdf.reindex(columns=midx)
    expected = cudf.DataFrame([[1, None]], columns=midx)
    # (pandas2.0): check_dtype=False won't be needed
    # as None col will return object instead of float
    assert_eq(result, expected, check_dtype=False)


@pytest.mark.parametrize("names", [None, ["a", "b"]])
@pytest.mark.parametrize("klass", [cudf.MultiIndex, pd.MultiIndex])
def test_reindex_tuple_col_to_multiindex(names, klass):
    idx = pd.Index(
        [("A", "one"), ("A", "two")], dtype="object", tupleize_cols=False
    )
    df = pd.DataFrame([[1, 2]], columns=idx)
    gdf = cudf.from_pandas(df)
    midx = klass.from_tuples([("A", "one"), ("A", "two")], names=names)
    result = gdf.reindex(columns=midx)
    expected = cudf.DataFrame([[1, 2]], columns=midx)
    assert_eq(result, expected)


@pytest.mark.parametrize("name", [None, "foo"])
@pytest.mark.parametrize("klass", [range, cudf.RangeIndex, pd.RangeIndex])
def test_reindex_columns_rangeindex_keeps_rangeindex(name, klass):
    new_columns = klass(3)
    exp_name = None
    if klass is not range:
        new_columns.name = name
        exp_name = name
    df = cudf.DataFrame([[1, 2]])
    result = df.reindex(columns=new_columns).columns
    expected = pd.RangeIndex(3, name=exp_name)
    assert_eq(result, expected)


def test_to_frame(pdf, gdf):
    assert_eq(pdf.x.to_frame(), gdf.x.to_frame())

    name = "foo"
    gdf_new_name = gdf.x.to_frame(name=name)
    pdf_new_name = pdf.x.to_frame(name=name)
    assert_eq(pdf.x.to_frame(), gdf.x.to_frame())

    name = False
    gdf_new_name = gdf.x.to_frame(name=name)
    pdf_new_name = pdf.x.to_frame(name=name)
    assert_eq(gdf_new_name, pdf_new_name)
    assert gdf_new_name.columns[0] == name


def test_dataframe_empty_sort_index():
    pdf = pd.DataFrame({"x": []})
    gdf = cudf.DataFrame.from_pandas(pdf)

    expect = pdf.sort_index()
    got = gdf.sort_index()

    assert_eq(expect, got, check_index_type=True)


@pytest_unmark_spilling
@pytest.mark.parametrize(
    "index",
    [
        pd.RangeIndex(0, 3, 1),
        [3.0, 1.0, np.nan],
        # Test for single column MultiIndex
        pd.MultiIndex.from_arrays(
            [
                [2, 0, 1],
            ]
        ),
        pd.RangeIndex(2, -1, -1),
    ],
)
@pytest.mark.parametrize("axis", [0, 1, "index", "columns"])
@pytest.mark.parametrize("ascending", [True, False])
@pytest.mark.parametrize("ignore_index", [True, False])
@pytest.mark.parametrize("inplace", [True, False])
@pytest.mark.parametrize("na_position", ["first", "last"])
def test_dataframe_sort_index(
    request, index, axis, ascending, inplace, ignore_index, na_position
):
    if not PANDAS_GE_220 and axis in (1, "columns") and ignore_index:
        pytest.skip(reason="Bug fixed in pandas-2.2")

    pdf = pd.DataFrame(
        {"b": [1, 3, 2], "a": [1, 4, 3], "c": [4, 1, 5]},
        index=index,
    )
    gdf = cudf.DataFrame.from_pandas(pdf)

    expected = pdf.sort_index(
        axis=axis,
        ascending=ascending,
        ignore_index=ignore_index,
        inplace=inplace,
        na_position=na_position,
    )
    got = gdf.sort_index(
        axis=axis,
        ascending=ascending,
        ignore_index=ignore_index,
        inplace=inplace,
        na_position=na_position,
    )

    if inplace is True:
        assert_eq(pdf, gdf, check_index_type=True)
    else:
        assert_eq(expected, got, check_index_type=True)


@pytest_unmark_spilling
@pytest.mark.parametrize("axis", [0, 1, "index", "columns"])
@pytest.mark.parametrize(
    "level",
    [
        0,
        "b",
        1,
        ["b"],
        "a",
        ["a", "b"],
        ["b", "a"],
        [0, 1],
        [1, 0],
        [0, 2],
        None,
    ],
)
@pytest.mark.parametrize("ascending", [True, False])
@pytest.mark.parametrize("ignore_index", [True, False])
@pytest.mark.parametrize("inplace", [True, False])
@pytest.mark.parametrize("na_position", ["first", "last"])
@pytest.mark.skipif(
    PANDAS_VERSION < PANDAS_CURRENT_SUPPORTED_VERSION,
    reason="Fails in older versions of pandas",
)
def test_dataframe_mulitindex_sort_index(
    request, axis, level, ascending, inplace, ignore_index, na_position
):
    request.applymarker(
        pytest.mark.xfail(
            condition=axis in (1, "columns")
            and level is None
            and not ascending
            and ignore_index,
            reason="https://github.com/pandas-dev/pandas/issues/57293",
        )
    )
    pdf = pd.DataFrame(
        {
            "b": [1.0, 3.0, np.nan],
            "a": [1, 4, 3],
            1: ["a", "b", "c"],
            "e": [3, 1, 4],
            "d": [1, 2, 8],
        }
    ).set_index(["b", "a", 1])
    gdf = cudf.DataFrame.from_pandas(pdf)

    expected = pdf.sort_index(
        axis=axis,
        level=level,
        ascending=ascending,
        inplace=inplace,
        na_position=na_position,
        ignore_index=ignore_index,
    )
    got = gdf.sort_index(
        axis=axis,
        level=level,
        ascending=ascending,
        ignore_index=ignore_index,
        inplace=inplace,
        na_position=na_position,
    )

    if inplace is True:
        assert_eq(pdf, gdf)
    else:
        assert_eq(expected, got)


def test_sort_index_axis_1_ignore_index_true_columnaccessor_state_names():
    gdf = cudf.DataFrame([[1, 2, 3]], columns=["b", "a", "c"])
    result = gdf.sort_index(axis=1, ignore_index=True)
    assert result._data.names == tuple(result._data.keys())


@pytest.mark.parametrize("dtype", [*dtypes, "category"])
def test_dataframe_0_row_dtype(dtype):
    if dtype == "category":
        data = pd.Series(["a", "b", "c", "d", "e"], dtype="category")
    else:
        data = np.array([1, 2, 3, 4, 5], dtype=dtype)

    expect = cudf.DataFrame()
    expect["x"] = data
    expect["y"] = data
    got = expect.head(0)

    for col_name in got.columns:
        assert expect[col_name].dtype == got[col_name].dtype

    expect = cudf.Series(data)
    got = expect.head(0)

    assert expect.dtype == got.dtype


@pytest.mark.parametrize("nan_as_null", [True, False])
def test_series_list_nanasnull(nan_as_null):
    data = [1.0, 2.0, 3.0, np.nan, None]

    expect = pa.array(data, from_pandas=nan_as_null)
    got = cudf.Series(data, nan_as_null=nan_as_null).to_arrow()

    # Bug in Arrow 0.14.1 where NaNs aren't handled
    expect = expect.cast("int64", safe=False)
    got = got.cast("int64", safe=False)

    assert pa.Array.equals(expect, got)


def test_column_assignment():
    gdf = cudf.datasets.randomdata(
        nrows=20, dtypes={"a": "category", "b": int, "c": float}
    )
    new_cols = ["q", "r", "s"]
    gdf.columns = new_cols
    assert list(gdf.columns) == new_cols


def test_select_dtype():
    gdf = cudf.datasets.randomdata(
        nrows=20, dtypes={"a": "category", "b": int, "c": float, "d": str}
    )
    pdf = gdf.to_pandas()

    assert_eq(pdf.select_dtypes("float64"), gdf.select_dtypes("float64"))
    assert_eq(pdf.select_dtypes(np.float64), gdf.select_dtypes(np.float64))
    assert_eq(
        pdf.select_dtypes(include=["float64"]),
        gdf.select_dtypes(include=["float64"]),
    )
    assert_eq(
        pdf.select_dtypes(include=["object", "int", "category"]),
        gdf.select_dtypes(include=["object", "int", "category"]),
    )

    assert_eq(
        pdf.select_dtypes(include=["int64", "float64"]),
        gdf.select_dtypes(include=["int64", "float64"]),
    )
    assert_eq(
        pdf.select_dtypes(include=np.number),
        gdf.select_dtypes(include=np.number),
    )
    assert_eq(
        pdf.select_dtypes(include=[np.int64, np.float64]),
        gdf.select_dtypes(include=[np.int64, np.float64]),
    )

    assert_eq(
        pdf.select_dtypes(include=["category"]),
        gdf.select_dtypes(include=["category"]),
    )
    assert_eq(
        pdf.select_dtypes(exclude=np.number),
        gdf.select_dtypes(exclude=np.number),
    )

    assert_exceptions_equal(
        lfunc=pdf.select_dtypes,
        rfunc=gdf.select_dtypes,
        lfunc_args_and_kwargs=([], {"includes": ["Foo"]}),
        rfunc_args_and_kwargs=([], {"includes": ["Foo"]}),
    )

    assert_exceptions_equal(
        lfunc=pdf.select_dtypes,
        rfunc=gdf.select_dtypes,
        lfunc_args_and_kwargs=(
            [],
            {"exclude": np.number, "include": np.number},
        ),
        rfunc_args_and_kwargs=(
            [],
            {"exclude": np.number, "include": np.number},
        ),
    )

    gdf = cudf.DataFrame(
        {"A": [3, 4, 5], "C": [1, 2, 3], "D": ["a", "b", "c"]}
    )
    pdf = gdf.to_pandas()
    assert_eq(
        pdf.select_dtypes(include=["object", "int", "category"]),
        gdf.select_dtypes(include=["object", "int", "category"]),
    )
    assert_eq(
        pdf.select_dtypes(include=["object"], exclude=["category"]),
        gdf.select_dtypes(include=["object"], exclude=["category"]),
    )

    gdf = cudf.DataFrame({"a": range(10), "b": range(10, 20)})
    pdf = gdf.to_pandas()
    assert_eq(
        pdf.select_dtypes(include=["category"]),
        gdf.select_dtypes(include=["category"]),
    )
    assert_eq(
        pdf.select_dtypes(include=["float"]),
        gdf.select_dtypes(include=["float"]),
    )
    assert_eq(
        pdf.select_dtypes(include=["object"]),
        gdf.select_dtypes(include=["object"]),
    )
    assert_eq(
        pdf.select_dtypes(include=["int"]), gdf.select_dtypes(include=["int"])
    )
    assert_eq(
        pdf.select_dtypes(exclude=["float"]),
        gdf.select_dtypes(exclude=["float"]),
    )
    assert_eq(
        pdf.select_dtypes(exclude=["object"]),
        gdf.select_dtypes(exclude=["object"]),
    )
    assert_eq(
        pdf.select_dtypes(include=["int"], exclude=["object"]),
        gdf.select_dtypes(include=["int"], exclude=["object"]),
    )

    assert_exceptions_equal(
        lfunc=pdf.select_dtypes,
        rfunc=gdf.select_dtypes,
    )

    gdf = cudf.DataFrame(
        {"a": cudf.Series([], dtype="int"), "b": cudf.Series([], dtype="str")}
    )
    pdf = gdf.to_pandas()
    assert_eq(
        pdf.select_dtypes(exclude=["object"]),
        gdf.select_dtypes(exclude=["object"]),
    )
    assert_eq(
        pdf.select_dtypes(include=["int"], exclude=["object"]),
        gdf.select_dtypes(include=["int"], exclude=["object"]),
    )

    gdf = cudf.DataFrame(
        {"int_col": [0, 1, 2], "list_col": [[1, 2], [3, 4], [5, 6]]}
    )
    pdf = gdf.to_pandas()
    assert_eq(
        pdf.select_dtypes("int64"),
        gdf.select_dtypes("int64"),
    )


def test_select_dtype_datetime():
    gdf = cudf.datasets.timeseries(
        start="2000-01-01", end="2000-01-02", freq="3600s", dtypes={"x": int}
    )
    gdf = gdf.reset_index()
    pdf = gdf.to_pandas()

    assert_eq(pdf.select_dtypes("datetime64"), gdf.select_dtypes("datetime64"))
    assert_eq(
        pdf.select_dtypes(np.dtype("datetime64")),
        gdf.select_dtypes(np.dtype("datetime64")),
    )
    assert_eq(
        pdf.select_dtypes(include="datetime64"),
        gdf.select_dtypes(include="datetime64"),
    )


def test_select_dtype_datetime_with_frequency():
    gdf = cudf.datasets.timeseries(
        start="2000-01-01", end="2000-01-02", freq="3600s", dtypes={"x": int}
    )
    gdf = gdf.reset_index()
    pdf = gdf.to_pandas()

    assert_exceptions_equal(
        pdf.select_dtypes,
        gdf.select_dtypes,
        (["datetime64[ms]"],),
        (["datetime64[ms]"],),
    )


def test_dataframe_describe_exclude():
    rng = np.random.default_rng(seed=12)
    data_length = 10000

    df = cudf.DataFrame()
    df["x"] = rng.normal(10, 1, data_length)
    df["x"] = df.x.astype("int64")
    df["y"] = rng.normal(10, 1, data_length)
    pdf = df.to_pandas()

    gdf_results = df.describe(exclude=["float"])
    pdf_results = pdf.describe(exclude=["float"])

    assert_eq(gdf_results, pdf_results)


def test_dataframe_describe_include():
    rng = np.random.default_rng(seed=12)
    data_length = 10000

    df = cudf.DataFrame()
    df["x"] = rng.normal(10, 1, data_length)
    df["x"] = df.x.astype("int64")
    df["y"] = rng.normal(10, 1, data_length)
    pdf = df.to_pandas()
    gdf_results = df.describe(include=["int"])
    pdf_results = pdf.describe(include=["int"])

    assert_eq(gdf_results, pdf_results)


def test_dataframe_describe_default():
    rng = np.random.default_rng(seed=12)
    data_length = 10000

    df = cudf.DataFrame()
    df["x"] = rng.normal(10, 1, data_length)
    df["y"] = rng.normal(10, 1, data_length)
    pdf = df.to_pandas()
    gdf_results = df.describe()
    pdf_results = pdf.describe()

    assert_eq(pdf_results, gdf_results)


def test_series_describe_include_all():
    rng = np.random.default_rng(seed=12)
    data_length = 10000

    df = cudf.DataFrame()
    df["x"] = rng.normal(10, 1, data_length)
    df["x"] = df.x.astype("int64")
    df["y"] = rng.normal(10, 1, data_length)
    df["animal"] = rng.choice(["dog", "cat", "bird"], data_length)

    pdf = df.to_pandas()
    gdf_results = df.describe(include="all")
    pdf_results = pdf.describe(include="all")

    assert_eq(gdf_results[["x", "y"]], pdf_results[["x", "y"]])
    assert_eq(gdf_results.index, pdf_results.index)
    assert_eq(gdf_results.columns, pdf_results.columns)
    assert_eq(
        gdf_results[["animal"]].fillna(-1).astype("str"),
        pdf_results[["animal"]].fillna(-1).astype("str"),
    )


def test_dataframe_describe_percentiles():
    rng = np.random.default_rng(seed=12)
    data_length = 10000
    sample_percentiles = [0.0, 0.1, 0.33, 0.84, 0.4, 0.99]

    df = cudf.DataFrame()
    df["x"] = rng.normal(10, 1, data_length)
    df["y"] = rng.normal(10, 1, data_length)
    pdf = df.to_pandas()
    gdf_results = df.describe(percentiles=sample_percentiles)
    pdf_results = pdf.describe(percentiles=sample_percentiles)

    assert_eq(pdf_results, gdf_results)


def test_get_numeric_data():
    pdf = pd.DataFrame(
        {"x": [1, 2, 3], "y": [1.0, 2.0, 3.0], "z": ["a", "b", "c"]}
    )
    gdf = cudf.from_pandas(pdf)

    assert_eq(pdf._get_numeric_data(), gdf._get_numeric_data())


@pytest.mark.parametrize("dtype", NUMERIC_TYPES)
@pytest.mark.parametrize("period", [-15, -1, 0, 1, 15])
@pytest.mark.parametrize("data_empty", [False, True])
def test_shift(dtype, period, data_empty):
    # TODO : this function currently tests for series.shift()
    # but should instead test for dataframe.shift()
    if data_empty:
        data = None
    else:
        if dtype == np.int8:
            # to keep data in range
            data = gen_rand(dtype, 10, low=-2, high=2)
        else:
            data = gen_rand(dtype, 10)

    gs = cudf.DataFrame({"a": cudf.Series(data, dtype=dtype)})
    ps = pd.DataFrame({"a": pd.Series(data, dtype=dtype)})

    shifted_outcome = gs.a.shift(period)
    expected_outcome = ps.a.shift(period)

    # pandas uses NaNs to signal missing value and force converts the
    # results columns to float types
    if data_empty:
        assert_eq(
            shifted_outcome,
            expected_outcome,
            check_index_type=False,
            check_dtype=False,
        )
    else:
        assert_eq(shifted_outcome, expected_outcome, check_dtype=False)


@pytest.mark.parametrize("dtype", NUMERIC_TYPES)
@pytest.mark.parametrize("period", [-1, -5, -10, -20, 0, 1, 5, 10, 20])
@pytest.mark.parametrize("data_empty", [False, True])
def test_diff(dtype, period, data_empty):
    if data_empty:
        data = None
    else:
        if dtype == np.int8:
            # to keep data in range
            data = gen_rand(dtype, 100000, low=-2, high=2)
        else:
            data = gen_rand(dtype, 100000)

    gdf = cudf.DataFrame({"a": cudf.Series(data, dtype=dtype)})
    pdf = pd.DataFrame({"a": pd.Series(data, dtype=dtype)})

    expected_outcome = pdf.a.diff(period)
    diffed_outcome = gdf.a.diff(period).astype(expected_outcome.dtype)

    if data_empty:
        assert_eq(diffed_outcome, expected_outcome, check_index_type=False)
    else:
        assert_eq(diffed_outcome, expected_outcome)


@pytest.mark.parametrize("df", _dataframe_na_data())
@pytest.mark.parametrize("nan_as_null", [True, False, None])
@pytest.mark.parametrize("api_call", ["isnull", "isna", "notna", "notnull"])
def test_dataframe_isnull_isna_and_reverse(df, nan_as_null, api_call):
    def detect_nan(x):
        # Check if the input is a float and if it is nan
        return x.apply(lambda v: isinstance(v, float) and np.isnan(v))

    nan_contains = df.select_dtypes(object).apply(detect_nan)
    if nan_as_null is False and (
        nan_contains.any().any() and not nan_contains.all().all()
    ):
        with pytest.raises(MixedTypeError):
            cudf.DataFrame.from_pandas(df, nan_as_null=nan_as_null)
    else:
        gdf = cudf.DataFrame.from_pandas(df, nan_as_null=nan_as_null)

        assert_eq(getattr(df, api_call)(), getattr(gdf, api_call)())

        # Test individual columns
        for col in df:
            assert_eq(
                getattr(df[col], api_call)(), getattr(gdf[col], api_call)()
            )


def test_ndim():
    pdf = pd.DataFrame({"x": range(5), "y": range(5, 10)})
    gdf = cudf.DataFrame.from_pandas(pdf)
    assert pdf.ndim == gdf.ndim
    assert pdf.x.ndim == gdf.x.ndim

    s = pd.Series(dtype="float64")
    gs = cudf.Series()
    assert s.ndim == gs.ndim


@pytest.mark.parametrize(
    "decimals",
    [
        -3,
        0,
        5,
        pd.Series(
            [1, 4, 3, -6],
            index=["floats", "ints", "floats_with_nan", "floats_same"],
        ),
        cudf.Series(
            [-4, -2, 12], index=["ints", "floats_with_nan", "floats_same"]
        ),
        {"floats": -1, "ints": 15, "floats_will_nan": 2},
    ],
)
def test_dataframe_round(decimals):
    rng = np.random.default_rng(seed=0)
    gdf = cudf.DataFrame(
        {
            "floats": np.arange(0.5, 10.5, 1),
            "ints": rng.normal(-100, 100, 10),
            "floats_with_na": np.array(
                [
                    14.123,
                    2.343,
                    np.nan,
                    0.0,
                    -8.302,
                    np.nan,
                    94.313,
                    None,
                    -8.029,
                    np.nan,
                ]
            ),
            "floats_same": np.repeat([-0.6459412758761901], 10),
            "bools": rng.choice([True, None, False], 10),
            "strings": rng.choice(["abc", "xyz", None], 10),
            "struct": rng.choice([{"abc": 1}, {"xyz": 2}, None], 10),
            "list": [[1], [2], None, [4], [3]] * 2,
        }
    )
    pdf = gdf.to_pandas()

    if isinstance(decimals, cudf.Series):
        pdecimals = decimals.to_pandas()
    else:
        pdecimals = decimals

    result = gdf.round(decimals)
    expected = pdf.round(pdecimals)

    assert_eq(result, expected)


def test_dataframe_round_dict_decimal_validation():
    df = cudf.DataFrame({"A": [0.12], "B": [0.13]})
    with pytest.raises(TypeError):
        df.round({"A": 1, "B": 0.5})


@pytest.mark.parametrize(
    "data",
    [
        [0, 1, 2, 3],
        [-2, -1, 2, 3, 5],
        [-2, -1, 0, 3, 5],
        [True, False, False],
        [True],
        [False],
        [],
        [True, None, False],
        [True, True, None],
        [None, None],
        [[0, 5], [1, 6], [2, 7], [3, 8], [4, 9]],
        [[1, True], [2, False], [3, False]],
        [["a", True], ["b", False], ["c", False]],
    ],
)
def test_all(data):
    # Provide a dtype when data is empty to avoid future pandas changes.
    dtype = None if data else float
    if np.array(data).ndim <= 1:
        pdata = pd.Series(data=data, dtype=dtype)
        gdata = cudf.Series.from_pandas(pdata)
        got = gdata.all()
        expected = pdata.all()
        assert_eq(got, expected)
    else:
        pdata = pd.DataFrame(data, columns=["a", "b"], dtype=dtype).replace(
            [None], False
        )
        gdata = cudf.DataFrame.from_pandas(pdata)

        # test bool_only
        if pdata["b"].dtype == "bool":
            got = gdata.all(bool_only=True)
            expected = pdata.all(bool_only=True)
            assert_eq(got, expected)
        else:
            got = gdata.all()
            expected = pdata.all()
            assert_eq(got, expected)


@pytest.mark.parametrize(
    "data",
    [
        [0, 1, 2, 3],
        [-2, -1, 2, 3, 5],
        [-2, -1, 0, 3, 5],
        [0, 0, 0, 0, 0],
        [0, 0, None, 0],
        [True, False, False],
        [True],
        [False],
        [],
        [True, None, False],
        [True, True, None],
        [None, None],
        [[0, 5], [1, 6], [2, 7], [3, 8], [4, 9]],
        [[1, True], [2, False], [3, False]],
        [["a", True], ["b", False], ["c", False]],
    ],
)
@pytest.mark.parametrize("axis", [0, 1])
def test_any(data, axis):
    # Provide a dtype when data is empty to avoid future pandas changes.
    dtype = float if all(x is None for x in data) or len(data) < 1 else None
    if np.array(data).ndim <= 1:
        pdata = pd.Series(data=data, dtype=dtype)
        gdata = cudf.Series(data=data, dtype=dtype)

        if axis == 1:
            with pytest.raises(NotImplementedError):
                gdata.any(axis=axis)
        else:
            got = gdata.any(axis=axis)
            expected = pdata.any(axis=axis)
            assert_eq(got, expected)
    else:
        pdata = pd.DataFrame(data, columns=["a", "b"])
        gdata = cudf.DataFrame.from_pandas(pdata)

        # test bool_only
        if pdata["b"].dtype == "bool":
            got = gdata.any(bool_only=True)
            expected = pdata.any(bool_only=True)
            assert_eq(got, expected)
        else:
            got = gdata.any(axis=axis)
            expected = pdata.any(axis=axis)
            assert_eq(got, expected)


@pytest.mark.parametrize("axis", [0, 1])
def test_empty_dataframe_any(axis):
    pdf = pd.DataFrame({}, columns=["a", "b"], dtype=float)
    gdf = cudf.DataFrame.from_pandas(pdf)
    got = gdf.any(axis=axis)
    expected = pdf.any(axis=axis)
    assert_eq(got, expected, check_index_type=False)


@pytest_unmark_spilling
@pytest.mark.parametrize("a", [[], ["123"]])
@pytest.mark.parametrize("b", ["123", ["123"]])
@pytest.mark.parametrize(
    "misc_data",
    ["123", ["123"] * 20, 123, [1, 2, 0.8, 0.9] * 50, 0.9, 0.00001],
)
@pytest.mark.parametrize("non_list_data", [123, "abc", "zyx", "rapids", 0.8])
def test_create_dataframe_cols_empty_data(a, b, misc_data, non_list_data):
    expected = pd.DataFrame({"a": a})
    actual = cudf.DataFrame.from_pandas(expected)
    expected["b"] = b
    actual["b"] = b
    assert_eq(actual, expected)

    expected = pd.DataFrame({"a": []})
    actual = cudf.DataFrame.from_pandas(expected)
    expected["b"] = misc_data
    actual["b"] = misc_data
    assert_eq(actual, expected)

    expected = pd.DataFrame({"a": a})
    actual = cudf.DataFrame.from_pandas(expected)
    expected["b"] = non_list_data
    actual["b"] = non_list_data
    assert_eq(actual, expected)


def test_empty_dataframe_describe():
    pdf = pd.DataFrame({"a": [], "b": []})
    gdf = cudf.from_pandas(pdf)

    expected = pdf.describe()
    actual = gdf.describe()

    assert_eq(expected, actual)


def test_as_column_types():
    col = column.as_column(cudf.Series([], dtype="float64"))
    assert_eq(col.dtype, np.dtype("float64"))
    gds = cudf.Series._from_column(col)
    pds = pd.Series(pd.Series([], dtype="float64"))

    assert_eq(pds, gds)

    col = column.as_column(
<<<<<<< HEAD
        cudf.Series([], dtype="float64"), dtype=np.dtype("float32")
=======
        cudf.Series([], dtype="float64"), dtype=np.dtype(np.float32)
>>>>>>> cc5626b2
    )
    assert_eq(col.dtype, np.dtype("float32"))
    gds = cudf.Series._from_column(col)
    pds = pd.Series(pd.Series([], dtype="float32"))

    assert_eq(pds, gds)

    col = column.as_column(
        cudf.Series([], dtype="float64"), dtype=cudf.dtype("str")
    )
    assert_eq(col.dtype, np.dtype("object"))
    gds = cudf.Series._from_column(col)
    pds = pd.Series(pd.Series([], dtype="str"))

    assert_eq(pds, gds)

    col = column.as_column(
<<<<<<< HEAD
        cudf.Series([], dtype="float64"), dtype=cudf.dtype("object")
=======
        cudf.Series([], dtype="float64"), dtype=cudf.dtype("str")
>>>>>>> cc5626b2
    )
    assert_eq(col.dtype, np.dtype("object"))
    gds = cudf.Series._from_column(col)
    pds = pd.Series(pd.Series([], dtype="object"))

    assert_eq(pds, gds)

    pds = pd.Series(np.array([1, 2, 3]), dtype="float32")
    gds = cudf.Series._from_column(
<<<<<<< HEAD
        column.as_column(np.array([1, 2, 3]), dtype=np.dtype("float32"))
=======
        column.as_column(np.array([1, 2, 3]), dtype=np.dtype(np.float32))
>>>>>>> cc5626b2
    )

    assert_eq(pds, gds)

    pds = pd.Series([1, 2, 3], dtype="float32")
    gds = cudf.Series([1, 2, 3], dtype="float32")

    assert_eq(pds, gds)

    pds = pd.Series([], dtype="float64")
    gds = cudf.Series._from_column(column.as_column(pds))
    assert_eq(pds, gds)

    pds = pd.Series([1, 2, 4], dtype="int64")
    gds = cudf.Series._from_column(
        column.as_column(cudf.Series([1, 2, 4]), dtype="int64")
    )

    assert_eq(pds, gds)

    pds = pd.Series([1.2, 18.0, 9.0], dtype="float32")
    gds = cudf.Series._from_column(
        column.as_column(
<<<<<<< HEAD
            cudf.Series([1.2, 18.0, 9.0]), dtype=np.dtype("float32")
=======
            cudf.Series([1.2, 18.0, 9.0]), dtype=np.dtype(np.float32)
>>>>>>> cc5626b2
        )
    )

    assert_eq(pds, gds)

    pds = pd.Series([1.2, 18.0, 9.0], dtype="str")
    gds = cudf.Series._from_column(
        column.as_column(
            cudf.Series([1.2, 18.0, 9.0]), dtype=cudf.dtype("str")
        )
    )

    assert_eq(pds, gds)

    pds = pd.Series(pd.Index(["1", "18", "9"]), dtype="int")
    gds = cudf.Series(cudf.Index(["1", "18", "9"]), dtype="int")

    assert_eq(pds, gds)


def test_one_row_head():
    gdf = cudf.DataFrame({"name": ["carl"], "score": [100]}, index=[123])
    pdf = gdf.to_pandas()

    head_gdf = gdf.head()
    head_pdf = pdf.head()

    assert_eq(head_pdf, head_gdf)


@pytest.mark.parametrize("index", [None, [123], ["a", "b"]])
def test_no_cols_head(index):
    pdf = pd.DataFrame(index=index)
    gdf = cudf.from_pandas(pdf)

    head_gdf = gdf.head()
    head_pdf = pdf.head()

    assert_eq(head_pdf, head_gdf)


@pytest.mark.parametrize("dtype", ALL_TYPES)
@pytest.mark.parametrize(
    "np_dtype,pd_dtype",
    [
        tuple(item)
        for item in cudf.utils.dtypes.np_dtypes_to_pandas_dtypes.items()
    ],
)
def test_series_astype_pandas_nullable(dtype, np_dtype, pd_dtype):
    source = cudf.Series([0, 1, None], dtype=dtype)

    expect = source.astype(np_dtype)
    got = source.astype(pd_dtype)

    assert_eq(expect, got)


@pytest.mark.parametrize("dtype", NUMERIC_TYPES)
@pytest.mark.parametrize("as_dtype", NUMERIC_TYPES)
def test_series_astype_numeric_to_numeric(dtype, as_dtype):
    psr = pd.Series([1, 2, 4, 3], dtype=dtype)
    gsr = cudf.from_pandas(psr)
    assert_eq(psr.astype(as_dtype), gsr.astype(as_dtype))


@pytest.mark.parametrize("dtype", NUMERIC_TYPES)
@pytest.mark.parametrize("as_dtype", NUMERIC_TYPES)
def test_series_astype_numeric_to_numeric_nulls(dtype, as_dtype):
    data = [1, 2, None, 3]
    sr = cudf.Series(data, dtype=dtype)
    got = sr.astype(as_dtype)
    expect = cudf.Series([1, 2, None, 3], dtype=as_dtype)
    assert_eq(expect, got)


@pytest.mark.parametrize("dtype", NUMERIC_TYPES)
@pytest.mark.parametrize(
    "as_dtype",
    [
        "str",
        "category",
        "datetime64[s]",
        "datetime64[ms]",
        "datetime64[us]",
        "datetime64[ns]",
    ],
)
def test_series_astype_numeric_to_other(dtype, as_dtype):
    psr = pd.Series([1, 2, 3], dtype=dtype)
    gsr = cudf.from_pandas(psr)
    assert_eq(psr.astype(as_dtype), gsr.astype(as_dtype))


@pytest.mark.parametrize(
    "as_dtype",
    [
        "str",
        "int32",
        "uint32",
        "float32",
        "category",
        "datetime64[s]",
        "datetime64[ms]",
        "datetime64[us]",
        "datetime64[ns]",
    ],
)
def test_series_astype_string_to_other(as_dtype):
    if "datetime64" in as_dtype:
        data = ["2001-01-01", "2002-02-02", "2000-01-05"]
    else:
        data = ["1", "2", "3"]
    psr = pd.Series(data)
    gsr = cudf.from_pandas(psr)
    assert_eq(psr.astype(as_dtype), gsr.astype(as_dtype))


@pytest.mark.parametrize(
    "as_dtype",
    [
        "category",
        "datetime64[s]",
        "datetime64[ms]",
        "datetime64[us]",
        "datetime64[ns]",
    ],
)
def test_series_astype_datetime_to_other(as_dtype):
    data = ["2001-01-01", "2002-02-02", "2001-01-05"]
    psr = pd.Series(data)
    gsr = cudf.from_pandas(psr)
    assert_eq(psr.astype(as_dtype), gsr.astype(as_dtype))


@pytest.mark.parametrize(
    "inp",
    [
        ("datetime64[ns]", "2011-01-01 00:00:00.000000000"),
        ("datetime64[us]", "2011-01-01 00:00:00.000000"),
        ("datetime64[ms]", "2011-01-01 00:00:00.000"),
        ("datetime64[s]", "2011-01-01 00:00:00"),
    ],
)
def test_series_astype_datetime_to_string(inp):
    dtype, expect = inp
    base_date = "2011-01-01"
    sr = cudf.Series([base_date], dtype=dtype)
    got = sr.astype(str)[0]
    assert expect == got


@pytest.mark.parametrize(
    "as_dtype",
    [
        "int32",
        "uint32",
        "float32",
        "category",
        "datetime64[s]",
        "datetime64[ms]",
        "datetime64[us]",
        "datetime64[ns]",
        "str",
    ],
)
def test_series_astype_categorical_to_other(as_dtype):
    if "datetime64" in as_dtype:
        data = ["2001-01-01", "2002-02-02", "2000-01-05", "2001-01-01"]
    else:
        data = [1, 2, 3, 1]
    psr = pd.Series(data, dtype="category")
    gsr = cudf.from_pandas(psr)
    assert_eq(psr.astype(as_dtype), gsr.astype(as_dtype))


@pytest.mark.parametrize("ordered", [True, False])
def test_series_astype_to_categorical_ordered(ordered):
    psr = pd.Series([1, 2, 3, 1], dtype="category")
    gsr = cudf.from_pandas(psr)

    ordered_dtype_pd = pd.CategoricalDtype(
        categories=[1, 2, 3], ordered=ordered
    )
    ordered_dtype_gd = cudf.CategoricalDtype.from_pandas(ordered_dtype_pd)
    assert_eq(
        psr.astype("int32").astype(ordered_dtype_pd).astype("int32"),
        gsr.astype("int32").astype(ordered_dtype_gd).astype("int32"),
    )


@pytest.mark.parametrize("ordered", [True, False])
def test_series_astype_cat_ordered_to_unordered(ordered):
    pd_dtype = pd.CategoricalDtype(categories=[1, 2, 3], ordered=ordered)
    pd_to_dtype = pd.CategoricalDtype(
        categories=[1, 2, 3], ordered=not ordered
    )
    gd_dtype = cudf.CategoricalDtype.from_pandas(pd_dtype)
    gd_to_dtype = cudf.CategoricalDtype.from_pandas(pd_to_dtype)

    psr = pd.Series([1, 2, 3], dtype=pd_dtype)
    gsr = cudf.Series([1, 2, 3], dtype=gd_dtype)

    expect = psr.astype(pd_to_dtype)
    got = gsr.astype(gd_to_dtype)

    assert_eq(expect, got)


def test_series_astype_null_cases():
    data = [1, 2, None, 3]

    # numerical to other
    assert_eq(cudf.Series(data, dtype="str"), cudf.Series(data).astype("str"))

    assert_eq(
        cudf.Series(data, dtype="category"),
        cudf.Series(data).astype("category"),
    )

    assert_eq(
        cudf.Series(data, dtype="float32"),
        cudf.Series(data, dtype="int32").astype("float32"),
    )

    assert_eq(
        cudf.Series(data, dtype="float32"),
        cudf.Series(data, dtype="uint32").astype("float32"),
    )

    assert_eq(
        cudf.Series(data, dtype="datetime64[ms]"),
        cudf.Series(data).astype("datetime64[ms]"),
    )

    # categorical to other
    assert_eq(
        cudf.Series(data, dtype="str"),
        cudf.Series(data, dtype="category").astype("str"),
    )

    assert_eq(
        cudf.Series(data, dtype="float32"),
        cudf.Series(data, dtype="category").astype("float32"),
    )

    assert_eq(
        cudf.Series(data, dtype="datetime64[ms]"),
        cudf.Series(data, dtype="category").astype("datetime64[ms]"),
    )

    # string to other
    assert_eq(
        cudf.Series([1, 2, None, 3], dtype="int32"),
        cudf.Series(["1", "2", None, "3"]).astype("int32"),
    )

    assert_eq(
        cudf.Series(
            ["2001-01-01", "2001-02-01", None, "2001-03-01"],
            dtype="datetime64[ms]",
        ),
        cudf.Series(["2001-01-01", "2001-02-01", None, "2001-03-01"]).astype(
            "datetime64[ms]"
        ),
    )

    assert_eq(
        cudf.Series(["a", "b", "c", None], dtype="category").to_pandas(),
        cudf.Series(["a", "b", "c", None]).astype("category").to_pandas(),
    )

    # datetime to other
    data = [
        "2001-01-01 00:00:00.000000",
        "2001-02-01 00:00:00.000000",
        None,
        "2001-03-01 00:00:00.000000",
    ]
    assert_eq(
        cudf.Series(data),
        cudf.Series(data, dtype="datetime64[us]").astype("str"),
    )

    assert_eq(
        pd.Series(data, dtype="datetime64[ns]").astype("category"),
        cudf.from_pandas(pd.Series(data, dtype="datetime64[ns]")).astype(
            "category"
        ),
    )


def test_series_astype_null_categorical():
    sr = cudf.Series([None, None, None], dtype="category")
    expect = cudf.Series([None, None, None], dtype="int32")
    got = sr.astype("int32")
    assert_eq(expect, got)


@pytest.mark.parametrize(
    "data",
    [
        (
            pd.Series([3, 3.0]),
            pd.Series([2.3, 3.9]),
            pd.Series([1.5, 3.9]),
            pd.Series([1.0, 2]),
        ),
        [
            pd.Series([3, 3.0]),
            pd.Series([2.3, 3.9]),
            pd.Series([1.5, 3.9]),
            pd.Series([1.0, 2]),
        ],
    ],
)
def test_create_dataframe_from_list_like(data):
    pdf = pd.DataFrame(data, index=["count", "mean", "std", "min"])
    gdf = cudf.DataFrame(data, index=["count", "mean", "std", "min"])

    assert_eq(pdf, gdf)

    pdf = pd.DataFrame(data)
    gdf = cudf.DataFrame(data)

    assert_eq(pdf, gdf)


def test_create_dataframe_column():
    pdf = pd.DataFrame(columns=["a", "b", "c"], index=["A", "Z", "X"])
    gdf = cudf.DataFrame(columns=["a", "b", "c"], index=["A", "Z", "X"])

    assert_eq(pdf, gdf)

    pdf = pd.DataFrame(
        {"a": [1, 2, 3], "b": [2, 3, 5]},
        columns=["a", "b", "c"],
        index=["A", "Z", "X"],
    )
    gdf = cudf.DataFrame(
        {"a": [1, 2, 3], "b": [2, 3, 5]},
        columns=["a", "b", "c"],
        index=["A", "Z", "X"],
    )

    assert_eq(pdf, gdf)


@pytest.mark.parametrize(
    "data",
    [
        pd.DataFrame(np.eye(2)),
        cudf.DataFrame(np.eye(2)),
        np.eye(2),
        cupy.eye(2),
        None,
        [[1, 0], [0, 1]],
        [cudf.Series([0, 1]), cudf.Series([1, 0])],
    ],
)
@pytest.mark.parametrize(
    "columns",
    [None, range(2), pd.RangeIndex(2), cudf.RangeIndex(2)],
)
def test_dataframe_columns_returns_rangeindex(data, columns):
    if data is None and columns is None:
        pytest.skip(f"{data=} and {columns=} not relevant.")
    result = cudf.DataFrame(data=data, columns=columns).columns
    expected = pd.RangeIndex(range(2))
    assert_eq(result, expected)


def test_dataframe_columns_returns_rangeindex_single_col():
    result = cudf.DataFrame([1, 2, 3]).columns
    expected = pd.RangeIndex(range(1))
    assert_eq(result, expected)


@pytest.mark.parametrize("dtype", ["int64", "datetime64[ns]", "int8"])
@pytest.mark.parametrize("idx_data", [[], [1, 2]])
@pytest.mark.parametrize("data", [None, [], {}])
def test_dataframe_columns_empty_data_preserves_dtype(dtype, idx_data, data):
    result = cudf.DataFrame(
        data, columns=cudf.Index(idx_data, dtype=dtype)
    ).columns
    expected = pd.Index(idx_data, dtype=dtype)
    assert_eq(result, expected)


@pytest.mark.parametrize("dtype", ["int64", "datetime64[ns]", "int8"])
def test_dataframe_astype_preserves_column_dtype(dtype):
    result = cudf.DataFrame([1], columns=cudf.Index([1], dtype=dtype))
    result = result.astype(np.int32).columns
    expected = pd.Index([1], dtype=dtype)
    assert_eq(result, expected)


def test_dataframe_astype_preserves_column_rangeindex():
    result = cudf.DataFrame([1], columns=range(1))
    result = result.astype(np.int32).columns
    expected = pd.RangeIndex(1)
    assert_eq(result, expected)


@pytest.mark.parametrize("dtype", ["int64", "datetime64[ns]", "int8"])
def test_dataframe_fillna_preserves_column_dtype(dtype):
    result = cudf.DataFrame([1, None], columns=cudf.Index([1], dtype=dtype))
    result = result.fillna(2).columns
    expected = pd.Index([1], dtype=dtype)
    assert_eq(result, expected)


def test_dataframe_fillna_preserves_column_rangeindex():
    result = cudf.DataFrame([1, None], columns=range(1))
    result = result.fillna(2).columns
    expected = pd.RangeIndex(1)
    assert_eq(result, expected)


@pytest.mark.parametrize(
    "data",
    [
        [1, 2, 4],
        [],
        [5.0, 7.0, 8.0],
        pd.Categorical(["a", "b", "c"]),
        ["m", "a", "d", "v"],
    ],
)
def test_series_values_host_property(data):
    pds = pd.Series(data=data, dtype=None if data else float)
    gds = cudf.Series(data=data, dtype=None if data else float)

    np.testing.assert_array_equal(pds.values, gds.values_host)


@pytest.mark.parametrize(
    "data",
    [
        [1, 2, 4],
        [],
        [5.0, 7.0, 8.0],
        pytest.param(
            pd.Categorical(["a", "b", "c"]),
            marks=pytest_xfail(raises=NotImplementedError),
        ),
        pytest.param(
            ["m", "a", "d", "v"],
            marks=pytest_xfail(raises=TypeError),
        ),
    ],
)
def test_series_values_property(data):
    pds = pd.Series(data=data, dtype=None if data else float)
    gds = cudf.from_pandas(pds)
    gds_vals = gds.values
    assert isinstance(gds_vals, cupy.ndarray)
    np.testing.assert_array_equal(gds_vals.get(), pds.values)


@pytest.mark.parametrize(
    "data",
    [
        {"A": [1, 2, 3], "B": [4, 5, 6]},
        {"A": [1.0, 2.0, 3.0], "B": [4.0, 5.0, 6.0]},
        {"A": [1, 2, 3], "B": [1.0, 2.0, 3.0]},
        {"A": np.float32(np.arange(3)), "B": np.float64(np.arange(3))},
        pytest.param(
            {"A": [1, None, 3], "B": [1, 2, None]},
            marks=pytest_xfail(
                reason="Nulls not supported by values accessor"
            ),
        ),
        pytest.param(
            {"A": [None, None, None], "B": [None, None, None]},
            marks=pytest_xfail(
                reason="Nulls not supported by values accessor"
            ),
        ),
        {"A": [], "B": []},
        pytest.param(
            {"A": [1, 2, 3], "B": ["a", "b", "c"]},
            marks=pytest_xfail(
                reason="str or categorical not supported by values accessor"
            ),
        ),
        pytest.param(
            {"A": pd.Categorical(["a", "b", "c"]), "B": ["d", "e", "f"]},
            marks=pytest_xfail(
                reason="str or categorical not supported by values accessor"
            ),
        ),
    ],
)
def test_df_values_property(data):
    pdf = pd.DataFrame.from_dict(data)
    gdf = cudf.DataFrame.from_pandas(pdf)

    pmtr = pdf.values
    gmtr = gdf.values.get()

    np.testing.assert_array_equal(pmtr, gmtr)


def test_numeric_alpha_value_counts():
    pdf = pd.DataFrame(
        {
            "numeric": [1, 2, 3, 4, 5, 6, 1, 2, 4] * 10,
            "alpha": ["u", "h", "d", "a", "m", "u", "h", "d", "a"] * 10,
        }
    )

    gdf = cudf.DataFrame(
        {
            "numeric": [1, 2, 3, 4, 5, 6, 1, 2, 4] * 10,
            "alpha": ["u", "h", "d", "a", "m", "u", "h", "d", "a"] * 10,
        }
    )

    assert_eq(
        pdf.numeric.value_counts().sort_index(),
        gdf.numeric.value_counts().sort_index(),
        check_dtype=False,
    )
    assert_eq(
        pdf.alpha.value_counts().sort_index(),
        gdf.alpha.value_counts().sort_index(),
        check_dtype=False,
    )


@pytest.mark.parametrize(
    "data",
    [
        pd.DataFrame(
            {
                "num_legs": [2, 4],
                "num_wings": [2, 0],
                "bird_cats": pd.Series(
                    ["sparrow", "pigeon"],
                    dtype="category",
                    index=["falcon", "dog"],
                ),
            },
            index=["falcon", "dog"],
        ),
        pd.DataFrame(
            {"num_legs": [8, 2], "num_wings": [0, 2]},
            index=["spider", "falcon"],
        ),
        pd.DataFrame(
            {
                "num_legs": [8, 2, 1, 0, 2, 4, 5],
                "num_wings": [2, 0, 2, 1, 2, 4, -1],
            }
        ),
        pd.DataFrame({"a": ["a", "b", "c"]}, dtype="category"),
        pd.DataFrame({"a": ["a", "b", "c"]}),
    ],
)
@pytest.mark.parametrize(
    "values",
    [
        [0, 2],
        {"num_wings": [0, 3]},
        pd.DataFrame(
            {"num_legs": [8, 2], "num_wings": [0, 2]},
            index=["spider", "falcon"],
        ),
        pd.DataFrame(
            {
                "num_legs": [2, 4],
                "num_wings": [2, 0],
                "bird_cats": pd.Series(
                    ["sparrow", "pigeon"],
                    dtype="category",
                    index=["falcon", "dog"],
                ),
            },
            index=["falcon", "dog"],
        ),
        ["sparrow", "pigeon"],
        pd.Series(["sparrow", "pigeon"], dtype="category"),
        pd.Series([1, 2, 3, 4, 5]),
        "abc",
        123,
        pd.Series(["a", "b", "c"]),
        pd.Series(["a", "b", "c"], dtype="category"),
        pd.DataFrame({"a": ["a", "b", "c"]}, dtype="category"),
    ],
)
def test_isin_dataframe(data, values):
    pdf = data
    gdf = cudf.from_pandas(pdf)

    if cudf.api.types.is_scalar(values):
        assert_exceptions_equal(
            lfunc=pdf.isin,
            rfunc=gdf.isin,
            lfunc_args_and_kwargs=([values],),
            rfunc_args_and_kwargs=([values],),
        )
    else:
        try:
            expected = pdf.isin(values)
        except TypeError as e:
            # Can't do isin with different categories
            if str(e) == (
                "Categoricals can only be compared if 'categories' "
                "are the same."
            ):
                return

        if isinstance(values, (pd.DataFrame, pd.Series)):
            values = cudf.from_pandas(values)

        got = gdf.isin(values)
        assert_eq(got, expected)


def test_isin_axis_duplicated_error():
    df = cudf.DataFrame(range(2))
    with pytest.raises(ValueError):
        df.isin(cudf.Series(range(2), index=[1, 1]))

    with pytest.raises(ValueError):
        df.isin(cudf.DataFrame(range(2), index=[1, 1]))

    with pytest.raises(ValueError):
        df.isin(cudf.DataFrame([[1, 2]], columns=[1, 1]))


def test_constructor_properties():
    df = cudf.DataFrame()
    key1 = "a"
    key2 = "b"
    val1 = np.array([123], dtype=np.float64)
    val2 = np.array([321], dtype=np.float64)
    df[key1] = val1
    df[key2] = val2

    # Correct use of _constructor_sliced (for DataFrame)
    assert_eq(df[key1], df._constructor_sliced(val1, name=key1))

    # Correct use of _constructor_expanddim (for cudf.Series)
    assert_eq(df, df[key2]._constructor_expanddim({key1: val1, key2: val2}))

    # Incorrect use of _constructor_sliced (Raises for cudf.Series)
    with pytest.raises(NotImplementedError):
        df[key1]._constructor_sliced

    # Incorrect use of _constructor_expanddim (Raises for DataFrame)
    with pytest.raises(NotImplementedError):
        df._constructor_expanddim


@pytest.mark.parametrize("dtype", NUMERIC_TYPES)
@pytest.mark.parametrize("as_dtype", ALL_TYPES)
def test_df_astype_numeric_to_all(dtype, as_dtype):
    if "uint" in dtype:
        data = [1, 2, None, 4, 7]
    elif "int" in dtype or "longlong" in dtype:
        data = [1, 2, None, 4, -7]
    elif "float" in dtype:
        data = [1.0, 2.0, None, 4.0, np.nan, -7.0]

    gdf = cudf.DataFrame()

    gdf["foo"] = cudf.Series(data, dtype=dtype)
    gdf["bar"] = cudf.Series(data, dtype=dtype)

    insert_data = cudf.Series(data, dtype=dtype)

    expect = cudf.DataFrame()
    expect["foo"] = insert_data.astype(as_dtype)
    expect["bar"] = insert_data.astype(as_dtype)

    got = gdf.astype(as_dtype)

    assert_eq(expect, got)


@pytest.mark.parametrize(
    "as_dtype",
    [
        "int32",
        "float32",
        "category",
        "datetime64[s]",
        "datetime64[ms]",
        "datetime64[us]",
        "datetime64[ns]",
    ],
)
def test_df_astype_string_to_other(as_dtype):
    if "datetime64" in as_dtype:
        # change None to "NaT" after this issue is fixed:
        # https://github.com/rapidsai/cudf/issues/5117
        data = ["2001-01-01", "2002-02-02", "2000-01-05", None]
    elif as_dtype == "int32":
        data = [1, 2, 3]
    elif as_dtype == "category":
        data = ["1", "2", "3", None]
    elif "float" in as_dtype:
        data = [1.0, 2.0, 3.0, np.nan]

    insert_data = cudf.Series.from_pandas(pd.Series(data, dtype="str"))
    expect_data = cudf.Series(data, dtype=as_dtype)

    gdf = cudf.DataFrame()
    expect = cudf.DataFrame()

    gdf["foo"] = insert_data
    gdf["bar"] = insert_data

    expect["foo"] = expect_data
    expect["bar"] = expect_data

    got = gdf.astype(as_dtype)
    assert_eq(expect, got)


@pytest.mark.parametrize(
    "as_dtype",
    [
        "int64",
        "datetime64[s]",
        "datetime64[us]",
        "datetime64[ns]",
        "str",
        "category",
    ],
)
def test_df_astype_datetime_to_other(as_dtype):
    data = [
        "1991-11-20 00:00:00.000",
        "2004-12-04 00:00:00.000",
        "2016-09-13 00:00:00.000",
        None,
    ]

    gdf = cudf.DataFrame()
    expect = cudf.DataFrame()

    gdf["foo"] = cudf.Series(data, dtype="datetime64[ms]")
    gdf["bar"] = cudf.Series(data, dtype="datetime64[ms]")

    if as_dtype == "int64":
        expect["foo"] = cudf.Series(
            [690595200000, 1102118400000, 1473724800000, None], dtype="int64"
        )
        expect["bar"] = cudf.Series(
            [690595200000, 1102118400000, 1473724800000, None], dtype="int64"
        )
    elif as_dtype == "str":
        expect["foo"] = cudf.Series(data, dtype="str")
        expect["bar"] = cudf.Series(data, dtype="str")
    elif as_dtype == "category":
        expect["foo"] = cudf.Series(gdf["foo"], dtype="category")
        expect["bar"] = cudf.Series(gdf["bar"], dtype="category")
    else:
        expect["foo"] = cudf.Series(data, dtype=as_dtype)
        expect["bar"] = cudf.Series(data, dtype=as_dtype)

    got = gdf.astype(as_dtype)

    assert_eq(expect, got)


@pytest.mark.parametrize(
    "as_dtype",
    [
        "int32",
        "float32",
        "category",
        "datetime64[s]",
        "datetime64[ms]",
        "datetime64[us]",
        "datetime64[ns]",
        "str",
    ],
)
def test_df_astype_categorical_to_other(as_dtype):
    if "datetime64" in as_dtype:
        data = ["2001-01-01", "2002-02-02", "2000-01-05", "2001-01-01"]
    else:
        data = [1, 2, 3, 1]
    psr = pd.Series(data, dtype="category")
    pdf = pd.DataFrame()
    pdf["foo"] = psr
    pdf["bar"] = psr
    gdf = cudf.DataFrame.from_pandas(pdf)
    assert_eq(pdf.astype(as_dtype), gdf.astype(as_dtype))


@pytest.mark.parametrize("ordered", [True, False])
def test_df_astype_to_categorical_ordered(ordered):
    psr = pd.Series([1, 2, 3, 1], dtype="category")
    pdf = pd.DataFrame()
    pdf["foo"] = psr
    pdf["bar"] = psr
    gdf = cudf.DataFrame.from_pandas(pdf)

    ordered_dtype_pd = pd.CategoricalDtype(
        categories=[1, 2, 3], ordered=ordered
    )
    ordered_dtype_gd = cudf.CategoricalDtype.from_pandas(ordered_dtype_pd)

    assert_eq(
        pdf.astype(ordered_dtype_pd).astype("int32"),
        gdf.astype(ordered_dtype_gd).astype("int32"),
    )


@pytest.mark.parametrize(
    "dtype",
    [dtype for dtype in ALL_TYPES]
    + [
        cudf.CategoricalDtype(ordered=True),
        cudf.CategoricalDtype(ordered=False),
    ],
)
def test_empty_df_astype(dtype):
    df = cudf.DataFrame()
    result = df.astype(dtype=dtype)
    assert_eq(df, result)
    assert_eq(df.to_pandas().astype(dtype=dtype), result)


@pytest.mark.parametrize(
    "errors",
    [
        pytest.param(
            "raise", marks=pytest_xfail(reason="should raise error here")
        ),
        pytest.param("other", marks=pytest_xfail(raises=ValueError)),
        "ignore",
    ],
)
def test_series_astype_error_handling(errors):
    sr = cudf.Series(["random", "words"])
    got = sr.astype("datetime64[ns]", errors=errors)
    assert_eq(sr, got)


@pytest.mark.parametrize("dtype", ALL_TYPES)
def test_df_constructor_dtype(dtype):
    if "datetime" in dtype:
        data = ["1991-11-20", "2004-12-04", "2016-09-13", None]
    elif dtype == "str":
        data = ["a", "b", "c", None]
    elif "float" in dtype:
        data = [1.0, 0.5, -1.1, np.nan, None]
    elif "bool" in dtype:
        data = [True, False, None]
    else:
        data = [1, 2, 3, None]

    sr = cudf.Series(data, dtype=dtype)

    expect = cudf.DataFrame()
    expect["foo"] = sr
    expect["bar"] = sr
    got = cudf.DataFrame({"foo": data, "bar": data}, dtype=dtype)

    assert_eq(expect, got)


@pytest_unmark_spilling
@pytest.mark.parametrize(
    "data",
    [
        cudf.datasets.randomdata(
            nrows=10, dtypes={"a": "category", "b": int, "c": float, "d": int}
        ),
        cudf.datasets.randomdata(
            nrows=10, dtypes={"a": "category", "b": int, "c": float, "d": str}
        ),
        cudf.datasets.randomdata(
            nrows=10, dtypes={"a": bool, "b": int, "c": float, "d": str}
        ),
        cudf.DataFrame(),
        cudf.DataFrame({"a": [0, 1, 2], "b": [1, None, 3]}),
        cudf.DataFrame(
            {
                "a": [1, 2, 3, 4],
                "b": [7, np.nan, 9, 10],
                "c": cudf.Series(
                    [np.nan, np.nan, np.nan, np.nan], nan_as_null=False
                ),
                "d": cudf.Series([None, None, None, None], dtype="int64"),
                "e": [100, None, 200, None],
                "f": cudf.Series([10, None, np.nan, 11], nan_as_null=False),
            }
        ),
        cudf.DataFrame(
            {
                "a": [10, 11, 12, 13, 14, 15],
                "b": cudf.Series(
                    [10, None, np.nan, 2234, None, np.nan], nan_as_null=False
                ),
            }
        ),
    ],
)
@pytest.mark.parametrize(
    "op", ["max", "min", "sum", "product", "mean", "var", "std"]
)
@pytest.mark.parametrize("skipna", [True, False])
@pytest.mark.parametrize("numeric_only", [True, False])
def test_rowwise_ops(data, op, skipna, numeric_only):
    gdf = data
    pdf = gdf.to_pandas()

    kwargs = {"axis": 1, "skipna": skipna, "numeric_only": numeric_only}
    if op in ("var", "std"):
        kwargs["ddof"] = 0

    if not numeric_only and not all(
        (
            (pdf[column].count() == 0)
            if skipna
            else (pdf[column].notna().count() == 0)
        )
        or cudf.api.types.is_numeric_dtype(pdf[column].dtype)
        or pdf[column].dtype.kind == "b"
        for column in pdf
    ):
        with pytest.raises(TypeError):
            expected = getattr(pdf, op)(**kwargs)
        with pytest.raises(TypeError):
            got = getattr(gdf, op)(**kwargs)
    else:
        expected = getattr(pdf, op)(**kwargs)
        got = getattr(gdf, op)(**kwargs)

        assert_eq(
            expected,
            got,
            check_dtype=False,
            check_index_type=False if len(got.index) == 0 else True,
        )


@pytest.mark.parametrize(
    "op", ["max", "min", "sum", "product", "mean", "var", "std"]
)
def test_rowwise_ops_nullable_dtypes_all_null(op):
    gdf = cudf.DataFrame(
        {
            "a": [1, 2, 3, 4],
            "b": [7, np.nan, 9, 10],
            "c": cudf.Series([np.nan, np.nan, np.nan, np.nan], dtype=float),
            "d": cudf.Series([None, None, None, None], dtype="int64"),
            "e": [100, None, 200, None],
            "f": cudf.Series([10, None, np.nan, 11], nan_as_null=False),
        }
    )

    expected = cudf.Series([None, None, None, None], dtype="float64")

    if op in ("var", "std"):
        got = getattr(gdf, op)(axis=1, ddof=0, skipna=False)
    else:
        got = getattr(gdf, op)(axis=1, skipna=False)

    assert_eq(got.null_count, expected.null_count)
    assert_eq(got, expected)


@pytest.mark.parametrize(
    "op",
    [
        "max",
        "min",
        "sum",
        "product",
        "mean",
        "var",
        "std",
    ],
)
def test_rowwise_ops_nullable_dtypes_partial_null(op):
    gdf = cudf.DataFrame(
        {
            "a": [10, 11, 12, 13, 14, 15],
            "b": cudf.Series(
                [10, None, np.nan, 2234, None, np.nan],
                nan_as_null=False,
            ),
        }
    )

    if op in ("var", "std"):
        got = getattr(gdf, op)(axis=1, ddof=0, skipna=False)
        expected = getattr(gdf.to_pandas(), op)(axis=1, ddof=0, skipna=False)
    else:
        got = getattr(gdf, op)(axis=1, skipna=False)
        expected = getattr(gdf.to_pandas(), op)(axis=1, skipna=False)

    assert_eq(got.null_count, 2)
    assert_eq(got, expected)


@pytest.mark.parametrize(
    "op,expected",
    [
        (
            "max",
            cudf.Series(
                [10, None, None, 2234, None, 453],
                dtype="int64",
            ),
        ),
        (
            "min",
            cudf.Series(
                [10, None, None, 13, None, 15],
                dtype="int64",
            ),
        ),
        (
            "sum",
            cudf.Series(
                [20, None, None, 2247, None, 468],
                dtype="int64",
            ),
        ),
        (
            "product",
            cudf.Series(
                [100, None, None, 29042, None, 6795],
                dtype="int64",
            ),
        ),
        (
            "mean",
            cudf.Series(
                [10.0, None, None, 1123.5, None, 234.0],
                dtype="float32",
            ),
        ),
        (
            "var",
            cudf.Series(
                [0.0, None, None, 1233210.25, None, 47961.0],
                dtype="float32",
            ),
        ),
        (
            "std",
            cudf.Series(
                [0.0, None, None, 1110.5, None, 219.0],
                dtype="float32",
            ),
        ),
    ],
)
def test_rowwise_ops_nullable_int_dtypes(op, expected):
    gdf = cudf.DataFrame(
        {
            "a": [10, 11, None, 13, None, 15],
            "b": cudf.Series(
                [10, None, 323, 2234, None, 453],
                nan_as_null=False,
            ),
        }
    )

    if op in ("var", "std"):
        got = getattr(gdf, op)(axis=1, ddof=0, skipna=False)
    else:
        got = getattr(gdf, op)(axis=1, skipna=False)

    assert_eq(got.null_count, expected.null_count)
    assert_eq(got, expected)


@pytest.mark.parametrize(
    "data",
    [
        {
            "t1": cudf.Series(
                ["2020-08-01 09:00:00", "1920-05-01 10:30:00"], dtype="<M8[ms]"
            ),
            "t2": cudf.Series(
                ["1940-08-31 06:00:00", "2020-08-02 10:00:00"], dtype="<M8[ms]"
            ),
        },
        {
            "t1": cudf.Series(
                ["2020-08-01 09:00:00", "1920-05-01 10:30:00"], dtype="<M8[ms]"
            ),
            "t2": cudf.Series(
                ["1940-08-31 06:00:00", "2020-08-02 10:00:00"], dtype="<M8[ns]"
            ),
            "t3": cudf.Series(
                ["1960-08-31 06:00:00", "2030-08-02 10:00:00"], dtype="<M8[s]"
            ),
        },
        {
            "t1": cudf.Series(
                ["2020-08-01 09:00:00", "1920-05-01 10:30:00"], dtype="<M8[ms]"
            ),
            "t2": cudf.Series(
                ["1940-08-31 06:00:00", "2020-08-02 10:00:00"], dtype="<M8[us]"
            ),
        },
        {
            "t1": cudf.Series(
                ["2020-08-01 09:00:00", "1920-05-01 10:30:00"], dtype="<M8[ms]"
            ),
            "t2": cudf.Series(
                ["1940-08-31 06:00:00", "2020-08-02 10:00:00"], dtype="<M8[ms]"
            ),
            "i1": cudf.Series([1001, 2002], dtype="int64"),
        },
        {
            "t1": cudf.Series(
                ["2020-08-01 09:00:00", "1920-05-01 10:30:00"], dtype="<M8[ms]"
            ),
            "t2": cudf.Series(["1940-08-31 06:00:00", None], dtype="<M8[ms]"),
            "i1": cudf.Series([1001, 2002], dtype="int64"),
        },
        {
            "t1": cudf.Series(
                ["2020-08-01 09:00:00", "1920-05-01 10:30:00"], dtype="<M8[ms]"
            ),
            "i1": cudf.Series([1001, 2002], dtype="int64"),
            "f1": cudf.Series([-100.001, 123.456], dtype="float64"),
        },
        {
            "t1": cudf.Series(
                ["2020-08-01 09:00:00", "1920-05-01 10:30:00"], dtype="<M8[ms]"
            ),
            "i1": cudf.Series([1001, 2002], dtype="int64"),
            "f1": cudf.Series([-100.001, 123.456], dtype="float64"),
            "b1": cudf.Series([True, False], dtype="bool"),
        },
    ],
)
@pytest.mark.parametrize("op", ["max", "min"])
@pytest.mark.parametrize("skipna", [True, False])
@pytest.mark.parametrize("numeric_only", [True, False])
def test_rowwise_ops_datetime_dtypes(data, op, skipna, numeric_only):
    gdf = cudf.DataFrame(data)
    pdf = gdf.to_pandas()

    if not numeric_only and not all(dt.kind == "M" for dt in gdf.dtypes):
        with pytest.raises(TypeError):
            got = getattr(gdf, op)(
                axis=1, skipna=skipna, numeric_only=numeric_only
            )
        with pytest.raises(TypeError):
            expected = getattr(pdf, op)(
                axis=1, skipna=skipna, numeric_only=numeric_only
            )
    else:
        got = getattr(gdf, op)(
            axis=1, skipna=skipna, numeric_only=numeric_only
        )
        expected = getattr(pdf, op)(
            axis=1, skipna=skipna, numeric_only=numeric_only
        )
        if got.dtype == cudf.dtype(
            "datetime64[us]"
        ) and expected.dtype == np.dtype("datetime64[ns]"):
            # Workaround for a PANDAS-BUG:
            # https://github.com/pandas-dev/pandas/issues/52524
            assert_eq(got.astype("datetime64[ns]"), expected)
        else:
            assert_eq(got, expected, check_dtype=False)


@pytest.mark.parametrize(
    "data,op,skipna",
    [
        (
            {
                "t1": cudf.Series(
                    ["2020-08-01 09:00:00", "1920-05-01 10:30:00"],
                    dtype="<M8[ms]",
                ),
                "t2": cudf.Series(
                    ["1940-08-31 06:00:00", None], dtype="<M8[ms]"
                ),
            },
            "max",
            True,
        ),
        (
            {
                "t1": cudf.Series(
                    ["2020-08-01 09:00:00", "1920-05-01 10:30:00"],
                    dtype="<M8[ms]",
                ),
                "t2": cudf.Series(
                    ["1940-08-31 06:00:00", None], dtype="<M8[ms]"
                ),
            },
            "min",
            False,
        ),
        (
            {
                "t1": cudf.Series(
                    ["2020-08-01 09:00:00", "1920-05-01 10:30:00"],
                    dtype="<M8[ms]",
                ),
                "t2": cudf.Series(
                    ["1940-08-31 06:00:00", None], dtype="<M8[ms]"
                ),
            },
            "min",
            True,
        ),
    ],
)
def test_rowwise_ops_datetime_dtypes_2(data, op, skipna):
    gdf = cudf.DataFrame(data)

    pdf = gdf.to_pandas()

    got = getattr(gdf, op)(axis=1, skipna=skipna)
    expected = getattr(pdf, op)(axis=1, skipna=skipna)

    assert_eq(got, expected)


@pytest.mark.parametrize(
    "data",
    [
        (
            {
                "t1": pd.Series(
                    ["2020-08-01 09:00:00", "1920-05-01 10:30:00"],
                    dtype="<M8[ns]",
                ),
                "t2": pd.Series(
                    ["1940-08-31 06:00:00", pd.NaT], dtype="<M8[ns]"
                ),
            }
        )
    ],
)
def test_rowwise_ops_datetime_dtypes_pdbug(data):
    pdf = pd.DataFrame(data)
    gdf = cudf.from_pandas(pdf)

    expected = pdf.max(axis=1, skipna=False)
    got = gdf.max(axis=1, skipna=False)

    assert_eq(got, expected)


@pytest.mark.parametrize(
    "data",
    [
        [5.0, 6.0, 7.0],
        "single value",
        np.array(1, dtype="int64"),
        np.array(0.6273643, dtype="float64"),
    ],
)
def test_insert(data):
    pdf = pd.DataFrame.from_dict({"A": [1, 2, 3], "B": ["a", "b", "c"]})
    gdf = cudf.DataFrame.from_pandas(pdf)

    # insertion by index

    pdf.insert(0, "foo", data)
    gdf.insert(0, "foo", data)

    assert_eq(pdf, gdf)

    pdf.insert(3, "bar", data)
    gdf.insert(3, "bar", data)

    assert_eq(pdf, gdf)

    pdf.insert(1, "baz", data)
    gdf.insert(1, "baz", data)

    assert_eq(pdf, gdf)

    # pandas insert doesn't support negative indexing
    pdf.insert(len(pdf.columns), "qux", data)
    gdf.insert(-1, "qux", data)

    assert_eq(pdf, gdf)


@pytest.mark.parametrize(
    "data",
    [{"A": [1, 2, 3], "B": ["a", "b", "c"]}],
)
def test_insert_NA(data):
    pdf = pd.DataFrame.from_dict(data)
    gdf = cudf.DataFrame.from_pandas(pdf)

    pdf["C"] = pd.NA
    gdf["C"] = cudf.NA
    assert_eq(pdf, gdf)


def test_cov():
    gdf = cudf.datasets.randomdata(10)
    pdf = gdf.to_pandas()

    assert_eq(pdf.cov(), gdf.cov())


@pytest_xfail(reason="cupy-based cov does not support nulls")
def test_cov_nans():
    pdf = pd.DataFrame()
    pdf["a"] = [None, None, None, 2.00758632, None]
    pdf["b"] = [0.36403686, None, None, None, None]
    pdf["c"] = [None, None, None, 0.64882227, None]
    pdf["d"] = [None, -1.46863125, None, 1.22477948, -0.06031689]
    gdf = cudf.from_pandas(pdf)

    assert_eq(pdf.cov(), gdf.cov())


@pytest_unmark_spilling
@pytest.mark.parametrize(
    "gsr",
    [
        cudf.Series([4, 2, 3]),
        cudf.Series([4, 2, 3], index=["a", "b", "c"]),
        cudf.Series([4, 2, 3], index=["a", "b", "d"]),
        cudf.Series([4, 2], index=["a", "b"]),
        cudf.Series([4, 2, 3], index=cudf.core.index.RangeIndex(0, 3)),
        cudf.Series([4, 2, 3, 4, 5], index=["a", "b", "d", "0", "12"]),
    ],
)
@pytest.mark.parametrize("colnames", [["a", "b", "c"], [0, 1, 2]])
@pytest.mark.parametrize(
    "op",
    [
        operator.add,
        operator.mul,
        operator.floordiv,
        operator.truediv,
        operator.mod,
        operator.pow,
        operator.eq,
        operator.lt,
        operator.le,
        operator.gt,
        operator.ge,
        operator.ne,
    ],
)
def test_df_sr_binop(gsr, colnames, op):
    data = [[3.0, 2.0, 5.0], [3.0, None, 5.0], [6.0, 7.0, np.nan]]
    data = dict(zip(colnames, data))

    gsr = gsr.astype("float64")

    gdf = cudf.DataFrame(data)
    pdf = gdf.to_pandas(nullable=True)

    psr = gsr.to_pandas(nullable=True)

    try:
        expect = op(pdf, psr)
    except ValueError:
        with pytest.raises(ValueError):
            op(gdf, gsr)
        with pytest.raises(ValueError):
            op(psr, pdf)
        with pytest.raises(ValueError):
            op(gsr, gdf)
    else:
        got = op(gdf, gsr).to_pandas(nullable=True)
        assert_eq(expect, got, check_dtype=False, check_like=True)

        expect = op(psr, pdf)
        got = op(gsr, gdf).to_pandas(nullable=True)
        assert_eq(expect, got, check_dtype=False, check_like=True)


@pytest_unmark_spilling
@pytest.mark.parametrize(
    "op",
    [
        operator.add,
        operator.mul,
        operator.floordiv,
        operator.truediv,
        operator.mod,
        operator.pow,
        # comparison ops will temporarily XFAIL
        # see PR  https://github.com/rapidsai/cudf/pull/7491
        pytest.param(operator.eq, marks=pytest_xfail()),
        pytest.param(operator.lt, marks=pytest_xfail()),
        pytest.param(operator.le, marks=pytest_xfail()),
        pytest.param(operator.gt, marks=pytest_xfail()),
        pytest.param(operator.ge, marks=pytest_xfail()),
        pytest.param(operator.ne, marks=pytest_xfail()),
    ],
)
@pytest.mark.parametrize(
    "gsr", [cudf.Series([1, 2, 3, 4, 5], index=["a", "b", "d", "0", "12"])]
)
def test_df_sr_binop_col_order(gsr, op):
    colnames = [0, 1, 2]
    data = [[0, 2, 5], [3, None, 5], [6, 7, np.nan]]
    data = dict(zip(colnames, data))

    gdf = cudf.DataFrame(data)
    pdf = pd.DataFrame.from_dict(data)

    psr = gsr.to_pandas()

    with expect_warning_if(
        op
        in {
            operator.eq,
            operator.lt,
            operator.le,
            operator.gt,
            operator.ge,
            operator.ne,
        },
        FutureWarning,
    ):
        expect = op(pdf, psr).astype("float")
    out = op(gdf, gsr).astype("float")
    got = out[expect.columns]

    assert_eq(expect, got)


@pytest.mark.parametrize("set_index", [None, "A", "C", "D"])
@pytest.mark.parametrize("index", [True, False])
@pytest.mark.parametrize("deep", [True, False])
def test_memory_usage(deep, index, set_index):
    # Testing numerical/datetime by comparing with pandas
    # (string and categorical columns will be different)
    rows = int(100)
    df = pd.DataFrame(
        {
            "A": np.arange(rows, dtype="int64"),
            "B": np.arange(rows, dtype="int32"),
            "C": np.arange(rows, dtype="float64"),
        }
    )
    df["D"] = pd.to_datetime(df.A)
    if set_index:
        df = df.set_index(set_index)

    gdf = cudf.from_pandas(df)

    if index and set_index is None:
        # Special Case: Assume RangeIndex size == 0
        with expect_warning_if(deep, UserWarning):
            assert gdf.index.memory_usage(deep=deep) == 0

    else:
        # Check for Series only
        assert df["B"].memory_usage(index=index, deep=deep) == gdf[
            "B"
        ].memory_usage(index=index, deep=deep)

        # Check for entire DataFrame
        assert_eq(
            df.memory_usage(index=index, deep=deep).sort_index(),
            gdf.memory_usage(index=index, deep=deep).sort_index(),
        )


@pytest_xfail
def test_memory_usage_string():
    rows = int(100)
    rng = np.random.default_rng(seed=0)
    df = pd.DataFrame(
        {
            "A": np.arange(rows, dtype="int32"),
            "B": rng.choice(["apple", "banana", "orange"], rows),
        }
    )
    gdf = cudf.from_pandas(df)

    # Check deep=False (should match pandas)
    assert gdf.B.memory_usage(deep=False, index=False) == df.B.memory_usage(
        deep=False, index=False
    )

    # Check string column
    assert gdf.B.memory_usage(deep=True, index=False) == df.B.memory_usage(
        deep=True, index=False
    )

    # Check string index
    assert gdf.set_index("B").index.memory_usage(
        deep=True
    ) == df.B.memory_usage(deep=True, index=False)


def test_memory_usage_cat():
    rows = int(100)
    rng = np.random.default_rng(seed=0)
    df = pd.DataFrame(
        {
            "A": np.arange(rows, dtype="int32"),
            "B": rng.choice(["apple", "banana", "orange"], rows),
        }
    )
    df["B"] = df.B.astype("category")
    gdf = cudf.from_pandas(df)

    expected = (
        gdf.B._column.categories.memory_usage
        + gdf.B._column.codes.memory_usage
    )

    # Check cat column
    assert gdf.B.memory_usage(deep=True, index=False) == expected

    # Check cat index
    assert gdf.set_index("B").index.memory_usage(deep=True) == expected


def test_memory_usage_list():
    df = cudf.DataFrame({"A": [[0, 1, 2, 3], [4, 5, 6], [7, 8], [9]]})
    expected = (
        df.A._column.offsets.memory_usage + df.A._column.elements.memory_usage
    )
    assert expected == df.A.memory_usage()


@pytest.mark.parametrize("rows", [10, 100])
def test_memory_usage_multi(rows):
    # We need to sample without replacement to guarantee that the size of the
    # levels are always the same.
    rng = np.random.default_rng(seed=0)
    df = pd.DataFrame(
        {
            "A": np.arange(rows, dtype="int32"),
            "B": rng.choice(
                np.arange(rows, dtype="int64"), rows, replace=False
            ),
            "C": rng.choice(
                np.arange(rows, dtype="float64"), rows, replace=False
            ),
        }
    ).set_index(["B", "C"])
    gdf = cudf.from_pandas(df)
    # Assume MultiIndex memory footprint is just that
    # of the underlying columns, levels, and codes
    expect = rows * 16  # Source Columns
    expect += rows * 16  # Codes
    expect += rows * 8  # Level 0
    expect += rows * 8  # Level 1

    assert expect == gdf.index.memory_usage(deep=True)


@pytest.mark.parametrize(
    "list_input",
    [
        pytest.param([1, 2, 3, 4], id="smaller"),
        pytest.param([1, 2, 3, 4, 5, 6], id="larger"),
    ],
)
@pytest.mark.parametrize(
    "key",
    [
        pytest.param("list_test", id="new_column"),
        pytest.param("id", id="existing_column"),
    ],
)
def test_setitem_diff_size_list(list_input, key):
    gdf = cudf.datasets.randomdata(5)
    with pytest.raises(
        ValueError, match=("All columns must be of equal length")
    ):
        gdf[key] = list_input


@pytest.mark.parametrize(
    "series_input",
    [
        pytest.param(cudf.Series([1, 2, 3, 4]), id="smaller_cudf"),
        pytest.param(cudf.Series([1, 2, 3, 4, 5, 6]), id="larger_cudf"),
        pytest.param(cudf.Series([1, 2, 3], index=[4, 5, 6]), id="index_cudf"),
        pytest.param(pd.Series([1, 2, 3, 4]), id="smaller_pandas"),
        pytest.param(pd.Series([1, 2, 3, 4, 5, 6]), id="larger_pandas"),
        pytest.param(pd.Series([1, 2, 3], index=[4, 5, 6]), id="index_pandas"),
    ],
)
@pytest.mark.parametrize(
    "key",
    [
        pytest.param("list_test", id="new_column"),
        pytest.param("id", id="existing_column"),
    ],
)
def test_setitem_diff_size_series(series_input, key):
    gdf = cudf.datasets.randomdata(5)
    pdf = gdf.to_pandas()

    pandas_input = series_input
    if isinstance(pandas_input, cudf.Series):
        pandas_input = pandas_input.to_pandas()

    expect = pdf
    expect[key] = pandas_input

    got = gdf
    got[key] = series_input

    # Pandas uses NaN and typecasts to float64 if there's missing values on
    # alignment, so need to typecast to float64 for equality comparison
    expect = expect.astype("float64")
    got = got.astype("float64")

    assert_eq(expect, got)


def test_tupleize_cols_False_set():
    pdf = pd.DataFrame()
    gdf = cudf.DataFrame()
    pdf[("a", "b")] = [1]
    gdf[("a", "b")] = [1]
    assert_eq(pdf, gdf)
    assert_eq(pdf.columns, gdf.columns)


def test_init_multiindex_from_dict():
    pdf = pd.DataFrame({("a", "b"): [1]})
    gdf = cudf.DataFrame({("a", "b"): [1]})
    assert_eq(pdf, gdf)
    assert_eq(pdf.columns, gdf.columns)


def test_change_column_dtype_in_empty():
    pdf = pd.DataFrame({"a": [], "b": []})
    gdf = cudf.from_pandas(pdf)
    assert_eq(pdf, gdf)
    pdf["b"] = pdf["b"].astype("int64")
    gdf["b"] = gdf["b"].astype("int64")
    assert_eq(pdf, gdf)


@pytest.mark.parametrize("dtype", ["int64", "str"])
def test_dataframe_from_dictionary_series_same_name_index(dtype):
    pd_idx1 = pd.Index([1, 2, 0], name="test_index").astype(dtype)
    pd_idx2 = pd.Index([2, 0, 1], name="test_index").astype(dtype)
    pd_series1 = pd.Series([1, 2, 3], index=pd_idx1)
    pd_series2 = pd.Series([1, 2, 3], index=pd_idx2)

    gd_idx1 = cudf.from_pandas(pd_idx1)
    gd_idx2 = cudf.from_pandas(pd_idx2)
    gd_series1 = cudf.Series([1, 2, 3], index=gd_idx1)
    gd_series2 = cudf.Series([1, 2, 3], index=gd_idx2)

    expect = pd.DataFrame({"a": pd_series1, "b": pd_series2})
    got = cudf.DataFrame({"a": gd_series1, "b": gd_series2})

    if dtype == "str":
        # Pandas actually loses its index name erroneously here...
        expect.index.name = "test_index"

    assert_eq(expect, got)
    assert expect.index.names == got.index.names


@pytest.mark.parametrize(
    "arg", [slice(2, 8, 3), slice(1, 20, 4), slice(-2, -6, -2)]
)
def test_dataframe_strided_slice(arg):
    mul = pd.DataFrame(
        {
            "Index": [1, 2, 3, 4, 5, 6, 7, 8, 9],
            "AlphaIndex": ["a", "b", "c", "d", "e", "f", "g", "h", "i"],
        }
    )
    pdf = pd.DataFrame(
        {"Val": [10, 9, 8, 7, 6, 5, 4, 3, 2]},
        index=pd.MultiIndex.from_frame(mul),
    )
    gdf = cudf.DataFrame.from_pandas(pdf)

    expect = pdf[arg]
    got = gdf[arg]

    assert_eq(expect, got)


@pytest.mark.parametrize(
    "data,condition,other,error",
    [
        (pd.Series(range(5)), pd.Series(range(5)) > 0, None, None),
        (pd.Series(range(5)), pd.Series(range(5)) > 1, None, None),
        (pd.Series(range(5)), pd.Series(range(5)) > 1, 10, None),
        (
            pd.Series(range(5)),
            pd.Series(range(5)) > 1,
            pd.Series(range(5, 10)),
            None,
        ),
        (
            pd.DataFrame(np.arange(10).reshape(-1, 2), columns=["A", "B"]),
            (
                pd.DataFrame(np.arange(10).reshape(-1, 2), columns=["A", "B"])
                % 3
            )
            == 0,
            -pd.DataFrame(np.arange(10).reshape(-1, 2), columns=["A", "B"]),
            None,
        ),
        (
            pd.DataFrame({"a": [1, 2, np.nan], "b": [4, np.nan, 6]}),
            pd.DataFrame({"a": [1, 2, np.nan], "b": [4, np.nan, 6]}) == 4,
            None,
            None,
        ),
        (
            pd.DataFrame({"a": [1, 2, np.nan], "b": [4, np.nan, 6]}),
            pd.DataFrame({"a": [1, 2, np.nan], "b": [4, np.nan, 6]}) != 4,
            None,
            None,
        ),
        (
            pd.DataFrame({"p": [-2, 3, -4, -79], "k": [9, 10, 11, 12]}),
            [True, True, True],
            None,
            ValueError,
        ),
        (
            pd.DataFrame({"p": [-2, 3, -4, -79], "k": [9, 10, 11, 12]}),
            [True, True, True, False],
            None,
            ValueError,
        ),
        (
            pd.DataFrame({"p": [-2, 3, -4, -79], "k": [9, 10, 11, 12]}),
            [[True, True, True, False], [True, True, True, False]],
            None,
            ValueError,
        ),
        (
            pd.DataFrame({"p": [-2, 3, -4, -79], "k": [9, 10, 11, 12]}),
            [[True, True], [False, True], [True, False], [False, True]],
            None,
            None,
        ),
        (
            pd.DataFrame({"p": [-2, 3, -4, -79], "k": [9, 10, 11, 12]}),
            cuda.to_device(
                np.array(
                    [[True, True], [False, True], [True, False], [False, True]]
                )
            ),
            None,
            None,
        ),
        (
            pd.DataFrame({"p": [-2, 3, -4, -79], "k": [9, 10, 11, 12]}),
            cupy.array(
                [[True, True], [False, True], [True, False], [False, True]]
            ),
            17,
            None,
        ),
        (
            pd.DataFrame({"p": [-2, 3, -4, -79], "k": [9, 10, 11, 12]}),
            [[True, True], [False, True], [True, False], [False, True]],
            17,
            None,
        ),
        (
            pd.DataFrame({"p": [-2, 3, -4, -79], "k": [9, 10, 11, 12]}),
            [
                [True, True, False, True],
                [True, True, False, True],
                [True, True, False, True],
                [True, True, False, True],
            ],
            None,
            ValueError,
        ),
        (
            pd.Series([1, 2, np.nan]),
            pd.Series([1, 2, np.nan]) == 4,
            None,
            None,
        ),
        (
            pd.Series([1, 2, np.nan]),
            pd.Series([1, 2, np.nan]) != 4,
            None,
            None,
        ),
        (
            pd.Series([4, np.nan, 6]),
            pd.Series([4, np.nan, 6]) == 4,
            None,
            None,
        ),
        (
            pd.Series([4, np.nan, 6]),
            pd.Series([4, np.nan, 6]) != 4,
            None,
            None,
        ),
        (
            pd.Series([4, np.nan, 6], dtype="category"),
            pd.Series([4, np.nan, 6], dtype="category") != 4,
            None,
            None,
        ),
        (
            pd.Series(["a", "b", "b", "d", "c", "s"], dtype="category"),
            pd.Series(["a", "b", "b", "d", "c", "s"], dtype="category") == "b",
            None,
            None,
        ),
        (
            pd.Series(["a", "b", "b", "d", "c", "s"], dtype="category"),
            pd.Series(["a", "b", "b", "d", "c", "s"], dtype="category") == "b",
            "s",
            None,
        ),
        (
            pd.Series([1, 2, 3, 2, 5]),
            pd.Series([1, 2, 3, 2, 5]) == 2,
            pd.DataFrame(
                {
                    "a": pd.Series([1, 2, 3, 2, 5]),
                    "b": pd.Series([1, 2, 3, 2, 5]),
                }
            ),
            NotImplementedError,
        ),
    ],
)
@pytest.mark.parametrize("inplace", [True, False])
def test_df_sr_mask_where(data, condition, other, error, inplace):
    ps_where = data
    gs_where = cudf.from_pandas(data)

    ps_mask = ps_where.copy(deep=True)
    gs_mask = gs_where.copy(deep=True)

    if hasattr(condition, "__cuda_array_interface__"):
        if type(condition).__module__.split(".")[0] == "cupy":
            ps_condition = cupy.asnumpy(condition)
        else:
            ps_condition = np.array(condition).astype("bool")
    else:
        ps_condition = condition

    if type(condition).__module__.split(".")[0] == "pandas":
        gs_condition = cudf.from_pandas(condition)
    else:
        gs_condition = condition

    ps_other = other
    if type(other).__module__.split(".")[0] == "pandas":
        gs_other = cudf.from_pandas(other)
    else:
        gs_other = other

    if error is None:
        expect_where = ps_where.where(
            ps_condition, other=ps_other, inplace=inplace
        )
        got_where = gs_where.where(
            gs_condition, other=gs_other, inplace=inplace
        )

        expect_mask = ps_mask.mask(
            ps_condition, other=ps_other, inplace=inplace
        )
        got_mask = gs_mask.mask(gs_condition, other=gs_other, inplace=inplace)

        if inplace:
            expect_where = ps_where
            got_where = gs_where

            expect_mask = ps_mask
            got_mask = gs_mask

        if isinstance(expect_where, pd.Series) and isinstance(
            expect_where.dtype, pd.CategoricalDtype
        ):
            np.testing.assert_array_equal(
                expect_where.cat.codes,
                got_where.cat.codes.astype(expect_where.cat.codes.dtype)
                .fillna(-1)
                .to_numpy(),
            )
            assert_eq(expect_where.cat.categories, got_where.cat.categories)

            np.testing.assert_array_equal(
                expect_mask.cat.codes,
                got_mask.cat.codes.astype(expect_mask.cat.codes.dtype)
                .fillna(-1)
                .to_numpy(),
            )
            assert_eq(expect_mask.cat.categories, got_mask.cat.categories)
        else:
            assert_eq(
                expect_where.fillna(-1),
                got_where.fillna(-1),
                check_dtype=False,
            )
            assert_eq(
                expect_mask.fillna(-1), got_mask.fillna(-1), check_dtype=False
            )
    else:
        assert_exceptions_equal(
            lfunc=ps_where.where,
            rfunc=gs_where.where,
            lfunc_args_and_kwargs=(
                [ps_condition],
                {"other": ps_other, "inplace": inplace},
            ),
            rfunc_args_and_kwargs=(
                [gs_condition],
                {"other": gs_other, "inplace": inplace},
            ),
        )

        assert_exceptions_equal(
            lfunc=ps_mask.mask,
            rfunc=gs_mask.mask,
            lfunc_args_and_kwargs=(
                [ps_condition],
                {"other": ps_other, "inplace": inplace},
            ),
            rfunc_args_and_kwargs=(
                [gs_condition],
                {"other": gs_other, "inplace": inplace},
            ),
        )


@pytest.mark.parametrize(
    "data,condition,other,has_cat",
    [
        (
            pd.DataFrame(
                {
                    "a": pd.Series(["a", "a", "b", "c", "a", "d", "d", "a"]),
                    "b": pd.Series(["o", "p", "q", "e", "p", "p", "a", "a"]),
                }
            ),
            pd.DataFrame(
                {
                    "a": pd.Series(["a", "a", "b", "c", "a", "d", "d", "a"]),
                    "b": pd.Series(["o", "p", "q", "e", "p", "p", "a", "a"]),
                }
            )
            != "a",
            None,
            None,
        ),
        (
            pd.DataFrame(
                {
                    "a": pd.Series(
                        ["a", "a", "b", "c", "a", "d", "d", "a"],
                        dtype="category",
                    ),
                    "b": pd.Series(
                        ["o", "p", "q", "e", "p", "p", "a", "a"],
                        dtype="category",
                    ),
                }
            ),
            pd.DataFrame(
                {
                    "a": pd.Series(
                        ["a", "a", "b", "c", "a", "d", "d", "a"],
                        dtype="category",
                    ),
                    "b": pd.Series(
                        ["o", "p", "q", "e", "p", "p", "a", "a"],
                        dtype="category",
                    ),
                }
            )
            != "a",
            None,
            True,
        ),
        (
            pd.DataFrame(
                {
                    "a": pd.Series(
                        ["a", "a", "b", "c", "a", "d", "d", "a"],
                        dtype="category",
                    ),
                    "b": pd.Series(
                        ["o", "p", "q", "e", "p", "p", "a", "a"],
                        dtype="category",
                    ),
                }
            ),
            pd.DataFrame(
                {
                    "a": pd.Series(
                        ["a", "a", "b", "c", "a", "d", "d", "a"],
                        dtype="category",
                    ),
                    "b": pd.Series(
                        ["o", "p", "q", "e", "p", "p", "a", "a"],
                        dtype="category",
                    ),
                }
            )
            == "a",
            None,
            True,
        ),
        (
            pd.DataFrame(
                {
                    "a": pd.Series(
                        ["a", "a", "b", "c", "a", "d", "d", "a"],
                        dtype="category",
                    ),
                    "b": pd.Series(
                        ["o", "p", "q", "e", "p", "p", "a", "a"],
                        dtype="category",
                    ),
                }
            ),
            pd.DataFrame(
                {
                    "a": pd.Series(
                        ["a", "a", "b", "c", "a", "d", "d", "a"],
                        dtype="category",
                    ),
                    "b": pd.Series(
                        ["o", "p", "q", "e", "p", "p", "a", "a"],
                        dtype="category",
                    ),
                }
            )
            != "a",
            "a",
            True,
        ),
        (
            pd.DataFrame(
                {
                    "a": pd.Series(
                        ["a", "a", "b", "c", "a", "d", "d", "a"],
                        dtype="category",
                    ),
                    "b": pd.Series(
                        ["o", "p", "q", "e", "p", "p", "a", "a"],
                        dtype="category",
                    ),
                }
            ),
            pd.DataFrame(
                {
                    "a": pd.Series(
                        ["a", "a", "b", "c", "a", "d", "d", "a"],
                        dtype="category",
                    ),
                    "b": pd.Series(
                        ["o", "p", "q", "e", "p", "p", "a", "a"],
                        dtype="category",
                    ),
                }
            )
            == "a",
            "a",
            True,
        ),
    ],
)
def test_df_string_cat_types_mask_where(data, condition, other, has_cat):
    ps = data
    gs = cudf.from_pandas(data)

    ps_condition = condition
    if type(condition).__module__.split(".")[0] == "pandas":
        gs_condition = cudf.from_pandas(condition)
    else:
        gs_condition = condition

    ps_other = other
    if type(other).__module__.split(".")[0] == "pandas":
        gs_other = cudf.from_pandas(other)
    else:
        gs_other = other

    expect_where = ps.where(ps_condition, other=ps_other)
    got_where = gs.where(gs_condition, other=gs_other)

    expect_mask = ps.mask(ps_condition, other=ps_other)
    got_mask = gs.mask(gs_condition, other=gs_other)

    if has_cat is None:
        assert_eq(
            expect_where.fillna(-1).astype("str"),
            got_where.fillna(-1),
            check_dtype=False,
        )
        assert_eq(
            expect_mask.fillna(-1).astype("str"),
            got_mask.fillna(-1),
            check_dtype=False,
        )
    else:
        assert_eq(expect_where, got_where, check_dtype=False)
        assert_eq(expect_mask, got_mask, check_dtype=False)


@pytest.mark.parametrize(
    "data,expected_upcast_type,error",
    [
        (
            pd.Series([random.random() for _ in range(10)], dtype="float32"),
            np.dtype("float32"),
            None,
        ),
        (
            pd.Series([random.random() for _ in range(10)], dtype="float16"),
            None,
            TypeError,
        ),
        (
            pd.Series([random.random() for _ in range(10)], dtype="float64"),
            np.dtype("float64"),
            None,
        ),
        (
            pd.Series([random.random() for _ in range(10)], dtype="float128"),
            None,
            ValueError,
        ),
    ],
)
def test_from_pandas_unsupported_types(data, expected_upcast_type, error):
    pdf = pd.DataFrame({"one_col": data})
    if error is not None:
        with pytest.raises(error):
            cudf.from_pandas(data)

        with pytest.raises(error):
            cudf.Series(data)

        with pytest.raises(error):
            cudf.from_pandas(pdf)

        with pytest.raises(error):
            cudf.DataFrame(pdf)
    else:
        df = cudf.from_pandas(data)

        assert_eq(data, df, check_dtype=False)
        assert df.dtype == expected_upcast_type

        df = cudf.Series(data)
        assert_eq(data, df, check_dtype=False)
        assert df.dtype == expected_upcast_type

        df = cudf.from_pandas(pdf)
        assert_eq(pdf, df, check_dtype=False)
        assert df["one_col"].dtype == expected_upcast_type

        df = cudf.DataFrame(pdf)
        assert_eq(pdf, df, check_dtype=False)
        assert df["one_col"].dtype == expected_upcast_type


@pytest.mark.parametrize("nan_as_null", [True, False])
@pytest.mark.parametrize("index", [None, "a", ["a", "b"]])
def test_from_pandas_nan_as_null(nan_as_null, index):
    data = [np.nan, 2.0, 3.0]

    if index is None:
        pdf = pd.DataFrame({"a": data, "b": data})
        expected = cudf.DataFrame(
            {
                "a": column.as_column(data, nan_as_null=nan_as_null),
                "b": column.as_column(data, nan_as_null=nan_as_null),
            }
        )
    else:
        pdf = pd.DataFrame({"a": data, "b": data}).set_index(index)
        expected = cudf.DataFrame(
            {
                "a": column.as_column(data, nan_as_null=nan_as_null),
                "b": column.as_column(data, nan_as_null=nan_as_null),
            }
        )
        expected = cudf.DataFrame(
            {
                "a": column.as_column(data, nan_as_null=nan_as_null),
                "b": column.as_column(data, nan_as_null=nan_as_null),
            }
        )
        expected = expected.set_index(index)

    got = cudf.from_pandas(pdf, nan_as_null=nan_as_null)

    assert_eq(expected, got)


@pytest.mark.parametrize("nan_as_null", [True, False])
def test_from_pandas_for_series_nan_as_null(nan_as_null):
    data = [np.nan, 2.0, 3.0]
    psr = pd.Series(data)

    expected = cudf.Series._from_column(
        column.as_column(data, nan_as_null=nan_as_null)
    )
    got = cudf.from_pandas(psr, nan_as_null=nan_as_null)

    assert_eq(expected, got)


@pytest.mark.parametrize("copy", [True, False])
def test_df_series_dataframe_astype_copy(copy):
    gdf = cudf.DataFrame({"col1": [1, 2], "col2": [3, 4]})
    pdf = gdf.to_pandas()

    assert_eq(
        gdf.astype(dtype="float", copy=copy),
        pdf.astype(dtype="float", copy=copy),
    )
    assert_eq(gdf, pdf)

    gsr = cudf.Series([1, 2])
    psr = gsr.to_pandas()

    assert_eq(
        gsr.astype(dtype="float", copy=copy),
        psr.astype(dtype="float", copy=copy),
    )
    assert_eq(gsr, psr)

    gsr = cudf.Series([1, 2])
    psr = gsr.to_pandas()

    actual = gsr.astype(dtype="int64", copy=copy)
    expected = psr.astype(dtype="int64", copy=copy)
    assert_eq(expected, actual)
    assert_eq(gsr, psr)
    actual[0] = 3
    expected[0] = 3
    assert_eq(gsr, psr)


@pytest.mark.parametrize("copy", [True, False])
def test_df_series_dataframe_astype_dtype_dict(copy):
    gdf = cudf.DataFrame({"col1": [1, 2], "col2": [3, 4]})
    pdf = gdf.to_pandas()

    assert_eq(
        gdf.astype(dtype={"col1": "float"}, copy=copy),
        pdf.astype(dtype={"col1": "float"}, copy=copy),
    )
    assert_eq(gdf, pdf)

    gsr = cudf.Series([1, 2])
    psr = gsr.to_pandas()

    assert_eq(
        gsr.astype(dtype={None: "float"}, copy=copy),
        psr.astype(dtype={None: "float"}, copy=copy),
    )
    assert_eq(gsr, psr)

    assert_exceptions_equal(
        lfunc=psr.astype,
        rfunc=gsr.astype,
        lfunc_args_and_kwargs=([], {"dtype": {"a": "float"}, "copy": copy}),
        rfunc_args_and_kwargs=([], {"dtype": {"a": "float"}, "copy": copy}),
    )

    gsr = cudf.Series([1, 2])
    psr = gsr.to_pandas()

    actual = gsr.astype({None: "int64"}, copy=copy)
    expected = psr.astype({None: "int64"}, copy=copy)
    assert_eq(expected, actual)
    assert_eq(gsr, psr)

    actual[0] = 3
    expected[0] = 3
    assert_eq(gsr, psr)


@pytest.mark.parametrize(
    "data,columns",
    [
        ([1, 2, 3, 100, 112, 35464], ["a"]),
        (range(100), None),
        (
            [],
            None,
        ),
        ((-10, 21, 32, 32, 1, 2, 3), ["p"]),
        (
            (),
            None,
        ),
        ([[1, 2, 3], [1, 2, 3]], ["col1", "col2", "col3"]),
        ([range(100), range(100)], ["range" + str(i) for i in range(100)]),
        (((1, 2, 3), (1, 2, 3)), ["tuple0", "tuple1", "tuple2"]),
        ([[1, 2, 3]], ["list col1", "list col2", "list col3"]),
        ([[1, 2, 3]], pd.Index(["col1", "col2", "col3"], name="rapids")),
        ([range(100)], ["range" + str(i) for i in range(100)]),
        (((1, 2, 3),), ["k1", "k2", "k3"]),
    ],
)
def test_dataframe_init_1d_list(data, columns):
    expect = pd.DataFrame(data, columns=columns)
    actual = cudf.DataFrame(data, columns=columns)

    assert_eq(
        expect,
        actual,
        check_index_type=len(data) != 0,
    )

    expect = pd.DataFrame(data, columns=None)
    actual = cudf.DataFrame(data, columns=None)

    assert_eq(
        expect,
        actual,
        check_index_type=len(data) != 0,
    )


@pytest.mark.parametrize(
    "data,cols,index",
    [
        (
            np.ndarray(shape=(4, 2), dtype=float, order="F"),
            ["a", "b"],
            ["a", "b", "c", "d"],
        ),
        (
            np.ndarray(shape=(4, 2), dtype=float, order="F"),
            ["a", "b"],
            [0, 20, 30, 10],
        ),
        (
            np.ndarray(shape=(4, 2), dtype=float, order="F"),
            ["a", "b"],
            [0, 1, 2, 3],
        ),
        (np.array([11, 123, -2342, 232]), ["a"], [1, 2, 11, 12]),
        (np.array([11, 123, -2342, 232]), ["a"], ["khsdjk", "a", "z", "kk"]),
        (
            cupy.ndarray(shape=(4, 2), dtype=float, order="F"),
            ["a", "z"],
            ["a", "z", "a", "z"],
        ),
        (cupy.array([11, 123, -2342, 232]), ["z"], [0, 1, 1, 0]),
        (cupy.array([11, 123, -2342, 232]), ["z"], [1, 2, 3, 4]),
        (cupy.array([11, 123, -2342, 232]), ["z"], ["a", "z", "d", "e"]),
        (
            np.random.default_rng(seed=0).standard_normal(size=(2, 4)),
            ["a", "b", "c", "d"],
            ["a", "b"],
        ),
        (
            np.random.default_rng(seed=0).standard_normal(size=(2, 4)),
            ["a", "b", "c", "d"],
            [1, 0],
        ),
        (cupy.random.randn(2, 4), ["a", "b", "c", "d"], ["a", "b"]),
        (cupy.random.randn(2, 4), ["a", "b", "c", "d"], [1, 0]),
    ],
)
def test_dataframe_init_from_arrays_cols(data, cols, index):
    gd_data = data
    if isinstance(data, cupy.ndarray):
        # pandas can't handle cupy arrays in general
        pd_data = data.get()

        # additional test for building DataFrame with gpu array whose
        # cuda array interface has no `descr` attribute
        numba_data = cuda.as_cuda_array(data)
    else:
        pd_data = data
        numba_data = None

    # verify with columns & index
    pdf = pd.DataFrame(pd_data, columns=cols, index=index)
    gdf = cudf.DataFrame(gd_data, columns=cols, index=index)

    assert_eq(pdf, gdf, check_dtype=False)

    # verify with columns
    pdf = pd.DataFrame(pd_data, columns=cols)
    gdf = cudf.DataFrame(gd_data, columns=cols)

    assert_eq(pdf, gdf, check_dtype=False)

    pdf = pd.DataFrame(pd_data)
    gdf = cudf.DataFrame(gd_data)

    assert_eq(pdf, gdf, check_dtype=False)

    if numba_data is not None:
        gdf = cudf.DataFrame(numba_data)
        assert_eq(pdf, gdf, check_dtype=False)


@pytest_unmark_spilling
@pytest.mark.parametrize(
    "col_data",
    [
        range(5),
        ["a", "b", "x", "y", "z"],
        [1.0, 0.213, 0.34332],
        ["a"],
        [1],
        [0.2323],
        [],
    ],
)
@pytest.mark.parametrize(
    "assign_val",
    [
        1,
        2,
        np.array(2),
        cupy.array(2),
        0.32324,
        np.array(0.34248),
        cupy.array(0.34248),
        "abc",
        np.array("abc", dtype="object"),
        np.array("abc", dtype="str"),
        np.array("abc"),
        None,
    ],
)
@pytest.mark.skipif(
    PANDAS_VERSION < PANDAS_CURRENT_SUPPORTED_VERSION,
    reason="Fails in older versions of pandas",
)
def test_dataframe_assign_scalar(request, col_data, assign_val):
    request.applymarker(
        pytest.mark.xfail(
            condition=PANDAS_VERSION >= PANDAS_CURRENT_SUPPORTED_VERSION
            and len(col_data) == 0,
            reason="https://github.com/pandas-dev/pandas/issues/56679",
        )
    )
    pdf = pd.DataFrame({"a": col_data})
    gdf = cudf.DataFrame({"a": col_data})

    pdf["b"] = (
        cupy.asnumpy(assign_val)
        if isinstance(assign_val, cupy.ndarray)
        else assign_val
    )
    gdf["b"] = assign_val

    assert_eq(pdf, gdf)


@pytest_unmark_spilling
@pytest.mark.parametrize(
    "col_data",
    [
        1,
        2,
        np.array(2),
        cupy.array(2),
        0.32324,
        np.array(0.34248),
        cupy.array(0.34248),
        "abc",
        np.array("abc", dtype="object"),
        np.array("abc", dtype="str"),
        np.array("abc"),
        None,
    ],
)
@pytest.mark.parametrize(
    "assign_val",
    [
        1,
        2,
        np.array(2),
        cupy.array(2),
        0.32324,
        np.array(0.34248),
        cupy.array(0.34248),
        "abc",
        np.array("abc", dtype="object"),
        np.array("abc", dtype="str"),
        np.array("abc"),
        None,
    ],
)
def test_dataframe_assign_scalar_with_scalar_cols(col_data, assign_val):
    pdf = pd.DataFrame(
        {
            "a": cupy.asnumpy(col_data)
            if isinstance(col_data, cupy.ndarray)
            else col_data
        },
        index=["dummy_mandatory_index"],
    )
    gdf = cudf.DataFrame({"a": col_data}, index=["dummy_mandatory_index"])

    pdf["b"] = (
        cupy.asnumpy(assign_val)
        if isinstance(assign_val, cupy.ndarray)
        else assign_val
    )
    gdf["b"] = assign_val

    assert_eq(pdf, gdf)


def test_dataframe_info_basic():
    buffer = io.StringIO()
    str_cmp = textwrap.dedent(
        """\
    <class 'cudf.core.dataframe.DataFrame'>
    Index: 10 entries, a to 1111
    Data columns (total 10 columns):
     #   Column  Non-Null Count  Dtype
    ---  ------  --------------  -----
     0   0       10 non-null     float64
     1   1       10 non-null     float64
     2   2       10 non-null     float64
     3   3       10 non-null     float64
     4   4       10 non-null     float64
     5   5       10 non-null     float64
     6   6       10 non-null     float64
     7   7       10 non-null     float64
     8   8       10 non-null     float64
     9   9       10 non-null     float64
    dtypes: float64(10)
    memory usage: 859.0+ bytes
    """
    )
    rng = np.random.default_rng(seed=0)
    df = pd.DataFrame(
        rng.standard_normal(size=(10, 10)),
        index=["a", "2", "3", "4", "5", "6", "7", "8", "100", "1111"],
    )
    cudf.from_pandas(df).info(buf=buffer, verbose=True)
    s = buffer.getvalue()
    assert str_cmp == s


def test_dataframe_info_verbose_mem_usage():
    buffer = io.StringIO()
    df = pd.DataFrame({"a": [1, 2, 3], "b": ["safdas", "assa", "asdasd"]})
    str_cmp = textwrap.dedent(
        """\
    <class 'cudf.core.dataframe.DataFrame'>
    RangeIndex: 3 entries, 0 to 2
    Data columns (total 2 columns):
     #   Column  Non-Null Count  Dtype
    ---  ------  --------------  -----
     0   a       3 non-null      int64
     1   b       3 non-null      object
    dtypes: int64(1), object(1)
    memory usage: 56.0+ bytes
    """
    )
    cudf.from_pandas(df).info(buf=buffer, verbose=True)
    s = buffer.getvalue()
    assert str_cmp == s

    buffer.truncate(0)
    buffer.seek(0)

    str_cmp = textwrap.dedent(
        """\
    <class 'cudf.core.dataframe.DataFrame'>
    RangeIndex: 3 entries, 0 to 2
    Columns: 2 entries, a to b
    dtypes: int64(1), object(1)
    memory usage: 56.0+ bytes
    """
    )
    cudf.from_pandas(df).info(buf=buffer, verbose=False)
    s = buffer.getvalue()
    assert str_cmp == s

    buffer.truncate(0)
    buffer.seek(0)

    df = pd.DataFrame(
        {"a": [1, 2, 3], "b": ["safdas", "assa", "asdasd"]},
        index=["sdfdsf", "sdfsdfds", "dsfdf"],
    )
    str_cmp = textwrap.dedent(
        """\
    <class 'cudf.core.dataframe.DataFrame'>
    Index: 3 entries, sdfdsf to dsfdf
    Data columns (total 2 columns):
     #   Column  Non-Null Count  Dtype
    ---  ------  --------------  -----
     0   a       3 non-null      int64
     1   b       3 non-null      object
    dtypes: int64(1), object(1)
    memory usage: 91.0 bytes
    """
    )
    cudf.from_pandas(df).info(buf=buffer, verbose=True, memory_usage="deep")
    s = buffer.getvalue()
    assert str_cmp == s

    buffer.truncate(0)
    buffer.seek(0)

    int_values = [1, 2, 3, 4, 5]
    text_values = ["alpha", "beta", "gamma", "delta", "epsilon"]
    float_values = [0.0, 0.25, 0.5, 0.75, 1.0]

    df = cudf.DataFrame(
        {
            "int_col": int_values,
            "text_col": text_values,
            "float_col": float_values,
        }
    )
    str_cmp = textwrap.dedent(
        """\
    <class 'cudf.core.dataframe.DataFrame'>
    RangeIndex: 5 entries, 0 to 4
    Data columns (total 3 columns):
     #   Column     Non-Null Count  Dtype
    ---  ------     --------------  -----
     0   int_col    5 non-null      int64
     1   text_col   5 non-null      object
     2   float_col  5 non-null      float64
    dtypes: float64(1), int64(1), object(1)
    memory usage: 130.0 bytes
    """
    )
    df.info(buf=buffer, verbose=True, memory_usage="deep")
    actual_string = buffer.getvalue()
    assert str_cmp == actual_string

    buffer.truncate(0)
    buffer.seek(0)


def test_dataframe_info_null_counts():
    int_values = [1, 2, 3, 4, 5]
    text_values = ["alpha", "beta", "gamma", "delta", "epsilon"]
    float_values = [0.0, 0.25, 0.5, 0.75, 1.0]

    df = cudf.DataFrame(
        {
            "int_col": int_values,
            "text_col": text_values,
            "float_col": float_values,
        }
    )
    buffer = io.StringIO()
    str_cmp = textwrap.dedent(
        """\
    <class 'cudf.core.dataframe.DataFrame'>
    RangeIndex: 5 entries, 0 to 4
    Data columns (total 3 columns):
     #   Column     Dtype
    ---  ------     -----
     0   int_col    int64
     1   text_col   object
     2   float_col  float64
    dtypes: float64(1), int64(1), object(1)
    memory usage: 130.0+ bytes
    """
    )
    df.info(buf=buffer, verbose=True, null_counts=False)
    actual_string = buffer.getvalue()
    assert str_cmp == actual_string

    buffer.truncate(0)
    buffer.seek(0)

    df.info(buf=buffer, verbose=True, max_cols=0)
    actual_string = buffer.getvalue()
    assert str_cmp == actual_string

    buffer.truncate(0)
    buffer.seek(0)

    df = cudf.DataFrame()

    str_cmp = textwrap.dedent(
        """\
    <class 'cudf.core.dataframe.DataFrame'>
    RangeIndex: 0 entries
    Empty DataFrame"""
    )
    df.info(buf=buffer, verbose=True)
    actual_string = buffer.getvalue()
    assert str_cmp == actual_string

    buffer.truncate(0)
    buffer.seek(0)

    df = cudf.DataFrame(
        {
            "a": [1, 2, 3, None, 10, 11, 12, None],
            "b": ["a", "b", "c", "sd", "sdf", "sd", None, None],
        }
    )

    str_cmp = textwrap.dedent(
        """\
    <class 'cudf.core.dataframe.DataFrame'>
    RangeIndex: 8 entries, 0 to 7
    Data columns (total 2 columns):
     #   Column  Dtype
    ---  ------  -----
     0   a       int64
     1   b       object
    dtypes: int64(1), object(1)
    memory usage: 238.0+ bytes
    """
    )
    pd.options.display.max_info_rows = 2
    df.info(buf=buffer, max_cols=2, null_counts=None)
    pd.reset_option("display.max_info_rows")
    actual_string = buffer.getvalue()
    assert str_cmp == actual_string

    buffer.truncate(0)
    buffer.seek(0)

    str_cmp = textwrap.dedent(
        """\
    <class 'cudf.core.dataframe.DataFrame'>
    RangeIndex: 8 entries, 0 to 7
    Data columns (total 2 columns):
     #   Column  Non-Null Count  Dtype
    ---  ------  --------------  -----
     0   a       6 non-null      int64
     1   b       6 non-null      object
    dtypes: int64(1), object(1)
    memory usage: 238.0+ bytes
    """
    )

    df.info(buf=buffer, max_cols=2, null_counts=None)
    actual_string = buffer.getvalue()
    assert str_cmp == actual_string

    buffer.truncate(0)
    buffer.seek(0)

    df.info(buf=buffer, null_counts=True)
    actual_string = buffer.getvalue()
    assert str_cmp == actual_string


@pytest_unmark_spilling
@pytest.mark.parametrize(
    "data1",
    [
        [1, 2, 3, 4, 5, 6, 7],
        [1.0, 2.0, 3.0, 4.0, 5.0, 6.0, 7.0],
        [
            1.9876543,
            2.9876654,
            3.9876543,
            4.1234587,
            5.23,
            6.88918237,
            7.00001,
        ],
        [
            -1.9876543,
            -2.9876654,
            -3.9876543,
            -4.1234587,
            -5.23,
            -6.88918237,
            -7.00001,
        ],
        [
            1.987654321,
            2.987654321,
            3.987654321,
            0.1221,
            2.1221,
            0.112121,
            -21.1212,
        ],
        [
            -1.987654321,
            -2.987654321,
            -3.987654321,
            -0.1221,
            -2.1221,
            -0.112121,
            21.1212,
        ],
    ],
)
@pytest.mark.parametrize(
    "data2",
    [
        [1, 2, 3, 4, 5, 6, 7],
        [1.0, 2.0, 3.0, 4.0, 5.0, 6.0, 7.0],
        [
            1.9876543,
            2.9876654,
            3.9876543,
            4.1234587,
            5.23,
            6.88918237,
            7.00001,
        ],
        [
            -1.9876543,
            -2.9876654,
            -3.9876543,
            -4.1234587,
            -5.23,
            -6.88918237,
            -7.00001,
        ],
        [
            1.987654321,
            2.987654321,
            3.987654321,
            0.1221,
            2.1221,
            0.112121,
            -21.1212,
        ],
        [
            -1.987654321,
            -2.987654321,
            -3.987654321,
            -0.1221,
            -2.1221,
            -0.112121,
            21.1212,
        ],
    ],
)
@pytest.mark.parametrize("rtol", [0, 0.01, 1e-05, 1e-08, 5e-1, 50.12])
@pytest.mark.parametrize("atol", [0, 0.01, 1e-05, 1e-08, 50.12])
def test_cudf_isclose(data1, data2, rtol, atol):
    array1 = cupy.array(data1)
    array2 = cupy.array(data2)

    expected = cudf.Series(cupy.isclose(array1, array2, rtol=rtol, atol=atol))

    actual = cudf.isclose(
        cudf.Series(data1), cudf.Series(data2), rtol=rtol, atol=atol
    )

    assert_eq(expected, actual)
    actual = cudf.isclose(data1, data2, rtol=rtol, atol=atol)

    assert_eq(expected, actual)

    actual = cudf.isclose(
        cupy.array(data1), cupy.array(data2), rtol=rtol, atol=atol
    )

    assert_eq(expected, actual)

    actual = cudf.isclose(
        np.array(data1), np.array(data2), rtol=rtol, atol=atol
    )

    assert_eq(expected, actual)

    actual = cudf.isclose(
        pd.Series(data1), pd.Series(data2), rtol=rtol, atol=atol
    )

    assert_eq(expected, actual)


@pytest.mark.parametrize(
    "data1",
    [
        [
            -1.9876543,
            -2.9876654,
            np.nan,
            -4.1234587,
            -5.23,
            -6.88918237,
            -7.00001,
        ],
        [
            1.987654321,
            2.987654321,
            3.987654321,
            0.1221,
            2.1221,
            np.nan,
            -21.1212,
        ],
    ],
)
@pytest.mark.parametrize(
    "data2",
    [
        [
            -1.9876543,
            -2.9876654,
            -3.9876543,
            -4.1234587,
            -5.23,
            -6.88918237,
            -7.00001,
        ],
        [
            1.987654321,
            2.987654321,
            3.987654321,
            0.1221,
            2.1221,
            0.112121,
            -21.1212,
        ],
        [
            -1.987654321,
            -2.987654321,
            -3.987654321,
            np.nan,
            np.nan,
            np.nan,
            21.1212,
        ],
    ],
)
@pytest.mark.parametrize("equal_nan", [True, False])
def test_cudf_isclose_nulls(data1, data2, equal_nan):
    array1 = cupy.array(data1)
    array2 = cupy.array(data2)

    expected = cudf.Series(cupy.isclose(array1, array2, equal_nan=equal_nan))

    actual = cudf.isclose(
        cudf.Series(data1), cudf.Series(data2), equal_nan=equal_nan
    )
    assert_eq(expected, actual, check_dtype=False)
    actual = cudf.isclose(data1, data2, equal_nan=equal_nan)
    assert_eq(expected, actual, check_dtype=False)


def test_cudf_isclose_different_index():
    s1 = cudf.Series(
        [-1.9876543, -2.9876654, -3.9876543, -4.1234587, -5.23, -7.00001],
        index=[0, 1, 2, 3, 4, 5],
    )
    s2 = cudf.Series(
        [-1.9876543, -2.9876654, -7.00001, -4.1234587, -5.23, -3.9876543],
        index=[0, 1, 5, 3, 4, 2],
    )

    expected = cudf.Series([True] * 6, index=s1.index)
    assert_eq(expected, cudf.isclose(s1, s2))

    s1 = cudf.Series(
        [-1.9876543, -2.9876654, -3.9876543, -4.1234587, -5.23, -7.00001],
        index=[0, 1, 2, 3, 4, 5],
    )
    s2 = cudf.Series(
        [-1.9876543, -2.9876654, -7.00001, -4.1234587, -5.23, -3.9876543],
        index=[0, 1, 5, 10, 4, 2],
    )

    expected = cudf.Series(
        [True, True, True, False, True, True], index=s1.index
    )
    assert_eq(expected, cudf.isclose(s1, s2))

    s1 = cudf.Series(
        [-1.9876543, -2.9876654, -3.9876543, -4.1234587, -5.23, -7.00001],
        index=[100, 1, 2, 3, 4, 5],
    )
    s2 = cudf.Series(
        [-1.9876543, -2.9876654, -7.00001, -4.1234587, -5.23, -3.9876543],
        index=[0, 1, 100, 10, 4, 2],
    )

    expected = cudf.Series(
        [False, True, True, False, True, False], index=s1.index
    )
    assert_eq(expected, cudf.isclose(s1, s2))


@pytest.mark.parametrize(
    "orient", ["dict", "list", "split", "tight", "records", "index", "series"]
)
@pytest.mark.parametrize("into", [dict, OrderedDict, defaultdict(list)])
def test_dataframe_to_dict(orient, into):
    df = cudf.DataFrame({"a": [1, 2, 3], "b": [9, 5, 3]}, index=[10, 11, 12])
    pdf = df.to_pandas()

    actual = df.to_dict(orient=orient, into=into)
    expected = pdf.to_dict(orient=orient, into=into)
    if orient == "series":
        assert actual.keys() == expected.keys()
        for key in actual.keys():
            assert_eq(expected[key], actual[key])
    else:
        assert_eq(expected, actual)


@pytest.mark.parametrize(
    "data, orient, dtype, columns",
    [
        (
            {"col_1": [3, 2, 1, 0], "col_2": [3, 2, 1, 0]},
            "columns",
            None,
            None,
        ),
        ({"col_1": [3, 2, 1, 0], "col_2": [3, 2, 1, 0]}, "index", None, None),
        (
            {"col_1": [None, 2, 1, 0], "col_2": [3, None, 1, 0]},
            "index",
            None,
            ["A", "B", "C", "D"],
        ),
        (
            {
                "col_1": ["ab", "cd", "ef", "gh"],
                "col_2": ["zx", "one", "two", "three"],
            },
            "index",
            None,
            ["A", "B", "C", "D"],
        ),
        (
            {
                "index": [("a", "b"), ("a", "c")],
                "columns": [("x", 1), ("y", 2)],
                "data": [[1, 3], [2, 4]],
                "index_names": ["n1", "n2"],
                "column_names": ["z1", "z2"],
            },
            "tight",
            "float64",
            None,
        ),
    ],
)
def test_dataframe_from_dict(data, orient, dtype, columns):
    expected = pd.DataFrame.from_dict(
        data=data, orient=orient, dtype=dtype, columns=columns
    )

    actual = cudf.DataFrame.from_dict(
        data=data, orient=orient, dtype=dtype, columns=columns
    )

    assert_eq(expected, actual)


@pytest.mark.parametrize("dtype", ["int64", "str", None])
def test_dataframe_from_dict_transposed(dtype):
    pd_data = {"a": [3, 2, 1, 0], "col_2": [3, 2, 1, 0]}
    gd_data = {key: cudf.Series(val) for key, val in pd_data.items()}

    expected = pd.DataFrame.from_dict(pd_data, orient="index", dtype=dtype)
    actual = cudf.DataFrame.from_dict(gd_data, orient="index", dtype=dtype)

    gd_data = {key: cupy.asarray(val) for key, val in pd_data.items()}
    actual = cudf.DataFrame.from_dict(gd_data, orient="index", dtype=dtype)
    assert_eq(expected, actual)


@pytest.mark.parametrize(
    "pd_data, gd_data, orient, dtype, columns",
    [
        (
            {"col_1": np.array([3, 2, 1, 0]), "col_2": np.array([3, 2, 1, 0])},
            {
                "col_1": cupy.array([3, 2, 1, 0]),
                "col_2": cupy.array([3, 2, 1, 0]),
            },
            "columns",
            None,
            None,
        ),
        (
            {"col_1": np.array([3, 2, 1, 0]), "col_2": np.array([3, 2, 1, 0])},
            {
                "col_1": cupy.array([3, 2, 1, 0]),
                "col_2": cupy.array([3, 2, 1, 0]),
            },
            "index",
            None,
            None,
        ),
        (
            {
                "col_1": np.array([None, 2, 1, 0]),
                "col_2": np.array([3, None, 1, 0]),
            },
            {
                "col_1": cupy.array([np.nan, 2, 1, 0]),
                "col_2": cupy.array([3, np.nan, 1, 0]),
            },
            "index",
            None,
            ["A", "B", "C", "D"],
        ),
        (
            {
                "col_1": np.array(["ab", "cd", "ef", "gh"]),
                "col_2": np.array(["zx", "one", "two", "three"]),
            },
            {
                "col_1": np.array(["ab", "cd", "ef", "gh"]),
                "col_2": np.array(["zx", "one", "two", "three"]),
            },
            "index",
            None,
            ["A", "B", "C", "D"],
        ),
        (
            {
                "index": [("a", "b"), ("a", "c")],
                "columns": [("x", 1), ("y", 2)],
                "data": [np.array([1, 3]), np.array([2, 4])],
                "index_names": ["n1", "n2"],
                "column_names": ["z1", "z2"],
            },
            {
                "index": [("a", "b"), ("a", "c")],
                "columns": [("x", 1), ("y", 2)],
                "data": [cupy.array([1, 3]), cupy.array([2, 4])],
                "index_names": ["n1", "n2"],
                "column_names": ["z1", "z2"],
            },
            "tight",
            "float64",
            None,
        ),
    ],
)
def test_dataframe_from_dict_cp_np_arrays(
    pd_data, gd_data, orient, dtype, columns
):
    expected = pd.DataFrame.from_dict(
        data=pd_data, orient=orient, dtype=dtype, columns=columns
    )

    actual = cudf.DataFrame.from_dict(
        data=gd_data, orient=orient, dtype=dtype, columns=columns
    )

    assert_eq(expected, actual, check_dtype=dtype is not None)


@pytest.mark.parametrize(
    "df",
    [
        pd.DataFrame({"a": [1, 2, 3, 4, 5, 10, 11, 12, 33, 55, 19]}),
        pd.DataFrame(
            {
                "one": [1, 2, 3, 4, 5, 10],
                "two": ["abc", "def", "ghi", "xyz", "pqr", "abc"],
            }
        ),
        pd.DataFrame(
            {
                "one": [1, 2, 3, 4, 5, 10],
                "two": ["abc", "def", "ghi", "xyz", "pqr", "abc"],
            },
            index=[10, 20, 30, 40, 50, 60],
        ),
        pd.DataFrame(
            {
                "one": [1, 2, 3, 4, 5, 10],
                "two": ["abc", "def", "ghi", "xyz", "pqr", "abc"],
            },
            index=["a", "b", "c", "d", "e", "f"],
        ),
        pd.DataFrame(index=["a", "b", "c", "d", "e", "f"]),
        pd.DataFrame(columns=["a", "b", "c", "d", "e", "f"]),
        pd.DataFrame(index=[10, 11, 12]),
        pd.DataFrame(columns=[10, 11, 12]),
        pd.DataFrame(),
        pd.DataFrame({"one": [], "two": []}),
        pd.DataFrame({2: [], 1: []}),
        pd.DataFrame(
            {
                0: [1, 2, 3, 4, 5, 10],
                1: ["abc", "def", "ghi", "xyz", "pqr", "abc"],
                100: ["a", "b", "b", "x", "z", "a"],
            },
            index=[10, 20, 30, 40, 50, 60],
        ),
    ],
)
def test_dataframe_keys(df):
    gdf = cudf.from_pandas(df)

    assert_eq(
        df.keys(),
        gdf.keys(),
    )


@pytest.mark.parametrize(
    "ps",
    [
        pd.Series([1, 2, 3, 4, 5, 10, 11, 12, 33, 55, 19]),
        pd.Series(["abc", "def", "ghi", "xyz", "pqr", "abc"]),
        pd.Series(
            [1, 2, 3, 4, 5, 10],
            index=["abc", "def", "ghi", "xyz", "pqr", "abc"],
        ),
        pd.Series(
            ["abc", "def", "ghi", "xyz", "pqr", "abc"],
            index=[1, 2, 3, 4, 5, 10],
        ),
        pd.Series(index=["a", "b", "c", "d", "e", "f"], dtype="float64"),
        pd.Series(index=[10, 11, 12], dtype="float64"),
        pd.Series(dtype="float64"),
        pd.Series([], dtype="float64"),
    ],
)
def test_series_keys(ps):
    gds = cudf.from_pandas(ps)

    assert_eq(ps.keys(), gds.keys())


@pytest_unmark_spilling
@pytest.mark.parametrize(
    "df",
    [
        pd.DataFrame(),
        pd.DataFrame(index=[10, 20, 30]),
        pd.DataFrame({"first_col": [], "second_col": [], "third_col": []}),
        pd.DataFrame([[1, 2], [3, 4]], columns=list("AB")),
        pd.DataFrame([[1, 2], [3, 4]], columns=list("AB"), index=[10, 20]),
        pd.DataFrame([[1, 2], [3, 4]], columns=list("AB"), index=[7, 8]),
        pd.DataFrame(
            {
                "a": [315.3324, 3243.32432, 3232.332, -100.32],
                "z": [0.3223, 0.32, 0.0000232, 0.32224],
            }
        ),
        pd.DataFrame(
            {
                "a": [315.3324, 3243.32432, 3232.332, -100.32],
                "z": [0.3223, 0.32, 0.0000232, 0.32224],
            },
            index=[7, 20, 11, 9],
        ),
        pd.DataFrame({"l": [10]}),
        pd.DataFrame({"l": [10]}, index=[100]),
        pd.DataFrame({"f": [10.2, 11.2332, 0.22, 3.3, 44.23, 10.0]}),
        pd.DataFrame(
            {"f": [10.2, 11.2332, 0.22, 3.3, 44.23, 10.0]},
            index=[100, 200, 300, 400, 500, 0],
        ),
    ],
)
@pytest.mark.parametrize(
    "other",
    [
        pd.DataFrame([[5, 6], [7, 8]], columns=list("AB")),
        pd.DataFrame([[5, 6], [7, 8]], columns=list("BD")),
        pd.DataFrame([[5, 6], [7, 8]], columns=list("DE")),
        pd.DataFrame(),
        pd.DataFrame(
            {"c": [10, 11, 22, 33, 44, 100]}, index=[7, 8, 9, 10, 11, 20]
        ),
        pd.DataFrame({"f": [10.2, 11.2332, 0.22, 3.3, 44.23, 10.0]}),
        pd.DataFrame({"l": [10]}),
        pd.DataFrame({"l": [10]}, index=[200]),
        pd.DataFrame([]),
        pd.DataFrame({"first_col": [], "second_col": [], "third_col": []}),
        pd.DataFrame([], index=[100]),
        pd.DataFrame(
            {
                "a": [315.3324, 3243.32432, 3232.332, -100.32],
                "z": [0.3223, 0.32, 0.0000232, 0.32224],
            }
        ),
        pd.DataFrame(
            {
                "a": [315.3324, 3243.32432, 3232.332, -100.32],
                "z": [0.3223, 0.32, 0.0000232, 0.32224],
            },
            index=[0, 100, 200, 300],
        ),
    ],
)
@pytest.mark.parametrize("sort", [False, True])
@pytest.mark.parametrize("ignore_index", [True, False])
def test_dataframe_concat_dataframe(df, other, sort, ignore_index):
    pdf = df
    other_pd = other

    gdf = cudf.from_pandas(df)
    other_gd = cudf.from_pandas(other)

    with _hide_concat_empty_dtype_warning():
        expected = pd.concat(
            [pdf, other_pd], sort=sort, ignore_index=ignore_index
        )
        actual = cudf.concat(
            [gdf, other_gd], sort=sort, ignore_index=ignore_index
        )

    # In empty dataframe cases, Pandas & cudf differ in columns
    # creation, pandas creates RangeIndex(0, 0)
    # whereas cudf creates an empty Index([], dtype="object").
    check_column_type = (
        False if len(expected.columns) == len(df.columns) == 0 else True
    )

    if expected.shape != df.shape:
        assert_eq(
            expected.fillna(-1),
            actual.fillna(-1),
            check_dtype=False,
            check_column_type=check_column_type,
        )
    else:
        assert_eq(
            expected,
            actual,
            check_index_type=not gdf.empty,
            check_column_type=check_column_type,
        )


@pytest_unmark_spilling
@pytest.mark.parametrize(
    "df",
    [
        pd.DataFrame(),
        pd.DataFrame(index=[10, 20, 30]),
        pd.DataFrame({12: [], 22: []}),
        pd.DataFrame([[1, 2], [3, 4]], columns=[10, 20]),
        pd.DataFrame([[1, 2], [3, 4]], columns=[0, 1], index=[10, 20]),
        pd.DataFrame([[1, 2], [3, 4]], columns=[1, 0], index=[7, 8]),
        pd.DataFrame(
            {
                23: [315.3324, 3243.32432, 3232.332, -100.32],
                33: [0.3223, 0.32, 0.0000232, 0.32224],
            }
        ),
        pd.DataFrame(
            {
                0: [315.3324, 3243.32432, 3232.332, -100.32],
                1: [0.3223, 0.32, 0.0000232, 0.32224],
            },
            index=[7, 20, 11, 9],
        ),
    ],
)
@pytest.mark.parametrize(
    "other",
    [
        pd.Series([10, 11, 23, 234, 13]),
        pd.Series([10, 11, 23, 234, 13], index=[11, 12, 13, 44, 33]),
        {1: 1},
        {0: 10, 1: 100, 2: 102},
    ],
)
@pytest.mark.parametrize("sort", [False, True])
def test_dataframe_concat_series(df, other, sort):
    pdf = df
    gdf = cudf.from_pandas(df)

    if isinstance(other, dict):
        other_pd = pd.Series(other)
    else:
        other_pd = other
    other_gd = cudf.from_pandas(other_pd)

    expected = pd.concat([pdf, other_pd], ignore_index=True, sort=sort)
    actual = cudf.concat([gdf, other_gd], ignore_index=True, sort=sort)

    if expected.shape != df.shape:
        # Ignore the column type comparison because pandas incorrectly
        # returns pd.Index([1, 2, 3], dtype="object") instead
        # of pd.Index([1, 2, 3], dtype="int64")
        assert_eq(
            expected.fillna(-1),
            actual.fillna(-1),
            check_dtype=False,
            check_column_type=False,
            check_index_type=True,
        )
    else:
        assert_eq(expected, actual, check_index_type=not gdf.empty)


def test_dataframe_concat_series_mixed_index():
    df = cudf.DataFrame({"first": [], "d": []})
    pdf = df.to_pandas()

    sr = cudf.Series([1, 2, 3, 4])
    psr = sr.to_pandas()

    assert_eq(
        cudf.concat([df, sr], ignore_index=True),
        pd.concat([pdf, psr], ignore_index=True),
        check_dtype=False,
    )


@pytest_unmark_spilling
@pytest.mark.parametrize(
    "df",
    [
        pd.DataFrame(),
        pd.DataFrame(index=[10, 20, 30]),
        pd.DataFrame({"first_col": [], "second_col": [], "third_col": []}),
        pd.DataFrame([[1, 2], [3, 4]], columns=list("AB")),
        pd.DataFrame([[1, 2], [3, 4]], columns=list("AB"), index=[10, 20]),
        pd.DataFrame([[1, 2], [3, 4]], columns=list("AB"), index=[7, 8]),
        pd.DataFrame(
            {
                "a": [315.3324, 3243.32432, 3232.332, -100.32],
                "z": [0.3223, 0.32, 0.0000232, 0.32224],
            }
        ),
        pd.DataFrame(
            {
                "a": [315.3324, 3243.32432, 3232.332, -100.32],
                "z": [0.3223, 0.32, 0.0000232, 0.32224],
            },
            index=[7, 20, 11, 9],
        ),
        pd.DataFrame({"l": [10]}),
        pd.DataFrame({"l": [10]}, index=[100]),
        pd.DataFrame({"f": [10.2, 11.2332, 0.22, 3.3, 44.23, 10.0]}),
        pd.DataFrame(
            {"f": [10.2, 11.2332, 0.22, 3.3, 44.23, 10.0]},
            index=[100, 200, 300, 400, 500, 0],
        ),
    ],
)
@pytest.mark.parametrize(
    "other",
    [
        [pd.DataFrame([[5, 6], [7, 8]], columns=list("AB"))],
        [
            pd.DataFrame([[5, 6], [7, 8]], columns=list("AB")),
            pd.DataFrame([[5, 6], [7, 8]], columns=list("BD")),
            pd.DataFrame([[5, 6], [7, 8]], columns=list("DE")),
        ],
        [pd.DataFrame(), pd.DataFrame(), pd.DataFrame(), pd.DataFrame()],
        [
            pd.DataFrame(
                {"c": [10, 11, 22, 33, 44, 100]}, index=[7, 8, 9, 10, 11, 20]
            ),
            pd.DataFrame(),
            pd.DataFrame(),
            pd.DataFrame([[5, 6], [7, 8]], columns=list("AB")),
        ],
        [
            pd.DataFrame({"f": [10.2, 11.2332, 0.22, 3.3, 44.23, 10.0]}),
            pd.DataFrame({"l": [10]}),
            pd.DataFrame({"l": [10]}, index=[200]),
        ],
        [pd.DataFrame([]), pd.DataFrame([], index=[100])],
        [
            pd.DataFrame([]),
            pd.DataFrame([], index=[100]),
            pd.DataFrame({"first_col": [], "second_col": [], "third_col": []}),
        ],
        [
            pd.DataFrame(
                {
                    "a": [315.3324, 3243.32432, 3232.332, -100.32],
                    "z": [0.3223, 0.32, 0.0000232, 0.32224],
                }
            ),
            pd.DataFrame(
                {
                    "a": [315.3324, 3243.32432, 3232.332, -100.32],
                    "z": [0.3223, 0.32, 0.0000232, 0.32224],
                },
                index=[0, 100, 200, 300],
            ),
        ],
        [
            pd.DataFrame(
                {
                    "a": [315.3324, 3243.32432, 3232.332, -100.32],
                    "z": [0.3223, 0.32, 0.0000232, 0.32224],
                },
                index=[0, 100, 200, 300],
            ),
        ],
        [
            pd.DataFrame(
                {
                    "a": [315.3324, 3243.32432, 3232.332, -100.32],
                    "z": [0.3223, 0.32, 0.0000232, 0.32224],
                },
                index=[0, 100, 200, 300],
            ),
            pd.DataFrame(
                {
                    "a": [315.3324, 3243.32432, 3232.332, -100.32],
                    "z": [0.3223, 0.32, 0.0000232, 0.32224],
                },
                index=[0, 100, 200, 300],
            ),
        ],
        [
            pd.DataFrame(
                {
                    "a": [315.3324, 3243.32432, 3232.332, -100.32],
                    "z": [0.3223, 0.32, 0.0000232, 0.32224],
                },
                index=[0, 100, 200, 300],
            ),
            pd.DataFrame(
                {
                    "a": [315.3324, 3243.32432, 3232.332, -100.32],
                    "z": [0.3223, 0.32, 0.0000232, 0.32224],
                },
                index=[0, 100, 200, 300],
            ),
            pd.DataFrame({"first_col": [], "second_col": [], "third_col": []}),
        ],
    ],
)
@pytest.mark.parametrize("sort", [False, True])
@pytest.mark.parametrize("ignore_index", [True, False])
def test_dataframe_concat_dataframe_lists(df, other, sort, ignore_index):
    pdf = df
    other_pd = other

    gdf = cudf.from_pandas(df)
    other_gd = [cudf.from_pandas(o) for o in other]

    with _hide_concat_empty_dtype_warning():
        expected = pd.concat(
            [pdf, *other_pd], sort=sort, ignore_index=ignore_index
        )
        actual = cudf.concat(
            [gdf, *other_gd], sort=sort, ignore_index=ignore_index
        )

    # In some cases, Pandas creates an empty Index([], dtype="object") for
    # columns whereas cudf creates a RangeIndex(0, 0).
    check_column_type = (
        False if len(expected.columns) == len(df.columns) == 0 else True
    )

    if expected.shape != df.shape:
        assert_eq(
            expected.fillna(-1),
            actual.fillna(-1),
            check_dtype=False,
            check_column_type=check_column_type,
        )
    else:
        assert_eq(
            expected,
            actual,
            check_index_type=not gdf.empty,
            check_column_type=check_column_type,
        )


@pytest.mark.parametrize(
    "df",
    [
        pd.DataFrame({"A": [1, 2, 3, np.nan, None, 6]}),
        pd.Series([1, 2, 3, None, np.nan, 5, 6, np.nan]),
    ],
)
@pytest.mark.parametrize("alias", ["bfill", "backfill"])
def test_dataframe_bfill(df, alias):
    gdf = cudf.from_pandas(df)

    with expect_warning_if(alias == "backfill"):
        actual = getattr(df, alias)()
    with expect_warning_if(alias == "backfill"):
        expected = getattr(gdf, alias)()
    assert_eq(expected, actual)


@pytest.mark.parametrize(
    "df",
    [
        pd.DataFrame({"A": [1, 2, 3, np.nan, None, 6]}),
        pd.Series([1, 2, 3, None, np.nan, 5, 6, np.nan]),
    ],
)
@pytest.mark.parametrize("alias", ["ffill", "pad"])
def test_dataframe_ffill(df, alias):
    gdf = cudf.from_pandas(df)

    with expect_warning_if(alias == "pad"):
        actual = getattr(df, alias)()
    with expect_warning_if(alias == "pad"):
        expected = getattr(gdf, alias)()
    assert_eq(expected, actual)


@pytest_unmark_spilling
@pytest.mark.parametrize(
    "df",
    [
        pd.DataFrame(),
        pd.DataFrame([[1, 2], [3, 4]], columns=list("AB")),
        pd.DataFrame([[1, 2], [3, 4]], columns=list("AB"), index=[10, 20]),
        pd.DataFrame([[1, 2], [3, 4]], columns=list("AB"), index=[7, 8]),
        pd.DataFrame(
            {
                "a": [315.3324, 3243.32432, 3232.332, -100.32],
                "z": [0.3223, 0.32, 0.0000232, 0.32224],
            }
        ),
        pd.DataFrame(
            {
                "a": [315.3324, 3243.32432, 3232.332, -100.32],
                "z": [0.3223, 0.32, 0.0000232, 0.32224],
            },
            index=[7, 20, 11, 9],
        ),
        pd.DataFrame({"l": [10]}),
        pd.DataFrame({"l": [10]}, index=[100]),
        pd.DataFrame({"f": [10.2, 11.2332, 0.22, 3.3, 44.23, 10.0]}),
        pd.DataFrame(
            {"f": [10.2, 11.2332, 0.22, 3.3, 44.23, 10.0]},
            index=[100, 200, 300, 400, 500, 0],
        ),
        pd.DataFrame({"first_col": [], "second_col": [], "third_col": []}),
    ],
)
@pytest.mark.parametrize(
    "other",
    [
        [[1, 2], [10, 100]],
        [[1, 2, 10, 100, 0.1, 0.2, 0.0021]],
        [[]],
        [[], [], [], []],
        [[0.23, 0.00023, -10.00, 100, 200, 1000232, 1232.32323]],
    ],
)
@pytest.mark.parametrize("sort", [False, True])
@pytest.mark.parametrize("ignore_index", [True, False])
def test_dataframe_concat_lists(df, other, sort, ignore_index):
    pdf = df
    other_pd = [pd.DataFrame(o) for o in other]

    gdf = cudf.from_pandas(df)
    other_gd = [cudf.from_pandas(o) for o in other_pd]

    with _hide_concat_empty_dtype_warning():
        expected = pd.concat(
            [pdf, *other_pd], sort=sort, ignore_index=ignore_index
        )
        actual = cudf.concat(
            [gdf, *other_gd], sort=sort, ignore_index=ignore_index
        )

    if expected.shape != df.shape:
        assert_eq(
            expected.fillna(-1),
            actual.fillna(-1),
            check_dtype=False,
            check_column_type=not gdf.empty,
        )
    else:
        assert_eq(
            expected,
            actual,
            check_index_type=not gdf.empty,
            check_column_type=len(gdf.columns) != 0,
        )


def test_dataframe_concat_series_without_name():
    df = cudf.DataFrame({"a": [1, 2, 3]})
    pdf = df.to_pandas()
    gs = cudf.Series([1, 2, 3])
    ps = gs.to_pandas()

    assert_eq(pd.concat([pdf, ps]), cudf.concat([df, gs]))


def test_cudf_arrow_array_error():
    df = cudf.DataFrame({"a": [1, 2, 3]})

    with pytest.raises(
        TypeError,
        match="Implicit conversion to a host PyArrow object via "
        "__arrow_array__ is not allowed. Consider using .to_arrow()",
    ):
        df.__arrow_array__()

    sr = cudf.Series([1, 2, 3])

    with pytest.raises(
        TypeError,
        match="Implicit conversion to a host PyArrow object via "
        "__arrow_array__ is not allowed. Consider using .to_arrow()",
    ):
        sr.__arrow_array__()

    sr = cudf.Series(["a", "b", "c"])
    with pytest.raises(
        TypeError,
        match="Implicit conversion to a host PyArrow object via "
        "__arrow_array__ is not allowed. Consider using .to_arrow()",
    ):
        sr.__arrow_array__()


@pytest.mark.parametrize(
    "make_weights_axis_1",
    [lambda _: None, lambda s: [1] * s, lambda s: np.ones(s)],
)
def test_sample_axis_1(
    sample_n_frac, random_state_tuple_axis_1, make_weights_axis_1
):
    n, frac = sample_n_frac
    pd_random_state, gd_random_state, checker = random_state_tuple_axis_1

    pdf = pd.DataFrame(
        {
            "a": [1, 2, 3, 4, 5],
            "float": [0.05, 0.2, 0.3, 0.2, 0.25],
            "int": [1, 3, 5, 4, 2],
        },
    )
    df = cudf.DataFrame.from_pandas(pdf)

    weights = make_weights_axis_1(len(pdf.columns))

    expected = pdf.sample(
        n=n,
        frac=frac,
        replace=False,
        random_state=pd_random_state,
        weights=weights,
        axis=1,
    )
    got = df.sample(
        n=n,
        frac=frac,
        replace=False,
        random_state=gd_random_state,
        weights=weights,
        axis=1,
    )
    checker(expected, got)


@pytest.mark.parametrize(
    "pdf",
    [
        pd.DataFrame(
            {
                "a": [1, 2, 3, 4, 5],
                "float": [0.05, 0.2, 0.3, 0.2, 0.25],
                "int": [1, 3, 5, 4, 2],
            },
        ),
        pd.Series([1, 2, 3, 4, 5]),
    ],
)
@pytest.mark.parametrize("replace", [True, False])
def test_sample_axis_0(
    pdf, sample_n_frac, replace, random_state_tuple_axis_0, make_weights_axis_0
):
    n, frac = sample_n_frac
    pd_random_state, gd_random_state, checker = random_state_tuple_axis_0

    df = cudf.from_pandas(pdf)

    pd_weights, gd_weights = make_weights_axis_0(
        len(pdf), isinstance(gd_random_state, np.random.RandomState)
    )
    if (
        not replace
        and not isinstance(gd_random_state, np.random.RandomState)
        and gd_weights is not None
    ):
        pytest.skip(
            "`cupy.random.RandomState` doesn't support weighted sampling "
            "without replacement."
        )

    expected = pdf.sample(
        n=n,
        frac=frac,
        replace=replace,
        random_state=pd_random_state,
        weights=pd_weights,
        axis=0,
    )

    got = df.sample(
        n=n,
        frac=frac,
        replace=replace,
        random_state=gd_random_state,
        weights=gd_weights,
        axis=0,
    )
    checker(expected, got)


@pytest.mark.parametrize("replace", [True, False])
@pytest.mark.parametrize(
    "random_state_lib", [cupy.random.RandomState, np.random.RandomState]
)
def test_sample_reproducibility(replace, random_state_lib):
    df = cudf.DataFrame({"a": cupy.arange(0, 1024)})

    n = 1024
    expected = df.sample(n, replace=replace, random_state=random_state_lib(10))
    out = df.sample(n, replace=replace, random_state=random_state_lib(10))

    assert_eq(expected, out)


@pytest.mark.parametrize("axis", [0, 1])
def test_sample_invalid_n_frac_combo(axis):
    n, frac = 2, 0.5
    pdf = pd.DataFrame(
        {
            "a": [1, 2, 3, 4, 5],
            "float": [0.05, 0.2, 0.3, 0.2, 0.25],
            "int": [1, 3, 5, 4, 2],
        },
    )
    df = cudf.DataFrame.from_pandas(pdf)

    assert_exceptions_equal(
        lfunc=pdf.sample,
        rfunc=df.sample,
        lfunc_args_and_kwargs=([], {"n": n, "frac": frac, "axis": axis}),
        rfunc_args_and_kwargs=([], {"n": n, "frac": frac, "axis": axis}),
    )


@pytest.mark.parametrize("n, frac", [(100, None), (None, 3)])
@pytest.mark.parametrize("axis", [0, 1])
def test_oversample_without_replace(n, frac, axis):
    pdf = pd.DataFrame({"a": [1, 2, 3, 4, 5]})
    df = cudf.DataFrame.from_pandas(pdf)

    assert_exceptions_equal(
        lfunc=pdf.sample,
        rfunc=df.sample,
        lfunc_args_and_kwargs=(
            [],
            {"n": n, "frac": frac, "axis": axis, "replace": False},
        ),
        rfunc_args_and_kwargs=(
            [],
            {"n": n, "frac": frac, "axis": axis, "replace": False},
        ),
    )


@pytest.mark.parametrize("random_state", [None, cupy.random.RandomState(42)])
def test_sample_unsupported_arguments(random_state):
    df = cudf.DataFrame({"float": [0.05, 0.2, 0.3, 0.2, 0.25]})
    with pytest.raises(
        NotImplementedError,
        match="Random sampling with cupy does not support these inputs.",
    ):
        df.sample(
            n=2, replace=False, random_state=random_state, weights=[1] * 5
        )


@pytest.mark.parametrize(
    "df",
    [
        pd.DataFrame(),
        pd.DataFrame(index=[100, 10, 1, 0]),
        pd.DataFrame(columns=["a", "b", "c", "d"]),
        pd.DataFrame(columns=["a", "b", "c", "d"], index=[100]),
        pd.DataFrame(
            columns=["a", "b", "c", "d"], index=[100, 10000, 2131, 133]
        ),
        pd.DataFrame({"a": [1, 2, 3], "b": ["abc", "xyz", "klm"]}),
    ],
)
def test_dataframe_empty(df):
    pdf = df
    gdf = cudf.from_pandas(pdf)

    assert_eq(pdf.empty, gdf.empty)


@pytest.mark.parametrize(
    "df",
    [
        pd.DataFrame(),
        pd.DataFrame(index=[100, 10, 1, 0]),
        pd.DataFrame(columns=["a", "b", "c", "d"]),
        pd.DataFrame(columns=["a", "b", "c", "d"], index=[100]),
        pd.DataFrame(
            columns=["a", "b", "c", "d"], index=[100, 10000, 2131, 133]
        ),
        pd.DataFrame({"a": [1, 2, 3], "b": ["abc", "xyz", "klm"]}),
    ],
)
def test_dataframe_size(df):
    pdf = df
    gdf = cudf.from_pandas(pdf)

    assert_eq(pdf.size, gdf.size)


@pytest.mark.parametrize(
    "ps",
    [
        pd.Series(dtype="float64"),
        pd.Series(index=[100, 10, 1, 0], dtype="float64"),
        pd.Series([], dtype="float64"),
        pd.Series(["a", "b", "c", "d"]),
        pd.Series(["a", "b", "c", "d"], index=[0, 1, 10, 11]),
    ],
)
def test_series_empty(ps):
    ps = ps
    gs = cudf.from_pandas(ps)

    assert_eq(ps.empty, gs.empty)


@pytest.mark.parametrize(
    "data",
    [
        None,
        [],
        [1],
        {"a": [10, 11, 12]},
        {
            "a": [10, 11, 12],
            "another column name": [12, 22, 34],
            "xyz": [0, 10, 11],
        },
    ],
)
@pytest.mark.parametrize(
    "columns",
    [["a"], ["another column name"], None, pd.Index(["a"], name="index name")],
)
def test_dataframe_init_with_columns(data, columns):
    pdf = pd.DataFrame(data, columns=columns)
    gdf = cudf.DataFrame(data, columns=columns)

    assert_eq(
        pdf,
        gdf,
        check_index_type=len(pdf.index) != 0,
        check_dtype=not (pdf.empty and len(pdf.columns)),
        check_column_type=False,
    )


@pytest_unmark_spilling
@pytest.mark.parametrize(
    "data, ignore_dtype",
    [
        ([pd.Series([1, 2, 3])], False),
        ([pd.Series(index=[1, 2, 3], dtype="float64")], False),
        ([pd.Series(name="empty series name", dtype="float64")], False),
        (
            [pd.Series([1]), pd.Series([], dtype="float64"), pd.Series([3])],
            False,
        ),
        (
            [
                pd.Series([1, 0.324234, 32424.323, -1233, 34242]),
                pd.Series([], dtype="float64"),
                pd.Series([3], name="series that is named"),
            ],
            False,
        ),
        ([pd.Series([1, 2, 3], name="hi")] * 10, False),
        ([pd.Series([1, 2, 3], name=None, index=[10, 11, 12])] * 10, False),
        (
            [
                pd.Series([1, 2, 3], name=None, index=[10, 11, 12]),
                pd.Series([1, 2, 30], name=None, index=[13, 144, 15]),
            ],
            True,
        ),
        (
            [
                pd.Series([1, 0.324234, 32424.323, -1233, 34242]),
                pd.Series([], dtype="float64"),
                pd.Series(index=[10, 11, 12], dtype="float64"),
            ],
            False,
        ),
        (
            [
                pd.Series([1, 0.324234, 32424.323, -1233, 34242]),
                pd.Series([], name="abc", dtype="float64"),
                pd.Series(index=[10, 11, 12], dtype="float64"),
            ],
            False,
        ),
        (
            [
                pd.Series([1, 0.324234, 32424.323, -1233, 34242]),
                pd.Series([1, -100, 200, -399, 400], name="abc"),
                pd.Series([111, 222, 333], index=[10, 11, 12]),
            ],
            False,
        ),
    ],
)
@pytest.mark.parametrize(
    "columns",
    [
        None,
        ["0"],
        [0],
        ["abc"],
        [144, 13],
        [2, 1, 0],
        pd.Index(["abc"], name="custom_name"),
    ],
)
def test_dataframe_init_from_series_list(data, ignore_dtype, columns):
    gd_data = [cudf.from_pandas(obj) for obj in data]

    expected = pd.DataFrame(data, columns=columns)
    actual = cudf.DataFrame(gd_data, columns=columns)

    if ignore_dtype:
        # When a union is performed to generate columns,
        # the order is never guaranteed. Hence sort by
        # columns before comparison.
        if not expected.columns.equals(actual.columns):
            expected = expected.sort_index(axis=1)
            actual = actual.sort_index(axis=1)
        assert_eq(
            expected.fillna(-1),
            actual.fillna(-1),
            check_dtype=False,
            check_index_type=True,
        )
    else:
        assert_eq(
            expected,
            actual,
            check_index_type=True,
            check_column_type=False,
        )


@pytest_unmark_spilling
@pytest.mark.parametrize(
    "data, ignore_dtype, index",
    [
        ([pd.Series([1, 2, 3])], False, ["a", "b", "c"]),
        ([pd.Series(index=[1, 2, 3], dtype="float64")], False, ["a", "b"]),
        (
            [pd.Series(name="empty series name", dtype="float64")],
            False,
            ["index1"],
        ),
        (
            [pd.Series([1]), pd.Series([], dtype="float64"), pd.Series([3])],
            False,
            ["0", "2", "1"],
        ),
        (
            [
                pd.Series([1, 0.324234, 32424.323, -1233, 34242]),
                pd.Series([], dtype="float64"),
                pd.Series([3], name="series that is named"),
            ],
            False,
            ["_", "+", "*"],
        ),
        ([pd.Series([1, 2, 3], name="hi")] * 10, False, ["mean"] * 10),
        (
            [pd.Series([1, 2, 3], name=None, index=[10, 11, 12])] * 10,
            False,
            ["abc"] * 10,
        ),
        (
            [
                pd.Series([1, 2, 3], name=None, index=[10, 11, 12]),
                pd.Series([1, 2, 30], name=None, index=[13, 144, 15]),
            ],
            True,
            ["set_index_a", "set_index_b"],
        ),
        (
            [
                pd.Series([1, 0.324234, 32424.323, -1233, 34242]),
                pd.Series([], dtype="float64"),
                pd.Series(index=[10, 11, 12], dtype="float64"),
            ],
            False,
            ["a", "b", "c"],
        ),
        (
            [
                pd.Series([1, 0.324234, 32424.323, -1233, 34242]),
                pd.Series([], name="abc", dtype="float64"),
                pd.Series(index=[10, 11, 12], dtype="float64"),
            ],
            False,
            ["a", "v", "z"],
        ),
        (
            [
                pd.Series([1, 0.324234, 32424.323, -1233, 34242]),
                pd.Series([1, -100, 200, -399, 400], name="abc"),
                pd.Series([111, 222, 333], index=[10, 11, 12]),
            ],
            False,
            ["a", "v", "z"],
        ),
    ],
)
@pytest.mark.parametrize(
    "columns", [None, ["0"], [0], ["abc"], [144, 13], [2, 1, 0]]
)
def test_dataframe_init_from_series_list_with_index(
    data,
    ignore_dtype,
    index,
    columns,
):
    gd_data = [cudf.from_pandas(obj) for obj in data]

    expected = pd.DataFrame(data, columns=columns, index=index)
    actual = cudf.DataFrame(gd_data, columns=columns, index=index)

    if ignore_dtype:
        # When a union is performed to generate columns,
        # the order is never guaranteed. Hence sort by
        # columns before comparison.
        if not expected.columns.equals(actual.columns):
            expected = expected.sort_index(axis=1)
            actual = actual.sort_index(axis=1)
        assert_eq(expected.fillna(-1), actual.fillna(-1), check_dtype=False)
    else:
        assert_eq(expected, actual, check_column_type=False)


@pytest.mark.parametrize(
    "data, index",
    [
        ([pd.Series([1, 2]), pd.Series([1, 2])], ["a", "b", "c"]),
        (
            [
                pd.Series([1, 0.324234, 32424.323, -1233, 34242]),
                pd.Series([], dtype="float64"),
                pd.Series([3], name="series that is named"),
            ],
            ["_", "+"],
        ),
        ([pd.Series([1, 2, 3], name="hi")] * 10, ["mean"] * 9),
    ],
)
def test_dataframe_init_from_series_list_with_index_error(data, index):
    gd_data = [cudf.from_pandas(obj) for obj in data]

    assert_exceptions_equal(
        pd.DataFrame,
        cudf.DataFrame,
        ([data], {"index": index}),
        ([gd_data], {"index": index}),
    )


@pytest.mark.parametrize(
    "data",
    [
        [pd.Series([1, 2, 3], index=["a", "a", "a"])],
        [pd.Series([1, 2, 3], index=["a", "a", "a"])] * 4,
        [
            pd.Series([1, 2, 3], index=["a", "b", "a"]),
            pd.Series([1, 2, 3], index=["b", "b", "a"]),
        ],
        [
            pd.Series([1, 2, 3], index=["a", "b", "z"]),
            pd.Series([1, 2, 3], index=["u", "b", "a"]),
            pd.Series([1, 2, 3], index=["u", "b", "u"]),
        ],
    ],
)
def test_dataframe_init_from_series_list_duplicate_index_error(data):
    gd_data = [cudf.from_pandas(obj) for obj in data]

    assert_exceptions_equal(
        lfunc=pd.DataFrame,
        rfunc=cudf.DataFrame,
        lfunc_args_and_kwargs=([], {"data": data}),
        rfunc_args_and_kwargs=([], {"data": gd_data}),
        check_exception_type=False,
    )


def test_dataframe_iterrows_itertuples():
    df = cudf.DataFrame({"a": [1, 2, 3], "b": [4, 5, 6]})

    with pytest.raises(
        TypeError,
        match=re.escape(
            "cuDF does not support iteration of DataFrame "
            "via itertuples. Consider using "
            "`.to_pandas().itertuples()` "
            "if you wish to iterate over namedtuples."
        ),
    ):
        df.itertuples()

    with pytest.raises(
        TypeError,
        match=re.escape(
            "cuDF does not support iteration of DataFrame "
            "via iterrows. Consider using "
            "`.to_pandas().iterrows()` "
            "if you wish to iterate over each row."
        ),
    ):
        df.iterrows()


@pytest_unmark_spilling
@pytest.mark.parametrize(
    "df",
    [
        cudf.DataFrame(
            {
                "a": [1, 2, 3],
                "b": [10, 22, 33],
                "c": [0.3234, 0.23432, 0.0],
                "d": ["hello", "world", "hello"],
            }
        ),
        cudf.DataFrame(
            {
                "a": [1, 2, 3],
                "b": ["hello", "world", "hello"],
                "c": [0.3234, 0.23432, 0.0],
            }
        ),
        cudf.DataFrame(
            {
                "int_data": [1, 2, 3],
                "str_data": ["hello", "world", "hello"],
                "float_data": [0.3234, 0.23432, 0.0],
                "timedelta_data": cudf.Series(
                    [1, 2, 1], dtype="timedelta64[ns]"
                ),
                "datetime_data": cudf.Series(
                    [1, 2, 1], dtype="datetime64[ns]"
                ),
            }
        ),
        cudf.DataFrame(
            {
                "int_data": [1, 2, 3],
                "str_data": ["hello", "world", "hello"],
                "float_data": [0.3234, 0.23432, 0.0],
                "timedelta_data": cudf.Series(
                    [1, 2, 1], dtype="timedelta64[ns]"
                ),
                "datetime_data": cudf.Series(
                    [1, 2, 1], dtype="datetime64[ns]"
                ),
                "category_data": cudf.Series(
                    ["a", "a", "b"], dtype="category"
                ),
            }
        ),
    ],
)
@pytest.mark.parametrize(
    "include",
    [None, "all", ["object"], ["int"], ["object", "int", "category"]],
)
def test_describe_misc_include(df, include):
    pdf = df.to_pandas()

    expected = pdf.describe(include=include)
    actual = df.describe(include=include)

    for col in expected.columns:
        if expected[col].dtype == np.dtype("object"):
            expected[col] = expected[col].fillna(-1).astype("str")
            actual[col] = actual[col].fillna(-1).astype("str")

    assert_eq(expected, actual)


@pytest_unmark_spilling
@pytest.mark.parametrize(
    "df",
    [
        cudf.DataFrame(
            {
                "a": [1, 2, 3],
                "b": [10, 22, 33],
                "c": [0.3234, 0.23432, 0.0],
                "d": ["hello", "world", "hello"],
            }
        ),
        cudf.DataFrame(
            {
                "a": [1, 2, 3],
                "b": ["hello", "world", "hello"],
                "c": [0.3234, 0.23432, 0.0],
            }
        ),
        cudf.DataFrame(
            {
                "int_data": [1, 2, 3],
                "str_data": ["hello", "world", "hello"],
                "float_data": [0.3234, 0.23432, 0.0],
                "timedelta_data": cudf.Series(
                    [1, 2, 1], dtype="timedelta64[ns]"
                ),
                "datetime_data": cudf.Series(
                    [1, 2, 1], dtype="datetime64[ns]"
                ),
            }
        ),
        cudf.DataFrame(
            {
                "int_data": [1, 2, 3],
                "str_data": ["hello", "world", "hello"],
                "float_data": [0.3234, 0.23432, 0.0],
                "timedelta_data": cudf.Series(
                    [1, 2, 1], dtype="timedelta64[ns]"
                ),
                "datetime_data": cudf.Series(
                    [1, 2, 1], dtype="datetime64[ns]"
                ),
                "category_data": cudf.Series(
                    ["a", "a", "b"], dtype="category"
                ),
            }
        ),
    ],
)
@pytest.mark.parametrize(
    "exclude", [None, ["object"], ["int"], ["object", "int", "category"]]
)
def test_describe_misc_exclude(df, exclude):
    pdf = df.to_pandas()

    expected = pdf.describe(exclude=exclude)
    actual = df.describe(exclude=exclude)

    for col in expected.columns:
        if expected[col].dtype == np.dtype("object"):
            expected[col] = expected[col].fillna(-1).astype("str")
            actual[col] = actual[col].fillna(-1).astype("str")

    assert_eq(expected, actual)


@pytest.mark.parametrize(
    "df",
    [
        cudf.DataFrame({"a": [1, 2, 3]}),
        cudf.DataFrame(
            {"a": [1, 2, 3], "b": ["a", "z", "c"]}, index=["a", "z", "x"]
        ),
        cudf.DataFrame(
            {
                "a": [1, 2, 3, None, 2, 1, None],
                "b": ["a", "z", "c", "a", "v", "z", "z"],
            }
        ),
        cudf.DataFrame({"a": [], "b": []}),
        cudf.DataFrame({"a": [None, None], "b": [None, None]}),
        cudf.DataFrame(
            {
                "a": ["hello", "world", "rapids", "ai", "nvidia"],
                "b": cudf.Series(
                    [1, 21, 21, 11, 11],
                    dtype="timedelta64[s]",
                    index=["a", "b", "c", "d", " e"],
                ),
            },
            index=["a", "b", "c", "d", " e"],
        ),
        cudf.DataFrame(
            {
                "a": ["hello", None, "world", "rapids", None, "ai", "nvidia"],
                "b": cudf.Series(
                    [1, 21, None, 11, None, 11, None], dtype="datetime64[s]"
                ),
            }
        ),
    ],
)
@pytest.mark.parametrize("numeric_only", [True, False])
@pytest.mark.parametrize("dropna", [True, False])
def test_dataframe_mode(df, numeric_only, dropna):
    pdf = df.to_pandas()

    expected = pdf.mode(numeric_only=numeric_only, dropna=dropna)
    actual = df.mode(numeric_only=numeric_only, dropna=dropna)
    if len(actual.columns) == 0:
        # pandas < 3.0 returns an Index[object] instead of RangeIndex
        actual.columns = expected.columns
    assert_eq(expected, actual, check_dtype=False)


@pytest.mark.parametrize(
    "lhs, rhs", [("a", "a"), ("a", "b"), (1, 1.0), (None, None), (None, "a")]
)
def test_equals_names(lhs, rhs):
    lhs = cudf.DataFrame({lhs: [1, 2]})
    rhs = cudf.DataFrame({rhs: [1, 2]})

    got = lhs.equals(rhs)
    expect = lhs.to_pandas().equals(rhs.to_pandas())

    assert_eq(expect, got)


def test_equals_dtypes():
    lhs = cudf.DataFrame({"a": [1, 2.0]})
    rhs = cudf.DataFrame({"a": [1, 2]})

    got = lhs.equals(rhs)
    expect = lhs.to_pandas().equals(rhs.to_pandas())

    assert_eq(expect, got)


@pytest.mark.parametrize(
    "df1",
    [
        pd.DataFrame({"a": [10, 11, 12]}, index=["a", "b", "z"]),
        pd.DataFrame({"z": ["a"]}),
        pd.DataFrame({"a": [], "b": []}),
    ],
)
@pytest.mark.parametrize(
    "df2",
    [
        pd.DataFrame(),
        pd.DataFrame({"a": ["a", "a", "c", "z", "A"], "z": [1, 2, 3, 4, 5]}),
    ],
)
@pytest.mark.parametrize(
    "op",
    [
        operator.eq,
        operator.ne,
        operator.lt,
        operator.gt,
        operator.le,
        operator.ge,
    ],
)
def test_dataframe_error_equality(df1, df2, op):
    gdf1 = cudf.from_pandas(df1)
    gdf2 = cudf.from_pandas(df2)

    assert_exceptions_equal(op, op, ([df1, df2],), ([gdf1, gdf2],))


@pytest.mark.parametrize(
    "df,expected_pdf",
    [
        (
            cudf.DataFrame(
                {
                    "a": cudf.Series([1, 2, None, 3], dtype="uint8"),
                    "b": cudf.Series([23, None, None, 32], dtype="uint16"),
                }
            ),
            pd.DataFrame(
                {
                    "a": pd.Series([1, 2, None, 3], dtype=pd.UInt8Dtype()),
                    "b": pd.Series(
                        [23, None, None, 32], dtype=pd.UInt16Dtype()
                    ),
                }
            ),
        ),
        (
            cudf.DataFrame(
                {
                    "a": cudf.Series([None, 123, None, 1], dtype="uint32"),
                    "b": cudf.Series(
                        [234, 2323, 23432, None, None, 224], dtype="uint64"
                    ),
                }
            ),
            pd.DataFrame(
                {
                    "a": pd.Series(
                        [None, 123, None, 1], dtype=pd.UInt32Dtype()
                    ),
                    "b": pd.Series(
                        [234, 2323, 23432, None, None, 224],
                        dtype=pd.UInt64Dtype(),
                    ),
                }
            ),
        ),
        (
            cudf.DataFrame(
                {
                    "a": cudf.Series(
                        [-10, 1, None, -1, None, 3], dtype="int8"
                    ),
                    "b": cudf.Series(
                        [111, None, 222, None, 13], dtype="int16"
                    ),
                }
            ),
            pd.DataFrame(
                {
                    "a": pd.Series(
                        [-10, 1, None, -1, None, 3], dtype=pd.Int8Dtype()
                    ),
                    "b": pd.Series(
                        [111, None, 222, None, 13], dtype=pd.Int16Dtype()
                    ),
                }
            ),
        ),
        (
            cudf.DataFrame(
                {
                    "a": cudf.Series(
                        [11, None, 22, 33, None, 2, None, 3], dtype="int32"
                    ),
                    "b": cudf.Series(
                        [32431, None, None, 32322, 0, 10, -32324, None],
                        dtype="int64",
                    ),
                }
            ),
            pd.DataFrame(
                {
                    "a": pd.Series(
                        [11, None, 22, 33, None, 2, None, 3],
                        dtype=pd.Int32Dtype(),
                    ),
                    "b": pd.Series(
                        [32431, None, None, 32322, 0, 10, -32324, None],
                        dtype=pd.Int64Dtype(),
                    ),
                }
            ),
        ),
        (
            cudf.DataFrame(
                {
                    "a": cudf.Series(
                        [True, None, False, None, False, True, True, False],
                        dtype="bool_",
                    ),
                    "b": cudf.Series(
                        [
                            "abc",
                            "a",
                            None,
                            "hello world",
                            "foo buzz",
                            "",
                            None,
                            "rapids ai",
                        ],
                        dtype="object",
                    ),
                    "c": cudf.Series(
                        [0.1, None, 0.2, None, 3, 4, 1000, None],
                        dtype="float64",
                    ),
                }
            ),
            pd.DataFrame(
                {
                    "a": pd.Series(
                        [True, None, False, None, False, True, True, False],
                        dtype=pd.BooleanDtype(),
                    ),
                    "b": pd.Series(
                        [
                            "abc",
                            "a",
                            None,
                            "hello world",
                            "foo buzz",
                            "",
                            None,
                            "rapids ai",
                        ],
                        dtype=pd.StringDtype(),
                    ),
                    "c": pd.Series(
                        [0.1, None, 0.2, None, 3, 4, 1000, None],
                        dtype=pd.Float64Dtype(),
                    ),
                }
            ),
        ),
    ],
)
def test_dataframe_to_pandas_nullable_dtypes(df, expected_pdf):
    actual_pdf = df.to_pandas(nullable=True)

    assert_eq(actual_pdf, expected_pdf)


@pytest.mark.parametrize(
    "data",
    [
        [{"a": 1, "b": 2, "c": 3}, {"a": 4, "b": 5, "c": 6}],
        [{"a": 1, "b": 2, "c": None}, {"a": None, "b": 5, "c": 6}],
        [{"a": 1, "b": 2}, {"a": 1, "b": 5, "c": 6}],
        [{"a": 1, "b": 2}, {"b": 5, "c": 6}],
        [{}, {"a": 1, "b": 5, "c": 6}],
        [{"a": 1, "b": 2, "c": 3}, {"a": 4.5, "b": 5.5, "c": 6.5}],
    ],
)
def test_dataframe_init_from_list_of_dicts(data):
    expect = pd.DataFrame(data)
    got = cudf.DataFrame(data)

    assert_eq(expect, got)


def test_dataframe_pipe():
    pdf = pd.DataFrame()
    gdf = cudf.DataFrame()

    def add_int_col(df, column):
        df[column] = df._constructor_sliced([10, 20, 30, 40])
        return df

    def add_str_col(df, column):
        df[column] = df._constructor_sliced(["a", "b", "xyz", "ai"])
        return df

    expected = (
        pdf.pipe(add_int_col, "one")
        .pipe(add_int_col, column="two")
        .pipe(add_str_col, "three")
    )
    actual = (
        gdf.pipe(add_int_col, "one")
        .pipe(add_int_col, column="two")
        .pipe(add_str_col, "three")
    )

    assert_eq(expected, actual)

    expected = (
        pdf.pipe((add_str_col, "df"), column="one")
        .pipe(add_str_col, column="two")
        .pipe(add_int_col, "three")
    )
    actual = (
        gdf.pipe((add_str_col, "df"), column="one")
        .pipe(add_str_col, column="two")
        .pipe(add_int_col, "three")
    )

    assert_eq(expected, actual)


def test_dataframe_pipe_error():
    pdf = pd.DataFrame()
    gdf = cudf.DataFrame()

    def custom_func(df, column):
        df[column] = df._constructor_sliced([10, 20, 30, 40])
        return df

    assert_exceptions_equal(
        lfunc=pdf.pipe,
        rfunc=gdf.pipe,
        lfunc_args_and_kwargs=([(custom_func, "columns")], {"columns": "d"}),
        rfunc_args_and_kwargs=([(custom_func, "columns")], {"columns": "d"}),
    )


@pytest.mark.parametrize(
    "op",
    ["count", "kurt", "kurtosis", "skew"],
)
def test_dataframe_axis1_unsupported_ops(op):
    df = cudf.DataFrame({"a": [1, 2, 3], "b": [8, 9, 10]})

    with pytest.raises(
        NotImplementedError, match="Only axis=0 is currently supported."
    ):
        getattr(df, op)(axis=1)


def test_dataframe_from_pandas_duplicate_columns():
    pdf = pd.DataFrame(columns=["a", "b", "c", "a"])
    pdf["a"] = [1, 2, 3]

    with pytest.raises(
        ValueError, match="Duplicate column names are not allowed"
    ):
        cudf.from_pandas(pdf)


@pytest.mark.parametrize(
    "df",
    [
        pd.DataFrame(
            {"a": [1, 2, 3], "b": [10, 11, 20], "c": ["a", "bcd", "xyz"]}
        ),
        pd.DataFrame(),
    ],
)
@pytest.mark.parametrize(
    "columns",
    [
        None,
        ["a"],
        ["c", "a"],
        ["b", "a", "c"],
        [],
        pd.Index(["c", "a"]),
        cudf.Index(["c", "a"]),
        ["abc", "a"],
        ["column_not_exists1", "column_not_exists2"],
    ],
)
@pytest.mark.parametrize("index", [["abc", "def", "ghi"]])
def test_dataframe_constructor_columns(df, columns, index, request):
    def assert_local_eq(actual, df, expected, host_columns):
        check_index_type = not expected.empty
        if host_columns is not None and any(
            col not in df.columns for col in host_columns
        ):
            assert_eq(
                expected,
                actual,
                check_dtype=False,
                check_index_type=check_index_type,
            )
        else:
            assert_eq(
                expected,
                actual,
                check_index_type=check_index_type,
                check_column_type=False,
            )

    gdf = cudf.from_pandas(df)
    host_columns = (
        columns.to_pandas() if isinstance(columns, cudf.BaseIndex) else columns
    )

    expected = pd.DataFrame(df, columns=host_columns, index=index)
    actual = cudf.DataFrame(gdf, columns=columns, index=index)

    assert_local_eq(actual, df, expected, host_columns)


def test_dataframe_constructor_column_index_only():
    columns = ["a", "b", "c"]
    index = ["r1", "r2", "r3"]

    gdf = cudf.DataFrame(index=index, columns=columns)
    assert not id(gdf["a"]._column) == id(gdf["b"]._column) and not id(
        gdf["b"]._column
    ) == id(gdf["c"]._column)


@pytest_unmark_spilling
@pytest.mark.parametrize(
    "data",
    [
        {"a": [1, 2.5, 3], "b": [3, 4.5, 5], "c": [2.0, 3.0, 4.0]},
        {"a": [1, 2.2, 3], "b": [2.0, 3.0, 4.0], "c": [5.0, 6.0, 4.0]},
    ],
)
@pytest.mark.parametrize(
    "aggs",
    [
        ["min", "sum", "max"],
        ("min", "sum", "max"),
        {"min", "sum", "max"},
        "sum",
        {"a": "sum", "b": "min", "c": "max"},
        {"a": ["sum"], "b": ["min"], "c": ["max"]},
        {"a": ("sum"), "b": ("min"), "c": ("max")},
        {"a": {"sum"}, "b": {"min"}, "c": {"max"}},
        {"a": ["sum", "min"], "b": ["sum", "max"], "c": ["min", "max"]},
        {"a": ("sum", "min"), "b": ("sum", "max"), "c": ("min", "max")},
        {"a": {"sum", "min"}, "b": {"sum", "max"}, "c": {"min", "max"}},
    ],
)
def test_agg_for_dataframes(data, aggs):
    pdf = pd.DataFrame(data)
    gdf = cudf.DataFrame(data)

    expect = pdf.agg(aggs).sort_index()
    got = gdf.agg(aggs).sort_index()

    assert_eq(expect, got, check_dtype=True)


@pytest_unmark_spilling
@pytest.mark.parametrize(
    "data",
    [
        {"a": [1, 2, 3], "b": [3.0, 4.0, 5.0], "c": [True, True, False]},
        {"a": [1, 2, 3], "b": [True, True, False], "c": [False, True, False]},
    ],
)
@pytest.mark.parametrize(
    "aggs",
    [
        ["min", "sum", "max"],
        "sum",
        {"a": "sum", "b": "min", "c": "max"},
    ],
)
def test_agg_for_dataframes_error(data, aggs):
    gdf = cudf.DataFrame(data)

    with pytest.raises(TypeError):
        gdf.agg(aggs)


@pytest.mark.parametrize("aggs", [{"a": np.sum, "b": np.min, "c": np.max}])
def test_agg_for_unsupported_function(aggs):
    gdf = cudf.DataFrame({"a": [1, 2, 3], "b": [3.0, 4.0, 5.0]})

    with pytest.raises(NotImplementedError):
        gdf.agg(aggs)


@pytest.mark.parametrize("aggs", ["asdf"])
def test_agg_for_dataframe_with_invalid_function(aggs):
    gdf = cudf.DataFrame({"a": [1, 2, 3], "b": [3.0, 4.0, 5.0]})

    with pytest.raises(
        AttributeError,
        match=f"{aggs} is not a valid function for 'DataFrame' object",
    ):
        gdf.agg(aggs)


@pytest.mark.parametrize("aggs", [{"a": "asdf"}])
def test_agg_for_series_with_invalid_function(aggs):
    gdf = cudf.DataFrame({"a": [1, 2, 3], "b": [3.0, 4.0, 5.0]})

    with pytest.raises(
        AttributeError,
        match=f"{aggs['a']} is not a valid function for 'Series' object",
    ):
        gdf.agg(aggs)


@pytest.mark.parametrize(
    "aggs",
    [
        "sum",
        ["min", "sum", "max"],
        {"a": {"sum", "min"}, "b": {"sum", "max"}, "c": {"min", "max"}},
    ],
)
def test_agg_for_dataframe_with_string_columns(aggs):
    gdf = cudf.DataFrame(
        {"a": ["m", "n", "o"], "b": ["t", "u", "v"], "c": ["x", "y", "z"]},
        index=["a", "b", "c"],
    )

    with pytest.raises(
        NotImplementedError,
        match=re.escape(
            "DataFrame.agg() is not supported for "
            "frames containing string columns"
        ),
    ):
        gdf.agg(aggs)


@pytest_unmark_spilling
@pytest.mark.parametrize("overwrite", [True, False])
@pytest.mark.parametrize(
    "left_keys,right_keys",
    [
        [("a", "b"), ("a", "b")],
        [("a", "b"), ("a", "c")],
        [("a", "b"), ("d", "e")],
    ],
)
@pytest.mark.parametrize(
    "data_left,data_right",
    [
        [([1, 2, 3], [3, 4, 5]), ([1, 2, 3], [3, 4, 5])],
        [
            ([1.0, 2.0, 3.0], [3.0, 4.0, 5.0]),
            ([1.0, 2.0, 3.0], [3.0, 4.0, 5.0]),
        ],
        [
            ([True, False, True], [False, False, False]),
            ([True, False, True], [False, False, False]),
        ],
        [
            ([np.nan, np.nan, np.nan], [np.nan, np.nan, np.nan]),
            ([np.nan, np.nan, np.nan], [np.nan, np.nan, np.nan]),
        ],
        [([1, 2, 3], [3, 4, 5]), ([1, 2, 4], [30, 40, 50])],
        [
            ([1.0, 2.0, 3.0], [3.0, 4.0, 5.0]),
            ([1.0, 2.0, 4.0], [30.0, 40.0, 50.0]),
        ],
        [([1, 2, 3], [3, 4, 5]), ([10, 20, 40], [30, 40, 50])],
        [
            ([1.0, 2.0, 3.0], [3.0, 4.0, 5.0]),
            ([10.0, 20.0, 40.0], [30.0, 40.0, 50.0]),
        ],
    ],
)
def test_update_for_dataframes(
    left_keys, right_keys, data_left, data_right, overwrite
):
    errors = "ignore"
    join = "left"
    left = dict(zip(left_keys, data_left))
    right = dict(zip(right_keys, data_right))
    pdf = pd.DataFrame(left)
    gdf = cudf.DataFrame(left, nan_as_null=False)

    other_pd = pd.DataFrame(right)
    other_gd = cudf.DataFrame(right, nan_as_null=False)

    pdf.update(other=other_pd, join=join, overwrite=overwrite, errors=errors)
    gdf.update(other=other_gd, join=join, overwrite=overwrite, errors=errors)

    assert_eq(pdf, gdf, check_dtype=False)


@pytest.mark.parametrize(
    "join",
    ["right"],
)
def test_update_for_right_join(join):
    gdf = cudf.DataFrame({"a": [1, 2, 3], "b": [3.0, 4.0, 5.0]})
    other_gd = cudf.DataFrame({"a": [1, np.nan, 3], "b": [np.nan, 2.0, 5.0]})

    with pytest.raises(
        NotImplementedError, match="Only left join is supported"
    ):
        gdf.update(other_gd, join)


@pytest.mark.parametrize(
    "errors",
    ["raise"],
)
def test_update_for_data_overlap(errors):
    pdf = pd.DataFrame({"a": [1, 2, 3], "b": [3.0, 4.0, 5.0]})
    gdf = cudf.DataFrame({"a": [1, 2, 3], "b": [3.0, 4.0, 5.0]})

    other_pd = pd.DataFrame({"a": [1, np.nan, 3], "b": [np.nan, 2.0, 5.0]})
    other_gd = cudf.DataFrame({"a": [1, np.nan, 3], "b": [np.nan, 2.0, 5.0]})

    assert_exceptions_equal(
        lfunc=pdf.update,
        rfunc=gdf.update,
        lfunc_args_and_kwargs=([other_pd, errors], {}),
        rfunc_args_and_kwargs=([other_gd, errors], {}),
    )


@pytest.mark.parametrize(
    "gdf",
    [
        cudf.DataFrame({"a": [[1], [2], [3]]}),
        cudf.DataFrame(
            {
                "left-a": [0, 1, 2],
                "a": [[1], None, [3]],
                "right-a": ["abc", "def", "ghi"],
            }
        ),
        cudf.DataFrame(
            {
                "left-a": [[], None, None],
                "a": [[1], None, [3]],
                "right-a": ["abc", "def", "ghi"],
            }
        ),
    ],
)
def test_dataframe_roundtrip_arrow_list_dtype(gdf):
    table = gdf.to_arrow()
    expected = cudf.DataFrame.from_arrow(table)

    assert_eq(gdf, expected)


@pytest.mark.parametrize(
    "gdf",
    [
        cudf.DataFrame({"a": [{"one": 3, "two": 4, "three": 10}]}),
        cudf.DataFrame(
            {
                "left-a": [0, 1, 2],
                "a": [{"x": 0.23, "y": 43}, None, {"x": 23.9, "y": 4.3}],
                "right-a": ["abc", "def", "ghi"],
            }
        ),
        cudf.DataFrame(
            {
                "left-a": [{"a": 1}, None, None],
                "a": [
                    {"one": 324, "two": 23432, "three": 324},
                    None,
                    {"one": 3.24, "two": 1, "three": 324},
                ],
                "right-a": ["abc", "def", "ghi"],
            }
        ),
    ],
)
def test_dataframe_roundtrip_arrow_struct_dtype(gdf):
    table = gdf.to_arrow()
    expected = cudf.DataFrame.from_arrow(table)

    assert_eq(gdf, expected)


def test_dataframe_setitem_cupy_array():
    rng = np.random.default_rng(seed=0)
    pdf = pd.DataFrame(rng.standard_normal(size=(10, 2)))
    gdf = cudf.from_pandas(pdf)

    gpu_array = cupy.array([True, False] * 5)
    pdf[gpu_array.get()] = 1.5
    gdf[gpu_array] = 1.5

    assert_eq(pdf, gdf)


@pytest.mark.parametrize("level", ["x", 0])
def test_rename_for_level_MultiIndex_dataframe(level):
    data = {"a": [1, 2, 3], "b": [4, 5, 6], "c": [7, 8, 9]}
    index = {0: 123, 1: 4, 2: 6}
    pdf = pd.DataFrame(
        data,
        index=pd.MultiIndex.from_tuples([(0, 1, 2), (1, 2, 3), (2, 3, 4)]),
    )
    pdf.index.names = ["x", "y", "z"]
    gdf = cudf.from_pandas(pdf)

    expect = pdf.rename(index=index, level=level)
    got = gdf.rename(index=index, level=level)

    assert_eq(expect, got)


@pytest.mark.parametrize(
    "data", [{"a": [1, 2, 3], "b": [4, 5, 6], "c": [7, 8, 9]}]
)
@pytest.mark.parametrize(
    "columns",
    [{"a": "f", "b": "g"}, {1: 3, 2: 4}, lambda s: 2 * s],
)
@pytest.mark.parametrize(
    "level",
    [0, 1],
)
def test_rename_for_level_MultiColumn_dataframe(data, columns, level):
    gdf = cudf.DataFrame(data)
    gdf.columns = pd.MultiIndex.from_tuples([("a", 1), ("a", 2), ("b", 1)])

    pdf = gdf.to_pandas()

    expect = pdf.rename(columns=columns, level=level)
    got = gdf.rename(columns=columns, level=level)

    assert_eq(expect, got)


def test_rename_for_level_RangeIndex_dataframe():
    gdf = cudf.DataFrame({"a": [1, 2, 3], "b": [4, 5, 6], "c": [7, 8, 9]})
    pdf = gdf.to_pandas()

    expect = pdf.rename(columns={"a": "f"}, index={0: 3, 1: 4}, level=0)
    got = gdf.rename(columns={"a": "f"}, index={0: 3, 1: 4}, level=0)

    assert_eq(expect, got)


def test_rename_for_level_is_None_MC():
    gdf = cudf.DataFrame({"a": [1, 2, 3], "b": [4, 5, 6], "c": [7, 8, 9]})
    gdf.columns = pd.MultiIndex.from_tuples([("a", 1), ("a", 2), ("b", 1)])
    pdf = gdf.to_pandas()

    expect = pdf.rename(columns={"a": "f"}, level=None)
    got = gdf.rename(columns={"a": "f"}, level=None)

    assert_eq(expect, got)


@pytest.mark.parametrize(
    "data",
    [
        [
            [[1, 2, 3], 11, "a"],
            [None, 22, "e"],
            [[4], 33, "i"],
            [[], 44, "o"],
            [[5, 6], 55, "u"],
        ],  # nested
        [
            [1, 11, "a"],
            [2, 22, "e"],
            [3, 33, "i"],
            [4, 44, "o"],
            [5, 55, "u"],
        ],  # non-nested
    ],
)
@pytest.mark.parametrize(
    ("labels", "label_to_explode"),
    [
        (None, 0),
        (pd.Index(["a", "b", "c"]), "a"),
        (
            pd.MultiIndex.from_tuples(
                [(0, "a"), (0, "b"), (1, "a")], names=["l0", "l1"]
            ),
            (0, "a"),
        ),
    ],
)
@pytest.mark.parametrize("ignore_index", [True, False])
@pytest.mark.parametrize(
    "p_index",
    [
        None,
        ["ia", "ib", "ic", "id", "ie"],
        pd.MultiIndex.from_tuples(
            [(0, "a"), (0, "b"), (0, "c"), (1, "a"), (1, "b")]
        ),
    ],
)
def test_explode(data, labels, ignore_index, p_index, label_to_explode):
    pdf = pd.DataFrame(data, index=p_index, columns=labels)
    gdf = cudf.from_pandas(pdf)

    expect = pdf.explode(label_to_explode, ignore_index)
    got = gdf.explode(label_to_explode, ignore_index)

    assert_eq(expect, got, check_dtype=False)


def test_explode_preserve_categorical():
    gdf = cudf.DataFrame(
        {
            "A": [[1, 2], None, [2, 3]],
            "B": cudf.Series([0, 1, 2], dtype="category"),
        }
    )
    result = gdf.explode("A")
    expected = cudf.DataFrame(
        {
            "A": [1, 2, None, 2, 3],
            "B": cudf.Series([0, 0, 1, 2, 2], dtype="category"),
        }
    )
    expected.index = cudf.Index([0, 0, 1, 2, 2])
    assert_eq(result, expected)


@pytest.mark.parametrize(
    "df,ascending,expected",
    [
        (
            cudf.DataFrame({"a": [10, 0, 2], "b": [-10, 10, 1]}),
            True,
            cupy.array([1, 2, 0], dtype="int32"),
        ),
        (
            cudf.DataFrame({"a": [10, 0, 2], "b": [-10, 10, 1]}),
            False,
            cupy.array([0, 2, 1], dtype="int32"),
        ),
    ],
)
def test_dataframe_argsort(df, ascending, expected):
    actual = df.argsort(ascending=ascending)

    assert_eq(actual, expected)


@pytest.mark.parametrize(
    "data,columns,index",
    [
        (pd.Series([1, 2, 3]), None, None),
        (pd.Series(["a", "b", None, "c"], name="abc"), None, None),
        (
            pd.Series(["a", "b", None, "c"], name="abc"),
            ["abc", "b"],
            [1, 2, 3],
        ),
    ],
)
def test_dataframe_init_from_series(data, columns, index):
    expected = pd.DataFrame(data, columns=columns, index=index)
    actual = cudf.DataFrame(data, columns=columns, index=index)

    assert_eq(
        expected,
        actual,
        check_index_type=len(expected) != 0,
    )


def test_frame_series_where():
    gdf = cudf.DataFrame(
        {"a": [1.0, 2.0, None, 3.0, None], "b": [None, 10.0, 11.0, None, 23.0]}
    )
    pdf = gdf.to_pandas()
    expected = gdf.where(gdf.notna(), gdf.mean())
    actual = pdf.where(pdf.notna(), pdf.mean(), axis=1)
    assert_eq(expected, actual)


@pytest.mark.parametrize(
    "data",
    [{"a": [1, 2, 3], "b": [1, 1, 0]}],
)
def test_frame_series_where_other(data):
    gdf = cudf.DataFrame(data)
    pdf = gdf.to_pandas()

    expected = gdf.where(gdf["b"] == 1, cudf.NA)
    actual = pdf.where(pdf["b"] == 1, pd.NA)
    assert_eq(
        actual.fillna(-1).values,
        expected.fillna(-1).values,
        check_dtype=False,
    )

    expected = gdf.where(gdf["b"] == 1, 0)
    actual = pdf.where(pdf["b"] == 1, 0)
    assert_eq(expected, actual)


@pytest.mark.parametrize(
    "data, gkey",
    [
        (
            {
                "id": ["a", "a", "a", "b", "b", "b", "c", "c", "c"],
                "val1": [5, 4, 6, 4, 8, 7, 4, 5, 2],
                "val2": [4, 5, 6, 1, 2, 9, 8, 5, 1],
                "val3": [4, 5, 6, 1, 2, 9, 8, 5, 1],
            },
            ["id", "val1", "val2"],
        ),
        (
            {
                "id": [0] * 4 + [1] * 3,
                "a": [10, 3, 4, 2, -3, 9, 10],
                "b": [10, 23, -4, 2, -3, 9, 19],
            },
            ["id", "a"],
        ),
        (
            {
                "id": ["a", "a", "b", "b", "c", "c"],
                "val": cudf.Series(
                    [None, None, None, None, None, None], dtype="float64"
                ),
            },
            ["id"],
        ),
        (
            {
                "id": ["a", "a", "b", "b", "c", "c"],
                "val1": [None, 4, 6, 8, None, 2],
                "val2": [4, 5, None, 2, 9, None],
            },
            ["id"],
        ),
        ({"id": [1.0], "val1": [2.0], "val2": [3.0]}, ["id"]),
    ],
)
@pytest.mark.parametrize(
    "min_per",
    [0, 1, 2, 3, 4],
)
def test_pearson_corr_passing(data, gkey, min_per):
    gdf = cudf.DataFrame(data)
    pdf = gdf.to_pandas()

    actual = gdf.groupby(gkey).corr(method="pearson", min_periods=min_per)
    expected = pdf.groupby(gkey).corr(method="pearson", min_periods=min_per)

    assert_eq(expected, actual)


@pytest.mark.parametrize("method", ["kendall", "spearman"])
def test_pearson_corr_unsupported_methods(method):
    gdf = cudf.DataFrame(
        {
            "id": ["a", "a", "a", "b", "b", "b", "c", "c", "c"],
            "val1": [5, 4, 6, 4, 8, 7, 4, 5, 2],
            "val2": [4, 5, 6, 1, 2, 9, 8, 5, 1],
            "val3": [4, 5, 6, 1, 2, 9, 8, 5, 1],
        }
    )

    with pytest.raises(
        NotImplementedError,
        match="Only pearson correlation is currently supported",
    ):
        gdf.groupby("id").corr(method)


def test_pearson_corr_empty_columns():
    gdf = cudf.DataFrame(columns=["id", "val1", "val2"])
    pdf = gdf.to_pandas()

    actual = gdf.groupby("id").corr("pearson")
    expected = pdf.groupby("id").corr("pearson")

    assert_eq(
        expected,
        actual,
        check_dtype=False,
        check_index_type=False,
    )


@pytest.mark.parametrize(
    "data",
    [
        {
            "id": ["a", "a", "a", "b", "b", "b", "c", "c", "c"],
            "val1": ["v", "n", "k", "l", "m", "i", "y", "r", "w"],
            "val2": ["d", "d", "d", "e", "e", "e", "f", "f", "f"],
        },
        {
            "id": ["a", "a", "a", "b", "b", "b", "c", "c", "c"],
            "val1": [1, 1, 1, 2, 2, 2, 3, 3, 3],
            "val2": ["d", "d", "d", "e", "e", "e", "f", "f", "f"],
        },
    ],
)
@pytest.mark.parametrize("gkey", ["id", "val1", "val2"])
def test_pearson_corr_invalid_column_types(data, gkey):
    with pytest.raises(
        TypeError,
        match="Correlation accepts only numerical column-pairs",
    ):
        cudf.DataFrame(data).groupby(gkey).corr("pearson")


def test_pearson_corr_multiindex_dataframe():
    gdf = cudf.DataFrame(
        {"a": [1, 1, 2, 2], "b": [1, 1, 2, 3], "c": [2, 3, 4, 5]}
    ).set_index(["a", "b"])

    actual = gdf.groupby(level="a").corr("pearson")
    expected = gdf.to_pandas().groupby(level="a").corr("pearson")

    assert_eq(expected, actual)


@pytest.mark.parametrize(
    "data",
    [
        {"a": [np.nan, 1, 2], "b": [None, None, None]},
        {"a": [1, 2, np.nan, 2], "b": [np.nan, np.nan, np.nan, np.nan]},
        {
            "a": [1, 2, np.nan, 2, None],
            "b": [np.nan, np.nan, None, np.nan, np.nan],
        },
        {"a": [1, 2, 2, None, 1.1], "b": [1, 2.2, 3, None, 5]},
    ],
)
@pytest.mark.parametrize("nan_as_null", [True, False])
def test_dataframe_constructor_nan_as_null(data, nan_as_null):
    actual = cudf.DataFrame(data, nan_as_null=nan_as_null)

    if nan_as_null:
        assert (
            not (
                actual.astype("float").replace(
                    cudf.Series([np.nan], nan_as_null=False), cudf.Series([-1])
                )
                == -1
            )
            .any()
            .any()
        )
    else:
        actual = actual.select_dtypes(exclude=["object"])
        assert (actual.replace(np.nan, -1) == -1).any().any()


def test_dataframe_add_prefix():
    cdf = cudf.DataFrame({"A": [1, 2, 3, 4], "B": [3, 4, 5, 6]})
    pdf = cdf.to_pandas()

    got = cdf.add_prefix("item_")
    expected = pdf.add_prefix("item_")

    assert_eq(got, expected)


def test_dataframe_add_suffix():
    cdf = cudf.DataFrame({"A": [1, 2, 3, 4], "B": [3, 4, 5, 6]})
    pdf = cdf.to_pandas()

    got = cdf.add_suffix("_item")
    expected = pdf.add_suffix("_item")

    assert_eq(got, expected)


@pytest.mark.parametrize(
    "data, gkey",
    [
        (
            {
                "id": ["a", "a", "a", "b", "b", "b", "c", "c", "c"],
                "val1": [5, 4, 6, 4, 8, 7, 4, 5, 2],
                "val2": [4, 5, 6, 1, 2, 9, 8, 5, 1],
                "val3": [4, 5, 6, 1, 2, 9, 8, 5, 1],
            },
            ["id"],
        ),
        (
            {
                "id": [0, 0, 0, 0, 1, 1, 1],
                "a": [10.0, 3, 4, 2.0, -3.0, 9.0, 10.0],
                "b": [10.0, 23, -4.0, 2, -3.0, 9, 19.0],
            },
            ["id", "a"],
        ),
    ],
)
@pytest.mark.parametrize(
    "min_periods",
    [0, 3],
)
@pytest.mark.parametrize(
    "ddof",
    [1, 2],
)
def test_groupby_covariance(data, gkey, min_periods, ddof):
    gdf = cudf.DataFrame(data)
    pdf = gdf.to_pandas()

    actual = gdf.groupby(gkey).cov(min_periods=min_periods, ddof=ddof)
    # We observe a warning if there are too few observations to generate a
    # non-singular covariance matrix _and_ there are enough that pandas will
    # actually attempt to compute a value. Groups with fewer than min_periods
    # inputs will be skipped altogether, so no warning occurs.
    with expect_warning_if(
        (pdf.groupby(gkey).count() < 2).all().all()
        and (pdf.groupby(gkey).count() > min_periods).all().all(),
        RuntimeWarning,
    ):
        expected = pdf.groupby(gkey).cov(min_periods=min_periods, ddof=ddof)

    assert_eq(expected, actual)


def test_groupby_covariance_multiindex_dataframe():
    gdf = cudf.DataFrame(
        {
            "a": [1, 1, 2, 2],
            "b": [1, 1, 2, 2],
            "c": [2, 3, 4, 5],
            "d": [6, 8, 9, 1],
        }
    ).set_index(["a", "b"])

    actual = gdf.groupby(level=["a", "b"]).cov()
    expected = gdf.to_pandas().groupby(level=["a", "b"]).cov()

    assert_eq(expected, actual)


def test_groupby_covariance_empty_columns():
    gdf = cudf.DataFrame(columns=["id", "val1", "val2"])
    pdf = gdf.to_pandas()

    actual = gdf.groupby("id").cov()
    expected = pdf.groupby("id").cov()

    assert_eq(
        expected,
        actual,
        check_dtype=False,
        check_index_type=False,
    )


def test_groupby_cov_invalid_column_types():
    gdf = cudf.DataFrame(
        {
            "id": ["a", "a", "a", "b", "b", "b", "c", "c", "c"],
            "val1": ["v", "n", "k", "l", "m", "i", "y", "r", "w"],
            "val2": ["d", "d", "d", "e", "e", "e", "f", "f", "f"],
        },
    )
    with pytest.raises(
        TypeError,
        match="Covariance accepts only numerical column-pairs",
    ):
        gdf.groupby("id").cov()


def test_groupby_cov_positive_semidefinite_matrix():
    # Refer to discussions in PR #9889 re "pair-wise deletion" strategy
    # being used in pandas to compute the covariance of a dataframe with
    # rows containing missing values.
    # Note: cuDF currently matches pandas behavior in that the covariance
    # matrices are not guaranteed PSD (positive semi definite).
    # https://github.com/rapidsai/cudf/pull/9889#discussion_r794158358
    gdf = cudf.DataFrame(
        [[1, 2], [None, 4], [5, None], [7, 8]], columns=["v0", "v1"]
    )
    actual = gdf.groupby(by=cudf.Series([1, 1, 1, 1])).cov()
    actual.reset_index(drop=True, inplace=True)

    pdf = gdf.to_pandas()
    expected = pdf.groupby(by=pd.Series([1, 1, 1, 1])).cov()
    expected.reset_index(drop=True, inplace=True)

    assert_eq(
        expected,
        actual,
        check_dtype=False,
    )


@pytest_xfail
def test_groupby_cov_for_pandas_bug_case():
    # Handles case: pandas bug using ddof with missing data.
    # Filed an issue in Pandas on GH, link below:
    # https://github.com/pandas-dev/pandas/issues/45814
    pdf = pd.DataFrame(
        {"id": ["a", "a"], "val1": [1.0, 2.0], "val2": [np.nan, np.nan]}
    )
    expected = pdf.groupby("id").cov(ddof=2)

    gdf = cudf.from_pandas(pdf)
    actual = gdf.groupby("id").cov(ddof=2)

    assert_eq(expected, actual)


@pytest.mark.parametrize(
    "data",
    [
        np.random.RandomState(seed=10).randint(-50, 50, (25, 30)),
        np.random.RandomState(seed=10).random_sample((4, 4)),
        np.array([1.123, 2.343, 5.890, 0.0]),
        [True, False, True, False, False],
        {"a": [1.123, 2.343, np.nan, np.nan], "b": [None, 3, 9.08, None]},
    ],
)
@pytest.mark.parametrize("periods", (-5, -1, 0, 1, 5))
def test_diff_numeric_dtypes(data, periods):
    gdf = cudf.DataFrame(data)
    pdf = gdf.to_pandas()

    actual = gdf.diff(periods=periods, axis=0)
    expected = pdf.diff(periods=periods, axis=0)

    assert_eq(
        expected,
        actual,
        check_dtype=False,
    )


@pytest.mark.parametrize(
    ("precision", "scale"),
    [(5, 2), (8, 5)],
)
@pytest.mark.parametrize(
    "dtype",
    [cudf.Decimal32Dtype, cudf.Decimal64Dtype],
)
def test_diff_decimal_dtypes(precision, scale, dtype):
    gdf = cudf.DataFrame(
        np.random.default_rng(seed=42).uniform(10.5, 75.5, (10, 6)),
        dtype=dtype(precision=precision, scale=scale),
    )
    pdf = gdf.to_pandas()

    actual = gdf.diff()
    expected = pdf.diff()

    assert_eq(
        expected,
        actual,
        check_dtype=False,
    )


def test_diff_invalid_axis():
    gdf = cudf.DataFrame(np.array([1.123, 2.343, 5.890, 0.0]))
    with pytest.raises(NotImplementedError, match="Only axis=0 is supported."):
        gdf.diff(periods=1, axis=1)


@pytest.mark.parametrize(
    "data",
    [
        {
            "int_col": [1, 2, 3, 4, 5],
            "float_col": [1.0, 2.0, 3.0, 4.0, 5.0],
            "string_col": ["a", "b", "c", "d", "e"],
        },
        ["a", "b", "c", "d", "e"],
    ],
)
def test_diff_unsupported_dtypes(data):
    gdf = cudf.DataFrame(data)
    with pytest.raises(
        TypeError,
        match=r"unsupported operand type\(s\)",
    ):
        gdf.diff()


def test_diff_many_dtypes():
    pdf = pd.DataFrame(
        {
            "dates": pd.date_range("2020-01-01", "2020-01-06", freq="D"),
            "bools": [True, True, True, False, True, True],
            "floats": [1.0, 2.0, 3.5, np.nan, 5.0, -1.7],
            "ints": [1, 2, 3, 3, 4, 5],
            "nans_nulls": [np.nan, None, None, np.nan, np.nan, None],
        }
    )
    gdf = cudf.from_pandas(pdf)
    assert_eq(pdf.diff(), gdf.diff())
    assert_eq(pdf.diff(periods=2), gdf.diff(periods=2))


def test_dataframe_assign_cp_np_array():
    m, n = 5, 3
    cp_ndarray = cupy.random.randn(m, n)
    pdf = pd.DataFrame({f"f_{i}": range(m) for i in range(n)})
    gdf = cudf.DataFrame({f"f_{i}": range(m) for i in range(n)})
    pdf[[f"f_{i}" for i in range(n)]] = cupy.asnumpy(cp_ndarray)
    gdf[[f"f_{i}" for i in range(n)]] = cp_ndarray

    assert_eq(pdf, gdf)


@pytest.mark.parametrize(
    "data",
    [{"a": [1, 2, 3], "b": [1, 1, 0]}],
)
def test_dataframe_nunique(data):
    gdf = cudf.DataFrame(data)
    pdf = gdf.to_pandas()

    actual = gdf.nunique()
    expected = pdf.nunique()

    assert_eq(expected, actual)


@pytest.mark.parametrize(
    "columns",
    [
        pd.RangeIndex(2, name="foo"),
        pd.MultiIndex.from_arrays([[1, 2], [2, 3]], names=["foo", 1]),
        pd.Index([3, 5], dtype=np.int8, name="foo"),
    ],
)
def test_nunique_preserve_column_in_index(columns):
    df = cudf.DataFrame([[1, 2]], columns=columns)
    result = df.nunique().index.to_pandas()
    assert_eq(result, columns, exact=True)


@pytest.mark.parametrize(
    "data",
    [{"key": [0, 1, 1, 0, 0, 1], "val": [1, 8, 3, 9, -3, 8]}],
)
def test_dataframe_nunique_index(data):
    gdf = cudf.DataFrame(data)
    pdf = gdf.to_pandas()

    actual = gdf.index.nunique()
    expected = pdf.index.nunique()

    assert_eq(expected, actual)


def test_dataframe_rename_duplicate_column():
    gdf = cudf.DataFrame({"a": [1, 2, 3], "b": [3, 4, 5]})
    with pytest.raises(
        ValueError, match="Duplicate column names are not allowed"
    ):
        gdf.rename(columns={"a": "b"}, inplace=True)


def test_dataframe_rename_columns_keep_type():
    gdf = cudf.DataFrame([[1, 2, 3]])
    gdf.columns = cudf.Index([4, 5, 6], dtype=np.int8)
    result = gdf.rename({4: 50}, axis="columns").columns
    expected = pd.Index([50, 5, 6], dtype=np.int8)
    assert_eq(result, expected)


@pytest_unmark_spilling
@pytest.mark.skipif(
    PANDAS_VERSION < PANDAS_CURRENT_SUPPORTED_VERSION,
    reason="warning not present in older pandas versions",
)
@pytest.mark.parametrize(
    "data",
    [
        np.random.RandomState(seed=10).randint(-50, 50, (10, 10)),
        np.random.RandomState(seed=10).random_sample((4, 4)),
        np.array([1.123, 2.343, 5.890, 0.0]),
        {"a": [1.123, 2.343, np.nan, np.nan], "b": [None, 3, 9.08, None]},
    ],
)
@pytest.mark.parametrize("periods", [-5, -2, 0, 2, 5])
@pytest.mark.parametrize(
    "fill_method", ["ffill", "bfill", "pad", "backfill", no_default]
)
def test_dataframe_pct_change(data, periods, fill_method):
    gdf = cudf.DataFrame(data)
    pdf = gdf.to_pandas()

    with expect_warning_if(fill_method is not no_default):
        actual = gdf.pct_change(periods=periods, fill_method=fill_method)
    with expect_warning_if(
        fill_method is not no_default or pdf.isna().any().any()
    ):
        expected = pdf.pct_change(periods=periods, fill_method=fill_method)

    assert_eq(expected, actual)


@pytest.mark.parametrize("numeric_only", [True, False])
def test_mean_timeseries(numeric_only):
    gdf = cudf.datasets.timeseries()
    if not numeric_only:
        gdf = gdf.select_dtypes(include="number")
    pdf = gdf.to_pandas()

    expected = pdf.mean(numeric_only=numeric_only)
    actual = gdf.mean(numeric_only=numeric_only)

    assert_eq(expected, actual)


@pytest.mark.parametrize(
    "data",
    [
        {
            "a": [1, 2, 3, 4, 5],
            "b": ["a", "b", "c", "d", "e"],
            "c": [1.0, 2.0, 3.0, 4.0, 5.0],
        }
    ],
)
@pytest.mark.parametrize("numeric_only", [True, False])
def test_std_different_dtypes(data, numeric_only):
    gdf = cudf.DataFrame(data)
    if not numeric_only:
        gdf = gdf.select_dtypes(include="number")
    pdf = gdf.to_pandas()

    expected = pdf.std(numeric_only=numeric_only)
    actual = gdf.std(numeric_only=numeric_only)

    assert_eq(expected, actual)


@pytest.mark.parametrize(
    "data",
    [
        {
            "id": ["a", "a", "a", "b", "b", "b", "c", "c", "c"],
            "val1": ["v", "n", "k", "l", "m", "i", "y", "r", "w"],
            "val2": ["d", "d", "d", "e", "e", "e", "f", "f", "f"],
        }
    ],
)
def test_empty_numeric_only(data):
    gdf = cudf.DataFrame(data)
    pdf = gdf.to_pandas()
    expected = pdf.prod(numeric_only=True)
    actual = gdf.prod(numeric_only=True)
    assert_eq(expected, actual, check_dtype=True)


@pytest.fixture(params=[0, 10], ids=["empty", "10"])
def df_eval(request):
    N = request.param
    if N == 0:
        value = np.zeros(0, dtype="int")
        return cudf.DataFrame(
            {
                "a": value,
                "b": value,
                "c": value,
                "d": value,
            }
        )
    int_max = 10
    rng = cupy.random.default_rng(seed=0)
    return cudf.DataFrame(
        {
            "a": rng.integers(N, size=int_max),
            "b": rng.integers(N, size=int_max),
            "c": rng.integers(N, size=int_max),
            "d": rng.integers(N, size=int_max),
        }
    )


# Note that for now expressions do not automatically handle casting, so inputs
# need to be casted appropriately
@pytest.mark.parametrize(
    "expr, dtype",
    [
        ("a", int),
        ("+a", int),
        ("a + b", int),
        ("a == b", int),
        ("a / b", float),
        ("a * b", int),
        ("a > b", int),
        ("a >= b", int),
        ("a > b > c", int),
        ("a > b < c", int),
        ("a & b", int),
        ("a & b | c", int),
        ("sin(a)", float),
        ("exp(sin(abs(a)))", float),
        ("sqrt(floor(a))", float),
        ("ceil(arctanh(a))", float),
        ("(a + b) - (c * d)", int),
        ("~a", int),
        ("(a > b) and (c > d)", int),
        ("(a > b) or (c > d)", int),
        ("not (a > b)", int),
        ("a + 1", int),
        ("a + 1.0", float),
        ("-a + 1", int),
        ("+a + 1", int),
        ("e = a + 1", int),
        (
            """
            e = log(cos(a)) + 1.0
            f = abs(c) - exp(d)
            """,
            float,
        ),
        ("a_b_are_equal = (a == b)", int),
        ("a > b", str),
        ("a < '1'", str),
        ('a == "1"', str),
    ],
)
def test_dataframe_eval(df_eval, expr, dtype):
    df_eval = df_eval.astype(dtype)
    with _hide_ufunc_warnings(expr):
        expect = df_eval.to_pandas().eval(expr)
    got = df_eval.eval(expr)
    # In the specific case where the evaluated expression is a unary function
    # of a single column with no nesting, pandas will retain the name. This
    # level of compatibility is out of scope for now.
    assert_eq(expect, got, check_names=False)

    # Test inplace
    if re.search("[^=><]=[^=]", expr) is not None:
        pdf_eval = df_eval.to_pandas()
        with _hide_ufunc_warnings(expr):
            pdf_eval.eval(expr, inplace=True)
        df_eval.eval(expr, inplace=True)
        assert_eq(pdf_eval, df_eval)


@pytest.mark.parametrize(
    "expr",
    [
        """
        e = a + b
        a == b
        """,
        "a_b_are_equal = (a == b) = c",
    ],
)
def test_dataframe_eval_errors(df_eval, expr):
    with pytest.raises(ValueError):
        df_eval.eval(expr)


def test_dataframe_eval_misc():
    df = cudf.DataFrame({"a": [1, 2, 3, None, 5]})
    got = df.eval("isnull(a)")
    assert_eq(got, cudf.Series.isnull(df["a"]), check_names=False)

    df.eval("c = isnull(1)", inplace=True)
    assert_eq(df["c"], cudf.Series([False] * len(df), name="c"))


@pytest.mark.parametrize(
    "gdf,subset",
    [
        (
            cudf.DataFrame(
                {"num_legs": [2, 4, 4, 6], "num_wings": [2, 0, 0, 0]},
                index=["falcon", "dog", "cat", "ant"],
            ),
            ["num_legs"],
        ),
        (
            cudf.DataFrame(
                {
                    "first_name": ["John", "Anne", "John", "Beth"],
                    "middle_name": ["Smith", None, None, "Louise"],
                }
            ),
            ["first_name"],
        ),
    ],
)
@pytest.mark.parametrize("sort", [True, False])
@pytest.mark.parametrize("ascending", [True, False])
@pytest.mark.parametrize("normalize", [True, False])
@pytest.mark.parametrize("dropna", [True, False])
@pytest.mark.parametrize("use_subset", [True, False])
def test_value_counts(
    gdf,
    subset,
    sort,
    ascending,
    normalize,
    dropna,
    use_subset,
):
    pdf = gdf.to_pandas()

    got = gdf.value_counts(
        subset=subset if (use_subset) else None,
        sort=sort,
        ascending=ascending,
        normalize=normalize,
        dropna=dropna,
    )
    expected = pdf.value_counts(
        subset=subset if (use_subset) else None,
        sort=sort,
        ascending=ascending,
        normalize=normalize,
        dropna=dropna,
    )

    if not dropna:
        # Convert the Pandas series to a cuDF one due to difference
        # in the handling of NaNs between the two (<NA> in cuDF and
        # NaN in Pandas) when dropna=False.
        assert_eq(got.sort_index(), cudf.from_pandas(expected).sort_index())
    else:
        assert_eq(got.sort_index(), expected.sort_index())

    with pytest.raises(KeyError):
        gdf.value_counts(subset=["not_a_column_name"])


@pytest.fixture
def wildcard_df():
    midx = cudf.MultiIndex.from_tuples(
        [(c1, c2) for c1 in "abc" for c2 in "ab"]
    )
    df = cudf.DataFrame({f"{i}": [i] for i in range(6)})
    df.columns = midx
    return df


def test_multiindex_wildcard_selection_all(wildcard_df):
    expect = wildcard_df.to_pandas().loc[:, (slice(None), "b")]
    got = wildcard_df.loc[:, (slice(None), "b")]
    assert_eq(expect, got)


@pytest_xfail(reason="Not yet properly supported.")
def test_multiindex_wildcard_selection_partial(wildcard_df):
    expect = wildcard_df.to_pandas().loc[:, (slice("a", "b"), "b")]
    got = wildcard_df.loc[:, (slice("a", "b"), "b")]
    assert_eq(expect, got)


@pytest_xfail(reason="Not yet properly supported.")
def test_multiindex_wildcard_selection_three_level_all():
    midx = cudf.MultiIndex.from_tuples(
        [(c1, c2, c3) for c1 in "abcd" for c2 in "abc" for c3 in "ab"]
    )
    df = cudf.DataFrame({f"{i}": [i] for i in range(24)})
    df.columns = midx

    expect = df.to_pandas().loc[:, (slice("a", "c"), slice("a", "b"), "b")]
    got = df.loc[:, (slice(None), "b")]
    assert_eq(expect, got)


def test_dataframe_assign_scalar_to_empty_series():
    expected = pd.DataFrame({"a": []})
    actual = cudf.DataFrame({"a": []})
    expected.a = 0
    actual.a = 0
    assert_eq(expected, actual)


@pytest.mark.parametrize(
    "data",
    [
        {0: [1, 2, 3], 2: [10, 11, 23]},
        {("a", "b"): [1, 2, 3], ("2",): [10, 11, 23]},
    ],
)
def test_non_string_column_name_to_arrow(data):
    df = cudf.DataFrame(data)

    expected = df.to_arrow()
    actual = pa.Table.from_pandas(df.to_pandas())

    assert expected.equals(actual)


def test_complex_types_from_arrow():
    expected = pa.Table.from_arrays(
        [
            pa.array([1, 2, 3]),
            pa.array([10, 20, 30]),
            pa.array([{"a": 9}, {"b": 10}, {"c": 11}]),
            pa.array([[{"a": 1}], [{"b": 2}], [{"c": 3}]]),
            pa.array([10, 11, 12]).cast(pa.decimal128(21, 2)),
            pa.array([{"a": 9}, {"b": 10, "c": {"g": 43}}, {"c": {"a": 10}}]),
        ],
        names=["a", "b", "c", "d", "e", "f"],
    )

    df = cudf.DataFrame.from_arrow(expected)
    actual = df.to_arrow()

    assert expected.equals(actual)


@pytest.mark.parametrize(
    "data",
    [
        {
            "brand": ["Yum Yum", "Yum Yum", "Indomie", "Indomie", "Indomie"],
            "style": ["cup", "cup", "cup", "pack", "pack"],
            "rating": [4, 4, 3.5, 15, 5],
        },
        {
            "brand": ["Indomie", "Yum Yum", "Indomie", "Indomie", "Indomie"],
            "style": ["cup", "cup", "cup", "cup", "pack"],
            "rating": [4, 4, 3.5, 4, 5],
        },
    ],
)
@pytest.mark.parametrize(
    "subset", [None, ["brand"], ["rating"], ["style", "rating"]]
)
@pytest.mark.parametrize("keep", ["first", "last", False])
def test_dataframe_duplicated(data, subset, keep):
    gdf = cudf.DataFrame(data)
    pdf = gdf.to_pandas()

    expected = pdf.duplicated(subset=subset, keep=keep)
    actual = gdf.duplicated(subset=subset, keep=keep)

    assert_eq(expected, actual)


@pytest.mark.parametrize(
    "data",
    [
        {"col": [{"a": 1.1}, {"a": 2.1}, {"a": 10.0}, {"a": 11.2323}, None]},
        {"a": [[{"b": 567}], None] * 10},
        {"a": [decimal.Decimal(10), decimal.Decimal(20), None]},
    ],
)
def test_dataframe_transpose_complex_types(data):
    gdf = cudf.DataFrame(data)
    pdf = gdf.to_pandas()

    expected = pdf.T
    actual = gdf.T

    assert_eq(expected, actual)


@pytest.mark.parametrize(
    "data",
    [
        {"col": [{"a": 1.1}, {"a": 2.1}, {"a": 10.0}, {"a": 11.2323}, None]},
        {"a": [[{"b": 567}], None] * 10},
        {"a": [decimal.Decimal(10), decimal.Decimal(20), None]},
    ],
)
def test_dataframe_values_complex_types(data):
    gdf = cudf.DataFrame(data)
    with pytest.raises(NotImplementedError):
        gdf.values


def test_dataframe_from_arrow_slice():
    table = pa.Table.from_pandas(
        pd.DataFrame.from_dict(
            {"a": ["aa", "bb", "cc"] * 3, "b": [1, 2, 3] * 3}
        )
    )
    table_slice = table.slice(3, 7)

    expected = table_slice.to_pandas()
    actual = cudf.DataFrame.from_arrow(table_slice)

    assert_eq(expected, actual)


@pytest.mark.parametrize(
    "data",
    [
        {"a": [1, 2, 3], "b": ["x", "y", "z"], "c": 4},
        {"c": 4, "a": [1, 2, 3], "b": ["x", "y", "z"]},
        {"a": [1, 2, 3], "c": 4},
    ],
)
def test_dataframe_init_from_scalar_and_lists(data):
    actual = cudf.DataFrame(data)
    expected = pd.DataFrame(data)

    assert_eq(expected, actual)


@pytest.mark.parametrize(
    "data,index",
    [
        ({"a": [1, 2, 3], "b": ["x", "y", "z", "z"], "c": 4}, None),
        (
            {
                "a": [1, 2, 3],
                "b": ["x", "y", "z"],
            },
            [10, 11],
        ),
        (
            {
                "a": [1, 2, 3],
                "b": ["x", "y", "z"],
            },
            [10, 11],
        ),
        ([[10, 11], [12, 13]], ["a", "b", "c"]),
    ],
)
def test_dataframe_init_length_error(data, index):
    assert_exceptions_equal(
        lfunc=pd.DataFrame,
        rfunc=cudf.DataFrame,
        lfunc_args_and_kwargs=(
            [],
            {"data": data, "index": index},
        ),
        rfunc_args_and_kwargs=(
            [],
            {"data": data, "index": index},
        ),
    )


def test_dataframe_binop_with_mixed_date_types():
    rng = np.random.default_rng(seed=0)
    df = pd.DataFrame(
        rng.random(size=(2, 2)),
        columns=pd.Index(["2000-01-03", "2000-01-04"], dtype="datetime64[ns]"),
    )
    ser = pd.Series(rng.random(size=3), index=[0, 1, 2])
    gdf = cudf.from_pandas(df)
    gser = cudf.from_pandas(ser)
    expected = df - ser
    got = gdf - gser
    assert_eq(expected, got)


def test_dataframe_binop_with_mixed_string_types():
    rng = np.random.default_rng(seed=0)
    df1 = pd.DataFrame(rng.random(size=(3, 3)), columns=pd.Index([0, 1, 2]))
    df2 = pd.DataFrame(
        rng.random(size=(6, 6)),
        columns=pd.Index([0, 1, 2, "VhDoHxRaqt", "X0NNHBIPfA", "5FbhPtS0D1"]),
    )
    gdf1 = cudf.from_pandas(df1)
    gdf2 = cudf.from_pandas(df2)

    expected = df2 + df1
    got = gdf2 + gdf1

    assert_eq(expected, got)


def test_dataframe_binop_and_where():
    rng = np.random.default_rng(seed=0)
    df = pd.DataFrame(rng.random(size=(2, 2)), columns=pd.Index([True, False]))
    gdf = cudf.from_pandas(df)

    expected = df > 1
    got = gdf > 1

    assert_eq(expected, got)

    expected = df[df > 1]
    got = gdf[gdf > 1]

    assert_eq(expected, got)


def test_dataframe_binop_with_datetime_index():
    rng = np.random.default_rng(seed=0)
    df = pd.DataFrame(
        rng.random(size=(2, 2)),
        columns=pd.Index(["2000-01-03", "2000-01-04"], dtype="datetime64[ns]"),
    )
    ser = pd.Series(
        rng.random(2),
        index=pd.Index(
            [
                "2000-01-04",
                "2000-01-03",
            ],
            dtype="datetime64[ns]",
        ),
    )
    gdf = cudf.from_pandas(df)
    gser = cudf.from_pandas(ser)
    expected = df - ser
    got = gdf - gser
    assert_eq(expected, got)


@pytest.mark.parametrize(
    "columns",
    (
        [],
        ["c", "a"],
        ["a", "d", "b", "e", "c"],
        ["a", "b", "c"],
        pd.Index(["b", "a", "c"], name="custom_name"),
    ),
)
@pytest.mark.parametrize("index", (None, [4, 5, 6]))
def test_dataframe_dict_like_with_columns(columns, index):
    data = {"a": [1, 2, 3], "b": [4, 5, 6], "c": [7, 8, 9]}
    expect = pd.DataFrame(data, columns=columns, index=index)
    actual = cudf.DataFrame(data, columns=columns, index=index)
    if index is None and len(columns) == 0:
        # We make an empty range index, pandas makes an empty index
        expect = expect.reset_index(drop=True)
    assert_eq(expect, actual)


def test_dataframe_init_columns_named_multiindex():
    rng = np.random.default_rng(seed=0)
    data = rng.standard_normal(size=(2, 2))
    columns = cudf.MultiIndex.from_tuples(
        [("A", "one"), ("A", "two")], names=["y", "z"]
    )
    gdf = cudf.DataFrame(data, columns=columns)
    pdf = pd.DataFrame(data, columns=columns.to_pandas())

    assert_eq(gdf, pdf)


def test_dataframe_init_columns_named_index():
    rng = np.random.default_rng(seed=0)
    data = rng.standard_normal(size=(2, 2))
    columns = pd.Index(["a", "b"], name="custom_name")
    gdf = cudf.DataFrame(data, columns=columns)
    pdf = pd.DataFrame(data, columns=columns)

    assert_eq(gdf, pdf)


def test_dataframe_from_pandas_sparse():
    pdf = pd.DataFrame(range(2), dtype=pd.SparseDtype(np.int64, 0))
    with pytest.raises(NotImplementedError):
        cudf.DataFrame(pdf)


def test_dataframe_constructor_unbounded_sequence():
    class A:
        def __getitem__(self, key):
            return 1

    with pytest.raises(TypeError):
        cudf.DataFrame([A()])

    with pytest.raises(TypeError):
        cudf.DataFrame({"a": A()})


def test_dataframe_constructor_dataframe_list():
    df = cudf.DataFrame(range(2))
    with pytest.raises(ValueError):
        cudf.DataFrame([df])


def test_dataframe_constructor_from_namedtuple():
    Point1 = namedtuple("Point1", ["a", "b", "c"])
    Point2 = namedtuple("Point1", ["x", "y"])

    data = [Point1(1, 2, 3), Point2(4, 5)]
    idx = ["a", "b"]
    gdf = cudf.DataFrame(data, index=idx)
    pdf = pd.DataFrame(data, index=idx)

    assert_eq(gdf, pdf)

    data = [Point2(4, 5), Point1(1, 2, 3)]
    with pytest.raises(ValueError):
        cudf.DataFrame(data, index=idx)
    with pytest.raises(ValueError):
        pd.DataFrame(data, index=idx)


@pytest.mark.parametrize(
    "dtype", ["datetime64[ns]", "timedelta64[ns]", "int64", "float32"]
)
def test_dataframe_mixed_dtype_error(dtype):
    pdf = pd.Series([1, 2, 3], dtype=dtype).to_frame().astype(object)
    with pytest.raises(TypeError):
        cudf.from_pandas(pdf)


@pytest.mark.parametrize(
    "index_data,name",
    [([10, 13], "a"), ([30, 40, 20], "b"), (["ef"], "c"), ([2, 3], "Z")],
)
def test_dataframe_reindex_with_index_names(index_data, name):
    gdf = cudf.DataFrame(
        {
            "a": [10, 12, 13],
            "b": [20, 30, 40],
            "c": cudf.Series(["ab", "cd", "ef"], dtype="category"),
        }
    )
    if name in gdf.columns:
        gdf = gdf.set_index(name)
    pdf = gdf.to_pandas()

    gidx = cudf.Index(index_data, name=name)
    actual = gdf.reindex(gidx)
    expected = pdf.reindex(gidx.to_pandas())

    assert_eq(actual, expected)

    actual = gdf.reindex(index_data)
    expected = pdf.reindex(index_data)

    assert_eq(actual, expected)


@pytest.mark.parametrize("attr", ["nlargest", "nsmallest"])
def test_dataframe_nlargest_nsmallest_str_error(attr):
    gdf = cudf.DataFrame({"a": [1, 2, 3, 4], "b": ["a", "b", "c", "d"]})
    pdf = gdf.to_pandas()

    assert_exceptions_equal(
        getattr(gdf, attr),
        getattr(pdf, attr),
        ([], {"n": 1, "columns": ["a", "b"]}),
        ([], {"n": 1, "columns": ["a", "b"]}),
    )


def test_series_data_no_name_with_columns():
    gdf = cudf.DataFrame(cudf.Series([1]), columns=[1])
    pdf = pd.DataFrame(pd.Series([1]), columns=[1])
    assert_eq(gdf, pdf)


def test_series_data_no_name_with_columns_more_than_one_raises():
    with pytest.raises(ValueError):
        cudf.DataFrame(cudf.Series([1]), columns=[1, 2])
    with pytest.raises(ValueError):
        pd.DataFrame(pd.Series([1]), columns=[1, 2])


def test_series_data_with_name_with_columns_matching():
    gdf = cudf.DataFrame(cudf.Series([1], name=1), columns=[1])
    pdf = pd.DataFrame(pd.Series([1], name=1), columns=[1])
    assert_eq(gdf, pdf)


@pytest.mark.xfail(
    version.parse(pd.__version__) < version.parse("2.0"),
    reason="pandas returns Index[object] instead of RangeIndex",
)
def test_series_data_with_name_with_columns_not_matching():
    gdf = cudf.DataFrame(cudf.Series([1], name=2), columns=[1])
    pdf = pd.DataFrame(pd.Series([1], name=2), columns=[1])
    assert_eq(gdf, pdf)


def test_series_data_with_name_with_columns_matching_align():
    gdf = cudf.DataFrame(cudf.Series([1], name=2), columns=[1, 2])
    pdf = pd.DataFrame(pd.Series([1], name=2), columns=[1, 2])
    assert_eq(gdf, pdf)


@pytest.mark.parametrize("digits", [0, 1, 3, 4, 10])
def test_dataframe_round_builtin(digits):
    pdf = pd.DataFrame(
        {
            "a": [1.2234242333234, 323432.3243423, np.nan],
            "b": ["a", "b", "c"],
            "c": pd.Series([34224, 324324, 324342], dtype="datetime64[ns]"),
            "d": pd.Series([224.242, None, 2424.234324], dtype="category"),
            "e": [
                decimal.Decimal("342.3243234234242"),
                decimal.Decimal("89.32432497687622"),
                None,
            ],
        }
    )
    gdf = cudf.from_pandas(pdf, nan_as_null=False)

    expected = round(pdf, digits)
    actual = round(gdf, digits)

    assert_eq(expected, actual)


def test_dataframe_init_from_nested_dict():
    ordered_dict = OrderedDict(
        [
            ("one", OrderedDict([("col_a", "foo1"), ("col_b", "bar1")])),
            ("two", OrderedDict([("col_a", "foo2"), ("col_b", "bar2")])),
            ("three", OrderedDict([("col_a", "foo3"), ("col_b", "bar3")])),
        ]
    )
    pdf = pd.DataFrame(ordered_dict)
    gdf = cudf.DataFrame(ordered_dict)

    assert_eq(pdf, gdf)
    regular_dict = {key: dict(value) for key, value in ordered_dict.items()}

    pdf = pd.DataFrame(regular_dict)
    gdf = cudf.DataFrame(regular_dict)
    assert_eq(pdf, gdf)


def test_init_from_2_categoricalindex_series_diff_categories():
    s1 = cudf.Series(
        [39, 6, 4], index=cudf.CategoricalIndex(["female", "male", "unknown"])
    )
    s2 = cudf.Series(
        [2, 152, 2, 242, 150],
        index=cudf.CategoricalIndex(["f", "female", "m", "male", "unknown"]),
    )
    result = cudf.DataFrame([s1, s2])
    expected = pd.DataFrame([s1.to_pandas(), s2.to_pandas()])
    # TODO: Remove once https://github.com/pandas-dev/pandas/issues/57592
    # is adressed
    expected.columns = result.columns
    assert_eq(result, expected, check_dtype=False)


def test_data_frame_values_no_cols_but_index():
    result = cudf.DataFrame(index=range(5)).values
    expected = pd.DataFrame(index=range(5)).values
    assert_eq(result, expected)


def test_dataframe_reduction_error():
    gdf = cudf.DataFrame(
        {
            "a": cudf.Series([1, 2, 3], dtype="float"),
            "d": cudf.Series([10, 20, 30], dtype="timedelta64[ns]"),
        }
    )

    with pytest.raises(TypeError):
        gdf.sum()


def test_dataframe_from_generator():
    pdf = pd.DataFrame((i for i in range(5)))
    gdf = cudf.DataFrame((i for i in range(5)))
    assert_eq(pdf, gdf)


def test_dataframe_from_ndarray_dup_columns():
    with pytest.raises(ValueError):
        cudf.DataFrame(np.eye(2), columns=["A", "A"])


@pytest.mark.parametrize("name", ["a", 0, None, np.nan, cudf.NA])
@pytest.mark.parametrize("contains", ["a", 0, None, np.nan, cudf.NA])
@pytest.mark.parametrize("other_names", [[], ["b", "c"], [1, 2]])
def test_dataframe_contains(name, contains, other_names):
    column_names = [name, *other_names]
    gdf = cudf.DataFrame({c: [0] for c in column_names})
    pdf = pd.DataFrame({c: [0] for c in column_names})

    assert_eq(gdf, pdf)

    if contains is cudf.NA or name is cudf.NA:
        expectation = contains is cudf.NA and name is cudf.NA
        assert (contains in pdf) == expectation
        assert (contains in gdf) == expectation
    elif gdf.columns.dtype.kind == "f":
        # In some cases, the columns are converted to an Index[float] based on
        # the other column names. That casts name values from None to np.nan.
        expectation = contains is np.nan and (name is None or name is np.nan)
        assert (contains in pdf) == expectation
        assert (contains in gdf) == expectation
    else:
        expectation = contains == name or (
            contains is np.nan and name is np.nan
        )
        assert (contains in pdf) == expectation
        assert (contains in gdf) == expectation

    assert (contains in pdf) == (contains in gdf)


def test_dataframe_series_dot():
    pser = pd.Series(range(2))
    gser = cudf.from_pandas(pser)

    expected = pser @ pser
    actual = gser @ gser

    assert_eq(expected, actual)

    pdf = pd.DataFrame([[1, 2], [3, 4]], columns=list("ab"))
    gdf = cudf.from_pandas(pdf)

    expected = pser @ pdf
    actual = gser @ gdf

    assert_eq(expected, actual)

    assert_exceptions_equal(
        lfunc=pdf.dot,
        rfunc=gdf.dot,
        lfunc_args_and_kwargs=([pser], {}),
        rfunc_args_and_kwargs=([gser], {}),
    )

    assert_exceptions_equal(
        lfunc=pdf.dot,
        rfunc=gdf.dot,
        lfunc_args_and_kwargs=([pdf], {}),
        rfunc_args_and_kwargs=([gdf], {}),
    )

    pser = pd.Series(range(2), index=["a", "k"])
    gser = cudf.from_pandas(pser)

    pdf = pd.DataFrame([[1, 2], [3, 4]], columns=list("ab"), index=["a", "k"])
    gdf = cudf.from_pandas(pdf)

    expected = pser @ pdf
    actual = gser @ gdf

    assert_eq(expected, actual)

    actual = gdf @ [2, 3]
    expected = pdf @ [2, 3]

    assert_eq(expected, actual)

    actual = pser @ [12, 13]
    expected = gser @ [12, 13]

    assert_eq(expected, actual)


def test_dataframe_reindex_keep_colname():
    gdf = cudf.DataFrame([1], columns=cudf.Index([1], name="foo"))
    result = gdf.reindex(index=[0, 1])
    expected = cudf.DataFrame(
        [1, None], columns=cudf.Index([1], name="foo"), index=[0, 1]
    )
    assert_eq(result, expected)


def test_dataframe_duplicate_index_reindex():
    gdf = cudf.DataFrame({"a": [0, 1, 2, 3]}, index=[0, 0, 1, 1])
    pdf = gdf.to_pandas()

    assert_exceptions_equal(
        gdf.reindex,
        pdf.reindex,
        lfunc_args_and_kwargs=([10, 11, 12, 13], {}),
        rfunc_args_and_kwargs=([10, 11, 12, 13], {}),
    )


def test_dataframe_columns_set_none_raises():
    df = cudf.DataFrame({"a": [0]})
    with pytest.raises(TypeError):
        df.columns = None


@pytest.mark.parametrize(
    "columns",
    [cudf.RangeIndex(1, name="foo"), pd.RangeIndex(1, name="foo"), range(1)],
)
def test_dataframe_columns_set_rangeindex(columns):
    df = cudf.DataFrame([1], columns=["a"])
    df.columns = columns
    result = df.columns
    expected = pd.RangeIndex(1, name=getattr(columns, "name", None))
    pd.testing.assert_index_equal(result, expected, exact=True)


@pytest.mark.parametrize("klass", [cudf.MultiIndex, pd.MultiIndex])
def test_dataframe_columns_set_multiindex(klass):
    columns = klass.from_arrays([[10]], names=["foo"])
    df = cudf.DataFrame([1], columns=["a"])
    df.columns = columns
    result = df.columns
    expected = pd.MultiIndex.from_arrays([[10]], names=["foo"])
    pd.testing.assert_index_equal(result, expected, exact=True)


@pytest.mark.parametrize(
    "klass",
    [
        functools.partial(cudf.Index, name="foo"),
        functools.partial(cudf.Series, name="foo"),
        functools.partial(pd.Index, name="foo"),
        functools.partial(pd.Series, name="foo"),
        np.array,
    ],
)
def test_dataframe_columns_set_preserve_type(klass):
    df = cudf.DataFrame([1], columns=["a"])
    columns = klass([10], dtype="int8")
    df.columns = columns
    result = df.columns
    expected = pd.Index(
        [10], dtype="int8", name=getattr(columns, "name", None)
    )
    pd.testing.assert_index_equal(result, expected)


@pytest.mark.parametrize(
    "scalar",
    [
        1,
        1.0,
        "a",
        datetime.datetime(2020, 1, 1),
        datetime.timedelta(1),
        {"1": 2},
        [1],
        decimal.Decimal("1.0"),
    ],
)
def test_dataframe_to_pandas_arrow_type_nullable_raises(scalar):
    pa_array = pa.array([scalar, None])
    df = cudf.DataFrame({"a": pa_array})
    with pytest.raises(ValueError):
        df.to_pandas(nullable=True, arrow_type=True)


@pytest.mark.parametrize(
    "scalar",
    [
        1,
        1.0,
        "a",
        datetime.datetime(2020, 1, 1),
        datetime.timedelta(1),
        {"1": 2},
        [1],
        decimal.Decimal("1.0"),
    ],
)
def test_dataframe_to_pandas_arrow_type(scalar):
    pa_array = pa.array([scalar, None])
    df = cudf.DataFrame({"a": pa_array})
    result = df.to_pandas(arrow_type=True)
    expected = pd.DataFrame({"a": pd.arrays.ArrowExtensionArray(pa_array)})
    pd.testing.assert_frame_equal(result, expected)


@pytest.mark.parametrize("axis", [None, 0, "index", 1, "columns"])
@pytest.mark.parametrize("data", [[[1, 2], [2, 3]], [1, 2], [1]])
def test_squeeze(axis, data):
    df = cudf.DataFrame(data)
    result = df.squeeze(axis=axis)
    expected = df.to_pandas().squeeze(axis=axis)
    assert_eq(result, expected)


@pytest.mark.parametrize("column", [range(1, 2), np.array([1], dtype=np.int8)])
@pytest.mark.parametrize(
    "operation",
    [
        lambda df: df.where(df < 2, 2),
        lambda df: df.nans_to_nulls(),
        lambda df: df.isna(),
        lambda df: df.notna(),
        lambda df: abs(df),
        lambda df: -df,
        lambda df: ~df,
        lambda df: df.cumsum(),
        lambda df: df.replace(1, 2),
        lambda df: df.replace(10, 20),
        lambda df: df.clip(0, 10),
        lambda df: df.rolling(1).mean(),
        lambda df: df.interpolate(),
        lambda df: df.shift(),
        lambda df: df.sort_values(1),
        lambda df: df.round(),
        lambda df: df.rank(),
    ],
)
def test_op_preserves_column_metadata(column, operation):
    df = cudf.DataFrame([1], columns=cudf.Index(column))
    result = operation(df).columns
    expected = pd.Index(column)
    pd.testing.assert_index_equal(result, expected, exact=True)


def test_dataframe_init_with_nans():
    with cudf.option_context("mode.pandas_compatible", True):
        gdf = cudf.DataFrame({"a": [1, 2, 3, np.nan]})
    assert gdf["a"].dtype == np.dtype("float64")
    pdf = pd.DataFrame({"a": [1, 2, 3, np.nan]})
    assert_eq(pdf, gdf)


@pytest.mark.parametrize("dtype1", ["int16", "float32"])
@pytest.mark.parametrize("dtype2", ["int16", "float32"])
def test_dataframe_loc_int_float(dtype1, dtype2):
    df = cudf.DataFrame(
        {"a": [10, 11, 12, 13, 14]},
        index=cudf.Index([1, 2, 3, 4, 5], dtype=dtype1),
    )
    pdf = df.to_pandas()

    gidx = cudf.Index([2, 3, 4], dtype=dtype2)
    pidx = gidx.to_pandas()

    actual = df.loc[gidx]
    expected = pdf.loc[pidx]

    assert_eq(actual, expected, check_index_type=True, check_dtype=True)


@pytest.mark.parametrize(
    "data",
    [
        cudf.DataFrame(range(2)),
        None,
        [cudf.Series(range(2))],
        [[0], [1]],
        {1: range(2)},
        cupy.arange(2),
    ],
)
def test_init_with_index_no_shallow_copy(data):
    idx = cudf.RangeIndex(2)
    df = cudf.DataFrame(data, index=idx)
    assert df.index is idx


def test_from_records_with_index_no_shallow_copy():
    idx = cudf.RangeIndex(2)
    data = np.array([(1.0, 2), (3.0, 4)], dtype=[("x", "<f8"), ("y", "<i8")])
    df = cudf.DataFrame(data.view(np.recarray), index=idx)
    assert df.index is idx


def test_bool_raises():
    assert_exceptions_equal(
        lfunc=bool,
        rfunc=bool,
        lfunc_args_and_kwargs=[[cudf.DataFrame()]],
        rfunc_args_and_kwargs=[[pd.DataFrame()]],
    )


def test_from_pandas_preserve_column_dtype():
    df = pd.DataFrame([[1, 2]], columns=pd.Index([1, 2], dtype="int8"))
    result = cudf.DataFrame.from_pandas(df)
    pd.testing.assert_index_equal(result.columns, df.columns, exact=True)


def test_dataframe_init_column():
    s = cudf.Series([1, 2, 3])
    with pytest.raises(TypeError):
        cudf.DataFrame(s._column)
    expect = cudf.DataFrame({"a": s})
    actual = cudf.DataFrame._from_arrays(s._column, columns=["a"])
    assert_eq(expect, actual)


@pytest.mark.parametrize("name", [None, "foo", 1, 1.0])
def test_dataframe_column_name(name):
    df = cudf.DataFrame({"a": [1, 2, 3]})
    pdf = df.to_pandas()

    df.columns.name = name
    pdf.columns.name = name

    assert_eq(df, pdf)
    assert_eq(df.columns.name, pdf.columns.name)


@pytest.mark.parametrize("names", [["abc", "def"], [1, 2], ["abc", 10]])
def test_dataframe_multiindex_column_names(names):
    arrays = [["A", "A", "B", "B"], ["one", "two", "one", "two"]]
    tuples = list(zip(*arrays))
    index = pd.MultiIndex.from_tuples(tuples, names=["first", "second"])

    pdf = pd.DataFrame([[1, 2, 3, 4], [5, 6, 7, 8]], columns=index)
    df = cudf.from_pandas(pdf)

    assert_eq(df, pdf)
    assert_eq(df.columns.names, pdf.columns.names)
    pdf.columns.names = names
    df.columns.names = names
    assert_eq(df, pdf)
    assert_eq(df.columns.names, pdf.columns.names)


@pytest.mark.parametrize("pdf", _dataframe_na_data())
def test_roundtrip_dataframe_plc_table(pdf):
    expect = cudf.DataFrame.from_pandas(pdf)
    actual = cudf.DataFrame.from_pylibcudf(*expect.to_pylibcudf())
    assert_eq(expect, actual)


@pytest.mark.parametrize("data", [None, {}])
def test_empty_construction_rangeindex_columns(data):
    result = cudf.DataFrame(data=data).columns
    expected = pd.RangeIndex(0)
    pd.testing.assert_index_equal(result, expected, exact=True)<|MERGE_RESOLUTION|>--- conflicted
+++ resolved
@@ -4344,11 +4344,7 @@
     assert_eq(pds, gds)
 
     col = column.as_column(
-<<<<<<< HEAD
-        cudf.Series([], dtype="float64"), dtype=np.dtype("float32")
-=======
         cudf.Series([], dtype="float64"), dtype=np.dtype(np.float32)
->>>>>>> cc5626b2
     )
     assert_eq(col.dtype, np.dtype("float32"))
     gds = cudf.Series._from_column(col)
@@ -4366,11 +4362,7 @@
     assert_eq(pds, gds)
 
     col = column.as_column(
-<<<<<<< HEAD
-        cudf.Series([], dtype="float64"), dtype=cudf.dtype("object")
-=======
         cudf.Series([], dtype="float64"), dtype=cudf.dtype("str")
->>>>>>> cc5626b2
     )
     assert_eq(col.dtype, np.dtype("object"))
     gds = cudf.Series._from_column(col)
@@ -4380,11 +4372,7 @@
 
     pds = pd.Series(np.array([1, 2, 3]), dtype="float32")
     gds = cudf.Series._from_column(
-<<<<<<< HEAD
-        column.as_column(np.array([1, 2, 3]), dtype=np.dtype("float32"))
-=======
         column.as_column(np.array([1, 2, 3]), dtype=np.dtype(np.float32))
->>>>>>> cc5626b2
     )
 
     assert_eq(pds, gds)
@@ -4408,11 +4396,7 @@
     pds = pd.Series([1.2, 18.0, 9.0], dtype="float32")
     gds = cudf.Series._from_column(
         column.as_column(
-<<<<<<< HEAD
-            cudf.Series([1.2, 18.0, 9.0]), dtype=np.dtype("float32")
-=======
             cudf.Series([1.2, 18.0, 9.0]), dtype=np.dtype(np.float32)
->>>>>>> cc5626b2
         )
     )
 
