# Copyright (c) 2020-2021, NVIDIA CORPORATION.

import numpy as np
import pandas as pd
import pyarrow as pa
import pytest

import cudf
from cudf.core.column import ColumnBase
from cudf.core.dtypes import (
    CategoricalDtype,
    Decimal64Dtype,
    IntervalDtype,
    ListDtype,
    StructDtype,
)
<<<<<<< HEAD
from cudf.testing._utils import assert_eq
=======
from cudf.tests.utils import assert_eq
from cudf.utils.dtypes import np_to_pa_dtype
>>>>>>> 5b8895dc


def test_cdt_basic():
    psr = pd.Series(["a", "b", "a", "c"], dtype="category")
    sr = cudf.Series(["a", "b", "a", "c"], dtype="category")
    assert isinstance(sr.dtype, CategoricalDtype)
    assert_eq(sr.dtype.categories, psr.dtype.categories)


@pytest.mark.parametrize(
    "data", [None, [], ["a"], [1], [1.0], ["a", "b", "c"]]
)
@pytest.mark.parametrize("ordered", [None, False, True])
def test_cdt_eq(data, ordered):
    dt = cudf.CategoricalDtype(categories=data, ordered=ordered)
    assert dt == "category"
    assert dt == dt
    assert dt == cudf.CategoricalDtype(categories=None, ordered=ordered)
    assert dt == cudf.CategoricalDtype(categories=data, ordered=ordered)
    assert not dt == cudf.CategoricalDtype(
        categories=data, ordered=not ordered
    )


@pytest.mark.parametrize(
    "data", [None, [], ["a"], [1], [1.0], ["a", "b", "c"]]
)
@pytest.mark.parametrize("ordered", [None, False, True])
def test_cdf_to_pandas(data, ordered):
    assert (
        pd.CategoricalDtype(data, ordered)
        == cudf.CategoricalDtype(categories=data, ordered=ordered).to_pandas()
    )


@pytest.mark.parametrize(
    "value_type",
    [
        int,
        "int32",
        np.int32,
        "datetime64[ms]",
        "datetime64[ns]",
        "str",
        "object",
    ],
)
def test_list_dtype_pyarrow_round_trip(value_type):
    pa_type = pa.list_(cudf.utils.dtypes.np_to_pa_dtype(np.dtype(value_type)))
    expect = pa_type
    got = ListDtype.from_arrow(expect).to_arrow()
    assert expect.equals(got)


def test_list_dtype_eq():
    lhs = ListDtype("int32")
    rhs = ListDtype("int32")
    assert lhs == rhs
    rhs = ListDtype("int64")
    assert lhs != rhs


def test_list_nested_dtype():
    dt = ListDtype(ListDtype("int32"))
    expect = ListDtype("int32")
    got = dt.element_type
    assert expect == got


@pytest.mark.parametrize(
    "fields",
    [
        {},
        {"a": "int64"},
        {"a": "datetime64[ms]"},
        {"a": "int32", "b": "int64"},
    ],
)
def test_struct_dtype_pyarrow_round_trip(fields):
    pa_type = pa.struct(
        {
            k: cudf.utils.dtypes.np_to_pa_dtype(np.dtype(v))
            for k, v in fields.items()
        }
    )
    expect = pa_type
    got = StructDtype.from_arrow(expect).to_arrow()
    assert expect.equals(got)


def test_struct_dtype_eq():
    lhs = StructDtype(
        {"a": "int32", "b": StructDtype({"c": "int64", "ab": "int32"})}
    )
    rhs = StructDtype(
        {"a": "int32", "b": StructDtype({"c": "int64", "ab": "int32"})}
    )
    assert lhs == rhs
    rhs = StructDtype({"a": "int32", "b": "int64"})
    assert lhs != rhs
    lhs = StructDtype({"b": "int64", "a": "int32"})
    assert lhs != rhs


@pytest.mark.parametrize(
    "fields",
    [
        {},
        {"a": "int32"},
        {"a": "object"},
        {"a": "str"},
        {"a": "datetime64[D]"},
        {"a": "int32", "b": "int64"},
        {"a": "int32", "b": StructDtype({"a": "int32", "b": "int64"})},
    ],
)
def test_struct_dtype_fields(fields):
    fields = {"a": "int32", "b": StructDtype({"c": "int64", "d": "int32"})}
    dt = StructDtype(fields)
    assert_eq(dt.fields, fields)


def test_decimal_dtype():
    dt = Decimal64Dtype(4, 2)
    assert dt.to_arrow() == pa.decimal128(4, 2)
    assert dt == Decimal64Dtype.from_arrow(pa.decimal128(4, 2))


def test_max_precision():
    Decimal64Dtype(scale=0, precision=18)
    with pytest.raises(ValueError):
        Decimal64Dtype(scale=0, precision=19)


@pytest.mark.parametrize("fields", ["int64", "int32"])
@pytest.mark.parametrize("closed", ["left", "right", "both", "neither"])
def test_interval_dtype_pyarrow_round_trip(fields, closed):
    pa_array = pd.core.arrays._arrow_utils.ArrowIntervalType(fields, closed)
    expect = pa_array
    got = IntervalDtype.from_arrow(expect).to_arrow()
    assert expect.equals(got)


def assert_column_array_dtype_equal(column: ColumnBase, array: pa.array):
    """
    In cudf, each column holds its dtype. And since column may have child
    columns, child columns also holds their datatype. This method tests
    that every level of `column` matches the type of the given `array`
    recursively.
    """

    if isinstance(column.dtype, ListDtype):
        return array.type.equals(
            column.dtype.to_arrow()
        ) and assert_column_array_dtype_equal(
            column.base_children[1], array.values
        )
    elif isinstance(column.dtype, StructDtype):
        return array.type.equals(column.dtype.to_arrow()) and all(
            [
                assert_column_array_dtype_equal(child, array.field(i))
                for i, child in enumerate(column.base_children)
            ]
        )
    elif isinstance(column.dtype, Decimal64Dtype):
        return array.type.equals(column.dtype.to_arrow())
    elif isinstance(column.dtype, CategoricalDtype):
        raise NotImplementedError()
    else:
        return array.type.equals(np_to_pa_dtype(column.dtype))


@pytest.mark.parametrize(
    "data",
    [
        [[{"name": 123}]],
        [
            [
                {
                    "IsLeapYear": False,
                    "data": {"Year": 1999, "Month": 7},
                    "names": ["Mike", None],
                },
                {
                    "IsLeapYear": True,
                    "data": {"Year": 2004, "Month": 12},
                    "names": None,
                },
                {
                    "IsLeapYear": False,
                    "data": {"Year": 1996, "Month": 2},
                    "names": ["Rose", "Richard"],
                },
            ]
        ],
        [
            [None, {"human?": True, "deets": {"weight": 2.4, "age": 27}}],
            [
                {"human?": None, "deets": {"weight": 5.3, "age": 25}},
                {"human?": False, "deets": {"weight": 8.0, "age": 31}},
                {"human?": False, "deets": None},
            ],
            [],
            None,
            [{"human?": None, "deets": {"weight": 6.9, "age": None}}],
        ],
        [
            {
                "name": "var0",
                "val": [
                    {"name": "var1", "val": None, "type": "optional<struct>"}
                ],
                "type": "list",
            },
            {},
            {
                "name": "var2",
                "val": [
                    {
                        "name": "var3",
                        "val": {"field": 42},
                        "type": "optional<struct>",
                    },
                    {
                        "name": "var4",
                        "val": {"field": 3.14},
                        "type": "optional<struct>",
                    },
                ],
                "type": "list",
            },
            None,
        ],
    ],
)
def test_lists_of_structs_dtype(data):
    got = cudf.Series(data)
    expected = pa.array(data)

    assert_column_array_dtype_equal(got._column, expected)
    assert expected.equals(got._column.to_arrow())<|MERGE_RESOLUTION|>--- conflicted
+++ resolved
@@ -14,12 +14,8 @@
     ListDtype,
     StructDtype,
 )
-<<<<<<< HEAD
 from cudf.testing._utils import assert_eq
-=======
-from cudf.tests.utils import assert_eq
 from cudf.utils.dtypes import np_to_pa_dtype
->>>>>>> 5b8895dc
 
 
 def test_cdt_basic():
