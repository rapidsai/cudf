--- conflicted
+++ resolved
@@ -6,16 +6,12 @@
 
 from cudf import Series
 from cudf.core.index import RangeIndex, as_index
-<<<<<<< HEAD
-from cudf.testing._utils import assert_eq
-=======
-from cudf.tests.utils import (
+from cudf.testing._utils import (
     DATETIME_TYPES,
     NUMERIC_TYPES,
     TIMEDELTA_TYPES,
     assert_eq,
 )
->>>>>>> a57f9cb0
 
 
 def cudf_date_series(start, stop, freq):
