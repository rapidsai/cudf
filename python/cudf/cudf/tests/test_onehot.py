# Copyright (c) 2018, NVIDIA CORPORATION.

from string import ascii_lowercase

import numpy as np
import pandas as pd
import pytest

import cudf
from cudf.core import DataFrame, GenericIndex, Series
<<<<<<< HEAD
from cudf.testing import utils
=======
from cudf.testing import _utils as utils
>>>>>>> 88794fe3


def test_onehot_simple():
    np.random.seed(0)
    df = DataFrame()
    # Populate with data [0, 10)
    df["vals"] = np.arange(10, dtype=np.int32)
    # One Hot (Series)
    for i, col in enumerate(df["vals"].one_hot_encoding(list(range(10)))):
        arr = col.to_array()
        # Verify 1 in the right position
        np.testing.assert_equal(arr[i], 1)
        # Every other slots are 0s
        np.testing.assert_equal(arr[:i], 0)
        np.testing.assert_equal(arr[i + 1 :], 0)
    # One Hot (DataFrame)
    df2 = df.one_hot_encoding(
        column="vals", prefix="vals", cats=list(range(10))
    )
    assert df2.columns[0] == "vals"
    for i in range(1, len(df2.columns)):
        assert df2.columns[i] == "vals_%s" % (i - 1)
    got = df2.as_matrix(columns=df2.columns[1:])
    expect = np.identity(got.shape[0])
    np.testing.assert_equal(got, expect)


def test_onehot_random():
    df = DataFrame()
    low = 10
    high = 17
    size = 10
    df["src"] = src = np.random.randint(low=low, high=high, size=size)
    df2 = df.one_hot_encoding(
        column="src", prefix="out_", cats=tuple(range(10, 17))
    )
    mat = df2.as_matrix(columns=df2.columns[1:])

    for val in range(low, high):
        colidx = val - low
        arr = mat[:, colidx]
        mask = src == val
        np.testing.assert_equal(arr, mask)


def test_onehot_masked():
    np.random.seed(0)
    high = 5
    size = 100
    arr = np.random.randint(low=0, high=high, size=size)
    bitmask = utils.random_bitmask(size)
    bytemask = np.asarray(
        utils.expand_bits_to_bytes(bitmask)[:size], dtype=np.bool_
    )
    arr[~bytemask] = -1

    df = DataFrame()
    df["a"] = Series(arr).set_mask(bitmask)

    out = df.one_hot_encoding(
        "a", cats=list(range(high)), prefix="a", dtype=np.int32
    )

    assert tuple(out.columns) == ("a", "a_0", "a_1", "a_2", "a_3", "a_4")
    np.testing.assert_array_equal((out["a_0"] == 1).to_array(), arr == 0)
    np.testing.assert_array_equal((out["a_1"] == 1).to_array(), arr == 1)
    np.testing.assert_array_equal((out["a_2"] == 1).to_array(), arr == 2)
    np.testing.assert_array_equal((out["a_3"] == 1).to_array(), arr == 3)
    np.testing.assert_array_equal((out["a_4"] == 1).to_array(), arr == 4)


def test_onehot_generic_index():
    np.random.seed(0)
    size = 33
    indices = np.random.randint(low=0, high=100, size=size)
    df = DataFrame()
    values = np.random.randint(low=0, high=4, size=size)
    df["fo"] = Series(values, index=GenericIndex(indices))
    out = df.one_hot_encoding(
        "fo", cats=df.fo.unique(), prefix="fo", dtype=np.int32
    )
    assert set(out.columns) == {"fo", "fo_0", "fo_1", "fo_2", "fo_3"}
    np.testing.assert_array_equal(values == 0, out.fo_0.to_array())
    np.testing.assert_array_equal(values == 1, out.fo_1.to_array())
    np.testing.assert_array_equal(values == 2, out.fo_2.to_array())
    np.testing.assert_array_equal(values == 3, out.fo_3.to_array())


@pytest.mark.parametrize(
    "data",
    [
        np.arange(10),
        ["abc", "zyx", "pppp"],
        [],
        pd.Series(["cudf", "hello", "pandas"] * 10, dtype="category"),
    ],
)
def test_get_dummies(data):
    gdf = DataFrame({"x": data})
    pdf = pd.DataFrame({"x": data})

    encoded_expected = pd.get_dummies(pdf, prefix="test")
    encoded_actual = cudf.get_dummies(gdf, prefix="test")

    utils.assert_eq(encoded_expected, encoded_actual)
    encoded_actual = cudf.get_dummies(gdf, prefix="test", dtype=np.uint8)

    utils.assert_eq(encoded_expected, encoded_actual)


@pytest.mark.parametrize("n_cols", [5, 10, 20])
def test_onehot_get_dummies_multicol(n_cols):
    n_categories = 5
    data = dict(
        zip(ascii_lowercase, (np.arange(n_categories) for _ in range(n_cols)))
    )

    gdf = cudf.DataFrame(data)
    pdf = pd.DataFrame(data)

    encoded_expected = pd.get_dummies(pdf, prefix="test")
    encoded_actual = cudf.get_dummies(gdf, prefix="test")

    utils.assert_eq(encoded_expected, encoded_actual)


@pytest.mark.parametrize("nan_as_null", [True, False])
@pytest.mark.parametrize("dummy_na", [True, False])
def test_onehost_get_dummies_dummy_na(nan_as_null, dummy_na):
    pdf = pd.DataFrame({"a": [0, 1, np.nan]})
    df = DataFrame.from_pandas(pdf, nan_as_null=nan_as_null)

    expected = pd.get_dummies(pdf, dummy_na=dummy_na, columns=["a"])
    got = cudf.get_dummies(df, dummy_na=dummy_na, columns=["a"])

    if dummy_na and nan_as_null:
        got = got.rename(columns={"a_null": "a_nan"})[expected.columns]

    utils.assert_eq(expected, got)


@pytest.mark.parametrize(
    "prefix",
    [
        ["a", "b", "c"],
        "",
        None,
        {"first": "one", "second": "two", "third": "three"},
        "--",
    ],
)
@pytest.mark.parametrize(
    "prefix_sep",
    [
        ["a", "b", "c"],
        "",
        "++",
        {"first": "*******", "second": "__________", "third": "#########"},
    ],
)
def test_get_dummies_prefix_sep(prefix, prefix_sep):
    data = {
        "first": ["1", "2", "3"],
        "second": ["abc", "def", "ghi"],
        "third": ["ji", "ji", "ji"],
    }

    gdf = DataFrame(data)
    pdf = pd.DataFrame(data)

    encoded_expected = pd.get_dummies(
        pdf, prefix=prefix, prefix_sep=prefix_sep
    )
    encoded_actual = cudf.get_dummies(
        gdf, prefix=prefix, prefix_sep=prefix_sep
    )

    utils.assert_eq(encoded_expected, encoded_actual)


def test_get_dummies_with_nan():
    df = cudf.DataFrame(
        {"a": cudf.Series([1, 2, np.nan, None], nan_as_null=False)}
    )
    expected = cudf.DataFrame(
        {
            "a_1.0": [1, 0, 0, 0],
            "a_2.0": [0, 1, 0, 0],
            "a_nan": [0, 0, 1, 0],
            "a_null": [0, 0, 0, 1],
        },
        dtype="uint8",
    )
    actual = cudf.get_dummies(df, dummy_na=True, columns=["a"])

    utils.assert_eq(expected, actual)


@pytest.mark.parametrize(
    "data",
    [
        cudf.Series(["abc", "l", "a", "abc", "z", "xyz"]),
        cudf.Index([None, 1, 2, 3.3, None, 0.2]),
        cudf.Series([0.1, 2, 3, None, np.nan]),
        cudf.Series([23678, 324, 1, 324], name="abc"),
    ],
)
@pytest.mark.parametrize("prefix_sep", ["-", "#"])
@pytest.mark.parametrize("prefix", [None, "hi"])
@pytest.mark.parametrize("dtype", ["uint8", "int16"])
def test_get_dummies_array_like(data, prefix_sep, prefix, dtype):
    expected = cudf.get_dummies(
        data, prefix=prefix, prefix_sep=prefix_sep, dtype=dtype
    )
    if isinstance(data, (cudf.Series, cudf.Index)):
        pd_data = data.to_pandas()
    else:
        pd_data = data

    actual = pd.get_dummies(
        pd_data, prefix=prefix, prefix_sep=prefix_sep, dtype=dtype
    )
    utils.assert_eq(expected, actual)


def test_get_dummies_array_like_with_nan():
    ser = cudf.Series([0.1, 2, 3, None, np.nan], nan_as_null=False)
    expected = cudf.DataFrame(
        {
            "a_null": [0, 0, 0, 1, 0],
            "a_0.1": [1, 0, 0, 0, 0],
            "a_2.0": [0, 1, 0, 0, 0],
            "a_3.0": [0, 0, 1, 0, 0],
            "a_nan": [0, 0, 0, 0, 1],
        },
        dtype="uint8",
    )
    actual = cudf.get_dummies(ser, dummy_na=True, prefix="a", prefix_sep="_")

    utils.assert_eq(expected, actual)<|MERGE_RESOLUTION|>--- conflicted
+++ resolved
@@ -8,11 +8,7 @@
 
 import cudf
 from cudf.core import DataFrame, GenericIndex, Series
-<<<<<<< HEAD
-from cudf.testing import utils
-=======
 from cudf.testing import _utils as utils
->>>>>>> 88794fe3
 
 
 def test_onehot_simple():
