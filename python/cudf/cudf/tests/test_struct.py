# Copyright (c) 2020, NVIDIA CORPORATION.

import numpy as np
import pandas as pd
import pyarrow as pa
import pytest

import cudf
from cudf.core.dtypes import StructDtype
from cudf.testing._utils import assert_eq


@pytest.mark.parametrize(
    "data",
    [
        [{}],
        [{"a": None}],
        [{"a": 1}],
        [{"a": "one"}],
        [{"a": 1}, {"a": 2}],
        [{"a": 1, "b": "one"}, {"a": 2, "b": "two"}],
        [{"b": "two", "a": None}, None, {"a": "one", "b": "two"}],
    ],
)
def test_create_struct_series(data):
    expect = pd.Series(data)
    got = cudf.Series(data)
    assert_eq(expect, got, check_dtype=False)


def test_struct_of_struct_copy():
    sr = cudf.Series([{"a": {"b": 1}}])
    assert_eq(sr, sr.copy())


def test_struct_of_struct_loc():
    df = cudf.DataFrame({"col": [{"a": {"b": 1}}]})
    expect = cudf.Series([{"a": {"b": 1}}], name="col")
    assert_eq(expect, df["col"])


@pytest.mark.parametrize(
    "key, expect", [(0, [1, 3]), (1, [2, 4]), ("a", [1, 3]), ("b", [2, 4])]
)
def test_struct_for_field(key, expect):
    sr = cudf.Series([{"a": 1, "b": 2}, {"a": 3, "b": 4}])
    expect = cudf.Series(expect)
    got = sr.struct.field(key)
    assert_eq(expect, got)


@pytest.mark.parametrize("input_obj", [[{"a": 1, "b": cudf.NA, "c": 3}]])
def test_series_construction_with_nulls(input_obj):
    expect = pa.array(input_obj, from_pandas=True)
    got = cudf.Series(input_obj).to_arrow()

    assert expect == got


@pytest.mark.parametrize(
    "fields",
    [
        {"a": np.dtype(np.int64)},
        {"a": np.dtype(np.int64), "b": None},
        {
            "a": cudf.ListDtype(np.dtype(np.int64)),
            "b": cudf.Decimal64Dtype(1, 0),
        },
        {
            "a": cudf.ListDtype(cudf.StructDtype({"b": np.dtype(np.int64)})),
            "b": cudf.ListDtype(cudf.ListDtype(np.dtype(np.int64))),
        },
    ],
)
def test_serialize_struct_dtype(fields):
    dtype = cudf.StructDtype(fields)
    recreated = dtype.__class__.deserialize(*dtype.serialize())
    assert recreated == dtype


@pytest.mark.parametrize(
    "series, expected",
    [
        (
            [
                {"a": "Hello world", "b": []},
                {"a": "CUDF", "b": [1, 2, 3], "c": 1},
                {},
            ],
            {"a": "Hello world", "b": [], "c": cudf.NA},
        ),
        ([{}], {}),
        (
            [{"b": True}, {"a": 1, "c": [1, 2, 3], "d": "1", "b": False}],
            {"a": cudf.NA, "c": cudf.NA, "d": cudf.NA, "b": True},
        ),
    ],
)
def test_struct_getitem(series, expected):
    sr = cudf.Series(series)
    assert sr[0] == expected


@pytest.mark.parametrize(
<<<<<<< HEAD
    "series, start, end",
=======
    "data, item",
>>>>>>> d07f994f
    [
        (
            [
                {"a": "Hello world", "b": []},
<<<<<<< HEAD
                {"a": "CUDF", "b": [1, 2, 3], "c": 1},
                {},
                None,
            ],
            1,
            None,
=======
                {"a": "CUDF", "b": [1, 2, 3], "c": cudf.NA},
                {"a": "abcde", "b": [4, 5, 6], "c": 9},
            ],
            {"a": "Hello world", "b": [], "c": cudf.NA},
>>>>>>> d07f994f
        ),
        (
            [
                {"a": "Hello world", "b": []},
<<<<<<< HEAD
                {"a": "CUDF", "b": [1, 2, 3], "c": 1},
                {},
                None,
                {"d": ["Hello", "rapids"]},
                None,
                cudf.NA,
            ],
            1,
            5,
=======
                {"a": "CUDF", "b": [1, 2, 3], "c": cudf.NA},
                {"a": "abcde", "b": [4, 5, 6], "c": 9},
            ],
            {},
>>>>>>> d07f994f
        ),
        (
            [
                {"a": "Hello world", "b": []},
<<<<<<< HEAD
                {"a": "CUDF", "b": [1, 2, 3], "c": 1},
                {},
                None,
                {"c": 5},
                None,
                cudf.NA,
            ],
            None,
            4,
        ),
    ],
)
def test_struct_slice(series, start, end):
    sr = cudf.Series(series)
    if not end:
        expected = cudf.Series(series[start:])
        assert sr[start:].to_arrow() == expected.to_arrow()
    elif not start:
        expected = cudf.Series(series[:end])
        assert sr[:end].to_arrow() == expected.to_arrow()
    else:
        expected = cudf.Series(series[start:end])
        assert sr[start:end].to_arrow() == expected.to_arrow()
=======
                {"a": "CUDF", "b": [1, 2, 3], "c": cudf.NA},
                {"a": "abcde", "b": [4, 5, 6], "c": 9},
            ],
            cudf.NA,
        ),
        (
            [
                {"a": "Hello world", "b": []},
                {"a": "CUDF", "b": [1, 2, 3], "c": cudf.NA},
                {"a": "abcde", "b": [4, 5, 6], "c": 9},
            ],
            {"a": "Second element", "b": [1, 2], "c": 1000},
        ),
    ],
)
def test_struct_setitem(data, item):
    sr = cudf.Series(data)
    sr[1] = item
    data[1] = item
    expected = cudf.Series(data)
    assert sr.to_arrow() == expected.to_arrow()
>>>>>>> d07f994f


@pytest.mark.parametrize(
    "data",
    [
        {"a": 1, "b": "rapids", "c": [1, 2, 3, 4]},
        {"a": 1, "b": "rapids", "c": [1, 2, 3, 4], "d": cudf.NA},
        {"a": "Hello"},
        {"b": [], "c": [1, 2, 3]},
    ],
)
def test_struct_scalar_host_construction(data):
    slr = cudf.Scalar(data)
    assert slr.value == data
    assert list(slr.device_value.value.values()) == list(data.values())


def test_struct_scalar_null():
    slr = cudf.Scalar(cudf.NA, dtype=StructDtype)
    assert slr.device_value.value is cudf.NA


def test_dataframe_to_struct():
    df = cudf.DataFrame()
    expect = cudf.Series(dtype=cudf.StructDtype({}))
    got = df.to_struct()
    assert_eq(expect, got)

    df = cudf.DataFrame({"a": [1, 2, 3], "b": ["x", "y", "z"]})
    expect = cudf.Series(
        [{"a": 1, "b": "x"}, {"a": 2, "b": "y"}, {"a": 3, "b": "z"}]
    )
    got = df.to_struct()
    assert_eq(expect, got)<|MERGE_RESOLUTION|>--- conflicted
+++ resolved
@@ -102,33 +102,100 @@
 
 
 @pytest.mark.parametrize(
-<<<<<<< HEAD
+    "data, item",
+    [
+        (
+            [
+                {"a": "Hello world", "b": []},
+                {"a": "CUDF", "b": [1, 2, 3], "c": cudf.NA},
+                {"a": "abcde", "b": [4, 5, 6], "c": 9},
+            ],
+            {"a": "Hello world", "b": [], "c": cudf.NA},
+        ),
+        (
+            [
+                {"a": "Hello world", "b": []},
+                {"a": "CUDF", "b": [1, 2, 3], "c": cudf.NA},
+                {"a": "abcde", "b": [4, 5, 6], "c": 9},
+            ],
+            {},
+        ),
+        (
+            [
+                {"a": "Hello world", "b": []},
+                {"a": "CUDF", "b": [1, 2, 3], "c": cudf.NA},
+                {"a": "abcde", "b": [4, 5, 6], "c": 9},
+            ],
+            cudf.NA,
+        ),
+        (
+            [
+                {"a": "Hello world", "b": []},
+                {"a": "CUDF", "b": [1, 2, 3], "c": cudf.NA},
+                {"a": "abcde", "b": [4, 5, 6], "c": 9},
+            ],
+            {"a": "Second element", "b": [1, 2], "c": 1000},
+        ),
+    ],
+)
+def test_struct_setitem(data, item):
+    sr = cudf.Series(data)
+    sr[1] = item
+    data[1] = item
+    expected = cudf.Series(data)
+    assert sr.to_arrow() == expected.to_arrow()
+
+
+@pytest.mark.parametrize(
+    "data",
+    [
+        {"a": 1, "b": "rapids", "c": [1, 2, 3, 4]},
+        {"a": 1, "b": "rapids", "c": [1, 2, 3, 4], "d": cudf.NA},
+        {"a": "Hello"},
+        {"b": [], "c": [1, 2, 3]},
+    ],
+)
+def test_struct_scalar_host_construction(data):
+    slr = cudf.Scalar(data)
+    assert slr.value == data
+    assert list(slr.device_value.value.values()) == list(data.values())
+
+
+def test_struct_scalar_null():
+    slr = cudf.Scalar(cudf.NA, dtype=StructDtype)
+    assert slr.device_value.value is cudf.NA
+
+
+def test_dataframe_to_struct():
+    df = cudf.DataFrame()
+    expect = cudf.Series(dtype=cudf.StructDtype({}))
+    got = df.to_struct()
+    assert_eq(expect, got)
+
+    df = cudf.DataFrame({"a": [1, 2, 3], "b": ["x", "y", "z"]})
+    expect = cudf.Series(
+        [{"a": 1, "b": "x"}, {"a": 2, "b": "y"}, {"a": 3, "b": "z"}]
+    )
+    got = df.to_struct()
+    assert_eq(expect, got)
+
+
+@pytest.mark.parametrize(
     "series, start, end",
-=======
-    "data, item",
->>>>>>> d07f994f
-    [
-        (
-            [
-                {"a": "Hello world", "b": []},
-<<<<<<< HEAD
+    [
+        (
+            [
+                {"a": "Hello world", "b": []},
                 {"a": "CUDF", "b": [1, 2, 3], "c": 1},
                 {},
                 None,
             ],
             1,
             None,
-=======
-                {"a": "CUDF", "b": [1, 2, 3], "c": cudf.NA},
-                {"a": "abcde", "b": [4, 5, 6], "c": 9},
-            ],
-            {"a": "Hello world", "b": [], "c": cudf.NA},
->>>>>>> d07f994f
-        ),
-        (
-            [
-                {"a": "Hello world", "b": []},
-<<<<<<< HEAD
+        ),
+        (
+            [
+                {"a": "Hello world", "b": []},
                 {"a": "CUDF", "b": [1, 2, 3], "c": 1},
                 {},
                 None,
@@ -138,17 +205,10 @@
             ],
             1,
             5,
-=======
-                {"a": "CUDF", "b": [1, 2, 3], "c": cudf.NA},
-                {"a": "abcde", "b": [4, 5, 6], "c": 9},
-            ],
-            {},
->>>>>>> d07f994f
-        ),
-        (
-            [
-                {"a": "Hello world", "b": []},
-<<<<<<< HEAD
+        ),
+        (
+            [
+                {"a": "Hello world", "b": []},
                 {"a": "CUDF", "b": [1, 2, 3], "c": 1},
                 {},
                 None,
@@ -171,61 +231,4 @@
         assert sr[:end].to_arrow() == expected.to_arrow()
     else:
         expected = cudf.Series(series[start:end])
-        assert sr[start:end].to_arrow() == expected.to_arrow()
-=======
-                {"a": "CUDF", "b": [1, 2, 3], "c": cudf.NA},
-                {"a": "abcde", "b": [4, 5, 6], "c": 9},
-            ],
-            cudf.NA,
-        ),
-        (
-            [
-                {"a": "Hello world", "b": []},
-                {"a": "CUDF", "b": [1, 2, 3], "c": cudf.NA},
-                {"a": "abcde", "b": [4, 5, 6], "c": 9},
-            ],
-            {"a": "Second element", "b": [1, 2], "c": 1000},
-        ),
-    ],
-)
-def test_struct_setitem(data, item):
-    sr = cudf.Series(data)
-    sr[1] = item
-    data[1] = item
-    expected = cudf.Series(data)
-    assert sr.to_arrow() == expected.to_arrow()
->>>>>>> d07f994f
-
-
-@pytest.mark.parametrize(
-    "data",
-    [
-        {"a": 1, "b": "rapids", "c": [1, 2, 3, 4]},
-        {"a": 1, "b": "rapids", "c": [1, 2, 3, 4], "d": cudf.NA},
-        {"a": "Hello"},
-        {"b": [], "c": [1, 2, 3]},
-    ],
-)
-def test_struct_scalar_host_construction(data):
-    slr = cudf.Scalar(data)
-    assert slr.value == data
-    assert list(slr.device_value.value.values()) == list(data.values())
-
-
-def test_struct_scalar_null():
-    slr = cudf.Scalar(cudf.NA, dtype=StructDtype)
-    assert slr.device_value.value is cudf.NA
-
-
-def test_dataframe_to_struct():
-    df = cudf.DataFrame()
-    expect = cudf.Series(dtype=cudf.StructDtype({}))
-    got = df.to_struct()
-    assert_eq(expect, got)
-
-    df = cudf.DataFrame({"a": [1, 2, 3], "b": ["x", "y", "z"]})
-    expect = cudf.Series(
-        [{"a": 1, "b": "x"}, {"a": 2, "b": "y"}, {"a": 3, "b": "z"}]
-    )
-    got = df.to_struct()
-    assert_eq(expect, got)+        assert sr[start:end].to_arrow() == expected.to_arrow()