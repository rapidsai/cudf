--- conflicted
+++ resolved
@@ -166,7 +166,6 @@
     assert slr.device_value.value is cudf.NA
 
 
-<<<<<<< HEAD
 def test_struct_explode():
     s = cudf.Series([], dtype=cudf.StructDtype({}))
     expect = cudf.DataFrame({})
@@ -182,7 +181,8 @@
     )
     expect = cudf.DataFrame({"a": [1, 2, 3, 4], "b": ["x", "y", "z", "a"]})
     assert_eq(expect, s.struct.explode())
-=======
+
+
 def test_dataframe_to_struct():
     df = cudf.DataFrame()
     expect = cudf.Series(dtype=cudf.StructDtype({}))
@@ -194,5 +194,4 @@
         [{"a": 1, "b": "x"}, {"a": 2, "b": "y"}, {"a": 3, "b": "z"}]
     )
     got = df.to_struct()
-    assert_eq(expect, got)
->>>>>>> fdf4901f
+    assert_eq(expect, got)