--- conflicted
+++ resolved
@@ -201,11 +201,10 @@
     got = df.to_struct()
     assert_eq(expect, got)
 
-<<<<<<< HEAD
     # check that a copy was made:
     df["a"][0] = 5
     assert_eq(got, expect)
-=======
+
 
 @pytest.mark.parametrize(
     "series, start, end",
@@ -258,5 +257,4 @@
         assert sr[:end].to_arrow() == expected.to_arrow()
     else:
         expected = cudf.Series(series[start:end])
-        assert sr[start:end].to_arrow() == expected.to_arrow()
->>>>>>> 7ee347ca
+        assert sr[start:end].to_arrow() == expected.to_arrow()