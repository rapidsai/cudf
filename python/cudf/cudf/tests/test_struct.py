--- conflicted
+++ resolved
@@ -48,7 +48,14 @@
     assert_eq(expect, got)
 
 
-<<<<<<< HEAD
+@pytest.mark.parametrize("input_obj", [[{"a": 1, "b": cudf.NA, "c": 3}]])
+def test_series_construction_with_nulls(input_obj):
+    expect = pa.array(input_obj, from_pandas=True)
+    got = cudf.Series(input_obj).to_arrow()
+
+    assert expect == got
+
+
 @pytest.mark.parametrize(
     "fields",
     [
@@ -67,12 +74,4 @@
 def test_serialize_struct_dtype(fields):
     dtype = cudf.StructDtype(fields)
     recreated = dtype.__class__.deserialize(*dtype.serialize())
-    assert recreated == dtype
-=======
-@pytest.mark.parametrize("input_obj", [[{"a": 1, "b": cudf.NA, "c": 3}]])
-def test_series_construction_with_nulls(input_obj):
-    expect = pa.array(input_obj, from_pandas=True)
-    got = cudf.Series(input_obj).to_arrow()
-
-    assert expect == got
->>>>>>> d30695c2
+    assert recreated == dtype