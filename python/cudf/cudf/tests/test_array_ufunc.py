import cupy as cp
import numpy as np
import pandas as pd
import pytest

import cudf
<<<<<<< HEAD
from cudf.tests.utils import assert_eq
=======
from cudf.testing._utils import assert_eq
>>>>>>> fa50b7d0


@pytest.fixture
def np_ar_tup():
    np.random.seed(0)
    return (np.random.random(100), np.random.random(100))


comparison_ops_ls = [
    np.greater,
    np.greater_equal,
    np.less,
    np.less_equal,
    np.equal,
    np.not_equal,
]


@pytest.mark.parametrize(
    "func", comparison_ops_ls + [np.subtract, np.fmod, np.power]
)
def test_ufunc_cudf_non_nullseries(np_ar_tup, func):
    x, y = np_ar_tup[0], np_ar_tup[1]
    s_1, s_2 = cudf.Series(x), cudf.Series(y)
    expect = func(x, y)
    got = func(s_1, s_2)
    assert_eq(expect, got.to_array())


@pytest.mark.parametrize(
    "func", [np.bitwise_and, np.bitwise_or, np.bitwise_xor],
)
def test_ufunc_cudf_series_bitwise(func):
    np.random.seed(0)
    x = np.random.randint(size=100, low=0, high=100)
    y = np.random.randint(size=100, low=0, high=100)

    s_1, s_2 = cudf.Series(x), cudf.Series(y)
    expect = func(x, y)
    got = func(s_1, s_2)
    assert_eq(expect, got.to_array())


@pytest.mark.parametrize(
    "func",
    [
        np.subtract,
        np.multiply,
        np.floor_divide,
        np.true_divide,
        np.power,
        np.remainder,
        np.divide,
    ],
)
def test_ufunc_cudf_null_series(np_ar_tup, func):
    x, y = np_ar_tup[0].astype(np.float32), np_ar_tup[1].astype(np.float32)
    x[0] = np.nan
    y[1] = np.nan
    s_1, s_2 = cudf.Series(x), cudf.Series(y)
    expect = func(x, y)
    got = func(s_1, s_2)
    assert_eq(expect, got.fillna(np.nan).to_array())

    scalar = 0.5
    expect = func(x, scalar)
    got = func(s_1, scalar)
    assert_eq(expect, got.fillna(np.nan).to_array())

    expect = func(scalar, x)
    got = func(scalar, s_1)
    assert_eq(expect, got.fillna(np.nan).to_array())


@pytest.mark.xfail(
    reason="""cuDF comparison operations with <NA> incorrectly
    returns False rather than <NA>"""
)
@pytest.mark.parametrize(
    "func", comparison_ops_ls,
)
def test_ufunc_cudf_null_series_comparison_ops(np_ar_tup, func):
    x, y = np_ar_tup[0].astype(np.float32), np_ar_tup[1].astype(np.float32)
    x[0] = np.nan
    y[1] = np.nan
    s_1, s_2 = cudf.Series(x), cudf.Series(y)
    expect = func(x, y)
    got = func(s_1, s_2)
    assert_eq(expect, got.fillna(np.nan).to_array())

    scalar = 0.5
    expect = func(x, scalar)
    got = func(s_1, scalar)
    assert_eq(expect, got.fillna(np.nan).to_array())

    expect = func(scalar, x)
    got = func(scalar, s_1)
    assert_eq(expect, got.fillna(np.nan).to_array())


@pytest.mark.parametrize(
    "func", [np.logaddexp, np.fmax, np.fmod],
)
def test_ufunc_cudf_series_cupy_array(np_ar_tup, func):
    x, y = np_ar_tup[0], np_ar_tup[1]
    expect = func(x, y)

    cudf_s = cudf.Series(x)
    cupy_ar = cp.array(y)
    got = func(cudf_s, cupy_ar)
    assert_eq(expect, got.to_array())


@pytest.mark.parametrize(
    "func",
    [np.fmod, np.logaddexp, np.bitwise_and, np.bitwise_or, np.bitwise_xor],
)
def test_error_with_null_cudf_series(func):
    s_1 = cudf.Series([1, 2])
    s_2 = cudf.Series([1, None])

    # this thows a value error
    # because of nulls in cudf.Series
    with pytest.raises(ValueError):
        func(s_1, s_2)

    s_1 = cudf.Series([1, 2])
    s_2 = cudf.Series([1, 2, None])

    # this throws a value-error if indexes are not aligned
    # following pandas behavior for ufunc numpy dispatching
    with pytest.raises(
        ValueError, match="Can only compare identically-labeled Series objects"
    ):
        func(s_1, s_2)


@pytest.mark.parametrize(
    "func", [np.absolute, np.sign, np.exp2, np.tanh],
)
def test_ufunc_cudf_series_with_index(func):
    data = [-1, 2, 3, 0]
    index = [2, 3, 1, 0]
    cudf_s = cudf.Series(data=data, index=index)
    pd_s = pd.Series(data=data, index=index)

    expect = func(pd_s)
    got = func(cudf_s)

    assert_eq(got, expect)


@pytest.mark.parametrize(
    "func", [np.logaddexp2],
)
def test_ufunc_cudf_series_with_nonaligned_index(func):
    cudf_s1 = cudf.Series(data=[-1, 2, 3, 0], index=[2, 3, 1, 0])
    cudf_s2 = cudf.Series(data=[-1, 2, 3, 0], index=[3, 1, 0, 2])

    # this throws a value-error if indexes are not aligned
    # following pandas behavior for ufunc numpy dispatching
    with pytest.raises(
        ValueError, match="Can only compare identically-labeled Series objects"
    ):
        func(cudf_s1, cudf_s2)


@pytest.mark.parametrize(
    "func", [np.add],
)
def test_ufunc_cudf_series_error_with_out_kwarg(func):
    cudf_s1 = cudf.Series(data=[-1, 2, 3, 0])
    cudf_s2 = cudf.Series(data=[-1, 2, 3, 0])
    cudf_s3 = cudf.Series(data=[0, 0, 0, 0])
    # this throws a value-error because of presence of out kwarg
    with pytest.raises(TypeError):
        func(x1=cudf_s1, x2=cudf_s2, out=cudf_s3)<|MERGE_RESOLUTION|>--- conflicted
+++ resolved
@@ -4,11 +4,7 @@
 import pytest
 
 import cudf
-<<<<<<< HEAD
-from cudf.tests.utils import assert_eq
-=======
 from cudf.testing._utils import assert_eq
->>>>>>> fa50b7d0
 
 
 @pytest.fixture
