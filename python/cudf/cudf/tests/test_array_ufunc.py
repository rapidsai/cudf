--- conflicted
+++ resolved
@@ -318,7 +318,6 @@
 def test_ufunc_dataframe(request, ufunc, has_nulls, indexed):
     # Note: This test assumes that all ufuncs are unary or binary.
     fname = ufunc.__name__
-<<<<<<< HEAD
     request.applymarker(
         pytest.mark.xfail(
             condition=(
@@ -387,17 +386,6 @@
                 "pandas does not currently support misaligned "
                 "indexes in DataFrames"
             ),
-=======
-    # TODO: When pandas starts supporting misaligned indexes properly, remove
-    # this check but enable the one below.
-    if indexed:
-        pytest.xfail(
-            "pandas does not currently support misaligned indexes in "
-            "DataFrames, but we do. Until this is fixed we will skip these "
-            "tests. See the error here: "
-            "https://github.com/pandas-dev/pandas/blob/1.5.x/pandas/core/arraylike.py#L212, "  # noqa: E501
-            "called from https://github.com/pandas-dev/pandas/blob/1.5.x/pandas/core/arraylike.py#L258"  # noqa: E501
->>>>>>> ec45c18c
         )
     )
 
