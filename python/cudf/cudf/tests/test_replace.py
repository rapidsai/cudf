# Copyright (c) 2020-2021, NVIDIA CORPORATION.

import re
from decimal import Decimal

import numpy as np
import pandas as pd
import pytest

import cudf
from cudf.core.dtypes import Decimal64Dtype
from cudf.testing._utils import (
    INTEGER_TYPES,
    NUMERIC_TYPES,
    assert_eq,
    assert_exceptions_equal,
)


@pytest.mark.parametrize(
    "gsr",
    [
        cudf.Series([5, 1, 2, 3, None, 243, None, 4]),
        cudf.Series(["one", "two", "three", None, "one"], dtype="category"),
        cudf.Series(list(range(400)) + [None]),
    ],
)
@pytest.mark.parametrize(
    "to_replace,value",
    [
        (0, 5),
        ("one", "two"),
        ("one", "five"),
        ("abc", "hello"),
        ([0, 1], [5, 6]),
        ([22, 323, 27, 0], -1),
        ([1, 2, 3], cudf.Series([10, 11, 12])),
        (cudf.Series([1, 2, 3]), None),
        ({1: 10, 2: 22}, None),
        (np.inf, 4),
    ],
)
def test_series_replace_all(gsr, to_replace, value):
    psr = gsr.to_pandas()

    gd_to_replace = to_replace
    if isinstance(to_replace, cudf.Series):
        pd_to_replace = to_replace.to_pandas()
    else:
        pd_to_replace = to_replace

    gd_value = value
    if isinstance(value, cudf.Series):
        pd_value = value.to_pandas()
    else:
        pd_value = value

    actual = gsr.replace(to_replace=gd_to_replace, value=gd_value)
    expected = psr.replace(to_replace=pd_to_replace, value=pd_value)

    assert_eq(
        expected.sort_values().reset_index(drop=True),
        actual.sort_values().reset_index(drop=True),
    )


def test_series_replace():
    a1 = np.array([0, 1, 2, 3, 4])

    # Numerical
    a2 = np.array([5, 1, 2, 3, 4])
    sr1 = cudf.Series(a1)
    sr2 = sr1.replace(0, 5)
    assert_eq(a2, sr2.to_array())

    # Categorical
    psr3 = pd.Series(["one", "two", "three"], dtype="category")
    psr4 = psr3.replace("one", "two")
    sr3 = cudf.from_pandas(psr3)
    sr4 = sr3.replace("one", "two")
    assert_eq(
        psr4.sort_values().reset_index(drop=True),
        sr4.sort_values().reset_index(drop=True),
    )

    psr5 = psr3.replace("one", "five")
    sr5 = sr3.replace("one", "five")

    assert_eq(psr5, sr5)

    # List input
    a6 = np.array([5, 6, 2, 3, 4])
    sr6 = sr1.replace([0, 1], [5, 6])
    assert_eq(a6, sr6.to_array())

    with pytest.raises(TypeError):
        sr1.replace([0, 1], [5.5, 6.5])

    # Series input
    a8 = np.array([5, 5, 5, 3, 4])
    sr8 = sr1.replace(sr1[:3].to_array(), 5)
    assert_eq(a8, sr8.to_array())

    # large input containing null
    sr9 = cudf.Series(list(range(400)) + [None])
    sr10 = sr9.replace([22, 323, 27, 0], None)
    assert sr10.null_count == 5
    assert len(sr10.to_array()) == (401 - 5)

    sr11 = sr9.replace([22, 323, 27, 0], -1)
    assert sr11.null_count == 1
    assert len(sr11.to_array()) == (401 - 1)

    # large input not containing nulls
    sr9 = sr9.fillna(-11)
    sr12 = sr9.replace([22, 323, 27, 0], None)
    assert sr12.null_count == 4
    assert len(sr12.to_array()) == (401 - 4)

    sr13 = sr9.replace([22, 323, 27, 0], -1)
    assert sr13.null_count == 0
    assert len(sr13.to_array()) == 401


def test_series_replace_with_nulls():
    a1 = np.array([0, 1, 2, 3, 4])

    # Numerical
    a2 = np.array([-10, 1, 2, 3, 4])
    sr1 = cudf.Series(a1)
    sr2 = sr1.replace(0, None).fillna(-10)
    assert_eq(a2, sr2.to_array())

    # List input
    a6 = np.array([-10, 6, 2, 3, 4])
    sr6 = sr1.replace([0, 1], [None, 6]).fillna(-10)
    assert_eq(a6, sr6.to_array())

    sr1 = cudf.Series([0, 1, 2, 3, 4, None])
    with pytest.raises(TypeError):
        sr1.replace([0, 1], [5.5, 6.5]).fillna(-10)

    # Series input
    a8 = np.array([-10, -10, -10, 3, 4, -10])
    sr8 = sr1.replace(cudf.Series([-10] * 3, index=sr1[:3]), None).fillna(-10)
    assert_eq(a8, sr8.to_array())

    a9 = np.array([-10, 6, 2, 3, 4, -10])
    sr9 = sr1.replace([0, 1], [None, 6]).fillna(-10)
    assert_eq(a9, sr9.to_array())


@pytest.mark.parametrize(
    "df",
    [
        cudf.DataFrame(
            {
                "a": [0, 1, None, 2, 3],
                "b": [3, 2, 2, 3, None],
                "c": ["abc", "def", ".", None, None],
            }
        ),
        cudf.DataFrame(
            {
                "a": ["one", "two", None, "three"],
                "b": ["one", None, "two", "three"],
            },
            dtype="category",
        ),
        cudf.DataFrame(
            {
                "col one": [None, 10, 11, None, 1000, 500, 600],
                "col two": ["abc", "def", "ghi", None, "pp", None, "a"],
                "a": [0.324, 0.234, 324.342, 23.32, 9.9, None, None],
            }
        ),
    ],
)
@pytest.mark.parametrize(
    "to_replace,value",
    [
        (0, 4),
        ([0, 1], [4, 5]),
        ([0, 1], 4),
        ({"a": 0, "b": 0}, {"a": 4, "b": 5}),
        ({"a": 0}, {"a": 4}),
        ("abc", "---"),
        ([".", "gh"], "hi"),
        ([".", "def"], ["_", None]),
        ({"c": 0}, {"a": 4, "b": 5}),
        ({"a": 2}, {"c": "a"}),
        ("two", "three"),
        ([1, 2], pd.Series([10, 11])),
        (pd.Series([10, 11], index=[3, 2]), None),
        (
            pd.Series(["a+", "+c", "p", "---"], index=["abc", "gh", "l", "z"]),
            None,
        ),
        (
            pd.Series([10, 11], index=[3, 2]),
            {"a": [-10, -30], "l": [-111, -222]},
        ),
        (pd.Series([10, 11], index=[3, 2]), 555),
        (
            pd.Series([10, 11], index=["a", "b"]),
            pd.Series([555, 1111], index=["a", "b"]),
        ),
        ({"a": "2", "b": "3", "zzz": "hi"}, None),
        ({"a": 2, "b": 3, "zzz": "hi"}, 324353),
        (
            {"a": 2, "b": 3, "zzz": "hi"},
            pd.Series([5, 6, 10], index=["a", "b", "col one"]),
        ),
    ],
)
def test_dataframe_replace(df, to_replace, value):
    gdf = df
    pdf = gdf.to_pandas()

    pd_value = value
    if isinstance(value, pd.Series):
        gd_value = cudf.from_pandas(value)
    else:
        gd_value = value

    pd_to_replace = to_replace
    if isinstance(to_replace, pd.Series):
        gd_to_replace = cudf.from_pandas(to_replace)
    else:
        gd_to_replace = to_replace

    expected = pdf.replace(to_replace=pd_to_replace, value=pd_value)
    actual = gdf.replace(to_replace=gd_to_replace, value=gd_value)

    expected_sorted = expected.sort_values(by=list(expected.columns), axis=0)
    actual_sorted = actual.sort_values(by=list(actual.columns), axis=0)

    assert_eq(expected_sorted, actual_sorted)


def test_dataframe_replace_with_nulls():
    # numerical
    pdf1 = pd.DataFrame({"a": [0, 1, 2, 3], "b": [0, 1, 2, 3]})
    gdf1 = cudf.from_pandas(pdf1)
    pdf2 = pdf1.replace(0, 4)
    gdf2 = gdf1.replace(0, None).fillna(4)
    assert_eq(gdf2, pdf2)

    # list input
    pdf6 = pdf1.replace([0, 1], [4, 5])
    gdf6 = gdf1.replace([0, 1], [4, None]).fillna(5)
    assert_eq(gdf6, pdf6)

    pdf7 = pdf1.replace([0, 1], 4)
    gdf7 = gdf1.replace([0, 1], None).fillna(4)
    assert_eq(gdf7, pdf7)

    # dict input:
    pdf8 = pdf1.replace({"a": 0, "b": 0}, {"a": 4, "b": 5})
    gdf8 = gdf1.replace({"a": 0, "b": 0}, {"a": None, "b": 5}).fillna(4)
    assert_eq(gdf8, pdf8)

    gdf1 = cudf.DataFrame({"a": [0, 1, 2, 3], "b": [0, 1, 2, None]})
    gdf9 = gdf1.replace([0, 1], [4, 5]).fillna(3)
    assert_eq(gdf9, pdf6)


@pytest.mark.parametrize(
    "psr",
    [
        pd.Series([0, 1, None, 2, None], dtype=pd.Int8Dtype()),
        pd.Series([0, 1, np.nan, 2, np.nan]),
    ],
)
@pytest.mark.parametrize("data_dtype", NUMERIC_TYPES)
@pytest.mark.parametrize("fill_value", [10, pd.Series([10, 20, 30, 40, 50])])
@pytest.mark.parametrize("inplace", [True, False])
def test_series_fillna_numerical(psr, data_dtype, fill_value, inplace):
    test_psr = psr.copy(deep=True)
    # TODO: These tests should use Pandas' nullable int type
    # when we support a recent enough version of Pandas
    # https://pandas.pydata.org/pandas-docs/stable/user_guide/integer_na.html
    if np.dtype(data_dtype).kind not in ("f") and test_psr.dtype.kind == "i":
        test_psr = test_psr.astype(
            cudf.utils.dtypes.np_dtypes_to_pandas_dtypes[np.dtype(data_dtype)]
        )

    gsr = cudf.from_pandas(test_psr)

    if isinstance(fill_value, pd.Series):
        fill_value_cudf = cudf.from_pandas(fill_value)
    else:
        fill_value_cudf = fill_value

    expected = test_psr.fillna(fill_value, inplace=inplace)
    actual = gsr.fillna(fill_value_cudf, inplace=inplace)

    if inplace:
        expected = test_psr
        actual = gsr

    # TODO: Remove check_dtype when we have support
    # to compare with pandas nullable dtypes
    assert_eq(expected, actual, check_dtype=False)


@pytest.mark.parametrize(
    "data",
    [
        [1, None, None, 2, 3, 4],
        [None, None, 1, 2, None, 3, 4],
        [1, 2, None, 3, 4, None, None],
        [0] + [None] * 14,
        [None] * 14 + [0],
    ],
)
@pytest.mark.parametrize("container", [pd.Series, pd.DataFrame])
@pytest.mark.parametrize("data_dtype", NUMERIC_TYPES)
@pytest.mark.parametrize("method", ["ffill", "bfill"])
@pytest.mark.parametrize("inplace", [True, False])
def test_fillna_method_numerical(data, container, data_dtype, method, inplace):
    if container == pd.DataFrame:
        data = {"a": data, "b": data, "c": data}

    pdata = container(data)

    if np.dtype(data_dtype).kind not in ("f"):
        data_dtype = cudf.utils.dtypes.np_dtypes_to_pandas_dtypes[
            np.dtype(data_dtype)
        ]
    pdata = pdata.astype(data_dtype)

    # Explicitly using nans_as_nulls=True
    gdata = cudf.from_pandas(pdata, nan_as_null=True)

    expected = pdata.fillna(method=method, inplace=inplace)
    actual = gdata.fillna(method=method, inplace=inplace)

    if inplace:
        expected = pdata
        actual = gdata

    assert_eq(expected, actual, check_dtype=False)


@pytest.mark.parametrize(
    "gsr_data",
    [
        cudf.Series(["2.34", "5.2", "7.47", None, "92.29", None]).astype(
            Decimal64Dtype(7, 2)
        ),
        cudf.Series(["-74.56", None, "-23.73", "34.55", "2.89", None]).astype(
            Decimal64Dtype(7, 2)
        ),
        cudf.Series(
            ["85.955", np.nan, "-3.243", np.nan, "29.492", np.nan]
        ).astype(Decimal64Dtype(8, 3)),
        cudf.Series(
            ["2.964", None, "57.432", "-989.330", None, "56.444"]
        ).astype(Decimal64Dtype(8, 3)),
        cudf.Series(
            [np.nan, "55.2498", np.nan, "-5.2965", "-28.9423", np.nan]
        ).astype(Decimal64Dtype(10, 4)),
    ],
)
@pytest.mark.parametrize(
    "fill_value",
    [
        42,
        -123,
        Decimal("8.2"),
        Decimal("-12.87"),
        cudf.Series([None, -854, 9533, -274, -845, 7924], dtype="int32"),
        cudf.Series(["-53.5", "13.4", "-64.3", None, "42.42", None]).astype(
            Decimal64Dtype(7, 2)
        ),
        cudf.Series(
            ["57.45", np.nan, np.nan, "686.49", "-55.5", "73.24"],
        ).astype(Decimal64Dtype(7, 2)),
    ],
)
@pytest.mark.parametrize("inplace", [True, False])
def test_fillna_decimal(gsr_data, fill_value, inplace):
    gsr = gsr_data.copy(deep=True)
    psr = gsr.to_pandas()

    if isinstance(fill_value, cudf.Series):
        p_fill_value = fill_value.to_pandas()
    else:
        p_fill_value = fill_value

    expected = psr.fillna(p_fill_value, inplace=inplace)
    got = gsr.fillna(fill_value, inplace=inplace)

    assert_eq(expected, got, check_dtype=False)


@pytest.mark.parametrize(
    "psr_data",
    [
        pd.Series(["a", "b", "a", None, "c", None], dtype="category"),
        pd.Series(
            ["a", "b", "a", None, "c", None],
            dtype="category",
            index=["q", "r", "z", "a", "b", "c"],
        ),
        pd.Series(
            ["a", "b", "a", None, "c", None],
            dtype="category",
            index=["x", "t", "p", "q", "r", "z"],
        ),
        pd.Series(["a", "b", "a", np.nan, "c", np.nan], dtype="category"),
        pd.Series(
            [None, None, None, None, None, None, "a", "b", "c"],
            dtype="category",
        ),
    ],
)
@pytest.mark.parametrize(
    "fill_value",
    [
        "c",
        pd.Series(["c", "c", "c", "c", "c", "a"], dtype="category"),
        pd.Series(
            ["a", "b", "a", None, "c", None],
            dtype="category",
            index=["x", "t", "p", "q", "r", "z"],
        ),
        pd.Series(
            ["a", "b", "a", None, "c", None],
            dtype="category",
            index=["q", "r", "z", "a", "b", "c"],
        ),
        pd.Series(["a", "b", "a", None, "c", None], dtype="category"),
        pd.Series(["a", "b", "a", np.nan, "c", np.nan], dtype="category"),
    ],
)
@pytest.mark.parametrize("inplace", [True, False])
def test_fillna_categorical(psr_data, fill_value, inplace):
    psr = psr_data.copy(deep=True)
    gsr = cudf.from_pandas(psr)

    if isinstance(fill_value, pd.Series):
        fill_value_cudf = cudf.from_pandas(fill_value)
    else:
        fill_value_cudf = fill_value

    if (
        isinstance(fill_value_cudf, cudf.Series)
        and gsr.dtype != fill_value_cudf.dtype
    ):
        assert_exceptions_equal(
            lfunc=psr.fillna,
            rfunc=gsr.fillna,
            lfunc_args_and_kwargs=([fill_value], {"inplace": inplace}),
            rfunc_args_and_kwargs=([fill_value_cudf], {"inplace": inplace}),
        )
    else:
        expected = psr.fillna(fill_value, inplace=inplace)
        got = gsr.fillna(fill_value_cudf, inplace=inplace)

        if inplace:
            expected = psr
            got = gsr

        assert_eq(expected, got)


@pytest.mark.parametrize(
    "psr_data",
    [
        pd.Series(pd.date_range("2010-01-01", "2020-01-10", freq="1y")),
        pd.Series(["2010-01-01", None, "2011-10-10"], dtype="datetime64[ns]"),
        pd.Series(
            [
                None,
                None,
                None,
                None,
                None,
                None,
                "2011-10-10",
                "2010-01-01",
                "2010-01-02",
                "2010-01-04",
                "2010-11-01",
            ],
            dtype="datetime64[ns]",
        ),
        pd.Series(
            [
                None,
                None,
                None,
                None,
                None,
                None,
                "2011-10-10",
                "2010-01-01",
                "2010-01-02",
                "2010-01-04",
                "2010-11-01",
            ],
            dtype="datetime64[ns]",
            index=["a", "b", "c", "d", "e", "f", "g", "h", "i", "j", "k"],
        ),
    ],
)
@pytest.mark.parametrize(
    "fill_value",
    [
        pd.Timestamp("2010-01-02"),
        pd.Series(pd.date_range("2010-01-01", "2020-01-10", freq="1y"))
        + pd.Timedelta("1d"),
        pd.Series(["2010-01-01", None, "2011-10-10"], dtype="datetime64[ns]"),
        pd.Series(
            [
                None,
                None,
                None,
                None,
                None,
                None,
                "2011-10-10",
                "2010-01-01",
                "2010-01-02",
                "2010-01-04",
                "2010-11-01",
            ],
            dtype="datetime64[ns]",
        ),
        pd.Series(
            [
                None,
                None,
                None,
                None,
                None,
                None,
                "2011-10-10",
                "2010-01-01",
                "2010-01-02",
                "2010-01-04",
                "2010-11-01",
            ],
            dtype="datetime64[ns]",
            index=["a", "b", "c", "d", "e", "f", "g", "h", "i", "j", "k"],
        ),
    ],
)
@pytest.mark.parametrize("inplace", [True, False])
def test_fillna_datetime(psr_data, fill_value, inplace):
    psr = psr_data.copy(deep=True)
    gsr = cudf.from_pandas(psr)

    if isinstance(fill_value, pd.Series):
        fill_value_cudf = cudf.from_pandas(fill_value)
    else:
        fill_value_cudf = fill_value

    expected = psr.fillna(fill_value, inplace=inplace)
    got = gsr.fillna(fill_value_cudf, inplace=inplace)

    if inplace:
        got = gsr
        expected = psr

    assert_eq(expected, got)


@pytest.mark.parametrize(
    "data",
    [
        # Categorical
        pd.Categorical([1, 2, None, None, 3, 4]),
        pd.Categorical([None, None, 1, None, 3, 4]),
        pd.Categorical([1, 2, None, 3, 4, None, None]),
        pd.Categorical(["1", "20", None, None, "3", "40"]),
        pd.Categorical([None, None, "10", None, "30", "4"]),
        pd.Categorical(["1", "20", None, "30", "4", None, None]),
        # Datetime
        np.array(
            [
                "2020-01-01 08:00:00",
                "2020-01-01 09:00:00",
                None,
                "2020-01-01 10:00:00",
                None,
                "2020-01-01 10:00:00",
            ],
            dtype="datetime64[ns]",
        ),
        np.array(
            [
                None,
                None,
                "2020-01-01 09:00:00",
                "2020-01-01 10:00:00",
                None,
                "2020-01-01 10:00:00",
            ],
            dtype="datetime64[ns]",
        ),
        np.array(
            [
                "2020-01-01 09:00:00",
                None,
                None,
                "2020-01-01 10:00:00",
                None,
                None,
            ],
            dtype="datetime64[ns]",
        ),
        # Timedelta
        np.array(
            [10, 100, 1000, None, None, 10, 100, 1000], dtype="datetime64[ns]"
        ),
        np.array(
            [None, None, 10, None, 1000, 100, 10], dtype="datetime64[ns]"
        ),
        np.array(
            [10, 100, None, None, 1000, None, None], dtype="datetime64[ns]"
        ),
        # String
        np.array(
            ["10", "100", "1000", None, None, "10", "100", "1000"],
            dtype="object",
        ),
        np.array(
            [None, None, "1000", None, "10", "100", "10"], dtype="object"
        ),
        np.array(
            ["10", "100", None, None, "1000", None, None], dtype="object"
        ),
    ],
)
@pytest.mark.parametrize("container", [pd.Series, pd.DataFrame])
@pytest.mark.parametrize("method", ["ffill", "bfill"])
@pytest.mark.parametrize("inplace", [True, False])
def test_fillna_method_fixed_width_non_num(data, container, method, inplace):
    if container == pd.DataFrame:
        data = {"a": data, "b": data, "c": data}

    pdata = container(data)

    # Explicitly using nans_as_nulls=True
    gdata = cudf.from_pandas(pdata, nan_as_null=True)

    expected = pdata.fillna(method=method, inplace=inplace)
    actual = gdata.fillna(method=method, inplace=inplace)

    if inplace:
        expected = pdata
        actual = gdata

    assert_eq(expected, actual)


@pytest.mark.parametrize(
    "df",
    [
        pd.DataFrame({"a": [1, 2, None], "b": [None, None, 5]}),
        pd.DataFrame(
            {"a": [1, 2, None], "b": [None, None, 5]}, index=["a", "p", "z"]
        ),
        pd.DataFrame({"a": [1, 2, 3]}),
    ],
)
@pytest.mark.parametrize(
    "value",
    [
        10,
        pd.Series([10, 20, 30]),
        pd.Series([3, 4, 5]),
        pd.Series([10, 20, 30], index=["z", "a", "p"]),
        {"a": 5, "b": pd.Series([3, 4, 5])},
        {"a": 5001},
        {"b": pd.Series([11, 22, 33], index=["a", "p", "z"])},
        {"a": 5, "b": pd.Series([3, 4, 5], index=["a", "p", "z"])},
        {"c": 100},
        np.nan,
    ],
)
@pytest.mark.parametrize("inplace", [True, False])
def test_fillna_dataframe(df, value, inplace):
    pdf = df.copy(deep=True)
    gdf = cudf.from_pandas(pdf)

    fill_value_pd = value
    if isinstance(fill_value_pd, (pd.Series, pd.DataFrame)):
        fill_value_cudf = cudf.from_pandas(fill_value_pd)
    elif isinstance(fill_value_pd, dict):
        fill_value_cudf = {}
        for key in fill_value_pd:
            temp_val = fill_value_pd[key]
            if isinstance(temp_val, pd.Series):
                temp_val = cudf.from_pandas(temp_val)
            fill_value_cudf[key] = temp_val
    else:
        fill_value_cudf = value

    expect = pdf.fillna(fill_value_pd, inplace=inplace)
    got = gdf.fillna(fill_value_cudf, inplace=inplace)

    if inplace:
        got = gdf
        expect = pdf

    assert_eq(expect, got)


@pytest.mark.parametrize(
    "ps_data",
    [
        pd.Series(["a", "b", "c", "d"]),
        pd.Series([None] * 4, dtype="object"),
        pd.Series(["z", None, "z", None]),
        pd.Series(["x", "y", None, None, None]),
        pd.Series([None, None, None, "i", "P"]),
    ],
)
@pytest.mark.parametrize(
    "fill_value",
    [
        "a",
        pd.Series(["a", "b", "c", "d"]),
        pd.Series(["z", None, "z", None]),
        pd.Series([None] * 4, dtype="object"),
        pd.Series(["x", "y", None, None, None]),
        pd.Series([None, None, None, "i", "P"]),
    ],
)
@pytest.mark.parametrize("inplace", [True, False])
def test_fillna_string(ps_data, fill_value, inplace):
    psr = ps_data.copy(deep=True)
    gsr = cudf.from_pandas(psr)

    if isinstance(fill_value, pd.Series):
        fill_value_cudf = cudf.from_pandas(fill_value)
    else:
        fill_value_cudf = fill_value

    expected = psr.fillna(fill_value, inplace=inplace)
    got = gsr.fillna(fill_value_cudf, inplace=inplace)

    if inplace:
        expected = psr
        got = gsr

    assert_eq(expected, got)


@pytest.mark.parametrize("data_dtype", INTEGER_TYPES)
def test_series_fillna_invalid_dtype(data_dtype):
    gdf = cudf.Series([1, 2, None, 3], dtype=data_dtype)
    fill_value = 2.5
    with pytest.raises(TypeError) as raises:
        gdf.fillna(fill_value)
    raises.match(
        f"Cannot safely cast non-equivalent"
        f" {type(fill_value).__name__} to {gdf.dtype.type.__name__}"
    )


@pytest.mark.parametrize("data_dtype", NUMERIC_TYPES)
@pytest.mark.parametrize("fill_value", [100, 100.0, 128.5])
def test_series_where(data_dtype, fill_value):
    psr = pd.Series(list(range(10)), dtype=data_dtype)
    sr = cudf.from_pandas(psr)

    if sr.dtype.type(fill_value) != fill_value:
        with pytest.raises(TypeError):
            sr.where(sr > 0, fill_value)
    else:
        # Cast back to original dtype as pandas automatically upcasts
        expect = psr.where(psr > 0, fill_value)
        got = sr.where(sr > 0, fill_value)
        # pandas returns 'float16' dtype, which is not supported in cudf
        assert_eq(
            expect,
            got,
            check_dtype=False if expect.dtype.kind in ("f") else True,
        )

    if sr.dtype.type(fill_value) != fill_value:
        with pytest.raises(TypeError):
            sr.where(sr < 0, fill_value)
    else:
        expect = psr.where(psr < 0, fill_value)
        got = sr.where(sr < 0, fill_value)
        # pandas returns 'float16' dtype, which is not supported in cudf
        assert_eq(
            expect,
            got,
            check_dtype=False if expect.dtype.kind in ("f") else True,
        )

    if sr.dtype.type(fill_value) != fill_value:
        with pytest.raises(TypeError):
            sr.where(sr == 0, fill_value)
    else:
        expect = psr.where(psr == 0, fill_value)
        got = sr.where(sr == 0, fill_value)
        # pandas returns 'float16' dtype, which is not supported in cudf
        assert_eq(
            expect,
            got,
            check_dtype=False if expect.dtype.kind in ("f") else True,
        )


@pytest.mark.parametrize("fill_value", [100, 100.0, 100.5])
def test_series_with_nulls_where(fill_value):
    psr = pd.Series([None] * 3 + list(range(5)))
    sr = cudf.from_pandas(psr)

    expect = psr.where(psr > 0, fill_value)
    got = sr.where(sr > 0, fill_value)
    assert_eq(expect, got)

    expect = psr.where(psr < 0, fill_value)
    got = sr.where(sr < 0, fill_value)
    assert_eq(expect, got)

    expect = psr.where(psr == 0, fill_value)
    got = sr.where(sr == 0, fill_value)
    assert_eq(expect, got)


@pytest.mark.parametrize("fill_value", [[888, 999]])
def test_dataframe_with_nulls_where_with_scalars(fill_value):
    pdf = pd.DataFrame(
        {
            "A": [-1, 2, -3, None, 5, 6, -7, 0],
            "B": [4, -2, 3, None, 7, 6, 8, 0],
        }
    )
    gdf = cudf.from_pandas(pdf)

    expect = pdf.where(pdf % 3 == 0, fill_value)
    got = gdf.where(gdf % 3 == 0, fill_value)

    assert_eq(expect, got)


def test_dataframe_with_different_types():

    # Testing for int and float
    pdf = pd.DataFrame(
        {"A": [111, 22, 31, 410, 56], "B": [-10.12, 121.2, 45.7, 98.4, 87.6]}
    )
    gdf = cudf.from_pandas(pdf)
    expect = pdf.where(pdf > 50, -pdf)
    got = gdf.where(gdf > 50, -gdf)

    assert_eq(expect, got)

    # Testing for string
    pdf = pd.DataFrame({"A": ["a", "bc", "cde", "fghi"]})
    gdf = cudf.from_pandas(pdf)
    pdf_mask = pd.DataFrame({"A": [True, False, True, False]})
    gdf_mask = cudf.from_pandas(pdf_mask)
    expect = pdf.where(pdf_mask, ["cudf"])
    got = gdf.where(gdf_mask, ["cudf"])

    assert_eq(expect, got)

    # Testing for categoriacal
    pdf = pd.DataFrame({"A": ["a", "b", "b", "c"]})
    pdf["A"] = pdf["A"].astype("category")
    gdf = cudf.from_pandas(pdf)
    expect = pdf.where(pdf_mask, "c")
    got = gdf.where(gdf_mask, ["c"])

    assert_eq(expect, got)


def test_dataframe_where_with_different_options():
    pdf = pd.DataFrame({"A": [1, 2, 3], "B": [3, 4, 5]})
    gdf = cudf.from_pandas(pdf)

    # numpy array
    boolean_mask = np.array([[False, True], [True, False], [False, True]])

    expect = pdf.where(boolean_mask, -pdf)
    got = gdf.where(boolean_mask, -gdf)

    assert_eq(expect, got)

    # with single scalar
    expect = pdf.where(boolean_mask, 8)
    got = gdf.where(boolean_mask, 8)

    assert_eq(expect, got)

    # with multi scalar
    expect = pdf.where(boolean_mask, [8, 9])
    got = gdf.where(boolean_mask, [8, 9])

    assert_eq(expect, got)


def test_series_multiple_times_with_nulls():
    sr = cudf.Series([1, 2, 3, None])
    expected = cudf.Series([None, None, None, None], dtype=np.int64)

    for i in range(3):
        got = sr.replace([1, 2, 3], None)
        assert_eq(expected, got)
        # BUG: #2695
        # The following series will acquire a chunk of memory and update with
        # values, but these values may still linger even after the memory
        # gets released. This memory space might get used for replace in
        # subsequent calls and the memory used for mask may have junk values.
        # So, if it is not updated properly, the result would be wrong.
        # So, this will help verify that scenario.
        cudf.Series([1, 1, 1, None])


@pytest.mark.parametrize("series_dtype", NUMERIC_TYPES)
@pytest.mark.parametrize(
    "replacement", [128, 128.0, 128.5, 32769, 32769.0, 32769.5]
)
def test_numeric_series_replace_dtype(series_dtype, replacement):
    psr = pd.Series([0, 1, 2, 3, 4, 5], dtype=series_dtype)
    sr = cudf.from_pandas(psr)

    # Both Scalar
    if sr.dtype.type(replacement) != replacement:
        with pytest.raises(TypeError):
            sr.replace(1, replacement)
    else:
        expect = psr.replace(1, replacement).astype(psr.dtype)
        got = sr.replace(1, replacement)
        assert_eq(expect, got)

    # to_replace is a list, replacement is a scalar
    if sr.dtype.type(replacement) != replacement:
        with pytest.raises(TypeError):

            sr.replace([2, 3], replacement)
    else:
        expect = psr.replace([2, 3], replacement).astype(psr.dtype)
        got = sr.replace([2, 3], replacement)
        assert_eq(expect, got)

    # If to_replace is a scalar and replacement is a list
    with pytest.raises(TypeError):
        sr.replace(0, [replacement, 2])

    # Both list of unequal length
    with pytest.raises(ValueError):
        sr.replace([0, 1], [replacement])

    # Both lists of equal length
    if (
        np.dtype(type(replacement)).kind == "f" and sr.dtype.kind in {"i", "u"}
    ) or (sr.dtype.type(replacement) != replacement):
        with pytest.raises(TypeError):
            sr.replace([2, 3], [replacement, replacement])
    else:
        expect = psr.replace([2, 3], [replacement, replacement]).astype(
            psr.dtype
        )
        got = sr.replace([2, 3], [replacement, replacement])
        assert_eq(expect, got)


<<<<<<< HEAD
def test_replace_inplace():
    data = np.array([5, 1, 2, 3, 4])
    sr = cudf.Series(data)
    psr = pd.Series(data)

    sr_copy = sr.copy()
    psr_copy = psr.copy()

    assert_eq(sr, psr)
    assert_eq(sr_copy, psr_copy)
    sr.replace(5, 0, inplace=True)
    psr.replace(5, 0, inplace=True)
    assert_eq(sr, psr)
    assert_eq(sr_copy, psr_copy)

    sr = cudf.Series(data)
    psr = pd.Series(data)

    sr_copy = sr.copy()
    psr_copy = psr.copy()

    assert_eq(sr, psr)
    assert_eq(sr_copy, psr_copy)
    sr.replace({5: 0, 3: -5})
    psr.replace({5: 0, 3: -5})
    assert_eq(sr, psr)
    assert_eq(sr_copy, psr_copy)
    srr = sr.replace()
    psrr = psr.replace()
    assert_eq(srr, psrr)

    psr = pd.Series(["one", "two", "three"], dtype="category")
    sr = cudf.from_pandas(psr)

    sr_copy = sr.copy()
    psr_copy = psr.copy()

    assert_eq(sr, psr)
    assert_eq(sr_copy, psr_copy)
    sr.replace("one", "two", inplace=True)
    psr.replace("one", "two", inplace=True)
    assert_eq(
        sr.sort_values().reset_index(drop=True),
        psr.sort_values().reset_index(drop=True),
    )
    assert_eq(
        sr_copy.sort_values().reset_index(drop=True),
        psr_copy.sort_values().reset_index(drop=True),
    )

    pdf = pd.DataFrame({"A": [0, 1, 2, 3, 4], "B": [5, 6, 7, 8, 9]})
    gdf = cudf.from_pandas(pdf)

    pdf_copy = pdf.copy()
    gdf_copy = gdf.copy()
    assert_eq(pdf, gdf)
    assert_eq(pdf_copy, gdf_copy)
    pdf.replace(5, 0, inplace=True)
    gdf.replace(5, 0, inplace=True)
    assert_eq(pdf, gdf)
    assert_eq(pdf_copy, gdf_copy)
=======
@pytest.mark.parametrize(
    "pframe, replace_args",
    [
        (
            pd.Series([5, 1, 2, 3, 4]),
            {"to_replace": 5, "value": 0, "inplace": True},
        ),
        (
            pd.Series([5, 1, 2, 3, 4]),
            {"to_replace": {5: 0, 3: -5}, "inplace": True},
        ),
        (pd.Series([5, 1, 2, 3, 4]), {}),
        pytest.param(
            pd.Series(["one", "two", "three"], dtype="category"),
            {"to_replace": "one", "value": "two", "inplace": True},
            marks=pytest.mark.xfail(
                reason="https://github.com/pandas-dev/pandas/issues/43232"
            ),
        ),
        (
            pd.DataFrame({"A": [0, 1, 2, 3, 4], "B": [5, 6, 7, 8, 9]}),
            {"to_replace": 5, "value": 0, "inplace": True},
        ),
        (
            pd.Series([1, 2, 3, 45]),
            {
                "to_replace": np.array([]).astype(int),
                "value": 77,
                "inplace": True,
            },
        ),
        (
            pd.Series([1, 2, 3, 45]),
            {
                "to_replace": np.array([]).astype(int),
                "value": 77,
                "inplace": False,
            },
        ),
        (
            pd.DataFrame({"a": [1, 2, 3, 4, 5, 666]}),
            {"to_replace": {"a": 2}, "value": {"a": -33}, "inplace": True},
        ),
        (
            pd.DataFrame({"a": [1, 2, 3, 4, 5, 666]}),
            {
                "to_replace": {"a": [2, 5]},
                "value": {"a": [9, 10]},
                "inplace": True,
            },
        ),
        (
            pd.DataFrame({"a": [1, 2, 3, 4, 5, 666]}),
            {"to_replace": [], "value": [], "inplace": True},
        ),
    ],
)
def test_replace_inplace(pframe, replace_args):
    gpu_frame = cudf.from_pandas(pframe)
    pandas_frame = pframe.copy()
>>>>>>> 8a78196e

    gpu_copy = gpu_frame.copy()
    cpu_copy = pandas_frame.copy()

    assert_eq(gpu_frame, pandas_frame)
    assert_eq(gpu_copy, cpu_copy)
    gpu_frame.replace(**replace_args)
    pandas_frame.replace(**replace_args)
    assert_eq(gpu_frame, pandas_frame)
    assert_eq(gpu_copy, cpu_copy)


def test_replace_df_error():
    pdf = pd.DataFrame({"a": [1, 2, 3, 4, 5, 666]})
    gdf = cudf.from_pandas(pdf)

    assert_exceptions_equal(
        lfunc=pdf.replace,
        rfunc=gdf.replace,
        lfunc_args_and_kwargs=([], {"to_replace": -1, "value": []}),
        rfunc_args_and_kwargs=([], {"to_replace": -1, "value": []}),
        compare_error_message=False,
    )


@pytest.mark.parametrize(
    ("lower", "upper"),
    [([2, 7.4], [4, 7.9]), ([2, 7.4], None), (None, [4, 7.9],)],
)
@pytest.mark.parametrize("inplace", [True, False])
def test_dataframe_clip(lower, upper, inplace):
    pdf = pd.DataFrame(
        {"a": [1, 2, 3, 4, 5], "b": [7.1, 7.24, 7.5, 7.8, 8.11]}
    )
    gdf = cudf.from_pandas(pdf)

    got = gdf.clip(lower=lower, upper=upper, inplace=inplace)
    expect = pdf.clip(lower=lower, upper=upper, axis=1)

    if inplace is True:
        assert_eq(expect, gdf)
    else:
        assert_eq(expect, got)


@pytest.mark.parametrize(
    ("lower", "upper"), [("b", "d"), ("b", None), (None, "c"), (None, None)],
)
@pytest.mark.parametrize("inplace", [True, False])
def test_dataframe_category_clip(lower, upper, inplace):
    data = ["a", "b", "c", "d", "e"]
    pdf = pd.DataFrame({"a": data})
    gdf = cudf.from_pandas(pdf)
    gdf["a"] = gdf["a"].astype("category")

    expect = pdf.clip(lower=lower, upper=upper)
    got = gdf.clip(lower=lower, upper=upper, inplace=inplace)

    if inplace is True:
        assert_eq(expect, gdf.astype("str"))
    else:
        assert_eq(expect, got.astype("str"))


@pytest.mark.parametrize(
    ("lower", "upper"),
    [([2, 7.4], [4, 7.9, "d"]), ([2, 7.4, "a"], [4, 7.9, "d"])],
)
def test_dataframe_exceptions_for_clip(lower, upper):
    gdf = cudf.DataFrame(
        {"a": [1, 2, 3, 4, 5], "b": [7.1, 7.24, 7.5, 7.8, 8.11]}
    )

    with pytest.raises(ValueError):
        gdf.clip(lower=lower, upper=upper)


@pytest.mark.parametrize(
    ("data", "lower", "upper"),
    [
        ([1, 2, 3, 4, 5], 2, 4),
        ([1, 2, 3, 4, 5], 2, None),
        ([1, 2, 3, 4, 5], None, 4),
        ([1, 2, 3, 4, 5], None, None),
        ([1, 2, 3, 4, 5], 4, 2),
        (["a", "b", "c", "d", "e"], "b", "d"),
        (["a", "b", "c", "d", "e"], "b", None),
        (["a", "b", "c", "d", "e"], None, "d"),
        (["a", "b", "c", "d", "e"], "d", "b"),
    ],
)
@pytest.mark.parametrize("inplace", [True, False])
def test_series_clip(data, lower, upper, inplace):
    psr = pd.Series(data)
    gsr = cudf.Series.from_pandas(data)

    expect = psr.clip(lower=lower, upper=upper)
    got = gsr.clip(lower=lower, upper=upper, inplace=inplace)

    if inplace is True:
        assert_eq(expect, gsr)
    else:
        assert_eq(expect, got)


def test_series_exceptions_for_clip():

    with pytest.raises(ValueError):
        cudf.Series([1, 2, 3, 4]).clip([1, 2], [2, 3])

    with pytest.raises(NotImplementedError):
        cudf.Series([1, 2, 3, 4]).clip(1, 2, axis=0)


@pytest.mark.parametrize(
    ("data", "lower", "upper"),
    [
        ([1, 2, 3, 4, 5], 2, 4),
        ([1, 2, 3, 4, 5], 2, None),
        ([1, 2, 3, 4, 5], None, 4),
        ([1, 2, 3, 4, 5], None, None),
        (["a", "b", "c", "d", "e"], "b", "d"),
        (["a", "b", "c", "d", "e"], "b", None),
        (["a", "b", "c", "d", "e"], None, "d"),
    ],
)
@pytest.mark.parametrize("inplace", [True, False])
def test_index_clip(data, lower, upper, inplace):
    pdf = pd.DataFrame({"a": data})
    index = cudf.from_pandas(pdf).set_index("a").index

    expect = pdf.clip(lower=lower, upper=upper)
    got = index.clip(lower=lower, upper=upper, inplace=inplace)

    if inplace is True:
        assert_eq(expect, index.to_frame(index=False))
    else:
        assert_eq(expect, got.to_frame(index=False))


@pytest.mark.parametrize(
    ("lower", "upper"), [([2, 3], [4, 5]), ([2, 3], None), (None, [4, 5],)],
)
@pytest.mark.parametrize("inplace", [True, False])
def test_multiindex_clip(lower, upper, inplace):
    df = pd.DataFrame({"a": [1, 2, 3, 4, 5], "b": [1, 2, 3, 4, 5]})
    gdf = cudf.from_pandas(df)

    index = gdf.set_index(["a", "b"]).index

    expected = df.clip(lower=lower, upper=upper, inplace=inplace, axis=1)
    got = index.clip(lower=lower, upper=upper, inplace=inplace)

    if inplace is True:
        assert_eq(df, index.to_frame(index=False))
    else:
        assert_eq(expected, got.to_frame(index=False))


@pytest.mark.parametrize(
    "data", [[1, 2.0, 3, 4, None, 1, None, 10, None], ["a", "b", "c"]]
)
@pytest.mark.parametrize(
    "index",
    [
        None,
        [1, 2, 3],
        ["a", "b", "z"],
        ["a", "b", "c", "d", "e", "f", "g", "l", "m"],
    ],
)
@pytest.mark.parametrize("value", [[1, 2, 3, 4, None, 1, None, 10, None]])
def test_series_fillna(data, index, value):
    psr = pd.Series(
        data,
        index=index if index is not None and len(index) == len(data) else None,
    )
    gsr = cudf.Series(
        data,
        index=index if index is not None and len(index) == len(data) else None,
    )

    expect = psr.fillna(pd.Series(value))
    got = gsr.fillna(cudf.Series(value))
    assert_eq(expect, got)


def test_series_fillna_error():
    psr = pd.Series([1, 2, None, 3, None])
    gsr = cudf.from_pandas(psr)

    assert_exceptions_equal(
        psr.fillna,
        gsr.fillna,
        ([pd.DataFrame({"a": [1, 2, 3]})],),
        ([cudf.DataFrame({"a": [1, 2, 3]})],),
    )


def test_series_replace_errors():
    gsr = cudf.Series([1, 2, None, 3, None])
    psr = gsr.to_pandas()

    with pytest.raises(
        TypeError,
        match=re.escape(
            "to_replace and value should be of same types,"
            "got to_replace dtype: int64 and "
            "value dtype: object"
        ),
    ):
        gsr.replace(1, "a")

    gsr = cudf.Series(["a", "b", "c"])
    with pytest.raises(
        TypeError,
        match=re.escape(
            "to_replace and value should be of same types,"
            "got to_replace dtype: int64 and "
            "value dtype: object"
        ),
    ):
        gsr.replace([1, 2], ["a", "b"])

    assert_exceptions_equal(
        psr.replace, gsr.replace, ([{"a": 1}, 1],), ([{"a": 1}, 1],),
    )

    assert_exceptions_equal(
        lfunc=psr.replace,
        rfunc=gsr.replace,
        lfunc_args_and_kwargs=([[1, 2], [1]],),
        rfunc_args_and_kwargs=([[1, 2], [1]],),
        expected_error_message=re.escape(
            "Replacement lists must be of same length. " "Expected 2, got 1."
        ),
    )

    assert_exceptions_equal(
        lfunc=psr.replace,
        rfunc=gsr.replace,
        lfunc_args_and_kwargs=([object(), [1]],),
        rfunc_args_and_kwargs=([object(), [1]],),
    )

    assert_exceptions_equal(
        lfunc=psr.replace,
        rfunc=gsr.replace,
        lfunc_args_and_kwargs=([{"a": 1}, object()],),
        rfunc_args_and_kwargs=([{"a": 1}, object()],),
    )


@pytest.mark.parametrize(
    "gsr,old,new,expected",
    [
        (
            cudf.Series(["a", "b", "c", None]),
            None,
            "a",
            cudf.Series(["a", "b", "c", "a"]),
        ),
        (
            cudf.Series(["a", "b", "c", None]),
            [None, "a", "a"],
            ["c", "b", "d"],
            cudf.Series(["d", "b", "c", "c"]),
        ),
        (
            cudf.Series(["a", "b", "c", None]),
            [None, "a"],
            ["b", None],
            cudf.Series([None, "b", "c", "b"]),
        ),
        (
            cudf.Series(["a", "b", "c", None]),
            [None, None],
            [None, None],
            cudf.Series(["a", "b", "c", None]),
        ),
        (cudf.Series([1, 2, None, 3]), None, 10, cudf.Series([1, 2, 10, 3])),
        (
            cudf.Series([1, 2, None, 3]),
            [None, 1, 1],
            [3, 2, 4],
            cudf.Series([4, 2, 3, 3]),
        ),
        (
            cudf.Series([1, 2, None, 3]),
            [None, 1],
            [2, None],
            cudf.Series([None, 2, 2, 3]),
        ),
        (
            cudf.Series(["a", "q", "t", None], dtype="category"),
            None,
            "z",
            cudf.Series(["a", "q", "t", "z"], dtype="category"),
        ),
        (
            cudf.Series(["a", "q", "t", None], dtype="category"),
            [None, "a", "q"],
            ["z", None, None],
            cudf.Series([None, None, "t", "z"], dtype="category"),
        ),
        (
            cudf.Series(["a", None, "t", None], dtype="category"),
            [None, "t"],
            ["p", None],
            cudf.Series(["a", "p", None, "p"], dtype="category"),
        ),
    ],
)
def test_replace_nulls(gsr, old, new, expected):

    actual = gsr.replace(old, new)
    assert_eq(
        expected.sort_values().reset_index(drop=True),
        actual.sort_values().reset_index(drop=True),
    )<|MERGE_RESOLUTION|>--- conflicted
+++ resolved
@@ -967,69 +967,6 @@
         assert_eq(expect, got)
 
 
-<<<<<<< HEAD
-def test_replace_inplace():
-    data = np.array([5, 1, 2, 3, 4])
-    sr = cudf.Series(data)
-    psr = pd.Series(data)
-
-    sr_copy = sr.copy()
-    psr_copy = psr.copy()
-
-    assert_eq(sr, psr)
-    assert_eq(sr_copy, psr_copy)
-    sr.replace(5, 0, inplace=True)
-    psr.replace(5, 0, inplace=True)
-    assert_eq(sr, psr)
-    assert_eq(sr_copy, psr_copy)
-
-    sr = cudf.Series(data)
-    psr = pd.Series(data)
-
-    sr_copy = sr.copy()
-    psr_copy = psr.copy()
-
-    assert_eq(sr, psr)
-    assert_eq(sr_copy, psr_copy)
-    sr.replace({5: 0, 3: -5})
-    psr.replace({5: 0, 3: -5})
-    assert_eq(sr, psr)
-    assert_eq(sr_copy, psr_copy)
-    srr = sr.replace()
-    psrr = psr.replace()
-    assert_eq(srr, psrr)
-
-    psr = pd.Series(["one", "two", "three"], dtype="category")
-    sr = cudf.from_pandas(psr)
-
-    sr_copy = sr.copy()
-    psr_copy = psr.copy()
-
-    assert_eq(sr, psr)
-    assert_eq(sr_copy, psr_copy)
-    sr.replace("one", "two", inplace=True)
-    psr.replace("one", "two", inplace=True)
-    assert_eq(
-        sr.sort_values().reset_index(drop=True),
-        psr.sort_values().reset_index(drop=True),
-    )
-    assert_eq(
-        sr_copy.sort_values().reset_index(drop=True),
-        psr_copy.sort_values().reset_index(drop=True),
-    )
-
-    pdf = pd.DataFrame({"A": [0, 1, 2, 3, 4], "B": [5, 6, 7, 8, 9]})
-    gdf = cudf.from_pandas(pdf)
-
-    pdf_copy = pdf.copy()
-    gdf_copy = gdf.copy()
-    assert_eq(pdf, gdf)
-    assert_eq(pdf_copy, gdf_copy)
-    pdf.replace(5, 0, inplace=True)
-    gdf.replace(5, 0, inplace=True)
-    assert_eq(pdf, gdf)
-    assert_eq(pdf_copy, gdf_copy)
-=======
 @pytest.mark.parametrize(
     "pframe, replace_args",
     [
@@ -1090,7 +1027,6 @@
 def test_replace_inplace(pframe, replace_args):
     gpu_frame = cudf.from_pandas(pframe)
     pandas_frame = pframe.copy()
->>>>>>> 8a78196e
 
     gpu_copy = gpu_frame.copy()
     cpu_copy = pandas_frame.copy()
