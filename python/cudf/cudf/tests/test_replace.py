--- conflicted
+++ resolved
@@ -8,10 +8,7 @@
 import pytest
 
 import cudf
-<<<<<<< HEAD
-=======
 from cudf.core.dtypes import Decimal64Dtype
->>>>>>> 884e8bc8
 from cudf.testing._utils import (
     INTEGER_TYPES,
     NUMERIC_TYPES,
