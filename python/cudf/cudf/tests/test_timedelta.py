# Copyright (c) 2020-2023, NVIDIA CORPORATION.

import datetime
import operator

import cupy as cp
import numpy as np
import pandas as pd
import pytest

import cudf
from cudf.testing import _utils as utils
from cudf.testing._utils import assert_eq, assert_exceptions_equal

_TIMEDELTA_DATA = [
    [1000000, 200000, 3000000],
    [1000000, 200000, None],
    [],
    [None],
    [None, None, None, None, None],
    [12, 12, 22, 343, 4353534, 435342],
    np.array([10, 20, 30, None, 100]),
    cp.asarray([10, 20, 30, 100]),
    [1000000, 200000, 3000000],
    [1000000, 200000, None],
    [1],
    [12, 11, 232, 223432411, 2343241, 234324, 23234],
    [12, 11, 2.32, 2234.32411, 2343.241, 23432.4, 23234],
    [1.321, 1132.324, 23223231.11, 233.41, 0.2434, 332, 323],
    [
        136457654736252,
        134736784364431,
        245345345545332,
        223432411,
        2343241,
        3634548734,
        23234,
    ],
    [12, 11, 2.32, 2234.32411, 2343.241, 23432.4, 23234],
]

_TIMEDELTA_DATA_NON_OVERFLOW = [
    [1000000, 200000, 3000000],
    [1000000, 200000, None],
    [],
    [None],
    [None, None, None, None, None],
    [12, 12, 22, 343, 4353534, 435342],
    np.array([10, 20, 30, None, 100]),
    cp.asarray([10, 20, 30, 100]),
    [1000000, 200000, 3000000],
    [1000000, 200000, None],
    [1],
    [12, 11, 232, 223432411, 2343241, 234324, 23234],
    [12, 11, 2.32, 2234.32411, 2343.241, 23432.4, 23234],
    [1.321, 1132.324, 23223231.11, 233.41, 0.2434, 332, 323],
    [12, 11, 2.32, 2234.32411, 2343.241, 23432.4, 23234],
]

_cmpops = [
    operator.lt,
    operator.gt,
    operator.le,
    operator.ge,
    operator.eq,
    operator.ne,
]


@pytest.mark.parametrize(
    "data",
    [
        [1000000, 200000, 3000000],
        [1000000, 200000, None],
        [],
        [None],
        [None, None, None, None, None],
        [12, 12, 22, 343, 4353534, 435342],
        [0.3534, 12, 22, 343, 43.53534, 4353.42],
        np.array([10, 20, 30, None, 100]),
        cp.asarray([10, 20, 30, 100]),
    ],
)
@pytest.mark.parametrize("dtype", utils.TIMEDELTA_TYPES)
def test_timedelta_series_create(data, dtype):
    if dtype not in ("timedelta64[ns]"):
        pytest.skip(
            "Bug in pandas : https://github.com/pandas-dev/pandas/issues/35465"
        )
    psr = pd.Series(
        cp.asnumpy(data) if isinstance(data, cp.ndarray) else data, dtype=dtype
    )
    gsr = cudf.Series(data, dtype=dtype)

    assert_eq(psr, gsr)


@pytest.mark.parametrize(
    "data",
    [
        [1000000, 200000, 3000000],
        [12, 12, 22, 343, 4353534, 435342],
        [0.3534, 12, 22, 343, 43.53534, 4353.42],
        cp.asarray([10, 20, 30, 100]),
    ],
)
@pytest.mark.parametrize("dtype", utils.TIMEDELTA_TYPES)
@pytest.mark.parametrize("cast_dtype", ["int64", "category"])
def test_timedelta_from_typecast(data, dtype, cast_dtype):
    if dtype not in ("timedelta64[ns]"):
        pytest.skip(
            "Bug in pandas : https://github.com/pandas-dev/pandas/issues/35465"
        )
    psr = pd.Series(
        cp.asnumpy(data) if isinstance(data, cp.ndarray) else data, dtype=dtype
    )
    gsr = cudf.Series(data, dtype=dtype)

    if cast_dtype == "int64":
        assert_eq(psr.values.view(cast_dtype), gsr.astype(cast_dtype).values)
    else:
        assert_eq(psr.astype(cast_dtype), gsr.astype(cast_dtype))


@pytest.mark.parametrize(
    "data",
    [
        [1000000, 200000, 3000000],
        [12, 12, 22, 343, 4353534, 435342],
        [0.3534, 12, 22, 343, 43.53534, 4353.42],
        cp.asarray([10, 20, 30, 100]),
    ],
)
@pytest.mark.parametrize("cast_dtype", utils.TIMEDELTA_TYPES)
def test_timedelta_to_typecast(data, cast_dtype):
    psr = pd.Series(cp.asnumpy(data) if isinstance(data, cp.ndarray) else data)
    gsr = cudf.Series(data)

    assert_eq(psr.astype(cast_dtype), gsr.astype(cast_dtype))


@pytest.mark.parametrize(
    "data",
    [
        [1000000, 200000, 3000000],
        [1000000, 200000, None],
        [],
        [None],
        [None, None, None, None, None],
        [12, 12, 22, 343, 4353534, 435342],
        [0.3534, 12, 22, 343, 43.53534, 4353.42],
        np.array([10, 20, 30, None, 100]),
        cp.asarray([10, 20, 30, 100]),
    ],
)
@pytest.mark.parametrize("dtype", utils.TIMEDELTA_TYPES)
def test_timedelta_from_pandas(data, dtype):
    psr = pd.Series(
        cp.asnumpy(data) if isinstance(data, cp.ndarray) else data, dtype=dtype
    )
    gsr = cudf.from_pandas(psr)

    assert_eq(psr, gsr)


@pytest.mark.parametrize(
    "data",
    [
        [1000000, 200000, 3000000],
        [1000000, 200000, None],
        [],
        [None],
        [None, None, None, None, None],
        [12, 12, 22, 343, 4353534, 435342],
        np.array([10, 20, 30, None, 100]),
        cp.asarray([10, 20, 30, 100]),
    ],
)
@pytest.mark.parametrize("dtype", utils.TIMEDELTA_TYPES)
def test_timedelta_series_to_numpy(data, dtype):
    gsr = cudf.Series(data, dtype=dtype)

    expected = np.array(
        cp.asnumpy(data) if isinstance(data, cp.ndarray) else data, dtype=dtype
    )
    expected = expected[~np.isnan(expected)]

    actual = gsr.dropna().to_numpy()

    np.testing.assert_array_equal(expected, actual)


@pytest.mark.parametrize(
    "data",
    [
        [1000000, 200000, 3000000],
        [1000000, 200000, None],
        [],
        [None],
        [None, None, None, None, None],
        [12, 12, 22, 343, 4353534, 435342],
        np.array([10, 20, 30, None, 100]),
        cp.asarray([10, 20, 30, 100]),
    ],
)
@pytest.mark.parametrize("dtype", utils.TIMEDELTA_TYPES)
def test_timedelta_series_to_pandas(data, dtype):
    gsr = cudf.Series(data, dtype=dtype)

    expected = np.array(
        cp.asnumpy(data) if isinstance(data, cp.ndarray) else data, dtype=dtype
    )

    expected = pd.Series(expected)
    actual = gsr.to_pandas()

    assert_eq(expected, actual)


@pytest.mark.parametrize(
    "data,other",
    [
        ([1000000, 200000, 3000000], [1000000, 200000, 3000000]),
        ([1000000, 200000, None], [1000000, 200000, None]),
        ([], []),
        ([None], [None]),
        ([None, None, None, None, None], [None, None, None, None, None]),
        (
            [12, 12, 22, 343, 4353534, 435342],
            [12, 12, 22, 343, 4353534, 435342],
        ),
        (np.array([10, 20, 30, None, 100]), np.array([10, 20, 30, None, 100])),
        (cp.asarray([10, 20, 30, 100]), cp.asarray([10, 20, 30, 100])),
        ([1000000, 200000, 3000000], [200000, 34543, 3000000]),
        ([1000000, 200000, None], [1000000, 200000, 3000000]),
        ([None], [1]),
        (
            [12, 12, 22, 343, 4353534, 435342],
            [None, 1, 220, 3, 34, 4353423287],
        ),
        (np.array([10, 20, 30, None, 100]), np.array([10, 20, 30, None, 100])),
        (cp.asarray([10, 20, 30, 100]), cp.asarray([10, 20, 30, 100])),
    ],
)
@pytest.mark.parametrize("dtype", utils.TIMEDELTA_TYPES)
@pytest.mark.parametrize(
    "ops",
    [
        "eq",
        "ne",
        "lt",
        "gt",
        "le",
        "ge",
        "add",
        "radd",
        "sub",
        "rsub",
        "floordiv",
        "truediv",
        "mod",
    ],
)
def test_timedelta_ops_misc_inputs(data, other, dtype, ops):
    gsr = cudf.Series(data, dtype=dtype)
    other_gsr = cudf.Series(other, dtype=dtype)

    psr = gsr.to_pandas()
    other_psr = other_gsr.to_pandas()

    expected = getattr(psr, ops)(other_psr)
    actual = getattr(gsr, ops)(other_gsr)
    if ops in ("eq", "lt", "gt", "le", "ge"):
        actual = actual.fillna(False)
    elif ops == "ne":
        actual = actual.fillna(True)

    if ops == "floordiv":
        expected[actual.isna().to_pandas()] = np.nan

    assert_eq(expected, actual)


@pytest.mark.parametrize(
    "datetime_data,timedelta_data",
    [
        ([1000000, 200000, 3000000], [1000000, 200000, 3000000]),
        ([1000000, 200000, None], [1000000, 200000, None]),
        ([], []),
        ([None], [None]),
        ([None, None, None, None, None], [None, None, None, None, None]),
        (
            [12, 12, 22, 343, 4353534, 435342],
            [12, 12, 22, 343, 4353534, 435342],
        ),
        (np.array([10, 20, 30, None, 100]), np.array([10, 20, 30, None, 100])),
        (cp.asarray([10, 20, 30, 100]), cp.asarray([10, 20, 30, 100])),
        ([1000000, 200000, 3000000], [200000, 34543, 3000000]),
        ([1000000, 200000, None], [1000000, 200000, 3000000]),
        ([None], [1]),
        (
            [12, 12, 22, 343, 4353534, 435342],
            [None, 1, 220, 3, 34, 4353423287],
        ),
        (np.array([10, 20, 30, None, 100]), np.array([10, 20, 30, None, 100])),
        (cp.asarray([10, 20, 30, 100]), cp.asarray([10, 20, 30, 100])),
        (
            [12, 11, 232, 223432411, 2343241, 234324, 23234],
            [11, 1132324, 2322323111, 23341, 2434, 332, 323],
        ),
        (
            [12, 11, 2.32, 2234.32411, 2343.241, 23432.4, 23234],
            [11, 1132324, 2322323111, 23341, 2434, 332, 323],
        ),
        (
            [11, 1132324, 2322323111, 23341, 2434, 332, 323],
            [12, 11, 2.32, 2234.32411, 2343.241, 23432.4, 23234],
        ),
        (
            [1.321, 1132.324, 23223231.11, 233.41, 0.2434, 332, 323],
            [12, 11, 2.32, 2234.32411, 2343.241, 23432.4, 23234],
        ),
    ],
)
@pytest.mark.parametrize("datetime_dtype", utils.DATETIME_TYPES)
@pytest.mark.parametrize("timedelta_dtype", utils.TIMEDELTA_TYPES)
@pytest.mark.parametrize(
    "ops",
    ["add", "sub"],
)
def test_timedelta_ops_datetime_inputs(
    datetime_data, timedelta_data, datetime_dtype, timedelta_dtype, ops
):
    gsr_datetime = cudf.Series(datetime_data, dtype=datetime_dtype)
    gsr_timedelta = cudf.Series(timedelta_data, dtype=timedelta_dtype)

    psr_datetime = gsr_datetime.to_pandas()
    psr_timedelta = gsr_timedelta.to_pandas()

    expected = getattr(psr_datetime, ops)(psr_timedelta)
    actual = getattr(gsr_datetime, ops)(gsr_timedelta)

    assert_eq(expected, actual)

    if ops == "add":
        expected = getattr(psr_timedelta, ops)(psr_datetime)
        actual = getattr(gsr_timedelta, ops)(gsr_datetime)

        assert_eq(expected, actual)
    elif ops == "sub":
        assert_exceptions_equal(
            lfunc=operator.sub,
            rfunc=operator.sub,
            lfunc_args_and_kwargs=([psr_timedelta, psr_datetime],),
            rfunc_args_and_kwargs=([gsr_timedelta, gsr_datetime],),
        )


@pytest.mark.parametrize(
    "df",
    [
        pd.DataFrame(
            {
                "A": pd.Series(pd.date_range("2012-1-1", periods=3, freq="D")),
                "B": pd.Series([pd.Timedelta(days=i) for i in range(3)]),
            }
        ),
        pd.DataFrame(
            {
                "A": pd.Series(
                    pd.date_range("1994-1-1", periods=50, freq="D")
                ),
                "B": pd.Series([pd.Timedelta(days=i) for i in range(50)]),
            }
        ),
    ],
)
@pytest.mark.parametrize("op", ["add", "sub"])
def test_timedelta_dataframe_ops(df, op):
    pdf = df
    gdf = cudf.from_pandas(pdf)

    if op == "add":
        pdf["C"] = pdf["A"] + pdf["B"]
        gdf["C"] = gdf["A"] + gdf["B"]
    elif op == "sub":
        pdf["C"] = pdf["A"] - pdf["B"]
        gdf["C"] = gdf["A"] - gdf["B"]

    assert_eq(pdf, gdf)


@pytest.mark.parametrize(
    "data",
    [
        [1000000, 200000, 3000000],
        [1000000, 200000, None],
        [],
        [None],
        [None, None, None, None, None],
        [12, 12, 22, 343, 4353534, 435342],
        np.array([10, 20, 30, None, 100]),
        cp.asarray([10, 20, 30, 100]),
        [1000000, 200000, 3000000],
        [1000000, 200000, None],
        [1],
        [12, 11, 232, 223432411, 2343241, 234324, 23234],
        [12, 11, 2.32, 2234.32411, 2343.241, 23432.4, 23234],
        [1.321, 1132.324, 23223231.11, 233.41, 332, 323],
        [12, 11, 2.32, 2234.32411, 2343.241, 23432.4, 23234],
    ],
)
@pytest.mark.parametrize(
    "other_scalars",
    [
        datetime.timedelta(days=768),
        datetime.timedelta(seconds=768),
        datetime.timedelta(microseconds=7),
        datetime.timedelta(minutes=447),
        datetime.timedelta(hours=447),
        datetime.timedelta(weeks=734),
        np.timedelta64(4, "s"),
        np.timedelta64(456, "D"),
        np.timedelta64(46, "h"),
        np.timedelta64("nat"),
        np.timedelta64(1, "s"),
        np.timedelta64(1, "ms"),
        np.timedelta64(1, "us"),
        np.timedelta64(1, "ns"),
    ],
)
@pytest.mark.parametrize("dtype", utils.TIMEDELTA_TYPES)
@pytest.mark.parametrize(
    "op",
    [
        "add",
        "sub",
        "truediv",
        "mod",
        "floordiv",
    ],
)
def test_timedelta_series_ops_with_scalars(data, other_scalars, dtype, op):
    gsr = cudf.Series(data=data, dtype=dtype)
    psr = gsr.to_pandas()

    if op == "add":
        expected = psr + other_scalars
        actual = gsr + other_scalars
    elif op == "sub":
        expected = psr - other_scalars
        actual = gsr - other_scalars
    elif op == "truediv":
        expected = psr / other_scalars
        actual = gsr / other_scalars
    elif op == "floordiv":
        expected = psr // other_scalars
        actual = gsr // other_scalars
    elif op == "mod":
        expected = psr % other_scalars
        actual = gsr % other_scalars

    assert_eq(expected, actual)

    if op == "add":
        expected = other_scalars + psr
        actual = other_scalars + gsr
    elif op == "sub":
        expected = other_scalars - psr
        actual = other_scalars - gsr
    elif op == "truediv":
        expected = other_scalars / psr
        actual = other_scalars / gsr
    elif op == "floordiv":
        expected = other_scalars // psr
        actual = other_scalars // gsr
    elif op == "mod":
        expected = other_scalars % psr
        actual = other_scalars % gsr

    assert_eq(expected, actual)


@pytest.mark.parametrize(
    "reverse",
    [
        False,
        pytest.param(
            True,
            marks=pytest.mark.xfail(
                strict=True,
                reason=(
                    "timedelta modulo by zero is dubiously defined in "
                    "both pandas and cuDF "
                    "(see https://github.com/rapidsai/cudf/issues/5938)"
                ),
            ),
        ),
    ],
)
def test_timedelta_series_mod_with_scalar_zero(reverse):
    gsr = cudf.Series(data=[0.2434], dtype=np.timedelta64(1, "ns"))
    psr = gsr.to_pandas()
    scalar = datetime.timedelta(days=768)
    if reverse:
        expected = scalar % psr
        actual = scalar % gsr
    else:
        expected = psr % scalar
        actual = gsr % scalar
    assert_eq(expected, actual)


@pytest.mark.parametrize(
    "data",
    [
        [1000000, 200000, 3000000],
        [1000000, 200000, None],
        [],
        [None],
        [None, None, None, None, None],
        [12, 12, 22, 343, 4353534, 435342],
        np.array([10, 20, 30, None, 100]),
        cp.asarray([10, 20, 30, 100]),
        [1000000, 200000, 3000000],
        [1000000, 200000, None],
        [1],
        [12, 11, 232, 223432411, 2343241, 234324, 23234],
        [12, 11, 2.32, 2234.32411, 2343.241, 23432.4, 23234],
        [1.321, 1132.324, 23223231.11, 233.41, 332, 323],
        [12, 11, 2.32, 2234.32411, 2343.241, 23432.4, 23234],
    ],
)
@pytest.mark.parametrize(
    "cpu_scalar",
    [
        datetime.timedelta(seconds=768),
        datetime.timedelta(microseconds=7),
        np.timedelta64(4, "s"),
        np.timedelta64("nat", "s"),
        np.timedelta64(1, "s"),
        np.timedelta64(1, "ms"),
        np.timedelta64(1, "us"),
        np.timedelta64("nat", "ns"),
        np.timedelta64(1, "ns"),
    ],
)
@pytest.mark.parametrize("dtype", utils.TIMEDELTA_TYPES)
@pytest.mark.parametrize(
    "op",
    [
        "add",
        "sub",
        "truediv",
        "mod",
        "floordiv",
    ],
)
def test_timedelta_series_ops_with_cudf_scalars(data, cpu_scalar, dtype, op):
    gpu_scalar = cudf.Scalar(cpu_scalar)

    gsr = cudf.Series(data=data, dtype=dtype)
    psr = gsr.to_pandas()

    if op == "add":
        expected = psr + cpu_scalar
        actual = gsr + gpu_scalar
    elif op == "sub":
        expected = psr - cpu_scalar
        actual = gsr - gpu_scalar
    elif op == "truediv":
        expected = psr / cpu_scalar
        actual = gsr / gpu_scalar
    elif op == "floordiv":
        expected = psr // cpu_scalar
        actual = gsr // gpu_scalar
    elif op == "mod":
        expected = psr % cpu_scalar
        actual = gsr % gpu_scalar

    assert_eq(expected, actual)

    if op == "add":
        expected = cpu_scalar + psr
        actual = gpu_scalar + gsr
    elif op == "sub":
        expected = cpu_scalar - psr
        actual = gpu_scalar - gsr
    elif op == "truediv":
        expected = cpu_scalar / psr
        actual = gpu_scalar / gsr
    elif op == "floordiv":
        expected = cpu_scalar // psr
        actual = gpu_scalar // gsr
    elif op == "mod":
        expected = cpu_scalar % psr
        actual = gpu_scalar % gsr

    assert_eq(expected, actual)


@pytest.mark.parametrize(
    "reverse",
    [
        False,
        pytest.param(
            True,
            marks=pytest.mark.xfail(
                strict=True,
                reason=(
                    "timedelta modulo by zero is dubiously defined in "
                    "both pandas and cuDF "
                    "(see https://github.com/rapidsai/cudf/issues/5938)"
                ),
            ),
        ),
    ],
)
def test_timedelta_series_mod_with_cudf_scalar_zero(reverse):
    gsr = cudf.Series(data=[0.2434], dtype=np.timedelta64(1, "ns"))
    psr = gsr.to_pandas()
    scalar = datetime.timedelta(days=768)
    gpu_scalar = cudf.Scalar(scalar)
    if reverse:
        expected = scalar % psr
        actual = gpu_scalar % gsr
    else:
        expected = psr % scalar
        actual = gsr % gpu_scalar
    assert_eq(expected, actual)


@pytest.mark.parametrize(
    "data",
    [
        [1000000, 200000, 3000000],
        [1000000, 200000, None],
        [],
        [None],
        [None, None, None, None, None],
        [12, 12, 22, 343, 4353534, 435342],
        np.array([10, 20, 30, None, 100]),
        cp.asarray([10, 20, 30, 100]),
        [1000000, 200000, 3000000],
        [1000000, 200000, None],
        [1],
        [12, 11, 232, 223432411, 2343241, 234324, 23234],
        [12, 11, 2.32, 2234.32411, 2343.241, 23432.4, 23234],
        [1.321, 1132.324, 23223231.11, 233.41, 0.2434, 332, 323],
        [12, 11, 2.32, 2234.32411, 2343.241, 23432.4, 23234],
    ],
)
@pytest.mark.parametrize("dtype", utils.TIMEDELTA_TYPES)
@pytest.mark.parametrize("reduction_op", ["sum", "mean", "median", "quantile"])
def test_timedelta_reduction_ops(data, dtype, reduction_op):
    gsr = cudf.Series(data, dtype=dtype)
    psr = gsr.to_pandas()

    if len(psr) > 0 and psr.isnull().all() and reduction_op == "median":
        with pytest.warns(RuntimeWarning, match="Mean of empty slice"):
            expected = getattr(psr, reduction_op)()
    else:
        expected = getattr(psr, reduction_op)()
    actual = getattr(gsr, reduction_op)()
    if pd.isna(expected) and pd.isna(actual):
        pass
    elif isinstance(expected, pd.Timedelta) and isinstance(
        actual, pd.Timedelta
    ):
        assert (
            expected.round(gsr._column.time_unit).value
            == actual.round(gsr._column.time_unit).value
        )
    else:
        assert_eq(expected, actual)


@pytest.mark.parametrize(
    "data",
    _TIMEDELTA_DATA,
)
@pytest.mark.parametrize("dtype", utils.TIMEDELTA_TYPES)
def test_timedelta_dt_components(data, dtype):
    gsr = cudf.Series(data, dtype=dtype)
    psr = gsr.to_pandas()

    expected = psr.dt.components
    actual = gsr.dt.components

    if gsr.isnull().any():
        assert_eq(expected, actual.astype("float"))
    else:
        assert_eq(expected, actual)


@pytest.mark.parametrize(
    "data",
    _TIMEDELTA_DATA,
)
@pytest.mark.parametrize("dtype", utils.TIMEDELTA_TYPES)
def test_timedelta_dt_properties(data, dtype):
    gsr = cudf.Series(data, dtype=dtype)
    psr = gsr.to_pandas()

    def local_assert(expected, actual):
        if gsr.isnull().any():
            assert_eq(expected, actual.astype("float"))
        else:
            assert_eq(expected, actual)

    expected_days = psr.dt.days
    actual_days = gsr.dt.days

    local_assert(expected_days, actual_days)

    expected_seconds = psr.dt.seconds
    actual_seconds = gsr.dt.seconds

    local_assert(expected_seconds, actual_seconds)

    expected_microseconds = psr.dt.microseconds
    actual_microseconds = gsr.dt.microseconds

    local_assert(expected_microseconds, actual_microseconds)

    expected_nanoseconds = psr.dt.nanoseconds
    actual_nanoseconds = gsr.dt.nanoseconds

    local_assert(expected_nanoseconds, actual_nanoseconds)


@pytest.mark.parametrize(
    "data",
    _TIMEDELTA_DATA,
)
@pytest.mark.parametrize("dtype", utils.TIMEDELTA_TYPES)
def test_timedelta_index(data, dtype):
    gdi = cudf.Index(data, dtype=dtype)
    pdi = gdi.to_pandas()

    assert_eq(pdi, gdi)


@pytest.mark.parametrize("data", _TIMEDELTA_DATA_NON_OVERFLOW)
@pytest.mark.parametrize("datetime_dtype", utils.DATETIME_TYPES)
@pytest.mark.parametrize("timedelta_dtype", utils.TIMEDELTA_TYPES)
def test_timedelta_index_datetime_index_ops(
    data, datetime_dtype, timedelta_dtype
):
    gdt = cudf.Index(data, dtype=datetime_dtype)
    gtd = cudf.Index(data, dtype=timedelta_dtype)

    pdt = gdt.to_pandas()
    ptd = gtd.to_pandas()

    assert_eq(gdt - gtd, pdt - ptd)
    assert_eq(gdt + gtd, pdt + ptd)


@pytest.mark.parametrize(
    "datetime_data,timedelta_data",
    [
        ([1000000, 200000, 3000000], [1000000, 200000, 3000000]),
        ([1000000, 200000, None], [1000000, 200000, None]),
        ([], []),
        ([None], [None]),
        ([None, None, None, None, None], [None, None, None, None, None]),
        (
            [12, 12, 22, 343, 4353534, 435342],
            [12, 12, 22, 343, 4353534, 435342],
        ),
        (np.array([10, 20, 30, None, 100]), np.array([10, 20, 30, None, 100])),
        (cp.asarray([10, 20, 30, 100]), cp.asarray([10, 20, 30, 100])),
        ([1000000, 200000, 3000000], [200000, 34543, 3000000]),
        ([1000000, 200000, None], [1000000, 200000, 3000000]),
        ([None], [1]),
        (
            [12, 12, 22, 343, 4353534, 435342],
            [None, 1, 220, 3, 34, 4353423287],
        ),
        (np.array([10, 20, 30, None, 100]), np.array([10, 20, 30, None, 100])),
        (cp.asarray([10, 20, 30, 100]), cp.asarray([10, 20, 30, 100])),
        (
            [12, 11, 232, 223432411, 2343241, 234324, 23234],
            [11, 1132324, 2322323111, 23341, 2434, 332, 323],
        ),
        (
            [12, 11, 2.32, 2234.32411, 2343.241, 23432.4, 23234],
            [11, 1132324, 2322323111, 23341, 2434, 332, 323],
        ),
        (
            [11, 1132324, 2322323111, 23341, 2434, 332, 323],
            [12, 11, 2.32, 2234.32411, 2343.241, 23432.4, 23234],
        ),
        (
            [1.321, 1132.324, 23223231.11, 233.41, 0.2434, 332, 323],
            [12, 11, 2.32, 2234.32411, 2343.241, 23432.4, 23234],
        ),
    ],
)
@pytest.mark.parametrize("datetime_dtype", utils.DATETIME_TYPES)
@pytest.mark.parametrize("timedelta_dtype", utils.TIMEDELTA_TYPES)
def test_timedelta_datetime_index_ops_misc(
    datetime_data, timedelta_data, datetime_dtype, timedelta_dtype
):
    gdt = cudf.Index(datetime_data, dtype=datetime_dtype)
    gtd = cudf.Index(timedelta_data, dtype=timedelta_dtype)

    pdt = gdt.to_pandas()
    ptd = gtd.to_pandas()

    assert_eq(gdt - gtd, pdt - ptd)
    assert_eq(gdt + gtd, pdt + ptd)


@pytest.mark.parametrize("data", _TIMEDELTA_DATA_NON_OVERFLOW)
@pytest.mark.parametrize(
    "other_scalars",
    [
        pd.Timedelta(1513393355.5, unit="s"),
        pd.Timedelta(34765, unit="D"),
        datetime.timedelta(days=768),
        datetime.timedelta(seconds=768),
        datetime.timedelta(microseconds=7),
        datetime.timedelta(minutes=447),
        datetime.timedelta(hours=447),
        datetime.timedelta(weeks=734),
        np.timedelta64(4, "s"),
        np.timedelta64(456, "D"),
        np.timedelta64(46, "h"),
        np.timedelta64("nat"),
        np.timedelta64(1, "s"),
        np.timedelta64(1, "ms"),
        np.timedelta64(1, "us"),
        np.timedelta64(1, "ns"),
    ],
)
@pytest.mark.parametrize("dtype", utils.TIMEDELTA_TYPES)
@pytest.mark.parametrize(
    "op",
    [
        "add",
        "sub",
        "truediv",
        "floordiv",
    ],
)
@pytest.mark.filterwarnings("ignore:divide by zero:RuntimeWarning:pandas")
def test_timedelta_index_ops_with_scalars(
    request, data, other_scalars, dtype, op
):
    gtdi = cudf.Index(data=data, dtype=dtype)
    ptdi = gtdi.to_pandas()

    if op == "add":
        expected = ptdi + other_scalars
        actual = gtdi + other_scalars
    elif op == "sub":
        expected = ptdi - other_scalars
        actual = gtdi - other_scalars
    elif op == "truediv":
        expected = ptdi / other_scalars
        actual = gtdi / other_scalars
    elif op == "floordiv":
        expected = ptdi // other_scalars
        actual = gtdi // other_scalars

    assert_eq(expected, actual)

    if op == "add":
        expected = other_scalars + ptdi
        actual = other_scalars + gtdi
    elif op == "sub":
        expected = other_scalars - ptdi
        actual = other_scalars - gtdi
    elif op == "truediv":
        expected = other_scalars / ptdi
        actual = other_scalars / gtdi
    elif op == "floordiv":
        expected = other_scalars // ptdi
        actual = other_scalars // gtdi

    # Division by zero for datetime or timedelta is
    # dubiously defined in both pandas (Any // 0 -> 0 in
    # pandas) and cuDF (undefined behaviour)
    request.applymarker(
        pytest.mark.xfail(
            condition=(
                op == "floordiv"
                and 0 in ptdi.astype("int")
                and np.timedelta64(other_scalars).item() is not None
            ),
            reason="Related to https://github.com/rapidsai/cudf/issues/5938",
        )
    )
    assert_eq(expected, actual)


@pytest.mark.parametrize("data", _TIMEDELTA_DATA_NON_OVERFLOW)
@pytest.mark.parametrize(
    "cpu_scalar",
    [
        pd.Timedelta(1513393355.5, unit="s"),
        datetime.timedelta(seconds=768),
        datetime.timedelta(microseconds=7),
        np.timedelta64(1, "s"),
        np.timedelta64(1, "ms"),
        np.timedelta64(1, "us"),
        np.timedelta64(1, "ns"),
    ],
)
@pytest.mark.parametrize("dtype", utils.TIMEDELTA_TYPES)
@pytest.mark.parametrize(
    "op",
    [
        "add",
        "sub",
        "truediv",
        "floordiv",
    ],
)
def test_timedelta_index_ops_with_cudf_scalars(
    request, data, cpu_scalar, dtype, op
):
    gtdi = cudf.Index(data=data, dtype=dtype)
    ptdi = gtdi.to_pandas()

    gpu_scalar = cudf.Scalar(cpu_scalar)

    if op == "add":
        expected = ptdi + cpu_scalar
        actual = gtdi + gpu_scalar
    elif op == "sub":
        expected = ptdi - cpu_scalar
        actual = gtdi - gpu_scalar
    elif op == "truediv":
        expected = ptdi / cpu_scalar
        actual = gtdi / gpu_scalar
    elif op == "floordiv":
        expected = ptdi // cpu_scalar
        actual = gtdi // gpu_scalar

    assert_eq(expected, actual)

    if op == "add":
        expected = cpu_scalar + ptdi
        actual = gpu_scalar + gtdi
    elif op == "sub":
        expected = cpu_scalar - ptdi
        actual = gpu_scalar - gtdi
    elif op == "truediv":
        expected = cpu_scalar / ptdi
        actual = gpu_scalar / gtdi
    elif op == "floordiv":
        expected = cpu_scalar // ptdi
        actual = gpu_scalar // gtdi

    # Division by zero for datetime or timedelta is
    # dubiously defined in both pandas (Any // 0 -> 0 in
    # pandas) and cuDF (undefined behaviour)
    request.applymarker(
        pytest.mark.xfail(
            condition=(
                op == "floordiv"
                and 0 in ptdi.astype("int")
                and np.timedelta64(cpu_scalar).item() is not None
            ),
            reason="https://github.com/rapidsai/cudf/issues/5938",
        )
    )
    assert_eq(expected, actual)


@pytest.mark.parametrize("data", _TIMEDELTA_DATA)
@pytest.mark.parametrize("dtype", utils.TIMEDELTA_TYPES)
@pytest.mark.parametrize("name", ["abcd", None])
def test_timedelta_index_properties(data, dtype, name):
    gdi = cudf.Index(data, dtype=dtype, name=name)
    pdi = gdi.to_pandas()

    def local_assert(expected, actual):
        if actual._values.null_count:
            assert_eq(expected, actual.astype("float64"))
        else:
            assert_eq(expected, actual)

    expected_days = pdi.days
    actual_days = gdi.days

    local_assert(expected_days, actual_days)

    expected_seconds = pdi.seconds
    actual_seconds = gdi.seconds

    local_assert(expected_seconds, actual_seconds)

    expected_microseconds = pdi.microseconds
    actual_microseconds = gdi.microseconds

    local_assert(expected_microseconds, actual_microseconds)

    expected_nanoseconds = pdi.nanoseconds
    actual_nanoseconds = gdi.nanoseconds

    local_assert(expected_nanoseconds, actual_nanoseconds)

    expected_components = pdi.components
    actual_components = gdi.components

    if actual_components.isnull().any().any():
        assert_eq(expected_components, actual_components.astype("float"))
    else:
        assert_eq(
            expected_components,
            actual_components,
            check_index_type=not actual_components.empty,
        )


@pytest.mark.parametrize("data", _TIMEDELTA_DATA)
@pytest.mark.parametrize("dtype", utils.TIMEDELTA_TYPES)
@pytest.mark.parametrize(
    "fill_value",
    [
        np.timedelta64(4, "s"),
        np.timedelta64(456, "D"),
        np.timedelta64(46, "h"),
        np.timedelta64("nat"),
        np.timedelta64(1, "s"),
        np.timedelta64(1, "ms"),
        np.timedelta64(1, "us"),
        np.timedelta64(1, "ns"),
    ],
)
def test_timedelta_fillna(data, dtype, fill_value):
    sr = cudf.Series(data, dtype=dtype)
    psr = sr.to_pandas()

    expected = psr.dropna()
    actual = sr.dropna()

    assert_eq(expected, actual)

    expected = psr.fillna(fill_value)
    actual = sr.fillna(fill_value)
    assert_eq(expected, actual)

    expected = expected.dropna()
    actual = actual.dropna()

    assert_eq(expected, actual)


@pytest.mark.parametrize(
    "gsr,expected_series",
    [
        (
            cudf.Series([1, 2, 3], dtype="timedelta64[ns]"),
            cudf.Series(
                [
                    "0 days 00:00:00.000000001",
                    "0 days 00:00:00.000000002",
                    "0 days 00:00:00.000000003",
                ]
            ),
        ),
        (
            cudf.Series([1000000, 200000, 3000000], dtype="timedelta64[ms]"),
            cudf.Series(
                ["0 days 00:16:40", "0 days 00:03:20", "0 days 00:50:00"]
            ),
        ),
        (
            cudf.Series([1000000, 200000, 3000000], dtype="timedelta64[s]"),
            cudf.Series(
                ["11 days 13:46:40", "2 days 07:33:20", "34 days 17:20:00"]
            ),
        ),
        (
            cudf.Series(
                [None, None, None, None, None], dtype="timedelta64[us]"
            ),
            cudf.Series([None, None, None, None, None], dtype="str"),
        ),
        (
            cudf.Series(
                [
                    136457654,
                    None,
                    245345345,
                    223432411,
                    None,
                    3634548734,
                    23234,
                ],
                dtype="timedelta64[us]",
            ),
            cudf.Series(
                [
                    "0 days 00:02:16.457654",
                    None,
                    "0 days 00:04:05.345345",
                    "0 days 00:03:43.432411",
                    None,
                    "0 days 01:00:34.548734",
                    "0 days 00:00:00.023234",
                ]
            ),
        ),
        (
            cudf.Series(
                [
                    136457654,
                    None,
                    245345345,
                    223432411,
                    None,
                    3634548734,
                    23234,
                ],
                dtype="timedelta64[ms]",
            ),
            cudf.Series(
                [
                    "1 days 13:54:17.654",
                    None,
                    "2 days 20:09:05.345",
                    "2 days 14:03:52.411",
                    None,
                    "42 days 01:35:48.734",
                    "0 days 00:00:23.234",
                ]
            ),
        ),
        (
            cudf.Series(
                [
                    136457654,
                    None,
                    245345345,
                    223432411,
                    None,
                    3634548734,
                    23234,
                ],
                dtype="timedelta64[s]",
            ),
            cudf.Series(
                [
                    "1579 days 08:54:14",
                    None,
                    "2839 days 15:29:05",
                    "2586 days 00:33:31",
                    None,
                    "42066 days 12:52:14",
                    "0 days 06:27:14",
                ]
            ),
        ),
        (
            cudf.Series(
                [
                    136457654,
                    None,
                    245345345,
                    223432411,
                    None,
                    3634548734,
                    23234,
                ],
                dtype="timedelta64[ns]",
            ),
            cudf.Series(
                [
                    "0 days 00:00:00.136457654",
                    None,
                    "0 days 00:00:00.245345345",
                    "0 days 00:00:00.223432411",
                    None,
                    "0 days 00:00:03.634548734",
                    "0 days 00:00:00.000023234",
                ]
            ),
        ),
    ],
)
def test_timedelta_str_roundtrip(gsr, expected_series):

    actual_series = gsr.astype("str")

    assert_eq(expected_series, actual_series)

    assert_eq(gsr, actual_series.astype(gsr.dtype))


def test_timedelta_invalid_ops():
    sr = cudf.Series([1, 2, 3], dtype="timedelta64[ns]")
    psr = sr.to_pandas()

    assert_exceptions_equal(
        lfunc=operator.add,
        rfunc=operator.add,
        lfunc_args_and_kwargs=([psr, 1],),
        rfunc_args_and_kwargs=([sr, 1],),
    )

    assert_exceptions_equal(
        lfunc=operator.add,
        rfunc=operator.add,
        lfunc_args_and_kwargs=([psr, "a"],),
        rfunc_args_and_kwargs=([sr, "a"],),
    )

    dt_sr = cudf.Series([1, 2, 3], dtype="datetime64[ns]")
    dt_psr = dt_sr.to_pandas()

    assert_exceptions_equal(
        lfunc=operator.mod,
        rfunc=operator.mod,
        lfunc_args_and_kwargs=([psr, dt_psr],),
        rfunc_args_and_kwargs=([sr, dt_sr],),
    )

    assert_exceptions_equal(
        lfunc=operator.mod,
        rfunc=operator.mod,
        lfunc_args_and_kwargs=([psr, "a"],),
        rfunc_args_and_kwargs=([sr, "a"],),
        check_exception_type=False,
    )

    assert_exceptions_equal(
        lfunc=operator.gt,
        rfunc=operator.gt,
        lfunc_args_and_kwargs=([psr, dt_psr],),
        rfunc_args_and_kwargs=([sr, dt_sr],),
    )

    assert_exceptions_equal(
        lfunc=operator.lt,
        rfunc=operator.lt,
        lfunc_args_and_kwargs=([psr, dt_psr],),
        rfunc_args_and_kwargs=([sr, dt_sr],),
    )

    assert_exceptions_equal(
        lfunc=operator.ge,
        rfunc=operator.ge,
        lfunc_args_and_kwargs=([psr, dt_psr],),
        rfunc_args_and_kwargs=([sr, dt_sr],),
    )

    assert_exceptions_equal(
        lfunc=operator.le,
        rfunc=operator.le,
        lfunc_args_and_kwargs=([psr, dt_psr],),
        rfunc_args_and_kwargs=([sr, dt_sr],),
    )

    assert_exceptions_equal(
        lfunc=operator.truediv,
        rfunc=operator.truediv,
        lfunc_args_and_kwargs=([psr, dt_psr],),
        rfunc_args_and_kwargs=([sr, dt_sr],),
    )

    assert_exceptions_equal(
        lfunc=operator.floordiv,
        rfunc=operator.floordiv,
        lfunc_args_and_kwargs=([psr, dt_psr],),
        rfunc_args_and_kwargs=([sr, dt_sr],),
    )

    assert_exceptions_equal(
        lfunc=operator.mul,
        rfunc=operator.mul,
        lfunc_args_and_kwargs=([psr, dt_psr],),
        rfunc_args_and_kwargs=([sr, dt_sr],),
    )

    assert_exceptions_equal(
        lfunc=operator.mul,
        rfunc=operator.mul,
        lfunc_args_and_kwargs=([psr, psr],),
        rfunc_args_and_kwargs=([sr, sr],),
        check_exception_type=False,
    )

    assert_exceptions_equal(
        lfunc=operator.xor,
        rfunc=operator.xor,
        lfunc_args_and_kwargs=([psr, psr],),
        rfunc_args_and_kwargs=([sr, sr],),
    )


def test_timedelta_datetime_cast_invalid():
    sr = cudf.Series([1, 2, 3], dtype="timedelta64[ns]")
    psr = sr.to_pandas()

    assert_exceptions_equal(
        psr.astype,
        sr.astype,
        (["datetime64[ns]"],),
        (["datetime64[ns]"],),
    )

    sr = cudf.Series([1, 2, 3], dtype="datetime64[ns]")
    psr = sr.to_pandas()

    assert_exceptions_equal(
        psr.astype,
        sr.astype,
        (["timedelta64[ns]"],),
        (["timedelta64[ns]"],),
    )


@pytest.mark.parametrize("data", [[], [1, 2, 3, 4, 5]])
@pytest.mark.parametrize("dtype", utils.NUMERIC_TYPES)
@pytest.mark.parametrize("timedelta_dtype", utils.TIMEDELTA_TYPES)
def test_numeric_to_timedelta(data, dtype, timedelta_dtype):
    sr = cudf.Series(data, dtype=dtype)
    psr = sr.to_pandas()

    actual = sr.astype(timedelta_dtype)
    expected = pd.Series(psr.to_numpy().astype(timedelta_dtype))

    assert_eq(expected, actual)


@pytest.mark.parametrize("data", [[], [1, 2, 3, 4, 5]])
@pytest.mark.parametrize("dtype", utils.TIMEDELTA_TYPES)
@pytest.mark.parametrize(
    "scalar",
    [
        1,
        2,
        3,
        "a",
        np.timedelta64(1, "s"),
        np.timedelta64(2, "s"),
        np.timedelta64(2, "D"),
        np.timedelta64(3, "ms"),
        np.timedelta64(4, "us"),
        np.timedelta64(5, "ns"),
        np.timedelta64(6, "ns"),
        np.datetime64(6, "s"),
    ],
)
def test_timedelta_contains(data, dtype, scalar):
    sr = cudf.Series(data, dtype=dtype)
    psr = sr.to_pandas()

    expected = scalar in sr
    actual = scalar in psr

    assert_eq(expected, actual)


@pytest.mark.parametrize("data", [[1, 2, 3], [], [1, 20, 1000, None]])
@pytest.mark.parametrize("dtype", utils.TIMEDELTA_TYPES)
@pytest.mark.parametrize("ddof", [1, 2, 3])
def test_timedelta_std(data, dtype, ddof):
    gsr = cudf.Series(data, dtype=dtype)
    psr = gsr.to_pandas()

    expected = psr.std(ddof=ddof)
    actual = gsr.std(ddof=ddof)

    if np.isnat(expected.to_numpy()) and np.isnat(actual.to_numpy()):
        assert True
    else:
        np.testing.assert_allclose(
            expected.to_numpy().astype("float64"),
            actual.to_numpy().astype("float64"),
            rtol=1e-5,
            atol=0,
        )


@pytest.mark.parametrize("op", ["max", "min"])
@pytest.mark.parametrize(
    "data",
    [
        [],
        [1, 2, 3, 100],
        [10, None, 100, None, None],
        [None, None, None],
        [1231],
    ],
)
@pytest.mark.parametrize("dtype", utils.TIMEDELTA_TYPES)
def test_timedelta_reductions(data, op, dtype):
    sr = cudf.Series(data, dtype=dtype)
    psr = sr.to_pandas()

    actual = getattr(sr, op)()
    expected = getattr(psr, op)()

    if np.isnat(expected.to_numpy()) and np.isnat(actual):
        assert True
    else:
        assert_eq(expected.to_numpy(), actual)


def test_error_values():
    s = cudf.Series([1, 2, 3], dtype="timedelta64[ns]")
    with pytest.raises(
        NotImplementedError,
        match="TimeDelta Arrays is not yet implemented in cudf",
    ):
        s.values


@pytest.mark.parametrize("dtype", utils.TIMEDELTA_TYPES)
@pytest.mark.parametrize("name", [None, "delta-index"])
def test_create_TimedeltaIndex(dtype, name):
    gdi = cudf.TimedeltaIndex(
        [1132223, 2023232, 342234324, 4234324], dtype=dtype, name=name
    )
    pdi = gdi.to_pandas()
    assert_eq(pdi, gdi)


@pytest.mark.parametrize("data", [[43534, 43543, 37897, 2000]])
@pytest.mark.parametrize("dtype", ["timedelta64[ns]"])
def test_timedelta_constructor(data, dtype):
    expected = pd.TimedeltaIndex(data=data, dtype=dtype)
    actual = cudf.TimedeltaIndex(data=data, dtype=dtype)

    assert_eq(expected, actual)

    expected = pd.TimedeltaIndex(data=pd.Series(data), dtype=dtype)
    actual = cudf.TimedeltaIndex(data=cudf.Series(data), dtype=dtype)

    assert_eq(expected, actual)


@pytest.mark.parametrize("op", [operator.add, operator.sub])
def test_timdelta_binop_tz_timestamp(op):
    s = cudf.Series([1, 2, 3], dtype="timedelta64[ns]")
    pd_tz_timestamp = pd.Timestamp("1970-01-01 00:00:00.000000001", tz="utc")
    with pytest.raises(NotImplementedError):
        op(s, pd_tz_timestamp)
    date_tz_scalar = datetime.datetime.now(datetime.timezone.utc)
    with pytest.raises(NotImplementedError):
        op(s, date_tz_scalar)


def test_timedelta_getitem_na():
    s = cudf.Series([1, 2, None, 3], dtype="timedelta64[ns]")
<<<<<<< HEAD
    assert s[2] is cudf.NA


@pytest.mark.parametrize("data1", [[123, 456, None, 321, None]])
@pytest.mark.parametrize("data2", [[123, 456, 789, None, None]])
@pytest.mark.parametrize("op", _cmpops)
def test_timedelta_series_cmpops_pandas_compatibility(data1, data2, op):
    gsr1 = cudf.Series(data=data1, dtype="timedelta64[ns]")
    psr1 = gsr1.to_pandas()

    gsr2 = cudf.Series(data=data2, dtype="timedelta64[ns]")
    psr2 = gsr2.to_pandas()

    expect = op(psr1, psr2)
    with cudf.option_context("mode.pandas_compatible", True):
        got = op(gsr1, gsr2)

    assert_eq(expect, got)
=======
    assert s[2] is cudf.NaT
>>>>>>> b7682708
<|MERGE_RESOLUTION|>--- conflicted
+++ resolved
@@ -1450,8 +1450,7 @@
 
 def test_timedelta_getitem_na():
     s = cudf.Series([1, 2, None, 3], dtype="timedelta64[ns]")
-<<<<<<< HEAD
-    assert s[2] is cudf.NA
+    assert s[2] is cudf.NaT
 
 
 @pytest.mark.parametrize("data1", [[123, 456, None, 321, None]])
@@ -1468,7 +1467,4 @@
     with cudf.option_context("mode.pandas_compatible", True):
         got = op(gsr1, gsr2)
 
-    assert_eq(expect, got)
-=======
-    assert s[2] is cudf.NaT
->>>>>>> b7682708
+    assert_eq(expect, got)