--- conflicted
+++ resolved
@@ -10,12 +10,8 @@
 
 import cudf
 from cudf.tests import utils as utils
-<<<<<<< HEAD
-from cudf.tests.utils import assert_eq
+from cudf.tests.utils import assert_eq, assert_exceptions_equal
 from cudf.utils import dtypes as dtypeutils
-=======
-from cudf.tests.utils import assert_eq, assert_exceptions_equal
->>>>>>> 4b4d9626
 
 _TIMEDELTA_DATA = [
     [1000000, 200000, 3000000],
