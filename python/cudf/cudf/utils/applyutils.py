--- conflicted
+++ resolved
@@ -159,19 +159,11 @@
                 for k in self.incols
             }
         # Allocate output columns
-        outputs = {}
-        for k, dt in self.outcols.items():
-<<<<<<< HEAD
-            outputs[k] = cuda.as_cuda_array(
-                column.column_empty(
-                    len(df), np.dtype(dt), False
-                ).data_array_view(mode="write")
-            )
-=======
-            outputs[k] = column.column_empty(
-                len(df), np.dtype(dt)
-            ).data_array_view(mode="write")
->>>>>>> 266875f3
+        outputs = {
+            k: cuda.as_cuda_array(cp.empty(len(df), dtype=np.dtype(dt)))
+            for k, dt in self.outcols.items()
+        }
+
         # Bind argument
         args = {}
         for dct in [inputs, outputs, self.kwargs]:
