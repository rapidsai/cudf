# Copyright (c) 2019-2022, NVIDIA CORPORATION.

import datetime
import os
import urllib
import warnings
from io import BufferedWriter, BytesIO, IOBase, TextIOWrapper
from threading import Thread

import fsspec
import fsspec.implementations.local
import numpy as np
import pandas as pd
from fsspec.core import get_fs_token_paths
from pyarrow import PythonFile as ArrowPythonFile
from pyarrow.fs import FSSpecHandler, PyFileSystem
from pyarrow.lib import NativeFile

from cudf.utils.docutils import docfmt_partial

try:
    import fsspec.parquet as fsspec_parquet

except ImportError:
    fsspec_parquet = None


_docstring_remote_sources = """
- cuDF supports local and remote data stores. See configuration details for
  available sources
  `here <https://docs.dask.org/en/latest/remote-data-services.html>`__.
"""

_docstring_read_avro = """
Load an Avro dataset into a DataFrame

Parameters
----------
filepath_or_buffer : str, path object, bytes, or file-like object
    Either a path to a file (a `str`, `pathlib.Path`, or
    `py._path.local.LocalPath`), URL (including http, ftp, and S3 locations),
    Python bytes of raw binary data, or any object with a `read()` method
    (such as builtin `open()` file handler function or `BytesIO`).
engine : ['cudf'], default 'cudf'
    Parser engine to use.
columns : list, default None
    If not None, only these columns will be read.
skiprows : int, default None
    If not None, the number of rows to skip from the start of the file.
num_rows : int, default None
    If not None, the total number of rows to read.

Returns
-------
DataFrame

Notes
-----
{remote_data_sources}

Examples
--------
>>> import pandavro
>>> import pandas as pd
>>> import cudf
>>> pandas_df = pd.DataFrame()
>>> pandas_df['numbers'] = [10, 20, 30]
>>> pandas_df['text'] = ["hello", "rapids", "ai"]
>>> pandas_df
   numbers    text
0       10   hello
1       20  rapids
2       30      ai
>>> pandavro.to_avro("data.avro", pandas_df)
>>> cudf.read_avro("data.avro")
   numbers    text
0       10   hello
1       20  rapids
2       30      ai
""".format(
    remote_data_sources=_docstring_remote_sources
)
doc_read_avro = docfmt_partial(docstring=_docstring_read_avro)

_docstring_read_parquet_metadata = """
Read a Parquet file's metadata and schema

Parameters
----------
path : string or path object
    Path of file to be read

Returns
-------
Total number of rows
Number of row groups
List of column names

Examples
--------
>>> import cudf
>>> num_rows, num_row_groups, names = cudf.io.read_parquet_metadata(filename)
>>> df = [cudf.read_parquet(fname, row_group=i) for i in range(row_groups)]
>>> df = cudf.concat(df)
>>> df
  num1                datetime text
0  123 2018-11-13T12:00:00.000 5451
1  456 2018-11-14T12:35:01.000 5784
2  789 2018-11-15T18:02:59.000 6117

See Also
--------
cudf.read_parquet
"""
doc_read_parquet_metadata = docfmt_partial(
    docstring=_docstring_read_parquet_metadata
)

_docstring_read_parquet = """
Load a Parquet dataset into a DataFrame

Parameters
----------
filepath_or_buffer : str, path object, bytes, file-like object, or a list
    of such objects.
    Contains one or more of the following: either a path to a file (a `str`,
    `pathlib.Path`, or `py._path.local.LocalPath`), URL (including http, ftp,
    and S3 locations), Python bytes of raw binary data, or any object with a
    `read()` method (such as builtin `open()` file handler function or
    `BytesIO`).
engine : {{ 'cudf', 'pyarrow' }}, default 'cudf'
    Parser engine to use.
columns : list, default None
    If not None, only these columns will be read.
filters : list of tuple, list of lists of tuples default None
    If not None, specifies a filter predicate used to filter out row groups
    using statistics stored for each row group as Parquet metadata. Row groups
    that do not match the given filter predicate are not read. The
    predicate is expressed in disjunctive normal form (DNF) like
    `[[('x', '=', 0), ...], ...]`. DNF allows arbitrary boolean logical
    combinations of single column predicates. The innermost tuples each
    describe a single column predicate. The list of inner predicates is
    interpreted as a conjunction (AND), forming a more selective and
    multiple column predicate. Finally, the most outer list combines
    these filters as a disjunction (OR). Predicates may also be passed
    as a list of tuples. This form is interpreted as a single conjunction.
    To express OR in predicates, one must use the (preferred) notation of
    list of lists of tuples.
row_groups : int, or list, or a list of lists default None
    If not None, specifies, for each input file, which row groups to read.
    If reading multiple inputs, a list of lists should be passed, one list
    for each input.
strings_to_categorical : boolean, default False
    If True, return string columns as GDF_CATEGORY dtype; if False, return a
    as GDF_STRING dtype.
categorical_partitions : boolean, default True
    Whether directory-partitioned columns should be interpreted as categorical
    or raw dtypes.
use_pandas_metadata : boolean, default True
    If True and dataset has custom PANDAS schema metadata, ensure that index
    columns are also loaded.
use_python_file_object : boolean, default True
    If True, Arrow-backed PythonFile objects will be used in place of fsspec
    AbstractBufferedFile objects at IO time. Setting this argument to `False`
    will require the entire file to be copied to host memory, and is highly
    discouraged.
open_file_options : dict, optional
    Dictionary of key-value pairs to pass to the function used to open remote
    files. By default, this will be `fsspec.parquet.open_parquet_file`. To
    deactivate optimized precaching, set the "method" to `None` under the
    "precache_options" key. Note that the `open_file_func` key can also be
    used to specify a custom file-open function.

Returns
-------
DataFrame

Notes
-----
{remote_data_sources}

Examples
--------
>>> import cudf
>>> df = cudf.read_parquet(filename)
>>> df
  num1                datetime text
0  123 2018-11-13T12:00:00.000 5451
1  456 2018-11-14T12:35:01.000 5784
2  789 2018-11-15T18:02:59.000 6117

See Also
--------
cudf.io.parquet.read_parquet_metadata
cudf.DataFrame.to_parquet
cudf.read_orc
""".format(
    remote_data_sources=_docstring_remote_sources
)
doc_read_parquet = docfmt_partial(docstring=_docstring_read_parquet)

_docstring_to_parquet = """
Write a DataFrame to the parquet format.

Parameters
----------
path : str or list of str
    File path or Root Directory path. Will be used as Root Directory path
    while writing a partitioned dataset. Use list of str with partition_offsets
    to write parts of the dataframe to different files.
compression : {'snappy', 'ZSTD', None}, default 'snappy'
    Name of the compression to use. Use ``None`` for no compression.
index : bool, default None
    If ``True``, include the dataframe's index(es) in the file output. If
    ``False``, they will not be written to the file. If ``None``, the
    engine's default behavior will be used. However, instead of being saved
    as values, the ``RangeIndex`` will be stored as a range in the metadata
    so it doesn’t require much space and is faster. Other indexes will
    be included as columns in the file output.
partition_cols : list, optional, default None
    Column names by which to partition the dataset
    Columns are partitioned in the order they are given
partition_file_name : str, optional, default None
    File name to use for partitioned datasets. Different partitions
    will be written to different directories, but all files will
    have this name.  If nothing is specified, a random uuid4 hex string
    will be used for each file.
partition_offsets : list, optional, default None
    Offsets to partition the dataframe by. Should be used when path is list
    of str. Should be a list of integers of size ``len(path) + 1``
statistics : {'ROWGROUP', 'PAGE', 'COLUMN', 'NONE'}, default 'ROWGROUP'
    Level at which column statistics should be included in file.
metadata_file_path : str, optional, default None
    If specified, this function will return a binary blob containing the footer
    metadata of the written parquet file. The returned blob will have the
    ``chunk.file_path`` field set to the ``metadata_file_path`` for each chunk.
    When using with ``partition_offsets``, should be same size as ``len(path)``
int96_timestamps : bool, default False
    If ``True``, write timestamps in int96 format. This will convert
    timestamps from timestamp[ns], timestamp[ms], timestamp[s], and
    timestamp[us] to the int96 format, which is the number of Julian
    days and the number of nanoseconds since midnight. If ``False``,
    timestamps will not be altered.
row_group_size_bytes: integer or None, default None
    Maximum size of each stripe of the output.
    If None, 134217728 (128MB) will be used.
row_group_size_rows: integer or None, default None
    Maximum number of rows of each stripe of the output.
    If None, 1000000 will be used.
max_page_size_bytes: integer or None, default None
    Maximum uncompressed size of each page of the output.
    If None, 524288 (512KB) will be used.
max_page_size_rows: integer or None, default None
    Maximum number of rows of each page of the output.
    If None, 20000 will be used.
**kwargs
    To request metadata binary blob when using with ``partition_cols``, Pass
    ``return_metadata=True`` instead of specifying ``metadata_file_path``


See Also
--------
cudf.read_parquet
"""
doc_to_parquet = docfmt_partial(docstring=_docstring_to_parquet)

_docstring_merge_parquet_filemetadata = """
Merge multiple parquet metadata blobs

Parameters
----------
metadata_list : list
    List of buffers returned by to_parquet

Returns
-------
Combined parquet metadata blob

See Also
--------
cudf.DataFrame.to_parquet
"""
doc_merge_parquet_filemetadata = docfmt_partial(
    docstring=_docstring_merge_parquet_filemetadata
)


_docstring_read_orc_metadata = """
Read an ORC file's metadata and schema

Parameters
----------
path : string or path object
    Path of file to be read

Returns
-------
Total number of rows
Number of stripes
List of column names

Notes
-----
Support for reading files with struct columns is currently experimental,
the output may not be as reliable as reading for other datatypes.
{remote_data_sources}

Examples
--------
>>> import cudf
>>> num_rows, stripes, names = cudf.io.read_orc_metadata(filename)
>>> df = [cudf.read_orc(fname, stripes=i) for i in range(stripes)]
>>> df = cudf.concat(df)
>>> df
  num1                datetime text
0  123 2018-11-13T12:00:00.000 5451
1  456 2018-11-14T12:35:01.000 5784
2  789 2018-11-15T18:02:59.000 6117

See Also
--------
cudf.read_orc
"""
doc_read_orc_metadata = docfmt_partial(docstring=_docstring_read_orc_metadata)


_docstring_read_orc_statistics = """
Read an ORC file's file-level and stripe-level statistics

Parameters
----------
filepath_or_buffer : str, path object, bytes, or file-like object
    Either a path to a file (a `str`, `pathlib.Path`, or
    `py._path.local.LocalPath`), URL (including http, ftp, and S3 locations),
    Python bytes of raw binary data, or any object with a `read()` method
    (such as builtin `open()` file handler function or `BytesIO`).
columns : list, default None
    If not None, statistics for only these columns will be read from the file.


Returns
-------
Statistics for each column of given file
Statistics for each column for each stripe of given file

See Also
--------
cudf.read_orc
"""
doc_read_orc_statistics = docfmt_partial(
    docstring=_docstring_read_orc_statistics
)

_docstring_read_orc = """
Load an ORC dataset into a DataFrame

Parameters
----------
filepath_or_buffer : str, path object, bytes, or file-like object
    Either a path to a file (a `str`, `pathlib.Path`, or
    `py._path.local.LocalPath`), URL (including http, ftp, and S3 locations),
    Python bytes of raw binary data, or any object with a `read()` method
    (such as builtin `open()` file handler function or `BytesIO`).
engine : {{ 'cudf', 'pyarrow' }}, default 'cudf'
    Parser engine to use.
columns : list, default None
    If not None, only these columns will be read from the file.
filters : list of tuple, list of lists of tuples default None
    If not None, specifies a filter predicate used to filter out row groups
    using statistics stored for each row group as Parquet metadata. Row groups
    that do not match the given filter predicate are not read. The
    predicate is expressed in disjunctive normal form (DNF) like
    `[[('x', '=', 0), ...], ...]`. DNF allows arbitrary boolean logical
    combinations of single column predicates. The innermost tuples each
    describe a single column predicate. The list of inner predicates is
    interpreted as a conjunction (AND), forming a more selective and
    multiple column predicate. Finally, the outermost list combines
    these filters as a disjunction (OR). Predicates may also be passed
    as a list of tuples. This form is interpreted as a single conjunction.
    To express OR in predicates, one must use the (preferred) notation of
    list of lists of tuples.
stripes: list, default None
    If not None, only these stripe will be read from the file. Stripes are
    concatenated with index ignored.
skiprows : int, default None
    If not None, the number of rows to skip from the start of the file.
    This parameter is deprecated.
num_rows : int, default None
    If not None, the total number of rows to read.
    This parameter is deprecated.
use_index : bool, default True
    If True, use row index if available for faster seeking.
use_python_file_object : boolean, default True
    If True, Arrow-backed PythonFile objects will be used in place of fsspec
    AbstractBufferedFile objects at IO time. This option is likely to improve
    performance when making small reads from larger ORC files.
kwargs are passed to the engine

Returns
-------
DataFrame

Notes
-----
{remote_data_sources}

Examples
--------
>>> import cudf
>>> df = cudf.read_orc(filename)
>>> df
  num1                datetime text
0  123 2018-11-13T12:00:00.000 5451
1  456 2018-11-14T12:35:01.000 5784
2  789 2018-11-15T18:02:59.000 6117

See Also
--------
cudf.DataFrame.to_orc
""".format(
    remote_data_sources=_docstring_remote_sources
)
doc_read_orc = docfmt_partial(docstring=_docstring_read_orc)

_docstring_to_orc = """
Write a DataFrame to the ORC format.

Parameters
----------
fname : str
    File path or object where the ORC dataset will be stored.
compression : {{ 'snappy', 'ZSTD', None }}, default 'snappy'
    Name of the compression to use. Use None for no compression.
enable_statistics: boolean, default True
    Enable writing column statistics.
stripe_size_bytes: integer or None, default None
    Maximum size of each stripe of the output.
    If None, 67108864 (64MB) will be used.
stripe_size_rows: integer or None, default None
    Maximum number of rows of each stripe of the output.
    If None, 1000000 will be used.
row_index_stride: integer or None, default None
    Row index stride (maximum number of rows in each row group).
    If None, 10000 will be used.
cols_as_map_type : list of column names or None, default None
    A list of column names which should be written as map type in the ORC file.
    Note that this option only affects columns of ListDtype. Names of other
    column types will be ignored.

Notes
-----
Support for writing tables with struct columns is currently experimental,
the output may not be as reliable as writing for other datatypes.

See Also
--------
cudf.read_orc
"""
doc_to_orc = docfmt_partial(docstring=_docstring_to_orc)

_docstring_read_json = """
Load a JSON dataset into a DataFrame

Parameters
----------
path_or_buf : list, str, path object, or file-like object
    Either JSON data in a `str`, path to a file (a `str`, `pathlib.Path`, or
    `py._path.local.LocalPath`), URL (including http, ftp, and S3 locations),
    or any object with a `read()` method (such as builtin `open()` file handler
    function or `StringIO`). Multiple inputs may be provided as a list. If a
    list is specified each list entry may be of a different input type as long
    as each input is of a valid type and all input JSON schema(s) match.
engine : {{ 'auto', 'cudf', 'cudf_experimental', 'pandas' }}, default 'auto'
    Parser engine to use. If 'auto' is passed, the engine will be
    automatically selected based on the other parameters.
orient : string,
    Indication of expected JSON string format (pandas engine only).
    Compatible JSON strings can be produced by ``to_json()`` with a
    corresponding orient value.
    The set of possible orients is:

    - ``'split'`` : dict like
      ``{index -> [index], columns -> [columns], data -> [values]}``
    - ``'records'`` : list like
      ``[{column -> value}, ... , {column -> value}]``
    - ``'index'`` : dict like ``{index -> {column -> value}}``
    - ``'columns'`` : dict like ``{column -> {index -> value}}``
    - ``'values'`` : just the values array

    The allowed and default values depend on the value
    of the `typ` parameter.

    * when ``typ == 'series'``,

      - allowed orients are ``{'split','records','index'}``
      - default is ``'index'``
      - The Series index must be unique for orient ``'index'``.
    * when ``typ == 'frame'``,

      - allowed orients are ``{'split','records','index',
        'columns','values', 'table'}``
      - default is ``'columns'``
      - The DataFrame index must be unique for orients ``'index'`` and
        ``'columns'``.
      - The DataFrame columns must be unique for orients ``'index'``,
        ``'columns'``, and ``'records'``.
typ : type of object to recover (series or frame), default 'frame'
    With cudf engine, only frame output is supported.
dtype : boolean or dict, default True
    If True, infer dtypes, if a dict of column to dtype, then use those,
    if False, then don't infer dtypes at all, applies only to the data.
convert_axes : boolean, default True
    Try to convert the axes to the proper dtypes (pandas engine only).
convert_dates : boolean, default True
    List of columns to parse for dates (pandas engine only); If True, then try
    to parse datelike columns default is True; a column label is datelike if

    * it ends with ``'_at'``,
    * it ends with ``'_time'``,
    * it begins with ``'timestamp'``,
    * it is ``'modified'``, or
    * it is ``'date'``
keep_default_dates : boolean, default True
    If parsing dates, parse the default datelike columns (pandas engine only)
numpy : boolean, default False
    Direct decoding to numpy arrays (pandas engine only). Supports numeric
    data only, but non-numeric column and index labels are supported. Note
    also that the JSON ordering MUST be the same for each term if numpy=True.
precise_float : boolean, default False
    Set to enable usage of higher precision (strtod) function when
    decoding string to double values (pandas engine only). Default (False)
    is to use fast but less precise builtin functionality
date_unit : string, default None
    The timestamp unit to detect if converting dates (pandas engine only).
    The default behavior is to try and detect the correct precision, but if
    this is not desired then pass one of 's', 'ms', 'us' or 'ns' to force
    parsing only seconds, milliseconds, microseconds or nanoseconds.
encoding : str, default is 'utf-8'
    The encoding to use to decode py3 bytes.
    With cudf engine, only utf-8 is supported.
lines : boolean, default False
    Read the file as a json object per line.
chunksize : integer, default None
    Return JsonReader object for iteration (pandas engine only).
    See the `line-delimited json docs
    <http://pandas.pydata.org/pandas-docs/stable/io.html#io-jsonl>`_
    for more information on ``chunksize``.
    This can only be passed if `lines=True`.
    If this is None, the file will be read into memory all at once.
compression : {'infer', 'gzip', 'bz2', 'zip', 'xz', None}, default 'infer'
    For on-the-fly decompression of on-disk data. If 'infer', then use
    gzip, bz2, zip or xz if path_or_buf is a string ending in
    '.gz', '.bz2', '.zip', or 'xz', respectively, and no decompression
    otherwise. If using 'zip', the ZIP file must contain only one data
    file to be read in. Set to None for no decompression.
byte_range : list or tuple, default None
    Byte range within the input file to be read (cudf engine only).
    The first number is the offset in bytes, the second number is the range
    size in bytes. Set the size to zero to read all data after the offset
    location. Reads the row that starts before or at the end of the range,
    even if it ends after the end of the range.
keep_quotes : bool, default False
    This parameter is only supported in ``cudf_experimental`` engine.
    If `True`, any string values are read literally (and wrapped in an
    additional set of quotes).
    If `False` string values are parsed into Python strings.

Returns
-------
result : Series or DataFrame, depending on the value of `typ`.

See Also
--------
cudf.DataFrame.to_json

Examples
--------
>>> import cudf
>>> df = cudf.DataFrame({'a': ["hello", "rapids"], 'b': ["hello", "worlds"]})
>>> df
        a       b
0   hello   hello
1  rapids  worlds
>>> json_str = df.to_json(orient='records', lines=True)
>>> json_str
'{"a":"hello","b":"hello"}\n{"a":"rapids","b":"worlds"}\n'
>>> cudf.read_json(json_str,  engine="cudf", lines=True)
        a       b
0   hello   hello
1  rapids  worlds

To read the strings with additional set of quotes:

>>> cudf.read_json(json_str,  engine="cudf_experimental", lines=True,
...                keep_quotes=True)
          a         b
0   "hello"   "hello"
1  "rapids"  "worlds"

Reading a JSON string containing ordered lists and name/value pairs:

>>> json_str = '[{"list": [0,1,2], "struct": {"k":"v1"}}, {"list": [3,4,5], "struct": {"k":"v2"}}]'
>>> cudf.read_json(json_str, engine='cudf_experimental')
        list       struct
0  [0, 1, 2]  {'k': 'v1'}
1  [3, 4, 5]  {'k': 'v2'}

Reading JSON Lines data containing ordered lists and name/value pairs:

>>> json_str = '{"a": [{"k1": "v1"}]}\n{"a": [{"k1":"v2"}]}'
>>> cudf.read_json(json_str, engine='cudf_experimental', lines=True)
                a
0  [{'k1': 'v1'}]
1  [{'k1': 'v2'}]

Using the `dtype` argument to specify type casting:

>>> json_str = '{"k1": 1, "k2":[1.5]}'
>>> cudf.read_json(json_str, engine='cudf_experimental', lines=True, dtype={'k1':float, 'k2':cudf.ListDtype(int)})
    k1   k2
0  1.0  [1]
"""  # noqa: E501
doc_read_json = docfmt_partial(docstring=_docstring_read_json)

_docstring_to_json = """
Convert the cuDF object to a JSON string.
Note nulls and NaNs will be converted to null and datetime objects
will be converted to UNIX timestamps.

Parameters
----------
path_or_buf : string or file handle, optional
    File path or object. If not specified, the result is returned as a string.
orient : string
    Indication of expected JSON string format.

    * Series
        - default is 'index'
        - allowed values are: {'split','records','index','table'}
    * DataFrame
        - default is 'columns'
        - allowed values are:
          {'split','records','index','columns','values','table'}
    * The format of the JSON string
        - 'split' : dict like {'index' -> [index],
          'columns' -> [columns], 'data' -> [values]}
        - 'records' : list like
          [{column -> value}, ... , {column -> value}]
        - 'index' : dict like {index -> {column -> value}}
        - 'columns' : dict like {column -> {index -> value}}
        - 'values' : just the values array
        - 'table' : dict like {'schema': {schema}, 'data': {data}}
          describing the data, and the data component is
          like ``orient='records'``.
date_format : {None, 'epoch', 'iso'}
    Type of date conversion. 'epoch' = epoch milliseconds,
    'iso' = ISO8601. The default depends on the `orient`. For
    ``orient='table'``, the default is 'iso'. For all other orients,
    the default is 'epoch'.
double_precision : int, default 10
    The number of decimal places to use when encoding
    floating point values.
force_ascii : bool, default True
    Force encoded string to be ASCII.
date_unit : string, default 'ms' (milliseconds)
    The time unit to encode to, governs timestamp and ISO8601
    precision.  One of 's', 'ms', 'us', 'ns' for second, millisecond,
    microsecond, and nanosecond respectively.
default_handler : callable, default None
    Handler to call if object cannot otherwise be converted to a
    suitable format for JSON. Should receive a single argument which is
    the object to convert and return a serializable object.
lines : bool, default False
    If 'orient' is 'records' write out line delimited json format. Will
    throw ValueError if incorrect 'orient' since others are not list
    like.
compression : {'infer', 'gzip', 'bz2', 'zip', 'xz', None}
    A string representing the compression to use in the output file,
    only used when the first argument is a filename. By default, the
    compression is inferred from the filename.
index : bool, default True
    Whether to include the index values in the JSON string. Not
    including the index (``index=False``) is only supported when
    orient is 'split' or 'table'.

See Also
--------
cudf.read_json
"""
doc_to_json = docfmt_partial(docstring=_docstring_to_json)

_docstring_read_hdf = """
Read from the store, close it if we opened it.

Retrieve pandas object stored in file, optionally based on where
criteria

Parameters
----------
path_or_buf : string, buffer or path object
    Path to the file to open, or an open `HDFStore
    <https://pandas.pydata.org/pandas-docs/stable/user_guide/io.html#hdf5-pytables>`_.
    object.
    Supports any object implementing the ``__fspath__`` protocol.
    This includes :class:`pathlib.Path` and py._path.local.LocalPath
    objects.
key : object, optional
    The group identifier in the store. Can be omitted if the HDF file
    contains a single pandas object.
mode : {'r', 'r+', 'a'}, optional
    Mode to use when opening the file. Ignored if path_or_buf is a
    `Pandas HDFS
    <https://pandas.pydata.org/pandas-docs/stable/user_guide/io.html#hdf5-pytables>`_.
    Default is 'r'.
where : list, optional
    A list of Term (or convertible) objects.
start : int, optional
    Row number to start selection.
stop  : int, optional
    Row number to stop selection.
columns : list, optional
    A list of columns names to return.
iterator : bool, optional
    Return an iterator object.
chunksize : int, optional
    Number of rows to include in an iteration when using an iterator.
errors : str, default 'strict'
    Specifies how encoding and decoding errors are to be handled.
    See the errors argument for :func:`open` for a full list
    of options.
**kwargs
    Additional keyword arguments passed to HDFStore.

Returns
-------
item : object
    The selected object. Return type depends on the object stored.

See Also
--------
cudf.DataFrame.to_hdf : Write a HDF file from a DataFrame.
"""
doc_read_hdf = docfmt_partial(docstring=_docstring_read_hdf)

_docstring_to_hdf = """
Write the contained data to an HDF5 file using HDFStore.

Hierarchical Data Format (HDF) is self-describing, allowing an
application to interpret the structure and contents of a file with
no outside information. One HDF file can hold a mix of related objects
which can be accessed as a group or as individual objects.

In order to add another DataFrame or Series to an existing HDF file
please use append mode and a different a key.

For more information see the `user guide
<https://pandas.pydata.org/pandas-docs/stable/user_guide/io.html#hdf5-pytables>`_.

Parameters
----------
path_or_buf : str or pandas.HDFStore
    File path or HDFStore object.
key : str
    Identifier for the group in the store.
mode : {'a', 'w', 'r+'}, default 'a'
    Mode to open file:

    - 'w': write, a new file is created (an existing file with the same name
      would be deleted).
    - 'a': append, an existing file is opened for reading and writing, and if
      the file does not exist it is created.
    - 'r+': similar to 'a', but the file must already exist.
format : {'fixed', 'table'}, default 'fixed'
    Possible values:

    - 'fixed': Fixed format. Fast writing/reading. Not-appendable,
      nor searchable.
    - 'table': Table format. Write as a PyTables Table structure
      which may perform worse but allow more flexible operations
      like searching / selecting subsets of the data.
append : bool, default False
    For Table formats, append the input data to the existing.
data_columns :  list of columns or True, optional
    List of columns to create as indexed data columns for on-disk
    queries, or True to use all columns. By default only the axes
    of the object are indexed. See `Query via Data Columns
    <https://pandas.pydata.org/pandas-docs/stable/user_guide/io.html#io-hdf5-query-data-columns>`_.
    Applicable only to format='table'.
complevel : {0-9}, optional
    Specifies a compression level for data.
    A value of 0 disables compression.
complib : {'zlib', 'lzo', 'bzip2', 'blosc'}, default 'zlib'
    Specifies the compression library to be used.
    As of v0.20.2 these additional compressors for Blosc are supported
    (default if no compressor specified: 'blosc:blosclz'):
    {'blosc:blosclz', 'blosc:lz4', 'blosc:lz4hc', 'blosc:snappy',
    'blosc:zlib', 'blosc:zstd'}.
    Specifying a compression library which is not available issues
    a ValueError.
fletcher32 : bool, default False
    If applying compression use the fletcher32 checksum.
dropna : bool, default False
    If true, ALL nan rows will not be written to store.
errors : str, default 'strict'
    Specifies how encoding and decoding errors are to be handled.
    See the errors argument for :func:`open` for a full list
    of options.

See Also
--------
cudf.read_hdf : Read from HDF file.
cudf.DataFrame.to_parquet : Write a DataFrame to the binary parquet format.
cudf.DataFrame.to_feather : Write out feather-format for DataFrames.
"""
doc_to_hdf = docfmt_partial(docstring=_docstring_to_hdf)

_docstring_read_feather = """
Load an feather object from the file path, returning a DataFrame.

Parameters
----------
path : string
    File path
columns : list, default=None
    If not None, only these columns will be read from the file.

Returns
-------
DataFrame

Examples
--------
>>> import cudf
>>> df = cudf.read_feather(filename)
>>> df
  num1                datetime text
0  123 2018-11-13T12:00:00.000 5451
1  456 2018-11-14T12:35:01.000 5784
2  789 2018-11-15T18:02:59.000 6117

See Also
--------
cudf.DataFrame.to_feather
"""
doc_read_feather = docfmt_partial(docstring=_docstring_read_feather)

_docstring_to_feather = """
Write a DataFrame to the feather format.

Parameters
----------
path : str
    File path

See Also
--------
cudf.read_feather
"""
doc_to_feather = docfmt_partial(docstring=_docstring_to_feather)

_docstring_to_dlpack = """
Converts a cuDF object into a DLPack tensor.

DLPack is an open-source memory tensor structure:
`dmlc/dlpack <https://github.com/dmlc/dlpack>`_.

This function takes a cuDF object and converts it to a PyCapsule object
which contains a pointer to a DLPack tensor. This function deep copies the
data into the DLPack tensor from the cuDF object.

Parameters
----------
cudf_obj : DataFrame, Series, Index, or Column

Returns
-------
pycapsule_obj : PyCapsule
    Output DLPack tensor pointer which is encapsulated in a PyCapsule
    object.
"""
doc_to_dlpack = docfmt_partial(docstring=_docstring_to_dlpack)

_docstring_read_csv = """
Load a comma-seperated-values (CSV) dataset into a DataFrame

Parameters
----------
filepath_or_buffer : str, path object, or file-like object
    Either a path to a file (a `str`, `pathlib.Path`, or
    `py._path.local.LocalPath`), URL (including http, ftp, and S3 locations),
    or any object with a `read()` method (such as builtin `open()` file handler
    function or `StringIO`).
sep : char, default ','
    Delimiter to be used.
delimiter : char, default None
    Alternative argument name for sep.
header : int, default 'infer'
    Row number to use as the column names. Default behavior is to infer
    the column names: if no names are passed, header=0;
    if column names are passed explicitly, header=None.
names : list of str, default None
    List of column names to be used.
index_col : int, string or False, default None
    Column to use as the row labels of the DataFrame. Passing `index_col=False`
    explicitly disables index column inference and discards the last column.
usecols : list of int or str, default None
    Returns subset of the columns given in the list. All elements must be
    either integer indices (column number) or strings that correspond to
    column names
prefix : str, default None
    Prefix to add to column numbers when parsing without a header row
mangle_dupe_cols : boolean, default True
    Duplicate columns will be specified as 'X','X.1',...'X.N'.
dtype : type, str, list of types, or dict of column -> type, default None
    Data type(s) for data or columns. If `dtype` is a type/str, all columns
    are mapped to the particular type passed. If list, types are applied in
    the same order as the column names. If dict, types are mapped to the
    column names.
    E.g. {{‘a’: np.float64, ‘b’: int32, ‘c’: ‘float’}}
    If `None`, dtypes are inferred from the dataset. Use `str` to preserve data
    and not infer or interpret to dtype.
true_values : list, default None
    Values to consider as boolean True
false_values : list, default None
    Values to consider as boolean False
skipinitialspace : bool, default False
    Skip spaces after delimiter.
skiprows : int, default 0
    Number of rows to be skipped from the start of file.
skipfooter : int, default 0
    Number of rows to be skipped at the bottom of file.
nrows : int, default None
    If specified, maximum number of rows to read
na_values : scalar, str, or list-like, optional
    Additional strings to recognize as nulls.
    By default the following values are interpreted as
    nulls: '', '#N/A', '#N/A N/A', '#NA', '-1.#IND',
    '-1.#QNAN', '-NaN', '-nan', '1.#IND', '1.#QNAN',
    '<NA>', 'N/A', 'NA', 'NULL', 'NaN', 'n/a', 'nan',
    'null'.
keep_default_na : bool, default True
    Whether or not to include the default NA values when parsing the data.
na_filter : bool, default True
    Detect missing values (empty strings and the values in na_values).
    Passing False can improve performance.
skip_blank_lines : bool, default True
    If True, discard and do not parse empty lines
    If False, interpret empty lines as NaN values
parse_dates : list of int or names, default None
    If list of columns, then attempt to parse each entry as a date.
    Columns may not always be recognized as dates, for instance due to
    unusual or non-standard formats. To guarantee a date and increase parsing
    speed, explicitly specify `dtype='date'` for the desired columns.
dayfirst : bool, default False
    DD/MM format dates, international and European format.
compression : {{'infer', 'gzip', 'zip', None}}, default 'infer'
    For on-the-fly decompression of on-disk data. If ‘infer’, then detect
    compression from the following extensions: ‘.gz’,‘.zip’ (otherwise no
    decompression). If using ‘zip’, the ZIP file must contain only one
    data file to be read in, otherwise the first non-zero-sized file will
    be used. Set to None for no decompression.
thousands : char, default None
    Character used as a thousands delimiter.
decimal : char, default '.'
    Character used as a decimal point.
lineterminator : char, default '\\n'
    Character to indicate end of line.
quotechar : char, default '"'
    Character to indicate start and end of quote item.
quoting : str or int, default 0
    Controls quoting behavior. Set to one of
    0 (csv.QUOTE_MINIMAL), 1 (csv.QUOTE_ALL),
    2 (csv.QUOTE_NONNUMERIC) or 3 (csv.QUOTE_NONE).
    Quoting is enabled with all values except 3.
doublequote : bool, default True
    When quoting is enabled, indicates whether to interpret two
    consecutive quotechar inside fields as single quotechar
comment : char, default None
    Character used as a comments indicator. If found at the beginning of a
    line, the line will be ignored altogether.
delim_whitespace : bool, default False
    Determines whether to use whitespace as delimiter.
byte_range : list or tuple, default None
    Byte range within the input file to be read. The first number is the
    offset in bytes, the second number is the range size in bytes. Set the
    size to zero to read all data after the offset location. Reads the row
    that starts before or at the end of the range, even if it ends after
    the end of the range.
use_python_file_object : boolean, default True
    If True, Arrow-backed PythonFile objects will be used in place of fsspec
    AbstractBufferedFile objects at IO time. This option is likely to improve
    performance when making small reads from larger CSV files.
storage_options : dict, optional, default None
    Extra options that make sense for a particular storage connection,
    e.g. host, port, username, password, etc. For HTTP(S) URLs the key-value
    pairs are forwarded to ``urllib.request.Request`` as header options.
    For other URLs (e.g. starting with “s3://”, and “gcs://”) the key-value
    pairs are forwarded to ``fsspec.open``. Please see ``fsspec`` and
    ``urllib`` for more details.
bytes_per_thread : int, default None
    Determines the number of bytes to be allocated per thread to read the
    files in parallel. When there is a file of large size, we get slightly
    better throughput by decomposing it and transferring multiple "blocks"
    in parallel (using a python thread pool). Default allocation is
    256_000_000 bytes.
    This parameter is functional only when `use_python_file_object=False`.
Returns
-------
GPU ``DataFrame`` object.

Notes
-----
{remote_data_sources}

Examples
--------

Create a test csv file

>>> import cudf
>>> filename = 'foo.csv'
>>> lines = [
...   "num1,datetime,text",
...   "123,2018-11-13T12:00:00,abc",
...   "456,2018-11-14T12:35:01,def",
...   "789,2018-11-15T18:02:59,ghi"
... ]
>>> with open(filename, 'w') as fp:
...     fp.write('\\n'.join(lines)+'\\n')

Read the file with ``cudf.read_csv``

>>> cudf.read_csv(filename)
  num1                datetime text
0  123 2018-11-13T12:00:00.000 5451
1  456 2018-11-14T12:35:01.000 5784
2  789 2018-11-15T18:02:59.000 6117

See Also
--------
cudf.DataFrame.to_csv
""".format(
    remote_data_sources=_docstring_remote_sources
)
doc_read_csv = docfmt_partial(docstring=_docstring_read_csv)

_to_csv_example = """

Write a dataframe to csv.

>>> import cudf
>>> filename = 'foo.csv'
>>> df = cudf.DataFrame({'x': [0, 1, 2, 3],
...                      'y': [1.0, 3.3, 2.2, 4.4],
...                      'z': ['a', 'b', 'c', 'd']})
>>> df = df.set_index(cudf.Series([3, 2, 1, 0]))
>>> df.to_csv(filename)

"""
_docstring_to_csv = """

Write a dataframe to csv file format.

Parameters
----------
{df_param}
path_or_buf : str or file handle, default None
    File path or object, if None is provided
    the result is returned as a string.
sep : char, default ','
    Delimiter to be used.
na_rep : str, default ''
    String to use for null entries
columns : list of str, optional
    Columns to write
header : bool, default True
    Write out the column names
index : bool, default True
    Write out the index as a column
encoding : str, default 'utf-8'
    A string representing the encoding to use in the output file
    Only ‘utf-8’ is currently supported
compression : str, None
    A string representing the compression scheme to use in the the output file
    Compression while writing csv is not supported currently
line_terminator : char, default '\\n'
chunksize : int or None, default None
    Rows to write at a time
storage_options : dict, optional, default None
    Extra options that make sense for a particular storage connection,
    e.g. host, port, username, password, etc. For HTTP(S) URLs the key-value
    pairs are forwarded to ``urllib.request.Request`` as header options.
    For other URLs (e.g. starting with “s3://”, and “gcs://”) the key-value
    pairs are forwarded to ``fsspec.open``. Please see ``fsspec`` and
    ``urllib`` for more details.
Returns
-------
None or str
    If `path_or_buf` is None, returns the resulting csv format as a string.
    Otherwise returns None.

Notes
-----
- Follows the standard of Pandas csv.QUOTE_NONNUMERIC for all output.
- If `to_csv` leads to memory errors consider setting the `chunksize` argument.

Examples
--------
{example}

See Also
--------
cudf.read_csv
"""
doc_to_csv = docfmt_partial(
    docstring=_docstring_to_csv.format(
        df_param="""
df : DataFrame
    DataFrame object to be written to csv
""",
        example=_to_csv_example,
    )
)

doc_dataframe_to_csv = docfmt_partial(
    docstring=_docstring_to_csv.format(df_param="", example=_to_csv_example)
)

_docstring_kafka_datasource = """
Configuration object for a Kafka Datasource

Parameters
----------
kafka_configs : dict, key/value pairs of librdkafka configuration values.
    The complete list of valid configurations can be found at
    https://github.com/edenhill/librdkafka/blob/master/CONFIGURATION.md
topic : string, case sensitive name of the Kafka topic that contains the
    source data.
partition : int,
    Zero-based identifier of the Kafka partition that the underlying consumer
    should consume messages from. Valid values are 0 - (N-1)
start_offset : int, Kafka Topic/Partition offset that consumption
    should begin at. Inclusive.
end_offset : int, Kafka Topic/Partition offset that consumption
    should end at. Inclusive.
batch_timeout : int, default 10000
    Maximum number of milliseconds that will be spent trying to
    consume messages between the specified 'start_offset' and 'end_offset'.
delimiter : string, default None, optional delimiter to insert into the
    output between kafka messages, Ex: "\n"

"""
doc_kafka_datasource = docfmt_partial(docstring=_docstring_kafka_datasource)


_docstring_text_datasource = """
Configuration object for a text Datasource

Parameters
----------
filepath_or_buffer : str, path object, or file-like object
    Either a path to a file (a `str`, `pathlib.Path`, or
    `py._path.local.LocalPath`), URL (including http, ftp, and S3 locations),
    or any object with a `read()` method (such as builtin `open()` file handler
    function or `StringIO`).
<<<<<<< HEAD
delimiter : string, default None, The delimiter that should be used
    for splitting text chunks into separate cudf column rows. Currently
    only a single delimiter is supported.
byte_range : list or tuple, default None
    Byte range within the input file to be read. The first number is the
    offset in bytes, the second number is the range size in bytes. Reads the
    row that starts before or at the end of the range, even if it ends after
    the end of the range.
compression : string, default None
    Which compression type is the input compressed with.
    Currently supports only `bgzip`, and requires the path to a file as input.
compression_offsets: list or tuple, default None
    The virtual begin and end offset associated with the provided compression.
    For `bgzip`, they are composed of a local uncompressed offset inside a
    BGZIP block (lower 16 bits) and the start offset of this BGZIP block in the
    compressed file (upper 48 bits).
    The start offset points to the first byte to be read, the end offset points
    one past the last byte to be read.
=======
delimiter : string, default None
    The delimiter that should be used for splitting text chunks into
    separate cudf column rows. The delimiter may be one or more characters.
byte_range : list or tuple, default None
    Byte range within the input file to be read. The first number is the
    offset in bytes, the second number is the range size in bytes.
    The output contains all rows that start inside the byte range
    (i.e. at or after the offset, and before the end at `offset + size`),
    which may include rows that continue past the end.
>>>>>>> ba0febe3

Returns
-------
result : Series

"""
doc_read_text = docfmt_partial(docstring=_docstring_text_datasource)


def is_url(url):
    """Check if a string is a valid URL to a network location.

    Parameters
    ----------
    url : str
        String containing a possible URL

    Returns
    -------
    bool : bool
        If `url` has a valid protocol return True otherwise False.
    """
    # Do not include the empty ('') scheme in the check
    schemes = urllib.parse.uses_netloc[1:]
    try:
        return urllib.parse.urlparse(url).scheme in schemes
    except Exception:
        return False


def is_file_like(obj):
    """Check if the object is a file-like object, per PANDAS' definition.
    An object is considered file-like if it has an iterator AND has a either or
    both `read()` / `write()` methods as attributes.

    Parameters
    ----------
    obj : object
        Object to check for file-like properties

    Returns
    -------
    is_file_like : bool
        If `obj` is file-like returns True otherwise False
    """
    if not (hasattr(obj, "read") or hasattr(obj, "write")):
        return False
    elif not hasattr(obj, "__iter__"):
        return False
    else:
        return True


def _is_local_filesystem(fs):
    return isinstance(fs, fsspec.implementations.local.LocalFileSystem)


def ensure_single_filepath_or_buffer(path_or_data, **kwargs):
    """Return False if `path_or_data` resolves to multiple filepaths or
    buffers.
    """
    path_or_data = stringify_pathlike(path_or_data)
    if isinstance(path_or_data, str):
        storage_options = kwargs.get("storage_options")
        path_or_data = os.path.expanduser(path_or_data)
        try:
            fs, _, paths = get_fs_token_paths(
                path_or_data, mode="rb", storage_options=storage_options
            )
        except ValueError as e:
            if str(e).startswith("Protocol not known"):
                return True
            else:
                raise e

        if len(paths) > 1:
            return False
    elif isinstance(path_or_data, (list, tuple)) and len(path_or_data) > 1:
        return False

    return True


def is_directory(path_or_data, **kwargs):
    """Returns True if the provided filepath is a directory"""
    path_or_data = stringify_pathlike(path_or_data)
    if isinstance(path_or_data, str):
        storage_options = kwargs.get("storage_options")
        path_or_data = os.path.expanduser(path_or_data)
        try:
            fs = get_fs_token_paths(
                path_or_data, mode="rb", storage_options=storage_options
            )[0]
        except ValueError as e:
            if str(e).startswith("Protocol not known"):
                return False
            else:
                raise e

        return fs.isdir(path_or_data)

    return False


def _get_filesystem_and_paths(path_or_data, **kwargs):
    # Returns a filesystem object and the filesystem-normalized
    # paths. If `path_or_data` does not correspond to a path or
    # list of paths (or if the protocol is not supported), the
    # return will be `None` for the fs and `[]` for the paths.

    fs = None
    return_paths = path_or_data
    if isinstance(path_or_data, str) or (
        isinstance(path_or_data, list)
        and isinstance(stringify_pathlike(path_or_data[0]), str)
    ):
        # Ensure we are always working with a list
        storage_options = kwargs.get("storage_options")
        if isinstance(path_or_data, list):
            path_or_data = [
                os.path.expanduser(stringify_pathlike(source))
                for source in path_or_data
            ]
        else:
            path_or_data = [path_or_data]

        try:
            fs, _, fs_paths = get_fs_token_paths(
                path_or_data, mode="rb", storage_options=storage_options
            )
            return_paths = fs_paths
        except ValueError as e:
            if str(e).startswith("Protocol not known"):
                return None, []
            else:
                raise e

    return fs, return_paths


def _set_context(obj, stack):
    # Helper function to place open file on context stack
    if stack is None:
        return obj
    return stack.enter_context(obj)


def _open_remote_files(
    paths,
    fs,
    context_stack=None,
    open_file_func=None,
    precache_options=None,
    **kwargs,
):
    """Return a list of open file-like objects given
    a list of remote file paths.

    Parameters
    ----------
    paths : list(str)
        List of file-path strings.
    fs : fsspec.AbstractFileSystem
        Fsspec file-system object.
    context_stack : contextlib.ExitStack, Optional
        Context manager to use for open files.
    open_file_func : Callable, Optional
        Call-back function to use for opening. If this argument
        is specified, all other arguments will be ignored.
    precache_options : dict, optional
        Dictionary of key-word arguments to pass to use for
        precaching. Unless the input contains ``{"method": None}``,
        ``fsspec.parquet.open_parquet_file`` will be used for remote
        storage.
    **kwargs :
        Key-word arguments to be passed to format-specific
        open functions.
    """

    # Just use call-back function if one was specified
    if open_file_func is not None:
        return [
            _set_context(open_file_func(path, **kwargs), context_stack)
            for path in paths
        ]

    # Check if the "precache" option is supported.
    # In the future, fsspec should do this check for us
    precache_options = (precache_options or {}).copy()
    precache = precache_options.pop("method", None)
    if precache not in ("parquet", None):
        raise ValueError(f"{precache} not a supported `precache` option.")

    # Check that "parts" caching (used for all format-aware file handling)
    # is supported by the installed fsspec/s3fs version
    if precache == "parquet" and not fsspec_parquet:
        warnings.warn(
            f"This version of fsspec ({fsspec.__version__}) does "
            f"not support parquet-optimized precaching. Please upgrade "
            f"to the latest fsspec version for better performance."
        )
        precache = None

    if precache == "parquet":
        # Use fsspec.parquet module.
        # TODO: Use `cat_ranges` to collect "known"
        # parts for all files at once.
        row_groups = precache_options.pop("row_groups", None) or (
            [None] * len(paths)
        )
        return [
            ArrowPythonFile(
                _set_context(
                    fsspec_parquet.open_parquet_file(
                        path,
                        fs=fs,
                        row_groups=rgs,
                        **precache_options,
                        **kwargs,
                    ),
                    context_stack,
                )
            )
            for path, rgs in zip(paths, row_groups)
        ]

    # Default open - Use pyarrow filesystem API
    pa_fs = PyFileSystem(FSSpecHandler(fs))
    return [
        _set_context(pa_fs.open_input_file(fpath), context_stack)
        for fpath in paths
    ]


def get_reader_filepath_or_buffer(
    path_or_data,
    compression,
    mode="rb",
    fs=None,
    iotypes=(BytesIO, NativeFile),
    byte_ranges=None,
    use_python_file_object=False,
    open_file_options=None,
    allow_raw_text_input=False,
    **kwargs,
):
    """Return either a filepath string to data, or a memory buffer of data.
    If filepath, then the source filepath is expanded to user's environment.
    If buffer, then data is returned in-memory as bytes or a ByteIO object.

    Parameters
    ----------
    path_or_data : str, file-like object, bytes, ByteIO
        Path to data or the data itself.
    compression : str
        Type of compression algorithm for the content
    mode : str
        Mode in which file is opened
    iotypes : (), default (BytesIO)
        Object type to exclude from file-like check
    byte_ranges : list, optional
        List of known byte ranges that will be read from path_or_data
    use_python_file_object : boolean, default False
        If True, Arrow-backed PythonFile objects will be used in place
        of fsspec AbstractBufferedFile objects.
    open_file_options : dict, optional
        Optional dictionary of key-word arguments to pass to
        `_open_remote_files` (used for remote storage only).
    allow_raw_text_input : boolean, default False
        If True, this indicates the input `path_or_data` could be a raw text
        input and will not check for its existence in the filesystem. If False,
        the input must be a path and an error will be raised if it does not
        exist.

    Returns
    -------
    filepath_or_buffer : str, bytes, BytesIO, list
        Filepath string or in-memory buffer of data or a
        list of Filepath strings or in-memory buffers of data.
    compression : str
        Type of compression algorithm for the content
    """
    path_or_data = stringify_pathlike(path_or_data)

    if isinstance(path_or_data, str):

        # Get a filesystem object if one isn't already available
        paths = [path_or_data]
        if fs is None:
            fs, paths = _get_filesystem_and_paths(path_or_data, **kwargs)
            if fs is None:
                return path_or_data, compression

        if _is_local_filesystem(fs):
            # Doing this as `read_json` accepts a json string
            # path_or_data need not be a filepath like string
            if len(paths):
                if fs.exists(paths[0]):
                    path_or_data = paths if len(paths) > 1 else paths[0]
                elif not allow_raw_text_input:
                    raise FileNotFoundError(
                        f"{path_or_data} could not be resolved to any files"
                    )

        else:
            if len(paths) == 0:
                raise FileNotFoundError(
                    f"{path_or_data} could not be resolved to any files"
                )
            if use_python_file_object:
                path_or_data = _open_remote_files(
                    paths,
                    fs,
                    **(open_file_options or {}),
                )
            else:
                path_or_data = [
                    BytesIO(
                        _fsspec_data_transfer(
                            fpath,
                            fs=fs,
                            mode=mode,
                            **kwargs,
                        )
                    )
                    for fpath in paths
                ]
            if len(path_or_data) == 1:
                path_or_data = path_or_data[0]

    elif not isinstance(path_or_data, iotypes) and is_file_like(path_or_data):
        if isinstance(path_or_data, TextIOWrapper):
            path_or_data = path_or_data.buffer
        if use_python_file_object:
            path_or_data = ArrowPythonFile(path_or_data)
        else:
            path_or_data = BytesIO(
                _fsspec_data_transfer(path_or_data, mode=mode, **kwargs)
            )

    return path_or_data, compression


def get_writer_filepath_or_buffer(path_or_data, mode, **kwargs):
    """
    Return either a filepath string to data,
    or a open file object to the output filesystem

    Parameters
    ----------
    path_or_data : str, file-like object, bytes, ByteIO
        Path to data or the data itself.
    mode : str
        Mode in which file is opened

    Returns
    -------
    filepath_or_buffer : str,
        Filepath string or buffer of data
    """
    if isinstance(path_or_data, str):
        storage_options = kwargs.get("storage_options", {})
        path_or_data = os.path.expanduser(path_or_data)
        fs = get_fs_token_paths(
            path_or_data, mode=mode or "w", storage_options=storage_options
        )[0]

        if not _is_local_filesystem(fs):
            filepath_or_buffer = fsspec.open(
                path_or_data, mode=mode or "w", **(storage_options)
            )
            return filepath_or_buffer

    return path_or_data


def get_IOBase_writer(file_obj):
    """
    Parameters
    ----------
    file_obj : file-like object
        Open file object for writing to any filesystem

    Returns
    -------
    iobase_file_obj : file-like object
        Open file object inheriting from io.IOBase
    """
    if not isinstance(file_obj, IOBase):
        if "b" in file_obj.mode:
            iobase_file_obj = BufferedWriter(file_obj)
        else:
            iobase_file_obj = TextIOWrapper(file_obj)
        return iobase_file_obj

    return file_obj


def is_fsspec_open_file(file_obj):
    if isinstance(file_obj, fsspec.core.OpenFile):
        return True
    return False


def stringify_pathlike(pathlike):
    """
    Convert any object that implements the fspath protocol
    to a string. Leaves other objects unchanged
    Parameters
    ----------
    pathlike
        Pathlike object that implements the fspath protocol

    Returns
    -------
    maybe_pathlike_str
        String version of the object if possible
    """
    maybe_pathlike_str = (
        pathlike.__fspath__() if hasattr(pathlike, "__fspath__") else pathlike
    )

    return maybe_pathlike_str


def buffer_write_lines(buf, lines):
    """
    Appends lines to a buffer.

    Parameters
    ----------
    buf
        The buffer to write to
    lines
        The lines to append.
    """
    if any(isinstance(x, str) for x in lines):
        lines = [str(x) for x in lines]
    buf.write("\n".join(lines))


def _apply_filter_bool_eq(val, col_stats):
    if "true_count" in col_stats and "false_count" in col_stats:
        if val is True:
            if (col_stats["true_count"] == 0) or (
                col_stats["false_count"] == col_stats["number_of_values"]
            ):
                return False
        elif val is False:
            if (col_stats["false_count"] == 0) or (
                col_stats["true_count"] == col_stats["number_of_values"]
            ):
                return False
    return True


def _apply_filter_not_eq(val, col_stats):
    return ("minimum" in col_stats and val < col_stats["minimum"]) or (
        "maximum" in col_stats and val > col_stats["maximum"]
    )


def _apply_predicate(op, val, col_stats):
    # Sanitize operator
    if op not in {"=", "==", "!=", "<", "<=", ">", ">=", "in", "not in"}:
        raise ValueError(f"'{op}' is not a valid operator in predicates.")

    col_min = col_stats.get("minimum", None)
    col_max = col_stats.get("maximum", None)
    col_sum = col_stats.get("sum", None)

    # Apply operator
    if op == "=" or op == "==":
        if _apply_filter_not_eq(val, col_stats):
            return False
        # TODO: Replace pd.isnull with
        # cudf.isnull once it is implemented
        if pd.isnull(val) and not col_stats["has_null"]:
            return False
        if not _apply_filter_bool_eq(val, col_stats):
            return False
    elif op == "!=":
        if (
            col_min is not None
            and col_max is not None
            and val == col_min
            and val == col_max
        ):
            return False
        if _apply_filter_bool_eq(val, col_stats):
            return False
    elif col_min is not None and (
        (op == "<" and val <= col_min) or (op == "<=" and val < col_min)
    ):
        return False
    elif col_max is not None and (
        (op == ">" and val >= col_max) or (op == ">=" and val > col_max)
    ):
        return False
    elif (
        col_sum is not None
        and op == ">"
        and (
            (col_min is not None and col_min >= 0 and col_sum <= val)
            or (col_max is not None and col_max <= 0 and col_sum >= val)
        )
    ):
        return False
    elif (
        col_sum is not None
        and op == ">="
        and (
            (col_min is not None and col_min >= 0 and col_sum < val)
            or (col_max is not None and col_max <= 0 and col_sum > val)
        )
    ):
        return False
    elif op == "in":
        if (col_max is not None and col_max < min(val)) or (
            col_min is not None and col_min > max(val)
        ):
            return False
        if all(_apply_filter_not_eq(elem, col_stats) for elem in val):
            return False
    elif op == "not in" and col_min is not None and col_max is not None:
        if any(elem == col_min == col_max for elem in val):
            return False
        col_range = None
        if isinstance(col_min, int):
            col_range = range(col_min, col_max)
        elif isinstance(col_min, datetime.datetime):
            col_range = pd.date_range(col_min, col_max)
        if col_range and all(elem in val for elem in col_range):
            return False
    return True


def _apply_filters(filters, stats):
    for conjunction in filters:
        if all(
            _apply_predicate(op, val, stats[col])
            for col, op, val in conjunction
        ):
            return True
    return False


def _prepare_filters(filters):
    # Coerce filters into list of lists of tuples
    if isinstance(filters[0][0], str):
        filters = [filters]

    return filters


def _ensure_filesystem(passed_filesystem, path, **kwargs):
    if passed_filesystem is None:
        return get_fs_token_paths(
            path[0] if isinstance(path, list) else path,
            storage_options=kwargs.get("storage_options", {}),
        )[0]
    return passed_filesystem


#
# Fsspec Data-transfer Optimization Code
#


def _fsspec_data_transfer(
    path_or_fob,
    fs=None,
    file_size=None,
    bytes_per_thread=256_000_000,
    max_gap=64_000,
    mode="rb",
    **kwargs,
):

    # Require `fs` if `path_or_fob` is not file-like
    file_like = is_file_like(path_or_fob)
    if fs is None and not file_like:
        raise ValueError(
            "fs must be defined if `path_or_fob` is not file-like"
        )

    # Calculate total file size
    if file_like:
        file_size = path_or_fob.size
    file_size = file_size or fs.size(path_or_fob)

    # Check if a direct read makes the most sense
    if bytes_per_thread >= file_size:
        if file_like:
            return path_or_fob.read()
        else:
            return fs.open(path_or_fob, mode=mode, cache_type="all").read()

    # Threaded read into "local" buffer
    buf = np.zeros(file_size, dtype="b")

    byte_ranges = [
        (b, min(bytes_per_thread, file_size - b))
        for b in range(0, file_size, bytes_per_thread)
    ]
    _read_byte_ranges(
        path_or_fob,
        byte_ranges,
        buf,
        fs=fs,
        **kwargs,
    )

    return buf.tobytes()


def _merge_ranges(byte_ranges, max_block=256_000_000, max_gap=64_000):
    # Simple utility to merge small/adjacent byte ranges
    new_ranges = []
    if not byte_ranges:
        # Early return
        return new_ranges

    offset, size = byte_ranges[0]
    for (new_offset, new_size) in byte_ranges[1:]:
        gap = new_offset - (offset + size)
        if gap > max_gap or (size + new_size + gap) > max_block:
            # Gap is too large or total read is too large
            new_ranges.append((offset, size))
            offset = new_offset
            size = new_size
            continue
        size += new_size + gap
    new_ranges.append((offset, size))
    return new_ranges


def _assign_block(fs, path_or_fob, local_buffer, offset, nbytes):
    if fs is None:
        # We have an open fsspec file object
        path_or_fob.seek(offset)
        local_buffer[offset : offset + nbytes] = np.frombuffer(
            path_or_fob.read(nbytes),
            dtype="b",
        )
    else:
        # We have an fsspec filesystem and a path
        with fs.open(path_or_fob, mode="rb", cache_type="none") as fob:
            fob.seek(offset)
            local_buffer[offset : offset + nbytes] = np.frombuffer(
                fob.read(nbytes),
                dtype="b",
            )


def _read_byte_ranges(
    path_or_fob,
    ranges,
    local_buffer,
    fs=None,
    **kwargs,
):
    # Simple utility to copy remote byte ranges
    # into a local buffer for IO in libcudf
    workers = []
    for (offset, nbytes) in ranges:
        if len(ranges) > 1:
            workers.append(
                Thread(
                    target=_assign_block,
                    args=(fs, path_or_fob, local_buffer, offset, nbytes),
                )
            )
            workers[-1].start()
        else:
            _assign_block(fs, path_or_fob, local_buffer, offset, nbytes)

    for worker in workers:
        worker.join()<|MERGE_RESOLUTION|>--- conflicted
+++ resolved
@@ -1163,15 +1163,15 @@
     `py._path.local.LocalPath`), URL (including http, ftp, and S3 locations),
     or any object with a `read()` method (such as builtin `open()` file handler
     function or `StringIO`).
-<<<<<<< HEAD
-delimiter : string, default None, The delimiter that should be used
-    for splitting text chunks into separate cudf column rows. Currently
-    only a single delimiter is supported.
+delimiter : string, default None
+    The delimiter that should be used for splitting text chunks into
+    separate cudf column rows. The delimiter may be one or more characters.
 byte_range : list or tuple, default None
     Byte range within the input file to be read. The first number is the
-    offset in bytes, the second number is the range size in bytes. Reads the
-    row that starts before or at the end of the range, even if it ends after
-    the end of the range.
+    offset in bytes, the second number is the range size in bytes.
+    The output contains all rows that start inside the byte range
+    (i.e. at or after the offset, and before the end at `offset + size`),
+    which may include rows that continue past the end.
 compression : string, default None
     Which compression type is the input compressed with.
     Currently supports only `bgzip`, and requires the path to a file as input.
@@ -1182,17 +1182,6 @@
     compressed file (upper 48 bits).
     The start offset points to the first byte to be read, the end offset points
     one past the last byte to be read.
-=======
-delimiter : string, default None
-    The delimiter that should be used for splitting text chunks into
-    separate cudf column rows. The delimiter may be one or more characters.
-byte_range : list or tuple, default None
-    Byte range within the input file to be read. The first number is the
-    offset in bytes, the second number is the range size in bytes.
-    The output contains all rows that start inside the byte range
-    (i.e. at or after the offset, and before the end at `offset + size`),
-    which may include rows that continue past the end.
->>>>>>> ba0febe3
 
 Returns
 -------
