--- conflicted
+++ resolved
@@ -9,11 +9,7 @@
 import warnings
 from io import BufferedWriter, BytesIO, IOBase, TextIOWrapper
 from threading import Thread
-<<<<<<< HEAD
 from typing import TYPE_CHECKING, Any
-=======
-from typing import TYPE_CHECKING
->>>>>>> 9b88794f
 
 import fsspec
 import fsspec.implementations.local
@@ -33,7 +29,6 @@
 except ImportError:
     fsspec_parquet = None
 
-<<<<<<< HEAD
 try:
     import ujson as json  # type: ignore[import-untyped]
 except ImportError:
@@ -41,22 +36,15 @@
 
 if TYPE_CHECKING:
     from collections.abc import Callable, Hashable
-=======
-if TYPE_CHECKING:
-    from collections.abc import Callable
->>>>>>> 9b88794f
 
     from cudf.core.column import ColumnBase
 
 
-<<<<<<< HEAD
 PARQUET_META_TYPE_MAP = {
     str(cudf_dtype): str(pandas_dtype)
     for cudf_dtype, pandas_dtype in np_dtypes_to_pandas_dtypes.items()
 }
 
-=======
->>>>>>> 9b88794f
 _BYTES_PER_THREAD_DEFAULT = 256 * 1024 * 1024
 _ROW_GROUP_SIZE_BYTES_DEFAULT = np.iinfo(np.uint64).max
 
