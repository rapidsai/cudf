# Copyright (c) 2019-2024, NVIDIA CORPORATION.

import datetime
import os
import urllib
import warnings
from io import BufferedWriter, BytesIO, IOBase, TextIOWrapper
from threading import Thread
from typing import Callable

import fsspec
import fsspec.implementations.local
import numpy as np
import pandas as pd
from fsspec.core import get_fs_token_paths
from pyarrow import PythonFile as ArrowPythonFile
from pyarrow.lib import NativeFile

from cudf.api.extensions import no_default
from cudf.core._compat import PANDAS_LT_300
from cudf.utils.docutils import docfmt_partial

try:
    import fsspec.parquet as fsspec_parquet

except ImportError:
    fsspec_parquet = None

_BYTES_PER_THREAD_DEFAULT = 256 * 1024 * 1024
_ROW_GROUP_SIZE_BYTES_DEFAULT = 128 * 1024 * 1024

_docstring_remote_sources = """
- cuDF supports local and remote data stores. See configuration details for
  available sources
  `here <https://docs.dask.org/en/latest/remote-data-services.html>`__.
"""

_docstring_read_avro = """
Load an Avro dataset into a DataFrame

Parameters
----------
filepath_or_buffer : str, path object, bytes, or file-like object
    Either a path to a file (a `str`, `pathlib.Path`, or
    `py._path.local.LocalPath`), URL (including http, ftp, and S3 locations),
    Python bytes of raw binary data, or any object with a `read()` method
    (such as builtin `open()` file handler function or `BytesIO`).
columns : list, default None
    If not None, only these columns will be read.
skiprows : int, default None
    If not None, the number of rows to skip from the start of the file.
num_rows : int, default None
    If not None, the total number of rows to read.
storage_options : dict, optional, default None
    Extra options that make sense for a particular storage connection,
    e.g. host, port, username, password, etc. For HTTP(S) URLs the key-value
    pairs are forwarded to ``urllib.request.Request`` as header options.
    For other URLs (e.g. starting with "s3://", and "gcs://") the key-value
    pairs are forwarded to ``fsspec.open``. Please see ``fsspec`` and
    ``urllib`` for more details.

Returns
-------
DataFrame

Notes
-----
{remote_data_sources}

Examples
--------
>>> import pandavro
>>> import pandas as pd
>>> import cudf
>>> pandas_df = pd.DataFrame()
>>> pandas_df['numbers'] = [10, 20, 30]
>>> pandas_df['text'] = ["hello", "rapids", "ai"]
>>> pandas_df
   numbers    text
0       10   hello
1       20  rapids
2       30      ai
>>> pandavro.to_avro("data.avro", pandas_df)
>>> cudf.read_avro("data.avro")
   numbers    text
0       10   hello
1       20  rapids
2       30      ai
""".format(remote_data_sources=_docstring_remote_sources)
doc_read_avro: Callable = docfmt_partial(docstring=_docstring_read_avro)

_docstring_read_parquet_metadata = """
Read a Parquet file's metadata and schema

Parameters
----------
path : string or path object
    Path of file to be read

Returns
-------
Total number of rows
Number of row groups
List of column names
Number of columns
List of metadata of row groups

Examples
--------
>>> import cudf
>>> num_rows, num_row_groups, names, num_columns, row_group_metadata = cudf.io.read_parquet_metadata(filename)
>>> df = [cudf.read_parquet(fname, row_group=i) for i in range(row_groups)]
>>> df = cudf.concat(df)
>>> df
  num1                datetime text
0  123 2018-11-13T12:00:00.000 5451
1  456 2018-11-14T12:35:01.000 5784
2  789 2018-11-15T18:02:59.000 6117

See Also
--------
cudf.read_parquet
"""
doc_read_parquet_metadata = docfmt_partial(
    docstring=_docstring_read_parquet_metadata
)

_docstring_read_parquet = """
Load a Parquet dataset into a DataFrame

Parameters
----------
filepath_or_buffer : str, path object, bytes, file-like object, or a list
    of such objects.
    Contains one or more of the following: either a path to a file (a `str`,
    `pathlib.Path`, or `py._path.local.LocalPath`), URL (including http, ftp,
    and S3 locations), Python bytes of raw binary data, or any object with a
    `read()` method (such as builtin `open()` file handler function or
    `BytesIO`).
engine : {{ 'cudf', 'pyarrow' }}, default 'cudf'
    Parser engine to use.
columns : list, default None
    If not None, only these columns will be read.
storage_options : dict, optional, default None
    Extra options that make sense for a particular storage connection,
    e.g. host, port, username, password, etc. For HTTP(S) URLs the key-value
    pairs are forwarded to ``urllib.request.Request`` as header options.
    For other URLs (e.g. starting with "s3://", and "gcs://") the key-value
    pairs are forwarded to ``fsspec.open``. Please see ``fsspec`` and
    ``urllib`` for more details.
filters : list of tuple, list of lists of tuples, default None
    If not None, specifies a filter predicate used to filter out row groups
    using statistics stored for each row group as Parquet metadata. Row groups
    that do not match the given filter predicate are not read. The filters
    will also be applied to the rows of the in-memory DataFrame after IO.
    The predicate is expressed in disjunctive normal form (DNF) like
    `[[('x', '=', 0), ...], ...]`. DNF allows arbitrary boolean logical
    combinations of single column predicates. The innermost tuples each
    describe a single column predicate. The list of inner predicates is
    interpreted as a conjunction (AND), forming a more selective and
    multiple column predicate. Finally, the most outer list combines
    these filters as a disjunction (OR). Predicates may also be passed
    as a list of tuples. This form is interpreted as a single conjunction.
    To express OR in predicates, one must use the (preferred) notation of
    list of lists of tuples.
row_groups : int, or list, or a list of lists default None
    If not None, specifies, for each input file, which row groups to read.
    If reading multiple inputs, a list of lists should be passed, one list
    for each input.
categorical_partitions : boolean, default True
    Whether directory-partitioned columns should be interpreted as categorical
    or raw dtypes.
use_pandas_metadata : boolean, default True
    If True and dataset has custom PANDAS schema metadata, ensure that index
    columns are also loaded.
use_python_file_object : boolean, default True
    If True, Arrow-backed PythonFile objects will be used in place of fsspec
    AbstractBufferedFile objects at IO time.

    .. deprecated:: 24.08
        `use_python_file_object` is deprecated and will be removed in a future
        version of cudf, as PyArrow NativeFiles will no longer be accepted as
        input/output in cudf readers/writers in the future.
open_file_options : dict, optional
    Dictionary of key-value pairs to pass to the function used to open remote
    files. By default, this will be `fsspec.parquet.open_parquet_file`. To
    deactivate optimized precaching, set the "method" to `None` under the
    "precache_options" key. Note that the `open_file_func` key can also be
    used to specify a custom file-open function.

    .. deprecated:: 24.08
        `open_file_options` is deprecated as it was intended for
        pyarrow file inputs, which will no longer be accepted as
        input/output cudf readers/writers in the future.
bytes_per_thread : int, default None
    Determines the number of bytes to be allocated per thread to read the
    files in parallel. When there is a file of large size, we get slightly
    better throughput by decomposing it and transferring multiple "blocks"
    in parallel (using a python thread pool). Default allocation is
    {bytes_per_thread} bytes.
    This parameter is functional only when `use_python_file_object=False`.
<<<<<<< HEAD
allow_mismatched_pq_schemas : boolean, default False
    If True, enables reading (matching) columns specified in `columns` and `filters`
    options from the input files with otherwise mismatched schemas.
=======
skiprows : int, default None
    If not None, the number of rows to skip from the start of the file.

    .. note::
       This option is not supported when the low-memory mode is on.
nrows : int, default None
    If not None, the total number of rows to read.

    .. note:
       This option is not supported when the low-memory mode is on.
>>>>>>> 8068a2d6

Returns
-------
DataFrame

Notes
-----
{remote_data_sources}

Examples
--------
>>> import cudf
>>> df = cudf.read_parquet(filename)
>>> df
  num1                datetime text
0  123 2018-11-13T12:00:00.000 5451
1  456 2018-11-14T12:35:01.000 5784
2  789 2018-11-15T18:02:59.000 6117

See Also
--------
cudf.io.parquet.read_parquet_metadata
cudf.DataFrame.to_parquet
cudf.read_orc
""".format(
    remote_data_sources=_docstring_remote_sources,
    bytes_per_thread=_BYTES_PER_THREAD_DEFAULT,
)
doc_read_parquet = docfmt_partial(docstring=_docstring_read_parquet)

_docstring_to_parquet = """
Write a DataFrame to the parquet format.

Parameters
----------
path : str or list of str
    File path or Root Directory path. Will be used as Root Directory path
    while writing a partitioned dataset. Use list of str with partition_offsets
    to write parts of the dataframe to different files.
compression : {{'snappy', 'ZSTD', 'LZ4', None}}, default 'snappy'
    Name of the compression to use; case insensitive.
    Use ``None`` for no compression.
index : bool, default None
    If ``True``, include the dataframe's index(es) in the file output.
    If ``False``, they will not be written to the file.
    If ``None``, similar to ``True`` the dataframe's index(es) will
    be saved, however, instead of being saved as values any
    ``RangeIndex`` will be stored as a range in the metadata so it
    doesn't require much space and is faster. Other indexes will
    be included as columns in the file output.
partition_cols : list, optional, default None
    Column names by which to partition the dataset
    Columns are partitioned in the order they are given
partition_file_name : str, optional, default None
    File name to use for partitioned datasets. Different partitions
    will be written to different directories, but all files will
    have this name.  If nothing is specified, a random uuid4 hex string
    will be used for each file. This parameter is only supported by 'cudf'
    engine, and will be ignored by other engines.
partition_offsets : list, optional, default None
    Offsets to partition the dataframe by. Should be used when path is list
    of str. Should be a list of integers of size ``len(path) + 1``
statistics : {{'ROWGROUP', 'PAGE', 'COLUMN', 'NONE'}}, default 'ROWGROUP'
    Level at which column statistics should be included in file.
metadata_file_path : str, optional, default None
    If specified, this function will return a binary blob containing the footer
    metadata of the written parquet file. The returned blob will have the
    ``chunk.file_path`` field set to the ``metadata_file_path`` for each chunk.
    When using with ``partition_offsets``, should be same size as ``len(path)``
int96_timestamps : bool, default False
    If ``True``, write timestamps in int96 format. This will convert
    timestamps from timestamp[ns], timestamp[ms], timestamp[s], and
    timestamp[us] to the int96 format, which is the number of Julian
    days and the number of nanoseconds since midnight of 1970-01-01.
    If ``False``, timestamps will not be altered.
row_group_size_bytes: integer, default {row_group_size_bytes_val}
    Maximum size of each stripe of the output.
    If None, {row_group_size_bytes_val}
    ({row_group_size_bytes_val_in_mb} MB) will be used.
row_group_size_rows: integer or None, default None
    Maximum number of rows of each stripe of the output.
    If None, 1000000 will be used.
max_page_size_bytes: integer or None, default None
    Maximum uncompressed size of each page of the output.
    If None, 524288 (512KB) will be used.
max_page_size_rows: integer or None, default None
    Maximum number of rows of each page of the output.
    If None, 20000 will be used.
max_dictionary_size: integer or None, default None
    Maximum size of the dictionary page for each output column chunk. Dictionary
    encoding for column chunks that exceeds this limit will be disabled.
    If None, 1048576 (1MB) will be used.
storage_options : dict, optional, default None
    Extra options that make sense for a particular storage connection,
    e.g. host, port, username, password, etc. For HTTP(S) URLs the key-value
    pairs are forwarded to ``urllib.request.Request`` as header options.
    For other URLs (e.g. starting with "s3://", and "gcs://") the key-value
    pairs are forwarded to ``fsspec.open``. Please see ``fsspec`` and
    ``urllib`` for more details.
return_metadata : bool, default False
    Return parquet metadata for written data. Returned metadata will
    include the file path metadata (relative to `root_path`).
    To request metadata binary blob when using with ``partition_cols``, Pass
    ``return_metadata=True`` instead of specifying ``metadata_file_path``
use_dictionary : bool, default True
    When ``False``, prevents the use of dictionary encoding for Parquet page
    data. When ``True``, dictionary encoding is preferred subject to
    ``max_dictionary_size`` constraints.
header_version : {{'1.0', '2.0'}}, default "1.0"
    Controls whether to use version 1.0 or version 2.0 page headers when
    encoding. Version 1.0 is more portable, but version 2.0 enables the
    use of newer encoding schemes.
force_nullable_schema : bool, default False.
    If True, writes all columns as `null` in schema.
    If False, columns are written as `null` if they contain null values,
    otherwise as `not null`.
skip_compression : set, optional, default None
    If a column name is present in the set, that column will not be compressed,
    regardless of the ``compression`` setting.
column_encoding : dict, optional, default None
    Sets the page encoding to use on a per-column basis. The key is a column
    name, and the value is one of: 'PLAIN', 'DICTIONARY', 'DELTA_BINARY_PACKED',
    'DELTA_LENGTH_BYTE_ARRAY', 'DELTA_BYTE_ARRAY', 'BYTE_STREAM_SPLIT', or
    'USE_DEFAULT'.
column_type_length : dict, optional, default None
    Specifies the width in bytes of ``FIXED_LEN_BYTE_ARRAY`` column elements.
    The key is a column name and the value is an integer. The named column
    will be output as unannotated binary (i.e. the column will behave as if
    ``output_as_binary`` was set).
output_as_binary : set, optional, default None
    If a column name is present in the set, that column will be output as
    unannotated binary, rather than the default 'UTF-8'.
store_schema : bool, default False
    If ``True``, writes arrow schema to Parquet file footer's key-value
    metadata section to faithfully round-trip ``duration`` types with arrow.
    This cannot be used with ``int96_timestamps`` enabled as int96 timestamps
    are deprecated in arrow. Also, all decimal32 and decimal64 columns will be
    converted to decimal128 as arrow only supports decimal128 and decimal256 types.
**kwargs
    Additional parameters will be passed to execution engines other
    than ``cudf``.


See Also
--------
cudf.read_parquet
""".format(
    row_group_size_bytes_val=_ROW_GROUP_SIZE_BYTES_DEFAULT,
    row_group_size_bytes_val_in_mb=_ROW_GROUP_SIZE_BYTES_DEFAULT / 1024 / 1024,
)
doc_to_parquet = docfmt_partial(docstring=_docstring_to_parquet)

_docstring_merge_parquet_filemetadata = """
Merge multiple parquet metadata blobs

Parameters
----------
metadata_list : list
    List of buffers returned by to_parquet

Returns
-------
Combined parquet metadata blob

See Also
--------
cudf.DataFrame.to_parquet
"""
doc_merge_parquet_filemetadata = docfmt_partial(
    docstring=_docstring_merge_parquet_filemetadata
)


_docstring_read_orc_metadata = """
Read an ORC file's metadata and schema

Parameters
----------
path : string or path object
    Path of file to be read

Returns
-------
Total number of rows
Number of stripes
List of column names

Notes
-----
{remote_data_sources}

Examples
--------
>>> import cudf
>>> num_rows, stripes, names = cudf.io.read_orc_metadata(filename)
>>> df = [cudf.read_orc(fname, stripes=i) for i in range(stripes)]
>>> df = cudf.concat(df)
>>> df
  num1                datetime text
0  123 2018-11-13T12:00:00.000 5451
1  456 2018-11-14T12:35:01.000 5784
2  789 2018-11-15T18:02:59.000 6117

See Also
--------
cudf.read_orc
"""
doc_read_orc_metadata = docfmt_partial(docstring=_docstring_read_orc_metadata)


_docstring_read_orc_statistics = """
Read an ORC file's file-level and stripe-level statistics

Parameters
----------
filepath_or_buffer : str, path object, bytes, or file-like object
    Either a path to a file (a `str`, `pathlib.Path`, or
    `py._path.local.LocalPath`), URL (including http, ftp, and S3 locations),
    Python bytes of raw binary data, or any object with a `read()` method
    (such as builtin `open()` file handler function or `BytesIO`).
columns : list, default None
    If not None, statistics for only these columns will be read from the file.


Returns
-------
Statistics for each column of given file
Statistics for each column for each stripe of given file

See Also
--------
cudf.read_orc
"""
doc_read_orc_statistics = docfmt_partial(
    docstring=_docstring_read_orc_statistics
)

_docstring_read_orc = """
Load an ORC dataset into a DataFrame

Parameters
----------
filepath_or_buffer : str, path object, bytes, or file-like object
    Either a path to a file (a `str`, `pathlib.Path`, or
    `py._path.local.LocalPath`), URL (including http, ftp, and S3 locations),
    Python bytes of raw binary data, or any object with a `read()` method
    (such as builtin `open()` file handler function or `BytesIO`).
engine : {{ 'cudf', 'pyarrow' }}, default 'cudf'
    Parser engine to use.
columns : list, default None
    If not None, only these columns will be read from the file.
filters : list of tuple, list of lists of tuples default None
    If not None, specifies a filter predicate used to filter out row groups
    using statistics stored for each row group as Parquet metadata. Row groups
    that do not match the given filter predicate are not read. The
    predicate is expressed in disjunctive normal form (DNF) like
    `[[('x', '=', 0), ...], ...]`. DNF allows arbitrary boolean logical
    combinations of single column predicates. The innermost tuples each
    describe a single column predicate. The list of inner predicates is
    interpreted as a conjunction (AND), forming a more selective and
    multiple column predicate. Finally, the outermost list combines
    these filters as a disjunction (OR). Predicates may also be passed
    as a list of tuples. This form is interpreted as a single conjunction.
    To express OR in predicates, one must use the (preferred) notation of
    list of lists of tuples.
stripes: list, default None
    If not None, only these stripe will be read from the file. Stripes are
    concatenated with index ignored.
skiprows : int, default None
    If not None, the number of rows to skip from the start of the file.
    This parameter is deprecated.
num_rows : int, default None
    If not None, the total number of rows to read.
    This parameter is deprecated.
use_index : bool, default True
    If True, use row index if available for faster seeking.
use_python_file_object : boolean, default True
    If True, Arrow-backed PythonFile objects will be used in place of fsspec
    AbstractBufferedFile objects at IO time.

    .. deprecated:: 24.08
        `use_python_file_object` is deprecated and will be removed in a future
        version of cudf, as PyArrow NativeFiles will no longer be accepted as
        input/output in cudf readers/writers in the future.
storage_options : dict, optional, default None
    Extra options that make sense for a particular storage connection,
    e.g. host, port, username, password, etc. For HTTP(S) URLs the key-value
    pairs are forwarded to ``urllib.request.Request`` as header options.
    For other URLs (e.g. starting with "s3://", and "gcs://") the key-value
    pairs are forwarded to ``fsspec.open``. Please see ``fsspec`` and
    ``urllib`` for more details.
bytes_per_thread : int, default None
    Determines the number of bytes to be allocated per thread to read the
    files in parallel. When there is a file of large size, we get slightly
    better throughput by decomposing it and transferring multiple "blocks"
    in parallel (using a python thread pool). Default allocation is
    {bytes_per_thread} bytes.
    This parameter is functional only when `use_python_file_object=False`.

Returns
-------
DataFrame

Notes
-----
{remote_data_sources}

Examples
--------
>>> import cudf
>>> df = cudf.read_orc(filename)
>>> df
  num1                datetime text
0  123 2018-11-13T12:00:00.000 5451
1  456 2018-11-14T12:35:01.000 5784
2  789 2018-11-15T18:02:59.000 6117

See Also
--------
cudf.DataFrame.to_orc
""".format(
    remote_data_sources=_docstring_remote_sources,
    bytes_per_thread=_BYTES_PER_THREAD_DEFAULT,
)
doc_read_orc = docfmt_partial(docstring=_docstring_read_orc)

_docstring_to_orc = """
Write a DataFrame to the ORC format.

Parameters
----------
fname : str
    File path or object where the ORC dataset will be stored.
compression : {{ 'snappy', 'ZSTD', 'ZLIB', 'LZ4', None }}, default 'snappy'
    Name of the compression to use; case insensitive.
    Use ``None`` for no compression.
statistics: str {{ "ROWGROUP", "STRIPE", None }}, default "ROWGROUP"
    The granularity with which column statistics must
    be written to the file.
stripe_size_bytes: integer or None, default None
    Maximum size of each stripe of the output.
    If None, 67108864 (64MB) will be used.
stripe_size_rows: integer or None, default None
    Maximum number of rows of each stripe of the output.
    If None, 1000000 will be used.
row_index_stride: integer or None, default None
    Row index stride (maximum number of rows in each row group).
    If None, 10000 will be used.
cols_as_map_type : list of column names or None, default None
    A list of column names which should be written as map type in the ORC file.
    Note that this option only affects columns of ListDtype. Names of other
    column types will be ignored.
storage_options : dict, optional, default None
    Extra options that make sense for a particular storage connection,
    e.g. host, port, username, password, etc. For HTTP(S) URLs the key-value
    pairs are forwarded to ``urllib.request.Request`` as header options.
    For other URLs (e.g. starting with "s3://", and "gcs://") the key-value
    pairs are forwarded to ``fsspec.open``. Please see ``fsspec`` and
    ``urllib`` for more details.
index : bool, default None
    If ``True``, include the dataframe's index(es) in the file output.
    If ``False``, they will not be written to the file.
    If ``None``, similar to ``True`` the dataframe's index(es) will
    be saved, however, instead of being saved as values any
    ``RangeIndex`` will be stored as a range in the metadata so it
    doesn't require much space and is faster. Other indexes will
    be included as columns in the file output.

See Also
--------
cudf.read_orc
"""
doc_to_orc = docfmt_partial(docstring=_docstring_to_orc)

_docstring_read_json = r"""
Load a JSON dataset into a DataFrame

Parameters
----------
path_or_buf : list, str, path object, or file-like object
    Either JSON data in a `str`, path to a file (a `str`, `pathlib.Path`, or
    `py._path.local.LocalPath`), URL (including http, ftp, and S3 locations),
    or any object with a `read()` method (such as builtin `open()` file handler
    function or `StringIO`). Multiple inputs may be provided as a list. If a
    list is specified each list entry may be of a different input type as long
    as each input is of a valid type and all input JSON schema(s) match.
engine : {{ 'auto', 'cudf', 'pandas' }}, default 'auto'
    Parser engine to use. If 'auto' is passed, the engine will be
    automatically selected based on the other parameters. See notes below.
orient : string

    .. admonition:: Not GPU-accelerated

       This parameter is only supported with ``engine='pandas'``.

    Indication of expected JSON string format.
    Compatible JSON strings can be produced by ``to_json()`` with a
    corresponding orient value.
    The set of possible orients is:

    - ``'split'`` : dict like
      ``{index -> [index], columns -> [columns], data -> [values]}``
    - ``'records'`` : list like
      ``[{column -> value}, ... , {column -> value}]``
    - ``'index'`` : dict like ``{index -> {column -> value}}``
    - ``'columns'`` : dict like ``{column -> {index -> value}}``
    - ``'values'`` : just the values array

    The allowed and default values depend on the value
    of the `typ` parameter.

    * when ``typ == 'series'``,

      - allowed orients are ``{'split','records','index'}``
      - default is ``'index'``
      - The Series index must be unique for orient ``'index'``.
    * when ``typ == 'frame'``,

      - allowed orients are ``{'split','records','index',
        'columns','values', 'table'}``
      - default is ``'columns'``
      - The DataFrame index must be unique for orients ``'index'`` and
        ``'columns'``.
      - The DataFrame columns must be unique for orients ``'index'``,
        ``'columns'``, and ``'records'``.
typ : type of object to recover (series or frame), default 'frame'
    With cudf engine, only frame output is supported.
dtype : boolean or dict, default None
    If True, infer dtypes for all columns; if False, then don't infer dtypes at all,
    if a dict, provide a mapping from column names to their respective dtype (any missing
    columns will have their dtype inferred). Applies only to the data.
    For all ``orient`` values except ``'table'``, default is ``True``.
convert_axes : boolean, default True

    .. admonition:: Not GPU-accelerated

       This parameter is only supported with ``engine='pandas'``.

    Try to convert the axes to the proper dtypes.
convert_dates : boolean, default True

    .. admonition:: Not GPU-accelerated

       This parameter is only supported with ``engine='pandas'``.

    List of columns to parse for dates; If True, then try
    to parse datelike columns default is True; a column label is datelike if

    * it ends with ``'_at'``,
    * it ends with ``'_time'``,
    * it begins with ``'timestamp'``,
    * it is ``'modified'``, or
    * it is ``'date'``
keep_default_dates : boolean, default True

    .. admonition:: Not GPU-accelerated

       This parameter is only supported with ``engine='pandas'``.

    If parsing dates, parse the default datelike columns.
numpy : boolean, default False

    .. admonition:: Not GPU-accelerated

       This parameter is only supported with ``engine='pandas'``.

    Direct decoding to numpy arrays. Supports numeric
    data only, but non-numeric column and index labels are supported. Note
    also that the JSON ordering MUST be the same for each term if numpy=True.
precise_float : boolean, default False

    .. admonition:: Not GPU-accelerated

       This parameter is only supported with ``engine='pandas'``.

    Set to enable usage of higher precision (strtod) function when
    decoding string to double values (pandas engine only). Default (False)
    is to use fast but less precise builtin functionality
date_unit : string, default None

    .. admonition:: Not GPU-accelerated

       This parameter is only supported with ``engine='pandas'``.

    The timestamp unit to detect if converting dates.
    The default behavior is to try and detect the correct precision, but if
    this is not desired then pass one of 's', 'ms', 'us' or 'ns' to force
    parsing only seconds, milliseconds, microseconds or nanoseconds.
encoding : str, default is 'utf-8'

    .. admonition:: Not GPU-accelerated

       This parameter is only supported with ``engine='pandas'``.

    The encoding to use to decode py3 bytes.
    With cudf engine, only utf-8 is supported.
lines : boolean, default False
    Read the file as a json object per line.
chunksize : integer, default None

    .. admonition:: Not GPU-accelerated

       This parameter is only supported with ``engine='pandas'``.

    Return JsonReader object for iteration.
    See the `line-delimited json docs
    <http://pandas.pydata.org/pandas-docs/stable/io.html#io-jsonl>`_
    for more information on ``chunksize``.
    This can only be passed if `lines=True`.
    If this is None, the file will be read into memory all at once.
compression : {'infer', 'gzip', 'bz2', 'zip', 'xz', None}, default 'infer'
    For on-the-fly decompression of on-disk data. If 'infer', then use
    gzip, bz2, zip or xz if path_or_buf is a string ending in
    '.gz', '.bz2', '.zip', or 'xz', respectively, and no decompression
    otherwise. If using 'zip', the ZIP file must contain only one data
    file to be read in. Set to None for no decompression.
byte_range : list or tuple, default None

    .. admonition:: GPU-accelerated

       This parameter is only supported with ``engine='cudf'``.

    Byte range within the input file to be read.
    The first number is the offset in bytes, the second number is the range
    size in bytes. Set the size to zero to read all data after the offset
    location. Reads the row that starts before or at the end of the range,
    even if it ends after the end of the range.
keep_quotes : bool, default False

    .. admonition:: GPU-accelerated feature

       This parameter is only supported with ``engine='cudf'``.

    If `True`, any string values are read literally (and wrapped in an
    additional set of quotes).
    If `False` string values are parsed into Python strings.
storage_options : dict, optional, default None
    Extra options that make sense for a particular storage connection,
    e.g. host, port, username, password, etc. For HTTP(S) URLs the key-value
    pairs are forwarded to ``urllib.request.Request`` as header options.
    For other URLs (e.g. starting with "s3://", and "gcs://") the key-value
    pairs are forwarded to ``fsspec.open``. Please see ``fsspec`` and
    ``urllib`` for more details.
mixed_types_as_string : bool, default False

    .. admonition:: GPU-accelerated feature

       This parameter is only supported with ``engine='cudf'``.

    If True, mixed type columns are returned as string columns.
    If `False` parsing mixed type columns will thrown an error.
prune_columns : bool, default False

    .. admonition:: GPU-accelerated feature

       This parameter is only supported with ``engine='cudf'``.

    If True, only return those columns mentioned in the dtype argument.
    If `False` dtype argument is used a type inference suggestion.
on_bad_lines : {'error', 'recover'}, default 'error'
    Specifies what to do upon encountering a bad line. Allowed values are :

    - ``'error'``, raise an Exception when a bad line is encountered.
    - ``'recover'``, fills the row with <NA> when a bad line is encountered.
Returns
-------
result : Series or DataFrame, depending on the value of `typ`.

Notes
-----
When `engine='auto'`, and `line=False`, the `pandas` json
reader will be used. To override the selection, please
use `engine='cudf'`.

See Also
--------
cudf.DataFrame.to_json

Examples
--------
>>> import cudf
>>> df = cudf.DataFrame({'a': ["hello", "rapids"], 'b': ["hello", "worlds"]})
>>> df
        a       b
0   hello   hello
1  rapids  worlds
>>> json_str = df.to_json(orient='records', lines=True)
>>> json_str
'{"a":"hello","b":"hello"}\n{"a":"rapids","b":"worlds"}\n'
>>> cudf.read_json(json_str,  engine="cudf", lines=True)
        a       b
0   hello   hello
1  rapids  worlds

To read the strings with additional set of quotes:

>>> cudf.read_json(json_str,  engine="cudf", lines=True,
...                keep_quotes=True)
          a         b
0   "hello"   "hello"
1  "rapids"  "worlds"

Reading a JSON string containing ordered lists and name/value pairs:

>>> json_str = '[{"list": [0,1,2], "struct": {"k":"v1"}}, {"list": [3,4,5], "struct": {"k":"v2"}}]'
>>> cudf.read_json(json_str, engine='cudf')
        list       struct
0  [0, 1, 2]  {'k': 'v1'}
1  [3, 4, 5]  {'k': 'v2'}

Reading JSON Lines data containing ordered lists and name/value pairs:

>>> json_str = '{"a": [{"k1": "v1"}]}\n{"a": [{"k1":"v2"}]}'
>>> cudf.read_json(json_str, engine='cudf', lines=True)
                a
0  [{'k1': 'v1'}]
1  [{'k1': 'v2'}]

Using the `dtype` argument to specify type casting:

>>> json_str = '{"k1": 1, "k2":[1.5]}'
>>> cudf.read_json(json_str, engine='cudf', lines=True, dtype={'k1':float, 'k2':cudf.ListDtype(int)})
    k1   k2
0  1.0  [1]
"""  # noqa: E501
doc_read_json = docfmt_partial(docstring=_docstring_read_json)

_docstring_to_json = """
Convert the cuDF object to a JSON string.
Note nulls and NaNs will be converted to null and datetime objects
will be converted to UNIX timestamps.

Parameters
----------
path_or_buf : string or file handle, optional
    File path or object. If not specified, the result is returned as a string.
engine : {{ 'auto', 'cudf', 'pandas' }}, default 'auto'
    Parser engine to use. If 'auto' is passed, the `pandas` engine
    will be selected.
orient : string
    Indication of expected JSON string format.

    * Series
        - default is 'index'
        - allowed values are: {'split','records','index','table'}
    * DataFrame
        - default is 'columns'
        - allowed values are:
          {'split','records','index','columns','values','table'}
    * The format of the JSON string
        - 'split' : dict like {'index' -> [index],
          'columns' -> [columns], 'data' -> [values]}
        - 'records' : list like
          [{column -> value}, ... , {column -> value}]
        - 'index' : dict like {index -> {column -> value}}
        - 'columns' : dict like {column -> {index -> value}}
        - 'values' : just the values array
        - 'table' : dict like {'schema': {schema}, 'data': {data}}
          describing the data, and the data component is
          like ``orient='records'``.
date_format : {None, 'epoch', 'iso'}
    Type of date conversion. 'epoch' = epoch milliseconds,
    'iso' = ISO8601. The default depends on the `orient`. For
    ``orient='table'``, the default is 'iso'. For all other orients,
    the default is 'epoch'.
double_precision : int, default 10
    The number of decimal places to use when encoding
    floating point values.
force_ascii : bool, default True
    Force encoded string to be ASCII.
date_unit : string, default 'ms' (milliseconds)
    The time unit to encode to, governs timestamp and ISO8601
    precision.  One of 's', 'ms', 'us', 'ns' for second, millisecond,
    microsecond, and nanosecond respectively.
default_handler : callable, default None
    Handler to call if object cannot otherwise be converted to a
    suitable format for JSON. Should receive a single argument which is
    the object to convert and return a serializable object.
lines : bool, default False
    If 'orient' is 'records' write out line delimited json format. Will
    throw ValueError if incorrect 'orient' since others are not list
    like.
compression : {'infer', 'gzip', 'bz2', 'zip', 'xz', None}
    A string representing the compression to use in the output file,
    only used when the first argument is a filename. By default, the
    compression is inferred from the filename.
index : bool, default True
    Whether to include the index values in the JSON string. Not
    including the index (``index=False``) is only supported when
    orient is 'split' or 'table'.

See Also
--------
cudf.read_json
"""
doc_to_json = docfmt_partial(docstring=_docstring_to_json)

_docstring_read_hdf = """
Read from the store, close it if we opened it.

Retrieve pandas object stored in file, optionally based on where
criteria

Parameters
----------
path_or_buf : string, buffer or path object
    Path to the file to open, or an open `HDFStore
    <https://pandas.pydata.org/pandas-docs/stable/user_guide/io.html#hdf5-pytables>`_.
    object.
    Supports any object implementing the ``__fspath__`` protocol.
    This includes :class:`pathlib.Path` and py._path.local.LocalPath
    objects.
key : object, optional
    The group identifier in the store. Can be omitted if the HDF file
    contains a single pandas object.
mode : {'r', 'r+', 'a'}, optional
    Mode to use when opening the file. Ignored if path_or_buf is a
    `Pandas HDFS
    <https://pandas.pydata.org/pandas-docs/stable/user_guide/io.html#hdf5-pytables>`_.
    Default is 'r'.
where : list, optional
    A list of Term (or convertible) objects.
start : int, optional
    Row number to start selection.
stop  : int, optional
    Row number to stop selection.
columns : list, optional
    A list of columns names to return.
iterator : bool, optional
    Return an iterator object.
chunksize : int, optional
    Number of rows to include in an iteration when using an iterator.
errors : str, default 'strict'
    Specifies how encoding and decoding errors are to be handled.
    See the errors argument for :func:`open` for a full list
    of options.
**kwargs
    Additional keyword arguments passed to HDFStore.

Returns
-------
item : object
    The selected object. Return type depends on the object stored.

See Also
--------
cudf.DataFrame.to_hdf : Write a HDF file from a DataFrame.
"""
doc_read_hdf: Callable = docfmt_partial(docstring=_docstring_read_hdf)

_docstring_to_hdf = """
Write the contained data to an HDF5 file using HDFStore.

Hierarchical Data Format (HDF) is self-describing, allowing an
application to interpret the structure and contents of a file with
no outside information. One HDF file can hold a mix of related objects
which can be accessed as a group or as individual objects.

In order to add another DataFrame or Series to an existing HDF file
please use append mode and a different a key.

For more information see the `user guide
<https://pandas.pydata.org/pandas-docs/stable/user_guide/io.html#hdf5-pytables>`_.

Parameters
----------
path_or_buf : str or pandas.HDFStore
    File path or HDFStore object.
key : str
    Identifier for the group in the store.
mode : {'a', 'w', 'r+'}, default 'a'
    Mode to open file:

    - 'w': write, a new file is created (an existing file with the same name
      would be deleted).
    - 'a': append, an existing file is opened for reading and writing, and if
      the file does not exist it is created.
    - 'r+': similar to 'a', but the file must already exist.
format : {'fixed', 'table'}, default 'fixed'
    Possible values:

    - 'fixed': Fixed format. Fast writing/reading. Not-appendable,
      nor searchable.
    - 'table': Table format. Write as a PyTables Table structure
      which may perform worse but allow more flexible operations
      like searching / selecting subsets of the data.
append : bool, default False
    For Table formats, append the input data to the existing.
data_columns :  list of columns or True, optional
    List of columns to create as indexed data columns for on-disk
    queries, or True to use all columns. By default only the axes
    of the object are indexed. See `Query via Data Columns
    <https://pandas.pydata.org/pandas-docs/stable/user_guide/io.html#io-hdf5-query-data-columns>`_.
    Applicable only to format='table'.
complevel : {0-9}, optional
    Specifies a compression level for data.
    A value of 0 disables compression.
complib : {'zlib', 'lzo', 'bzip2', 'blosc'}, default 'zlib'
    Specifies the compression library to be used.
    As of v0.20.2 these additional compressors for Blosc are supported
    (default if no compressor specified: 'blosc:blosclz'):
    {'blosc:blosclz', 'blosc:lz4', 'blosc:lz4hc', 'blosc:snappy',
    'blosc:zlib', 'blosc:zstd'}.
    Specifying a compression library which is not available issues
    a ValueError.
fletcher32 : bool, default False
    If applying compression use the fletcher32 checksum.
dropna : bool, default False
    If true, ALL nan rows will not be written to store.
errors : str, default 'strict'
    Specifies how encoding and decoding errors are to be handled.
    See the errors argument for :func:`open` for a full list
    of options.

See Also
--------
cudf.read_hdf : Read from HDF file.
cudf.DataFrame.to_parquet : Write a DataFrame to the binary parquet format.
cudf.DataFrame.to_feather : Write out feather-format for DataFrames.
"""
doc_to_hdf: Callable = docfmt_partial(docstring=_docstring_to_hdf)

_docstring_read_feather = """
Load an feather object from the file path, returning a DataFrame.

Parameters
----------
path : string
    File path
columns : list, default=None
    If not None, only these columns will be read from the file.

Returns
-------
DataFrame

Examples
--------
>>> import cudf
>>> df = cudf.read_feather(filename)
>>> df
  num1                datetime text
0  123 2018-11-13T12:00:00.000 5451
1  456 2018-11-14T12:35:01.000 5784
2  789 2018-11-15T18:02:59.000 6117

See Also
--------
cudf.DataFrame.to_feather
"""
doc_read_feather = docfmt_partial(docstring=_docstring_read_feather)

_docstring_to_feather = """
Write a DataFrame to the feather format.

Parameters
----------
path : str
    File path

See Also
--------
cudf.read_feather
"""
doc_to_feather = docfmt_partial(docstring=_docstring_to_feather)

_docstring_to_dlpack = """
Converts a cuDF object into a DLPack tensor.

DLPack is an open-source memory tensor structure:
`dmlc/dlpack <https://github.com/dmlc/dlpack>`_.

This function takes a cuDF object and converts it to a PyCapsule object
which contains a pointer to a DLPack tensor. This function deep copies the
data into the DLPack tensor from the cuDF object.

Parameters
----------
cudf_obj : DataFrame, Series, Index, or Column

Returns
-------
pycapsule_obj : PyCapsule
    Output DLPack tensor pointer which is encapsulated in a PyCapsule
    object.
"""
doc_to_dlpack = docfmt_partial(docstring=_docstring_to_dlpack)

_docstring_read_csv = """
Load a comma-separated-values (CSV) dataset into a DataFrame

Parameters
----------
filepath_or_buffer : str, path object, or file-like object
    Either a path to a file (a `str`, `pathlib.Path`, or
    `py._path.local.LocalPath`), URL (including http, ftp, and S3 locations),
    or any object with a `read()` method (such as builtin `open()` file handler
    function or `StringIO`).
sep : char, default ','
    Delimiter to be used.
delimiter : char, default None
    Alternative argument name for sep.
header : int, default 'infer'
    Row number to use as the column names. Default behavior is to infer
    the column names: if no names are passed, header=0;
    if column names are passed explicitly, header=None.
names : list of str, default None
    List of column names to be used. Needs to include names of all columns in
    the file, or names of all columns selected using `usecols` (only when
    `usecols` holds integer indices). When `usecols` is not used to select
    column indices, `names` can contain more names than there are columns i.n
    the file. In this case the extra columns will only contain null rows.
index_col : int, string or False, default None
    Column to use as the row labels of the DataFrame. Passing `index_col=False`
    explicitly disables index column inference and discards the last column.
usecols : list of int or str, default None
    Returns subset of the columns given in the list. All elements must be
    either integer indices (column number) or strings that correspond to
    column names. When an integer index is passed for each name in the `names`
    parameter, the names are interpreted as names in the output table, not as
    names in the input file.
prefix : str, default None
    Prefix to add to column numbers when parsing without a header row.
mangle_dupe_cols : boolean, default True
    Duplicate columns will be specified as 'X','X.1',...'X.N'.
dtype : type, str, list of types, or dict of column -> type, default None
    Data type(s) for data or columns. If `dtype` is a type/str, all columns
    are mapped to the particular type passed. If list, types are applied in
    the same order as the column names. If dict, types are mapped to the
    column names.
    E.g. {{'a': np.float64, 'b': int32, 'c': 'float'}}
    If `None`, dtypes are inferred from the dataset. Use `str` to preserve data
    and not infer or interpret to dtype.
true_values : list, default None
    Values to consider as boolean True
false_values : list, default None
    Values to consider as boolean False
skipinitialspace : bool, default False
    Skip spaces after delimiter.
skiprows : int, default 0
    Number of rows to be skipped from the start of file.
skipfooter : int, default 0
    Number of rows to be skipped at the bottom of file.
nrows : int, default None
    If specified, maximum number of rows to read
na_values : scalar, str, or list-like, optional
    Additional strings to recognize as nulls.
    By default the following values are interpreted as
    nulls: '', '#N/A', '#N/A N/A', '#NA', '-1.#IND',
    '-1.#QNAN', '-NaN', '-nan', '1.#IND', '1.#QNAN',
    '<NA>', 'N/A', 'NA', 'NULL', 'NaN', 'n/a', 'nan',
    'null'.
keep_default_na : bool, default True
    Whether or not to include the default NA values when parsing the data.
na_filter : bool, default True
    Detect missing values (empty strings and the values in na_values).
    Passing False can improve performance.
skip_blank_lines : bool, default True
    If True, discard and do not parse empty lines
    If False, interpret empty lines as NaN values
parse_dates : list of int or names, default None
    If list of columns, then attempt to parse each entry as a date.
    Columns may not always be recognized as dates, for instance due to
    unusual or non-standard formats. To guarantee a date and increase parsing
    speed, explicitly specify `dtype='date'` for the desired columns.
dayfirst : bool, default False
    DD/MM format dates, international and European format.
compression : {{'infer', 'gzip', 'zip', None}}, default 'infer'
    For on-the-fly decompression of on-disk data. If 'infer', then detect
    compression from the following extensions: '.gz','.zip' (otherwise no
    decompression). If using 'zip', the ZIP file must contain only one
    data file to be read in, otherwise the first non-zero-sized file will
    be used. Set to None for no decompression.
thousands : char, default None
    Character used as a thousands delimiter.
decimal : char, default '.'
    Character used as a decimal point.
lineterminator : char, default '\\n'
    Character to indicate end of line.
quotechar : char, default '"'
    Character to indicate start and end of quote item.
quoting : str or int, default 0
    Controls quoting behavior. Set to one of
    0 (csv.QUOTE_MINIMAL), 1 (csv.QUOTE_ALL),
    2 (csv.QUOTE_NONNUMERIC) or 3 (csv.QUOTE_NONE).
    Quoting is enabled with all values except 3.
doublequote : bool, default True
    When quoting is enabled, indicates whether to interpret two
    consecutive quotechar inside fields as single quotechar
comment : char, default None
    Character used as a comments indicator. If found at the beginning of a
    line, the line will be ignored altogether.
delim_whitespace : bool, default False
    Determines whether to use whitespace as delimiter.
byte_range : list or tuple, default None
    Byte range within the input file to be read. The first number is the
    offset in bytes, the second number is the range size in bytes. Set the
    size to zero to read all data after the offset location. Reads the row
    that starts before or at the end of the range, even if it ends after
    the end of the range.
use_python_file_object : boolean, default True
    If True, Arrow-backed PythonFile objects will be used in place of fsspec
    AbstractBufferedFile objects at IO time.

    .. deprecated:: 24.08
        `use_python_file_object` is deprecated and will be removed in a future
        version of cudf, as PyArrow NativeFiles will no longer be accepted as
        input/output in cudf readers/writers in the future.
storage_options : dict, optional, default None
    Extra options that make sense for a particular storage connection,
    e.g. host, port, username, password, etc. For HTTP(S) URLs the key-value
    pairs are forwarded to ``urllib.request.Request`` as header options.
    For other URLs (e.g. starting with "s3://", and "gcs://") the key-value
    pairs are forwarded to ``fsspec.open``. Please see ``fsspec`` and
    ``urllib`` for more details.
bytes_per_thread : int, default None
    Determines the number of bytes to be allocated per thread to read the
    files in parallel. When there is a file of large size, we get slightly
    better throughput by decomposing it and transferring multiple "blocks"
    in parallel (using a python thread pool). Default allocation is
    {bytes_per_thread} bytes.
    This parameter is functional only when `use_python_file_object=False`.
Returns
-------
GPU ``DataFrame`` object.

Notes
-----
{remote_data_sources}

Examples
--------

Create a test csv file

>>> import cudf
>>> filename = 'foo.csv'
>>> lines = [
...   "num1,datetime,text",
...   "123,2018-11-13T12:00:00,abc",
...   "456,2018-11-14T12:35:01,def",
...   "789,2018-11-15T18:02:59,ghi"
... ]
>>> with open(filename, 'w') as fp:
...     fp.write('\\n'.join(lines)+'\\n')

Read the file with ``cudf.read_csv``

>>> cudf.read_csv(filename)
  num1                datetime text
0  123 2018-11-13T12:00:00.000 5451
1  456 2018-11-14T12:35:01.000 5784
2  789 2018-11-15T18:02:59.000 6117

See Also
--------
cudf.DataFrame.to_csv
""".format(
    remote_data_sources=_docstring_remote_sources,
    bytes_per_thread=_BYTES_PER_THREAD_DEFAULT,
)
doc_read_csv = docfmt_partial(docstring=_docstring_read_csv)

_to_csv_example = """

Write a dataframe to csv.

>>> import cudf
>>> filename = 'foo.csv'
>>> df = cudf.DataFrame({'x': [0, 1, 2, 3],
...                      'y': [1.0, 3.3, 2.2, 4.4],
...                      'z': ['a', 'b', 'c', 'd']})
>>> df = df.set_index(cudf.Series([3, 2, 1, 0]))
>>> df.to_csv(filename)

"""
_docstring_to_csv = """

Write a dataframe to csv file format.

Parameters
----------
{df_param}
path_or_buf : str or file handle, default None
    File path or object, if None is provided
    the result is returned as a string.
sep : char, default ','
    Delimiter to be used.
na_rep : str, default ''
    String to use for null entries
columns : list of str, optional
    Columns to write
header : bool, default True
    Write out the column names
index : bool, default True
    Write out the index as a column
encoding : str, default 'utf-8'
    A string representing the encoding to use in the output file
    Only 'utf-8' is currently supported
compression : str, None
    A string representing the compression scheme to use in the output file
    Compression while writing csv is not supported currently
lineterminator : str, optional
    The newline character or character sequence to use in the output file.
    Defaults to :data:`os.linesep`.
chunksize : int or None, default None
    Rows to write at a time
storage_options : dict, optional, default None
    Extra options that make sense for a particular storage connection,
    e.g. host, port, username, password, etc. For HTTP(S) URLs the key-value
    pairs are forwarded to ``urllib.request.Request`` as header options.
    For other URLs (e.g. starting with "s3://", and "gcs://") the key-value
    pairs are forwarded to ``fsspec.open``. Please see ``fsspec`` and
    ``urllib`` for more details.

Returns
-------
None or str
    If `path_or_buf` is None, returns the resulting csv format as a string.
    Otherwise returns None.

Notes
-----
- Follows the standard of Pandas csv.QUOTE_NONNUMERIC for all output.
- The default behaviour is to write all rows of the dataframe at once.
  This can lead to memory or overflow errors for large tables. If this
  happens, consider setting the ``chunksize`` argument to some
  reasonable fraction of the total rows in the dataframe.

Examples
--------
{example}

See Also
--------
cudf.read_csv
"""
doc_to_csv = docfmt_partial(
    docstring=_docstring_to_csv.format(
        df_param="""
df : DataFrame
    DataFrame object to be written to csv
""",
        example=_to_csv_example,
    )
)

doc_dataframe_to_csv = docfmt_partial(
    docstring=_docstring_to_csv.format(df_param="", example=_to_csv_example)
)

_docstring_kafka_datasource = """
Configuration object for a Kafka Datasource

Parameters
----------
kafka_configs : dict, key/value pairs of librdkafka configuration values.
    The complete list of valid configurations can be found at
    https://github.com/edenhill/librdkafka/blob/master/CONFIGURATION.md
topic : string, case sensitive name of the Kafka topic that contains the
    source data.
partition : int,
    Zero-based identifier of the Kafka partition that the underlying consumer
    should consume messages from. Valid values are 0 - (N-1)
start_offset : int, Kafka Topic/Partition offset that consumption
    should begin at. Inclusive.
end_offset : int, Kafka Topic/Partition offset that consumption
    should end at. Inclusive.
batch_timeout : int, default 10000
    Maximum number of milliseconds that will be spent trying to
    consume messages between the specified 'start_offset' and 'end_offset'.
delimiter : string, default None, optional delimiter to insert into the
    output between kafka messages, Ex: "\n"

"""
doc_kafka_datasource = docfmt_partial(docstring=_docstring_kafka_datasource)


_docstring_text_datasource = """
Configuration object for a text Datasource

Parameters
----------
filepath_or_buffer : str, path object, or file-like object
    Either a path to a file (a `str`, `pathlib.Path`, or
    `py._path.local.LocalPath`), URL (including http, ftp, and S3 locations),
    or any object with a `read()` method (such as builtin `open()` file handler
    function or `StringIO`).
delimiter : string, default None
    The delimiter that should be used for splitting text chunks into
    separate cudf column rows. The delimiter may be one or more characters.
byte_range : list or tuple, default None
    Byte range within the input file to be read. The first number is the
    offset in bytes, the second number is the range size in bytes.
    The output contains all rows that start inside the byte range
    (i.e. at or after the offset, and before the end at `offset + size`),
    which may include rows that continue past the end.
strip_delimiters : boolean, default False
    Unlike the `str.split()` function, `read_text` preserves the delimiter
    at the end of a field in output by default, meaning `a;b;c` will turn into
    `['a;','b;','c']` when using `;` as a delimiter.
    Setting this option to `True` will strip these trailing delimiters,
    leaving only the contents between delimiters in the resulting column:
    `['a','b','c']`
compression : string, default None
    Which compression type is the input compressed with.
    Currently supports only `bgzip`, and requires the path to a file as input.
compression_offsets: list or tuple, default None
    The virtual begin and end offset associated with the provided compression.
    For `bgzip`, they are composed of a local uncompressed offset inside a
    BGZIP block (lower 16 bits) and the start offset of this BGZIP block in the
    compressed file (upper 48 bits).
    The start offset points to the first byte to be read, the end offset points
    one past the last byte to be read.
storage_options : dict, optional, default None
    Extra options that make sense for a particular storage connection,
    e.g. host, port, username, password, etc. For HTTP(S) URLs the key-value
    pairs are forwarded to ``urllib.request.Request`` as header options.
    For other URLs (e.g. starting with "s3://", and "gcs://") the key-value
    pairs are forwarded to ``fsspec.open``. Please see ``fsspec`` and
    ``urllib`` for more details.

Returns
-------
result : Series

"""
doc_read_text: Callable = docfmt_partial(docstring=_docstring_text_datasource)


_docstring_get_reader_filepath_or_buffer = """
Return either a filepath string to data, or a memory buffer of data.
If filepath, then the source filepath is expanded to user's environment.
If buffer, then data is returned in-memory as bytes or a ByteIO object.

Parameters
----------
path_or_data : str, file-like object, bytes, ByteIO
    Path to data or the data itself.
compression : str
    Type of compression algorithm for the content
mode : str
    Mode in which file is opened
iotypes : (), default (BytesIO)
    Object type to exclude from file-like check
use_python_file_object : boolean, default False
    If True, Arrow-backed PythonFile objects will be used in place
    of fsspec AbstractBufferedFile objects.

    .. deprecated:: 24.08
        `use_python_file_object` is deprecated and will be removed in a future
        version of cudf, as PyArrow NativeFiles will no longer be accepted as
        input/output in cudf readers/writers.
open_file_options : dict, optional
    Optional dictionary of keyword arguments to pass to
    `_open_remote_files` (used for remote storage only).

    .. deprecated:: 24.08
        `open_file_options` is deprecated as it was intended for
        pyarrow file inputs, which will no longer be accepted as
        input/output cudf readers/writers in the future.
allow_raw_text_input : boolean, default False
    If True, this indicates the input `path_or_data` could be a raw text
    input and will not check for its existence in the filesystem. If False,
    the input must be a path and an error will be raised if it does not
    exist.
storage_options : dict, optional
    Extra options that make sense for a particular storage connection, e.g.
    host, port, username, password, etc. For HTTP(S) URLs the key-value
    pairs are forwarded to ``urllib.request.Request`` as header options.
    For other URLs (e.g. starting with "s3://", and "gcs://") the key-value
    pairs are forwarded to ``fsspec.open``. Please see ``fsspec`` and
    ``urllib`` for more details, and for more examples on storage options
    refer `here <https://pandas.pydata.org/docs/user_guide/io.html?
    highlight=storage_options#reading-writing-remote-files>`__.
bytes_per_thread : int, default None
    Determines the number of bytes to be allocated per thread to read the
    files in parallel. When there is a file of large size, we get slightly
    better throughput by decomposing it and transferring multiple "blocks"
    in parallel (using a Python thread pool). Default allocation is
    {bytes_per_thread} bytes.
    This parameter is functional only when `use_python_file_object=False`.

Returns
-------
filepath_or_buffer : str, bytes, BytesIO, list
    Filepath string or in-memory buffer of data or a
    list of Filepath strings or in-memory buffers of data.
compression : str
    Type of compression algorithm for the content
    """.format(bytes_per_thread=_BYTES_PER_THREAD_DEFAULT)


doc_get_reader_filepath_or_buffer = docfmt_partial(
    docstring=_docstring_get_reader_filepath_or_buffer
)


def is_url(url):
    """Check if a string is a valid URL to a network location.

    Parameters
    ----------
    url : str
        String containing a possible URL

    Returns
    -------
    bool : bool
        If `url` has a valid protocol return True otherwise False.
    """
    # Do not include the empty ('') scheme in the check
    schemes = urllib.parse.uses_netloc[1:]
    try:
        return urllib.parse.urlparse(url).scheme in schemes
    except Exception:
        return False


def is_file_like(obj):
    """Check if the object is a file-like object, per PANDAS' definition.
    An object is considered file-like if it has an iterator AND has a either or
    both `read()` / `write()` methods as attributes.

    Parameters
    ----------
    obj : object
        Object to check for file-like properties

    Returns
    -------
    is_file_like : bool
        If `obj` is file-like returns True otherwise False
    """
    if not (hasattr(obj, "read") or hasattr(obj, "write")):
        return False
    elif not hasattr(obj, "__iter__"):
        return False
    else:
        return True


def _is_local_filesystem(fs):
    return isinstance(fs, fsspec.implementations.local.LocalFileSystem)


def ensure_single_filepath_or_buffer(path_or_data, storage_options=None):
    """Return False if `path_or_data` resolves to multiple filepaths or
    buffers.
    """
    path_or_data = stringify_pathlike(path_or_data)
    if isinstance(path_or_data, str):
        path_or_data = os.path.expanduser(path_or_data)
        try:
            fs, _, paths = get_fs_token_paths(
                path_or_data, mode="rb", storage_options=storage_options
            )
        except ValueError as e:
            if str(e).startswith("Protocol not known"):
                return True
            else:
                raise e

        if len(paths) > 1:
            return False
    elif isinstance(path_or_data, (list, tuple)) and len(path_or_data) > 1:
        return False

    return True


def is_directory(path_or_data, storage_options=None):
    """Returns True if the provided filepath is a directory"""
    path_or_data = stringify_pathlike(path_or_data)
    if isinstance(path_or_data, str):
        path_or_data = os.path.expanduser(path_or_data)
        try:
            fs = get_fs_token_paths(
                path_or_data, mode="rb", storage_options=storage_options
            )[0]
        except ValueError as e:
            if str(e).startswith("Protocol not known"):
                return False
            else:
                raise e

        return fs.isdir(path_or_data)

    return False


def _get_filesystem_and_paths(path_or_data, storage_options):
    # Returns a filesystem object and the filesystem-normalized
    # paths. If `path_or_data` does not correspond to a path or
    # list of paths (or if the protocol is not supported), the
    # return will be `None` for the fs and `[]` for the paths.

    fs = None
    return_paths = path_or_data
    if isinstance(path_or_data, str) or (
        isinstance(path_or_data, list)
        and isinstance(stringify_pathlike(path_or_data[0]), str)
    ):
        # Ensure we are always working with a list
        if isinstance(path_or_data, list):
            path_or_data = [
                os.path.expanduser(stringify_pathlike(source))
                for source in path_or_data
            ]
        else:
            path_or_data = [path_or_data]

        try:
            fs, _, fs_paths = get_fs_token_paths(
                path_or_data, mode="rb", storage_options=storage_options
            )
            return_paths = fs_paths
        except ValueError as e:
            if str(e).startswith("Protocol not known"):
                return None, []
            else:
                raise e

    return fs, return_paths


def _set_context(obj, stack):
    # Helper function to place open file on context stack
    if stack is None:
        return obj
    return stack.enter_context(obj)


def _open_remote_files(
    paths,
    fs,
    context_stack=None,
    open_file_func=None,
    precache_options=None,
    **kwargs,
):
    """Return a list of open file-like objects given
    a list of remote file paths.

    Parameters
    ----------
    paths : list(str)
        List of file-path strings.
    fs : fsspec.AbstractFileSystem
        Fsspec file-system object.
    context_stack : contextlib.ExitStack, Optional
        Context manager to use for open files.
    open_file_func : Callable, Optional
        Call-back function to use for opening. If this argument
        is specified, all other arguments will be ignored.
    precache_options : dict, optional
        Dictionary of key-word arguments to pass to use for
        precaching. Unless the input contains ``{"method": None}``,
        ``fsspec.parquet.open_parquet_file`` will be used for remote
        storage.
    **kwargs :
        Key-word arguments to be passed to format-specific
        open functions.
    """

    # Just use call-back function if one was specified
    if open_file_func is not None:
        return [
            _set_context(open_file_func(path, **kwargs), context_stack)
            for path in paths
        ]

    # Check if the "precache" option is supported.
    # In the future, fsspec should do this check for us
    precache_options = (precache_options or {}).copy()
    precache = precache_options.pop("method", None)
    if precache not in ("parquet", None):
        raise ValueError(f"{precache} not a supported `precache` option.")

    # Check that "parts" caching (used for all format-aware file handling)
    # is supported by the installed fsspec/s3fs version
    if precache == "parquet" and not fsspec_parquet:
        warnings.warn(
            f"This version of fsspec ({fsspec.__version__}) does "
            f"not support parquet-optimized precaching. Please upgrade "
            f"to the latest fsspec version for better performance."
        )
        precache = None

    if precache == "parquet":
        # Use fsspec.parquet module.
        # TODO: Use `cat_ranges` to collect "known"
        # parts for all files at once.
        row_groups = precache_options.pop("row_groups", None) or (
            [None] * len(paths)
        )
        return [
            ArrowPythonFile(
                _set_context(
                    fsspec_parquet.open_parquet_file(
                        path,
                        fs=fs,
                        row_groups=rgs,
                        **precache_options,
                        **kwargs,
                    ),
                    context_stack,
                )
            )
            for path, rgs in zip(paths, row_groups)
        ]

    # Avoid top-level pyarrow.fs import.
    # Importing pyarrow.fs initializes a S3 SDK with a finalizer
    # that runs atexit. In some circumstances it appears this
    # runs a call into a logging system that is already shutdown.
    # To avoid this, we only import this subsystem if it is
    # really needed.
    # See https://github.com/aws/aws-sdk-cpp/issues/2681
    from pyarrow.fs import FSSpecHandler, PyFileSystem

    # Default open - Use pyarrow filesystem API
    pa_fs = PyFileSystem(FSSpecHandler(fs))
    return [
        _set_context(pa_fs.open_input_file(fpath), context_stack)
        for fpath in paths
    ]


@doc_get_reader_filepath_or_buffer()
def get_reader_filepath_or_buffer(
    path_or_data,
    compression,
    mode="rb",
    fs=None,
    iotypes=(BytesIO, NativeFile),
    # no_default aliases to False
    use_python_file_object=no_default,
    open_file_options=None,
    allow_raw_text_input=False,
    storage_options=None,
    bytes_per_thread=_BYTES_PER_THREAD_DEFAULT,
    warn_on_raw_text_input=None,
    warn_meta=None,
):
    """{docstring}"""

    path_or_data = stringify_pathlike(path_or_data)

    if use_python_file_object is no_default:
        use_python_file_object = False
    elif use_python_file_object is not None:
        warnings.warn(
            "The 'use_python_file_object' keyword is deprecated and "
            "will be removed in a future version.",
            FutureWarning,
        )
    else:
        # Preserve the readers (e.g. read_csv) default of True
        # if no use_python_file_object option is specified by the user
        # for now (note: this is different from the default for this
        # function of False)
        # TODO: when non-pyarrow file reading perf is good enough
        # we can default this to False
        use_python_file_object = True

    if open_file_options is not None:
        warnings.warn(
            "The 'open_file_options' keyword is deprecated and "
            "will be removed in a future version.",
            FutureWarning,
        )

    if isinstance(path_or_data, str):
        # Get a filesystem object if one isn't already available
        paths = [path_or_data]
        if fs is None:
            fs, paths = _get_filesystem_and_paths(
                path_or_data, storage_options
            )
            if fs is None:
                if warn_on_raw_text_input:
                    # Do not remove until pandas 3.0 support is added.
                    assert (
                        PANDAS_LT_300
                    ), "Need to drop after pandas-3.0 support is added."
                    warnings.warn(
                        f"Passing literal {warn_meta[0]} to {warn_meta[1]} is "
                        "deprecated and will be removed in a future version. "
                        "To read from a literal string, wrap it in a "
                        "'StringIO' object.",
                        FutureWarning,
                    )
                return path_or_data, compression

        if _is_local_filesystem(fs):
            # Doing this as `read_json` accepts a json string
            # path_or_data need not be a filepath like string

            # helper for checking if raw text looks like a json filename
            compression_extensions = [
                ".tar",
                ".tar.gz",
                ".tar.bz2",
                ".tar.xz",
                ".gz",
                ".bz2",
                ".zip",
                ".xz",
                ".zst",
                "",
            ]

            if len(paths):
                if fs.exists(paths[0]):
                    path_or_data = paths if len(paths) > 1 else paths[0]

                # raise FileNotFound if path looks like json
                # following pandas
                # see
                # https://github.com/pandas-dev/pandas/pull/46718/files#diff-472ce5fe087e67387942e1e1c409a5bc58dde9eb8a2db6877f1a45ae4974f694R724-R729
                elif not allow_raw_text_input or paths[0].lower().endswith(
                    tuple(f".json{c}" for c in compression_extensions)
                ):
                    raise FileNotFoundError(
                        f"{path_or_data} could not be resolved to any files"
                    )
                elif warn_on_raw_text_input:
                    # Do not remove until pandas 3.0 support is added.
                    assert (
                        PANDAS_LT_300
                    ), "Need to drop after pandas-3.0 support is added."
                    warnings.warn(
                        f"Passing literal {warn_meta[0]} to {warn_meta[1]} is "
                        "deprecated and will be removed in a future version. "
                        "To read from a literal string, wrap it in a "
                        "'StringIO' object.",
                        FutureWarning,
                    )
            elif warn_on_raw_text_input:
                # Do not remove until pandas 3.0 support is added.
                assert (
                    PANDAS_LT_300
                ), "Need to drop after pandas-3.0 support is added."
                warnings.warn(
                    f"Passing literal {warn_meta[0]} to {warn_meta[1]} is "
                    "deprecated and will be removed in a future version. "
                    "To read from a literal string, wrap it in a "
                    "'StringIO' object.",
                    FutureWarning,
                )

        else:
            if len(paths) == 0:
                raise FileNotFoundError(
                    f"{path_or_data} could not be resolved to any files"
                )
            if use_python_file_object:
                path_or_data = _open_remote_files(
                    paths,
                    fs,
                    **(open_file_options or {}),
                )
            else:
                path_or_data = [
                    BytesIO(
                        _fsspec_data_transfer(
                            fpath,
                            fs=fs,
                            mode=mode,
                            bytes_per_thread=bytes_per_thread,
                        )
                    )
                    for fpath in paths
                ]
            if len(path_or_data) == 1:
                path_or_data = path_or_data[0]

    elif not isinstance(path_or_data, iotypes) and is_file_like(path_or_data):
        if isinstance(path_or_data, TextIOWrapper):
            path_or_data = path_or_data.buffer
        if use_python_file_object:
            path_or_data = ArrowPythonFile(path_or_data)
        else:
            path_or_data = BytesIO(
                _fsspec_data_transfer(
                    path_or_data, mode=mode, bytes_per_thread=bytes_per_thread
                )
            )

    return path_or_data, compression


def get_writer_filepath_or_buffer(path_or_data, mode, storage_options=None):
    """
    Return either a filepath string to data,
    or a open file object to the output filesystem

    Parameters
    ----------
    path_or_data : str, file-like object, bytes, ByteIO
        Path to data or the data itself.
    mode : str
        Mode in which file is opened
    storage_options : dict, optional, default None
        Extra options that make sense for a particular storage connection,
        e.g. host, port, username, password, etc. For HTTP(S) URLs the
        key-value pairs are forwarded to ``urllib.request.Request`` as
        header options. For other URLs (e.g. starting with "s3://", and
        "gcs://") the key-value pairs are forwarded to ``fsspec.open``.
        Please see ``fsspec`` and ``urllib`` for more details.

    Returns
    -------
    filepath_or_buffer : str,
        Filepath string or buffer of data
    """
    if storage_options is None:
        storage_options = {}

    if isinstance(path_or_data, str):
        path_or_data = os.path.expanduser(path_or_data)
        fs = get_fs_token_paths(
            path_or_data, mode=mode or "w", storage_options=storage_options
        )[0]

        if not _is_local_filesystem(fs):
            filepath_or_buffer = fsspec.open(
                path_or_data, mode=mode or "w", **(storage_options)
            )
            return filepath_or_buffer

    return path_or_data


def get_IOBase_writer(file_obj):
    """
    Parameters
    ----------
    file_obj : file-like object
        Open file object for writing to any filesystem

    Returns
    -------
    iobase_file_obj : file-like object
        Open file object inheriting from io.IOBase
    """
    if not isinstance(file_obj, IOBase):
        if "b" in file_obj.mode:
            iobase_file_obj = BufferedWriter(file_obj)
        else:
            iobase_file_obj = TextIOWrapper(file_obj)
        return iobase_file_obj

    return file_obj


def is_fsspec_open_file(file_obj):
    if isinstance(file_obj, fsspec.core.OpenFile):
        return True
    return False


def stringify_pathlike(pathlike):
    """
    Convert any object that implements the fspath protocol
    to a string. Leaves other objects unchanged

    Parameters
    ----------
    pathlike
        Pathlike object that implements the fspath protocol

    Returns
    -------
    maybe_pathlike_str
        String version of the object if possible
    """
    maybe_pathlike_str = (
        pathlike.__fspath__() if hasattr(pathlike, "__fspath__") else pathlike
    )

    return maybe_pathlike_str


def buffer_write_lines(buf, lines):
    """
    Appends lines to a buffer.

    Parameters
    ----------
    buf
        The buffer to write to
    lines
        The lines to append.
    """
    if any(isinstance(x, str) for x in lines):
        lines = [str(x) for x in lines]
    buf.write("\n".join(lines))


def _apply_filter_bool_eq(val, col_stats):
    if "true_count" in col_stats and "false_count" in col_stats:
        if val is True:
            if (col_stats["true_count"] == 0) or (
                col_stats["false_count"] == col_stats["number_of_values"]
            ):
                return False
        elif val is False:
            if (col_stats["false_count"] == 0) or (
                col_stats["true_count"] == col_stats["number_of_values"]
            ):
                return False
    return True


def _apply_filter_not_eq(val, col_stats):
    return ("minimum" in col_stats and val < col_stats["minimum"]) or (
        "maximum" in col_stats and val > col_stats["maximum"]
    )


def _apply_predicate(op, val, col_stats):
    # Sanitize operator
    if op not in {"=", "==", "!=", "<", "<=", ">", ">=", "in", "not in"}:
        raise ValueError(f"'{op}' is not a valid operator in predicates.")

    col_min = col_stats.get("minimum", None)
    col_max = col_stats.get("maximum", None)
    col_sum = col_stats.get("sum", None)

    # Apply operator
    if op == "=" or op == "==":
        if _apply_filter_not_eq(val, col_stats):
            return False
        # TODO: Replace pd.isnull with
        # cudf.isnull once it is implemented
        if pd.isnull(val) and not col_stats["has_null"]:
            return False
        if not _apply_filter_bool_eq(val, col_stats):
            return False
    elif op == "!=":
        if (
            col_min is not None
            and col_max is not None
            and val == col_min
            and val == col_max
        ):
            return False
        if _apply_filter_bool_eq(val, col_stats):
            return False
    elif col_min is not None and (
        (op == "<" and val <= col_min) or (op == "<=" and val < col_min)
    ):
        return False
    elif col_max is not None and (
        (op == ">" and val >= col_max) or (op == ">=" and val > col_max)
    ):
        return False
    elif (
        col_sum is not None
        and op == ">"
        and (
            (col_min is not None and col_min >= 0 and col_sum <= val)
            or (col_max is not None and col_max <= 0 and col_sum >= val)
        )
    ):
        return False
    elif (
        col_sum is not None
        and op == ">="
        and (
            (col_min is not None and col_min >= 0 and col_sum < val)
            or (col_max is not None and col_max <= 0 and col_sum > val)
        )
    ):
        return False
    elif op == "in":
        if (col_max is not None and col_max < min(val)) or (
            col_min is not None and col_min > max(val)
        ):
            return False
        if all(_apply_filter_not_eq(elem, col_stats) for elem in val):
            return False
    elif op == "not in" and col_min is not None and col_max is not None:
        if any(elem == col_min == col_max for elem in val):
            return False
        col_range = None
        if isinstance(col_min, int):
            col_range = range(col_min, col_max)
        elif isinstance(col_min, datetime.datetime):
            col_range = pd.date_range(col_min, col_max)
        if col_range and all(elem in val for elem in col_range):
            return False
    return True


def _apply_filters(filters, stats):
    for conjunction in filters:
        if all(
            _apply_predicate(op, val, stats[col])
            for col, op, val in conjunction
        ):
            return True
    return False


def _prepare_filters(filters):
    # Coerce filters into list of lists of tuples
    if isinstance(filters[0][0], str):
        filters = [filters]

    return filters


def _ensure_filesystem(passed_filesystem, path, storage_options):
    if passed_filesystem is None:
        return get_fs_token_paths(
            path[0] if isinstance(path, list) else path,
            storage_options={} if storage_options is None else storage_options,
        )[0]
    return passed_filesystem


#
# Fsspec Data-transfer Optimization Code
#


def _fsspec_data_transfer(
    path_or_fob,
    fs=None,
    file_size=None,
    bytes_per_thread=_BYTES_PER_THREAD_DEFAULT,
    max_gap=64_000,
    mode="rb",
):
    if bytes_per_thread is None:
        bytes_per_thread = _BYTES_PER_THREAD_DEFAULT

    # Require `fs` if `path_or_fob` is not file-like
    file_like = is_file_like(path_or_fob)
    if fs is None and not file_like:
        raise ValueError(
            "fs must be defined if `path_or_fob` is not file-like"
        )

    # Calculate total file size
    if file_like:
        try:
            file_size = path_or_fob.size
        except AttributeError:
            # If we cannot find the size of path_or_fob
            # just read it.
            return path_or_fob.read()
    file_size = file_size or fs.size(path_or_fob)

    # Check if a direct read makes the most sense
    if bytes_per_thread >= file_size:
        if file_like:
            return path_or_fob.read()
        else:
            return fs.open(path_or_fob, mode=mode, cache_type="all").read()

    # Threaded read into "local" buffer
    buf = np.zeros(file_size, dtype="b")

    byte_ranges = [
        (b, min(bytes_per_thread, file_size - b))
        for b in range(0, file_size, bytes_per_thread)
    ]
    _read_byte_ranges(
        path_or_fob,
        byte_ranges,
        buf,
        fs=fs,
    )

    return buf.tobytes()


def _merge_ranges(byte_ranges, max_block=256_000_000, max_gap=64_000):
    # Simple utility to merge small/adjacent byte ranges
    new_ranges = []
    if not byte_ranges:
        # Early return
        return new_ranges

    offset, size = byte_ranges[0]
    for new_offset, new_size in byte_ranges[1:]:
        gap = new_offset - (offset + size)
        if gap > max_gap or (size + new_size + gap) > max_block:
            # Gap is too large or total read is too large
            new_ranges.append((offset, size))
            offset = new_offset
            size = new_size
            continue
        size += new_size + gap
    new_ranges.append((offset, size))
    return new_ranges


def _assign_block(fs, path_or_fob, local_buffer, offset, nbytes):
    if fs is None:
        # We have an open fsspec file object
        path_or_fob.seek(offset)
        local_buffer[offset : offset + nbytes] = np.frombuffer(
            path_or_fob.read(nbytes),
            dtype="b",
        )
    else:
        # We have an fsspec filesystem and a path
        with fs.open(path_or_fob, mode="rb", cache_type="none") as fob:
            fob.seek(offset)
            local_buffer[offset : offset + nbytes] = np.frombuffer(
                fob.read(nbytes),
                dtype="b",
            )


def _read_byte_ranges(
    path_or_fob,
    ranges,
    local_buffer,
    fs=None,
):
    # Simple utility to copy remote byte ranges
    # into a local buffer for IO in libcudf
    workers = []
    for offset, nbytes in ranges:
        if len(ranges) > 1:
            workers.append(
                Thread(
                    target=_assign_block,
                    args=(fs, path_or_fob, local_buffer, offset, nbytes),
                )
            )
            workers[-1].start()
        else:
            _assign_block(fs, path_or_fob, local_buffer, offset, nbytes)

    for worker in workers:
        worker.join()<|MERGE_RESOLUTION|>--- conflicted
+++ resolved
@@ -199,11 +199,9 @@
     in parallel (using a python thread pool). Default allocation is
     {bytes_per_thread} bytes.
     This parameter is functional only when `use_python_file_object=False`.
-<<<<<<< HEAD
 allow_mismatched_pq_schemas : boolean, default False
     If True, enables reading (matching) columns specified in `columns` and `filters`
     options from the input files with otherwise mismatched schemas.
-=======
 skiprows : int, default None
     If not None, the number of rows to skip from the start of the file.
 
@@ -214,7 +212,6 @@
 
     .. note:
        This option is not supported when the low-memory mode is on.
->>>>>>> 8068a2d6
 
 Returns
 -------
