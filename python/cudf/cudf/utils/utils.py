--- conflicted
+++ resolved
@@ -1,7 +1,7 @@
 # Copyright (c) 2020, NVIDIA CORPORATION.
 import functools
 from collections import OrderedDict
-from collections.abc import Sequence
+from collections.abc import Sequence 
 from math import floor, isinf, isnan
 import warnings
 
@@ -400,8 +400,6 @@
     return Buffer(mask_buf)
 
 
-<<<<<<< HEAD
-<<<<<<< HEAD
 def isnat(val):
     if not isinstance(val, (np.datetime64, np.timedelta64, str)):
         return False
@@ -470,9 +468,6 @@
 
     length = (stop - start) // step
     return max(min(length, i), 0)
-=======
-=======
->>>>>>> e98c843a
 # Utils for using appropiate dispatch for array functions
 def get_appropiate_dispatched_func(
     cudf_submodule, cupy_submodule, func, args, kwargs
@@ -530,9 +525,4 @@
             module = getattr(module, submodule)
         else:
             return None
-<<<<<<< HEAD
-    return module
->>>>>>> added more tests and cleaned up code
-=======
-    return module
->>>>>>> e98c843a
+    return module