--- conflicted
+++ resolved
@@ -88,29 +88,13 @@
             dtype = "object"
         return column.column_empty(size, dtype=dtype, masked=True)
 
-    if isinstance(scalar, pd.Categorical):
-<<<<<<< HEAD
-        if dtype is not None:
-            return create_cat_series_from_pd_cat_scalar(scalar, size)
-=======
+    if isinstance(scalar, pd.CategoricalDtype):
         if dtype is None:
-            return scalar_broadcast_to(scalar.categories[0], size).astype(
-                scalar.dtype
-            )
->>>>>>> 9fc93fbc
+            return create_cat_column_from_pd_cat_scalar(scalar, size)
         else:
             return scalar_broadcast_to(scalar.categories[0], size).astype(
                 dtype
             )
-<<<<<<< HEAD
-=======
-
-    if isinstance(scalar, str) and (is_string_dtype(dtype) or dtype is None):
-        dtype = "object"
-    else:
-        scalar = to_cudf_compatible_scalar(scalar, dtype=dtype)
-        dtype = scalar.dtype
->>>>>>> 9fc93fbc
 
     scalar = to_cudf_compatible_scalar(scalar, dtype=dtype)
     dtype = scalar.dtype
