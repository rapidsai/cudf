--- conflicted
+++ resolved
@@ -280,92 +280,6 @@
             return value
 
 
-<<<<<<< HEAD
-class GetAttrGetItemMixin:
-    """This mixin changes `__getattr__` to attempt a `__getitem__` call.
-
-    Subclasses may define a `_PROTECTED_KEYS` set as a class attribute to
-    indicate any keys that may be accessed by __getitem__. Testing for these
-    keys allows this class to prevent recursion errors when subclasses are
-    copied (see below for more details). Note that a cleaner solution for this
-    problem would be to override one of the serialization protocols (e.g.
-    `__reduce__` or `__setstate__`, but this class may be used in complex
-    multiple inheritance hierarchies that might also override serialization.
-    The solution here is a minimally invasive change to simplify such patterns.
-    """
-
-    _PROTECTED_KEYS: Union[FrozenSet[str], Set[str]] = frozenset()
-
-    def __getattr__(self, key):
-        # Without this check, copying can trigger a RecursionError. See
-        # https://nedbatchelder.com/blog/201010/surprising_getattr_recursion.html  # noqa: E501
-        # for an explanation.
-        if key in self._PROTECTED_KEYS:
-            raise AttributeError
-        try:
-            return self[key]
-        except KeyError:
-            raise AttributeError(f"{type(self)} object has no attribute {key}")
-
-
-class NestedMappingMixin:
-    """
-    Make missing values of a mapping empty instances
-    of the same type as the mapping.
-    """
-
-    def __getitem__(self, key):
-        if isinstance(key, tuple):
-            d = self
-            for k in key[:-1]:
-                d = d[k]
-            return d.__getitem__(key[-1])
-        else:
-            return super().__getitem__(key)
-
-    def __setitem__(self, key, value):
-        if isinstance(key, tuple):
-            d = self
-            for k in key[:-1]:
-                d = d.setdefault(k, self.__class__())
-            d.__setitem__(key[-1], value)
-        else:
-            super().__setitem__(key, value)
-
-
-class NestedOrderedDict(NestedMappingMixin, OrderedDict):
-    pass
-
-
-def to_flat_dict(d):
-    """
-    Convert the given nested dictionary to a flat dictionary
-    with tuple keys.
-    """
-
-    def _inner(d, parents=None):
-        if parents is None:
-            parents = []
-        for k, v in d.items():
-            if not isinstance(v, d.__class__):
-                if parents:
-                    k = tuple(parents + [k])
-                yield (k, v)
-            else:
-                yield from _inner(d=v, parents=parents + [k])
-
-    return {k: v for k, v in _inner(d)}
-
-
-def to_nested_dict(d):
-    """
-    Convert the given dictionary with tuple keys to a NestedOrderedDict.
-    """
-    return NestedOrderedDict(d)
-
-
-=======
->>>>>>> 4679d8d5
 def time_col_replace_nulls(input_col):
 
     null = column.column_empty_like(input_col, masked=True, newsize=1)
