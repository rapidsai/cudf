# Copyright (c) 2020-2022, NVIDIA CORPORATION.

import decimal
import functools
import os
import traceback
from collections.abc import Sequence
from typing import FrozenSet, Set, Union

import cupy as cp
import numpy as np
import pandas as pd

import rmm

import cudf
from cudf.core import column
from cudf.core.buffer import Buffer
from cudf.utils.dtypes import to_cudf_compatible_scalar

# The size of the mask in bytes
mask_dtype = cudf.dtype(np.int32)
mask_bitsize = mask_dtype.itemsize * 8


_EQUALITY_OPS = {
    "eq",
    "ne",
    "lt",
    "gt",
    "le",
    "ge",
    "__eq__",
    "__ne__",
    "__lt__",
    "__gt__",
    "__le__",
    "__ge__",
}


<<<<<<< HEAD
# TODO: We should evaluate whether calls to this could be more easily replaced
# with column.full, which appears to be significantly faster in simple cases.
=======
# The test root is set by pytest to support situations where tests are run from
# a source tree on a built version of cudf.
NO_EXTERNAL_ONLY_APIS = os.getenv("NO_EXTERNAL_ONLY_APIS")

_cudf_root = os.path.dirname(cudf.__file__)
# If the environment variable for the test root is not set, we default to
# using the path relative to the cudf root directory.
_tests_root = os.getenv("_CUDF_TEST_ROOT") or os.path.join(_cudf_root, "tests")


def _external_only_api(func, alternative=""):
    """Decorator to indicate that a function should not be used internally.

    cudf contains many APIs that exist for pandas compatibility but are
    intrinsically inefficient. For some of these cudf has internal
    equivalents that are much faster. Usage of the slow public APIs inside
    our implementation can lead to unnecessary performance bottlenecks.
    Applying this decorator to such functions and setting the environment
    variable NO_EXTERNAL_ONLY_APIS will cause such functions to raise
    exceptions if they are called from anywhere inside cudf, making it easy
    to identify and excise such usage.

    The `alternative` should be a complete phrase or sentence since it will
    be used verbatim in error messages.
    """

    # If the first arg is a string then an alternative function to use in
    # place of this API was provided, so we pass that to a subsequent call.
    # It would be cleaner to implement this pattern by using a class
    # decorator with a factory method, but there is no way to generically
    # wrap docstrings on a class (we would need the docstring to be on the
    # class itself, not instances, because that's what `help` looks at) and
    # there is also no way to make mypy happy with that approach.
    if isinstance(func, str):
        return lambda actual_func: _external_only_api(actual_func, func)

    if not NO_EXTERNAL_ONLY_APIS:
        return func

    @functools.wraps(func)
    def wrapper(*args, **kwargs):
        # Check the immediately preceding frame to see if it's in cudf.
        frame, lineno = next(traceback.walk_stack(None))
        fn = frame.f_code.co_filename
        if _cudf_root in fn and _tests_root not in fn:
            raise RuntimeError(
                f"External-only API called in {fn} at line {lineno}. "
                f"{alternative}"
            )
        return func(*args, **kwargs)

    return wrapper


>>>>>>> ec614ace
def scalar_broadcast_to(scalar, size, dtype=None):

    if isinstance(size, (tuple, list)):
        size = size[0]

    if cudf._lib.scalar._is_null_host_scalar(scalar):
        if dtype is None:
            dtype = "object"
        return column.column_empty(size, dtype=dtype, masked=True)

    if isinstance(scalar, pd.Categorical):
        if dtype is None:
            return _categorical_scalar_broadcast_to(scalar, size)
        else:
            return scalar_broadcast_to(scalar.categories[0], size).astype(
                dtype
            )

    if isinstance(scalar, decimal.Decimal):
        if dtype is None:
            dtype = cudf.Decimal128Dtype._from_decimal(scalar)

        out_col = column.column_empty(size, dtype=dtype)
        if out_col.size != 0:
            out_col[:] = scalar
        return out_col

    scalar = to_cudf_compatible_scalar(scalar, dtype=dtype)
    dtype = scalar.dtype

    return cudf.core.column.full(size=size, fill_value=scalar, dtype=dtype)


def initfunc(f):
    """
    Decorator for initialization functions that should
    be run exactly once.
    """

    @functools.wraps(f)
    def wrapper(*args, **kwargs):
        if wrapper.initialized:
            return
        wrapper.initialized = True
        return f(*args, **kwargs)

    wrapper.initialized = False
    return wrapper


# taken from dask array
# https://github.com/dask/dask/blob/master/dask/array/utils.py#L352-L363
def _is_nep18_active():
    class A:
        def __array_function__(self, *args, **kwargs):
            return True

    try:
        return np.concatenate([A()])
    except ValueError:
        return False


@initfunc
def set_allocator(
    allocator="default",
    pool=False,
    initial_pool_size=None,
    enable_logging=False,
):
    """
    Set the GPU memory allocator. This function should be run only once,
    before any cudf objects are created.

    allocator : {"default", "managed"}
        "default": use default allocator.
        "managed": use managed memory allocator.
    pool : bool
        Enable memory pool.
    initial_pool_size : int
        Memory pool size in bytes. If ``None`` (default), 1/2 of total
        GPU memory is used. If ``pool=False``, this argument is ignored.
    enable_logging : bool, optional
        Enable logging (default ``False``).
        Enabling this option will introduce performance overhead.
    """
    use_managed_memory = True if allocator == "managed" else False

    rmm.reinitialize(
        pool_allocator=pool,
        managed_memory=use_managed_memory,
        initial_pool_size=initial_pool_size,
        logging=enable_logging,
    )


IS_NEP18_ACTIVE = _is_nep18_active()


class GetAttrGetItemMixin:
    """This mixin changes `__getattr__` to attempt a `__getitem__` call.

    Classes that include this mixin gain enhanced functionality for the
    behavior of attribute access like `obj.foo`: if `foo` is not an attribute
    of `obj`, obj['foo'] will be attempted, and the result returned.  To make
    this behavior safe, classes that include this mixin must define a class
    attribute `_PROTECTED_KEYS` that defines the attributes that are accessed
    within `__getitem__`. For example, if `__getitem__` is defined as
    `return self._data[key]`, we must define `_PROTECTED_KEYS={'_data'}`.
    """

    # Tracking of protected keys by each subclass is necessary to make the
    # `__getattr__`->`__getitem__` call safe. See
    # https://nedbatchelder.com/blog/201010/surprising_getattr_recursion.html  # noqa: E501
    # for an explanation. In brief, defining the `_PROTECTED_KEYS` allows this
    # class to avoid calling `__getitem__` inside `__getattr__` when
    # `__getitem__` will internally again call `__getattr__`, resulting in an
    # infinite recursion.
    # This problem only arises when the copy protocol is invoked (e.g. by
    # `copy.copy` or `pickle.dumps`), and could also be avoided by redefining
    # methods involved with the copy protocol such as `__reduce__` or
    # `__setstate__`, but this class may be used in complex multiple
    # inheritance hierarchies that might also override serialization.  The
    # solution here is a minimally invasive change that avoids such conflicts.
    _PROTECTED_KEYS: Union[FrozenSet[str], Set[str]] = frozenset()

    def __getattr__(self, key):
        if key in self._PROTECTED_KEYS:
            raise AttributeError
        try:
            return self[key]
        except KeyError:
            raise AttributeError(
                f"{type(self).__name__} object has no attribute {key}"
            )


class NotIterable:
    def __iter__(self):
        raise TypeError(
            f"{self.__class__.__name__} object is not iterable. "
            f"Consider using `.to_arrow()`, `.to_pandas()` or `.values_host` "
            f"if you wish to iterate over the values."
        )


def pa_mask_buffer_to_mask(mask_buf, size):
    """
    Convert PyArrow mask buffer to cuDF mask buffer
    """
    mask_size = cudf._lib.null_mask.bitmask_allocation_size_bytes(size)
    if mask_buf.size < mask_size:
        dbuf = rmm.DeviceBuffer(size=mask_size)
        dbuf.copy_from_host(np.asarray(mask_buf).view("u1"))
        return Buffer(dbuf)
    return Buffer(mask_buf)


def _isnat(val):
    """Wraps np.isnat to return False instead of error on invalid inputs."""
    if not isinstance(val, (np.datetime64, np.timedelta64, str)):
        return False
    else:
        return val in {"NaT", "NAT"} or np.isnat(val)


def _fillna_natwise(col):
    # If the value we are filling is np.datetime64("NAT")
    # we set the same mask as current column.
    # However where there are "<NA>" in the
    # columns, their corresponding locations
    nat = cudf._lib.scalar._create_proxy_nat_scalar(col.dtype)
    result = cudf._lib.replace.replace_nulls(col, nat)
    return column.build_column(
        data=result.base_data,
        dtype=result.dtype,
        size=result.size,
        offset=result.offset,
        children=result.base_children,
    )


def search_range(start, stop, x, step=1, side="left"):
    """Find the position to insert a value in a range, so that the resulting
    sequence remains sorted.

    When ``side`` is set to 'left', the insertion point ``i`` will hold the
    following invariant:
    `all(x < n for x in range_left) and all(x >= n for x in range_right)`
    where ``range_left`` and ``range_right`` refers to the range to the left
    and right of position ``i``, respectively.

    When ``side`` is set to 'right', ``i`` will hold the following invariant:
    `all(x <= n for x in range_left) and all(x > n for x in range_right)`

    Parameters
    --------
    start : int
        Start value of the series
    stop : int
        Stop value of the range
    x : int
        The value to insert
    step : int, default 1
        Step value of the series, assumed positive
    side : {'left', 'right'}, default 'left'
        See description for usage.

    Returns
    --------
    int
        Insertion position of n.

    Examples
    --------
    For series: 1 4 7
    >>> search_range(start=1, stop=10, x=4, step=3, side="left")
    1
    >>> search_range(start=1, stop=10, x=4, step=3, side="right")
    2
    """
    z = 1 if side == "left" else 0
    i = (x - start - z) // step + 1

    length = (stop - start) // step
    return max(min(length, i), 0)


_UFUNC_ALIASES = {
    "power": "pow",
    "equal": "eq",
    "not_equal": "ne",
    "less": "lt",
    "less_equal": "le",
    "greater": "gt",
    "greater_equal": "ge",
    "absolute": "abs",
}
# For op(., cudf.Series) -> cudf.Series.__r{op}__
_REVERSED_NAMES = {
    "lt": "__gt__",
    "le": "__ge__",
    "gt": "__lt__",
    "ge": "__le__",
    "eq": "__eq__",
    "ne": "__ne__",
}


# todo: can probably be used to remove cudf/core/ops.py
def _get_cudf_series_ufunc(fname, args, kwargs, cudf_ser_submodule):
    if isinstance(args[0], cudf.Series):
        cudf_ser_func = getattr(cudf_ser_submodule, fname)
        return cudf_ser_func(*args, **kwargs)
    elif len(args) == 2 and isinstance(args[1], cudf.Series):
        rev_name = _REVERSED_NAMES.get(fname, f"__r{fname}__")
        cudf_ser_func = getattr(cudf_ser_submodule, rev_name)
        return cudf_ser_func(args[1], args[0], **kwargs)
    return NotImplemented


# Utils for using appropriate dispatch for array functions
def get_appropriate_dispatched_func(
    cudf_submodule, cudf_ser_submodule, cupy_submodule, func, args, kwargs
):
    if kwargs.get("out") is None:
        fname = func.__name__
        # Dispatch these functions to appropiate alias from the _UFUNC_ALIASES
        is_ufunc = fname in _UFUNC_ALIASES
        fname = _UFUNC_ALIASES.get(fname, fname)

        if hasattr(cudf_submodule, fname):
            cudf_func = getattr(cudf_submodule, fname)
            return cudf_func(*args, **kwargs)

        elif hasattr(cudf_ser_submodule, fname):
            if is_ufunc:
                return _get_cudf_series_ufunc(
                    fname, args, kwargs, cudf_ser_submodule
                )
            else:
                cudf_ser_func = getattr(cudf_ser_submodule, fname)
                return cudf_ser_func(*args, **kwargs)

        elif hasattr(cupy_submodule, fname):
            cupy_func = getattr(cupy_submodule, fname)
            # Handle case if cupy implements it as a numpy function
            # Unsure if needed
            if cupy_func is func:
                return NotImplemented

            cupy_compatible_args, index = _get_cupy_compatible_args_index(args)
            if cupy_compatible_args:
                cupy_output = cupy_func(*cupy_compatible_args, **kwargs)
                if isinstance(cupy_output, cp.ndarray):
                    return _cast_to_appropriate_cudf_type(cupy_output, index)
                else:
                    return cupy_output

    return NotImplemented


def _cast_to_appropriate_cudf_type(val, index=None):
    # Handle scalar
    if val.ndim == 0:
        return to_cudf_compatible_scalar(val)
    # 1D array
    elif (val.ndim == 1) or (val.ndim == 2 and val.shape[1] == 1):
        # if index is not None and is of a different length
        # than the index, cupy dispatching behaviour is undefined
        # so we don't implement it
        if (index is None) or (len(index) == len(val)):
            return cudf.Series(val, index=index)

    return NotImplemented


def _get_cupy_compatible_args_index(args, ser_index=None):
    """
    This function returns cupy compatible arguments and output index
    if conversion is not possible it returns None
    """

    casted_ls = []
    for arg in args:
        if isinstance(arg, cp.ndarray):
            casted_ls.append(arg)
        elif isinstance(arg, cudf.Series):
            # check if indexes can be aligned
            if (ser_index is None) or (ser_index.equals(arg.index)):
                ser_index = arg.index
                casted_ls.append(arg.values)
            else:
                # this throws a value-error if indexes are not aligned
                # following pandas behavior for ufunc numpy dispatching
                raise ValueError(
                    "Can only compare identically-labeled Series objects"
                )
        elif isinstance(arg, Sequence):
            # we dont handle list of inputs for functions as
            # these form inputs for functions like
            # np.concatenate, vstack have ambiguity around index alignment
            return None, ser_index
        else:
            casted_ls.append(arg)
    return casted_ls, ser_index


def get_relevant_submodule(func, module):
    # point to the correct submodule
    for submodule in func.__module__.split(".")[1:]:
        if hasattr(module, submodule):
            module = getattr(module, submodule)
        else:
            return None
    return module


def _categorical_scalar_broadcast_to(cat_scalar, size):
    if isinstance(cat_scalar, (cudf.Series, pd.Series)):
        cats = cat_scalar.cat.categories
        code = cat_scalar.cat.codes[0]
        ordered = cat_scalar.cat.ordered
    else:
        # handles pd.Categorical, cudf.categorical.CategoricalColumn
        cats = cat_scalar.categories
        code = cat_scalar.codes[0]
        ordered = cat_scalar.ordered

    cats = column.as_column(cats)
    codes = scalar_broadcast_to(code, size)

    return column.build_categorical_column(
        categories=cats,
        codes=codes,
        mask=codes.base_mask,
        size=codes.size,
        offset=codes.offset,
        ordered=ordered,
    )


def _create_pandas_series(
    data=None, index=None, dtype=None, name=None, copy=False, fastpath=False
):
    """
    Wrapper to create a Pandas Series. If the length of data is 0 and
    dtype is not passed, this wrapper defaults the dtype to `float64`.

    Parameters
    ----------
    data : array-like, Iterable, dict, or scalar value
        Contains data stored in Series. If data is a dict, argument
        order is maintained.
    index : array-like or Index (1d)
        Values must be hashable and have the same length as data.
        Non-unique index values are allowed. Will default to
        RangeIndex (0, 1, 2, …, n) if not provided.
        If data is dict-like and index is None, then the keys
        in the data are used as the index. If the index is not None,
        the resulting Series is reindexed with the index values.
    dtype : str, numpy.dtype, or ExtensionDtype, optional
        Data type for the output Series. If not specified, this
        will be inferred from data. See the user guide for more usages.
    name : str, optional
        The name to give to the Series.
    copy : bool, default False
        Copy input data.

    Returns
    -------
    pd.Series
    """
    if (data is None or len(data) == 0) and dtype is None:
        dtype = "float64"
    return pd.Series(
        data=data,
        index=index,
        dtype=dtype,
        name=name,
        copy=copy,
        fastpath=fastpath,
    )


def _maybe_indices_to_slice(indices: cp.ndarray) -> Union[slice, cp.ndarray]:
    """Makes best effort to convert an array of indices into a python slice.
    If the conversion is not possible, return input. `indices` are expected
    to be valid.
    """
    # TODO: improve efficiency by avoiding sync.
    if len(indices) == 1:
        x = indices[0].item()
        return slice(x, x + 1)
    if len(indices) == 2:
        x1, x2 = indices[0].item(), indices[1].item()
        return slice(x1, x2 + 1, x2 - x1)
    start, step = indices[0].item(), (indices[1] - indices[0]).item()
    stop = start + step * len(indices)
    if (indices == cp.arange(start, stop, step)).all():
        return slice(start, stop, step)
    return indices<|MERGE_RESOLUTION|>--- conflicted
+++ resolved
@@ -39,10 +39,6 @@
 }
 
 
-<<<<<<< HEAD
-# TODO: We should evaluate whether calls to this could be more easily replaced
-# with column.full, which appears to be significantly faster in simple cases.
-=======
 # The test root is set by pytest to support situations where tests are run from
 # a source tree on a built version of cudf.
 NO_EXTERNAL_ONLY_APIS = os.getenv("NO_EXTERNAL_ONLY_APIS")
@@ -97,7 +93,8 @@
     return wrapper
 
 
->>>>>>> ec614ace
+# TODO: We should evaluate whether calls to this could be more easily replaced
+# with column.full, which appears to be significantly faster in simple cases.
 def scalar_broadcast_to(scalar, size, dtype=None):
 
     if isinstance(size, (tuple, list)):
