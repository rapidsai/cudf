# Copyright (c) 2018, NVIDIA CORPORATION.

import datetime

import pandas as pd


def _apply_filter_bool_eq(val, col_stats):
    if "true_count" in col_stats and "false_count" in col_stats:
        if val is True:
            if (col_stats["true_count"] == 0) or (
                col_stats["false_count"] == col_stats["number_of_values"]
            ):
                return False
        elif val is False:
            if (col_stats["false_count"] == 0) or (
                col_stats["true_count"] == col_stats["number_of_values"]
            ):
                return False
    return True


def _apply_filter_not_eq(val, col_stats):
    return ("minimum" in col_stats and val < col_stats["minimum"]) or (
        "maximum" in col_stats and val > col_stats["maximum"]
    )


def _apply_predicate(op, val, col_stats):
    # Sanitize operator
    if op not in {"=", "==", "!=", "<", "<=", ">", ">=", "in", "not in"}:
        raise ValueError(
            '"{0}" is not a valid operator in predicates.'.format(op)
        )

    has_min = "minimum" in col_stats
    has_max = "maximum" in col_stats
    has_sum = "sum" in col_stats
    col_min = col_stats["minimum"] if has_min else None
    col_max = col_stats["maximum"] if has_max else None
    col_sum = col_stats["sum"] if has_sum else None

    # Apply operator
    if op == "=" or op == "==":
        if _apply_filter_not_eq(val, col_stats):
            return False
        if pd.isnull(val) and col_stats["has_null"]:
            return False
        if not _apply_filter_bool_eq(val, col_stats):
            return False
    elif op == "!=":
        if has_min and has_max and val == col_min and val == col_max:
            return False
        if _apply_filter_bool_eq(val, col_stats):
            return False
    elif has_min and (
        (op == "<" and val <= col_min) or (op == "<=" and val < col_min)
    ):
        return False
    elif has_max and (
        (op == ">" and val >= col_max) or (op == ">=" and val > col_max)
    ):
        return False
    elif (
        has_sum
        and op == ">"
        and (
            (has_min and col_min >= 0 and col_sum <= val)
            or (has_max and col_max <= 0 and col_sum >= val)
        )
    ):
        return False
    elif (
        has_sum
        and op == ">="
        and (
            (has_min and col_min >= 0 and col_sum < val)
            or (has_max and col_max <= 0 and col_sum > val)
        )
    ):
        return False
    elif op == "in":
        if (has_max and col_max < min(val)) or (
            has_min and col_min > max(val)
        ):
            return False
        if all(_apply_filter_not_eq(elem, col_stats) for elem in val):
            return False
    elif op == "not in" and has_min and has_max:
        if any(elem == col_min == col_max for elem in val):
            return False
        col_range = None
        if isinstance(col_min, int):
            col_range = range(col_min, col_max)
        elif isinstance(col_min, datetime.datetime):
            col_range = pd.date_range(col_min, col_max)
        if col_range and all(elem in val for elem in col_range):
            return False
    return True


def _apply_filters(filters, stats):
    for conjunction in filters:
        if all(
            _apply_predicate(op, val, stats[col])
            for col, op, val in conjunction
        ):
            return True
    return False


<<<<<<< HEAD
def _columns_in_predicate(filters):
    return [col for conjunction in filters for (col, op, val) in conjunction]


def _predicate_to_query(filters):
    query = ""
    vals = {}

    first_conjunction = True
    for conjunction in filters:
        if first_conjunction:
            query += "("
            first_conjunction = False
        else:
            query += " or ("
        first_predicate = True
        for col, op, val in conjunction:
            if first_predicate:
                query += "("
                first_predicate = False
            else:
                query += " and ("
            query += col + " " + op + " @" + str(len(vals))
            vals[str(len(vals))] = val
            query += ")"
        query += ")"

    return query, vals
=======
def _prepare_filters(filters):
    # Coerce filters into list of lists of tuples
    if isinstance(filters[0][0], str):
        filters = [filters]

    return filters
>>>>>>> 8dde4753
<|MERGE_RESOLUTION|>--- conflicted
+++ resolved
@@ -109,7 +109,6 @@
     return False
 
 
-<<<<<<< HEAD
 def _columns_in_predicate(filters):
     return [col for conjunction in filters for (col, op, val) in conjunction]
 
@@ -138,11 +137,11 @@
         query += ")"
 
     return query, vals
-=======
+
+
 def _prepare_filters(filters):
     # Coerce filters into list of lists of tuples
     if isinstance(filters[0][0], str):
         filters = [filters]
 
-    return filters
->>>>>>> 8dde4753
+    return filters