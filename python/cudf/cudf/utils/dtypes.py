# Copyright (c) 2020-2025, NVIDIA CORPORATION.
from __future__ import annotations

import datetime
from decimal import Decimal
from typing import TYPE_CHECKING

import cupy as cp
import numpy as np
import pandas as pd
import pyarrow as pa

import pylibcudf as plc

import cudf

if TYPE_CHECKING:
    from collections.abc import Iterable
<<<<<<< HEAD

    from cudf._typing import DtypeObj
=======
>>>>>>> cb16d849

    from cudf._typing import DtypeObj

np_dtypes_to_pandas_dtypes = {
    np.dtype("uint8"): pd.UInt8Dtype(),
    np.dtype("uint16"): pd.UInt16Dtype(),
    np.dtype("uint32"): pd.UInt32Dtype(),
    np.dtype("uint64"): pd.UInt64Dtype(),
    np.dtype("int8"): pd.Int8Dtype(),
    np.dtype("int16"): pd.Int16Dtype(),
    np.dtype("int32"): pd.Int32Dtype(),
    np.dtype("int64"): pd.Int64Dtype(),
    np.dtype("bool_"): pd.BooleanDtype(),
    np.dtype("object"): pd.StringDtype(),
    np.dtype("float32"): pd.Float32Dtype(),
    np.dtype("float64"): pd.Float64Dtype(),
}
pandas_dtypes_to_np_dtypes = {
    pd_dtype: np_dtype
    for np_dtype, pd_dtype in np_dtypes_to_pandas_dtypes.items()
}

pyarrow_dtypes_to_pandas_dtypes = {
    pa.uint8(): pd.UInt8Dtype(),
    pa.uint16(): pd.UInt16Dtype(),
    pa.uint32(): pd.UInt32Dtype(),
    pa.uint64(): pd.UInt64Dtype(),
    pa.int8(): pd.Int8Dtype(),
    pa.int16(): pd.Int16Dtype(),
    pa.int32(): pd.Int32Dtype(),
    pa.int64(): pd.Int64Dtype(),
    pa.bool_(): pd.BooleanDtype(),
    pa.string(): pd.StringDtype(),
}


SIGNED_INTEGER_TYPES = {"int8", "int16", "int32", "int64"}
UNSIGNED_TYPES = {"uint8", "uint16", "uint32", "uint64"}
INTEGER_TYPES = SIGNED_INTEGER_TYPES | UNSIGNED_TYPES
FLOAT_TYPES = {"float32", "float64"}
SIGNED_TYPES = SIGNED_INTEGER_TYPES | FLOAT_TYPES
NUMERIC_TYPES = SIGNED_TYPES | UNSIGNED_TYPES
DATETIME_TYPES = {
    "datetime64[s]",
    "datetime64[ms]",
    "datetime64[us]",
    "datetime64[ns]",
}
TIMEDELTA_TYPES = {
    "timedelta64[s]",
    "timedelta64[ms]",
    "timedelta64[us]",
    "timedelta64[ns]",
}
OTHER_TYPES = {"bool", "category", "str"}
STRING_TYPES = {"object"}
BOOL_TYPES = {"bool"}
ALL_TYPES = NUMERIC_TYPES | DATETIME_TYPES | TIMEDELTA_TYPES | OTHER_TYPES


<<<<<<< HEAD
def np_to_pa_dtype(dtype: np.dtype) -> pa.DataType:
    """Util to convert numpy dtype to PyArrow dtype."""
    # special case when dtype is np.datetime64
    if dtype.kind == "M":
        time_unit, _ = np.datetime_data(dtype)
        if time_unit in ("s", "ms", "us", "ns"):
            # return a pa.Timestamp of the appropriate unit
            return pa.timestamp(time_unit)
        # default is int64_t UNIX ms
        return pa.date64()
    elif dtype.kind == "m":
        time_unit, _ = np.datetime_data(dtype)
        if time_unit in ("s", "ms", "us", "ns"):
            # return a pa.Duration of the appropriate unit
            return pa.duration(time_unit)
        # default fallback unit is ns
        return pa.duration("ns")
    return _np_pa_dtypes[dtype.type]


def _find_common_type_decimal(
    dtypes: Iterable[cudf.core.dtypes.DecimalDtype],
) -> cudf.core.dtypes.DecimalDtype:
=======
def _find_common_type_decimal(
    dtypes: Iterable[
        cudf.Decimal128Dtype | cudf.Decimal64Dtype | cudf.Decimal32Dtype
    ],
) -> cudf.Decimal128Dtype | cudf.Decimal64Dtype | cudf.Decimal32Dtype:
>>>>>>> cb16d849
    # Find the largest scale and the largest difference between
    # precision and scale of the columns to be concatenated
    s = max(dtype.scale for dtype in dtypes)
    lhs = max(dtype.precision - dtype.scale for dtype in dtypes)
    # Combine to get the necessary precision and clip at the maximum
    # precision
    p = s + lhs

    if p > cudf.Decimal64Dtype.MAX_PRECISION:
        return cudf.Decimal128Dtype(
            min(cudf.Decimal128Dtype.MAX_PRECISION, p), s
        )
    elif p > cudf.Decimal32Dtype.MAX_PRECISION:
        return cudf.Decimal64Dtype(
            min(cudf.Decimal64Dtype.MAX_PRECISION, p), s
        )
    else:
        return cudf.Decimal32Dtype(
            min(cudf.Decimal32Dtype.MAX_PRECISION, p), s
        )


def cudf_dtype_to_pa_type(dtype: DtypeObj) -> pa.DataType:
    """Given a cudf pandas dtype, converts it into the equivalent cuDF
    Python dtype.
    """
    if isinstance(dtype, cudf.CategoricalDtype):
        raise NotImplementedError(
            "No conversion from Categorical to pyarrow type"
        )
    elif isinstance(
        dtype,
        (cudf.StructDtype, cudf.ListDtype, cudf.core.dtypes.DecimalDtype),
    ):
        return dtype.to_arrow()
    elif isinstance(dtype, pd.DatetimeTZDtype):
        return pa.timestamp(dtype.unit, str(dtype.tz))
    elif dtype == CUDF_STRING_DTYPE:
        return pa.string()
    else:
        return pa.from_numpy_dtype(dtype)


def cudf_dtype_from_pa_type(typ: pa.DataType) -> DtypeObj:
    """Given a cuDF pyarrow dtype, converts it into the equivalent
    cudf pandas dtype.
    """
    if pa.types.is_list(typ):
        return cudf.core.dtypes.ListDtype.from_arrow(typ)
    elif pa.types.is_struct(typ):
        return cudf.core.dtypes.StructDtype.from_arrow(typ)
    elif pa.types.is_decimal(typ):
        return cudf.core.dtypes.Decimal128Dtype.from_arrow(typ)
    elif pa.types.is_large_string(typ) or pa.types.is_string(typ):
        return CUDF_STRING_DTYPE
    else:
        return cudf.api.types.pandas_dtype(typ.to_pandas_dtype())


def to_cudf_compatible_scalar(val, dtype=None):
    """
    Converts the value `val` to a numpy/Pandas scalar,
    optionally casting to `dtype`.

    If `val` is None, returns None.
    """

    if cudf.utils.utils._is_null_host_scalar(val) or isinstance(
        val, cudf.Scalar
    ):
        return val

    if not cudf.api.types._is_scalar_or_zero_d_array(val):
        raise ValueError(
            f"Cannot convert value of type {type(val).__name__} to cudf scalar"
        )

    if isinstance(val, Decimal):
        return val

    if isinstance(val, (np.ndarray, cp.ndarray)) and val.ndim == 0:
        val = val.item()

    if (
        (dtype is None) and isinstance(val, str)
    ) or cudf.api.types.is_string_dtype(dtype):
        dtype = "str"

        if isinstance(val, str) and val.endswith("\x00"):
            # Numpy string dtypes are fixed width and use NULL to
            # indicate the end of the string, so they cannot
            # distinguish between "abc\x00" and "abc".
            # https://github.com/numpy/numpy/issues/20118
            # In this case, don't try going through numpy and just use
            # the string value directly (cudf.DeviceScalar will DTRT)
            return val

    tz_error_msg = (
        "Cannot covert a timezone-aware timestamp to timezone-naive scalar."
    )
    if isinstance(val, pd.Timestamp):
        if val.tz is not None:
            raise NotImplementedError(tz_error_msg)

        val = val.to_datetime64()
    elif isinstance(val, pd.Timedelta):
        val = val.to_timedelta64()
    elif isinstance(val, datetime.datetime):
        if val.tzinfo is not None:
            raise NotImplementedError(tz_error_msg)
        val = np.datetime64(val)
    elif isinstance(val, datetime.timedelta):
        val = np.timedelta64(val)

    if dtype is not None:
        dtype = np.dtype(dtype)
        if isinstance(val, str) and dtype.kind == "M":
            # pd.Timestamp can handle str, but not np.str_
            val = pd.Timestamp(str(val)).to_datetime64().astype(dtype)
        else:
            # At least datetimes cannot be converted to scalar via dtype.type:
            val = np.array(val, dtype)[()]
    else:
        val = _maybe_convert_to_default_type(
            cudf.api.types.pandas_dtype(type(val))
        ).type(val)

    if val.dtype.type is np.datetime64:
        time_unit, _ = np.datetime_data(val.dtype)
        if time_unit in ("D", "W", "M", "Y"):
            val = val.astype("datetime64[s]")
    elif val.dtype.type is np.timedelta64:
        time_unit, _ = np.datetime_data(val.dtype)
        if time_unit in ("D", "W", "M", "Y"):
            val = val.astype("timedelta64[ns]")

    return val


def is_column_like(obj):
    """
    This function checks if the given `obj`
    is a column-like (Series, Index...)
    type or not.

    Parameters
    ----------
    obj : object of any type which needs to be validated.

    Returns
    -------
    Boolean: True or False depending on whether the
    input `obj` is column-like or not.
    """
    return (
        isinstance(
            obj,
            (
                cudf.core.column.ColumnBase,
                cudf.Series,
                cudf.Index,
                pd.Series,
                pd.Index,
            ),
        )
        or (
            hasattr(obj, "__cuda_array_interface__")
            and len(obj.__cuda_array_interface__["shape"]) == 1
        )
        or (
            hasattr(obj, "__array_interface__")
            and len(obj.__array_interface__["shape"]) == 1
        )
    )


def can_convert_to_column(obj):
    """
    This function checks if the given `obj`
    can be used to create a column or not.

    Parameters
    ----------
    obj : object of any type which needs to be validated.

    Returns
    -------
    Boolean: True or False depending on whether the
    input `obj` is column-compatible or not.
    """
    return is_column_like(obj) or cudf.api.types.is_list_like(obj)


def min_signed_type(x: int, min_size: int = 8) -> np.dtype:
    """
    Return the smallest *signed* integer dtype
    that can represent the integer ``x``
    """
    for int_dtype in (np.int8, np.int16, np.int32, np.int64):
        dtype = np.dtype(int_dtype)
        if (dtype.itemsize * 8) >= min_size:
            if np.iinfo(int_dtype).min <= x <= np.iinfo(int_dtype).max:
                return dtype
    # resort to using `int64` and let numpy raise appropriate exception:
    return np.int64(x).dtype


def min_unsigned_type(x: int, min_size: int = 8) -> np.dtype:
    """
    Return the smallest *unsigned* integer dtype
    that can represent the integer ``x``
    """
    for int_dtype in (np.uint8, np.uint16, np.uint32, np.uint64):
        dtype = np.dtype(int_dtype)
        if (dtype.itemsize * 8) >= min_size:
            if 0 <= x <= np.iinfo(int_dtype).max:
                return dtype
    # resort to using `uint64` and let numpy raise appropriate exception:
    return np.uint64(x).dtype


def is_mixed_with_object_dtype(lhs, rhs):
    if isinstance(lhs.dtype, cudf.CategoricalDtype):
        return is_mixed_with_object_dtype(lhs.dtype.categories, rhs)
    elif isinstance(rhs.dtype, cudf.CategoricalDtype):
        return is_mixed_with_object_dtype(lhs, rhs.dtype.categories)

    return (lhs.dtype == "object" and rhs.dtype != "object") or (
        rhs.dtype == "object" and lhs.dtype != "object"
    )


def _get_nan_for_dtype(dtype: DtypeObj) -> DtypeObj:
    if dtype.kind in "mM":
        time_unit, _ = np.datetime_data(dtype)
        return dtype.type("nat", time_unit)
    elif dtype.kind == "f":
        return dtype.type("nan")
    else:
        return np.float64("nan")


def find_common_type(dtypes: Iterable[DtypeObj]) -> DtypeObj | None:
    """
    Wrapper over np.result_type to handle cudf specific types.

    Parameters
    ----------
    dtypes : iterable
        sequence of dtypes to find common types

    Returns
    -------
    dtype : np.dtype or None
        None if input is empty
        DtypeObj otherwise
    """
    if len(dtypes) == 0:  # type: ignore[arg-type]
        return None

    # Early exit for categoricals since they're not hashable and therefore
    # can't be put in a set.
    if any(isinstance(dtype, cudf.CategoricalDtype) for dtype in dtypes):
        if all(
            (
                isinstance(dtype, cudf.CategoricalDtype)
                and (not dtype.ordered if hasattr(dtype, "ordered") else True)
            )
            for dtype in dtypes
        ):
            if len({dtype._categories.dtype for dtype in dtypes}) == 1:
                return cudf.CategoricalDtype(
                    cudf.core.column.concat_columns(
                        [dtype._categories for dtype in dtypes]
                    ).unique()
                )
            else:
                raise NotImplementedError(
                    "Only unordered categories of the same underlying type "
                    "may be currently coerced to a common type."
                )
        else:
            # TODO: Should this be an error case (mixing categorical with other
            # dtypes) or should this return object? Unclear if we have enough
            # information to decide right now, may have to come back to this as
            # usage of find_common_type increases.
            return CUDF_STRING_DTYPE

    # Aggregate same types
    dtypes = set(dtypes)
    if len(dtypes) == 1:
        return dtypes.pop()

    if any(
        isinstance(dtype, cudf.core.dtypes.DecimalDtype) for dtype in dtypes
    ):
        if all(
            is_dtype_obj_numeric(dtype, include_decimal=True)
            for dtype in dtypes
        ):
            return _find_common_type_decimal(
                [
                    dtype
                    for dtype in dtypes
                    if isinstance(dtype, cudf.core.dtypes.DecimalDtype)
                ]
            )
        else:
            return CUDF_STRING_DTYPE
    elif any(
        isinstance(dtype, (cudf.ListDtype, cudf.StructDtype))
        for dtype in dtypes
    ):
        # TODO: As list dtypes allow casting
        # to identical types, improve this logic of returning a
        # common dtype, for example:
        # ListDtype(int64) & ListDtype(int32) common
        # dtype could be ListDtype(int64).
        raise NotImplementedError(
            "Finding a common type for `ListDtype` or `StructDtype` is currently "
            "not supported"
        )

    common_dtype = np.result_type(*dtypes)  # noqa: TID251
    if common_dtype == np.dtype(np.float16):
        return np.dtype(np.float32)
    return common_dtype


def _dtype_pandas_compatible(dtype):
    """
    A utility function, that returns `str` instead of `object`
    dtype when pandas compatibility mode is enabled.
    """
    if (
        cudf.get_option("mode.pandas_compatible")
        and dtype == CUDF_STRING_DTYPE
    ):
        return "str"
    return dtype


def _maybe_convert_to_default_type(dtype: DtypeObj) -> DtypeObj:
    """Convert `dtype` to default if specified by user.

    If not specified, return as is.
    """
    if ib := cudf.get_option("default_integer_bitwidth"):
        if dtype.kind == "i":
            return np.dtype(f"i{ib // 8}")
        elif dtype.kind == "u":
            return np.dtype(f"u{ib // 8}")
    if (fb := cudf.get_option("default_float_bitwidth")) and dtype.kind == "f":
        return np.dtype(f"f{fb // 8}")
    return dtype


def _get_base_dtype(dtype: pd.DatetimeTZDtype) -> np.dtype:
    # TODO: replace the use of this function with just `dtype.base`
    # when Pandas 2.1.0 is the minimum version we support:
    # https://github.com/pandas-dev/pandas/pull/52706
    if isinstance(dtype, pd.DatetimeTZDtype):
        return np.dtype(f"<M8[{dtype.unit}]")
    else:
        return dtype.base


def is_dtype_obj_numeric(
    dtype: DtypeObj, include_decimal: bool = True
) -> bool:
    """Like is_numeric_dtype but does not introspect argument."""
    is_non_decimal = dtype.kind in set("iufb")
    if include_decimal:
        return is_non_decimal or isinstance(
            dtype,
            (cudf.Decimal32Dtype, cudf.Decimal64Dtype, cudf.Decimal128Dtype),
        )
    else:
        return is_non_decimal


def dtype_to_pylibcudf_type(dtype) -> plc.DataType:
    if isinstance(dtype, cudf.ListDtype):
        return plc.DataType(plc.TypeId.LIST)
    elif isinstance(dtype, cudf.StructDtype):
        return plc.DataType(plc.TypeId.STRUCT)
    elif isinstance(dtype, cudf.Decimal128Dtype):
        tid = plc.TypeId.DECIMAL128
        return plc.DataType(tid, -dtype.scale)
    elif isinstance(dtype, cudf.Decimal64Dtype):
        tid = plc.TypeId.DECIMAL64
        return plc.DataType(tid, -dtype.scale)
    elif isinstance(dtype, cudf.Decimal32Dtype):
        tid = plc.TypeId.DECIMAL32
        return plc.DataType(tid, -dtype.scale)
    # libcudf types don't support timezones so convert to the base type
    elif isinstance(dtype, pd.DatetimeTZDtype):
        dtype = _get_base_dtype(dtype)
    else:
        dtype = np.dtype(dtype)
    return plc.DataType(SUPPORTED_NUMPY_TO_PYLIBCUDF_TYPES[dtype])


def dtype_from_pylibcudf_column(col: plc.Column) -> DtypeObj:
    type_ = col.type()
    tid = type_.id()

    if tid == plc.TypeId.LIST:
        child = col.list_view().child()
        return cudf.ListDtype(dtype_from_pylibcudf_column(child))
    elif tid == plc.TypeId.STRUCT:
        fields = {
            str(i): dtype_from_pylibcudf_column(col.child(i))
            for i in range(col.num_children())
        }
        return cudf.StructDtype(fields)
    elif tid == plc.TypeId.DECIMAL64:
        return cudf.Decimal64Dtype(
            precision=cudf.Decimal64Dtype.MAX_PRECISION, scale=-type_.scale()
        )
    elif tid == plc.TypeId.DECIMAL32:
        return cudf.Decimal32Dtype(
            precision=cudf.Decimal32Dtype.MAX_PRECISION, scale=-type_.scale()
        )
    elif tid == plc.TypeId.DECIMAL128:
        return cudf.Decimal128Dtype(
            precision=cudf.Decimal128Dtype.MAX_PRECISION, scale=-type_.scale()
        )
    else:
        return PYLIBCUDF_TO_SUPPORTED_NUMPY_TYPES[tid]


SUPPORTED_NUMPY_TO_PYLIBCUDF_TYPES = {
    np.dtype("int8"): plc.types.TypeId.INT8,
    np.dtype("int16"): plc.types.TypeId.INT16,
    np.dtype("int32"): plc.types.TypeId.INT32,
    np.dtype("int64"): plc.types.TypeId.INT64,
    np.dtype("uint8"): plc.types.TypeId.UINT8,
    np.dtype("uint16"): plc.types.TypeId.UINT16,
    np.dtype("uint32"): plc.types.TypeId.UINT32,
    np.dtype("uint64"): plc.types.TypeId.UINT64,
    np.dtype("float32"): plc.types.TypeId.FLOAT32,
    np.dtype("float64"): plc.types.TypeId.FLOAT64,
    np.dtype("datetime64[s]"): plc.types.TypeId.TIMESTAMP_SECONDS,
    np.dtype("datetime64[ms]"): plc.types.TypeId.TIMESTAMP_MILLISECONDS,
    np.dtype("datetime64[us]"): plc.types.TypeId.TIMESTAMP_MICROSECONDS,
    np.dtype("datetime64[ns]"): plc.types.TypeId.TIMESTAMP_NANOSECONDS,
    np.dtype("object"): plc.types.TypeId.STRING,
    np.dtype("bool"): plc.types.TypeId.BOOL8,
    np.dtype("timedelta64[s]"): plc.types.TypeId.DURATION_SECONDS,
    np.dtype("timedelta64[ms]"): plc.types.TypeId.DURATION_MILLISECONDS,
    np.dtype("timedelta64[us]"): plc.types.TypeId.DURATION_MICROSECONDS,
    np.dtype("timedelta64[ns]"): plc.types.TypeId.DURATION_NANOSECONDS,
}
PYLIBCUDF_TO_SUPPORTED_NUMPY_TYPES = {
    plc_type: np_type
    for np_type, plc_type in SUPPORTED_NUMPY_TO_PYLIBCUDF_TYPES.items()
}
# There's no equivalent to EMPTY in cudf.  We translate EMPTY
# columns from libcudf to ``int8`` columns of all nulls in Python.
# ``int8`` is chosen because it uses the least amount of memory.
PYLIBCUDF_TO_SUPPORTED_NUMPY_TYPES[plc.types.TypeId.EMPTY] = np.dtype("int8")
PYLIBCUDF_TO_SUPPORTED_NUMPY_TYPES[plc.types.TypeId.STRUCT] = np.dtype(
    "object"
)
PYLIBCUDF_TO_SUPPORTED_NUMPY_TYPES[plc.types.TypeId.LIST] = np.dtype("object")


SIZE_TYPE_DTYPE = PYLIBCUDF_TO_SUPPORTED_NUMPY_TYPES[plc.types.SIZE_TYPE_ID]
CUDF_STRING_DTYPE = PYLIBCUDF_TO_SUPPORTED_NUMPY_TYPES[plc.types.TypeId.STRING]<|MERGE_RESOLUTION|>--- conflicted
+++ resolved
@@ -16,11 +16,6 @@
 
 if TYPE_CHECKING:
     from collections.abc import Iterable
-<<<<<<< HEAD
-
-    from cudf._typing import DtypeObj
-=======
->>>>>>> cb16d849
 
     from cudf._typing import DtypeObj
 
@@ -81,37 +76,9 @@
 ALL_TYPES = NUMERIC_TYPES | DATETIME_TYPES | TIMEDELTA_TYPES | OTHER_TYPES
 
 
-<<<<<<< HEAD
-def np_to_pa_dtype(dtype: np.dtype) -> pa.DataType:
-    """Util to convert numpy dtype to PyArrow dtype."""
-    # special case when dtype is np.datetime64
-    if dtype.kind == "M":
-        time_unit, _ = np.datetime_data(dtype)
-        if time_unit in ("s", "ms", "us", "ns"):
-            # return a pa.Timestamp of the appropriate unit
-            return pa.timestamp(time_unit)
-        # default is int64_t UNIX ms
-        return pa.date64()
-    elif dtype.kind == "m":
-        time_unit, _ = np.datetime_data(dtype)
-        if time_unit in ("s", "ms", "us", "ns"):
-            # return a pa.Duration of the appropriate unit
-            return pa.duration(time_unit)
-        # default fallback unit is ns
-        return pa.duration("ns")
-    return _np_pa_dtypes[dtype.type]
-
-
 def _find_common_type_decimal(
     dtypes: Iterable[cudf.core.dtypes.DecimalDtype],
 ) -> cudf.core.dtypes.DecimalDtype:
-=======
-def _find_common_type_decimal(
-    dtypes: Iterable[
-        cudf.Decimal128Dtype | cudf.Decimal64Dtype | cudf.Decimal32Dtype
-    ],
-) -> cudf.Decimal128Dtype | cudf.Decimal64Dtype | cudf.Decimal32Dtype:
->>>>>>> cb16d849
     # Find the largest scale and the largest difference between
     # precision and scale of the columns to be concatenated
     s = max(dtype.scale for dtype in dtypes)
