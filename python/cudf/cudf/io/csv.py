--- conflicted
+++ resolved
@@ -17,11 +17,8 @@
 import cudf
 from cudf.api.types import is_hashable, is_scalar
 from cudf.core.buffer import acquire_spill_lock
-<<<<<<< HEAD
 from cudf.core.column import ColumnBase
-=======
 from cudf.core.column_accessor import ColumnAccessor
->>>>>>> 00dca76a
 from cudf.utils import ioutils
 from cudf.utils.dtypes import (
     _maybe_convert_to_default_type,
