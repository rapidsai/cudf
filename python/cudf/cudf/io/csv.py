# Copyright (c) 2018-2025, NVIDIA CORPORATION.
from __future__ import annotations

import errno
import itertools
import os
import warnings
from collections import abc
from io import BytesIO, StringIO
from typing import TYPE_CHECKING, cast

import numpy as np
import pandas as pd

import pylibcudf as plc

import cudf
<<<<<<< HEAD
from cudf.api.types import is_hashable, is_scalar
=======
from cudf._lib.column import Column
from cudf.api.types import is_scalar
>>>>>>> aab7edb2
from cudf.core.buffer import acquire_spill_lock
from cudf.core.column import ColumnBase
from cudf.core.column_accessor import ColumnAccessor
from cudf.utils import ioutils
from cudf.utils.dtypes import (
    _maybe_convert_to_default_type,
    dtype_to_pylibcudf_type,
)
from cudf.utils.performance_tracking import _performance_tracking

if TYPE_CHECKING:
    from cudf._typing import DtypeObj


_CSV_HEX_TYPE_MAP = {
    "hex": np.dtype("int64"),
    "hex64": np.dtype("int64"),
    "hex32": np.dtype("int32"),
}


@_performance_tracking
@ioutils.doc_read_csv()
def read_csv(
    filepath_or_buffer,
    sep: str = ",",
    delimiter: str | None = None,
    header="infer",
    names=None,
    index_col=None,
    usecols=None,
    prefix=None,
    mangle_dupe_cols: bool = True,
    dtype=None,
    true_values=None,
    false_values=None,
    skipinitialspace: bool = False,
    skiprows: int = 0,
    skipfooter: int = 0,
    nrows: int | None = None,
    na_values=None,
    keep_default_na: bool = True,
    na_filter: bool = True,
    skip_blank_lines: bool = True,
    parse_dates=None,
    dayfirst: bool = False,
    compression="infer",
    thousands: str | None = None,
    decimal: str = ".",
    lineterminator: str = "\n",
    quotechar: str = '"',
    quoting: int = 0,
    doublequote: bool = True,
    comment: str | None = None,
    delim_whitespace: bool = False,
    byte_range: list[int] | tuple[int, int] | None = None,
    storage_options=None,
    bytes_per_thread: int | None = None,
) -> cudf.DataFrame:
    """{docstring}"""

    if delim_whitespace is not False:
        warnings.warn(
            "The 'delim_whitespace' keyword in pd.read_csv is deprecated and "
            "will be removed in a future version. Use ``sep='\\s+'`` instead",
            FutureWarning,
        )

    if bytes_per_thread is None:
        bytes_per_thread = ioutils._BYTES_PER_THREAD_DEFAULT

    filepath_or_buffer = ioutils.get_reader_filepath_or_buffer(
        path_or_data=filepath_or_buffer,
        iotypes=(BytesIO, StringIO),
        storage_options=storage_options,
        bytes_per_thread=bytes_per_thread,
    )
    filepath_or_buffer = ioutils._select_single_source(
        filepath_or_buffer, "read_csv"
    )

    if na_values is not None and is_scalar(na_values):
        na_values = [na_values]

    if not isinstance(filepath_or_buffer, (BytesIO, StringIO, bytes)):
        if not os.path.isfile(filepath_or_buffer):
            raise FileNotFoundError(
                errno.ENOENT, os.strerror(errno.ENOENT), filepath_or_buffer
            )

    if isinstance(filepath_or_buffer, StringIO):
        filepath_or_buffer = filepath_or_buffer.read().encode()
    elif isinstance(filepath_or_buffer, str) and not os.path.isfile(
        filepath_or_buffer
    ):
        filepath_or_buffer = filepath_or_buffer.encode()

    _validate_args(
        delimiter,
        sep,
        delim_whitespace,
        decimal,
        thousands,
        nrows,
        skipfooter,
        byte_range,
        skiprows,
    )

    # Alias sep -> delimiter.
    if delimiter is None:
        delimiter = sep

    delimiter = str(delimiter)

    if byte_range is None:
        byte_range = (0, 0)

    if compression is None:
        c_compression = plc.io.types.CompressionType.NONE
    else:
        compression_map = {
            "infer": plc.io.types.CompressionType.AUTO,
            "gzip": plc.io.types.CompressionType.GZIP,
            "bz2": plc.io.types.CompressionType.BZIP2,
            "zip": plc.io.types.CompressionType.ZIP,
        }
        c_compression = compression_map[compression]

    # We need this later when setting index cols
    orig_header = header

    if names is not None:
        # explicitly mentioned name, so don't check header
        if header is None or header == "infer":
            header = -1
        else:
            header = header
        names = list(names)
    else:
        if header is None:
            header = -1
        elif header == "infer":
            header = 0

    hex_cols: list[abc.Hashable] = []
    cudf_dtypes: list[DtypeObj] | dict[abc.Hashable, DtypeObj] | DtypeObj = []
    plc_dtypes: list[plc.DataType] | dict[abc.Hashable, plc.DataType] = []
    if dtype is not None:
        if isinstance(dtype, abc.Mapping):
            plc_dtypes = {}
            cudf_dtypes = {}
            for k, col_type in dtype.items():
                if isinstance(col_type, str) and col_type in _CSV_HEX_TYPE_MAP:
                    col_type = _CSV_HEX_TYPE_MAP[col_type]
                    hex_cols.append(str(k))

                cudf_dtype = cudf.dtype(col_type)
                cudf_dtypes[k] = cudf_dtype
                plc_dtypes[k] = _get_plc_data_type_from_dtype(cudf_dtype)
        elif isinstance(
            dtype,
            (
                str,
                np.dtype,
                pd.api.extensions.ExtensionDtype,
                cudf.core.dtypes._BaseDtype,
                type,
            ),
        ):
            if isinstance(dtype, str) and dtype in _CSV_HEX_TYPE_MAP:
                dtype = _CSV_HEX_TYPE_MAP[dtype]
                hex_cols.append(0)
            else:
                dtype = cudf.dtype(dtype)
            cudf_dtypes = dtype
            cast(list, plc_dtypes).append(_get_plc_data_type_from_dtype(dtype))
        elif isinstance(dtype, abc.Collection):
            for index, col_dtype in enumerate(dtype):
                if (
                    isinstance(col_dtype, str)
                    and col_dtype in _CSV_HEX_TYPE_MAP
                ):
                    col_dtype = _CSV_HEX_TYPE_MAP[col_dtype]
                    hex_cols.append(index)
                else:
                    col_dtype = cudf.dtype(col_dtype)
                cudf_dtypes.append(col_dtype)
                plc_dtypes.append(_get_plc_data_type_from_dtype(col_dtype))
        else:
            raise ValueError(
                "dtype should be a scalar/str/list-like/dict-like"
            )
    options = (
        plc.io.csv.CsvReaderOptions.builder(
            plc.io.SourceInfo([filepath_or_buffer])
        )
        .compression(c_compression)
        .mangle_dupe_cols(mangle_dupe_cols)
        .byte_range_offset(byte_range[0])
        .byte_range_size(byte_range[1])
        .nrows(nrows if nrows is not None else -1)
        .skiprows(skiprows)
        .skipfooter(skipfooter)
        .quoting(quoting)
        .lineterminator(str(lineterminator))
        .quotechar(quotechar)
        .decimal(decimal)
        .delim_whitespace(delim_whitespace)
        .skipinitialspace(skipinitialspace)
        .skip_blank_lines(skip_blank_lines)
        .doublequote(doublequote)
        .keep_default_na(keep_default_na)
        .na_filter(na_filter)
        .dayfirst(dayfirst)
        .build()
    )

    options.set_header(header)

    if names is not None:
        options.set_names([str(name) for name in names])

    if prefix is not None:
        options.set_prefix(prefix)

    if usecols is not None:
        if all(isinstance(col, int) for col in usecols):
            options.set_use_cols_indexes(list(usecols))
        else:
            options.set_use_cols_names([str(name) for name in usecols])

    if delimiter is not None:
        options.set_delimiter(delimiter)

    if thousands is not None:
        options.set_thousands(thousands)

    if comment is not None:
        options.set_comment(comment)

    if parse_dates is not None:
        options.set_parse_dates(list(parse_dates))

    if hex_cols is not None:
        options.set_parse_hex(list(hex_cols))

    options.set_dtypes(plc_dtypes)

    if true_values is not None:
        options.set_true_values([str(val) for val in true_values])

    if false_values is not None:
        options.set_false_values([str(val) for val in false_values])

    if na_values is not None:
        options.set_na_values([str(val) for val in na_values])

    table_w_meta = plc.io.csv.read_csv(options)
    data = {
        name: ColumnBase.from_pylibcudf(col)
        for name, col in zip(
            table_w_meta.column_names(include_children=False),
            table_w_meta.columns,
            strict=True,
        )
    }
    ca = ColumnAccessor(data, rangeindex=len(data) == 0)
    df = cudf.DataFrame._from_data(ca)

    # Cast result to categorical if specified in dtype=
    # since categorical is not handled in pylibcudf
    if isinstance(cudf_dtypes, dict):
        to_category = {
            k: v
            for k, v in cudf_dtypes.items()
            if isinstance(v, cudf.CategoricalDtype)
        }
        if to_category:
            df = df.astype(to_category)
    elif isinstance(cudf_dtypes, cudf.CategoricalDtype):
        df = df.astype(dtype)
    elif isinstance(cudf_dtypes, list):
        for index, col_dtype in enumerate(cudf_dtypes):
            if isinstance(col_dtype, cudf.CategoricalDtype):
                col_name = df._column_names[index]
                df._data[col_name] = df._data[col_name].astype(col_dtype)

    if names is not None and len(names) and isinstance(names[0], int):
        df.columns = [int(x) for x in df._data]
    elif (
        names is None
        and header == -1
        and cudf.get_option("mode.pandas_compatible")
    ):
        df.columns = [int(x) for x in df._column_names]

    # Set index if the index_col parameter is passed
    if index_col is not None and index_col is not False:
        if isinstance(index_col, int):
            index_col_name = df._data.get_labels_by_index(index_col)[0]
            df = df.set_index(index_col_name)
            if (
                isinstance(index_col_name, str)
                and names is None
                and orig_header == "infer"
            ):
                if index_col_name.startswith("Unnamed:"):
                    # TODO: Try to upstream it to libcudf
                    # csv reader in future
                    df.index.name = None
            elif names is None:
                df.index.name = index_col
        else:
            df = df.set_index(index_col)

    if dtype is None or isinstance(dtype, abc.Mapping):
        # There exists some dtypes in the result columns that is inferred.
        # Find them and map them to the default dtypes.
        specified_dtypes = {} if dtype is None else dtype
        default_dtypes = {}
        for name, dt in df._dtypes:
            if name in specified_dtypes:
                continue
            elif dt == np.dtype("i1"):
                # csv reader reads all null column as int8.
                # The dtype should remain int8.
                default_dtypes[name] = dt
            else:
                default_dtypes[name] = _maybe_convert_to_default_type(dt)

        if default_dtypes:
            df = df.astype(default_dtypes)

    return df


@_performance_tracking
@ioutils.doc_to_csv()
def to_csv(
    df: cudf.DataFrame,
    path_or_buf=None,
    sep: str = ",",
    na_rep: str = "",
    columns=None,
    header: bool = True,
    index: bool = True,
    encoding=None,
    compression=None,
    lineterminator: str = "\n",
    chunksize: int | None = None,
    storage_options=None,
):
    """{docstring}"""

    if not isinstance(sep, str):
        raise TypeError(f'"sep" must be string, not {type(sep).__name__}')
    elif len(sep) > 1:
        raise TypeError('"sep" must be a 1-character string')

    if encoding and encoding != "utf-8":
        error_msg = (
            f"Encoding {encoding} is not supported. "
            + "Currently, only utf-8 encoding is supported."
        )
        raise NotImplementedError(error_msg)

    if compression:
        error_msg = "Writing compressed csv is not currently supported in cudf"
        raise NotImplementedError(error_msg)

    return_as_string = False
    if path_or_buf is None:
        path_or_buf = StringIO()
        return_as_string = True

    path_or_buf = ioutils.get_writer_filepath_or_buffer(
        path_or_data=path_or_buf, mode="w", storage_options=storage_options
    )

    if columns is not None:
        try:
            df = df[columns]
        except KeyError:
            raise NameError(
                "Dataframe doesn't have the labels provided in columns"
            )

    for _, dtype in df._dtypes:
        if isinstance(dtype, (cudf.ListDtype, cudf.StructDtype)):
            raise NotImplementedError(
                "Writing to csv format is not yet supported with "
                f"{dtype} columns."
            )

    # TODO: Need to typecast categorical columns to the underlying
    # categories dtype to write the actual data to csv. Remove this
    # workaround once following issue is fixed:
    # https://github.com/rapidsai/cudf/issues/6661
    if any(
        isinstance(dtype, cudf.CategoricalDtype) for _, dtype in df._dtypes
    ) or isinstance(df.index, cudf.CategoricalIndex):
        df = df.copy(deep=False)
        for col_name, col in df._column_labels_and_values:
            if isinstance(col.dtype, cudf.CategoricalDtype):
                df._data[col_name] = col.astype(col.dtype.categories.dtype)

        if isinstance(df.index, cudf.CategoricalIndex):
            df.index = df.index.astype(df.index.categories.dtype)

    rows_per_chunk = chunksize if chunksize else len(df)

    if ioutils.is_fsspec_open_file(path_or_buf):
        with path_or_buf as file_obj:
            file_obj = ioutils.get_IOBase_writer(file_obj)
            _plc_write_csv(
                df,
                path_or_buf=file_obj,
                sep=sep,
                na_rep=na_rep,
                header=header,
                lineterminator=lineterminator,
                rows_per_chunk=rows_per_chunk,
                index=index,
            )
    else:
        _plc_write_csv(
            df,
            path_or_buf=path_or_buf,
            sep=sep,
            na_rep=na_rep,
            header=header,
            lineterminator=lineterminator,
            rows_per_chunk=rows_per_chunk,
            index=index,
        )

    if return_as_string:
        path_or_buf.seek(0)
        return path_or_buf.read()


@acquire_spill_lock()
def _plc_write_csv(
    table: cudf.DataFrame,
    path_or_buf=None,
    sep: str = ",",
    na_rep: str = "",
    header: bool = True,
    lineterminator: str = "\n",
    rows_per_chunk: int = 8,
    index: bool = True,
) -> None:
    iter_columns = (
        itertools.chain(table.index._columns, table._columns)
        if index
        else table._columns
    )
    columns = [col.to_pylibcudf(mode="read") for col in iter_columns]
    col_names = []
    if header:
        table_names = (
            na_rep if name is None or pd.isnull(name) else name
            for name in table._column_names
        )
        iter_names = (
            itertools.chain(table.index.names, table_names)
            if index
            else table_names
        )
        all_names = list(iter_names)
        col_names = [
            '""'
            if (name in (None, "") and len(all_names) == 1)
            else (str(name) if name not in (None, "") else "")
            for name in all_names
        ]
    try:
        plc.io.csv.write_csv(
            (
                plc.io.csv.CsvWriterOptions.builder(
                    plc.io.SinkInfo([path_or_buf]), plc.Table(columns)
                )
                .names(col_names)
                .na_rep(na_rep)
                .include_header(header)
                .rows_per_chunk(rows_per_chunk)
                .line_terminator(str(lineterminator))
                .inter_column_delimiter(str(sep))
                .true_value("True")
                .false_value("False")
                .build()
            )
        )
    except OverflowError as err:
        raise OverflowError(
            f"Writing CSV file with chunksize={rows_per_chunk} failed. "
            "Consider providing a smaller chunksize argument."
        ) from err


def _validate_args(
    delimiter: str | None,
    sep: str,
    delim_whitespace: bool,
    decimal: str,
    thousands: str | None,
    nrows: int | None,
    skipfooter: int,
    byte_range: list[int] | tuple[int, int] | None,
    skiprows: int,
) -> None:
    if delim_whitespace:
        if delimiter is not None:
            raise ValueError("cannot set both delimiter and delim_whitespace")
        if sep != ",":
            raise ValueError("cannot set both sep and delim_whitespace")

    # Alias sep -> delimiter.
    actual_delimiter = delimiter if delimiter else sep

    if decimal == actual_delimiter:
        raise ValueError("decimal cannot be the same as delimiter")

    if thousands == actual_delimiter:
        raise ValueError("thousands cannot be the same as delimiter")

    if nrows is not None and skipfooter != 0:
        raise ValueError("cannot use both nrows and skipfooter parameters")

    if byte_range is not None:
        if skipfooter != 0 or skiprows != 0 or nrows is not None:
            raise ValueError(
                "cannot manually limit rows to be read when using the byte range parameter"
            )


def _get_plc_data_type_from_dtype(dtype: DtypeObj) -> plc.DataType:
    # TODO: Remove this work-around Dictionary types
    # in libcudf are fully mapped to categorical columns:
    # https://github.com/rapidsai/cudf/issues/3960
    if isinstance(dtype, cudf.CategoricalDtype):
        # TODO: should we do this generally in dtype_to_pylibcudf_type?
        dtype = dtype.categories.dtype
    return dtype_to_pylibcudf_type(dtype)<|MERGE_RESOLUTION|>--- conflicted
+++ resolved
@@ -15,12 +15,7 @@
 import pylibcudf as plc
 
 import cudf
-<<<<<<< HEAD
-from cudf.api.types import is_hashable, is_scalar
-=======
-from cudf._lib.column import Column
 from cudf.api.types import is_scalar
->>>>>>> aab7edb2
 from cudf.core.buffer import acquire_spill_lock
 from cudf.core.column import ColumnBase
 from cudf.core.column_accessor import ColumnAccessor
