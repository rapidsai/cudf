# Copyright (c) 2019-2021, NVIDIA CORPORATION.

import datetime
import warnings

import pyarrow as pa
<<<<<<< HEAD
from fsspec.core import get_fs_token_paths
=======
>>>>>>> 58438c01
from fsspec.utils import stringify_path
from pyarrow import orc as orc

import cudf
from cudf._lib import orc as liborc
from cudf.utils import ioutils
from cudf.utils.dtypes import is_list_like
from cudf.utils.metadata import (  # type: ignore
    orc_column_statistics_pb2 as cs_pb2,
)


def _make_empty_df(filepath_or_buffer, columns):
    orc_file = orc.ORCFile(filepath_or_buffer)
    schema = orc_file.schema
    col_names = schema.names if columns is None else columns
    return cudf.DataFrame(
        {
            col_name: cudf.core.column.column_empty(
                row_count=0,
                dtype=schema.field(col_name).type.to_pandas_dtype(),
            )
            for col_name in col_names
        }
    )


def _parse_column_statistics(cs, column_statistics_blob):
    # Initialize stats to return and parse stats blob
    column_statistics = {}
    cs.ParseFromString(column_statistics_blob)

    # Load from parsed stats blob into stats to return
    if cs.HasField("numberOfValues"):
        column_statistics["number_of_values"] = cs.numberOfValues
    if cs.HasField("hasNull"):
        column_statistics["has_null"] = cs.hasNull
    if cs.HasField("intStatistics"):
        column_statistics["minimum"] = cs.intStatistics.minimum
        column_statistics["maximum"] = cs.intStatistics.maximum
        column_statistics["sum"] = cs.intStatistics.sum
    elif cs.HasField("doubleStatistics"):
        column_statistics["minimum"] = cs.doubleStatistics.minimum
        column_statistics["maximum"] = cs.doubleStatistics.maximum
        column_statistics["sum"] = cs.doubleStatistics.sum
    elif cs.HasField("stringStatistics"):
        column_statistics["minimum"] = cs.stringStatistics.minimum
        column_statistics["maximum"] = cs.stringStatistics.maximum
        column_statistics["sum"] = cs.stringStatistics.sum
    elif cs.HasField("bucketStatistics"):
        column_statistics["true_count"] = cs.bucketStatistics.count[0]
        column_statistics["false_count"] = (
            column_statistics["number_of_values"]
            - column_statistics["true_count"]
        )
    elif cs.HasField("decimalStatistics"):
        column_statistics["minimum"] = cs.decimalStatistics.minimum
        column_statistics["maximum"] = cs.decimalStatistics.maximum
        column_statistics["sum"] = cs.decimalStatistics.sum
    elif cs.HasField("dateStatistics"):
        column_statistics["minimum"] = datetime.datetime.fromtimestamp(
            datetime.timedelta(cs.dateStatistics.minimum).total_seconds(),
            datetime.timezone.utc,
        )
        column_statistics["maximum"] = datetime.datetime.fromtimestamp(
            datetime.timedelta(cs.dateStatistics.maximum).total_seconds(),
            datetime.timezone.utc,
        )
    elif cs.HasField("timestampStatistics"):
        # Before ORC-135, the local timezone offset was included and they were
        # stored as minimum and maximum. After ORC-135, the timestamp is
        # adjusted to UTC before being converted to milliseconds and stored
        # in minimumUtc and maximumUtc.
        # TODO: Support minimum and maximum by reading writer's local timezone
        if cs.timestampStatistics.HasField(
            "minimumUtc"
        ) and cs.timestampStatistics.HasField("maximumUtc"):
            column_statistics["minimum"] = datetime.datetime.fromtimestamp(
                cs.timestampStatistics.minimumUtc / 1000, datetime.timezone.utc
            )
            column_statistics["maximum"] = datetime.datetime.fromtimestamp(
                cs.timestampStatistics.maximumUtc / 1000, datetime.timezone.utc
            )
    elif cs.HasField("binaryStatistics"):
        column_statistics["sum"] = cs.binaryStatistics.sum

    return column_statistics


@ioutils.doc_read_orc_metadata()
def read_orc_metadata(path):
    """{docstring}"""

    orc_file = orc.ORCFile(path)

    num_rows = orc_file.nrows
    num_stripes = orc_file.nstripes
    col_names = orc_file.schema.names

    return num_rows, num_stripes, col_names


@ioutils.doc_read_orc_statistics()
def read_orc_statistics(
    filepaths_or_buffers, columns=None, **kwargs,
):
    """{docstring}"""

    files_statistics = []
    stripes_statistics = []
    for source in filepaths_or_buffers:
        filepath_or_buffer, compression = ioutils.get_filepath_or_buffer(
            path_or_data=source, compression=None, **kwargs
        )
        if compression is not None:
            ValueError("URL content-encoding decompression is not supported")

        # Read in statistics and unpack
        (
            column_names,
            raw_file_statistics,
            raw_stripes_statistics,
        ) = liborc.read_raw_orc_statistics(filepath_or_buffer)

        # Parse column names
        column_names = [
            column_name.decode("utf-8") for column_name in column_names
        ]

        # Parse statistics
        cs = cs_pb2.ColumnStatistics()

        file_statistics = {
            column_names[i]: _parse_column_statistics(cs, raw_file_stats)
            for i, raw_file_stats in enumerate(raw_file_statistics)
            if columns is None or column_names[i] in columns
        }
        if any(
            not parsed_statistics
            for parsed_statistics in file_statistics.values()
        ):
            continue
        else:
            files_statistics.append(file_statistics)

        for raw_stripe_statistics in raw_stripes_statistics:
            stripe_statistics = {
                column_names[i]: _parse_column_statistics(cs, raw_file_stats)
                for i, raw_file_stats in enumerate(raw_stripe_statistics)
                if columns is None or column_names[i] in columns
            }
            if any(
                not parsed_statistics
                for parsed_statistics in stripe_statistics.values()
            ):
                continue
            else:
                stripes_statistics.append(stripe_statistics)

    return files_statistics, stripes_statistics


def _filter_stripes(
    filters, filepath_or_buffer, stripes=None, skip_rows=None, num_rows=None
):
    # Multiple sources are passed as a list. If a single source is passed,
    # wrap it in a list for unified processing downstream.
    if not is_list_like(filepath_or_buffer):
        filepath_or_buffer = [filepath_or_buffer]

    # Prepare filters
    filters = ioutils._prepare_filters(filters)

    # Get columns relevant to filtering
    columns_in_predicate = [
        col for conjunction in filters for (col, op, val) in conjunction
    ]

    # Read and parse file-level and stripe-level statistics
    file_statistics, stripes_statistics = read_orc_statistics(
        filepath_or_buffer, columns_in_predicate
    )

    file_stripe_map = []
    for file_stat in file_statistics:
        # Filter using file-level statistics
        if not ioutils._apply_filters(filters, file_stat):
            continue

        # Filter using stripe-level statistics
        selected_stripes = []
        num_rows_scanned = 0
        for i, stripe_statistics in enumerate(stripes_statistics):
            num_rows_before_stripe = num_rows_scanned
            num_rows_scanned += next(iter(stripe_statistics.values()))[
                "number_of_values"
            ]
            if stripes is not None and i not in stripes:
                continue
            if skip_rows is not None and num_rows_scanned <= skip_rows:
                continue
            else:
                skip_rows = 0
            if (
                skip_rows is not None
                and num_rows is not None
                and num_rows_before_stripe >= skip_rows + num_rows
            ):
                continue
            if ioutils._apply_filters(filters, stripe_statistics):
                selected_stripes.append(i)

        file_stripe_map.append(selected_stripes)

    return file_stripe_map
<<<<<<< HEAD


def _ensure_filesystem(passed_filesystem, path):
    if passed_filesystem is None:
        return get_fs_token_paths(path[0] if isinstance(path, list) else path)[
            0
        ]
    return passed_filesystem
=======
>>>>>>> 58438c01


@ioutils.doc_read_orc()
def read_orc(
    filepath_or_buffer,
    engine="cudf",
    columns=None,
    filters=None,
    stripes=None,
    skiprows=None,
    num_rows=None,
    use_index=True,
    timestamp_type=None,
    **kwargs,
):
    """{docstring}"""

    from cudf import DataFrame

    # Multiple sources are passed as a list. If a single source is passed,
    # wrap it in a list for unified processing downstream.
    if not is_list_like(filepath_or_buffer):
        filepath_or_buffer = [filepath_or_buffer]

    # Each source must have a correlating stripe list. If a single stripe list
    # is provided rather than a list of list of stripes then extrapolate that
    # stripe list across all input sources
    if stripes is not None:
        if any(not isinstance(stripe, list) for stripe in stripes):
            stripes = [stripes]

        # Must ensure a stripe for each source is specified, unless None
<<<<<<< HEAD
        if len(stripes) is not len(filepath_or_buffer):
=======
        if not len(stripes) == len(filepath_or_buffer):
>>>>>>> 58438c01
            raise ValueError(
                "A list of stripes must be provided for each input source"
            )

    filepaths_or_buffers = []
    for source in filepath_or_buffer:
        if ioutils.is_directory(source, **kwargs):
<<<<<<< HEAD
            fs = _ensure_filesystem(passed_filesystem=None, path=source)
=======
            fs = ioutils._ensure_filesystem(
                passed_filesystem=None, path=source
            )
>>>>>>> 58438c01
            source = stringify_path(source)
            source = fs.sep.join([source, "*.orc"])

        tmp_source, compression = ioutils.get_filepath_or_buffer(
            path_or_data=source, compression=None, **kwargs,
        )
        if compression is not None:
            raise ValueError(
                "URL content-encoding decompression is not supported"
            )
        if isinstance(tmp_source, list):
            filepaths_or_buffers.extend(tmp_source)
        else:
            filepaths_or_buffers.append(tmp_source)

    if filters is not None:
        selected_stripes = _filter_stripes(
            filters, filepaths_or_buffers, stripes, skiprows, num_rows
        )

        # Return empty if everything was filtered
        if len(selected_stripes) == 0:
            return _make_empty_df(filepaths_or_buffers[0], columns)
        else:
            stripes = selected_stripes

    if engine == "cudf":
        df = DataFrame._from_table(
            liborc.read_orc(
                filepaths_or_buffers,
                columns,
                stripes,
                skiprows,
                num_rows,
                use_index,
                timestamp_type,
            )
        )
    else:

        def read_orc_stripe(orc_file, stripe, columns):
            pa_table = orc_file.read_stripe(stripe, columns)
            if isinstance(pa_table, pa.RecordBatch):
                pa_table = pa.Table.from_batches([pa_table])
            return pa_table

        warnings.warn("Using CPU via PyArrow to read ORC dataset.")
<<<<<<< HEAD
=======
        if len(filepath_or_buffer) > 1:
            raise NotImplementedError(
                "Using CPU via PyArrow only supports a single a "
                "single input source"
            )

>>>>>>> 58438c01
        orc_file = orc.ORCFile(filepath_or_buffer[0])
        if stripes is not None and len(stripes) > 0:
            for stripe_source_file in stripes:
                pa_tables = [
                    read_orc_stripe(orc_file, i, columns)
                    for i in stripe_source_file
                ]
                pa_table = pa.concat_tables(pa_tables)
        else:
            pa_table = orc_file.read(columns=columns)
        df = cudf.DataFrame.from_arrow(pa_table)

    return df


@ioutils.doc_to_orc()
def to_orc(df, fname, compression=None, enable_statistics=True, **kwargs):
    """{docstring}"""

    for col in df._data.columns:
        if isinstance(col, cudf.core.column.ListColumn):
            raise NotImplementedError(
                "Writing to ORC format is not yet supported with "
                "list columns."
            )
        elif isinstance(col, cudf.core.column.StructColumn):
            raise NotImplementedError(
                "Writing to ORC format is not yet supported with "
                "Struct columns."
            )
        elif isinstance(col, cudf.core.column.CategoricalColumn):
            raise NotImplementedError(
                "Writing to ORC format is not yet supported with "
                "Categorical columns."
            )

    if isinstance(df.index, cudf.CategoricalIndex):
        raise NotImplementedError(
            "Writing to ORC format is not yet supported with "
            "Categorical columns."
        )

    path_or_buf = ioutils.get_writer_filepath_or_buffer(
        path_or_data=fname, mode="wb", **kwargs
    )
    if ioutils.is_fsspec_open_file(path_or_buf):
        with path_or_buf as file_obj:
            file_obj = ioutils.get_IOBase_writer(file_obj)
            liborc.write_orc(df, file_obj, compression, enable_statistics)
    else:
        liborc.write_orc(df, path_or_buf, compression, enable_statistics)


ORCWriter = liborc.ORCWriter<|MERGE_RESOLUTION|>--- conflicted
+++ resolved
@@ -4,10 +4,6 @@
 import warnings
 
 import pyarrow as pa
-<<<<<<< HEAD
-from fsspec.core import get_fs_token_paths
-=======
->>>>>>> 58438c01
 from fsspec.utils import stringify_path
 from pyarrow import orc as orc
 
@@ -223,17 +219,6 @@
         file_stripe_map.append(selected_stripes)
 
     return file_stripe_map
-<<<<<<< HEAD
-
-
-def _ensure_filesystem(passed_filesystem, path):
-    if passed_filesystem is None:
-        return get_fs_token_paths(path[0] if isinstance(path, list) else path)[
-            0
-        ]
-    return passed_filesystem
-=======
->>>>>>> 58438c01
 
 
 @ioutils.doc_read_orc()
@@ -266,11 +251,7 @@
             stripes = [stripes]
 
         # Must ensure a stripe for each source is specified, unless None
-<<<<<<< HEAD
-        if len(stripes) is not len(filepath_or_buffer):
-=======
         if not len(stripes) == len(filepath_or_buffer):
->>>>>>> 58438c01
             raise ValueError(
                 "A list of stripes must be provided for each input source"
             )
@@ -278,13 +259,9 @@
     filepaths_or_buffers = []
     for source in filepath_or_buffer:
         if ioutils.is_directory(source, **kwargs):
-<<<<<<< HEAD
-            fs = _ensure_filesystem(passed_filesystem=None, path=source)
-=======
             fs = ioutils._ensure_filesystem(
                 passed_filesystem=None, path=source
             )
->>>>>>> 58438c01
             source = stringify_path(source)
             source = fs.sep.join([source, "*.orc"])
 
@@ -332,15 +309,12 @@
             return pa_table
 
         warnings.warn("Using CPU via PyArrow to read ORC dataset.")
-<<<<<<< HEAD
-=======
         if len(filepath_or_buffer) > 1:
             raise NotImplementedError(
                 "Using CPU via PyArrow only supports a single a "
                 "single input source"
             )
 
->>>>>>> 58438c01
         orc_file = orc.ORCFile(filepath_or_buffer[0])
         if stripes is not None and len(stripes) > 0:
             for stripe_source_file in stripes:
