# Copyright (c) 2019-2020, NVIDIA CORPORATION.

import warnings

import pyarrow as pa
from pyarrow import orc as orc

import cudf
from cudf import _lib as libcudf
from cudf.utils import ioutils


@ioutils.doc_read_orc_metadata()
def read_orc_metadata(path):
    """{docstring}"""

    orc_file = orc.ORCFile(path)

    num_rows = orc_file.nrows
    num_stripes = orc_file.nstripes
    col_names = orc_file.schema.names

    return num_rows, num_stripes, col_names


@ioutils.doc_read_orc()
def read_orc(
    filepath_or_buffer,
    engine="cudf",
    columns=None,
<<<<<<< HEAD
    stripe=None,
    stripe_count=None,
=======
>>>>>>> 9c3f9bc7
    stripes=None,
    skip_rows=None,
    num_rows=None,
    use_index=True,
    decimals_as_float=True,
    force_decimal_scale=None,
    timestamp_type=None,
    **kwargs,
):
    """{docstring}"""

    from cudf import DataFrame

    filepath_or_buffer, compression = ioutils.get_filepath_or_buffer(
        path_or_data=filepath_or_buffer, compression=None, **kwargs
    )
    if compression is not None:
        ValueError("URL content-encoding decompression is not supported")

    if engine == "cudf":
        df = DataFrame._from_table(
            libcudf.orc.read_orc(
                filepath_or_buffer,
                columns,
<<<<<<< HEAD
                stripe,
                stripe_count,
=======
>>>>>>> 9c3f9bc7
                stripes,
                skip_rows,
                num_rows,
                use_index,
                decimals_as_float,
                force_decimal_scale,
                timestamp_type,
            )
        )
    else:

        def read_orc_stripe(orc_file, stripe, columns):
            pa_table = orc_file.read_stripe(stripe, columns)
            if isinstance(pa_table, pa.RecordBatch):
                pa_table = pa.Table.from_batches([pa_table])
            return pa_table

        warnings.warn("Using CPU via PyArrow to read ORC dataset.")
        orc_file = orc.ORCFile(filepath_or_buffer)
<<<<<<< HEAD
        if stripe is not None:
            pa_table = read_orc_stripe(orc_file, stripe, columns)
        elif stripes is not None and len(stripes) > 0:
=======
        if stripes is not None and len(stripes) > 0:
>>>>>>> 9c3f9bc7
            pa_tables = [
                read_orc_stripe(orc_file, i, columns) for i in stripes
            ]
            pa_table = pa.concat_tables(pa_tables)
        else:
            pa_table = orc_file.read(columns=columns)
        df = cudf.DataFrame.from_arrow(pa_table)

    return df


@ioutils.doc_to_orc()
def to_orc(df, fname, compression=None, enable_statistics=True, **kwargs):
    """{docstring}"""

    path_or_buf = ioutils.get_writer_filepath_or_buffer(
        path_or_data=fname, mode="wb", **kwargs
    )
    if ioutils.is_fsspec_open_file(path_or_buf):
        with path_or_buf as file_obj:
            file_obj = ioutils.get_IOBase_writer(file_obj)
            libcudf.orc.write_orc(df, file_obj, compression, enable_statistics)
    else:
        libcudf.orc.write_orc(df, path_or_buf, compression, enable_statistics)<|MERGE_RESOLUTION|>--- conflicted
+++ resolved
@@ -28,11 +28,6 @@
     filepath_or_buffer,
     engine="cudf",
     columns=None,
-<<<<<<< HEAD
-    stripe=None,
-    stripe_count=None,
-=======
->>>>>>> 9c3f9bc7
     stripes=None,
     skip_rows=None,
     num_rows=None,
@@ -57,11 +52,6 @@
             libcudf.orc.read_orc(
                 filepath_or_buffer,
                 columns,
-<<<<<<< HEAD
-                stripe,
-                stripe_count,
-=======
->>>>>>> 9c3f9bc7
                 stripes,
                 skip_rows,
                 num_rows,
@@ -81,13 +71,7 @@
 
         warnings.warn("Using CPU via PyArrow to read ORC dataset.")
         orc_file = orc.ORCFile(filepath_or_buffer)
-<<<<<<< HEAD
-        if stripe is not None:
-            pa_table = read_orc_stripe(orc_file, stripe, columns)
-        elif stripes is not None and len(stripes) > 0:
-=======
         if stripes is not None and len(stripes) > 0:
->>>>>>> 9c3f9bc7
             pa_tables = [
                 read_orc_stripe(orc_file, i, columns) for i in stripes
             ]
