# Copyright (c) 2019-2025, NVIDIA CORPORATION.

import pylibcudf as plc

import cudf
<<<<<<< HEAD
from cudf.core.column import ColumnBase
=======
from cudf._lib.column import Column
from cudf.core.column_accessor import ColumnAccessor
>>>>>>> 00dca76a
from cudf.utils import ioutils


@ioutils.doc_read_avro()
def read_avro(
    filepath_or_buffer,
    columns=None,
    skiprows=None,
    num_rows=None,
    storage_options=None,
):
    """{docstring}"""

    filepath_or_buffer = ioutils.get_reader_filepath_or_buffer(
        path_or_data=filepath_or_buffer,
        storage_options=storage_options,
    )
    filepath_or_buffer = ioutils._select_single_source(
        filepath_or_buffer, "read_avro"
    )

    num_rows = -1 if num_rows is None else num_rows
    skip_rows = 0 if skiprows is None else skiprows

    if not isinstance(num_rows, int) or num_rows < -1:
        raise TypeError("num_rows must be an int >= -1")
    if not isinstance(skip_rows, int) or skip_rows < 0:
        raise TypeError("skip_rows must be an int >= 0")

    options = (
        plc.io.avro.AvroReaderOptions.builder(
            plc.io.types.SourceInfo([filepath_or_buffer])
        )
        .skip_rows(skip_rows)
        .num_rows(num_rows)
        .build()
    )

    if columns is not None and len(columns) > 0:
        options.set_columns(columns)

    plc_result = plc.io.avro.read_avro(options)
    data = {
        name: ColumnBase.from_pylibcudf(col)
        for name, col in zip(
            plc_result.column_names(include_children=False),
            plc_result.columns,
            strict=True,
        )
    }
    ca = ColumnAccessor(data, rangeindex=len(data) == 0)
    return cudf.DataFrame._from_data(ca)<|MERGE_RESOLUTION|>--- conflicted
+++ resolved
@@ -3,12 +3,8 @@
 import pylibcudf as plc
 
 import cudf
-<<<<<<< HEAD
 from cudf.core.column import ColumnBase
-=======
-from cudf._lib.column import Column
 from cudf.core.column_accessor import ColumnAccessor
->>>>>>> 00dca76a
 from cudf.utils import ioutils
 
 
