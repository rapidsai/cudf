--- conflicted
+++ resolved
@@ -57,15 +57,8 @@
             else:
                 filepaths_or_buffers.append(tmp_source)
 
-<<<<<<< HEAD
-        return libjson.read_json(
+        df = libjson.read_json(
             filepaths_or_buffers, dtype, lines, compression, byte_range
-=======
-        df = cudf.DataFrame._from_data(
-            *libjson.read_json(
-                filepaths_or_buffers, dtype, lines, compression, byte_range
-            )
->>>>>>> 35a7c81c
         )
     else:
         warnings.warn(
