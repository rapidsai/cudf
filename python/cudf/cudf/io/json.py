--- conflicted
+++ resolved
@@ -95,27 +95,15 @@
                 filepaths_or_buffers.append(tmp_source)
 
         df = libjson.read_json(
-<<<<<<< HEAD
             filepaths_or_buffers=filepaths_or_buffers,
             dtype=dtype,
             lines=lines,
             compression=compression,
             byte_range=byte_range,
-            legacy=False,
             keep_quotes=keep_quotes,
             mixed_types_as_string=mixed_types_as_string,
             prune_columns=prune_columns,
             on_bad_lines=on_bad_lines,
-=======
-            filepaths_or_buffers,
-            dtype,
-            lines,
-            compression,
-            byte_range,
-            keep_quotes,
-            mixed_types_as_string,
-            prune_columns,
->>>>>>> 68116d45
         )
     else:
         warnings.warn(
