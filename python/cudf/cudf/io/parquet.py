# Copyright (c) 2019-2022, NVIDIA CORPORATION.

import io
import json
import warnings
from collections import defaultdict
from contextlib import ExitStack
from typing import Dict, List, Tuple
from uuid import uuid4

import fsspec
<<<<<<< HEAD
=======
import numpy as np
import pyarrow as pa
>>>>>>> 1eceaed2
from pyarrow import dataset as ds, parquet as pq

import cudf
from cudf._lib import parquet as libparquet
from cudf.api.types import is_list_like
from cudf.core.column import as_column, build_categorical_column
from cudf.utils import ioutils


def _write_parquet(
    df,
    paths,
    compression="snappy",
    index=None,
    statistics="ROWGROUP",
    metadata_file_path=None,
    int96_timestamps=False,
    row_group_size_bytes=None,
    row_group_size_rows=None,
    partitions_info=None,
    **kwargs,
):
    if is_list_like(paths) and len(paths) > 1:
        if partitions_info is None:
            ValueError("partition info is required for multiple paths")
        elif not is_list_like(partitions_info):
            ValueError("partition info must be list-like for multiple paths")
        elif not len(paths) == len(partitions_info):
            ValueError("partitions_info and paths must be of same size")
    if is_list_like(partitions_info) and len(partitions_info) > 1:
        if not is_list_like(paths):
            ValueError("paths must be list-like when partitions_info provided")

    paths_or_bufs = [
        ioutils.get_writer_filepath_or_buffer(path, mode="wb", **kwargs)
        for path in paths
    ]
    common_args = {
        "index": index,
        "compression": compression,
        "statistics": statistics,
        "metadata_file_path": metadata_file_path,
        "int96_timestamps": int96_timestamps,
        "row_group_size_bytes": row_group_size_bytes,
        "row_group_size_rows": row_group_size_rows,
        "partitions_info": partitions_info,
    }
    if all([ioutils.is_fsspec_open_file(buf) for buf in paths_or_bufs]):
        with ExitStack() as stack:
            fsspec_objs = [stack.enter_context(file) for file in paths_or_bufs]
            file_objs = [
                ioutils.get_IOBase_writer(file_obj) for file_obj in fsspec_objs
            ]
            write_parquet_res = libparquet.write_parquet(
                df, filepaths_or_buffers=file_objs, **common_args
            )
    else:
        write_parquet_res = libparquet.write_parquet(
            df, filepaths_or_buffers=paths_or_bufs, **common_args
        )

    return write_parquet_res


# Logic chosen to match: https://arrow.apache.org/
# docs/_modules/pyarrow/parquet.html#write_to_dataset
def write_to_dataset(
    df,
    root_path,
    filename=None,
    partition_cols=None,
    fs=None,
    preserve_index=False,
    return_metadata=False,
    **kwargs,
):
    """Wraps `to_parquet` to write partitioned Parquet datasets.
    For each combination of partition group and value,
    subdirectories are created as follows:

    .. code-block:: bash

        root_dir/
            group=value1
                <filename>.parquet
            ...
            group=valueN
                <filename>.parquet

    Parameters
    ----------
    df : cudf.DataFrame
    root_path : string,
        The root directory of the dataset
    filename : string, default None
        The file name to use (within each partition directory). If None,
        a random uuid4 hex string will be used for each file name.
    fs : FileSystem, default None
        If nothing passed, paths assumed to be found in the local on-disk
        filesystem
    preserve_index : bool, default False
        Preserve index values in each parquet file.
    partition_cols : list,
        Column names by which to partition the dataset
        Columns are partitioned in the order they are given
    return_metadata : bool, default False
        Return parquet metadata for written data. Returned metadata will
        include the file-path metadata (relative to `root_path`).
    **kwargs : dict,
        kwargs for to_parquet function.
    """

    fs = ioutils._ensure_filesystem(fs, root_path, **kwargs)
    fs.mkdirs(root_path, exist_ok=True)

    if partition_cols is not None and len(partition_cols) > 0:

        (
            full_paths,
            metadata_file_paths,
            grouped_df,
            part_offsets,
            _,
        ) = _get_partitioned(
            df,
            root_path,
            partition_cols,
            filename,
            fs,
            preserve_index,
            **kwargs,
        )

        if return_metadata:
            kwargs["metadata_file_path"] = metadata_file_paths
        metadata = to_parquet(
            grouped_df,
            full_paths,
            index=preserve_index,
            partition_offsets=part_offsets,
            **kwargs,
        )

    else:
        filename = filename or _generate_filename()
        full_path = fs.sep.join([root_path, filename])
        if return_metadata:
            kwargs["metadata_file_path"] = filename
        metadata = df.to_parquet(full_path, index=preserve_index, **kwargs)

    return metadata


@ioutils.doc_read_parquet_metadata()
def read_parquet_metadata(path):
    """{docstring}"""

    pq_file = pq.ParquetFile(path)

    num_rows = pq_file.metadata.num_rows
    num_row_groups = pq_file.num_row_groups
    col_names = pq_file.schema.names

    return num_rows, num_row_groups, col_names


def _process_dataset(
    paths, fs, filters=None, row_groups=None, categorical_partitions=True,
):
    # Returns:
    #     file_list - Expanded/filtered list of paths
    #     row_groups - Filtered list of row-group selections
    #     partition_keys - list of partition keys for each file
    #     partition_categories - Categories for each partition

    # The general purpose of this function is to (1) expand
    # directory input into a list of paths (using the pyarrow
    # dataset API), (2) to apply row-group filters, and (3)
    # to discover directory-partitioning information

    # Deal with case that the user passed in a directory name
    file_list = paths
    if len(paths) == 1 and ioutils.is_directory(paths[0]):
        paths = ioutils.stringify_pathlike(paths[0])

    # Convert filters to ds.Expression
    if filters is not None:
        filters = pq._filters_to_expression(filters)

    # Initialize ds.FilesystemDataset
    dataset = ds.dataset(
        paths, filesystem=fs, format="parquet", partitioning="hive",
    )
    file_list = dataset.files
    if len(file_list) == 0:
        raise FileNotFoundError(f"{paths} could not be resolved to any files")

    # Deal with directory partitioning
    # Get all partition keys (without filters)
    partition_categories = defaultdict(list)
    file_fragment = None
    for file_fragment in dataset.get_fragments():
        keys = ds._get_partition_keys(file_fragment.partition_expression)
        if not (keys or partition_categories):
            # Bail - This is not a directory-partitioned dataset
            break
        for k, v in keys.items():
            if v not in partition_categories[k]:
                partition_categories[k].append(v)
        if not categorical_partitions:
            # Bail - We don't need to discover all categories.
            # We only need to save the partition keys from this
            # first `file_fragment`
            break

    if partition_categories and file_fragment is not None:
        # Check/correct order of `categories` using last file_frag,
        # because `_get_partition_keys` does NOT preserve the
        # partition-hierarchy order of the keys.
        cat_keys = [
            part.split("=")[0]
            for part in file_fragment.path.split(fs.sep)
            if "=" in part
        ]
        if set(partition_categories) == set(cat_keys):
            partition_categories = {
                k: partition_categories[k]
                for k in cat_keys
                if k in partition_categories
            }

    # If we do not have partitioned data and
    # are not filtering, we can return here
    if filters is None and not partition_categories:
        return file_list, row_groups, [], {}

    # Record initial row_groups input
    row_groups_map = {}
    if row_groups is not None:
        # Make sure paths and row_groups map 1:1
        # and save the initial mapping
        if len(paths) != len(file_list):
            raise ValueError(
                "Cannot specify a row_group selection for a directory path."
            )
        row_groups_map = {path: rgs for path, rgs in zip(paths, row_groups)}

    # Apply filters and discover partition columns
    partition_keys = []
    if partition_categories or filters is not None:
        file_list = []
        if filters is not None:
            row_groups = []
        for file_fragment in dataset.get_fragments(filter=filters):
            path = file_fragment.path

            # Extract hive-partition keys, and make sure they
            # are orederd the same as they are in `partition_categories`
            if partition_categories:
                raw_keys = ds._get_partition_keys(
                    file_fragment.partition_expression
                )
                partition_keys.append(
                    [
                        (name, raw_keys[name])
                        for name in partition_categories.keys()
                    ]
                )

            # Apply row-group filtering
            selection = row_groups_map.get(path, None)
            if selection is not None or filters is not None:
                filtered_row_groups = [
                    rg_info.id
                    for rg_fragment in file_fragment.split_by_row_group(
                        filters, schema=dataset.schema,
                    )
                    for rg_info in rg_fragment.row_groups
                ]
            file_list.append(path)
            if filters is not None:
                if selection is None:
                    row_groups.append(filtered_row_groups)
                else:
                    row_groups.append(
                        [
                            rg_id
                            for rg_id in filtered_row_groups
                            if rg_id in selection
                        ]
                    )

    return (
        file_list,
        row_groups,
        partition_keys,
        partition_categories if categorical_partitions else {},
    )


def _get_byte_ranges(file_list, row_groups, columns, fs, **kwargs):

    # This utility is used to collect the footer metadata
    # from a parquet file. This metadata is used to define
    # the exact byte-ranges that will be needed to read the
    # target column-chunks from the file.
    #
    # This utility is only used for remote storage.
    #
    # The calculated byte-range information is used within
    # cudf.io.ioutils.get_filepath_or_buffer (which uses
    # _fsspec_data_transfer to convert non-local fsspec file
    # objects into local byte buffers).

    if row_groups is None:
        if columns is None:
            return None, None, None  # No reason to construct this
        row_groups = [None for path in file_list]

    # Construct a list of required byte-ranges for every file
    all_byte_ranges, all_footers, all_sizes = [], [], []
    for path, rgs in zip(file_list, row_groups):

        # Step 0 - Get size of file
        if fs is None:
            file_size = path.size
        else:
            file_size = fs.size(path)

        # Step 1 - Get 32 KB from tail of file.
        #
        # This "sample size" can be tunable, but should
        # always be >= 8 bytes (so we can read the footer size)
        tail_size = min(kwargs.get("footer_sample_size", 32_000), file_size,)
        if fs is None:
            path.seek(file_size - tail_size)
            footer_sample = path.read(tail_size)
        else:
            footer_sample = fs.tail(path, tail_size)

        # Step 2 - Read the footer size and re-read a larger
        #          tail if necessary
        footer_size = int.from_bytes(footer_sample[-8:-4], "little")
        if tail_size < (footer_size + 8):
            if fs is None:
                path.seek(file_size - (footer_size + 8))
                footer_sample = path.read(footer_size + 8)
            else:
                footer_sample = fs.tail(path, footer_size + 8)

        # Step 3 - Collect required byte ranges
        byte_ranges = []
        md = pq.ParquetFile(io.BytesIO(footer_sample)).metadata
        column_set = None if columns is None else set(columns)
        if column_set is not None:
            schema = md.schema.to_arrow_schema()
            has_pandas_metadata = (
                schema.metadata is not None and b"pandas" in schema.metadata
            )
            if has_pandas_metadata:
                md_index = [
                    ind
                    for ind in json.loads(
                        schema.metadata[b"pandas"].decode("utf8")
                    ).get("index_columns", [])
                    # Ignore RangeIndex information
                    if not isinstance(ind, dict)
                ]
                column_set |= set(md_index)
        for r in range(md.num_row_groups):
            # Skip this row-group if we are targetting
            # specific row-groups
            if rgs is None or r in rgs:
                row_group = md.row_group(r)
                for c in range(row_group.num_columns):
                    column = row_group.column(c)
                    name = column.path_in_schema
                    # Skip this column if we are targetting a
                    # specific columns
                    split_name = name.split(".")[0]
                    if (
                        column_set is None
                        or name in column_set
                        or split_name in column_set
                    ):
                        file_offset0 = column.dictionary_page_offset
                        if file_offset0 is None:
                            file_offset0 = column.data_page_offset
                        num_bytes = column.total_compressed_size
                        byte_ranges.append((file_offset0, num_bytes))

        all_byte_ranges.append(byte_ranges)
        all_footers.append(footer_sample)
        all_sizes.append(file_size)
    return all_byte_ranges, all_footers, all_sizes


@ioutils.doc_read_parquet()
def read_parquet(
    filepath_or_buffer,
    engine="cudf",
    columns=None,
    filters=None,
    row_groups=None,
    skiprows=None,
    num_rows=None,
    strings_to_categorical=False,
    use_pandas_metadata=True,
    use_python_file_object=False,
    categorical_partitions=True,
    *args,
    **kwargs,
):
    """{docstring}"""

    # Multiple sources are passed as a list. If a single source is passed,
    # wrap it in a list for unified processing downstream.
    if not is_list_like(filepath_or_buffer):
        filepath_or_buffer = [filepath_or_buffer]

    # a list of row groups per source should be passed. make the list of
    # lists that is expected for multiple sources
    if row_groups is not None:
        if not is_list_like(row_groups):
            row_groups = [[row_groups]]
        elif not is_list_like(row_groups[0]):
            row_groups = [row_groups]

    # Check columns input
    if columns is not None:
        if not is_list_like(columns):
            raise ValueError("Expected list like for columns")

    # Start by trying construct a filesystem object, so we
    # can apply filters on remote file-systems
    fs, paths = ioutils._get_filesystem_and_paths(filepath_or_buffer, **kwargs)

    # Use pyarrow dataset to detect/process directory-partitioned
    # data and apply filters. Note that we can only support partitioned
    # data and filtering if the input is a single directory or list of
    # paths.
    partition_keys = []
    partition_categories = {}
    if fs and paths:
        (
            paths,
            row_groups,
            partition_keys,
            partition_categories,
        ) = _process_dataset(
            paths,
            fs,
            filters=filters,
            row_groups=row_groups,
            categorical_partitions=categorical_partitions,
        )
    elif filters is not None:
        raise ValueError("cudf cannot apply filters to open file objects.")
    filepath_or_buffer = paths if paths else filepath_or_buffer

    # Check if we should calculate the specific byte-ranges
    # needed for each parquet file. We always do this when we
    # have a file-system object to work with and it is not a
    # local filesystem object. We can also do it without a
    # file-system object for `AbstractBufferedFile` buffers
    byte_ranges, footers, file_sizes = None, None, None
    if not use_python_file_object:
        need_byte_ranges = fs is not None and not ioutils._is_local_filesystem(
            fs
        )
        if need_byte_ranges or (
            filepath_or_buffer
            and isinstance(
                filepath_or_buffer[0], fsspec.spec.AbstractBufferedFile,
            )
        ):
            byte_ranges, footers, file_sizes = _get_byte_ranges(
                filepath_or_buffer, row_groups, columns, fs, **kwargs
            )

    filepaths_or_buffers = []
    for i, source in enumerate(filepath_or_buffer):

        tmp_source, compression = ioutils.get_filepath_or_buffer(
            path_or_data=source,
            compression=None,
            fs=fs,
            byte_ranges=byte_ranges[i] if byte_ranges else None,
            footer=footers[i] if footers else None,
            file_size=file_sizes[i] if file_sizes else None,
            add_par1_magic=True,
            use_python_file_object=use_python_file_object,
            **kwargs,
        )

        if compression is not None:
            raise ValueError(
                "URL content-encoding decompression is not supported"
            )
        if isinstance(tmp_source, list):
            filepath_or_buffer.extend(tmp_source)
        else:
            filepaths_or_buffers.append(tmp_source)

    # Warn user if they are not using cudf for IO
    # (There is a good chance this was not the intention)
    if engine != "cudf":
        warnings.warn(
            "Using CPU via PyArrow to read Parquet dataset."
            "This option is both inefficient and unstable!"
        )
        if filters is not None:
            warnings.warn(
                "Parquet row-group filtering is only supported with "
                "'engine=cudf'. Use pandas or pyarrow API directly "
                "for full CPU-based filtering functionality."
            )

    return _parquet_to_frame(
        filepaths_or_buffers,
        engine,
        *args,
        columns=columns,
        row_groups=row_groups,
        skiprows=skiprows,
        num_rows=num_rows,
        strings_to_categorical=strings_to_categorical,
        use_pandas_metadata=use_pandas_metadata,
        partition_keys=partition_keys,
        partition_categories=partition_categories,
        **kwargs,
    )


def _parquet_to_frame(
    paths_or_buffers,
    *args,
    row_groups=None,
    partition_keys=None,
    partition_categories=None,
    **kwargs,
):

    # If this is not a partitioned read, only need
    # one call to `_read_parquet`
    if not partition_keys:
        return _read_parquet(
            paths_or_buffers, *args, row_groups=row_groups, **kwargs,
        )

    # For partitioned data, we need a distinct read for each
    # unique set of partition keys. Therefore, we start by
    # aggregating all paths with matching keys using a dict
    plan = {}
    for i, (keys, path) in enumerate(zip(partition_keys, paths_or_buffers)):
        rgs = row_groups[i] if row_groups else None
        tkeys = tuple(keys)
        if tkeys in plan:
            plan[tkeys][0].append(path)
            if rgs is not None:
                plan[tkeys][1].append(rgs)
        else:
            plan[tkeys] = ([path], None if rgs is None else [rgs])

    dfs = []
    for part_key, (key_paths, key_row_groups) in plan.items():
        # Add new DataFrame to our list
        dfs.append(
            _read_parquet(
                key_paths, *args, row_groups=key_row_groups, **kwargs,
            )
        )
        # Add partition columns to the last DataFrame
        for (name, value) in part_key:
            if partition_categories and name in partition_categories:
                # Build the categorical column from `codes`
                codes = as_column(
                    partition_categories[name].index(value),
                    length=len(dfs[-1]),
                )
                dfs[-1][name] = build_categorical_column(
                    categories=partition_categories[name],
                    codes=codes,
                    size=codes.size,
                    offset=codes.offset,
                    ordered=False,
                )
            else:
                # Not building categorical columns, so
                # `value` is already what we want
                dfs[-1][name] = as_column(value, length=len(dfs[-1]))

    # Concatenate dfs and return.
    # Assume we can ignore the index if it has no name.
    return (
        cudf.concat(dfs, ignore_index=dfs[-1].index.name is None)
        if len(dfs) > 1
        else dfs[0]
    )


def _read_parquet(
    filepaths_or_buffers,
    engine,
    columns=None,
    row_groups=None,
    skiprows=None,
    num_rows=None,
    strings_to_categorical=None,
    use_pandas_metadata=None,
    *args,
    **kwargs,
):
    # Simple helper function to dispatch between
    # cudf and pyarrow to read parquet data
    if engine == "cudf":
        return libparquet.read_parquet(
            filepaths_or_buffers,
            columns=columns,
            row_groups=row_groups,
            skiprows=skiprows,
            num_rows=num_rows,
            strings_to_categorical=strings_to_categorical,
            use_pandas_metadata=use_pandas_metadata,
        )
    else:
        return cudf.DataFrame.from_arrow(
            pq.ParquetDataset(filepaths_or_buffers).read_pandas(
                columns=columns, *args, **kwargs
            )
        )


@ioutils.doc_to_parquet()
def to_parquet(
    df,
    path,
    engine="cudf",
    compression="snappy",
    index=None,
    partition_cols=None,
    partition_file_name=None,
    partition_offsets=None,
    statistics="ROWGROUP",
    metadata_file_path=None,
    int96_timestamps=False,
    row_group_size_bytes=None,
    row_group_size_rows=None,
    *args,
    **kwargs,
):
    """{docstring}"""

    if engine == "cudf":
        # Ensure that no columns dtype is 'category'
        for col in df.columns:
            if partition_cols is None or col not in partition_cols:
                if df[col].dtype.name == "category":
                    raise ValueError(
                        "'category' column dtypes are currently not "
                        + "supported by the gpu accelerated parquet writer"
                    )

        if partition_cols:
            if metadata_file_path is not None:
                warnings.warn(
                    "metadata_file_path will be ignored/overwritten when "
                    "partition_cols are provided. To request returning the "
                    "metadata binary blob, pass `return_metadata=True`"
                )
            kwargs.update(
                {
                    "compression": compression,
                    "statistics": statistics,
                    "int96_timestamps": int96_timestamps,
                    "row_group_size_bytes": row_group_size_bytes,
                    "row_group_size_rows": row_group_size_rows,
                }
            )
            return write_to_dataset(
                df,
                filename=partition_file_name,
                partition_cols=partition_cols,
                root_path=path,
                preserve_index=index,
                **kwargs,
            )

        if partition_offsets:
            kwargs["partitions_info"] = list(
                zip(
                    partition_offsets,
                    np.roll(partition_offsets, -1) - partition_offsets,
                )
            )[:-1]

        return _write_parquet(
            df,
            paths=path if is_list_like(path) else [path],
            compression=compression,
            index=index,
            statistics=statistics,
            metadata_file_path=metadata_file_path,
            int96_timestamps=int96_timestamps,
            row_group_size_bytes=row_group_size_bytes,
            row_group_size_rows=row_group_size_rows,
            **kwargs,
        )

    else:
        if partition_offsets is not None:
            warnings.warn(
                "partition_offsets will be ignored when engine is not cudf"
            )

        # If index is empty set it to the expected default value of True
        if index is None:
            index = True

        # Convert partition_file_name to a call back
        if partition_file_name:
            partition_file_name = lambda x: partition_file_name  # noqa: E731

        pa_table = df.to_arrow(preserve_index=index)
        return pq.write_to_dataset(
            pa_table,
            root_path=path,
            partition_filename_cb=partition_file_name,
            partition_cols=partition_cols,
            *args,
            **kwargs,
        )


@ioutils.doc_merge_parquet_filemetadata()
def merge_parquet_filemetadata(filemetadata_list):
    """{docstring}"""

    return libparquet.merge_filemetadata(filemetadata_list)


<<<<<<< HEAD
ParquetWriter = libparquet.ParquetWriter
=======
def _generate_filename():
    return uuid4().hex + ".parquet"


def _get_partitioned(
    df,
    root_path,
    partition_cols,
    filename=None,
    fs=None,
    preserve_index=False,
    **kwargs,
):
    fs = ioutils._ensure_filesystem(fs, root_path, **kwargs)
    fs.mkdirs(root_path, exist_ok=True)
    if not (set(df._data) - set(partition_cols)):
        raise ValueError("No data left to save outside partition columns")

    part_names, part_offsets, _, grouped_df = df.groupby(
        partition_cols
    )._grouped()
    if not preserve_index:
        grouped_df.reset_index(drop=True, inplace=True)
    grouped_df.drop(columns=partition_cols, inplace=True)
    # Copy the entire keys df in one operation rather than using iloc
    part_names = part_names.to_pandas().to_frame(index=False)

    full_paths = []
    metadata_file_paths = []
    for keys in part_names.itertuples(index=False):
        subdir = fs.sep.join(
            [f"{name}={val}" for name, val in zip(partition_cols, keys)]
        )
        prefix = fs.sep.join([root_path, subdir])
        fs.mkdirs(prefix, exist_ok=True)
        filename = filename or _generate_filename()
        full_path = fs.sep.join([prefix, filename])
        full_paths.append(full_path)
        metadata_file_paths.append(fs.sep.join([subdir, filename]))

    return full_paths, metadata_file_paths, grouped_df, part_offsets, filename


ParquetWriter = libparquet.ParquetWriter


class ParquetDatasetWriter:
    def __init__(
        self,
        path,
        partition_cols,
        index=None,
        compression=None,
        statistics="ROWGROUP",
    ) -> None:
        """
        Write a parquet file or dataset incrementally

        Parameters
        ----------
        path : str
            File path or Root Directory path. Will be used as Root Directory
            path while writing a partitioned dataset.
        partition_cols : list
            Column names by which to partition the dataset
            Columns are partitioned in the order they are given
        index : bool, default None
            If ``True``, include the dataframe’s index(es) in the file output.
            If ``False``, they will not be written to the file. If ``None``,
            index(es) other than RangeIndex will be saved as columns.
        compression : {'snappy', None}, default 'snappy'
            Name of the compression to use. Use ``None`` for no compression.
        statistics : {'ROWGROUP', 'PAGE', 'NONE'}, default 'ROWGROUP'
            Level at which column statistics should be included in file.


        Examples
        ________
        Using a context

        >>> df1 = cudf.DataFrame({"a": [1, 1, 2, 2, 1], "b": [9, 8, 7, 6, 5]})
        >>> df2 = cudf.DataFrame({"a": [1, 3, 3, 1, 3], "b": [4, 3, 2, 1, 0]})
        >>> with ParquetDatasetWriter("./dataset", partition_cols=["a"]) as cw:
        ...     cw.write_table(df1)
        ...     cw.write_table(df2)

        By manually calling ``close()``

        >>> cw = ParquetDatasetWriter("./dataset", partition_cols=["a"])
        >>> cw.write_table(df1)
        >>> cw.write_table(df2)
        >>> cw.close()

        Both the methods will generate the same directory structure

        .. code-block:: bash

            dataset/
                a=1
                    <filename>.parquet
                a=2
                    <filename>.parquet
                a=3
                    <filename>.parquet

        """
        self.path = path
        self.common_args = {
            "index": index,
            "compression": compression,
            "statistics": statistics,
        }
        self.partition_cols = partition_cols
        # Collection of `ParquetWriter`s, and the corresponding
        # partition_col values they're responsible for
        self._chunked_writers: List[
            Tuple[libparquet.ParquetWriter, List[str], str]
        ] = []
        # Map of partition_col values to their ParquetWriter's index
        # in self._chunked_writers for reverse lookup
        self.path_cw_map: Dict[str, int] = {}
        self.filename = None

    def write_table(self, df):
        """
        Write a dataframe to the file/dataset
        """
        (
            paths,
            metadata_file_paths,
            grouped_df,
            offsets,
            self.filename,
        ) = _get_partitioned(
            df,
            self.path,
            self.partition_cols,
            preserve_index=self.common_args["index"],
            filename=self.filename,
        )

        existing_cw_batch = defaultdict(dict)
        new_cw_paths = []

        for path, part_info, meta_path in zip(
            paths,
            zip(offsets, np.roll(offsets, -1) - offsets),
            metadata_file_paths,
        ):
            if path in self.path_cw_map:  # path is a currently open file
                cw_idx = self.path_cw_map[path]
                existing_cw_batch[cw_idx][path] = part_info
            else:  # path not currently handled by any chunked writer
                new_cw_paths.append((path, part_info, meta_path))

        # Write out the parts of grouped_df currently handled by existing cw's
        for cw_idx, path_to_part_info_map in existing_cw_batch.items():
            cw = self._chunked_writers[cw_idx][0]
            # match found paths with this cw's paths and nullify partition info
            # for partition_col values not in this batch
            this_cw_part_info = [
                path_to_part_info_map.get(path, (0, 0))
                for path in self._chunked_writers[cw_idx][1]
            ]
            cw.write_table(grouped_df, this_cw_part_info)

        # Create new cw for unhandled paths encountered in this write_table
        new_paths, part_info, meta_paths = zip(*new_cw_paths)
        self._chunked_writers.append(
            (
                ParquetWriter(new_paths, **self.common_args),
                new_paths,
                meta_paths,
            )
        )
        new_cw_idx = len(self._chunked_writers) - 1
        self.path_cw_map.update({k: new_cw_idx for k in new_paths})
        self._chunked_writers[-1][0].write_table(grouped_df, part_info)

    def close(self, return_metadata=False):
        """
        Close all open files and optionally return footer metadata as a binary
        blob
        """

        metadata = [
            cw.close(metadata_file_path=meta_path if return_metadata else None)
            for cw, _, meta_path in self._chunked_writers
        ]

        if return_metadata:
            return (
                merge_parquet_filemetadata(metadata)
                if len(metadata) > 1
                else metadata[0]
            )

    def __enter__(self):
        return self

    def __exit__(self, *args):
        self.close()


def _check_decimal128_type(arrow_type):
    if isinstance(arrow_type, pa.Decimal128Type):
        if arrow_type.precision > cudf.Decimal64Dtype.MAX_PRECISION:
            raise NotImplementedError(
                "Decimal type greater than Decimal64 is not yet supported"
            )
>>>>>>> 1eceaed2
<|MERGE_RESOLUTION|>--- conflicted
+++ resolved
@@ -9,11 +9,7 @@
 from uuid import uuid4
 
 import fsspec
-<<<<<<< HEAD
-=======
 import numpy as np
-import pyarrow as pa
->>>>>>> 1eceaed2
 from pyarrow import dataset as ds, parquet as pq
 
 import cudf
@@ -755,9 +751,6 @@
     return libparquet.merge_filemetadata(filemetadata_list)
 
 
-<<<<<<< HEAD
-ParquetWriter = libparquet.ParquetWriter
-=======
 def _generate_filename():
     return uuid4().hex + ".parquet"
 
@@ -959,13 +952,4 @@
         return self
 
     def __exit__(self, *args):
-        self.close()
-
-
-def _check_decimal128_type(arrow_type):
-    if isinstance(arrow_type, pa.Decimal128Type):
-        if arrow_type.precision > cudf.Decimal64Dtype.MAX_PRECISION:
-            raise NotImplementedError(
-                "Decimal type greater than Decimal64 is not yet supported"
-            )
->>>>>>> 1eceaed2
+        self.close()