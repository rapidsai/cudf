# Copyright (c) 2019-2020, NVIDIA CORPORATION.

import warnings
from collections import defaultdict
from contextlib import ExitStack
from typing import Dict, List, Tuple
from uuid import uuid4

<<<<<<< HEAD
=======
import fsspec
import numpy as np
>>>>>>> b01c8464
import pyarrow as pa
from pyarrow import dataset as ds, parquet as pq

import cudf
from cudf._lib import parquet as libparquet
from cudf.api.types import is_list_like
from cudf.core.column import as_column, build_categorical_column
from cudf.utils import ioutils


def _write_parquet(
    df,
    paths,
    compression="snappy",
    index=None,
    statistics="ROWGROUP",
    metadata_file_path=None,
    int96_timestamps=False,
    row_group_size_bytes=None,
    row_group_size_rows=None,
    partitions_info=None,
    **kwargs,
):
    if is_list_like(paths) and len(paths) > 1:
        if partitions_info is None:
            ValueError("partition info is required for multiple paths")
        elif not is_list_like(partitions_info):
            ValueError("partition info must be list-like for multiple paths")
        elif not len(paths) == len(partitions_info):
            ValueError("partitions_info and paths must be of same size")
    if is_list_like(partitions_info) and len(partitions_info) > 1:
        if not is_list_like(paths):
            ValueError("paths must be list-like when partitions_info provided")

    paths_or_bufs = [
        ioutils.get_writer_filepath_or_buffer(path, mode="wb", **kwargs)
        for path in paths
    ]
    common_args = {
        "index": index,
        "compression": compression,
        "statistics": statistics,
        "metadata_file_path": metadata_file_path,
        "int96_timestamps": int96_timestamps,
        "row_group_size_bytes": row_group_size_bytes,
        "row_group_size_rows": row_group_size_rows,
        "partitions_info": partitions_info,
    }
    if all([ioutils.is_fsspec_open_file(buf) for buf in paths_or_bufs]):
        with ExitStack() as stack:
            fsspec_objs = [stack.enter_context(file) for file in paths_or_bufs]
            file_objs = [
                ioutils.get_IOBase_writer(file_obj) for file_obj in fsspec_objs
            ]
            write_parquet_res = libparquet.write_parquet(
                df, filepaths_or_buffers=file_objs, **common_args
            )
    else:
        write_parquet_res = libparquet.write_parquet(
            df, filepaths_or_buffers=paths_or_bufs, **common_args
        )

    return write_parquet_res


# Logic chosen to match: https://arrow.apache.org/
# docs/_modules/pyarrow/parquet.html#write_to_dataset
def write_to_dataset(
    df,
    root_path,
    filename=None,
    partition_cols=None,
    fs=None,
    preserve_index=False,
    return_metadata=False,
    **kwargs,
):
    """Wraps `to_parquet` to write partitioned Parquet datasets.
    For each combination of partition group and value,
    subdirectories are created as follows:

    .. code-block:: bash

        root_dir/
            group=value1
                <filename>.parquet
            ...
            group=valueN
                <filename>.parquet

    Parameters
    ----------
    df : cudf.DataFrame
    root_path : string,
        The root directory of the dataset
    filename : string, default None
        The file name to use (within each partition directory). If None,
        a random uuid4 hex string will be used for each file name.
    fs : FileSystem, default None
        If nothing passed, paths assumed to be found in the local on-disk
        filesystem
    preserve_index : bool, default False
        Preserve index values in each parquet file.
    partition_cols : list,
        Column names by which to partition the dataset
        Columns are partitioned in the order they are given
    return_metadata : bool, default False
        Return parquet metadata for written data. Returned metadata will
        include the file-path metadata (relative to `root_path`).
    **kwargs : dict,
        kwargs for to_parquet function.
    """

    fs = ioutils._ensure_filesystem(fs, root_path, **kwargs)
    fs.mkdirs(root_path, exist_ok=True)

    if partition_cols is not None and len(partition_cols) > 0:

        (
            full_paths,
            metadata_file_paths,
            grouped_df,
            part_offsets,
            _,
        ) = _get_partitioned(
            df,
            root_path,
            partition_cols,
            filename,
            fs,
            preserve_index,
            **kwargs,
        )

        if return_metadata:
            kwargs["metadata_file_path"] = metadata_file_paths
        metadata = to_parquet(
            grouped_df,
            full_paths,
            index=preserve_index,
            partition_offsets=part_offsets,
            **kwargs,
        )

    else:
        filename = filename or _generate_filename()
        full_path = fs.sep.join([root_path, filename])
        if return_metadata:
            kwargs["metadata_file_path"] = filename
        metadata = df.to_parquet(full_path, index=preserve_index, **kwargs)

    return metadata


@ioutils.doc_read_parquet_metadata()
def read_parquet_metadata(path):
    """{docstring}"""

    pq_file = pq.ParquetFile(path)

    num_rows = pq_file.metadata.num_rows
    num_row_groups = pq_file.num_row_groups
    col_names = pq_file.schema.names

    return num_rows, num_row_groups, col_names


def _process_dataset(
    paths, fs, filters=None, row_groups=None, categorical_partitions=True,
):
    # Returns:
    #     file_list - Expanded/filtered list of paths
    #     row_groups - Filtered list of row-group selections
    #     partition_keys - list of partition keys for each file
    #     partition_categories - Categories for each partition

    # The general purpose of this function is to (1) expand
    # directory input into a list of paths (using the pyarrow
    # dataset API), (2) to apply row-group filters, and (3)
    # to discover directory-partitioning information

    # Deal with case that the user passed in a directory name
    file_list = paths
    if len(paths) == 1 and ioutils.is_directory(paths[0]):
        paths = ioutils.stringify_pathlike(paths[0])

    # Convert filters to ds.Expression
    if filters is not None:
        filters = pq._filters_to_expression(filters)

    # Initialize ds.FilesystemDataset
    dataset = ds.dataset(
        paths, filesystem=fs, format="parquet", partitioning="hive",
    )
    file_list = dataset.files
    if len(file_list) == 0:
        raise FileNotFoundError(f"{paths} could not be resolved to any files")

    # Deal with directory partitioning
    # Get all partition keys (without filters)
    partition_categories = defaultdict(list)
    file_fragment = None
    for file_fragment in dataset.get_fragments():
        keys = ds._get_partition_keys(file_fragment.partition_expression)
        if not (keys or partition_categories):
            # Bail - This is not a directory-partitioned dataset
            break
        for k, v in keys.items():
            if v not in partition_categories[k]:
                partition_categories[k].append(v)
        if not categorical_partitions:
            # Bail - We don't need to discover all categories.
            # We only need to save the partition keys from this
            # first `file_fragment`
            break

    if partition_categories and file_fragment is not None:
        # Check/correct order of `categories` using last file_frag,
        # because `_get_partition_keys` does NOT preserve the
        # partition-hierarchy order of the keys.
        cat_keys = [
            part.split("=")[0]
            for part in file_fragment.path.split(fs.sep)
            if "=" in part
        ]
        if set(partition_categories) == set(cat_keys):
            partition_categories = {
                k: partition_categories[k]
                for k in cat_keys
                if k in partition_categories
            }

    # If we do not have partitioned data and
    # are not filtering, we can return here
    if filters is None and not partition_categories:
        return file_list, row_groups, [], {}

    # Record initial row_groups input
    row_groups_map = {}
    if row_groups is not None:
        # Make sure paths and row_groups map 1:1
        # and save the initial mapping
        if len(paths) != len(file_list):
            raise ValueError(
                "Cannot specify a row_group selection for a directory path."
            )
        row_groups_map = {path: rgs for path, rgs in zip(paths, row_groups)}

    # Apply filters and discover partition columns
    partition_keys = []
    if partition_categories or filters is not None:
        file_list = []
        if filters is not None:
            row_groups = []
        for file_fragment in dataset.get_fragments(filter=filters):
            path = file_fragment.path

            # Extract hive-partition keys, and make sure they
            # are orederd the same as they are in `partition_categories`
            if partition_categories:
                raw_keys = ds._get_partition_keys(
                    file_fragment.partition_expression
                )
                partition_keys.append(
                    [
                        (name, raw_keys[name])
                        for name in partition_categories.keys()
                    ]
                )

            # Apply row-group filtering
            selection = row_groups_map.get(path, None)
            if selection is not None or filters is not None:
                filtered_row_groups = [
                    rg_info.id
                    for rg_fragment in file_fragment.split_by_row_group(
                        filters, schema=dataset.schema,
                    )
                    for rg_info in rg_fragment.row_groups
                ]
            file_list.append(path)
            if filters is not None:
                if selection is None:
                    row_groups.append(filtered_row_groups)
                else:
                    row_groups.append(
                        [
                            rg_id
                            for rg_id in filtered_row_groups
                            if rg_id in selection
                        ]
                    )

    return (
        file_list,
        row_groups,
        partition_keys,
        partition_categories if categorical_partitions else {},
    )


@ioutils.doc_read_parquet()
def read_parquet(
    filepath_or_buffer,
    engine="cudf",
    columns=None,
    filters=None,
    row_groups=None,
    skiprows=None,
    num_rows=None,
    strings_to_categorical=False,
    use_pandas_metadata=True,
    categorical_partitions=True,
    open_file_options=None,
    *args,
    **kwargs,
):
    """{docstring}"""

    # Since use_python_file_object=False is not longer
    # supported, throw a deprecation warning if the
    # parameter is used
    use_python_file_object = kwargs.pop("use_python_file_object", None)
    if use_python_file_object is not None:
        py_obj_msg = (
            "The use_python_file_object argument is now "
            "deprecated in cudf.read_parquet. "
            "use_python_file_object=True is now the "
            "required behavior."
        )
        if not use_python_file_object:
            raise ValueError(py_obj_msg)
        else:
            warnings.warn(py_obj_msg, FutureWarning)

    # Multiple sources are passed as a list. If a single source is passed,
    # wrap it in a list for unified processing downstream.
    if not is_list_like(filepath_or_buffer):
        filepath_or_buffer = [filepath_or_buffer]

    # a list of row groups per source should be passed. make the list of
    # lists that is expected for multiple sources
    if row_groups is not None:
        if not is_list_like(row_groups):
            row_groups = [[row_groups]]
        elif not is_list_like(row_groups[0]):
            row_groups = [row_groups]

    # Check columns input
    if columns is not None:
        if not is_list_like(columns):
            raise ValueError("Expected list like for columns")

    # Start by trying construct a filesystem object, so we
    # can apply filters on remote file-systems
    fs, paths = ioutils._get_filesystem_and_paths(filepath_or_buffer, **kwargs)

    # Use pyarrow dataset to detect/process directory-partitioned
    # data and apply filters. Note that we can only support partitioned
    # data and filtering if the input is a single directory or list of
    # paths.
    partition_keys = []
    partition_categories = {}
    if fs and paths:
        (
            paths,
            row_groups,
            partition_keys,
            partition_categories,
        ) = _process_dataset(
            paths,
            fs,
            filters=filters,
            row_groups=row_groups,
            categorical_partitions=categorical_partitions,
        )
    elif filters is not None:
        raise ValueError("cudf cannot apply filters to open file objects.")
    filepath_or_buffer = paths if paths else filepath_or_buffer

    filepaths_or_buffers = []
    open_file_options = _default_open_file_options(
        open_file_options, columns, row_groups
    )
    for i, source in enumerate(filepath_or_buffer):
        tmp_source, compression = ioutils.get_filepath_or_buffer(
            path_or_data=source,
            compression=None,
            fs=fs,
            use_python_file_object=True,
            open_file_options=open_file_options,
            **kwargs,
        )

        if compression is not None:
            raise ValueError(
                "URL content-encoding decompression is not supported"
            )
        if isinstance(tmp_source, list):
            filepath_or_buffer.extend(tmp_source)
        else:
            filepaths_or_buffers.append(tmp_source)

    # Warn user if they are not using cudf for IO
    # (There is a good chance this was not the intention)
    if engine != "cudf":
        warnings.warn(
            "Using CPU via PyArrow to read Parquet dataset."
            "This option is both inefficient and unstable!"
        )
        if filters is not None:
            warnings.warn(
                "Parquet row-group filtering is only supported with "
                "'engine=cudf'. Use pandas or pyarrow API directly "
                "for full CPU-based filtering functionality."
            )

    return _parquet_to_frame(
        filepaths_or_buffers,
        engine,
        *args,
        columns=columns,
        row_groups=row_groups,
        skiprows=skiprows,
        num_rows=num_rows,
        strings_to_categorical=strings_to_categorical,
        use_pandas_metadata=use_pandas_metadata,
        partition_keys=partition_keys,
        partition_categories=partition_categories,
        **kwargs,
    )


def _parquet_to_frame(
    paths_or_buffers,
    *args,
    row_groups=None,
    partition_keys=None,
    partition_categories=None,
    **kwargs,
):

    # If this is not a partitioned read, only need
    # one call to `_read_parquet`
    if not partition_keys:
        return _read_parquet(
            paths_or_buffers, *args, row_groups=row_groups, **kwargs,
        )

    # For partitioned data, we need a distinct read for each
    # unique set of partition keys. Therefore, we start by
    # aggregating all paths with matching keys using a dict
    plan = {}
    for i, (keys, path) in enumerate(zip(partition_keys, paths_or_buffers)):
        rgs = row_groups[i] if row_groups else None
        tkeys = tuple(keys)
        if tkeys in plan:
            plan[tkeys][0].append(path)
            if rgs is not None:
                plan[tkeys][1].append(rgs)
        else:
            plan[tkeys] = ([path], None if rgs is None else [rgs])

    dfs = []
    for part_key, (key_paths, key_row_groups) in plan.items():
        # Add new DataFrame to our list
        dfs.append(
            _read_parquet(
                key_paths, *args, row_groups=key_row_groups, **kwargs,
            )
        )
        # Add partition columns to the last DataFrame
        for (name, value) in part_key:
            if partition_categories and name in partition_categories:
                # Build the categorical column from `codes`
                codes = as_column(
                    partition_categories[name].index(value),
                    length=len(dfs[-1]),
                )
                dfs[-1][name] = build_categorical_column(
                    categories=partition_categories[name],
                    codes=codes,
                    size=codes.size,
                    offset=codes.offset,
                    ordered=False,
                )
            else:
                # Not building categorical columns, so
                # `value` is already what we want
                dfs[-1][name] = as_column(value, length=len(dfs[-1]))

    # Concatenate dfs and return.
    # Assume we can ignore the index if it has no name.
    return (
        cudf.concat(dfs, ignore_index=dfs[-1].index.name is None)
        if len(dfs) > 1
        else dfs[0]
    )


def _read_parquet(
    filepaths_or_buffers,
    engine,
    columns=None,
    row_groups=None,
    skiprows=None,
    num_rows=None,
    strings_to_categorical=None,
    use_pandas_metadata=None,
    *args,
    **kwargs,
):
    # Simple helper function to dispatch between
    # cudf and pyarrow to read parquet data
    if engine == "cudf":
        # Temporary error to probe a parquet file
        # and raise decimal128 support error.
        if len(filepaths_or_buffers) > 0:
            try:
                metadata = pq.read_metadata(filepaths_or_buffers[0])
            except TypeError:
                # pq.read_metadata only supports reading metadata from
                # certain types of file inputs, like str-filepath or file-like
                # objects, and errors for the rest of inputs. Hence this is
                # to avoid failing on other types of file inputs.
                pass
            else:
                arrow_schema = metadata.schema.to_arrow_schema()
                check_cols = arrow_schema.names if columns is None else columns
                for col_name, arrow_type in zip(
                    arrow_schema.names, arrow_schema.types
                ):
                    if col_name not in check_cols:
                        continue
                    if isinstance(arrow_type, pa.ListType):
                        val_field_types = arrow_type.value_field.flatten()
                        for val_field_type in val_field_types:
                            _check_decimal128_type(val_field_type.type)
                    elif isinstance(arrow_type, pa.StructType):
                        _ = cudf.StructDtype.from_arrow(arrow_type)
                    else:
                        _check_decimal128_type(arrow_type)

        return libparquet.read_parquet(
            filepaths_or_buffers,
            columns=columns,
            row_groups=row_groups,
            skiprows=skiprows,
            num_rows=num_rows,
            strings_to_categorical=strings_to_categorical,
            use_pandas_metadata=use_pandas_metadata,
        )
    else:
        return cudf.DataFrame.from_arrow(
            pq.ParquetDataset(filepaths_or_buffers).read_pandas(
                columns=columns, *args, **kwargs
            )
        )


@ioutils.doc_to_parquet()
def to_parquet(
    df,
    path,
    engine="cudf",
    compression="snappy",
    index=None,
    partition_cols=None,
    partition_file_name=None,
    partition_offsets=None,
    statistics="ROWGROUP",
    metadata_file_path=None,
    int96_timestamps=False,
    row_group_size_bytes=None,
    row_group_size_rows=None,
    *args,
    **kwargs,
):
    """{docstring}"""

    if engine == "cudf":
        # Ensure that no columns dtype is 'category'
        for col in df.columns:
            if partition_cols is None or col not in partition_cols:
                if df[col].dtype.name == "category":
                    raise ValueError(
                        "'category' column dtypes are currently not "
                        + "supported by the gpu accelerated parquet writer"
                    )

        if partition_cols:
            if metadata_file_path is not None:
                warnings.warn(
                    "metadata_file_path will be ignored/overwritten when "
                    "partition_cols are provided. To request returning the "
                    "metadata binary blob, pass `return_metadata=True`"
                )
            kwargs.update(
                {
                    "compression": compression,
                    "statistics": statistics,
                    "int96_timestamps": int96_timestamps,
                    "row_group_size_bytes": row_group_size_bytes,
                    "row_group_size_rows": row_group_size_rows,
                }
            )
            return write_to_dataset(
                df,
                filename=partition_file_name,
                partition_cols=partition_cols,
                root_path=path,
                preserve_index=index,
                **kwargs,
            )

        if partition_offsets:
            kwargs["partitions_info"] = list(
                zip(
                    partition_offsets,
                    np.roll(partition_offsets, -1) - partition_offsets,
                )
            )[:-1]

        return _write_parquet(
            df,
            paths=path if is_list_like(path) else [path],
            compression=compression,
            index=index,
            statistics=statistics,
            metadata_file_path=metadata_file_path,
            int96_timestamps=int96_timestamps,
            row_group_size_bytes=row_group_size_bytes,
            row_group_size_rows=row_group_size_rows,
            **kwargs,
        )

    else:
        if partition_offsets is not None:
            warnings.warn(
                "partition_offsets will be ignored when engine is not cudf"
            )

        # If index is empty set it to the expected default value of True
        if index is None:
            index = True

        # Convert partition_file_name to a call back
        if partition_file_name:
            partition_file_name = lambda x: partition_file_name  # noqa: E731

        pa_table = df.to_arrow(preserve_index=index)
        return pq.write_to_dataset(
            pa_table,
            root_path=path,
            partition_filename_cb=partition_file_name,
            partition_cols=partition_cols,
            *args,
            **kwargs,
        )


@ioutils.doc_merge_parquet_filemetadata()
def merge_parquet_filemetadata(filemetadata_list):
    """{docstring}"""

    return libparquet.merge_filemetadata(filemetadata_list)


def _generate_filename():
    return uuid4().hex + ".parquet"


def _get_partitioned(
    df,
    root_path,
    partition_cols,
    filename=None,
    fs=None,
    preserve_index=False,
    **kwargs,
):
    fs = ioutils._ensure_filesystem(fs, root_path, **kwargs)
    fs.mkdirs(root_path, exist_ok=True)
    if not (set(df._data) - set(partition_cols)):
        raise ValueError("No data left to save outside partition columns")

    part_names, part_offsets, _, grouped_df = df.groupby(
        partition_cols
    )._grouped()
    if not preserve_index:
        grouped_df.reset_index(drop=True, inplace=True)
    grouped_df.drop(columns=partition_cols, inplace=True)
    # Copy the entire keys df in one operation rather than using iloc
    part_names = part_names.to_pandas().to_frame(index=False)

    full_paths = []
    metadata_file_paths = []
    for keys in part_names.itertuples(index=False):
        subdir = fs.sep.join(
            [f"{name}={val}" for name, val in zip(partition_cols, keys)]
        )
        prefix = fs.sep.join([root_path, subdir])
        fs.mkdirs(prefix, exist_ok=True)
        filename = filename or _generate_filename()
        full_path = fs.sep.join([prefix, filename])
        full_paths.append(full_path)
        metadata_file_paths.append(fs.sep.join([subdir, filename]))

    return full_paths, metadata_file_paths, grouped_df, part_offsets, filename


ParquetWriter = libparquet.ParquetWriter


class ParquetDatasetWriter:
    def __init__(
        self,
        path,
        partition_cols,
        index=None,
        compression=None,
        statistics="ROWGROUP",
    ) -> None:
        """
        Write a parquet file or dataset incrementally

        Parameters
        ----------
        path : str
            File path or Root Directory path. Will be used as Root Directory
            path while writing a partitioned dataset.
        partition_cols : list
            Column names by which to partition the dataset
            Columns are partitioned in the order they are given
        index : bool, default None
            If ``True``, include the dataframe’s index(es) in the file output.
            If ``False``, they will not be written to the file. If ``None``,
            index(es) other than RangeIndex will be saved as columns.
        compression : {'snappy', None}, default 'snappy'
            Name of the compression to use. Use ``None`` for no compression.
        statistics : {'ROWGROUP', 'PAGE', 'NONE'}, default 'ROWGROUP'
            Level at which column statistics should be included in file.


        Examples
        ________
        Using a context

        >>> df1 = cudf.DataFrame({"a": [1, 1, 2, 2, 1], "b": [9, 8, 7, 6, 5]})
        >>> df2 = cudf.DataFrame({"a": [1, 3, 3, 1, 3], "b": [4, 3, 2, 1, 0]})
        >>> with ParquetDatasetWriter("./dataset", partition_cols=["a"]) as cw:
        ...     cw.write_table(df1)
        ...     cw.write_table(df2)

        By manually calling ``close()``

        >>> cw = ParquetDatasetWriter("./dataset", partition_cols=["a"])
        >>> cw.write_table(df1)
        >>> cw.write_table(df2)
        >>> cw.close()

        Both the methods will generate the same directory structure

        .. code-block:: bash

            dataset/
                a=1
                    <filename>.parquet
                a=2
                    <filename>.parquet
                a=3
                    <filename>.parquet

        """
        self.path = path
        self.common_args = {
            "index": index,
            "compression": compression,
            "statistics": statistics,
        }
        self.partition_cols = partition_cols
        # Collection of `ParquetWriter`s, and the corresponding
        # partition_col values they're responsible for
        self._chunked_writers: List[
            Tuple[libparquet.ParquetWriter, List[str], str]
        ] = []
        # Map of partition_col values to their ParquetWriter's index
        # in self._chunked_writers for reverse lookup
        self.path_cw_map: Dict[str, int] = {}
        self.filename = None

    def write_table(self, df):
        """
        Write a dataframe to the file/dataset
        """
        (
            paths,
            metadata_file_paths,
            grouped_df,
            offsets,
            self.filename,
        ) = _get_partitioned(
            df,
            self.path,
            self.partition_cols,
            preserve_index=self.common_args["index"],
            filename=self.filename,
        )

        existing_cw_batch = defaultdict(dict)
        new_cw_paths = []

        for path, part_info, meta_path in zip(
            paths,
            zip(offsets, np.roll(offsets, -1) - offsets),
            metadata_file_paths,
        ):
            if path in self.path_cw_map:  # path is a currently open file
                cw_idx = self.path_cw_map[path]
                existing_cw_batch[cw_idx][path] = part_info
            else:  # path not currently handled by any chunked writer
                new_cw_paths.append((path, part_info, meta_path))

        # Write out the parts of grouped_df currently handled by existing cw's
        for cw_idx, path_to_part_info_map in existing_cw_batch.items():
            cw = self._chunked_writers[cw_idx][0]
            # match found paths with this cw's paths and nullify partition info
            # for partition_col values not in this batch
            this_cw_part_info = [
                path_to_part_info_map.get(path, (0, 0))
                for path in self._chunked_writers[cw_idx][1]
            ]
            cw.write_table(grouped_df, this_cw_part_info)

        # Create new cw for unhandled paths encountered in this write_table
        new_paths, part_info, meta_paths = zip(*new_cw_paths)
        self._chunked_writers.append(
            (
                ParquetWriter(new_paths, **self.common_args),
                new_paths,
                meta_paths,
            )
        )
        new_cw_idx = len(self._chunked_writers) - 1
        self.path_cw_map.update({k: new_cw_idx for k in new_paths})
        self._chunked_writers[-1][0].write_table(grouped_df, part_info)

    def close(self, return_metadata=False):
        """
        Close all open files and optionally return footer metadata as a binary
        blob
        """

        metadata = [
            cw.close(metadata_file_path=meta_path if return_metadata else None)
            for cw, _, meta_path in self._chunked_writers
        ]

        if return_metadata:
            return (
                merge_parquet_filemetadata(metadata)
                if len(metadata) > 1
                else metadata[0]
            )

    def __enter__(self):
        return self

    def __exit__(self, *args):
        self.close()


def _check_decimal128_type(arrow_type):
    if isinstance(arrow_type, pa.Decimal128Type):
        if arrow_type.precision > cudf.Decimal64Dtype.MAX_PRECISION:
            raise NotImplementedError(
                "Decimal type greater than Decimal64 is not yet supported"
            )


def _default_open_file_options(open_file_options, columns, row_groups):
    # Copy and update `open_file_options` to include
    # column and row-group information under the
    # "precache_options" key. By default, we set
    # "method" to "parquet", but precaching will
    # be disabled if the user chooses `method=None`
    open_file_options = (open_file_options or {}).copy()
    precache_options = open_file_options.pop("precache_options", {}).copy()
    if precache_options.get("method", "parquet") == "parquet":
        precache_options.update(
            {
                "method": "parquet",
                "engine": precache_options.get("engine", "pyarrow"),
                "columns": columns,
                "row_groups": row_groups,
            }
        )
    open_file_options["precache_options"] = precache_options
    return open_file_options<|MERGE_RESOLUTION|>--- conflicted
+++ resolved
@@ -6,11 +6,7 @@
 from typing import Dict, List, Tuple
 from uuid import uuid4
 
-<<<<<<< HEAD
-=======
-import fsspec
 import numpy as np
->>>>>>> b01c8464
 import pyarrow as pa
 from pyarrow import dataset as ds, parquet as pq
 
