--- conflicted
+++ resolved
@@ -45,9 +45,6 @@
     struct_scalar,
     timestamp_scalar,
 )
-<<<<<<< HEAD
-from cudf._lib.utils cimport data_from_table_view
-=======
 from cudf._lib.cpp.wrappers.decimals cimport decimal64, scale_type
 from cudf._lib.cpp.wrappers.durations cimport (
     duration_ms,
@@ -61,8 +58,8 @@
     timestamp_s,
     timestamp_us,
 )
-
->>>>>>> b5c4052a
+from cudf._lib.utils cimport data_from_table_view
+
 from cudf.utils.dtypes import _decimal_to_int64, is_list_dtype, is_struct_dtype
 
 cimport cudf._lib.cpp.types as libcudf_types
