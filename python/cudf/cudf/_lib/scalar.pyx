--- conflicted
+++ resolved
@@ -240,33 +240,4 @@
         elif cdtype_id == plc.TypeID.LIST:
             self._dtype = ListDtype.from_arrow(plc.interop.to_arrow(self.c_value).type)
         else:
-<<<<<<< HEAD
-            self._dtype = PYLIBCUDF_TO_SUPPORTED_NUMPY_TYPES[cdtype_id]
-
-
-def as_device_scalar(val, dtype=None):
-    if isinstance(val, (cudf.Scalar, DeviceScalar)):
-        if dtype == val.dtype or dtype is None:
-            if isinstance(val, DeviceScalar):
-                return val
-            else:
-                return val.device_value
-        else:
-            raise TypeError("Can't update dtype of existing GPU scalar")
-    else:
-        return cudf.Scalar(val, dtype=dtype).device_value
-
-
-def _is_null_host_scalar(slr):
-    if cudf.utils.utils.is_na_like(slr):
-        return True
-    elif (isinstance(slr, (np.datetime64, np.timedelta64)) and np.isnat(slr)) or \
-            slr is pd.NaT:
-        return True
-    else:
-        return False
-=======
-            self._dtype = PYLIBCUDF_TO_SUPPORTED_NUMPY_TYPES[
-                <underlying_type_t_type_id>(cdtype_id)
-            ]
->>>>>>> a0487be6
+            self._dtype = PYLIBCUDF_TO_SUPPORTED_NUMPY_TYPES[cdtype_id]