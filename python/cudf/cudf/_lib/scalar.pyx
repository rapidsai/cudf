# Copyright (c) 2020, NVIDIA CORPORATION.
import decimal
import numpy as np
import pandas as pd
import pyarrow as pa
from libc.stdint cimport (
    int8_t,
    int16_t,
    int32_t,
    int64_t,
    uint8_t,
    uint16_t,
    uint32_t,
    uint64_t,
)
from libcpp.memory cimport unique_ptr
from libcpp.utility cimport move
from libcpp cimport bool

import cudf
from cudf.core.dtypes import ListDtype, StructDtype
from cudf._lib.types import (
    cudf_to_np_types,
    duration_unit_map
)
from cudf._lib.types import datetime_unit_map
from cudf._lib.types cimport underlying_type_t_type_id, dtype_from_column_view

from cudf._lib.column cimport Column
from cudf._lib.cpp.column.column_view cimport column_view
from cudf._lib.cpp.table.table_view cimport table_view
from cudf._lib.table cimport Table
from cudf._lib.interop import to_arrow

from cudf._lib.cpp.wrappers.timestamps cimport (
    timestamp_s,
    timestamp_ms,
    timestamp_us,
    timestamp_ns
)
from cudf._lib.cpp.wrappers.durations cimport(
    duration_s,
    duration_ms,
    duration_us,
    duration_ns
)
from cudf._lib.cpp.wrappers.decimals cimport decimal64, scale_type
from cudf._lib.cpp.scalar.scalar cimport (
    scalar,
    numeric_scalar,
    timestamp_scalar,
    duration_scalar,
    string_scalar,
    fixed_point_scalar,
    list_scalar,
    struct_scalar
)
from cudf.utils.dtypes import _decimal_to_int64, is_list_dtype, is_struct_dtype
cimport cudf._lib.cpp.types as libcudf_types

cdef class DeviceScalar:

    def __init__(self, value, dtype):
        """
        Type representing an *immutable* scalar value on the device

        Parameters
        ----------
        value : scalar
            An object of scalar type, i.e., one for which
            `np.isscalar()` returns `True`. Can also be `None`,
            to represent a "null" scalar. In this case,
            dtype *must* be provided.
        dtype : dtype
            A NumPy dtype.
        """
        self._dtype = dtype if dtype.kind != 'U' else np.dtype('object')
        self._set_value(value, self._dtype)

    def _set_value(self, value, dtype):
        # IMPORTANT: this should only ever be called from __init__
        valid = not _is_null_host_scalar(value)

        if isinstance(dtype, cudf.Decimal64Dtype):
            _set_decimal64_from_scalar(
                self.c_value, value, dtype, valid)
        elif isinstance(dtype, cudf.ListDtype):
            _set_list_from_pylist(
                self.c_value, value, dtype, valid)
        elif pd.api.types.is_string_dtype(dtype):
            _set_string_from_np_string(self.c_value, value, valid)
        elif pd.api.types.is_numeric_dtype(dtype):
            _set_numeric_from_np_scalar(self.c_value,
                                        value,
                                        dtype,
                                        valid)
        elif pd.api.types.is_datetime64_dtype(dtype):
            _set_datetime64_from_np_scalar(
                self.c_value, value, dtype, valid
            )
        elif pd.api.types.is_timedelta64_dtype(dtype):
            _set_timedelta64_from_np_scalar(
                self.c_value, value, dtype, valid
            )
        else:
            raise ValueError(
                f"Cannot convert value of type "
                f"{type(value).__name__} to cudf scalar"
            )

    def _to_host_scalar(self):
        if isinstance(self.dtype, cudf.Decimal64Dtype):
            result = _get_py_decimal_from_fixed_point(self.c_value)
        elif is_struct_dtype(self.dtype):
            result = _get_py_dict_from_struct(self.c_value)
        elif is_list_dtype(self.dtype):
            result = _get_py_list_from_list(self.c_value)
        elif pd.api.types.is_string_dtype(self.dtype):
            result = _get_py_string_from_string(self.c_value)
        elif pd.api.types.is_numeric_dtype(self.dtype):
            result = _get_np_scalar_from_numeric(self.c_value)
        elif pd.api.types.is_datetime64_dtype(self.dtype):
            result = _get_np_scalar_from_timestamp64(self.c_value)
        elif pd.api.types.is_timedelta64_dtype(self.dtype):
            result = _get_np_scalar_from_timedelta64(self.c_value)
        else:
            raise ValueError(
                "Could not convert cudf::scalar to a Python value"
            )
        return result

    @property
    def dtype(self):
        """
        The NumPy dtype corresponding to the data type of the underlying
        device scalar.
        """
        return self._dtype

    @property
    def value(self):
        """
        Returns a host copy of the underlying device scalar.
        """
        return self._to_host_scalar()

    cdef const scalar* get_raw_ptr(self) except *:
        return self.c_value.get()

    cpdef bool is_valid(self):
        """
        Returns if the Scalar is valid or not(i.e., <NA>).
        """
        return self.get_raw_ptr()[0].is_valid()

    def __repr__(self):
        if self.value is cudf.NA:
            return (
                f"{self.__class__.__name__}"
                f"({self.value}, {self.dtype.__repr__()})"
            )
        else:
            return f"{self.__class__.__name__}({self.value.__repr__()})"

    @staticmethod
    cdef DeviceScalar from_unique_ptr(unique_ptr[scalar] ptr, dtype=None):
        """
        Construct a Scalar object from a unique_ptr<cudf::scalar>.
        """
        cdef DeviceScalar s = DeviceScalar.__new__(DeviceScalar)
        cdef libcudf_types.data_type cdtype

        s.c_value = move(ptr)
        cdtype = s.get_raw_ptr()[0].type()

        if cdtype.id() == libcudf_types.DECIMAL64 and dtype is None:
            raise TypeError(
                "Must pass a dtype when constructing from a fixed-point scalar"
            )
        elif cdtype.id() == libcudf_types.STRUCT:
            struct_table_view = (<struct_scalar*>s.get_raw_ptr())[0].view()
            s._dtype = StructDtype({
                str(i): dtype_from_column_view(struct_table_view.column(i))
                for i in range(struct_table_view.num_columns())
            })
        elif cdtype.id() == libcudf_types.LIST:
            if (
                <list_scalar*>s.get_raw_ptr()
            )[0].view().type().id() == libcudf_types.LIST:
                s._dtype = dtype_from_column_view(
                    (<list_scalar*>s.get_raw_ptr())[0].view()
                )
            else:
                s._dtype = ListDtype(
                    cudf_to_np_types[
                        <underlying_type_t_type_id>(
                            (<list_scalar*>s.get_raw_ptr())[0]
                            .view().type().id()
                        )
                    ]
                )
        else:
            if dtype is not None:
                s._dtype = dtype
            else:
                s._dtype = cudf_to_np_types[
                    <underlying_type_t_type_id>(cdtype.id())
                ]
        return s


cdef _set_string_from_np_string(unique_ptr[scalar]& s, value, bool valid=True):
    value = value if valid else ""
    s.reset(new string_scalar(value.encode(), valid))


cdef _set_numeric_from_np_scalar(unique_ptr[scalar]& s,
                                 object value,
                                 object dtype,
                                 bool valid=True):
    value = value if valid else 0
    if dtype == "int8":
        s.reset(new numeric_scalar[int8_t](value, valid))
    elif dtype == "int16":
        s.reset(new numeric_scalar[int16_t](value, valid))
    elif dtype == "int32":
        s.reset(new numeric_scalar[int32_t](value, valid))
    elif dtype == "int64":
        s.reset(new numeric_scalar[int64_t](value, valid))
    elif dtype == "uint8":
        s.reset(new numeric_scalar[uint8_t](value, valid))
    elif dtype == "uint16":
        s.reset(new numeric_scalar[uint16_t](value, valid))
    elif dtype == "uint32":
        s.reset(new numeric_scalar[uint32_t](value, valid))
    elif dtype == "uint64":
        s.reset(new numeric_scalar[uint64_t](value, valid))
    elif dtype == "float32":
        s.reset(new numeric_scalar[float](value, valid))
    elif dtype == "float64":
        s.reset(new numeric_scalar[double](value, valid))
    elif dtype == "bool":
        s.reset(new numeric_scalar[bool](<bool>value, valid))
    else:
        raise ValueError(f"dtype not supported: {dtype}")


cdef _set_datetime64_from_np_scalar(unique_ptr[scalar]& s,
                                    object value,
                                    object dtype,
                                    bool valid=True):

    value = value if valid else 0

    if dtype == "datetime64[s]":
        s.reset(
            new timestamp_scalar[timestamp_s](<int64_t>np.int64(value), valid)
        )
    elif dtype == "datetime64[ms]":
        s.reset(
            new timestamp_scalar[timestamp_ms](<int64_t>np.int64(value), valid)
        )
    elif dtype == "datetime64[us]":
        s.reset(
            new timestamp_scalar[timestamp_us](<int64_t>np.int64(value), valid)
        )
    elif dtype == "datetime64[ns]":
        s.reset(
            new timestamp_scalar[timestamp_ns](<int64_t>np.int64(value), valid)
        )
    else:
        raise ValueError(f"dtype not supported: {dtype}")

cdef _set_timedelta64_from_np_scalar(unique_ptr[scalar]& s,
                                     object value,
                                     object dtype,
                                     bool valid=True):

    value = value if valid else 0

    if dtype == "timedelta64[s]":
        s.reset(
            new duration_scalar[duration_s](<int64_t>np.int64(value), valid)
        )
    elif dtype == "timedelta64[ms]":
        s.reset(
            new duration_scalar[duration_ms](<int64_t>np.int64(value), valid)
        )
    elif dtype == "timedelta64[us]":
        s.reset(
            new duration_scalar[duration_us](<int64_t>np.int64(value), valid)
        )
    elif dtype == "timedelta64[ns]":
        s.reset(
            new duration_scalar[duration_ns](<int64_t>np.int64(value), valid)
        )
    else:
        raise ValueError(f"dtype not supported: {dtype}")

cdef _set_decimal64_from_scalar(unique_ptr[scalar]& s,
                                object value,
                                object dtype,
                                bool valid=True):
    value = _decimal_to_int64(value) if valid else 0
    s.reset(
        new fixed_point_scalar[decimal64](
            <int64_t>np.int64(value), scale_type(-dtype.scale), valid
        )
    )

<<<<<<< HEAD
cdef _get_py_dict_from_struct(unique_ptr[scalar]& s):
    if not s.get()[0].is_valid():
        return cudf.NA

    cdef table_view struct_table_view = (<struct_scalar*>s.get()).view()
    columns = [str(i) for i in range(struct_table_view.num_columns())]

    cdef Table to_arrow_table = Table.from_table_view(
        struct_table_view,
        None,
        column_names=columns
    )

    python_dict = to_arrow(to_arrow_table, columns).to_pydict()

    return {k: _nested_na_replace(python_dict[k])[0] for k in python_dict}

=======
cdef _set_list_from_pylist(unique_ptr[scalar]& s,
                           object value,
                           object dtype,
                           bool valid=True):

    value = value if valid else [cudf.NA]
    cdef Column col
    if isinstance(dtype.element_type, ListDtype):
        col = cudf.core.column.as_column(
            pa.array(
                value, from_pandas=True, type=dtype.element_type.to_arrow()
            )
        )
    else:
        col = cudf.core.column.as_column(
            pa.array(value, from_pandas=True)
        )
    cdef column_view col_view = col.view()
    s.reset(
        new list_scalar(col_view)
    )

>>>>>>> 58a31c1c
cdef _get_py_list_from_list(unique_ptr[scalar]& s):

    if not s.get()[0].is_valid():
        return cudf.NA

    cdef column_view list_col_view = (<list_scalar*>s.get()).view()
    cdef Column list_col = Column.from_column_view(list_col_view, None)
    cdef Table to_arrow_table = Table({"col": list_col})

    arrow_table = to_arrow(to_arrow_table, [["col", []]])
    result = arrow_table['col'].to_pylist()
    return _nested_na_replace(result)


cdef _get_py_string_from_string(unique_ptr[scalar]& s):
    if not s.get()[0].is_valid():
        return cudf.NA
    return (<string_scalar*>s.get())[0].to_string().decode()


cdef _get_np_scalar_from_numeric(unique_ptr[scalar]& s):
    cdef scalar* s_ptr = s.get()
    if not s_ptr[0].is_valid():
        return cudf.NA

    cdef libcudf_types.data_type cdtype = s_ptr[0].type()

    if cdtype.id() == libcudf_types.INT8:
        return np.int8((<numeric_scalar[int8_t]*>s_ptr)[0].value())
    elif cdtype.id() == libcudf_types.INT16:
        return np.int16((<numeric_scalar[int16_t]*>s_ptr)[0].value())
    elif cdtype.id() == libcudf_types.INT32:
        return np.int32((<numeric_scalar[int32_t]*>s_ptr)[0].value())
    elif cdtype.id() == libcudf_types.INT64:
        return np.int64((<numeric_scalar[int64_t]*>s_ptr)[0].value())
    elif cdtype.id() == libcudf_types.UINT8:
        return np.uint8((<numeric_scalar[uint8_t]*>s_ptr)[0].value())
    elif cdtype.id() == libcudf_types.UINT16:
        return np.uint16((<numeric_scalar[uint16_t]*>s_ptr)[0].value())
    elif cdtype.id() == libcudf_types.UINT32:
        return np.uint32((<numeric_scalar[uint32_t]*>s_ptr)[0].value())
    elif cdtype.id() == libcudf_types.UINT64:
        return np.uint64((<numeric_scalar[uint64_t]*>s_ptr)[0].value())
    elif cdtype.id() == libcudf_types.FLOAT32:
        return np.float32((<numeric_scalar[float]*>s_ptr)[0].value())
    elif cdtype.id() == libcudf_types.FLOAT64:
        return np.float64((<numeric_scalar[double]*>s_ptr)[0].value())
    elif cdtype.id() == libcudf_types.BOOL8:
        return np.bool_((<numeric_scalar[bool]*>s_ptr)[0].value())
    else:
        raise ValueError("Could not convert cudf::scalar to numpy scalar")


cdef _get_py_decimal_from_fixed_point(unique_ptr[scalar]& s):
    cdef scalar* s_ptr = s.get()
    if not s_ptr[0].is_valid():
        return cudf.NA

    cdef libcudf_types.data_type cdtype = s_ptr[0].type()

    if cdtype.id() == libcudf_types.DECIMAL64:
        rep_val = int((<fixed_point_scalar[decimal64]*>s_ptr)[0].value())
        scale = int((<fixed_point_scalar[decimal64]*>s_ptr)[0].type().scale())
        return decimal.Decimal(rep_val).scaleb(scale)
    else:
        raise ValueError("Could not convert cudf::scalar to numpy scalar")

cdef _get_np_scalar_from_timestamp64(unique_ptr[scalar]& s):

    cdef scalar* s_ptr = s.get()

    if not s_ptr[0].is_valid():
        return cudf.NA

    cdef libcudf_types.data_type cdtype = s_ptr[0].type()

    if cdtype.id() == libcudf_types.TIMESTAMP_SECONDS:
        return np.datetime64(
            (
                <timestamp_scalar[timestamp_ms]*> s_ptr
            )[0].ticks_since_epoch_64(),
            datetime_unit_map[<underlying_type_t_type_id>(cdtype.id())]
        )
    elif cdtype.id() == libcudf_types.TIMESTAMP_MILLISECONDS:
        return np.datetime64(
            (
                <timestamp_scalar[timestamp_ms]*> s_ptr
            )[0].ticks_since_epoch_64(),
            datetime_unit_map[<underlying_type_t_type_id>(cdtype.id())]
        )
    elif cdtype.id() == libcudf_types.TIMESTAMP_MICROSECONDS:
        return np.datetime64(
            (
                <timestamp_scalar[timestamp_ms]*> s_ptr
            )[0].ticks_since_epoch_64(),
            datetime_unit_map[<underlying_type_t_type_id>(cdtype.id())]
        )
    elif cdtype.id() == libcudf_types.TIMESTAMP_NANOSECONDS:
        return np.datetime64(
            (
                <timestamp_scalar[timestamp_ms]*> s_ptr
            )[0].ticks_since_epoch_64(),
            datetime_unit_map[<underlying_type_t_type_id>(cdtype.id())]
        )
    else:
        raise ValueError("Could not convert cudf::scalar to numpy scalar")


cdef _get_np_scalar_from_timedelta64(unique_ptr[scalar]& s):

    cdef scalar* s_ptr = s.get()

    if not s_ptr[0].is_valid():
        return None

    cdef libcudf_types.data_type cdtype = s_ptr[0].type()

    if cdtype.id() == libcudf_types.DURATION_SECONDS:
        return np.timedelta64(
            (
                <duration_scalar[duration_s]*> s_ptr
            )[0].ticks(),
            duration_unit_map[<underlying_type_t_type_id>(cdtype.id())]
        )
    elif cdtype.id() == libcudf_types.DURATION_MILLISECONDS:
        return np.timedelta64(
            (
                <duration_scalar[duration_ms]*> s_ptr
            )[0].ticks(),
            duration_unit_map[<underlying_type_t_type_id>(cdtype.id())]
        )
    elif cdtype.id() == libcudf_types.DURATION_MICROSECONDS:
        return np.timedelta64(
            (
                <duration_scalar[duration_us]*> s_ptr
            )[0].ticks(),
            duration_unit_map[<underlying_type_t_type_id>(cdtype.id())]
        )
    elif cdtype.id() == libcudf_types.DURATION_NANOSECONDS:
        return np.timedelta64(
            (
                <duration_scalar[duration_ns]*> s_ptr
            )[0].ticks(),
            duration_unit_map[<underlying_type_t_type_id>(cdtype.id())]
        )
    else:
        raise ValueError("Could not convert cudf::scalar to numpy scalar")


def as_device_scalar(val, dtype=None):
    if dtype:
        if isinstance(val, (cudf.Scalar, DeviceScalar)) and dtype != val.dtype:
            raise TypeError("Can't update dtype of existing GPU scalar")
        else:
            return cudf.Scalar(value=val, dtype=dtype).device_value
    else:
        if isinstance(val, DeviceScalar):
            return val
        if isinstance(val, cudf.Scalar):
            return val.device_value
        else:
            return cudf.Scalar(val).device_value


def _is_null_host_scalar(slr):
    if slr is None or slr is cudf.NA:
        return True
    elif isinstance(slr, (np.datetime64, np.timedelta64)) and np.isnat(slr):
        return True
    else:
        return False


def _create_proxy_nat_scalar(dtype):
    cdef DeviceScalar result = DeviceScalar.__new__(DeviceScalar)

    dtype = np.dtype(dtype)
    if dtype.char in 'mM':
        nat = dtype.type('NaT').astype(dtype)
        if dtype.type == np.datetime64:
            _set_datetime64_from_np_scalar(result.c_value, nat, dtype, True)
        elif dtype.type == np.timedelta64:
            _set_timedelta64_from_np_scalar(result.c_value, nat, dtype, True)
        return result
    else:
        raise TypeError('NAT only valid for datetime and timedelta')


def _nested_na_replace(input_list):
    '''
    Replace `None` with `cudf.NA` in the result of
    `__getitem__` calls to list type columns
    '''
    for idx, value in enumerate(input_list):
        if isinstance(value, list):
            _nested_na_replace(value)
        elif value is None:
            input_list[idx] = cudf.NA
    return input_list<|MERGE_RESOLUTION|>--- conflicted
+++ resolved
@@ -308,7 +308,6 @@
         )
     )
 
-<<<<<<< HEAD
 cdef _get_py_dict_from_struct(unique_ptr[scalar]& s):
     if not s.get()[0].is_valid():
         return cudf.NA
@@ -326,7 +325,6 @@
 
     return {k: _nested_na_replace(python_dict[k])[0] for k in python_dict}
 
-=======
 cdef _set_list_from_pylist(unique_ptr[scalar]& s,
                            object value,
                            object dtype,
@@ -349,7 +347,6 @@
         new list_scalar(col_view)
     )
 
->>>>>>> 58a31c1c
 cdef _get_py_list_from_list(unique_ptr[scalar]& s):
 
     if not s.get()[0].is_valid():
