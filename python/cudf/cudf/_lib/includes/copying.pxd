--- conflicted
+++ resolved
@@ -36,14 +36,13 @@
         gdf_index_type in_begin
     ) except +
 
-<<<<<<< HEAD
     cdef cudf_table shift(
         const cudf_table& in_column,
         gdf_index_type offset,
         const gdf_scalar* fill_value
-=======
+    ) except +
+
     cdef vector[cudf_table] scatter_to_tables(
         const cudf_table& input,
         const gdf_column& scatter_map
->>>>>>> 12f15c81
     ) except +