# Copyright (c) 2020, NVIDIA CORPORATION.

from libcpp.memory cimport unique_ptr
from libcpp.utility cimport move
from pyarrow._cuda cimport CudaBuffer
from pyarrow.includes.libarrow_cuda cimport CCudaBufferReader

from cudf._lib.cpp.gpuarrow cimport CCudaMessageReader

from numba.cuda.cudadrv.devicearray import DeviceNDArray

from pyarrow.includes.common cimport GetResultValue
from pyarrow.includes.libarrow cimport (
    CBufferReader,
    CIpcReadOptions,
    CMessage,
    CMessageReader,
    CRecordBatchStreamReader,
)
from pyarrow.lib cimport (
<<<<<<< HEAD
=======
    RecordBatchReader,
>>>>>>> fa50b7d0
    Buffer,
    Schema,
    _CRecordBatchReader,
    pyarrow_wrap_schema,
)

import pyarrow as pa


cdef class CudaRecordBatchStreamReader(RecordBatchReader):
    cdef:
        CIpcReadOptions options

    cdef readonly:
        Schema schema

    def __cinit__(self):
        pass

    def _open(self, source, schema=None):

        cdef unique_ptr[CMessageReader] message_reader
        cdef CCudaBufferReader* data_ = to_buffer_reader(source)
        cdef CBufferReader* schema_ = schema_to_buffer_reader(schema)

        with nogil:
            message_reader = CCudaMessageReader.Open(data_, schema_)
            self.reader = GetResultValue(CRecordBatchStreamReader.Open2(
                move(message_reader), self.options
            ))

        self.schema = pyarrow_wrap_schema(self.reader.get().schema())


cdef CBufferReader* schema_to_buffer_reader(schema):
    cdef Buffer host_buf
    if schema is None:
        host_buf = pa.py_buffer(bytearray(0))
    elif isinstance(schema, pa.Schema):
        host_buf = <Buffer> schema.serialize()
    else:
        host_buf = <Buffer> as_pa_buffer(schema)
    return new CBufferReader(host_buf.buffer)


cdef CCudaBufferReader* to_buffer_reader(object obj):
    cdef CudaBuffer cuda_buf
    if pyarrow_is_cudabuffer(obj):
        cuda_buf = <CudaBuffer> obj
    elif isinstance(obj, DeviceNDArray):
        cuda_buf = CudaBuffer.from_numba(obj.gpu_data)
    else:
        raise ValueError('unrecognized device buffer')
    return new CCudaBufferReader(cuda_buf.buffer)


cdef public api bint pyarrow_is_cudabuffer(object buffer):
    return isinstance(buffer, CudaBuffer)


def as_pa_buffer(object o):
    if isinstance(o, pa.Buffer):
        return o
    return pa.py_buffer(o)<|MERGE_RESOLUTION|>--- conflicted
+++ resolved
@@ -18,11 +18,8 @@
     CRecordBatchStreamReader,
 )
 from pyarrow.lib cimport (
-<<<<<<< HEAD
-=======
+    Buffer,
     RecordBatchReader,
->>>>>>> fa50b7d0
-    Buffer,
     Schema,
     _CRecordBatchReader,
     pyarrow_wrap_schema,
