--- conflicted
+++ resolved
@@ -72,7 +72,6 @@
     return Column.from_unique_ptr(move(c_result))
 
 
-<<<<<<< HEAD
 def date_range(DeviceScalar start, size_t n, offset):
     cdef unique_ptr[column] c_result
     cdef size_t months = (
@@ -110,7 +109,9 @@
                 n,
                 nanos
             ))
-=======
+    return Column.from_unique_ptr(move(c_result))
+
+
 def days_in_month(Column col):
     """Extracts the number of days in the month of the date
     """
@@ -120,5 +121,4 @@
     with nogil:
         c_result = move(libcudf_datetime.days_in_month(col_view))
 
->>>>>>> 7d892d11
     return Column.from_unique_ptr(move(c_result))