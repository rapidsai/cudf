--- conflicted
+++ resolved
@@ -71,24 +71,26 @@
     return Column.from_unique_ptr(move(c_result))
 
 
-<<<<<<< HEAD
 def extract_quarter(Column col):
     """
     Returns a column which contains the corresponding quarter of the year
     for every timestamp inside the input column.
-=======
-def days_in_month(Column col):
-    """Extracts the number of days in the month of the date
->>>>>>> 115f3b6e
     """
     cdef unique_ptr[column] c_result
     cdef column_view col_view = col.view()
 
     with nogil:
-<<<<<<< HEAD
-        c_result = move(libcudf_datetime.extract_quarter(col_view))
-=======
+      c_result = move(libcudf_datetime.extract_quarter(col_view))
+    
+    return Column.from_unique_ptr(move(c_result))
+  
+def days_in_month(Column col):
+    """Extracts the number of days in the month of the date
+    """
+    cdef unique_ptr[column] c_result
+    cdef column_view col_view = col.view()
+
+    with nogil:
         c_result = move(libcudf_datetime.days_in_month(col_view))
->>>>>>> 115f3b6e
 
     return Column.from_unique_ptr(move(c_result))