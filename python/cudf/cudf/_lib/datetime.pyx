from libcpp.memory cimport unique_ptr
from libcpp.utility cimport move

cimport cudf._lib.cpp.datetime as libcudf_datetime
from cudf._lib.column cimport Column
from cudf._lib.cpp.column.column cimport column
from cudf._lib.cpp.column.column_view cimport column_view
<<<<<<< HEAD
from cudf._lib.cpp.filling cimport date_sequence
=======
from cudf._lib.cpp.filling cimport calendrical_month_sequence
>>>>>>> cc408ee4
from cudf._lib.cpp.types cimport size_type
from cudf._lib.scalar cimport DeviceScalar


def add_months(Column col, Column months):
    # months must be int16 dtype
    cdef unique_ptr[column] c_result
    cdef column_view col_view = col.view()
    cdef column_view months_view = months.view()

    with nogil:
        c_result = move(
            libcudf_datetime.add_calendrical_months(
                col_view,
                months_view
            )
        )

    return Column.from_unique_ptr(move(c_result))


def extract_datetime_component(Column col, object field):

    cdef unique_ptr[column] c_result
    cdef column_view col_view = col.view()

    with nogil:
        if field == "year":
            c_result = move(libcudf_datetime.extract_year(col_view))
        elif field == "month":
            c_result = move(libcudf_datetime.extract_month(col_view))
        elif field == "day":
            c_result = move(libcudf_datetime.extract_day(col_view))
        elif field == "weekday":
            c_result = move(libcudf_datetime.extract_weekday(col_view))
        elif field == "hour":
            c_result = move(libcudf_datetime.extract_hour(col_view))
        elif field == "minute":
            c_result = move(libcudf_datetime.extract_minute(col_view))
        elif field == "second":
            c_result = move(libcudf_datetime.extract_second(col_view))
        elif field == "day_of_year":
            c_result = move(libcudf_datetime.day_of_year(col_view))
        else:
            raise ValueError(f"Invalid datetime field: '{field}'")

    result = Column.from_unique_ptr(move(c_result))

    if field == "weekday":
        # Pandas counts Monday-Sunday as 0-6
        # while we count Monday-Sunday as 1-7
        result = result.binary_operator("sub", result.dtype.type(1))

    return result


def is_leap_year(Column col):
    """Returns a boolean indicator whether the year of the date is a leap year
    """
    cdef unique_ptr[column] c_result
    cdef column_view col_view = col.view()

    with nogil:
        c_result = move(libcudf_datetime.is_leap_year(col_view))

    return Column.from_unique_ptr(move(c_result))


def date_range(DeviceScalar start, size_type n, offset):
    cdef unique_ptr[column] c_result
    cdef size_type months = (
        offset.kwds.get("years", 0) * 12
        + offset.kwds.get("months", 0)
    )

    with nogil:
<<<<<<< HEAD
        c_result = move(date_sequence(
=======
        c_result = move(calendrical_month_sequence(
>>>>>>> cc408ee4
            n,
            start.c_value.get()[0],
            months
        ))
    return Column.from_unique_ptr(move(c_result))


def extract_quarter(Column col):
    """
    Returns a column which contains the corresponding quarter of the year
    for every timestamp inside the input column.
    """
    cdef unique_ptr[column] c_result
    cdef column_view col_view = col.view()

    with nogil:
        c_result = move(libcudf_datetime.extract_quarter(col_view))

    return Column.from_unique_ptr(move(c_result))


def days_in_month(Column col):
    """Extracts the number of days in the month of the date
    """
    cdef unique_ptr[column] c_result
    cdef column_view col_view = col.view()

    with nogil:
        c_result = move(libcudf_datetime.days_in_month(col_view))

    return Column.from_unique_ptr(move(c_result))


def last_day_of_month(Column col):
    cdef unique_ptr[column] c_result
    cdef column_view col_view = col.view()

    with nogil:
        c_result = move(libcudf_datetime.last_day_of_month(col_view))

    return Column.from_unique_ptr(move(c_result))<|MERGE_RESOLUTION|>--- conflicted
+++ resolved
@@ -5,11 +5,7 @@
 from cudf._lib.column cimport Column
 from cudf._lib.cpp.column.column cimport column
 from cudf._lib.cpp.column.column_view cimport column_view
-<<<<<<< HEAD
-from cudf._lib.cpp.filling cimport date_sequence
-=======
 from cudf._lib.cpp.filling cimport calendrical_month_sequence
->>>>>>> cc408ee4
 from cudf._lib.cpp.types cimport size_type
 from cudf._lib.scalar cimport DeviceScalar
 
@@ -86,11 +82,7 @@
     )
 
     with nogil:
-<<<<<<< HEAD
-        c_result = move(date_sequence(
-=======
         c_result = move(calendrical_month_sequence(
->>>>>>> cc408ee4
             n,
             start.c_value.get()[0],
             months
