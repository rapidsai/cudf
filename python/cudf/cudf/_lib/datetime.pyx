--- conflicted
+++ resolved
@@ -99,15 +99,6 @@
             c_result = move(libcudf_datetime.floor_day(col_view))
         elif field == "H":
             c_result = move(libcudf_datetime.floor_hour(col_view))
-<<<<<<< HEAD
-        elif field == "T":
-            c_result = move(libcudf_datetime.floor_minute(col_view))
-        elif field == "S":
-            c_result = move(libcudf_datetime.floor_second(col_view))
-        elif field == "L":
-            c_result = move(libcudf_datetime.floor_millisecond(col_view))
-        elif field == "U":
-=======
         elif field == "T" or field == "min":
             c_result = move(libcudf_datetime.floor_minute(col_view))
         elif field == "S":
@@ -115,7 +106,6 @@
         elif field == "L" or field == "ms":
             c_result = move(libcudf_datetime.floor_millisecond(col_view))
         elif field == "U" or field == "us":
->>>>>>> 23819af2
             c_result = move(libcudf_datetime.floor_microsecond(col_view))
         elif field == "N":
             c_result = move(libcudf_datetime.floor_nanosecond(col_view))
