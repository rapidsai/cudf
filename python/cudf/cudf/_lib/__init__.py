--- conflicted
+++ resolved
@@ -6,11 +6,6 @@
     csv,
     groupby,
     interop,
-<<<<<<< HEAD
-    orc,
-=======
-    nvtext,
->>>>>>> 14b4321b
     parquet,
     reduce,
     sort,
