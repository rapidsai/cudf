--- conflicted
+++ resolved
@@ -21,11 +21,6 @@
     replace,
     reshape,
     rolling,
-<<<<<<< HEAD
-    round,
-=======
-    search,
->>>>>>> 131c2946
     sort,
     stream_compaction,
     string_casting,
