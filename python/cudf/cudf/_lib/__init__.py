--- conflicted
+++ resolved
@@ -5,11 +5,6 @@
     copying,
     groupby,
     interop,
-<<<<<<< HEAD
-    reduce,
-=======
-    sort,
->>>>>>> 4d6925ce
     stream_compaction,
     string_casting,
     strings_udf,
