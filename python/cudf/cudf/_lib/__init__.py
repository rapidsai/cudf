--- conflicted
+++ resolved
@@ -5,11 +5,6 @@
     copying,
     groupby,
     interop,
-<<<<<<< HEAD
-    sort,
-=======
-    stream_compaction,
->>>>>>> 1a67646f
     string_casting,
     strings_udf,
 )
