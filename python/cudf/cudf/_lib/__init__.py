# Copyright (c) 2020-2024, NVIDIA CORPORATION.
import numpy as np

from . import (
    copying,
    csv,
    groupby,
    interop,
    nvtext,
    parquet,
    reduce,
    sort,
    stream_compaction,
<<<<<<< HEAD
    strings,
=======
    string_casting,
>>>>>>> 9df95d1c
    strings_udf,
)

MAX_COLUMN_SIZE = np.iinfo(np.int32).max
MAX_COLUMN_SIZE_STR = "INT32_MAX"
MAX_STRING_COLUMN_BYTES = np.iinfo(np.int32).max
MAX_STRING_COLUMN_BYTES_STR = "INT32_MAX"<|MERGE_RESOLUTION|>--- conflicted
+++ resolved
@@ -11,11 +11,6 @@
     reduce,
     sort,
     stream_compaction,
-<<<<<<< HEAD
-    strings,
-=======
-    string_casting,
->>>>>>> 9df95d1c
     strings_udf,
 )
 
