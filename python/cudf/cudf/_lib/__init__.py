--- conflicted
+++ resolved
@@ -16,12 +16,6 @@
     orc,
     parquet,
     reduce,
-<<<<<<< HEAD
-    reshape,
-    rolling,
-=======
-    replace,
->>>>>>> 776ef549
     round,
     sort,
     stream_compaction,
