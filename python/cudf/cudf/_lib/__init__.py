--- conflicted
+++ resolved
@@ -9,11 +9,6 @@
     filling,
     groupby,
     interop,
-<<<<<<< HEAD
-    json,
-=======
-    merge,
->>>>>>> 9b88794f
     nvtext,
     orc,
     parquet,
