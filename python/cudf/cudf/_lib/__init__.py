--- conflicted
+++ resolved
@@ -4,11 +4,6 @@
 from . import (
     copying,
     groupby,
-<<<<<<< HEAD
-    reduce,
-=======
-    interop,
->>>>>>> 4d6925ce
     sort,
     stream_compaction,
     string_casting,
