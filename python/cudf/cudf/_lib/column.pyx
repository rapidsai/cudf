# Copyright (c) 2020, NVIDIA CORPORATION.

import cupy as cp
import numpy as np
import pandas as pd
import rmm

import cudf

from cudf.core.buffer import Buffer
from cudf.utils.dtypes import (
    is_categorical_dtype,
    is_list_dtype,
    is_struct_dtype
)
import cudf._lib as libcudfxx

from cpython.buffer cimport PyObject_CheckBuffer
from libc.stdint cimport uintptr_t
from libcpp.pair cimport pair
from libcpp cimport bool
from libcpp.memory cimport unique_ptr, make_unique
from libcpp.vector cimport vector
from libcpp.utility cimport move
from cudf._lib.cpp.strings.convert.convert_integers cimport (
    from_integers as cpp_from_integers
)

from rmm._lib.device_buffer cimport DeviceBuffer

from cudf._lib.types import np_to_cudf_types, cudf_to_np_types
from cudf._lib.types cimport (
    underlying_type_t_type_id,
    dtype_from_column_view
)
from cudf._lib.null_mask import bitmask_allocation_size_bytes

from cudf._lib.cpp.column.column cimport column, column_contents
from cudf._lib.cpp.column.column_view cimport column_view
from cudf._lib.cpp.column.column_factories cimport (
    make_column_from_scalar as cpp_make_column_from_scalar,
    make_numeric_column
)
from cudf._lib.cpp.lists.lists_column_view cimport lists_column_view
from cudf._lib.cpp.scalar.scalar cimport scalar
from cudf._lib.scalar cimport DeviceScalar
cimport cudf._lib.cpp.types as libcudf_types
cimport cudf._lib.cpp.unary as libcudf_unary

cdef class Column:
    """
    A Column stores columnar data in device memory.
    A Column may be composed of:

    * A *data* Buffer
    * One or more (optional) *children* Columns
    * An (optional) *mask* Buffer representing the nullmask

    The *dtype* indicates the Column's element type.
    """
    def __init__(
        self,
        object data,
        int size,
        object dtype,
        object mask=None,
        int offset=0,
        object null_count=None,
        object children=()
    ):

        self._size = size
        self._cached_sizeof = None
        self._dtype = dtype
        self._offset = offset
        self._null_count = null_count
        self.set_base_children(children)
        self.set_base_data(data)
        self.set_base_mask(mask)

    @property
    def base_size(self):
        return int(self.base_data.size / self.dtype.itemsize)

    @property
    def dtype(self):
        return self._dtype

    @property
    def size(self):
        return self._size

    @property
    def base_data(self):
        return self._base_data

    @property
    def base_data_ptr(self):
        if self.base_data is None:
            return 0
        else:
            return self.base_data.ptr

    @property
    def data(self):
        if self._data is None:
            if self.base_data is None:
                self._data = self.base_data
            else:
                buf = Buffer(self.base_data)
                if self.size == 0:
                    buf.ptr = 0
                else:
                    buf.ptr = buf.ptr + (self.offset * self.dtype.itemsize)
                buf.size = self.size * self.dtype.itemsize
                self._data = buf
        return self._data

    @property
    def data_ptr(self):
        if self.data is None:
            return 0
        else:
            return self.data.ptr

    def set_base_data(self, value):
        if value is not None and not isinstance(value, Buffer):
            raise TypeError("Expected a Buffer or None for data, got " +
                            type(value).__name__)

        self._data = None

        self._base_data = value

    @property
    def nullable(self):
        return self.base_mask is not None

    @property
    def has_nulls(self):
        return self.null_count != 0

    @property
    def base_mask(self):
        return self._base_mask

    @property
    def base_mask_ptr(self):
        if self.base_mask is None:
            return 0
        else:
            return self.base_mask.ptr

    @property
    def mask(self):
        if self._mask is None:
            if self.base_mask is None or self.offset == 0:
                self._mask = self.base_mask
            else:
                self._mask = libcudfxx.null_mask.copy_bitmask(self)
        return self._mask

    @property
    def mask_ptr(self):
        if self.mask is None:
            return 0
        else:
            return self.mask.ptr

    def set_base_mask(self, value):
        """
        Replaces the base mask buffer of the column inplace. This does not
        modify size or offset in any way, so the passed mask is expected to be
        compatible with the current offset.
        """
        if value is not None and not isinstance(value, Buffer):
            raise TypeError("Expected a Buffer or None for mask, got " +
                            type(value).__name__)

        if value is not None:
            required_size = bitmask_allocation_size_bytes(self.base_size)
            if value.size < required_size:
                error_msg = (
                    "The Buffer for mask is smaller than expected, got " +
                    str(value.size) + " bytes, expected " +
                    str(required_size) + " bytes."
                )
                if self.offset > 0 or self.size < self.base_size:
                    error_msg += (
                        "\n\nNote: The mask is expected to be sized according "
                        "to the base allocation as opposed to the offsetted or"
                        " sized allocation."
                    )
                raise ValueError(error_msg)

        self._mask = None
        self._null_count = None
        self._children = None
        self._base_mask = value

    def set_mask(self, value):
        """
        Replaces the mask buffer of the column and returns a new column. This
        will zero the column offset, compute a new mask buffer if necessary,
        and compute new data Buffers zero-copy that use pointer arithmetic to
        properly adjust the pointer.
        """
        mask_size = bitmask_allocation_size_bytes(self.size)
        required_num_bytes = -(-self.size // 8)  # ceiling divide
        error_msg = (
            "The value for mask is smaller than expected, got {}  bytes, "
            "expected " + str(required_num_bytes) + " bytes."
        )
        if value is None:
            mask = None
        elif hasattr(value, "__cuda_array_interface__"):
            if value.__cuda_array_interface__["typestr"] not in ("|i1", "|u1"):
                if isinstance(value, Column):
                    value = value.data_array_view
                value = cp.asarray(value).view('|u1')
            mask = Buffer(value)
            if mask.size < required_num_bytes:
                raise ValueError(error_msg.format(str(value.size)))
            if mask.size < mask_size:
                dbuf = rmm.DeviceBuffer(size=mask_size)
                dbuf.copy_from_device(value)
                mask = Buffer(dbuf)
        elif hasattr(value, "__array_interface__"):
            value = np.asarray(value).view("u1")[:mask_size]
            if value.size < required_num_bytes:
                raise ValueError(error_msg.format(str(value.size)))
            dbuf = rmm.DeviceBuffer(size=mask_size)
            dbuf.copy_from_host(value)
            mask = Buffer(dbuf)
        elif PyObject_CheckBuffer(value):
            value = np.asarray(value).view("u1")[:mask_size]
            if value.size < required_num_bytes:
                raise ValueError(error_msg.format(str(value.size)))
            dbuf = rmm.DeviceBuffer(size=mask_size)
            dbuf.copy_from_host(value)
            mask = Buffer(dbuf)
        else:
            raise TypeError(
                "Expected a Buffer-like object or None for mask, got "
                + type(value).__name__
            )

        return cudf.core.column.build_column(
            data=self.data,
            dtype=self.dtype,
            mask=mask,
            size=self.size,
            offset=0,
            children=self.children
        )

    @property
    def null_count(self):
        if self._null_count is None:
            self._null_count = self.compute_null_count()
        return self._null_count

    @property
    def offset(self):
        return self._offset

    @property
    def base_children(self):
        return self._base_children

    @property
    def children(self):
        if (self.offset == 0) and (self.size == self.base_size):
            self._children = self.base_children
        if self._children is None:
            if self.base_children == ():
                self._children = ()
            else:
                self._children = Column.from_unique_ptr(
                    make_unique[column](self.view())
                ).base_children
        return self._children

    def set_base_children(self, value):
        if not isinstance(value, tuple):
            raise TypeError("Expected a tuple of Columns for children, got " +
                            type(value).__name__)

        for child in value:
            if not isinstance(child, Column):
                raise TypeError(
                    "Expected each of children to be a  Column, got " +
                    type(child).__name__
                )

        self._children = None
        self._base_children = value

    def _mimic_inplace(self, other_col, inplace=False):
        """
        Given another column, update the attributes of this column to mimic an
        inplace operation. This does not modify the memory of Buffers, but
        instead replaces the Buffers and other attributes underneath the column
        object with the Buffers and attributes from the other column.
        """
        if inplace:
            self._offset = other_col.offset
            self._size = other_col.size
            self._dtype = other_col._dtype
            self.set_base_data(other_col.base_data)
            self.set_base_children(other_col.base_children)
            self.set_base_mask(other_col.base_mask)
        else:
            return other_col

    cdef libcudf_types.size_type compute_null_count(self) except? 0:
        return self._view(libcudf_types.UNKNOWN_NULL_COUNT).null_count()

    cdef mutable_column_view mutable_view(self) except *:
        if is_categorical_dtype(self.dtype):
            col = self.base_children[0]
        else:
            col = self
        data_dtype = col.dtype

        cdef libcudf_types.type_id tid = <libcudf_types.type_id> (
            <underlying_type_t_type_id> (
                np_to_cudf_types[np.dtype(data_dtype)]
            )
        )
        cdef libcudf_types.data_type dtype = libcudf_types.data_type(tid)
        cdef libcudf_types.size_type offset = self.offset
        cdef vector[mutable_column_view] children
        cdef void* data

        data = <void*><uintptr_t>(col.base_data_ptr)

        cdef Column child_column
        if col.base_children:
            for child_column in col.base_children:
                children.push_back(child_column.mutable_view())

        cdef libcudf_types.bitmask_type* mask
        if self.nullable:
            mask = <libcudf_types.bitmask_type*><uintptr_t>(self.base_mask_ptr)
        else:
            mask = NULL

        null_count = self._null_count

        if null_count is None:
            null_count = libcudf_types.UNKNOWN_NULL_COUNT
        cdef libcudf_types.size_type c_null_count = null_count

        self._mask = None
        self._null_count = None
        self._children = None
        self._data = None

        return mutable_column_view(
            dtype,
            self.size,
            data,
            mask,
            c_null_count,
            offset,
            children)

    cdef column_view view(self) except *:
        null_count = self.null_count
        if null_count is None:
            null_count = libcudf_types.UNKNOWN_NULL_COUNT
        cdef libcudf_types.size_type c_null_count = null_count
        return self._view(c_null_count)

    cdef column_view _view(self, libcudf_types.size_type null_count) except *:
        if is_categorical_dtype(self.dtype):
            col = self.base_children[0]
        else:
            col = self

        data_dtype = col.dtype
        cdef libcudf_types.type_id tid

        if is_list_dtype(self.dtype):
            tid = libcudf_types.type_id.LIST
        elif is_struct_dtype(self.dtype):
            tid = libcudf_types.type_id.STRUCT
        else:
            tid = <libcudf_types.type_id> (
                <underlying_type_t_type_id> (
                    np_to_cudf_types[np.dtype(data_dtype)]
                )
            )

        cdef libcudf_types.data_type dtype = libcudf_types.data_type(tid)
        cdef libcudf_types.size_type offset = self.offset
        cdef vector[column_view] children
        cdef void* data

        data = <void*><uintptr_t>(col.base_data_ptr)

        cdef Column child_column
        if col.base_children:
            for child_column in col.base_children:
                children.push_back(child_column.view())

        cdef libcudf_types.bitmask_type* mask
        if self.nullable:
            mask = <libcudf_types.bitmask_type*><uintptr_t>(self.base_mask_ptr)
        else:
            mask = NULL

        cdef libcudf_types.size_type c_null_count = null_count

        return column_view(
            dtype,
            self.size,
            data,
            mask,
            c_null_count,
            offset,
            children)

    @staticmethod
    cdef Column from_unique_ptr(unique_ptr[column] c_col):
        cdef column_view view = c_col.get()[0].view()
        cdef libcudf_types.type_id tid = view.type().id()
        cdef libcudf_types.data_type c_dtype
        cdef size_type length = view.size()
        cdef libcudf_types.mask_state mask_state
        if tid == libcudf_types.type_id.TIMESTAMP_DAYS:
            c_dtype = libcudf_types.data_type(
                libcudf_types.type_id.TIMESTAMP_SECONDS
            )
            with nogil:
                c_col = move(libcudf_unary.cast(view, c_dtype))
        elif tid == libcudf_types.type_id.EMPTY:
            c_dtype = libcudf_types.data_type(libcudf_types.type_id.INT8)
            mask_state = libcudf_types.mask_state.ALL_NULL
            with nogil:
                c_col = move(make_numeric_column(c_dtype, length, mask_state))

        size = c_col.get()[0].size()
        dtype = dtype_from_column_view(c_col.get()[0].view())
        has_nulls = c_col.get()[0].has_nulls()

        # After call to release(), c_col is unusable
        cdef column_contents contents = move(c_col.get()[0].release())

        data = DeviceBuffer.c_from_unique_ptr(move(contents.data))
        data = Buffer(data)

        if has_nulls:
            mask = DeviceBuffer.c_from_unique_ptr(move(contents.null_mask))
            mask = Buffer(mask)
            null_count = c_col.get()[0].null_count()
        else:
            mask = None
            null_count = 0

        cdef vector[unique_ptr[column]] c_children = move(contents.children)
        children = ()
        if c_children.size() != 0:
            children = tuple(Column.from_unique_ptr(move(c_children[i]))
                             for i in range(c_children.size()))

        return cudf.core.column.build_column(
            data,
            dtype=dtype,
            mask=mask,
            size=size,
            null_count=null_count,
            children=children
        )

    @staticmethod
    cdef Column from_column_view(column_view cv, object owner):
        """
        Given a ``cudf::column_view``, constructs a ``cudf.Column`` from it,
        along with referencing an ``owner`` Python object that owns the memory
        lifetime. If ``owner`` is a ``cudf.Column``, we reach inside of it and
        make the owner of each newly created ``Buffer`` the respective
        ``Buffer`` from the ``owner`` ``cudf.Column``. If ``owner`` is
        ``None``, we allocate new memory for the resulting ``cudf.Column``.
        """
        column_owner = isinstance(owner, Column)
        mask_owner = owner
        if column_owner and is_categorical_dtype(owner.dtype):
            owner = owner.base_children[0]

        size = cv.size()
        offset = cv.offset()
        dtype = dtype_from_column_view(cv)

        data_ptr = <uintptr_t>(cv.head[void]())
        data = None
        base_size = size + offset
        data_owner = owner
        if column_owner:
            data_owner = owner.base_data
            base_size = owner.base_size
        if data_ptr:
            if data_owner is None:
                data = Buffer(
                    rmm.DeviceBuffer(ptr=data_ptr,
                                     size=(size+offset) * dtype.itemsize)
                )
            else:
                data = Buffer(
                    data=data_ptr,
                    size=(base_size) * dtype.itemsize,
                    owner=data_owner
                )
        else:
            data = Buffer(
                rmm.DeviceBuffer(ptr=data_ptr, size=0)
            )

        mask_ptr = <uintptr_t>(cv.null_mask())
        mask = None
        if mask_ptr:
            if column_owner:
                mask_owner = mask_owner.base_mask
            if mask_owner is None:
                mask = Buffer(
                    rmm.DeviceBuffer(
                        ptr=mask_ptr,
                        size=bitmask_allocation_size_bytes(size+offset)
                    )
                )
            else:
                mask = Buffer(
                    data=mask_ptr,
                    size=bitmask_allocation_size_bytes(base_size),
                    owner=mask_owner
                )

        if cv.has_nulls():
            null_count = cv.null_count()
        else:
            null_count = 0

        children = []
        for child_index in range(cv.num_children()):
            child_owner = owner
            if column_owner:
                child_owner = owner.base_children[child_index]
            children.append(
                Column.from_column_view(
                    cv.child(child_index),
                    child_owner
                )
            )
        children = tuple(children)

        result = cudf.core.column.build_column(
            data=data,
            dtype=dtype,
            mask=mask,
            size=size,
            offset=offset,
            null_count=null_count,
            children=tuple(children)
        )

        return result

<<<<<<< HEAD
    @staticmethod
    def from_scalar(DeviceScalar val, size_type size):
        cdef const scalar* c_val = val.get_raw_ptr()
        cdef unique_ptr[column] c_result
        with nogil:
            c_result = move(cpp_make_column_from_scalar(c_val[0], size))
        return Column.from_unique_ptr(move(c_result))
=======

def make_column_from_scalar(object py_val, size_type size):

    cdef DeviceScalar val = py_val.device_value

    cdef const scalar* c_val = val.get_raw_ptr()
    cdef unique_ptr[column] c_result
    with nogil:
        c_result = move(cpp_make_column_from_scalar(c_val[0], size))

    return Column.from_unique_ptr(move(c_result))
>>>>>>> 8c1f01e1
<|MERGE_RESOLUTION|>--- conflicted
+++ resolved
@@ -566,24 +566,11 @@
 
         return result
 
-<<<<<<< HEAD
     @staticmethod
-    def from_scalar(DeviceScalar val, size_type size):
+    def from_scalar(val, size_type size):
+        cdef DeviceScalar val = py_val.device_value
         cdef const scalar* c_val = val.get_raw_ptr()
         cdef unique_ptr[column] c_result
         with nogil:
             c_result = move(cpp_make_column_from_scalar(c_val[0], size))
-        return Column.from_unique_ptr(move(c_result))
-=======
-
-def make_column_from_scalar(object py_val, size_type size):
-
-    cdef DeviceScalar val = py_val.device_value
-
-    cdef const scalar* c_val = val.get_raw_ptr()
-    cdef unique_ptr[column] c_result
-    with nogil:
-        c_result = move(cpp_make_column_from_scalar(c_val[0], size))
-
-    return Column.from_unique_ptr(move(c_result))
->>>>>>> 8c1f01e1
+        return Column.from_unique_ptr(move(c_result))