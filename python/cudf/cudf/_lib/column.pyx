# Copyright (c) 2020-2022, NVIDIA CORPORATION.

import weakref
from types import SimpleNamespace

import cupy as cp
import numpy as np

import rmm

import cudf
import cudf._lib as libcudf
from cudf.api.types import is_categorical_dtype
from cudf.core.buffer import Buffer, as_buffer

from cpython.buffer cimport PyObject_CheckBuffer
from libc.stdint cimport uintptr_t
from libcpp.memory cimport make_unique, unique_ptr
from libcpp.utility cimport move
from libcpp.vector cimport vector

from rmm._lib.device_buffer cimport DeviceBuffer

from cudf._lib.types cimport dtype_from_column_view, dtype_to_data_type

from cudf._lib.null_mask import bitmask_allocation_size_bytes

cimport cudf._lib.cpp.types as libcudf_types
cimport cudf._lib.cpp.unary as libcudf_unary
from cudf._lib.cpp.column.column cimport column, column_contents
from cudf._lib.cpp.column.column_factories cimport (
    make_column_from_scalar as cpp_make_column_from_scalar,
    make_numeric_column,
)
from cudf._lib.cpp.column.column_view cimport column_view
from cudf._lib.cpp.scalar.scalar cimport scalar
from cudf._lib.scalar cimport DeviceScalar


cdef class Column:
    """
    A Column stores columnar data in device memory.
    A Column may be composed of:

    * A *data* Buffer
    * One or more (optional) *children* Columns
    * An (optional) *mask* Buffer representing the nullmask

    The *dtype* indicates the Column's element type.
    """
    def __init__(
        self,
        object data,
        int size,
        object dtype,
        object mask=None,
        int offset=0,
        object null_count=None,
        object children=()
    ):

        self._size = size
        self._distinct_count = {}
        self._dtype = dtype
        self._offset = offset
        self._null_count = null_count
        self.set_base_children(children)
        self.set_base_data(data)
        self.set_base_mask(mask)
        self._zero_copied = False

    @property
    def base_size(self):
        return int(self.base_data.size / self.dtype.itemsize)

    @property
    def dtype(self):
        return self._dtype

    @property
    def size(self):
        return self._size

    @property
    def base_data(self):
        return self._base_data

    @property
    def base_data_ptr(self):
        if self.base_data is None:
            return 0
        else:
            return self.base_data.ptr

    @property
    def data(self):
        if self.base_data is None:
            return None
        if self._data is None:
            start = self.offset * self.dtype.itemsize
            end = start + self.size * self.dtype.itemsize
            self._data = self.base_data[start:end]
        return self._data

    @property
    def data_ptr(self):
        if self.data is None:
            return 0
        else:
            return self.data.ptr

    def set_base_data(self, value):
<<<<<<< HEAD
        if value is not None and \
           not isinstance(value, (Buffer, DeviceBufferLike)):
=======
        if value is not None and not isinstance(value, Buffer):
>>>>>>> a3d22768
            raise TypeError(
                "Expected a Buffer or None for data, "
                f"got {type(value).__name__}"
            )

        self._data = None
        self._base_data = value

    @property
    def nullable(self):
        return self.base_mask is not None

    def has_nulls(self, include_nan=False):
        return self.null_count != 0

    @property
    def base_mask(self):
        return self._base_mask

    @property
    def base_mask_ptr(self):
        if self.base_mask is None:
            return 0
        else:
            return self.base_mask.ptr

    @property
    def mask(self):
        if self._mask is None:
            if self.base_mask is None or self.offset == 0:
                self._mask = self.base_mask
            else:
                self._mask = libcudf.null_mask.copy_bitmask(self)
        return self._mask

    @property
    def mask_ptr(self):
        if self.mask is None:
            return 0
        else:
            return self.mask.ptr

    def set_base_mask(self, value):
        """
        Replaces the base mask buffer of the column inplace. This does not
        modify size or offset in any way, so the passed mask is expected to be
        compatible with the current offset.
        """
<<<<<<< HEAD
        if value is not None and \
           not isinstance(value, (Buffer, DeviceBufferLike)):
=======
        if value is not None and not isinstance(value, Buffer):
>>>>>>> a3d22768
            raise TypeError(
                "Expected a Buffer or None for mask, "
                f"got {type(value).__name__}"
            )

        if value is not None:
            required_size = bitmask_allocation_size_bytes(self.base_size)
            if value.size < required_size:
                error_msg = (
                    "The Buffer for mask is smaller than expected, "
                    f"got {value.size} bytes, expected {required_size} bytes."
                )
                if self.offset > 0 or self.size < self.base_size:
                    error_msg += (
                        "\n\nNote: The mask is expected to be sized according "
                        "to the base allocation as opposed to the offsetted or"
                        " sized allocation."
                    )
                raise ValueError(error_msg)

        self._mask = None
        self._children = None
        self._base_mask = value
        self._clear_cache()

    def _clear_cache(self):
        self._distinct_count = {}
        try:
            del self.memory_usage
        except AttributeError:
            # `self.memory_usage` was never called before, So ignore.
            pass
        self._null_count = None

    def set_mask(self, value):
        """
        Replaces the mask buffer of the column and returns a new column. This
        will zero the column offset, compute a new mask buffer if necessary,
        and compute new data Buffers zero-copy that use pointer arithmetic to
        properly adjust the pointer.
        """
        mask_size = bitmask_allocation_size_bytes(self.size)
        required_num_bytes = -(-self.size // 8)  # ceiling divide
        error_msg = (
            "The value for mask is smaller than expected, got {}  bytes, "
            "expected " + str(required_num_bytes) + " bytes."
        )
        if value is None:
            mask = None
        elif (
            isinstance(value, Buffer) or
            hasattr(value, "__cuda_array_interface__")
        ):
            if isinstance(value, Buffer):
                value = SimpleNamespace(
                    __cuda_array_interface__=value._cai,
                    owner=value
                )
            if value.__cuda_array_interface__["typestr"] not in ("|i1", "|u1"):
                if isinstance(value, Column):
                    value = value.data_array_view
                value = cp.asarray(value).view('|u1')
            mask = as_buffer(value)
            if mask.size < required_num_bytes:
                raise ValueError(error_msg.format(str(value.size)))
            if mask.size < mask_size:
                dbuf = rmm.DeviceBuffer(size=mask_size)
                dbuf.copy_from_device(value)
                mask = as_buffer(dbuf)
        elif hasattr(value, "__array_interface__"):
            value = np.asarray(value).view("u1")[:mask_size]
            if value.size < required_num_bytes:
                raise ValueError(error_msg.format(str(value.size)))
            dbuf = rmm.DeviceBuffer(size=mask_size)
            dbuf.copy_from_host(value)
            mask = as_buffer(dbuf)
        elif PyObject_CheckBuffer(value):
            value = np.asarray(value).view("u1")[:mask_size]
            if value.size < required_num_bytes:
                raise ValueError(error_msg.format(str(value.size)))
            dbuf = rmm.DeviceBuffer(size=mask_size)
            dbuf.copy_from_host(value)
            mask = as_buffer(dbuf)
        else:
            raise TypeError(
                "Expected a Buffer object or None for mask, "
                f"got {type(value).__name__}"
            )

        return cudf.core.column.build_column(
            data=self.data,
            dtype=self.dtype,
            mask=mask,
            size=self.size,
            offset=0,
            children=self.children
        )

    @property
    def null_count(self):
        if self._null_count is None:
            self._null_count = self.compute_null_count()
        return self._null_count

    @property
    def offset(self):
        return self._offset

    @property
    def base_children(self):
        return self._base_children

    @property
    def children(self):
        if (self.offset == 0) and (self.size == self.base_size):
            self._children = self.base_children
        if self._children is None:
            if self.base_children == ():
                self._children = ()
            else:
                children = Column.from_unique_ptr(
                    make_unique[column](self.view())
                ).base_children
                dtypes = [
                    base_child.dtype for base_child in self.base_children
                ]
                self._children = [
                    child._with_type_metadata(dtype) for child, dtype in zip(
                        children, dtypes
                    )
                ]
        return self._children

    def set_base_children(self, value):
        if not isinstance(value, tuple):
            raise TypeError("Expected a tuple of Columns for children, got " +
                            type(value).__name__)

        for child in value:
            if not isinstance(child, Column):
                raise TypeError(
                    "Expected each of children to be a  Column, got " +
                    type(child).__name__
                )

        self._children = None
        self._base_children = value

    def has_a_weakref(self) -> bool:
        """
        Determines if the column has a weak reference.
        """

        return (
            self.base_data.has_a_weakref() or
            (
                self.base_mask.has_a_weakref()
                if self.base_mask
                else False
            )
        )

    def _is_cai_zero_copied(self) -> bool:
        """
        Determines if the column is zero copied.
        """
        return (
            self._zero_copied or
            (
                self.base_data is not None and
                self.base_data._is_cai_zero_copied()
            ) or
            (
                self.base_mask is not None and
                self.base_mask._is_cai_zero_copied()
            )
        )

    def _detach_refs(self, zero_copied=False):
        """
        Detaches a column from its current Buffers by making
        a true deep-copy.
        """
        if not self._is_cai_zero_copied() and self.has_a_weakref():
            new_col = self.force_deep_copy()

            self._offset = new_col.offset
            self._size = new_col.size
            self._dtype = new_col._dtype
            self.set_base_data(new_col.base_data)
            self.set_base_children(new_col.base_children)
            self.set_base_mask(new_col.base_mask)
        if self.base_data is not None:
            self.base_data._zero_copied = zero_copied
        if self.base_mask is not None:
            self.base_mask._zero_copied = zero_copied

    def _mimic_inplace(self, other_col, inplace=False):
        """
        Given another column, update the attributes of this column to mimic an
        inplace operation. This does not modify the memory of Buffers, but
        instead replaces the Buffers and other attributes underneath the column
        object with the Buffers and attributes from the other column.
        """

        if inplace:
            self._offset = other_col.offset
            self._size = other_col.size
            self._dtype = other_col._dtype
            self.set_base_data(other_col.base_data)
            self.set_base_children(other_col.base_children)
            self.set_base_mask(other_col.base_mask)
        else:
            return other_col

    cdef libcudf_types.size_type compute_null_count(self) except? 0:
        return self._view(libcudf_types.UNKNOWN_NULL_COUNT).null_count()

    cdef mutable_column_view mutable_view(self) except *:
        self._detach_refs()
        if is_categorical_dtype(self.dtype):
            col = self.base_children[0]
        else:
            col = self
        data_dtype = col.dtype

        cdef libcudf_types.data_type dtype = dtype_to_data_type(data_dtype)
        cdef libcudf_types.size_type offset = self.offset
        cdef vector[mutable_column_view] children
        cdef void* data

        data = <void*><uintptr_t>(col.base_data_ptr)

        cdef Column child_column
        if col.base_children:
            for child_column in col.base_children:
                children.push_back(child_column.mutable_view())

        cdef libcudf_types.bitmask_type* mask
        if self.nullable:
            mask = <libcudf_types.bitmask_type*><uintptr_t>(self.base_mask_ptr)
        else:
            mask = NULL

        null_count = self._null_count

        if null_count is None:
            null_count = libcudf_types.UNKNOWN_NULL_COUNT
        cdef libcudf_types.size_type c_null_count = null_count

        self._mask = None
        self._null_count = None
        self._children = None
        self._data = None

        return mutable_column_view(
            dtype,
            self.size,
            data,
            mask,
            c_null_count,
            offset,
            children)

    cdef column_view view(self) except *:
        null_count = self.null_count
        if null_count is None:
            null_count = libcudf_types.UNKNOWN_NULL_COUNT
        cdef libcudf_types.size_type c_null_count = null_count
        return self._view(c_null_count)

    cdef column_view _view(self, libcudf_types.size_type null_count) except *:
        if is_categorical_dtype(self.dtype):
            col = self.base_children[0]
            data_dtype = col.dtype
        else:
            col = self
            data_dtype = self.dtype

        cdef libcudf_types.data_type dtype = dtype_to_data_type(data_dtype)
        cdef libcudf_types.size_type offset = self.offset
        cdef vector[column_view] children
        cdef void* data

        data = <void*><uintptr_t>(col.base_data_ptr)

        cdef Column child_column
        if col.base_children:
            for child_column in col.base_children:
                children.push_back(child_column.view())

        cdef libcudf_types.bitmask_type* mask
        if self.nullable:
            mask = <libcudf_types.bitmask_type*><uintptr_t>(self.base_mask_ptr)
        else:
            mask = NULL

        cdef libcudf_types.size_type c_null_count = null_count

        return column_view(
            dtype,
            self.size,
            data,
            mask,
            c_null_count,
            offset,
            children)

    @staticmethod
    cdef Column from_unique_ptr(unique_ptr[column] c_col):
        cdef column_view view = c_col.get()[0].view()
        cdef libcudf_types.type_id tid = view.type().id()
        cdef libcudf_types.data_type c_dtype
        cdef size_type length = view.size()
        cdef libcudf_types.mask_state mask_state
        if tid == libcudf_types.type_id.TIMESTAMP_DAYS:
            c_dtype = libcudf_types.data_type(
                libcudf_types.type_id.TIMESTAMP_SECONDS
            )
            with nogil:
                c_col = move(libcudf_unary.cast(view, c_dtype))
        elif tid == libcudf_types.type_id.EMPTY:
            c_dtype = libcudf_types.data_type(libcudf_types.type_id.INT8)
            mask_state = libcudf_types.mask_state.ALL_NULL
            with nogil:
                c_col = move(make_numeric_column(c_dtype, length, mask_state))

        size = c_col.get()[0].size()
        dtype = dtype_from_column_view(c_col.get()[0].view())
        null_count = c_col.get()[0].null_count()

        # After call to release(), c_col is unusable
        cdef column_contents contents = move(c_col.get()[0].release())

        data = DeviceBuffer.c_from_unique_ptr(move(contents.data))
        data = as_buffer(data)

        if null_count > 0:
            mask = DeviceBuffer.c_from_unique_ptr(move(contents.null_mask))
            mask = as_buffer(mask)
        else:
            mask = None

        cdef vector[unique_ptr[column]] c_children = move(contents.children)
        children = ()
        if c_children.size() != 0:
            children = tuple(Column.from_unique_ptr(move(c_children[i]))
                             for i in range(c_children.size()))

        return cudf.core.column.build_column(
            data,
            dtype=dtype,
            mask=mask,
            size=size,
            null_count=null_count,
            children=children
        )

    @staticmethod
    cdef Column from_column_view(column_view cv, object owner):
        """
        Given a ``cudf::column_view``, constructs a ``cudf.Column`` from it,
        along with referencing an ``owner`` Python object that owns the memory
        lifetime. If ``owner`` is a ``cudf.Column``, we reach inside of it and
        make the owner of each newly created ``Buffer`` the respective
        ``Buffer`` from the ``owner`` ``cudf.Column``.
        If ``owner`` is ``None``, we allocate new memory for the resulting
        ``cudf.Column``.
        """
        column_owner = isinstance(owner, Column)
        mask_owner = owner
        if column_owner and is_categorical_dtype(owner.dtype):
            owner = owner.base_children[0]

        size = cv.size()
        offset = cv.offset()
        dtype = dtype_from_column_view(cv)

        data_ptr = <uintptr_t>(cv.head[void]())
        data = None
        base_size = size + offset
        data_owner = owner

        if column_owner:
            data_owner = owner.base_data
            mask_owner = mask_owner.base_mask
            base_size = owner.base_size

        if data_ptr:
            if data_owner is None:
                data = as_buffer(
                    rmm.DeviceBuffer(ptr=data_ptr,
                                     size=(size+offset) * dtype.itemsize)
                )
            else:
                data = as_buffer(
                    data=data_ptr,
                    size=(base_size) * dtype.itemsize,
                    owner=data_owner
                )
        else:
            data = as_buffer(
                rmm.DeviceBuffer(ptr=data_ptr, size=0)
            )

        mask = None
        mask_ptr = <uintptr_t>(cv.null_mask())
        if mask_ptr:
            if mask_owner is None:
                if column_owner:
                    # if we reached here, it means `owner` is a `Column`
                    # that does not have a null mask, but `cv` thinks it
                    # should have a null mask. This can happen in the
                    # following sequence of events:
                    #
                    # 1) `cv` is constructed as a view into a
                    #    `cudf::column` that is nullable (i.e., it has
                    #    a null mask), but contains no nulls.
                    # 2) `owner`, a `Column`, is constructed from the
                    #    same `cudf::column`. Because `cudf::column`
                    #    is memory owning, `owner` takes ownership of
                    #    the memory owned by the
                    #    `cudf::column`. Because the column has a null
                    #    count of 0, it may choose to discard the null
                    #    mask.
                    # 3) Now, `cv` points to a discarded null mask.
                    #
                    # TL;DR: we should not include a null mask in the
                    # result:
                    mask = None
                else:
                    mask = as_buffer(
                        rmm.DeviceBuffer(
                            ptr=mask_ptr,
                            size=bitmask_allocation_size_bytes(size+offset)
                        )
                    )
            else:
                mask = as_buffer(
                    data=mask_ptr,
                    size=bitmask_allocation_size_bytes(base_size),
                    owner=mask_owner
                )

        if cv.has_nulls():
            null_count = cv.null_count()
        else:
            null_count = 0

        children = []
        for child_index in range(cv.num_children()):
            child_owner = owner
            if column_owner:
                child_owner = owner.base_children[child_index]
            children.append(
                Column.from_column_view(
                    cv.child(child_index),
                    child_owner
                )
            )
        children = tuple(children)

        result = cudf.core.column.build_column(
            data=data,
            dtype=dtype,
            mask=mask,
            size=size,
            offset=offset,
            null_count=null_count,
            children=tuple(children)
        )

        return result

    @staticmethod
    def from_scalar(py_val, size_type size):
        cdef DeviceScalar val = py_val.device_value
        cdef const scalar* c_val = val.get_raw_ptr()
        cdef unique_ptr[column] c_result
        with nogil:
            c_result = move(cpp_make_column_from_scalar(c_val[0], size))
        return Column.from_unique_ptr(move(c_result))<|MERGE_RESOLUTION|>--- conflicted
+++ resolved
@@ -1,6 +1,5 @@
 # Copyright (c) 2020-2022, NVIDIA CORPORATION.
 
-import weakref
 from types import SimpleNamespace
 
 import cupy as cp
@@ -110,12 +109,7 @@
             return self.data.ptr
 
     def set_base_data(self, value):
-<<<<<<< HEAD
-        if value is not None and \
-           not isinstance(value, (Buffer, DeviceBufferLike)):
-=======
         if value is not None and not isinstance(value, Buffer):
->>>>>>> a3d22768
             raise TypeError(
                 "Expected a Buffer or None for data, "
                 f"got {type(value).__name__}"
@@ -164,12 +158,7 @@
         modify size or offset in any way, so the passed mask is expected to be
         compatible with the current offset.
         """
-<<<<<<< HEAD
-        if value is not None and \
-           not isinstance(value, (Buffer, DeviceBufferLike)):
-=======
         if value is not None and not isinstance(value, Buffer):
->>>>>>> a3d22768
             raise TypeError(
                 "Expected a Buffer or None for mask, "
                 f"got {type(value).__name__}"
