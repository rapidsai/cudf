# Copyright (c) 2020-2023, NVIDIA CORPORATION.

import inspect

import cupy as cp
import numpy as np

import rmm

import cudf
import cudf._lib as libcudf
from cudf.api.types import is_categorical_dtype
from cudf.core.buffer import (
    Buffer,
    CopyOnWriteBuffer,
    SpillableBuffer,
    acquire_spill_lock,
    as_buffer,
)

from cpython.buffer cimport PyObject_CheckBuffer
from libc.stdint cimport uintptr_t
from libcpp.memory cimport make_unique, unique_ptr
from libcpp.utility cimport move
from libcpp.vector cimport vector

from rmm._lib.device_buffer cimport DeviceBuffer

from cudf._lib.types cimport dtype_from_column_view, dtype_to_data_type

from cudf._lib.null_mask import bitmask_allocation_size_bytes

cimport cudf._lib.cpp.types as libcudf_types
cimport cudf._lib.cpp.unary as libcudf_unary
from cudf._lib.cpp.column.column cimport column, column_contents
from cudf._lib.cpp.column.column_factories cimport (
    make_column_from_scalar as cpp_make_column_from_scalar,
    make_numeric_column,
)
from cudf._lib.cpp.column.column_view cimport column_view
from cudf._lib.cpp.scalar.scalar cimport scalar
from cudf._lib.scalar cimport DeviceScalar


cdef class Column:
    """
    A Column stores columnar data in device memory.
    A Column may be composed of:

    * A *data* Buffer
    * One or more (optional) *children* Columns
    * An (optional) *mask* Buffer representing the nullmask

    The *dtype* indicates the Column's element type.
    """
    def __init__(
        self,
        object data,
        int size,
        object dtype,
        object mask=None,
        int offset=0,
        object null_count=None,
        object children=()
    ):

        self._size = size
        self._distinct_count = {}
        self._dtype = dtype
        self._offset = offset
        self._null_count = null_count
        self.set_base_children(children)
        self.set_base_data(data)
        self.set_base_mask(mask)

    @property
    def base_size(self):
        return int(self.base_data.size / self.dtype.itemsize)

    @property
    def dtype(self):
        return self._dtype

    @property
    def size(self):
        return self._size

    @property
    def base_data(self):
        return self._base_data

    @property
    def data(self):
        if self.base_data is None:
            return None
        if self._data is None:
            start = self.offset * self.dtype.itemsize
            end = start + self.size * self.dtype.itemsize
            self._data = self.base_data[start:end]
        return self._data

    @property
    def data_ptr(self):
        if self.data is None:
            return 0
        else:
            return self.data.get_ptr(mode="write")

    def set_base_data(self, value):
        if value is not None and not isinstance(value, Buffer):
            raise TypeError(
                "Expected a Buffer or None for data, "
                f"got {type(value).__name__}"
            )

        self._data = None
        self._base_data = value

    @property
    def nullable(self):
        return self.base_mask is not None

    def has_nulls(self, include_nan=False):
        return self.null_count != 0

    @property
    def base_mask(self):
        return self._base_mask

    @property
    def mask(self):
        if self._mask is None:
            if self.base_mask is None or self.offset == 0:
                self._mask = self.base_mask
            else:
                self._mask = libcudf.null_mask.copy_bitmask(self)
        return self._mask

    @property
    def mask_ptr(self):
        if self.mask is None:
            return 0
        else:
            return self.mask.get_ptr(mode="write")

    def set_base_mask(self, value):
        """
        Replaces the base mask buffer of the column inplace. This does not
        modify size or offset in any way, so the passed mask is expected to be
        compatible with the current offset.
        """
        if value is not None and not isinstance(value, Buffer):
            raise TypeError(
                "Expected a Buffer or None for mask, "
                f"got {type(value).__name__}"
            )

        if value is not None:
            required_size = bitmask_allocation_size_bytes(self.base_size)
            if value.size < required_size:
                error_msg = (
                    "The Buffer for mask is smaller than expected, "
                    f"got {value.size} bytes, expected {required_size} bytes."
                )
                if self.offset > 0 or self.size < self.base_size:
                    error_msg += (
                        "\n\nNote: The mask is expected to be sized according "
                        "to the base allocation as opposed to the offsetted or"
                        " sized allocation."
                    )
                raise ValueError(error_msg)

        self._mask = None
        self._children = None
        self._base_mask = value
        self._clear_cache()

    def _clear_cache(self):
        self._distinct_count = {}
        try:
            del self.memory_usage
        except AttributeError:
            # `self.memory_usage` was never called before, So ignore.
            pass
        self._null_count = None

    def set_mask(self, value):
        """
        Replaces the mask buffer of the column and returns a new column. This
        will zero the column offset, compute a new mask buffer if necessary,
        and compute new data Buffers zero-copy that use pointer arithmetic to
        properly adjust the pointer.
        """
        mask_size = bitmask_allocation_size_bytes(self.size)
        required_num_bytes = -(-self.size // 8)  # ceiling divide
        error_msg = (
            "The value for mask is smaller than expected, got {}  bytes, "
            "expected " + str(required_num_bytes) + " bytes."
        )

        # Because hasattr will trigger invocation of
        # `__cuda_array_interface__` which could
        # be expensive in CopyOnWriteBuffer case.
        value_cai = inspect.getattr_static(
            value,
            "__cuda_array_interface__",
            None
        )

        if value is None:
            mask = None
        elif type(value_cai) is property:
            if isinstance(value, CopyOnWriteBuffer):
                value = value._get_readonly_proxy_obj
            if value.__cuda_array_interface__["typestr"] not in ("|i1", "|u1"):
                if isinstance(value, Column):
                    value = value.data_array_view(mode="write")
                value = cp.asarray(value).view('|u1')
            mask = as_buffer(value)
            if mask.size < required_num_bytes:
                raise ValueError(error_msg.format(str(value.size)))
            if mask.size < mask_size:
                dbuf = rmm.DeviceBuffer(size=mask_size)
                dbuf.copy_from_device(value)
                mask = as_buffer(dbuf)
        elif hasattr(value, "__array_interface__"):
            value = np.asarray(value).view("u1")[:mask_size]
            if value.size < required_num_bytes:
                raise ValueError(error_msg.format(str(value.size)))
            dbuf = rmm.DeviceBuffer(size=mask_size)
            dbuf.copy_from_host(value)
            mask = as_buffer(dbuf)
        elif PyObject_CheckBuffer(value):
            value = np.asarray(value).view("u1")[:mask_size]
            if value.size < required_num_bytes:
                raise ValueError(error_msg.format(str(value.size)))
            dbuf = rmm.DeviceBuffer(size=mask_size)
            dbuf.copy_from_host(value)
            mask = as_buffer(dbuf)
        else:
            raise TypeError(
                "Expected a Buffer object or None for mask, "
                f"got {type(value).__name__}"
            )

        return cudf.core.column.build_column(
            data=self.data,
            dtype=self.dtype,
            mask=mask,
            size=self.size,
            offset=0,
            children=self.children
        )

    @property
    def null_count(self):
        if self._null_count is None:
            self._null_count = self.compute_null_count()
        return self._null_count

    @property
    def offset(self):
        return self._offset

    @property
    def base_children(self):
        return self._base_children

    @property
    def children(self):
        if (self.offset == 0) and (self.size == self.base_size):
            self._children = self.base_children
        if self._children is None:
            if self.base_children == ():
                self._children = ()
            else:
                children = Column.from_unique_ptr(
                    make_unique[column](self.view())
                ).base_children
                dtypes = [
                    base_child.dtype for base_child in self.base_children
                ]
                self._children = [
                    child._with_type_metadata(dtype) for child, dtype in zip(
                        children, dtypes
                    )
                ]
        return self._children

    def set_base_children(self, value):
        if not isinstance(value, tuple):
            raise TypeError("Expected a tuple of Columns for children, got " +
                            type(value).__name__)

        for child in value:
            if not isinstance(child, Column):
                raise TypeError(
                    "Expected each of children to be a  Column, got " +
                    type(child).__name__
                )

        self._children = None
        self._base_children = value

    def _mimic_inplace(self, other_col, inplace=False):
        """
        Given another column, update the attributes of this column to mimic an
        inplace operation. This does not modify the memory of Buffers, but
        instead replaces the Buffers and other attributes underneath the column
        object with the Buffers and attributes from the other column.
        """

        if inplace:
            self._offset = other_col.offset
            self._size = other_col.size
            self._dtype = other_col._dtype
            self.set_base_data(other_col.base_data)
            self.set_base_children(other_col.base_children)
            self.set_base_mask(other_col.base_mask)
        else:
            return other_col

    cdef libcudf_types.size_type compute_null_count(self) except? 0:
        with acquire_spill_lock():
            return self._view(libcudf_types.UNKNOWN_NULL_COUNT).null_count()

    cdef mutable_column_view mutable_view(self) except *:

        if is_categorical_dtype(self.dtype):
            col = self.base_children[0]
        else:
            col = self
        data_dtype = col.dtype

        cdef libcudf_types.data_type dtype = dtype_to_data_type(data_dtype)
        cdef libcudf_types.size_type offset = self.offset
        cdef vector[mutable_column_view] children
        cdef void* data

        if col.base_data is None:
            data = NULL
        else:
<<<<<<< HEAD
            data = <void*><uintptr_t>(col.base_data.mutable_ptr)
=======
            data = <void*><uintptr_t>(col.base_data.get_ptr(
                mode="write")
            )
>>>>>>> f7d434d6

        cdef Column child_column
        if col.base_children:
            for child_column in col.base_children:
                children.push_back(child_column.mutable_view())

        cdef libcudf_types.bitmask_type* mask
        if self.nullable:
            mask = <libcudf_types.bitmask_type*><uintptr_t>(
                self.base_mask.get_ptr(mode="write")
            )
        else:
            mask = NULL

        null_count = self._null_count

        if null_count is None:
            null_count = libcudf_types.UNKNOWN_NULL_COUNT
        cdef libcudf_types.size_type c_null_count = null_count

        self._mask = None
        self._null_count = None
        self._children = None
        self._data = None

        return mutable_column_view(
            dtype,
            self.size,
            data,
            mask,
            c_null_count,
            offset,
            children)

    cdef column_view view(self) except *:
        null_count = self.null_count
        if null_count is None:
            null_count = libcudf_types.UNKNOWN_NULL_COUNT
        cdef libcudf_types.size_type c_null_count = null_count
        return self._view(c_null_count)

    cdef column_view _view(self, libcudf_types.size_type null_count) except *:
        if is_categorical_dtype(self.dtype):
            col = self.base_children[0]
            data_dtype = col.dtype
        else:
            col = self
            data_dtype = self.dtype

        cdef libcudf_types.data_type dtype = dtype_to_data_type(data_dtype)
        cdef libcudf_types.size_type offset = self.offset
        cdef vector[column_view] children
        cdef void* data

        if col.base_data is None:
            data = NULL
        else:
<<<<<<< HEAD
            # Shouldn't access `.ptr`, because in case
            # of `CopyOnWriteBuffer` that could trigger
            # a copy, which isn't required to create a
            # view that is read only.
            data = <void*><uintptr_t>(col.base_data._ptr)
=======
            data = <void*><uintptr_t>(col.base_data.get_ptr(mode="read"))
>>>>>>> f7d434d6

        cdef Column child_column
        if col.base_children:
            for child_column in col.base_children:
                children.push_back(child_column.view())

        cdef libcudf_types.bitmask_type* mask
        if self.nullable:
            mask = <libcudf_types.bitmask_type*><uintptr_t>(
                self.base_mask.get_ptr(mode="read")
            )
        else:
            mask = NULL

        cdef libcudf_types.size_type c_null_count = null_count

        return column_view(
            dtype,
            self.size,
            data,
            mask,
            c_null_count,
            offset,
            children)

    @staticmethod
    cdef Column from_unique_ptr(
        unique_ptr[column] c_col, bint data_ptr_exposed=False
    ):
        """Create a Column from a column

        Typically, this is called on the result of a libcudf operation.
        If the data of the libcudf result has been exposed, set
        `data_ptr_exposed=True` to expose the memory of the returned Column
        as well.
        """
        cdef column_view view = c_col.get()[0].view()
        cdef libcudf_types.type_id tid = view.type().id()
        cdef libcudf_types.data_type c_dtype
        cdef size_type length = view.size()
        cdef libcudf_types.mask_state mask_state
        if tid == libcudf_types.type_id.TIMESTAMP_DAYS:
            c_dtype = libcudf_types.data_type(
                libcudf_types.type_id.TIMESTAMP_SECONDS
            )
            with nogil:
                c_col = move(libcudf_unary.cast(view, c_dtype))
        elif tid == libcudf_types.type_id.EMPTY:
            c_dtype = libcudf_types.data_type(libcudf_types.type_id.INT8)
            mask_state = libcudf_types.mask_state.ALL_NULL
            with nogil:
                c_col = move(make_numeric_column(c_dtype, length, mask_state))

        size = c_col.get()[0].size()
        dtype = dtype_from_column_view(c_col.get()[0].view())
        null_count = c_col.get()[0].null_count()

        # After call to release(), c_col is unusable
        cdef column_contents contents = move(c_col.get()[0].release())

        data = as_buffer(
            DeviceBuffer.c_from_unique_ptr(move(contents.data)),
            exposed=data_ptr_exposed
        )

        if null_count > 0:
            mask = as_buffer(
                DeviceBuffer.c_from_unique_ptr(move(contents.null_mask)),
                exposed=data_ptr_exposed
            )
        else:
            mask = None

        cdef vector[unique_ptr[column]] c_children = move(contents.children)
        children = []
        if c_children.size() != 0:
            # Because of a bug in Cython, we cannot set the optional
            # `data_ptr_exposed` argument within a comprehension.
            for i in range(c_children.size()):
                child = Column.from_unique_ptr(
                    move(c_children[i]),
                    data_ptr_exposed=data_ptr_exposed
                )
                children.append(child)

        return cudf.core.column.build_column(
            data,
            dtype=dtype,
            mask=mask,
            size=size,
            null_count=null_count,
            children=tuple(children)
        )

    @staticmethod
    cdef Column from_column_view(column_view cv, object owner):
        """
        Given a ``cudf::column_view``, constructs a ``cudf.Column`` from it,
        along with referencing an ``owner`` Python object that owns the memory
        lifetime. If ``owner`` is a ``cudf.Column``, we reach inside of it and
        make the owner of each newly created ``Buffer`` the respective
        ``Buffer`` from the ``owner`` ``cudf.Column``.
        If ``owner`` is ``None``, we allocate new memory for the resulting
        ``cudf.Column``.
        """
        column_owner = isinstance(owner, Column)
        mask_owner = owner
        if column_owner and is_categorical_dtype(owner.dtype):
            owner = owner.base_children[0]

        size = cv.size()
        offset = cv.offset()
        dtype = dtype_from_column_view(cv)
        dtype_itemsize = getattr(dtype, "itemsize", 1)

        data_ptr = <uintptr_t>(cv.head[void]())
        data = None
        base_size = size + offset
        data_owner = owner

        if column_owner:
            data_owner = owner.base_data
            mask_owner = mask_owner.base_mask
            base_size = owner.base_size
        base_nbytes = base_size * dtype_itemsize
        if data_ptr:
            if data_owner is None:
                data = as_buffer(
                    rmm.DeviceBuffer(ptr=data_ptr,
                                     size=(size+offset) * dtype_itemsize)
                )
            elif column_owner and isinstance(data_owner, CopyOnWriteBuffer):
                # TODO: In future, see if we can just pass on the
                # CopyOnWriteBuffer reference to another column
                # and still create a weak reference.
                # With the current design that's not possible.
                data = data_owner.copy(deep=False)
            elif (
                # This is an optimization of the most common case where
                # from_column_view creates a "view" that is identical to
                # the owner.
                column_owner and
                isinstance(data_owner, SpillableBuffer) and
                # We check that `data_owner` is spill locked (not spillable)
                # and that it points to the same memory as `data_ptr`.
                not data_owner.spillable and
                data_owner.memory_info() == (data_ptr, base_nbytes, "gpu")
            ):
                data = data_owner
            else:
                # At this point we don't know the relationship between data_ptr
                # and data_owner thus we mark both of them exposed.
                # TODO: try to discover their relationship and create a
                #       SpillableBufferSlice instead.
                data = as_buffer(
                    data=data_ptr,
                    size=base_nbytes,
                    owner=data_owner,
                    exposed=True,
                )
                if isinstance(data_owner, CopyOnWriteBuffer):
                    data_owner.ptr  # accessing the pointer marks it exposed.
                elif isinstance(data_owner, SpillableBuffer):
                    if data_owner.is_spilled:
                        raise ValueError(
                            f"{data_owner} is spilled, which invalidates "
                            f"the exposed data_ptr ({hex(data_ptr)})"
                        )
                    # accessing the pointer marks it exposed permanently.
                    data_owner.mark_exposed()
        else:
            data = as_buffer(
                rmm.DeviceBuffer(ptr=data_ptr, size=0)
            )

        mask = None
        mask_ptr = <uintptr_t>(cv.null_mask())
        if mask_ptr:
            if mask_owner is None:
                if column_owner:
                    # if we reached here, it means `owner` is a `Column`
                    # that does not have a null mask, but `cv` thinks it
                    # should have a null mask. This can happen in the
                    # following sequence of events:
                    #
                    # 1) `cv` is constructed as a view into a
                    #    `cudf::column` that is nullable (i.e., it has
                    #    a null mask), but contains no nulls.
                    # 2) `owner`, a `Column`, is constructed from the
                    #    same `cudf::column`. Because `cudf::column`
                    #    is memory owning, `owner` takes ownership of
                    #    the memory owned by the
                    #    `cudf::column`. Because the column has a null
                    #    count of 0, it may choose to discard the null
                    #    mask.
                    # 3) Now, `cv` points to a discarded null mask.
                    #
                    # TL;DR: we should not include a null mask in the
                    # result:
                    mask = None
                else:
                    mask = as_buffer(
                        rmm.DeviceBuffer(
                            ptr=mask_ptr,
                            size=bitmask_allocation_size_bytes(size+offset)
                        )
                    )
            else:
                mask = as_buffer(
                    data=mask_ptr,
                    size=bitmask_allocation_size_bytes(base_size),
                    owner=mask_owner,
                    exposed=True
                )

        if cv.has_nulls():
            null_count = cv.null_count()
        else:
            null_count = 0

        children = []
        for child_index in range(cv.num_children()):
            child_owner = owner
            if column_owner:
                child_owner = owner.base_children[child_index]
            children.append(
                Column.from_column_view(
                    cv.child(child_index),
                    child_owner
                )
            )
        children = tuple(children)

        result = cudf.core.column.build_column(
            data=data,
            dtype=dtype,
            mask=mask,
            size=size,
            offset=offset,
            null_count=null_count,
            children=tuple(children)
        )

        return result

    @staticmethod
    def from_scalar(py_val, size_type size):
        cdef DeviceScalar val = py_val.device_value
        cdef const scalar* c_val = val.get_raw_ptr()
        cdef unique_ptr[column] c_result
        with nogil:
            c_result = move(cpp_make_column_from_scalar(c_val[0], size))
        return Column.from_unique_ptr(move(c_result))<|MERGE_RESOLUTION|>--- conflicted
+++ resolved
@@ -340,13 +340,9 @@
         if col.base_data is None:
             data = NULL
         else:
-<<<<<<< HEAD
-            data = <void*><uintptr_t>(col.base_data.mutable_ptr)
-=======
             data = <void*><uintptr_t>(col.base_data.get_ptr(
                 mode="write")
             )
->>>>>>> f7d434d6
 
         cdef Column child_column
         if col.base_children:
@@ -404,15 +400,7 @@
         if col.base_data is None:
             data = NULL
         else:
-<<<<<<< HEAD
-            # Shouldn't access `.ptr`, because in case
-            # of `CopyOnWriteBuffer` that could trigger
-            # a copy, which isn't required to create a
-            # view that is read only.
-            data = <void*><uintptr_t>(col.base_data._ptr)
-=======
             data = <void*><uintptr_t>(col.base_data.get_ptr(mode="read"))
->>>>>>> f7d434d6
 
         cdef Column child_column
         if col.base_children:
