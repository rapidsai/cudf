# Copyright (c) 2020-2023, NVIDIA CORPORATION.


from typing import Literal

import cupy as cp
import numpy as np

import rmm

import cudf
import cudf._lib as libcudf
from cudf._lib import pylibcudf
<<<<<<< HEAD
from cudf.api.types import _is_datetime64tz_dtype, is_categorical_dtype
=======
from cudf.api.types import _is_categorical_dtype, is_datetime64tz_dtype
>>>>>>> ad3ae65d
from cudf.core.buffer import (
    Buffer,
    ExposureTrackedBuffer,
    SpillableBuffer,
    acquire_spill_lock,
    as_buffer,
    cuda_array_interface_wrapper,
)
from cudf.utils.dtypes import _get_base_dtype

from cpython.buffer cimport PyObject_CheckBuffer
from libc.stdint cimport uintptr_t
from libcpp.memory cimport unique_ptr
from libcpp.utility cimport move
from libcpp.vector cimport vector

from rmm._lib.device_buffer cimport DeviceBuffer

from cudf._lib.types cimport (
    dtype_from_column_view,
    dtype_to_data_type,
    dtype_to_pylibcudf_type,
)

from cudf._lib.null_mask import bitmask_allocation_size_bytes
from cudf._lib.types import dtype_from_pylibcudf_column

cimport cudf._lib.cpp.types as libcudf_types
cimport cudf._lib.cpp.unary as libcudf_unary
from cudf._lib.cpp.column.column cimport column, column_contents
from cudf._lib.cpp.column.column_factories cimport (
    make_column_from_scalar as cpp_make_column_from_scalar,
    make_numeric_column,
)
from cudf._lib.cpp.column.column_view cimport column_view
from cudf._lib.cpp.libcpp.memory cimport make_unique
from cudf._lib.cpp.null_mask cimport null_count as cpp_null_count
from cudf._lib.cpp.scalar.scalar cimport scalar
from cudf._lib.scalar cimport DeviceScalar


cdef class Column:
    """
    A Column stores columnar data in device memory.
    A Column may be composed of:

    * A *data* Buffer
    * One or more (optional) *children* Columns
    * An (optional) *mask* Buffer representing the nullmask

    The *dtype* indicates the Column's element type.
    """
    def __init__(
        self,
        object data,
        int size,
        object dtype,
        object mask=None,
        int offset=0,
        object null_count=None,
        object children=()
    ):
        self._size = size
        self._distinct_count = {}
        self._dtype = dtype
        self._offset = offset
        self._null_count = null_count
        self.set_base_children(children)
        self.set_base_data(data)
        self.set_base_mask(mask)

    @property
    def base_size(self):
        return int(self.base_data.size / self.dtype.itemsize)

    @property
    def dtype(self):
        return self._dtype

    @property
    def size(self):
        return self._size

    @property
    def base_data(self):
        return self._base_data

    @property
    def data(self):
        if self.base_data is None:
            return None
        if self._data is None:
            start = self.offset * self.dtype.itemsize
            end = start + self.size * self.dtype.itemsize
            self._data = self.base_data[start:end]
        return self._data

    @property
    def data_ptr(self):
        if self.data is None:
            return 0
        else:
            return self.data.get_ptr(mode="write")

    def set_base_data(self, value):
        if value is not None and not isinstance(value, Buffer):
            raise TypeError(
                "Expected a Buffer or None for data, "
                f"got {type(value).__name__}"
            )

        self._data = None
        self._base_data = value

    @property
    def nullable(self):
        return self.base_mask is not None

    def has_nulls(self, include_nan=False):
        return self.null_count != 0

    @property
    def base_mask(self):
        return self._base_mask

    @property
    def mask(self):
        if self._mask is None:
            if self.base_mask is None or self.offset == 0:
                self._mask = self.base_mask
            else:
                self._mask = libcudf.null_mask.copy_bitmask(self)
        return self._mask

    @property
    def mask_ptr(self):
        if self.mask is None:
            return 0
        else:
            return self.mask.get_ptr(mode="write")

    def set_base_mask(self, value):
        """
        Replaces the base mask buffer of the column inplace. This does not
        modify size or offset in any way, so the passed mask is expected to be
        compatible with the current offset.
        """
        if value is not None and not isinstance(value, Buffer):
            raise TypeError(
                "Expected a Buffer or None for mask, "
                f"got {type(value).__name__}"
            )

        if value is not None:
            # bitmask size must be relative to offset = 0 data.
            required_size = bitmask_allocation_size_bytes(self.base_size)
            if value.size < required_size:
                error_msg = (
                    "The Buffer for mask is smaller than expected, "
                    f"got {value.size} bytes, expected {required_size} bytes."
                )
                if self.offset > 0 or self.size < self.base_size:
                    error_msg += (
                        "\n\nNote: The mask is expected to be sized according "
                        "to the base allocation as opposed to the offsetted or"
                        " sized allocation."
                    )
                raise ValueError(error_msg)

        self._mask = None
        self._children = None
        self._base_mask = value
        self._clear_cache()

    def _clear_cache(self):
        self._distinct_count = {}
        try:
            del self.memory_usage
        except AttributeError:
            # `self.memory_usage` was never called before, So ignore.
            pass
        self._null_count = None

    def set_mask(self, value):
        """
        Replaces the mask buffer of the column and returns a new column. This
        will zero the column offset, compute a new mask buffer if necessary,
        and compute new data Buffers zero-copy that use pointer arithmetic to
        properly adjust the pointer.
        """
        mask_size = bitmask_allocation_size_bytes(self.size)
        required_num_bytes = -(-self.size // 8)  # ceiling divide
        error_msg = (
            "The value for mask is smaller than expected, got {}  bytes, "
            "expected " + str(required_num_bytes) + " bytes."
        )
        if value is None:
            mask = None
        elif hasattr(value, "__cuda_array_interface__"):
            if value.__cuda_array_interface__["typestr"] not in ("|i1", "|u1"):
                if isinstance(value, Column):
                    value = value.data_array_view(mode="write")
                value = cp.asarray(value).view('|u1')
            mask = as_buffer(value)
            if mask.size < required_num_bytes:
                raise ValueError(error_msg.format(str(value.size)))
            if mask.size < mask_size:
                dbuf = rmm.DeviceBuffer(size=mask_size)
                dbuf.copy_from_device(value)
                mask = as_buffer(dbuf)
        elif hasattr(value, "__array_interface__"):
            value = np.asarray(value).view("u1")[:mask_size]
            if value.size < required_num_bytes:
                raise ValueError(error_msg.format(str(value.size)))
            dbuf = rmm.DeviceBuffer(size=mask_size)
            dbuf.copy_from_host(value)
            mask = as_buffer(dbuf)
        elif PyObject_CheckBuffer(value):
            value = np.asarray(value).view("u1")[:mask_size]
            if value.size < required_num_bytes:
                raise ValueError(error_msg.format(str(value.size)))
            dbuf = rmm.DeviceBuffer(size=mask_size)
            dbuf.copy_from_host(value)
            mask = as_buffer(dbuf)
        else:
            raise TypeError(
                "Expected a Buffer object or None for mask, "
                f"got {type(value).__name__}"
            )

        return cudf.core.column.build_column(
            data=self.data,
            dtype=self.dtype,
            mask=mask,
            size=self.size,
            offset=0,
            children=self.children
        )

    @property
    def null_count(self):
        if self._null_count is None:
            self._null_count = self.compute_null_count()
        return self._null_count

    @property
    def offset(self):
        return self._offset

    @property
    def base_children(self):
        return self._base_children

    @property
    def children(self):
        if (self.offset == 0) and (self.size == self.base_size):
            self._children = self.base_children
        if self._children is None:
            if self.base_children == ():
                self._children = ()
            else:
                children = Column.from_unique_ptr(
                    move(make_unique[column](self.view()))
                ).base_children
                dtypes = [
                    base_child.dtype for base_child in self.base_children
                ]
                self._children = [
                    child._with_type_metadata(dtype) for child, dtype in zip(
                        children, dtypes
                    )
                ]
        return self._children

    def set_base_children(self, value):
        if not isinstance(value, tuple):
            raise TypeError("Expected a tuple of Columns for children, got " +
                            type(value).__name__)

        for child in value:
            if not isinstance(child, Column):
                raise TypeError(
                    "Expected each of children to be a  Column, got " +
                    type(child).__name__
                )

        self._children = None
        self._base_children = value

    def _mimic_inplace(self, other_col, inplace=False):
        """
        Given another column, update the attributes of this column to mimic an
        inplace operation. This does not modify the memory of Buffers, but
        instead replaces the Buffers and other attributes underneath the column
        object with the Buffers and attributes from the other column.
        """
        if inplace:
            self._offset = other_col.offset
            self._size = other_col.size
            self._dtype = other_col._dtype
            self.set_base_data(other_col.base_data)
            self.set_base_children(other_col.base_children)
            self.set_base_mask(other_col.base_mask)
        else:
            return other_col

    cdef libcudf_types.size_type compute_null_count(self) except? 0:
        with acquire_spill_lock():
            if not self.nullable:
                return 0
            return cpp_null_count(
                <libcudf_types.bitmask_type*><uintptr_t>(
                    self.base_mask.get_ptr(mode="read")
                ),
                self.offset,
                self.offset + self.size
            )

    cdef mutable_column_view mutable_view(self) except *:
        if _is_categorical_dtype(self.dtype):
            col = self.base_children[0]
            data_dtype = col.dtype
        elif _is_datetime64tz_dtype(self.dtype):
            col = self
            data_dtype = _get_base_dtype(col.dtype)
        else:
            col = self
            data_dtype = col.dtype

        cdef libcudf_types.data_type dtype = dtype_to_data_type(data_dtype)
        cdef libcudf_types.size_type offset = self.offset
        cdef vector[mutable_column_view] children
        cdef void* data

        if col.base_data is None:
            data = NULL
        else:
            data = <void*><uintptr_t>(
                col.base_data.get_ptr(mode="write")
            )

        cdef Column child_column
        if col.base_children:
            for child_column in col.base_children:
                children.push_back(child_column.mutable_view())

        cdef libcudf_types.bitmask_type* mask
        if self.nullable:
            mask = <libcudf_types.bitmask_type*><uintptr_t>(
                self.base_mask.get_ptr(mode="write")
            )
        else:
            mask = NULL

        null_count = self._null_count

        if null_count is None:
            null_count = 0
        cdef libcudf_types.size_type c_null_count = null_count

        self._mask = None
        self._null_count = None
        self._children = None
        self._data = None

        return mutable_column_view(
            dtype,
            self.size,
            data,
            mask,
            c_null_count,
            offset,
            children)

    cdef column_view view(self) except *:
        null_count = self.null_count
        if null_count is None:
            null_count = 0
        cdef libcudf_types.size_type c_null_count = null_count
        return self._view(c_null_count)

    cdef column_view _view(self, libcudf_types.size_type null_count) except *:
        if _is_categorical_dtype(self.dtype):
            col = self.base_children[0]
            data_dtype = col.dtype
        elif _is_datetime64tz_dtype(self.dtype):
            col = self
            data_dtype = _get_base_dtype(col.dtype)
        else:
            col = self
            data_dtype = col.dtype

        cdef libcudf_types.data_type dtype = dtype_to_data_type(data_dtype)
        cdef libcudf_types.size_type offset = self.offset
        cdef vector[column_view] children
        cdef void* data

        if col.base_data is None:
            data = NULL
        else:
            data = <void*><uintptr_t>(col.base_data.get_ptr(mode="read"))

        cdef Column child_column
        if col.base_children:
            for child_column in col.base_children:
                children.push_back(child_column.view())

        cdef libcudf_types.bitmask_type* mask
        if self.nullable:
            mask = <libcudf_types.bitmask_type*><uintptr_t>(
                self.base_mask.get_ptr(mode="read")
            )
        else:
            mask = NULL

        cdef libcudf_types.size_type c_null_count = null_count

        return column_view(
            dtype,
            self.size,
            data,
            mask,
            c_null_count,
            offset,
            children)

    # TODO: Consider whether this function should support some sort of `copy`
    # parameter. Not urgent until this functionality is moved up to the Frame
    # layer and made public. This function will also need to mark the
    # underlying buffers as exposed before this function can itself be exposed
    # publicly.  User requests to convert to pylibcudf must assume that the
    # data may be modified afterwards.
    cpdef to_pylibcudf(self, mode: Literal["read", "write"]):
        """Convert this Column to a pylibcudf.Column.

        This function will generate a pylibcudf Column pointing to the same
        data, mask, and children as this one.

        Parameters
        ----------
        mode : str
            Supported values are {"read", "write"} If "write", the data pointed
            to may be modified by the caller. If "read", the data pointed to
            must not be modified by the caller.  Failure to fulfill this
            contract will cause incorrect behavior.

        Returns
        -------
        pylibcudf.Column
            A new pylibcudf.Column referencing the same data.
        """

        # TODO: Categoricals will need to be treated differently eventually.
        # There is no 1-1 correspondence between cudf and libcudf for
        # categoricals because cudf supports ordered and unordered categoricals
        # while libcudf supports only unordered categoricals (see
        # https://github.com/rapidsai/cudf/pull/8567).
        if _is_categorical_dtype(self.dtype):
            col = self.base_children[0]
        else:
            col = self

        dtype = dtype_to_pylibcudf_type(col.dtype)

        data = None
        if col.base_data is not None:
            cai = cuda_array_interface_wrapper(
                ptr=col.base_data.get_ptr(mode=mode),
                size=col.base_data.size,
                owner=col.base_data,
            )
            data = pylibcudf.gpumemoryview(cai)

        mask = None
        if self.nullable:
            # TODO: Are we intentionally use self's mask instead of col's?
            # Where is the mask stored for categoricals?
            cai = cuda_array_interface_wrapper(
                ptr=self.base_mask.get_ptr(mode=mode),
                size=self.base_mask.size,
                owner=self.base_mask,
            )
            mask = pylibcudf.gpumemoryview(cai)

        cdef Column child_column
        children = []
        if col.base_children:
            for child_column in col.base_children:
                children.append(child_column.to_pylibcudf(mode=mode))

        return pylibcudf.Column(
            dtype,
            self.size,
            data,
            mask,
            self.null_count,
            self.offset,
            children,
        )

    @staticmethod
    cdef Column from_unique_ptr(
        unique_ptr[column] c_col, bint data_ptr_exposed=False
    ):
        """Create a Column from a column

        Typically, this is called on the result of a libcudf operation.
        If the data of the libcudf result has been exposed, set
        `data_ptr_exposed=True` to expose the memory of the returned Column
        as well.
        """
        cdef column_view view = c_col.get()[0].view()
        cdef libcudf_types.type_id tid = view.type().id()
        cdef libcudf_types.data_type c_dtype
        cdef size_type length = view.size()
        cdef libcudf_types.mask_state mask_state
        if tid == libcudf_types.type_id.TIMESTAMP_DAYS:
            c_dtype = libcudf_types.data_type(
                libcudf_types.type_id.TIMESTAMP_SECONDS
            )
            with nogil:
                c_col = move(libcudf_unary.cast(view, c_dtype))
        elif tid == libcudf_types.type_id.EMPTY:
            c_dtype = libcudf_types.data_type(libcudf_types.type_id.INT8)
            mask_state = libcudf_types.mask_state.ALL_NULL
            with nogil:
                c_col = move(make_numeric_column(c_dtype, length, mask_state))

        size = c_col.get()[0].size()
        dtype = dtype_from_column_view(c_col.get()[0].view())
        null_count = c_col.get()[0].null_count()

        # After call to release(), c_col is unusable
        cdef column_contents contents = move(c_col.get()[0].release())

        data = as_buffer(
            DeviceBuffer.c_from_unique_ptr(move(contents.data)),
            exposed=data_ptr_exposed
        )

        if null_count > 0:
            mask = as_buffer(
                DeviceBuffer.c_from_unique_ptr(move(contents.null_mask)),
                exposed=data_ptr_exposed
            )
        else:
            mask = None

        cdef vector[unique_ptr[column]] c_children = move(contents.children)
        children = []
        if c_children.size() != 0:
            # Because of a bug in Cython, we cannot set the optional
            # `data_ptr_exposed` argument within a comprehension.
            for i in range(c_children.size()):
                child = Column.from_unique_ptr(
                    move(c_children[i]),
                    data_ptr_exposed=data_ptr_exposed
                )
                children.append(child)

        return cudf.core.column.build_column(
            data,
            dtype=dtype,
            mask=mask,
            size=size,
            null_count=null_count,
            children=tuple(children)
        )

    #  TODO: Actually support exposed data pointers.
    @staticmethod
    def from_pylibcudf(
        col, bint data_ptr_exposed=False
    ):
        """Create a Column from a pylibcudf.Column.

        This function will generate a Column pointing to the provided pylibcudf
        Column.  It will directly access the data and mask buffers of the
        pylibcudf Column, so the newly created object is not tied to the
        lifetime of the original pylibcudf.Column.

        Parameters
        ----------
        col : pylibcudf.Column
            The object to copy.
        data_ptr_exposed : bool
            This parameter is not yet supported

        Returns
        -------
        pylibcudf.Column
            A new pylibcudf.Column referencing the same data.
        """
        dtype = dtype_from_pylibcudf_column(col)

        return cudf.core.column.build_column(
            data=as_buffer(col.data().obj) if col.data() is not None else None,
            dtype=dtype,
            size=col.size(),
            mask=as_buffer(
                col.null_mask().obj
            ) if col.null_mask() is not None else None,
            offset=col.offset(),
            null_count=col.null_count(),
            children=tuple([
                Column.from_pylibcudf(child)
                for child in col.children()
            ])
        )

    @staticmethod
    cdef Column from_column_view(column_view cv, object owner):
        """
        Given a ``cudf::column_view``, constructs a ``cudf.Column`` from it,
        along with referencing an ``owner`` Python object that owns the memory
        lifetime. If ``owner`` is a ``cudf.Column``, we reach inside of it and
        make the owner of each newly created ``Buffer`` the respective
        ``Buffer`` from the ``owner`` ``cudf.Column``.
        If ``owner`` is ``None``, we allocate new memory for the resulting
        ``cudf.Column``.
        """
        column_owner = isinstance(owner, Column)
        mask_owner = owner
        if column_owner and _is_categorical_dtype(owner.dtype):
            owner = owner.base_children[0]

        size = cv.size()
        offset = cv.offset()
        dtype = dtype_from_column_view(cv)
        dtype_itemsize = getattr(dtype, "itemsize", 1)

        data_ptr = <uintptr_t>(cv.head[void]())
        data = None
        base_size = size + offset
        data_owner = owner

        if column_owner:
            data_owner = owner.base_data
            mask_owner = mask_owner.base_mask
            base_size = owner.base_size
        base_nbytes = base_size * dtype_itemsize
        if data_ptr:
            if data_owner is None:
                data = as_buffer(
                    rmm.DeviceBuffer(ptr=data_ptr,
                                     size=(size+offset) * dtype_itemsize)
                )
            elif (
                column_owner and
                isinstance(data_owner, ExposureTrackedBuffer)
            ):
                data = as_buffer(
                    data=data_ptr,
                    size=base_nbytes,
                    owner=data_owner,
                    exposed=False,
                )
            elif (
                # This is an optimization of the most common case where
                # from_column_view creates a "view" that is identical to
                # the owner.
                column_owner and
                isinstance(data_owner, SpillableBuffer) and
                # We check that `data_owner` is spill locked (not spillable)
                # and that it points to the same memory as `data_ptr`.
                not data_owner.spillable and
                data_owner.memory_info() == (data_ptr, base_nbytes, "gpu")
            ):
                data = data_owner
            else:
                # At this point we don't know the relationship between data_ptr
                # and data_owner thus we mark both of them exposed.
                # TODO: try to discover their relationship and create a
                #       SpillableBufferSlice instead.
                data = as_buffer(
                    data=data_ptr,
                    size=base_nbytes,
                    owner=data_owner,
                    exposed=True,
                )
                if isinstance(data_owner, ExposureTrackedBuffer):
                    # accessing the pointer marks it exposed permanently.
                    data_owner.mark_exposed()
                elif isinstance(data_owner, SpillableBuffer):
                    if data_owner.is_spilled:
                        raise ValueError(
                            f"{data_owner} is spilled, which invalidates "
                            f"the exposed data_ptr ({hex(data_ptr)})"
                        )
                    # accessing the pointer marks it exposed permanently.
                    data_owner.mark_exposed()
        else:
            data = as_buffer(
                rmm.DeviceBuffer(ptr=data_ptr, size=0)
            )

        mask = None
        mask_ptr = <uintptr_t>(cv.null_mask())
        if mask_ptr:
            if mask_owner is None:
                if column_owner:
                    # if we reached here, it means `owner` is a `Column`
                    # that does not have a null mask, but `cv` thinks it
                    # should have a null mask. This can happen in the
                    # following sequence of events:
                    #
                    # 1) `cv` is constructed as a view into a
                    #    `cudf::column` that is nullable (i.e., it has
                    #    a null mask), but contains no nulls.
                    # 2) `owner`, a `Column`, is constructed from the
                    #    same `cudf::column`. Because `cudf::column`
                    #    is memory owning, `owner` takes ownership of
                    #    the memory owned by the
                    #    `cudf::column`. Because the column has a null
                    #    count of 0, it may choose to discard the null
                    #    mask.
                    # 3) Now, `cv` points to a discarded null mask.
                    #
                    # TL;DR: we should not include a null mask in the
                    # result:
                    mask = None
                else:
                    mask = as_buffer(
                        rmm.DeviceBuffer(
                            ptr=mask_ptr,
                            size=bitmask_allocation_size_bytes(base_size)
                        )
                    )
            else:
                mask = as_buffer(
                    data=mask_ptr,
                    size=bitmask_allocation_size_bytes(base_size),
                    owner=mask_owner,
                    exposed=True
                )

        if cv.has_nulls():
            null_count = cv.null_count()
        else:
            null_count = 0

        children = []
        for child_index in range(cv.num_children()):
            child_owner = owner
            if column_owner:
                child_owner = owner.base_children[child_index]
            children.append(
                Column.from_column_view(
                    cv.child(child_index),
                    child_owner
                )
            )
        children = tuple(children)

        result = cudf.core.column.build_column(
            data=data,
            dtype=dtype,
            mask=mask,
            size=size,
            offset=offset,
            null_count=null_count,
            children=tuple(children)
        )

        return result

    @staticmethod
    def from_scalar(py_val, size_type size):
        cdef DeviceScalar val = py_val.device_value
        cdef const scalar* c_val = val.get_raw_ptr()
        cdef unique_ptr[column] c_result
        with nogil:
            c_result = move(cpp_make_column_from_scalar(c_val[0], size))
        return Column.from_unique_ptr(move(c_result))<|MERGE_RESOLUTION|>--- conflicted
+++ resolved
@@ -11,11 +11,7 @@
 import cudf
 import cudf._lib as libcudf
 from cudf._lib import pylibcudf
-<<<<<<< HEAD
-from cudf.api.types import _is_datetime64tz_dtype, is_categorical_dtype
-=======
-from cudf.api.types import _is_categorical_dtype, is_datetime64tz_dtype
->>>>>>> ad3ae65d
+from cudf.api.types import _is_categorical_dtype, _is_datetime64tz_dtype
 from cudf.core.buffer import (
     Buffer,
     ExposureTrackedBuffer,
