--- conflicted
+++ resolved
@@ -211,7 +211,7 @@
             mask = None
         elif type(value_cai) is property:
             if isinstance(value, CopyOnWriteBuffer):
-                value = value._get_readonly_proxy_obj
+                value = value._readonly_proxy_cai_obj
             if value.__cuda_array_interface__["typestr"] not in ("|i1", "|u1"):
                 if isinstance(value, Column):
                     value = value.data_array_view(mode="write")
@@ -340,13 +340,9 @@
         if col.base_data is None:
             data = NULL
         else:
-<<<<<<< HEAD
             data = <void*><uintptr_t>(col.base_data.get_ptr(
                 mode="write")
             )
-=======
-            data = <void*><uintptr_t>(col.base_data.mutable_ptr)
->>>>>>> 1a758e65
 
         cdef Column child_column
         if col.base_children:
@@ -404,15 +400,7 @@
         if col.base_data is None:
             data = NULL
         else:
-<<<<<<< HEAD
             data = <void*><uintptr_t>(col.base_data.get_ptr(mode="read"))
-=======
-            # Shouldn't access `.ptr`, because in case
-            # of `CopyOnWriteBuffer` that could trigger
-            # a copy, which isn't required to create a
-            # view that is read only.
-            data = <void*><uintptr_t>(col.base_data._ptr)
->>>>>>> 1a758e65
 
         cdef Column child_column
         if col.base_children:
