--- conflicted
+++ resolved
@@ -36,13 +36,6 @@
 
 cpdef Column count_elements(Column)
 
-<<<<<<< HEAD
-cpdef Column sort_lists(Column, bool, null_order, bool stable = *)
-
-cpdef Column apply_boolean_mask(Column, Column)
-
-cpdef Column distinct(Column, bool, bool)
-=======
 cpdef Column sequences(Column, Column, Column steps = *)
 
 cpdef Column sort_lists(Column, bool, null_order, bool stable = *)
@@ -54,4 +47,7 @@
 cpdef Column intersect_distinct(Column, Column, bool nulls_equal=*, bool nans_equal=*)
 
 cpdef Column union_distinct(Column, Column, bool nulls_equal=*, bool nans_equal=*)
->>>>>>> 8bba6dfa
+
+cpdef Column apply_boolean_mask(Column, Column)
+
+cpdef Column distinct(Column, bool, bool)