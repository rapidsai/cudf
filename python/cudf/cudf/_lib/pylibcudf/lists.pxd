--- conflicted
+++ resolved
@@ -11,13 +11,10 @@
 ctypedef fused ColumnOrScalar:
     Column
     Scalar
-<<<<<<< HEAD
-=======
 
 ctypedef fused ColumnOrSizeType:
     Column
     size_type
->>>>>>> d1588c88
 
 cpdef Table explode_outer(Table, size_type explode_column_idx)
 
@@ -29,14 +26,10 @@
 
 cpdef Column contains_nulls(Column)
 
-<<<<<<< HEAD
-cpdef Column index_of(Column, ColumnOrScalar, bool)
-=======
 cpdef Column index_of(Column, ColumnOrScalar, bool)
 
 cpdef Column reverse(Column)
 
 cpdef Column segmented_gather(Column, Column)
 
-cpdef Column extract_list_element(Column, ColumnOrSizeType)
->>>>>>> d1588c88
+cpdef Column extract_list_element(Column, ColumnOrSizeType)