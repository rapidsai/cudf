--- conflicted
+++ resolved
@@ -34,8 +34,6 @@
 
 cpdef Column extract_list_element(Column, ColumnOrSizeType)
 
-<<<<<<< HEAD
-cpdef Column sort_lists(Column, bool, null_order, bool stable = *)
-=======
 cpdef Column count_elements(Column)
->>>>>>> e6537de7
+
+cpdef Column sort_lists(Column, bool, null_order, bool stable = *)