--- conflicted
+++ resolved
@@ -1,11 +1,7 @@
 # Copyright (c) 2023-2024, NVIDIA CORPORATION.
 
 # TODO: Verify consistent usage of relative/absolute imports in pylibcudf.
-<<<<<<< HEAD
-from . cimport binaryop, copying, interop, unary
-=======
-from . cimport aggregation, binaryop, copying, groupby, interop
->>>>>>> 6cebf229
+from . cimport aggregation, binaryop, copying, groupby, interop, unary
 from .column cimport Column
 from .gpumemoryview cimport gpumemoryview
 from .scalar cimport Scalar
@@ -25,9 +21,6 @@
     "gpumemoryview",
     "groupby",
     "interop",
-<<<<<<< HEAD
     "unary",
-=======
     "types",
->>>>>>> 6cebf229
 ]