--- conflicted
+++ resolved
@@ -12,13 +12,8 @@
 # the License.
 # =============================================================================
 
-<<<<<<< HEAD
-set(cython_sources binaryop.pyx column.pyx copying.pyx gpumemoryview.pyx interop.pyx scalar.pyx
-                   table.pyx types.pyx unary.pyx utils.pyx
-=======
 set(cython_sources aggregation.pyx binaryop.pyx column.pyx copying.pyx gpumemoryview.pyx
-                   groupby.pyx interop.pyx scalar.pyx table.pyx types.pyx utils.pyx
->>>>>>> 6cebf229
+                   groupby.pyx interop.pyx scalar.pyx table.pyx types.pyx unary.pyx utils.pyx
 )
 set(linked_libraries cudf::cudf)
 rapids_cython_create_modules(
