--- conflicted
+++ resolved
@@ -12,13 +12,8 @@
 # the License.
 # =============================================================================
 
-<<<<<<< HEAD
-set(cython_sources case.pyx capitalize.pyx char_types.pyx contains.pyx find.pyx regex_flags.pyx
-                   regex_program.pyx
-=======
 set(cython_sources capitalize.pyx case.pyx char_types.pyx contains.pyx find.pyx regex_flags.pyx
                    regex_program.pyx replace.pyx
->>>>>>> 3b734ec2
 )
 
 set(linked_libraries cudf::cudf)
