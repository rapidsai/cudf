--- conflicted
+++ resolved
@@ -306,32 +306,45 @@
     return Column.from_libcudf(move(c_result))
 
 
-<<<<<<< HEAD
-cpdef Column apply_boolean_mask(Column input, Column boolean_mask):
-    """Filters elements in each row of the input lists column using a boolean mask
-    For details, see :cpp:func:`apply_boolean_mask`.
-=======
 cpdef Column count_elements(Column input):
     """Count the number of rows in each
     list element in the given lists column.
     For details, see :cpp:func:`count_elements`.
->>>>>>> e6537de7
-
-    Parameters
-    ----------
-    input : Column
-<<<<<<< HEAD
+
+    Parameters
+    ----------
+    input : Column
+        The input column
+
+    Returns
+    -------
+    Column
+        A new Column of the lengths of each list element
+    """
+    cdef ListColumnView list_view = input.list_view()
+    cdef unique_ptr[column] c_result
+
+    with nogil:
+        c_result = move(cpp_count_elements(list_view.view()))
+
+    return Column.from_libcudf(move(c_result))
+
+
+cpdef Column apply_boolean_mask(Column input, Column boolean_mask):
+    """Filters elements in each row of the input lists column using a boolean mask
+
+    For details, see :cpp:func:`apply_boolean_mask`.
+
+    Parameters
+    ----------
+    input : Column
         The input column.
     boolean_mask : Column
         The boolean mask.
-=======
-        The input column
->>>>>>> e6537de7
-
-    Returns
-    -------
-    Column
-<<<<<<< HEAD
+
+    Returns
+    -------
+    Column
         A Column of filtered elements based upon the boolean mask.
     """
     cdef unique_ptr[column] c_result
@@ -347,6 +360,7 @@
 
 cpdef Column distinct(Column input, bool nulls_equal, bool nans_equal):
     """Create a new list column without duplicate elements in each list.
+
     For details, see :cpp:func:`distinct`.
 
     Parameters
@@ -380,14 +394,4 @@
             c_nulls_equal,
             c_nans_equal,
         ))
-=======
-        A new Column of the lengths of each list element
-    """
-    cdef ListColumnView list_view = input.list_view()
-    cdef unique_ptr[column] c_result
-
-    with nogil:
-        c_result = move(cpp_count_elements(list_view.view()))
-
->>>>>>> e6537de7
     return Column.from_libcudf(move(c_result))