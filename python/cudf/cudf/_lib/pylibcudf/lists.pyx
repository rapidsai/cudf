# Copyright (c) 2024, NVIDIA CORPORATION.

from cython.operator cimport dereference
from libcpp cimport bool
from libcpp.memory cimport unique_ptr
from libcpp.utility cimport move

from cudf._lib.pylibcudf.libcudf.column.column cimport column
from cudf._lib.pylibcudf.libcudf.lists cimport (
    contains as cpp_contains,
    explode as cpp_explode,
    gather as cpp_gather,
    reverse as cpp_reverse,
    set_operations as cpp_set_operations,
)
from cudf._lib.pylibcudf.libcudf.lists.combine cimport (
    concatenate_list_elements as cpp_concatenate_list_elements,
    concatenate_null_policy,
    concatenate_rows as cpp_concatenate_rows,
)
from cudf._lib.pylibcudf.libcudf.lists.count_elements cimport (
    count_elements as cpp_count_elements,
)
from cudf._lib.pylibcudf.libcudf.lists.extract cimport (
    extract_list_element as cpp_extract_list_element,
)
from cudf._lib.pylibcudf.libcudf.lists.sorting cimport (
    sort_lists as cpp_sort_lists,
    stable_sort_lists as cpp_stable_sort_lists,
)
from cudf._lib.pylibcudf.libcudf.table.table cimport table
<<<<<<< HEAD
from cudf._lib.pylibcudf.libcudf.types cimport (
    nan_equality,
    null_equality,
    size_type,
)
=======
from cudf._lib.pylibcudf.libcudf.types cimport null_order, order, size_type
>>>>>>> ff30c021
from cudf._lib.pylibcudf.lists cimport ColumnOrScalar, ColumnOrSizeType

from .column cimport Column, ListColumnView
from .scalar cimport Scalar
from .table cimport Table


cpdef Table explode_outer(Table input, size_type explode_column_idx):
    """Explode a column of lists into rows.

    All other columns will be duplicated for each element in the list.

    Parameters
    ----------
    input : Table
        The input table
    explode_column_idx : int
        The index of the column to explode

    Returns
    -------
    Table
        A new table with the exploded column
    """
    cdef unique_ptr[table] c_result

    with nogil:
        c_result = move(cpp_explode.explode_outer(input.view(), explode_column_idx))

    return Table.from_libcudf(move(c_result))


cpdef Column concatenate_rows(Table input):
    """Concatenate multiple lists columns into a single lists column row-wise.

    Parameters
    ----------
    input : Table
        The input table

    Returns
    -------
    Table
        A new Column of concatenated rows
    """
    cdef unique_ptr[column] c_result

    with nogil:
        c_result = move(cpp_concatenate_rows(input.view()))

    return Column.from_libcudf(move(c_result))


cpdef Column concatenate_list_elements(Column input, bool dropna):
    """Concatenate multiple lists on the same row into a single list.

    Parameters
    ----------
    input : Column
        The input column
    dropna : bool
        If true, null list elements will be ignored
        from concatenation. Otherwise any input null values will result in
        the corresponding output row being set to null.

    Returns
    -------
    Column
        A new Column of concatenated list elements
    """
    cdef concatenate_null_policy null_policy = (
        concatenate_null_policy.IGNORE if dropna
        else concatenate_null_policy.NULLIFY_OUTPUT_ROW
    )
    cdef unique_ptr[column] c_result

    with nogil:
        c_result = move(cpp_concatenate_list_elements(
            input.view(),
            null_policy,
        ))

    return Column.from_libcudf(move(c_result))


cpdef Column contains(Column input, ColumnOrScalar search_key):
    """Create a column of bool values indicating whether
    the search_key is contained in the input.

    ``search_key`` may be a
    :py:class:`~cudf._lib.pylibcudf.column.Column` or a
    :py:class:`~cudf._lib.pylibcudf.scalar.Scalar`.

    For details, see :cpp:func:`contains`.

    Parameters
    ----------
    input : Column
        The input column.
    search_key : Union[Column, Scalar]
        The search key.

    Returns
    -------
    Column
        A new Column of bools indicating if the search_key was
        found in the list column.
    """
    cdef unique_ptr[column] c_result
    cdef ListColumnView list_view = input.list_view()

    if not isinstance(search_key, (Column, Scalar)):
        raise TypeError("Must pass a Column or Scalar")

    with nogil:
        c_result = move(cpp_contains.contains(
            list_view.view(),
            search_key.view() if ColumnOrScalar is Column else dereference(
                search_key.get()
            ),
        ))
    return Column.from_libcudf(move(c_result))


cpdef Column contains_nulls(Column input):
    """Create a column of bool values indicating whether
    each row in the lists column contains a null value.

    Parameters
    ----------
    input : Column
        The input column.

    Returns
    -------
    Column
        A new Column of bools indicating if the list column
        contains a null value.
    """
    cdef unique_ptr[column] c_result
    cdef ListColumnView list_view = input.list_view()
    with nogil:
        c_result = move(cpp_contains.contains_nulls(list_view.view()))
    return Column.from_libcudf(move(c_result))


cpdef Column index_of(Column input, ColumnOrScalar search_key, bool find_first_option):
    """Create a column of index values indicating the position of a search
    key row within the corresponding list row in the lists column.

    ``search_key`` may be a
    :py:class:`~cudf._lib.pylibcudf.column.Column` or a
    :py:class:`~cudf._lib.pylibcudf.scalar.Scalar`.

    For details, see :cpp:func:`index_of`.

    Parameters
    ----------
    input : Column
        The input column.
    search_key : Union[Column, Scalar]
        The search key.
    find_first_option : bool
        If true, index_of returns the first match.
        Otherwise the last match is returned.

    Returns
    -------
    Column
        A new Column of index values that indicate where in the
        list column tthe search_key was found. An index value
        of -1 indicates that the search_key was not found.
    """
    cdef unique_ptr[column] c_result
    cdef ListColumnView list_view = input.list_view()
    cdef cpp_contains.duplicate_find_option find_option = (
        cpp_contains.duplicate_find_option.FIND_FIRST if find_first_option
        else cpp_contains.duplicate_find_option.FIND_LAST
    )

    with nogil:
        c_result = move(cpp_contains.index_of(
            list_view.view(),
            search_key.view() if ColumnOrScalar is Column else dereference(
                search_key.get()
            ),
            find_option,
        ))
    return Column.from_libcudf(move(c_result))


cpdef Column reverse(Column input):
    """Reverse the element order within each list of the input column.

    For details, see :cpp:func:`reverse`.

    Parameters
    ----------
    input : Column
        The input column.

    Returns
    -------
    Column
        A new Column with reversed lists.
    """
    cdef unique_ptr[column] c_result
    cdef ListColumnView list_view = input.list_view()

    with nogil:
        c_result = move(cpp_reverse.reverse(
            list_view.view(),
        ))
    return Column.from_libcudf(move(c_result))


cpdef Column segmented_gather(Column input, Column gather_map_list):
    """Create a column with elements gathered based on the indices in gather_map_list

    For details, see :cpp:func:`segmented_gather`.

    Parameters
    ----------
    input : Column
        The input column.
    gather_map_list : Column
        The indices of the lists column to gather.

    Returns
    -------
    Column
        A new Column with elements in list of rows
        gathered based on gather_map_list
    """

    cdef unique_ptr[column] c_result
    cdef ListColumnView list_view1 = input.list_view()
    cdef ListColumnView list_view2 = gather_map_list.list_view()

    with nogil:
        c_result = move(cpp_gather.segmented_gather(
            list_view1.view(),
            list_view2.view(),
        ))
    return Column.from_libcudf(move(c_result))


cpdef Column extract_list_element(Column input, ColumnOrSizeType index):
    """Create a column of extracted list elements.

    Parameters
    ----------
    input : Column
        The input column.
    index : Union[Column, size_type]
        The selection index or indices.

    Returns
    -------
    Column
        A new Column with elements extracted.
    """
    cdef unique_ptr[column] c_result
    cdef ListColumnView list_view = input.list_view()

    with nogil:
        c_result = move(cpp_extract_list_element(
            list_view.view(),
            index.view() if ColumnOrSizeType is Column else index,
        ))
    return Column.from_libcudf(move(c_result))


cpdef Column count_elements(Column input):
    """Count the number of rows in each
    list element in the given lists column.
    For details, see :cpp:func:`count_elements`.

    Parameters
    ----------
    input : Column
        The input column

    Returns
    -------
    Column
        A new Column of the lengths of each list element
    """
    cdef ListColumnView list_view = input.list_view()
    cdef unique_ptr[column] c_result

    with nogil:
        c_result = move(cpp_count_elements(list_view.view()))

    return Column.from_libcudf(move(c_result))


<<<<<<< HEAD
cpdef Column difference_distinct(
    Column lhs,
    Column rhs,
    bool nulls_equal=True,
    bool nans_equal=True
):
    """Create a column of index values indicating the position of a search
    key row within the corresponding list row in the lists column.

    For details, see :cpp:func:`difference_distinct`.

    Parameters
    ----------
    lhs : Column
        The input lists column of elements that may be included.
    rhs : Column
        The input lists column of elements to exclude.
    nulls_equal : bool, default True
        If true, null elements are considered equal. Otherwise, unequal.
    nans_equal : bool, default True
        If true, libcudf will treat nan elements from {-nan, +nan}
        as equal. Otherwise, unequal. Otherwise, unequal.
=======
cpdef Column sort_lists(
    Column input,
    bool ascending,
    null_order na_position,
    bool stable = False
):
    """Sort the elements within a list in each row of a list column.

    For details, see :cpp:func:`sort_lists`.

    Parameters
    ----------
    input : Column
        The input column.
    ascending : bool
        If true, the sort order is ascending. Otherwise, the sort order is descending.
    na_position : NullOrder
        If na_position equals NullOrder.FIRST, then the null values in the output
        column are placed first. Otherwise, they are be placed after.
    stable: bool
        If true :cpp:func:`stable_sort_lists` is used, Otherwise,
        :cpp:func:`sort_lists` is used.
>>>>>>> ff30c021

    Returns
    -------
    Column
<<<<<<< HEAD
        A lists column containing the difference results.
    """
    cdef unique_ptr[column] c_result
    cdef ListColumnView lhs_view = lhs.list_view()
    cdef ListColumnView rhs_view = rhs.list_view()

    cdef null_equality c_nulls_equal = (
        null_equality.EQUAL if nulls_equal else null_equality.UNEQUAL
    )
    cdef nan_equality c_nans_equal = (
        nan_equality.ALL_EQUAL if nans_equal else nan_equality.UNEQUAL
    )

    with nogil:
        c_result = move(cpp_set_operations.difference_distinct(
            lhs_view.view(),
            rhs_view.view(),
            c_nulls_equal,
            c_nans_equal,
        ))
    return Column.from_libcudf(move(c_result))


cpdef Column have_overlap(
    Column lhs,
    Column rhs,
    bool nulls_equal=True,
    bool nans_equal=True
):
    """Check if lists at each row of the given lists columns overlap.

    For details, see :cpp:func:`have_overlap`.

    Parameters
    ----------
    lhs : Column
        The input lists column for one side.
    rhs : Column
        The input lists column for the other side.
    nulls_equal : bool, default True
        If true, null elements are considered equal. Otherwise, unequal.
    nans_equal : bool, default True
        If true, libcudf will treat nan elements from {-nan, +nan}
        as equal. Otherwise, unequal. Otherwise, unequal.

    Returns
    -------
    Column
        A column containing the check results.
    """
    cdef unique_ptr[column] c_result
    cdef ListColumnView lhs_view = lhs.list_view()
    cdef ListColumnView rhs_view = rhs.list_view()

    cdef null_equality c_nulls_equal = (
        null_equality.EQUAL if nulls_equal else null_equality.UNEQUAL
    )
    cdef nan_equality c_nans_equal = (
        nan_equality.ALL_EQUAL if nans_equal else nan_equality.UNEQUAL
    )

    with nogil:
        c_result = move(cpp_set_operations.have_overlap(
            lhs_view.view(),
            rhs_view.view(),
            c_nulls_equal,
            c_nans_equal,
        ))
    return Column.from_libcudf(move(c_result))


cpdef Column intersect_distinct(
    Column lhs,
    Column rhs,
    bool nulls_equal=True,
    bool nans_equal=True
):
    """Create a lists column of distinct elements common to two input lists columns.

    For details, see :cpp:func:`intersect_distinct`.

    Parameters
    ----------
    lhs : Column
        The input lists column of elements that may be included.
    rhs : Column
        The input lists column of elements to exclude.
    nulls_equal : bool, default True
        If true, null elements are considered equal. Otherwise, unequal.
    nans_equal : bool, default True
        If true, libcudf will treat nan elements from {-nan, +nan}
        as equal. Otherwise, unequal. Otherwise, unequal.

    Returns
    -------
    Column
        A lists column containing the intersection results.
    """
    cdef unique_ptr[column] c_result
    cdef ListColumnView lhs_view = lhs.list_view()
    cdef ListColumnView rhs_view = rhs.list_view()

    cdef null_equality c_nulls_equal = (
        null_equality.EQUAL if nulls_equal else null_equality.UNEQUAL
    )
    cdef nan_equality c_nans_equal = (
        nan_equality.ALL_EQUAL if nans_equal else nan_equality.UNEQUAL
    )

    with nogil:
        c_result = move(cpp_set_operations.intersect_distinct(
            lhs_view.view(),
            rhs_view.view(),
            c_nulls_equal,
            c_nans_equal,
        ))
    return Column.from_libcudf(move(c_result))


cpdef Column union_distinct(
    Column lhs,
    Column rhs,
    bool nulls_equal=True,
    bool nans_equal=True
):
    """Create a lists column of distinct elements found in
    either of two input lists columns.

    For details, see :cpp:func:`union_distinct`.

    Parameters
    ----------
    lhs : Column
        The input lists column of elements that may be included.
    rhs : Column
        The input lists column of elements to exclude.
    nulls_equal : bool, default True
        If true, null elements are considered equal. Otherwise, unequal.
    nans_equal : bool, default True
        If true, libcudf will treat nan elements from {-nan, +nan}
        as equal. Otherwise, unequal. Otherwise, unequal.

    Returns
    -------
    Column
        A lists column containing the union results.
    """
    cdef unique_ptr[column] c_result
    cdef ListColumnView lhs_view = lhs.list_view()
    cdef ListColumnView rhs_view = rhs.list_view()

    cdef null_equality c_nulls_equal = (
        null_equality.EQUAL if nulls_equal else null_equality.UNEQUAL
    )
    cdef nan_equality c_nans_equal = (
        nan_equality.ALL_EQUAL if nans_equal else nan_equality.UNEQUAL
    )

    with nogil:
        c_result = move(cpp_set_operations.union_distinct(
            lhs_view.view(),
            rhs_view.view(),
            c_nulls_equal,
            c_nans_equal,
        ))
=======
        A new Column with elements in each list sorted.
    """
    cdef unique_ptr[column] c_result
    cdef ListColumnView list_view = input.list_view()

    cdef order c_sort_order = (
        order.ASCENDING if ascending else order.DESCENDING
    )

    with nogil:
        if stable:
            c_result = move(cpp_stable_sort_lists(
                    list_view.view(),
                    c_sort_order,
                    na_position,
            ))
        else:
            c_result = move(cpp_sort_lists(
                    list_view.view(),
                    c_sort_order,
                    na_position,
            ))
>>>>>>> ff30c021
    return Column.from_libcudf(move(c_result))<|MERGE_RESOLUTION|>--- conflicted
+++ resolved
@@ -29,15 +29,13 @@
     stable_sort_lists as cpp_stable_sort_lists,
 )
 from cudf._lib.pylibcudf.libcudf.table.table cimport table
-<<<<<<< HEAD
 from cudf._lib.pylibcudf.libcudf.types cimport (
     nan_equality,
     null_equality,
+    null_order,
+    order,
     size_type,
 )
-=======
-from cudf._lib.pylibcudf.libcudf.types cimport null_order, order, size_type
->>>>>>> ff30c021
 from cudf._lib.pylibcudf.lists cimport ColumnOrScalar, ColumnOrSizeType
 
 from .column cimport Column, ListColumnView
@@ -335,30 +333,6 @@
     return Column.from_libcudf(move(c_result))
 
 
-<<<<<<< HEAD
-cpdef Column difference_distinct(
-    Column lhs,
-    Column rhs,
-    bool nulls_equal=True,
-    bool nans_equal=True
-):
-    """Create a column of index values indicating the position of a search
-    key row within the corresponding list row in the lists column.
-
-    For details, see :cpp:func:`difference_distinct`.
-
-    Parameters
-    ----------
-    lhs : Column
-        The input lists column of elements that may be included.
-    rhs : Column
-        The input lists column of elements to exclude.
-    nulls_equal : bool, default True
-        If true, null elements are considered equal. Otherwise, unequal.
-    nans_equal : bool, default True
-        If true, libcudf will treat nan elements from {-nan, +nan}
-        as equal. Otherwise, unequal. Otherwise, unequal.
-=======
 cpdef Column sort_lists(
     Column input,
     bool ascending,
@@ -381,178 +355,10 @@
     stable: bool
         If true :cpp:func:`stable_sort_lists` is used, Otherwise,
         :cpp:func:`sort_lists` is used.
->>>>>>> ff30c021
-
-    Returns
-    -------
-    Column
-<<<<<<< HEAD
-        A lists column containing the difference results.
-    """
-    cdef unique_ptr[column] c_result
-    cdef ListColumnView lhs_view = lhs.list_view()
-    cdef ListColumnView rhs_view = rhs.list_view()
-
-    cdef null_equality c_nulls_equal = (
-        null_equality.EQUAL if nulls_equal else null_equality.UNEQUAL
-    )
-    cdef nan_equality c_nans_equal = (
-        nan_equality.ALL_EQUAL if nans_equal else nan_equality.UNEQUAL
-    )
-
-    with nogil:
-        c_result = move(cpp_set_operations.difference_distinct(
-            lhs_view.view(),
-            rhs_view.view(),
-            c_nulls_equal,
-            c_nans_equal,
-        ))
-    return Column.from_libcudf(move(c_result))
-
-
-cpdef Column have_overlap(
-    Column lhs,
-    Column rhs,
-    bool nulls_equal=True,
-    bool nans_equal=True
-):
-    """Check if lists at each row of the given lists columns overlap.
-
-    For details, see :cpp:func:`have_overlap`.
-
-    Parameters
-    ----------
-    lhs : Column
-        The input lists column for one side.
-    rhs : Column
-        The input lists column for the other side.
-    nulls_equal : bool, default True
-        If true, null elements are considered equal. Otherwise, unequal.
-    nans_equal : bool, default True
-        If true, libcudf will treat nan elements from {-nan, +nan}
-        as equal. Otherwise, unequal. Otherwise, unequal.
-
-    Returns
-    -------
-    Column
-        A column containing the check results.
-    """
-    cdef unique_ptr[column] c_result
-    cdef ListColumnView lhs_view = lhs.list_view()
-    cdef ListColumnView rhs_view = rhs.list_view()
-
-    cdef null_equality c_nulls_equal = (
-        null_equality.EQUAL if nulls_equal else null_equality.UNEQUAL
-    )
-    cdef nan_equality c_nans_equal = (
-        nan_equality.ALL_EQUAL if nans_equal else nan_equality.UNEQUAL
-    )
-
-    with nogil:
-        c_result = move(cpp_set_operations.have_overlap(
-            lhs_view.view(),
-            rhs_view.view(),
-            c_nulls_equal,
-            c_nans_equal,
-        ))
-    return Column.from_libcudf(move(c_result))
-
-
-cpdef Column intersect_distinct(
-    Column lhs,
-    Column rhs,
-    bool nulls_equal=True,
-    bool nans_equal=True
-):
-    """Create a lists column of distinct elements common to two input lists columns.
-
-    For details, see :cpp:func:`intersect_distinct`.
-
-    Parameters
-    ----------
-    lhs : Column
-        The input lists column of elements that may be included.
-    rhs : Column
-        The input lists column of elements to exclude.
-    nulls_equal : bool, default True
-        If true, null elements are considered equal. Otherwise, unequal.
-    nans_equal : bool, default True
-        If true, libcudf will treat nan elements from {-nan, +nan}
-        as equal. Otherwise, unequal. Otherwise, unequal.
-
-    Returns
-    -------
-    Column
-        A lists column containing the intersection results.
-    """
-    cdef unique_ptr[column] c_result
-    cdef ListColumnView lhs_view = lhs.list_view()
-    cdef ListColumnView rhs_view = rhs.list_view()
-
-    cdef null_equality c_nulls_equal = (
-        null_equality.EQUAL if nulls_equal else null_equality.UNEQUAL
-    )
-    cdef nan_equality c_nans_equal = (
-        nan_equality.ALL_EQUAL if nans_equal else nan_equality.UNEQUAL
-    )
-
-    with nogil:
-        c_result = move(cpp_set_operations.intersect_distinct(
-            lhs_view.view(),
-            rhs_view.view(),
-            c_nulls_equal,
-            c_nans_equal,
-        ))
-    return Column.from_libcudf(move(c_result))
-
-
-cpdef Column union_distinct(
-    Column lhs,
-    Column rhs,
-    bool nulls_equal=True,
-    bool nans_equal=True
-):
-    """Create a lists column of distinct elements found in
-    either of two input lists columns.
-
-    For details, see :cpp:func:`union_distinct`.
-
-    Parameters
-    ----------
-    lhs : Column
-        The input lists column of elements that may be included.
-    rhs : Column
-        The input lists column of elements to exclude.
-    nulls_equal : bool, default True
-        If true, null elements are considered equal. Otherwise, unequal.
-    nans_equal : bool, default True
-        If true, libcudf will treat nan elements from {-nan, +nan}
-        as equal. Otherwise, unequal. Otherwise, unequal.
-
-    Returns
-    -------
-    Column
-        A lists column containing the union results.
-    """
-    cdef unique_ptr[column] c_result
-    cdef ListColumnView lhs_view = lhs.list_view()
-    cdef ListColumnView rhs_view = rhs.list_view()
-
-    cdef null_equality c_nulls_equal = (
-        null_equality.EQUAL if nulls_equal else null_equality.UNEQUAL
-    )
-    cdef nan_equality c_nans_equal = (
-        nan_equality.ALL_EQUAL if nans_equal else nan_equality.UNEQUAL
-    )
-
-    with nogil:
-        c_result = move(cpp_set_operations.union_distinct(
-            lhs_view.view(),
-            rhs_view.view(),
-            c_nulls_equal,
-            c_nans_equal,
-        ))
-=======
+
+    Returns
+    -------
+    Column
         A new Column with elements in each list sorted.
     """
     cdef unique_ptr[column] c_result
@@ -575,5 +381,198 @@
                     c_sort_order,
                     na_position,
             ))
->>>>>>> ff30c021
+    return Column.from_libcudf(move(c_result))
+
+
+cpdef Column difference_distinct(
+    Column lhs,
+    Column rhs,
+    bool nulls_equal=True,
+    bool nans_equal=True
+):
+    """Create a column of index values indicating the position of a search
+    key row within the corresponding list row in the lists column.
+
+    For details, see :cpp:func:`difference_distinct`.
+
+    Parameters
+    ----------
+    lhs : Column
+        The input lists column of elements that may be included.
+    rhs : Column
+        The input lists column of elements to exclude.
+    nulls_equal : bool, default True
+        If true, null elements are considered equal. Otherwise, unequal.
+    nans_equal : bool, default True
+        If true, libcudf will treat nan elements from {-nan, +nan}
+        as equal. Otherwise, unequal. Otherwise, unequal.
+
+    Returns
+    -------
+    Column
+        A lists column containing the difference results.
+    """
+    cdef unique_ptr[column] c_result
+    cdef ListColumnView lhs_view = lhs.list_view()
+    cdef ListColumnView rhs_view = rhs.list_view()
+
+    cdef null_equality c_nulls_equal = (
+        null_equality.EQUAL if nulls_equal else null_equality.UNEQUAL
+    )
+    cdef nan_equality c_nans_equal = (
+        nan_equality.ALL_EQUAL if nans_equal else nan_equality.UNEQUAL
+    )
+
+    with nogil:
+        c_result = move(cpp_set_operations.difference_distinct(
+            lhs_view.view(),
+            rhs_view.view(),
+            c_nulls_equal,
+            c_nans_equal,
+        ))
+    return Column.from_libcudf(move(c_result))
+
+
+cpdef Column have_overlap(
+    Column lhs,
+    Column rhs,
+    bool nulls_equal=True,
+    bool nans_equal=True
+):
+    """Check if lists at each row of the given lists columns overlap.
+
+    For details, see :cpp:func:`have_overlap`.
+
+    Parameters
+    ----------
+    lhs : Column
+        The input lists column for one side.
+    rhs : Column
+        The input lists column for the other side.
+    nulls_equal : bool, default True
+        If true, null elements are considered equal. Otherwise, unequal.
+    nans_equal : bool, default True
+        If true, libcudf will treat nan elements from {-nan, +nan}
+        as equal. Otherwise, unequal. Otherwise, unequal.
+
+    Returns
+    -------
+    Column
+        A column containing the check results.
+    """
+    cdef unique_ptr[column] c_result
+    cdef ListColumnView lhs_view = lhs.list_view()
+    cdef ListColumnView rhs_view = rhs.list_view()
+
+    cdef null_equality c_nulls_equal = (
+        null_equality.EQUAL if nulls_equal else null_equality.UNEQUAL
+    )
+    cdef nan_equality c_nans_equal = (
+        nan_equality.ALL_EQUAL if nans_equal else nan_equality.UNEQUAL
+    )
+
+    with nogil:
+        c_result = move(cpp_set_operations.have_overlap(
+            lhs_view.view(),
+            rhs_view.view(),
+            c_nulls_equal,
+            c_nans_equal,
+        ))
+    return Column.from_libcudf(move(c_result))
+
+
+cpdef Column intersect_distinct(
+    Column lhs,
+    Column rhs,
+    bool nulls_equal=True,
+    bool nans_equal=True
+):
+    """Create a lists column of distinct elements common to two input lists columns.
+
+    For details, see :cpp:func:`intersect_distinct`.
+
+    Parameters
+    ----------
+    lhs : Column
+        The input lists column of elements that may be included.
+    rhs : Column
+        The input lists column of elements to exclude.
+    nulls_equal : bool, default True
+        If true, null elements are considered equal. Otherwise, unequal.
+    nans_equal : bool, default True
+        If true, libcudf will treat nan elements from {-nan, +nan}
+        as equal. Otherwise, unequal. Otherwise, unequal.
+
+    Returns
+    -------
+    Column
+        A lists column containing the intersection results.
+    """
+    cdef unique_ptr[column] c_result
+    cdef ListColumnView lhs_view = lhs.list_view()
+    cdef ListColumnView rhs_view = rhs.list_view()
+
+    cdef null_equality c_nulls_equal = (
+        null_equality.EQUAL if nulls_equal else null_equality.UNEQUAL
+    )
+    cdef nan_equality c_nans_equal = (
+        nan_equality.ALL_EQUAL if nans_equal else nan_equality.UNEQUAL
+    )
+
+    with nogil:
+        c_result = move(cpp_set_operations.intersect_distinct(
+            lhs_view.view(),
+            rhs_view.view(),
+            c_nulls_equal,
+            c_nans_equal,
+        ))
+    return Column.from_libcudf(move(c_result))
+
+
+cpdef Column union_distinct(
+    Column lhs,
+    Column rhs,
+    bool nulls_equal=True,
+    bool nans_equal=True
+):
+    """Create a lists column of distinct elements found in
+    either of two input lists columns.
+
+    For details, see :cpp:func:`union_distinct`.
+
+    Parameters
+    ----------
+    lhs : Column
+        The input lists column of elements that may be included.
+    rhs : Column
+        The input lists column of elements to exclude.
+    nulls_equal : bool, default True
+        If true, null elements are considered equal. Otherwise, unequal.
+    nans_equal : bool, default True
+        If true, libcudf will treat nan elements from {-nan, +nan}
+        as equal. Otherwise, unequal. Otherwise, unequal.
+
+    Returns
+    -------
+    Column
+        A lists column containing the union results.
+    """
+    cdef unique_ptr[column] c_result
+    cdef ListColumnView lhs_view = lhs.list_view()
+    cdef ListColumnView rhs_view = rhs.list_view()
+
+    cdef null_equality c_nulls_equal = (
+        null_equality.EQUAL if nulls_equal else null_equality.UNEQUAL
+    )
+    cdef nan_equality c_nans_equal = (
+        nan_equality.ALL_EQUAL if nans_equal else nan_equality.UNEQUAL
+    )
+
+    with nogil:
+        c_result = move(cpp_set_operations.union_distinct(
+            lhs_view.view(),
+            rhs_view.view(),
+            c_nulls_equal,
+            c_nans_equal,
+        ))
     return Column.from_libcudf(move(c_result))