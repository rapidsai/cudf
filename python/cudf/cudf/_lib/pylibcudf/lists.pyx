--- conflicted
+++ resolved
@@ -426,19 +426,6 @@
     return Column.from_libcudf(move(c_result))
 
 
-<<<<<<< HEAD
-cpdef Column apply_boolean_mask(Column input, Column boolean_mask):
-    """Filters elements in each row of the input lists column using a boolean mask
-
-    For details, see :cpp:func:`apply_boolean_mask`.
-
-    Parameters
-    ----------
-    input : Column
-        The input column.
-    boolean_mask : Column
-        The boolean mask.
-=======
 cpdef Column difference_distinct(
     Column lhs,
     Column rhs,
@@ -461,22 +448,10 @@
     nans_equal : bool, default True
         If true, libcudf will treat nan elements from {-nan, +nan}
         as equal. Otherwise, unequal. Otherwise, unequal.
->>>>>>> 8bba6dfa
-
-    Returns
-    -------
-    Column
-<<<<<<< HEAD
-        A Column of filtered elements based upon the boolean mask.
-    """
-    cdef unique_ptr[column] c_result
-    cdef ListColumnView list_view = input.list_view()
-    cdef ListColumnView mask_view = boolean_mask.list_view()
-    with nogil:
-        c_result = move(cpp_apply_boolean_mask(
-            list_view.view(),
-            mask_view.view(),
-=======
+
+    Returns
+    -------
+    Column
         A lists column containing the difference results.
     """
     cdef unique_ptr[column] c_result
@@ -592,25 +567,10 @@
             rhs_view.view(),
             c_nulls_equal,
             c_nans_equal,
->>>>>>> 8bba6dfa
-        ))
-    return Column.from_libcudf(move(c_result))
-
-
-<<<<<<< HEAD
-cpdef Column distinct(Column input, bool nulls_equal, bool nans_equal):
-    """Create a new list column without duplicate elements in each list.
-
-    For details, see :cpp:func:`distinct`.
-
-    Parameters
-    ----------
-    input : Column
-        The input column.
-    nulls_equal : bool
-        If true, null elements are considered equal. Otherwise, unequal.
-    nans_equal : bool
-=======
+        ))
+    return Column.from_libcudf(move(c_result))
+
+
 cpdef Column union_distinct(
     Column lhs,
     Column rhs,
@@ -631,25 +591,17 @@
     nulls_equal : bool, default True
         If true, null elements are considered equal. Otherwise, unequal.
     nans_equal : bool, default True
->>>>>>> 8bba6dfa
         If true, libcudf will treat nan elements from {-nan, +nan}
         as equal. Otherwise, unequal. Otherwise, unequal.
 
     Returns
     -------
     Column
-<<<<<<< HEAD
-        A new list column without duplicate elements in each list.
-    """
-    cdef unique_ptr[column] c_result
-    cdef ListColumnView list_view = input.list_view()
-=======
         A lists column containing the union results.
     """
     cdef unique_ptr[column] c_result
     cdef ListColumnView lhs_view = lhs.list_view()
     cdef ListColumnView rhs_view = rhs.list_view()
->>>>>>> 8bba6dfa
 
     cdef null_equality c_nulls_equal = (
         null_equality.EQUAL if nulls_equal else null_equality.UNEQUAL
@@ -659,15 +611,77 @@
     )
 
     with nogil:
-<<<<<<< HEAD
-        c_result = move(cpp_distinct(
-            list_view.view(),
-=======
         c_result = move(cpp_set_operations.union_distinct(
             lhs_view.view(),
             rhs_view.view(),
->>>>>>> 8bba6dfa
             c_nulls_equal,
             c_nans_equal,
         ))
+    return Column.from_libcudf(move(c_result))
+
+
+cpdef Column apply_boolean_mask(Column input, Column boolean_mask):
+    """Filters elements in each row of the input lists column using a boolean mask
+
+    For details, see :cpp:func:`apply_boolean_mask`.
+
+    Parameters
+    ----------
+    input : Column
+        The input column.
+    boolean_mask : Column
+        The boolean mask.
+
+    Returns
+    -------
+    Column
+        A Column of filtered elements based upon the boolean mask.
+    """
+    cdef unique_ptr[column] c_result
+    cdef ListColumnView list_view = input.list_view()
+    cdef ListColumnView mask_view = boolean_mask.list_view()
+    with nogil:
+        c_result = move(cpp_apply_boolean_mask(
+            list_view.view(),
+            mask_view.view(),
+        ))
+    return Column.from_libcudf(move(c_result))
+
+
+cpdef Column distinct(Column input, bool nulls_equal, bool nans_equal):
+    """Create a new list column without duplicate elements in each list.
+
+    For details, see :cpp:func:`distinct`.
+
+    Parameters
+    ----------
+    input : Column
+        The input column.
+    nulls_equal : bool
+        If true, null elements are considered equal. Otherwise, unequal.
+    nans_equal : bool
+        If true, libcudf will treat nan elements from {-nan, +nan}
+        as equal. Otherwise, unequal. Otherwise, unequal.
+
+    Returns
+    -------
+    Column
+        A new list column without duplicate elements in each list.
+    """
+    cdef unique_ptr[column] c_result
+    cdef ListColumnView list_view = input.list_view()
+
+    cdef null_equality c_nulls_equal = (
+        null_equality.EQUAL if nulls_equal else null_equality.UNEQUAL
+    )
+    cdef nan_equality c_nans_equal = (
+        nan_equality.ALL_EQUAL if nans_equal else nan_equality.UNEQUAL
+    )
+
+    with nogil:
+        c_result = move(cpp_distinct(
+            list_view.view(),
+            c_nulls_equal,
+            c_nans_equal,
+        ))
     return Column.from_libcudf(move(c_result))