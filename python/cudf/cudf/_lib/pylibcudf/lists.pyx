# Copyright (c) 2024, NVIDIA CORPORATION.

from cython.operator cimport dereference
from libcpp cimport bool
from libcpp.memory cimport unique_ptr
from libcpp.utility cimport move

from cudf._lib.pylibcudf.libcudf.column.column cimport column
from cudf._lib.pylibcudf.libcudf.lists cimport (
    contains as cpp_contains,
    explode as cpp_explode,
    gather as cpp_gather,
    reverse as cpp_reverse,
)
from cudf._lib.pylibcudf.libcudf.lists.combine cimport (
    concatenate_list_elements as cpp_concatenate_list_elements,
    concatenate_null_policy,
    concatenate_rows as cpp_concatenate_rows,
)
<<<<<<< HEAD
from cudf._lib.pylibcudf.libcudf.lists.sorting cimport (
    sort_lists as cpp_sort_lists,
    stable_sort_lists as cpp_stable_sort_lists,
)
from cudf._lib.pylibcudf.libcudf.table.table cimport table
from cudf._lib.pylibcudf.libcudf.types cimport null_order, order, size_type
from cudf._lib.pylibcudf.lists cimport ColumnOrScalar
=======
from cudf._lib.pylibcudf.libcudf.lists.extract cimport (
    extract_list_element as cpp_extract_list_element,
)
from cudf._lib.pylibcudf.libcudf.table.table cimport table
from cudf._lib.pylibcudf.libcudf.types cimport size_type
from cudf._lib.pylibcudf.lists cimport ColumnOrScalar, ColumnOrSizeType
>>>>>>> 954ce6d5

from .column cimport Column, ListColumnView
from .scalar cimport Scalar
from .table cimport Table


cpdef Table explode_outer(Table input, size_type explode_column_idx):
    """Explode a column of lists into rows.

    All other columns will be duplicated for each element in the list.

    Parameters
    ----------
    input : Table
        The input table
    explode_column_idx : int
        The index of the column to explode

    Returns
    -------
    Table
        A new table with the exploded column
    """
    cdef unique_ptr[table] c_result

    with nogil:
        c_result = move(cpp_explode.explode_outer(input.view(), explode_column_idx))

    return Table.from_libcudf(move(c_result))


cpdef Column concatenate_rows(Table input):
    """Concatenate multiple lists columns into a single lists column row-wise.

    Parameters
    ----------
    input : Table
        The input table

    Returns
    -------
    Table
        A new Column of concatenated rows
    """
    cdef unique_ptr[column] c_result

    with nogil:
        c_result = move(cpp_concatenate_rows(input.view()))

    return Column.from_libcudf(move(c_result))


cpdef Column concatenate_list_elements(Column input, bool dropna):
    """Concatenate multiple lists on the same row into a single list.

    Parameters
    ----------
    input : Column
        The input column
    dropna : bool
        If true, null list elements will be ignored
        from concatenation. Otherwise any input null values will result in
        the corresponding output row being set to null.

    Returns
    -------
    Column
        A new Column of concatenated list elements
    """
    cdef concatenate_null_policy null_policy = (
        concatenate_null_policy.IGNORE if dropna
        else concatenate_null_policy.NULLIFY_OUTPUT_ROW
    )
    cdef unique_ptr[column] c_result

    with nogil:
        c_result = move(cpp_concatenate_list_elements(
            input.view(),
            null_policy,
        ))

    return Column.from_libcudf(move(c_result))


cpdef Column contains(Column input, ColumnOrScalar search_key):
    """Create a column of bool values indicating whether
    the search_key is contained in the input.

    ``search_key`` may be a
    :py:class:`~cudf._lib.pylibcudf.column.Column` or a
    :py:class:`~cudf._lib.pylibcudf.scalar.Scalar`.

    For details, see :cpp:func:`contains`.

    Parameters
    ----------
    input : Column
        The input column.
    search_key : Union[Column, Scalar]
        The search key.

    Returns
    -------
    Column
        A new Column of bools indicating if the search_key was
        found in the list column.
    """
    cdef unique_ptr[column] c_result
    cdef ListColumnView list_view = input.list_view()

    if not isinstance(search_key, (Column, Scalar)):
        raise TypeError("Must pass a Column or Scalar")

    with nogil:
        c_result = move(cpp_contains.contains(
            list_view.view(),
            search_key.view() if ColumnOrScalar is Column else dereference(
                search_key.get()
            ),
        ))
    return Column.from_libcudf(move(c_result))


cpdef Column contains_nulls(Column input):
    """Create a column of bool values indicating whether
    each row in the lists column contains a null value.

    Parameters
    ----------
    input : Column
        The input column.

    Returns
    -------
    Column
        A new Column of bools indicating if the list column
        contains a null value.
    """
    cdef unique_ptr[column] c_result
    cdef ListColumnView list_view = input.list_view()
    with nogil:
        c_result = move(cpp_contains.contains_nulls(list_view.view()))
    return Column.from_libcudf(move(c_result))


cpdef Column index_of(Column input, ColumnOrScalar search_key, bool find_first_option):
    """Create a column of index values indicating the position of a search
    key row within the corresponding list row in the lists column.

    ``search_key`` may be a
    :py:class:`~cudf._lib.pylibcudf.column.Column` or a
    :py:class:`~cudf._lib.pylibcudf.scalar.Scalar`.

    For details, see :cpp:func:`index_of`.

    Parameters
    ----------
    input : Column
        The input column.
    search_key : Union[Column, Scalar]
        The search key.
    find_first_option : bool
        If true, index_of returns the first match.
        Otherwise the last match is returned.

    Returns
    -------
    Column
        A new Column of index values that indicate where in the
        list column tthe search_key was found. An index value
        of -1 indicates that the search_key was not found.
    """
    cdef unique_ptr[column] c_result
    cdef ListColumnView list_view = input.list_view()
    cdef cpp_contains.duplicate_find_option find_option = (
        cpp_contains.duplicate_find_option.FIND_FIRST if find_first_option
        else cpp_contains.duplicate_find_option.FIND_LAST
    )

    with nogil:
        c_result = move(cpp_contains.index_of(
            list_view.view(),
            search_key.view() if ColumnOrScalar is Column else dereference(
                search_key.get()
            ),
            find_option,
        ))
    return Column.from_libcudf(move(c_result))


<<<<<<< HEAD
cpdef Column sort_lists(Column input, bool ascending, str na_position, bool stable):
    """Sort the elements within a list in each row of a list column.

    For details, see :cpp:func:`sort_lists`.
=======
cpdef Column reverse(Column input):
    """Reverse the element order within each list of the input column.

    For details, see :cpp:func:`reverse`.
>>>>>>> 954ce6d5

    Parameters
    ----------
    input : Column
        The input column.
<<<<<<< HEAD
    ascending : bool
        If true, the sort order is ascending. Otherwise, the sort order is descending.
    na_position : str
        If na_position equals "first", then the null values in the output
        column are placed first. Otherwise, they are be placed after.
    stable: bool
        If true :cpp:func:`stable_sort_lists` is used, Otherwise,
        :cpp:func:`sort_lists` is used.
=======
>>>>>>> 954ce6d5

    Returns
    -------
    Column
<<<<<<< HEAD
        A new Column with elements in each list sorted.
=======
        A new Column with reversed lists.
>>>>>>> 954ce6d5
    """
    cdef unique_ptr[column] c_result
    cdef ListColumnView list_view = input.list_view()

<<<<<<< HEAD
    cdef order c_sort_order = (
        order.ASCENDING if ascending else order.DESCENDING
    )
    cdef null_order c_null_prec = (
        null_order.BEFORE if na_position == "first" else null_order.AFTER
    )

    with nogil:
        if stable:
            c_result = move(cpp_stable_sort_lists(
                    list_view.view(),
                    c_sort_order,
                    c_null_prec,
            ))
        else:
            c_result = move(cpp_sort_lists(
                    list_view.view(),
                    c_sort_order,
                    c_null_prec,
            ))
=======
    with nogil:
        c_result = move(cpp_reverse.reverse(
            list_view.view(),
        ))
    return Column.from_libcudf(move(c_result))


cpdef Column segmented_gather(Column input, Column gather_map_list):
    """Create a column with elements gathered based on the indices in gather_map_list

    For details, see :cpp:func:`segmented_gather`.

    Parameters
    ----------
    input : Column
        The input column.
    gather_map_list : Column
        The indices of the lists column to gather.

    Returns
    -------
    Column
        A new Column with elements in list of rows
        gathered based on gather_map_list
    """

    cdef unique_ptr[column] c_result
    cdef ListColumnView list_view1 = input.list_view()
    cdef ListColumnView list_view2 = gather_map_list.list_view()

    with nogil:
        c_result = move(cpp_gather.segmented_gather(
            list_view1.view(),
            list_view2.view(),
        ))
    return Column.from_libcudf(move(c_result))


cpdef Column extract_list_element(Column input, ColumnOrSizeType index):
    """Create a column of extracted list elements.

    Parameters
    ----------
    input : Column
        The input column.
    index : Union[Column, size_type]
        The selection index or indices.

    Returns
    -------
    Column
        A new Column with elements extracted.
    """
    cdef unique_ptr[column] c_result
    cdef ListColumnView list_view = input.list_view()

    with nogil:
        c_result = move(cpp_extract_list_element(
            list_view.view(),
            index.view() if ColumnOrSizeType is Column else index,
        ))
>>>>>>> 954ce6d5
    return Column.from_libcudf(move(c_result))<|MERGE_RESOLUTION|>--- conflicted
+++ resolved
@@ -17,22 +17,16 @@
     concatenate_null_policy,
     concatenate_rows as cpp_concatenate_rows,
 )
-<<<<<<< HEAD
+from cudf._lib.pylibcudf.libcudf.lists.extract cimport (
+    extract_list_element as cpp_extract_list_element,
+)
 from cudf._lib.pylibcudf.libcudf.lists.sorting cimport (
     sort_lists as cpp_sort_lists,
     stable_sort_lists as cpp_stable_sort_lists,
 )
 from cudf._lib.pylibcudf.libcudf.table.table cimport table
 from cudf._lib.pylibcudf.libcudf.types cimport null_order, order, size_type
-from cudf._lib.pylibcudf.lists cimport ColumnOrScalar
-=======
-from cudf._lib.pylibcudf.libcudf.lists.extract cimport (
-    extract_list_element as cpp_extract_list_element,
-)
-from cudf._lib.pylibcudf.libcudf.table.table cimport table
-from cudf._lib.pylibcudf.libcudf.types cimport size_type
 from cudf._lib.pylibcudf.lists cimport ColumnOrScalar, ColumnOrSizeType
->>>>>>> 954ce6d5
 
 from .column cimport Column, ListColumnView
 from .scalar cimport Scalar
@@ -223,52 +217,118 @@
     return Column.from_libcudf(move(c_result))
 
 
-<<<<<<< HEAD
-cpdef Column sort_lists(Column input, bool ascending, str na_position, bool stable):
-    """Sort the elements within a list in each row of a list column.
-
-    For details, see :cpp:func:`sort_lists`.
-=======
 cpdef Column reverse(Column input):
     """Reverse the element order within each list of the input column.
 
     For details, see :cpp:func:`reverse`.
->>>>>>> 954ce6d5
-
-    Parameters
-    ----------
-    input : Column
-        The input column.
-<<<<<<< HEAD
+
+    Parameters
+    ----------
+    input : Column
+        The input column.
+
+    Returns
+    -------
+    Column
+        A new Column with reversed lists.
+    """
+    cdef unique_ptr[column] c_result
+    cdef ListColumnView list_view = input.list_view()
+
+    with nogil:
+        c_result = move(cpp_reverse.reverse(
+            list_view.view(),
+        ))
+    return Column.from_libcudf(move(c_result))
+
+
+cpdef Column segmented_gather(Column input, Column gather_map_list):
+    """Create a column with elements gathered based on the indices in gather_map_list
+
+    For details, see :cpp:func:`segmented_gather`.
+
+    Parameters
+    ----------
+    input : Column
+        The input column.
+    gather_map_list : Column
+        The indices of the lists column to gather.
+
+    Returns
+    -------
+    Column
+        A new Column with elements in list of rows
+        gathered based on gather_map_list
+    """
+
+    cdef unique_ptr[column] c_result
+    cdef ListColumnView list_view1 = input.list_view()
+    cdef ListColumnView list_view2 = gather_map_list.list_view()
+
+    with nogil:
+        c_result = move(cpp_gather.segmented_gather(
+            list_view1.view(),
+            list_view2.view(),
+        ))
+    return Column.from_libcudf(move(c_result))
+
+
+cpdef Column extract_list_element(Column input, ColumnOrSizeType index):
+    """Create a column of extracted list elements.
+
+    Parameters
+    ----------
+    input : Column
+        The input column.
+    index : Union[Column, size_type]
+        The selection index or indices.
+
+    Returns
+    -------
+    Column
+        A new Column with elements extracted.
+    """
+    cdef unique_ptr[column] c_result
+    cdef ListColumnView list_view = input.list_view()
+
+    with nogil:
+        c_result = move(cpp_extract_list_element(
+            list_view.view(),
+            index.view() if ColumnOrSizeType is Column else index,
+        ))
+    return Column.from_libcudf(move(c_result))
+
+
+cpdef Column sort_lists(
+    Column input,
+    bool ascending,
+    null_order na_position,
+    bool stable = False
+):
+    """Sort the elements within a list in each row of a list column.
+    For details, see :cpp:func:`sort_lists`.
+    Parameters
+    ----------
+    input : Column
+        The input column.
     ascending : bool
         If true, the sort order is ascending. Otherwise, the sort order is descending.
-    na_position : str
-        If na_position equals "first", then the null values in the output
+    na_position : NullOrder
+        If na_position equals NullOrder.FIRST, then the null values in the output
         column are placed first. Otherwise, they are be placed after.
     stable: bool
         If true :cpp:func:`stable_sort_lists` is used, Otherwise,
         :cpp:func:`sort_lists` is used.
-=======
->>>>>>> 954ce6d5
-
-    Returns
-    -------
-    Column
-<<<<<<< HEAD
+    Returns
+    -------
+    Column
         A new Column with elements in each list sorted.
-=======
-        A new Column with reversed lists.
->>>>>>> 954ce6d5
-    """
-    cdef unique_ptr[column] c_result
-    cdef ListColumnView list_view = input.list_view()
-
-<<<<<<< HEAD
+    """
+    cdef unique_ptr[column] c_result
+    cdef ListColumnView list_view = input.list_view()
+
     cdef order c_sort_order = (
         order.ASCENDING if ascending else order.DESCENDING
-    )
-    cdef null_order c_null_prec = (
-        null_order.BEFORE if na_position == "first" else null_order.AFTER
     )
 
     with nogil:
@@ -276,75 +336,12 @@
             c_result = move(cpp_stable_sort_lists(
                     list_view.view(),
                     c_sort_order,
-                    c_null_prec,
+                    na_position,
             ))
         else:
             c_result = move(cpp_sort_lists(
                     list_view.view(),
                     c_sort_order,
-                    c_null_prec,
+                    na_position,
             ))
-=======
-    with nogil:
-        c_result = move(cpp_reverse.reverse(
-            list_view.view(),
-        ))
-    return Column.from_libcudf(move(c_result))
-
-
-cpdef Column segmented_gather(Column input, Column gather_map_list):
-    """Create a column with elements gathered based on the indices in gather_map_list
-
-    For details, see :cpp:func:`segmented_gather`.
-
-    Parameters
-    ----------
-    input : Column
-        The input column.
-    gather_map_list : Column
-        The indices of the lists column to gather.
-
-    Returns
-    -------
-    Column
-        A new Column with elements in list of rows
-        gathered based on gather_map_list
-    """
-
-    cdef unique_ptr[column] c_result
-    cdef ListColumnView list_view1 = input.list_view()
-    cdef ListColumnView list_view2 = gather_map_list.list_view()
-
-    with nogil:
-        c_result = move(cpp_gather.segmented_gather(
-            list_view1.view(),
-            list_view2.view(),
-        ))
-    return Column.from_libcudf(move(c_result))
-
-
-cpdef Column extract_list_element(Column input, ColumnOrSizeType index):
-    """Create a column of extracted list elements.
-
-    Parameters
-    ----------
-    input : Column
-        The input column.
-    index : Union[Column, size_type]
-        The selection index or indices.
-
-    Returns
-    -------
-    Column
-        A new Column with elements extracted.
-    """
-    cdef unique_ptr[column] c_result
-    cdef ListColumnView list_view = input.list_view()
-
-    with nogil:
-        c_result = move(cpp_extract_list_element(
-            list_view.view(),
-            index.view() if ColumnOrSizeType is Column else index,
-        ))
->>>>>>> 954ce6d5
     return Column.from_libcudf(move(c_result))