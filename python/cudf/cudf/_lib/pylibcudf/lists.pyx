# Copyright (c) 2024, NVIDIA CORPORATION.

from cython.operator cimport dereference
from libcpp cimport bool
from libcpp.memory cimport unique_ptr
from libcpp.utility cimport move

from cudf._lib.pylibcudf.libcudf.column.column cimport column
from cudf._lib.pylibcudf.libcudf.lists cimport (
    contains as cpp_contains,
    explode as cpp_explode,
<<<<<<< HEAD
    gather as cpp_gather,
=======
    reverse as cpp_reverse,
>>>>>>> f6b355d7
)
from cudf._lib.pylibcudf.libcudf.lists.combine cimport (
    concatenate_list_elements as cpp_concatenate_list_elements,
    concatenate_null_policy,
    concatenate_rows as cpp_concatenate_rows,
)
from cudf._lib.pylibcudf.libcudf.table.table cimport table
from cudf._lib.pylibcudf.libcudf.types cimport size_type
from cudf._lib.pylibcudf.lists cimport ColumnOrScalar

from .column cimport Column, ListColumnView
from .scalar cimport Scalar
from .table cimport Table


cpdef Table explode_outer(Table input, size_type explode_column_idx):
    """Explode a column of lists into rows.

    All other columns will be duplicated for each element in the list.

    Parameters
    ----------
    input : Table
        The input table
    explode_column_idx : int
        The index of the column to explode

    Returns
    -------
    Table
        A new table with the exploded column
    """
    cdef unique_ptr[table] c_result

    with nogil:
        c_result = move(cpp_explode.explode_outer(input.view(), explode_column_idx))

    return Table.from_libcudf(move(c_result))


cpdef Column concatenate_rows(Table input):
    """Concatenate multiple lists columns into a single lists column row-wise.

    Parameters
    ----------
    input : Table
        The input table

    Returns
    -------
    Table
        A new Column of concatenated rows
    """
    cdef unique_ptr[column] c_result

    with nogil:
        c_result = move(cpp_concatenate_rows(input.view()))

    return Column.from_libcudf(move(c_result))


cpdef Column concatenate_list_elements(Column input, bool dropna):
    """Concatenate multiple lists on the same row into a single list.

    Parameters
    ----------
    input : Column
        The input column
    dropna : bool
        If true, null list elements will be ignored
        from concatenation. Otherwise any input null values will result in
        the corresponding output row being set to null.

    Returns
    -------
    Column
        A new Column of concatenated list elements
    """
    cdef concatenate_null_policy null_policy = (
        concatenate_null_policy.IGNORE if dropna
        else concatenate_null_policy.NULLIFY_OUTPUT_ROW
    )
    cdef unique_ptr[column] c_result

    with nogil:
        c_result = move(cpp_concatenate_list_elements(
            input.view(),
            null_policy,
        ))

    return Column.from_libcudf(move(c_result))


cpdef Column contains(Column input, ColumnOrScalar search_key):
    """Create a column of bool values indicating whether
    the search_key is contained in the input.

    ``search_key`` may be a
    :py:class:`~cudf._lib.pylibcudf.column.Column` or a
    :py:class:`~cudf._lib.pylibcudf.scalar.Scalar`.

    For details, see :cpp:func:`contains`.

    Parameters
    ----------
    input : Column
        The input column.
    search_key : Union[Column, Scalar]
        The search key.

    Returns
    -------
    Column
        A new Column of bools indicating if the search_key was
        found in the list column.
    """
    cdef unique_ptr[column] c_result
    cdef ListColumnView list_view = input.list_view()

    if not isinstance(search_key, (Column, Scalar)):
        raise TypeError("Must pass a Column or Scalar")

    with nogil:
        c_result = move(cpp_contains.contains(
            list_view.view(),
            search_key.view() if ColumnOrScalar is Column else dereference(
                search_key.get()
            ),
        ))
    return Column.from_libcudf(move(c_result))


cpdef Column contains_nulls(Column input):
    """Create a column of bool values indicating whether
    each row in the lists column contains a null value.

    Parameters
    ----------
    input : Column
        The input column.

    Returns
    -------
    Column
        A new Column of bools indicating if the list column
        contains a null value.
    """
    cdef unique_ptr[column] c_result
    cdef ListColumnView list_view = input.list_view()
    with nogil:
        c_result = move(cpp_contains.contains_nulls(list_view.view()))
    return Column.from_libcudf(move(c_result))


cpdef Column index_of(Column input, ColumnOrScalar search_key, bool find_first_option):
    """Create a column of index values indicating the position of a search
    key row within the corresponding list row in the lists column.

    ``search_key`` may be a
    :py:class:`~cudf._lib.pylibcudf.column.Column` or a
    :py:class:`~cudf._lib.pylibcudf.scalar.Scalar`.

    For details, see :cpp:func:`index_of`.

    Parameters
    ----------
    input : Column
        The input column.
    search_key : Union[Column, Scalar]
        The search key.
    find_first_option : bool
        If true, index_of returns the first match.
        Otherwise the last match is returned.

    Returns
    -------
    Column
        A new Column of index values that indicate where in the
        list column tthe search_key was found. An index value
        of -1 indicates that the search_key was not found.
    """
    cdef unique_ptr[column] c_result
    cdef ListColumnView list_view = input.list_view()
    cdef cpp_contains.duplicate_find_option find_option = (
        cpp_contains.duplicate_find_option.FIND_FIRST if find_first_option
        else cpp_contains.duplicate_find_option.FIND_LAST
    )

    with nogil:
        c_result = move(cpp_contains.index_of(
            list_view.view(),
            search_key.view() if ColumnOrScalar is Column else dereference(
                search_key.get()
            ),
            find_option,
        ))
    return Column.from_libcudf(move(c_result))


<<<<<<< HEAD
cpdef Column segmented_gather(Column input, Column gather_map_list):
    """Create a column with elements gathered based on the indices in gather_map_list

    For details, see :cpp:func:`segmented_gather`.
=======
cpdef Column reverse(Column input):
    """Reverse the element order within each list of the input column.

    For details, see :cpp:func:`reverse`.
>>>>>>> f6b355d7

    Parameters
    ----------
    input : Column
        The input column.
<<<<<<< HEAD
    gather_map_list : Column
        The indices of the lists column to gather.
=======
>>>>>>> f6b355d7

    Returns
    -------
    Column
<<<<<<< HEAD
        A new Column with elements in list of rows
        gathered based on gather_map_list
    """

    cdef unique_ptr[column] c_result
    cdef ListColumnView list_view1 = input.list_view()
    cdef ListColumnView list_view2 = gather_map_list.list_view()

    with nogil:
        c_result = move(cpp_gather.segmented_gather(
            list_view1.view(),
            list_view2.view(),
=======
        A new Column with reversed lists.
    """
    cdef unique_ptr[column] c_result
    cdef ListColumnView list_view = input.list_view()

    with nogil:
        c_result = move(cpp_reverse.reverse(
            list_view.view(),
>>>>>>> f6b355d7
        ))
    return Column.from_libcudf(move(c_result))<|MERGE_RESOLUTION|>--- conflicted
+++ resolved
@@ -9,11 +9,8 @@
 from cudf._lib.pylibcudf.libcudf.lists cimport (
     contains as cpp_contains,
     explode as cpp_explode,
-<<<<<<< HEAD
     gather as cpp_gather,
-=======
     reverse as cpp_reverse,
->>>>>>> f6b355d7
 )
 from cudf._lib.pylibcudf.libcudf.lists.combine cimport (
     concatenate_list_elements as cpp_concatenate_list_elements,
@@ -213,32 +210,43 @@
     return Column.from_libcudf(move(c_result))
 
 
-<<<<<<< HEAD
+cpdef Column reverse(Column input):
+    """Reverse the element order within each list of the input column.
+
+    For details, see :cpp:func:`reverse`.
+
+    Parameters
+    ----------
+    input : Column
+        The input column.
+
+    Returns
+    -------
+    Column
+        A new Column with reversed lists.
+    """
+    cdef unique_ptr[column] c_result
+    cdef ListColumnView list_view = input.list_view()
+
+    with nogil:
+        c_result = move(cpp_reverse.reverse(
+            list_view.view(),
+        ))
+    return Column.from_libcudf(move(c_result))
+
+
 cpdef Column segmented_gather(Column input, Column gather_map_list):
     """Create a column with elements gathered based on the indices in gather_map_list
-
     For details, see :cpp:func:`segmented_gather`.
-=======
-cpdef Column reverse(Column input):
-    """Reverse the element order within each list of the input column.
-
-    For details, see :cpp:func:`reverse`.
->>>>>>> f6b355d7
-
-    Parameters
-    ----------
-    input : Column
-        The input column.
-<<<<<<< HEAD
+    Parameters
+    ----------
+    input : Column
+        The input column.
     gather_map_list : Column
         The indices of the lists column to gather.
-=======
->>>>>>> f6b355d7
-
-    Returns
-    -------
-    Column
-<<<<<<< HEAD
+    Returns
+    -------
+    Column
         A new Column with elements in list of rows
         gathered based on gather_map_list
     """
@@ -251,15 +259,5 @@
         c_result = move(cpp_gather.segmented_gather(
             list_view1.view(),
             list_view2.view(),
-=======
-        A new Column with reversed lists.
-    """
-    cdef unique_ptr[column] c_result
-    cdef ListColumnView list_view = input.list_view()
-
-    with nogil:
-        c_result = move(cpp_reverse.reverse(
-            list_view.view(),
->>>>>>> f6b355d7
         ))
     return Column.from_libcudf(move(c_result))