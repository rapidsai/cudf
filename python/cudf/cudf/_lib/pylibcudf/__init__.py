--- conflicted
+++ resolved
@@ -1,10 +1,6 @@
 # Copyright (c) 2023-2024, NVIDIA CORPORATION.
 
-<<<<<<< HEAD
-from . import binaryop, copying, interop, unary
-=======
-from . import aggregation, binaryop, copying, groupby, interop
->>>>>>> 6cebf229
+from . import aggregation, binaryop, copying, groupby, interop, unary
 from .column import Column
 from .gpumemoryview import gpumemoryview
 from .scalar import Scalar
@@ -23,9 +19,6 @@
     "gpumemoryview",
     "groupby",
     "interop",
-<<<<<<< HEAD
     "unary",
-=======
     "types",
->>>>>>> 6cebf229
 ]