--- conflicted
+++ resolved
@@ -22,11 +22,8 @@
 import io
 import os
 
-<<<<<<< HEAD
-=======
 from cudf._lib.pylibcudf.libcudf.io.json import \
     json_recovery_mode_t as JSONRecoveryMode  # no-cython-lint
->>>>>>> e9cb7dd7
 from cudf._lib.pylibcudf.libcudf.io.types import \
     compression_type as CompressionType  # no-cython-lint
 
@@ -181,7 +178,7 @@
                     raise ValueError("All sources must be of the same type!")
                 new_sources.append(buffer.read().encode())
             sources = new_sources
-
+            self.byte_sources = sources
         if isinstance(sources[0], bytes):
             empty_buffer = True
             for buffer in sources:
@@ -202,9 +199,6 @@
         else:
             raise ValueError("Sources must be a list of str/paths, "
                              "bytes, io.BytesIO, io.StringIO, or a Datasource")
-
-        if empty_buffer is True:
-            c_host_buffers.push_back(host_buffer(<char*>NULL, 0))
 
         if empty_buffer is True:
             c_host_buffers.push_back(host_buffer(<char*>NULL, 0))
