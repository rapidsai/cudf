--- conflicted
+++ resolved
@@ -12,11 +12,7 @@
 # the License.
 # =============================================================================
 
-<<<<<<< HEAD
-set(cython_sources avro.pyx json.pyx types.pyx)
-=======
-set(cython_sources avro.pyx datasource.pyx types.pyx)
->>>>>>> cdfb550f
+set(cython_sources avro.pyx datasource.pyx json.pyx types.pyx)
 
 set(linked_libraries cudf::cudf)
 rapids_cython_create_modules(
@@ -25,9 +21,7 @@
   LINKED_LIBRARIES "${linked_libraries}" MODULE_PREFIX pylibcudf_io_ ASSOCIATED_TARGETS cudf
 )
 
-<<<<<<< HEAD
-set(targets_using_arrow_headers pylibcudf_io_avro pylibcudf_io_json pylibcudf_io_types)
-=======
-set(targets_using_arrow_headers pylibcudf_io_avro pylibcudf_io_datasource pylibcudf_io_types)
->>>>>>> cdfb550f
+set(targets_using_arrow_headers pylibcudf_io_avro pylibcudf_io_datasource pylibcudf_io_json
+                                pylibcudf_io_types
+)
 link_to_pyarrow_headers("${targets_using_arrow_headers}")