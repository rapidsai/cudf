--- conflicted
+++ resolved
@@ -12,11 +12,7 @@
 # the License.
 # =============================================================================
 
-<<<<<<< HEAD
-set(cython_sources avro.pyx datasource.pyx parquet.pyx types.pyx)
-=======
-set(cython_sources avro.pyx datasource.pyx json.pyx types.pyx)
->>>>>>> dddeb120
+set(cython_sources avro.pyx datasource.pyx json.pyx parquet.pyx types.pyx)
 
 set(linked_libraries cudf::cudf)
 rapids_cython_create_modules(
@@ -25,11 +21,7 @@
   LINKED_LIBRARIES "${linked_libraries}" MODULE_PREFIX pylibcudf_io_ ASSOCIATED_TARGETS cudf
 )
 
-<<<<<<< HEAD
-set(targets_using_arrow_headers pylibcudf_io_avro pylibcudf_io_datasource pylibcudf_io_parquet
-=======
 set(targets_using_arrow_headers pylibcudf_io_avro pylibcudf_io_datasource pylibcudf_io_json
->>>>>>> dddeb120
-                                pylibcudf_io_types
+                                pylibcudf_io_parquet pylibcudf_io_types
 )
 link_to_pyarrow_headers("${targets_using_arrow_headers}")