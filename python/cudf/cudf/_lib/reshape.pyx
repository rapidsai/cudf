--- conflicted
+++ resolved
@@ -9,14 +9,11 @@
     interleave_columns as cpp_interleave_columns,
     tile as cpp_tile,
 )
-<<<<<<< HEAD
-from cudf._lib.utils cimport data_from_unique_ptr
-=======
 from cudf._lib.cpp.table.table cimport table
 from cudf._lib.cpp.table.table_view cimport table_view
 from cudf._lib.cpp.types cimport size_type
 from cudf._lib.table cimport Table
->>>>>>> b5c4052a
+from cudf._lib.utils cimport data_from_unique_ptr
 
 
 def interleave_columns(Table source_table):
