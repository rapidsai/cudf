# Copyright (c) 2020, NVIDIA CORPORATION.

import pandas as pd

from libcpp cimport bool
from libcpp.memory cimport unique_ptr
from libcpp.utility cimport move
from libcpp.vector cimport vector

from cudf._lib.column cimport Column
from cudf._lib.cpp.column.column_view cimport column_view
from cudf._lib.cpp.stream_compaction cimport (
    apply_boolean_mask as cpp_apply_boolean_mask,
    distinct_count as cpp_distinct_count,
    drop_duplicates as cpp_drop_duplicates,
    drop_nulls as cpp_drop_nulls,
    duplicate_keep_option,
)
<<<<<<< HEAD
from cudf._lib.utils cimport data_from_unique_ptr
=======
from cudf._lib.cpp.table.table cimport table
from cudf._lib.cpp.table.table_view cimport table_view
from cudf._lib.cpp.types cimport (
    nan_policy,
    null_equality,
    null_policy,
    size_type,
)
from cudf._lib.table cimport Table
>>>>>>> b5c4052a


def drop_nulls(Table source_table, how="any", keys=None, thresh=None):
    """
    Drops null rows from cols depending on key columns.

    Parameters
    ----------
    source_table : source table whose null rows are dropped to form new table
    how  : "any" or "all". If thresh is None, drops rows of cols that have any
           nulls or all nulls (respectively) in subset (default: "any")
    keys : List of Column names. If set, then these columns are checked for
           nulls rather than all of cols (optional)
    thresh : Minimum number of non-nulls required to keep a row (optional)

    Returns
    -------
    Table with null rows dropped
    """

    num_index_columns = (
        0 if source_table._index is None else
        source_table._index._num_columns)
    # shifting the index number by number of index columns
    cdef vector[size_type] cpp_keys = (
        [
            num_index_columns + source_table._column_names.index(name)
            for name in keys
        ]
        if keys is not None
        else range(
            num_index_columns, num_index_columns + source_table._num_columns
        )
    )

    cdef size_type c_keep_threshold = cpp_keys.size()
    if thresh is not None:
        c_keep_threshold = thresh
    elif how == "all":
        c_keep_threshold = 1

    cdef unique_ptr[table] c_result
    cdef table_view source_table_view = source_table.view()

    with nogil:
        c_result = move(
            cpp_drop_nulls(
                source_table_view,
                cpp_keys,
                c_keep_threshold
            )
        )

    return data_from_unique_ptr(
        move(c_result),
        column_names=source_table._column_names,
        index_names=(
            None if source_table._index is None
            else source_table._index_names)
    )


def apply_boolean_mask(Table source_table, Column boolean_mask):
    """
    Drops the rows which correspond to False in boolean_mask.

    Parameters
    ----------
    source_table : source table whose rows are dropped as per boolean_mask
    boolean_mask : a boolean column of same size as source_table

    Returns
    -------
    Table obtained from applying mask
    """

    assert pd.api.types.is_bool_dtype(boolean_mask.dtype)

    cdef unique_ptr[table] c_result
    cdef table_view source_table_view = source_table.view()
    cdef column_view boolean_mask_view = boolean_mask.view()

    with nogil:
        c_result = move(
            cpp_apply_boolean_mask(
                source_table_view,
                boolean_mask_view
            )
        )

    return data_from_unique_ptr(
        move(c_result),
        column_names=source_table._column_names,
        index_names=(
            None if source_table._index
            is None else source_table._index_names)
    )


def drop_duplicates(Table source_table,
                    object keys=None,
                    object keep='first',
                    bool nulls_are_equal=True,
                    bool ignore_index=False):
    """
    Drops rows in source_table as per duplicate rows in keys.

    Parameters
    ----------
    source_table : source_table whose rows gets dropped
    keys : List of Column names belong to source_table
    keep : keep 'first' or 'last' or none of the duplicate rows
    nulls_are_equal : if True, nulls are treated equal else not.

    Returns
    -------
    Table with duplicate dropped
    """

    cdef duplicate_keep_option cpp_keep_option

    if keep == 'first':
        cpp_keep_option = duplicate_keep_option.KEEP_FIRST
    elif keep == 'last':
        cpp_keep_option = duplicate_keep_option.KEEP_LAST
    elif keep is False:
        cpp_keep_option = duplicate_keep_option.KEEP_NONE
    else:
        raise ValueError('keep must be either "first", "last" or False')

    num_index_columns =(
        0 if (source_table._index is None or ignore_index)
        else source_table._index._num_columns)
    # shifting the index number by number of index columns
    cdef vector[size_type] cpp_keys = (
        [
            num_index_columns + source_table._column_names.index(name)
            for name in keys
        ]
        if keys is not None
        else range(
            num_index_columns, num_index_columns + source_table._num_columns
        )
    )

    cdef null_equality cpp_nulls_equal = (
        null_equality.EQUAL
        if nulls_are_equal
        else null_equality.UNEQUAL
    )
    cdef unique_ptr[table] c_result
    cdef table_view source_table_view
    if ignore_index:
        source_table_view = source_table.data_view()
    else:
        source_table_view = source_table.view()

    with nogil:
        c_result = move(
            cpp_drop_duplicates(
                source_table_view,
                cpp_keys,
                cpp_keep_option,
                cpp_nulls_equal
            )
        )

    return data_from_unique_ptr(
        move(c_result),
        column_names=source_table._column_names,
        index_names=(
            None if (source_table._index is None or ignore_index)
            else source_table._index_names)
    )


def distinct_count(Column source_column, ignore_nulls=True, nan_as_null=False):
    """
    Finds number of unique rows in `source_column`

    Parameters
    ----------
    source_column : source table checked for unique rows
    ignore_nulls : If True nulls are ignored,
                   else counted as one more distinct value
    nan_as_null  : If True, NAN is considered NULL,
                   else counted as one more distinct value

    Returns
    -------
    Count of number of unique rows in `source_column`
    """

    cdef null_policy cpp_null_handling = (
        null_policy.EXCLUDE
        if ignore_nulls
        else null_policy.INCLUDE
    )
    cdef nan_policy cpp_nan_handling = (
        nan_policy.NAN_IS_NULL
        if nan_as_null
        else nan_policy.NAN_IS_VALID
    )

    cdef column_view source_column_view = source_column.view()
    with nogil:
        count = cpp_distinct_count(
            source_column_view,
            cpp_null_handling,
            cpp_nan_handling
        )

    return count<|MERGE_RESOLUTION|>--- conflicted
+++ resolved
@@ -16,9 +16,6 @@
     drop_nulls as cpp_drop_nulls,
     duplicate_keep_option,
 )
-<<<<<<< HEAD
-from cudf._lib.utils cimport data_from_unique_ptr
-=======
 from cudf._lib.cpp.table.table cimport table
 from cudf._lib.cpp.table.table_view cimport table_view
 from cudf._lib.cpp.types cimport (
@@ -28,7 +25,7 @@
     size_type,
 )
 from cudf._lib.table cimport Table
->>>>>>> b5c4052a
+from cudf._lib.utils cimport data_from_unique_ptr
 
 
 def drop_nulls(Table source_table, how="any", keys=None, thresh=None):
