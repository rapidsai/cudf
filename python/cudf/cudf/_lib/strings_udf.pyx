--- conflicted
+++ resolved
@@ -8,13 +8,9 @@
 from pylibcudf.libcudf.column.column cimport column, column_view
 from pylibcudf.libcudf.strings_udf cimport (
     column_from_managed_udf_string_array as cpp_column_from_managed_udf_string_array,
-<<<<<<< HEAD
-    get_cuda_build_version as cpp_get_cuda_build_version,
-=======
     get_character_cases_table as cpp_get_character_cases_table,
     get_character_flags_table as cpp_get_character_flags_table,
     get_special_case_mapping_table as cpp_get_special_case_mapping_table,
->>>>>>> 4d79b06a
     to_string_view_array as cpp_to_string_view_array,
     managed_udf_string,
 )
