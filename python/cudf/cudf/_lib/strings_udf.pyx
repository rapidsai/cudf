--- conflicted
+++ resolved
@@ -7,16 +7,10 @@
 from pylibcudf cimport Column as plc_Column
 from pylibcudf.libcudf.column.column cimport column, column_view
 from pylibcudf.libcudf.strings_udf cimport (
-<<<<<<< HEAD
     column_from_managed_udf_string_array as cpp_column_from_managed_udf_string_array,
-    get_cuda_build_version as cpp_get_cuda_build_version,
-=======
-    column_from_udf_string_array as cpp_column_from_udf_string_array,
-    free_udf_string_array as cpp_free_udf_string_array,
     get_character_cases_table as cpp_get_character_cases_table,
     get_character_flags_table as cpp_get_character_flags_table,
     get_special_case_mapping_table as cpp_get_special_case_mapping_table,
->>>>>>> 27d3b179
     to_string_view_array as cpp_to_string_view_array,
     managed_udf_string,
 )
