--- conflicted
+++ resolved
@@ -1,22 +1,18 @@
-<<<<<<< HEAD
-# Copyright (c) 2022-2024, NVIDIA CORPORATION.
+# Copyright (c) 2022-2025, NVIDIA CORPORATION.
 
 from libc.stdint cimport uint8_t, uint16_t, uint64_t, uintptr_t
 
 from cudf._lib.cpp.strings_udf cimport (
-    NRT_MemSys_new as cpp_NRT_MemSys_new,
-    column_from_managed_udf_string_array as cpp_column_from_managed_udf_string_array,
-    free_managed_udf_string_array as cpp_free_managed_udf_string_array,
-=======
-# Copyright (c) 2022-2025, NVIDIA CORPORATION.
-
-from libc.stdint cimport uint8_t, uint16_t, uintptr_t
-from pylibcudf.libcudf.strings_udf cimport (
->>>>>>> 03e1f64a
     get_character_cases_table as cpp_get_character_cases_table,
     get_character_flags_table as cpp_get_character_flags_table,
     get_special_case_mapping_table as cpp_get_special_case_mapping_table,
     managed_udf_string,
+)
+
+from pylibcudf.libcudf.strings_udf cimport (
+    get_character_cases_table as cpp_get_character_cases_table,
+    get_character_flags_table as cpp_get_character_flags_table,
+    get_special_case_mapping_table as cpp_get_special_case_mapping_table,
 )
 
 import numpy as np
@@ -26,22 +22,16 @@
 
 from cudf.core.buffer import as_buffer
 
-from pylibcudf.libcudf.column.column cimport column, column_view
-from pylibcudf.libcudf.strings_udf cimport (
+from rmm._lib.device_buffer cimport DeviceBuffer, device_buffer
+
+from cudf._lib.column cimport Column
+from cudf._lib.cpp.column.column cimport column, column_view
+from cudf._lib.cpp.strings_udf cimport (
     column_from_udf_string_array as cpp_column_from_udf_string_array,
     free_udf_string_array as cpp_free_udf_string_array,
-    get_cuda_build_version as cpp_get_cuda_build_version,
     to_string_view_array as cpp_to_string_view_array,
     udf_string,
 )
-from rmm.librmm.device_buffer cimport device_buffer
-from rmm.pylibrmm.device_buffer cimport DeviceBuffer
-
-from pylibcudf cimport Column as plc_Column
-
-
-def get_cuda_build_version():
-    return cpp_get_cuda_build_version()
 
 
 def column_to_string_view_array(plc_Column strings_col):
