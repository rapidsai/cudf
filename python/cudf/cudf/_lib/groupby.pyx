# Copyright (c) 2020, NVIDIA CORPORATION.

from collections import defaultdict

import numpy as np
from pandas.core.groupby.groupby import DataError

import rmm

from cudf.utils.dtypes import (
    is_categorical_dtype,
    is_decimal_dtype,
    is_interval_dtype,
    is_list_dtype,
    is_string_dtype,
    is_struct_dtype,
)

from libcpp cimport bool
from libcpp.memory cimport unique_ptr
from libcpp.pair cimport pair
from libcpp.utility cimport move
from libcpp.vector cimport vector

import cudf

from cudf._lib.column cimport Column
from cudf._lib.scalar cimport DeviceScalar
from cudf._lib.table cimport Table

from cudf._lib.scalar import as_device_scalar

cimport cudf._lib.cpp.groupby as libcudf_groupby
cimport cudf._lib.cpp.types as libcudf_types
from cudf._lib.aggregation cimport Aggregation, make_aggregation
from cudf._lib.cpp.column.column cimport column
from cudf._lib.cpp.column.column_view cimport column_view
from cudf._lib.cpp.libcpp.functional cimport reference_wrapper
from cudf._lib.cpp.replace cimport replace_policy
from cudf._lib.cpp.scalar.scalar cimport scalar
from cudf._lib.cpp.table.table cimport table, table_view
from cudf._lib.cpp.types cimport size_type
<<<<<<< HEAD
from cudf._lib.utils cimport data_from_unique_ptr
cimport cudf._lib.cpp.types as libcudf_types
cimport cudf._lib.cpp.groupby as libcudf_groupby

=======
from cudf._lib.cpp.utilities.host_span cimport host_span
>>>>>>> b5c4052a

# The sets below define the possible aggregations that can be performed on
# different dtypes. These strings must be elements of the AggregationKind enum.
_CATEGORICAL_AGGS = {"COUNT", "SIZE", "NUNIQUE", "UNIQUE"}
_STRING_AGGS = {"COUNT", "SIZE", "MAX", "MIN", "NUNIQUE", "NTH", "COLLECT",
                "UNIQUE"}
_LIST_AGGS = {"COLLECT"}
_STRUCT_AGGS = set()
_INTERVAL_AGGS = set()
_DECIMAL_AGGS = {"COUNT", "SUM", "ARGMIN", "ARGMAX", "MIN", "MAX", "NUNIQUE",
                 "NTH", "COLLECT"}

# workaround for https://github.com/cython/cython/issues/3885
ctypedef const scalar constscalar

cdef class GroupBy:
    cdef unique_ptr[libcudf_groupby.groupby] c_obj
    cdef dict __dict__

    def __cinit__(self, Table keys, bool dropna=True, *args, **kwargs):
        cdef libcudf_types.null_policy c_null_handling

        if dropna:
            c_null_handling = libcudf_types.null_policy.EXCLUDE
        else:
            c_null_handling = libcudf_types.null_policy.INCLUDE

        cdef table_view keys_view = keys.view()

        with nogil:
            self.c_obj.reset(
                new libcudf_groupby.groupby(
                    keys_view,
                    c_null_handling,
                )
            )

    def __init__(self, Table keys, bool dropna=True):
        self.keys = keys
        self.dropna = dropna

    def groups(self, Table values):

        cdef table_view values_view = values.view()

        with nogil:
            c_groups = move(self.c_obj.get()[0].get_groups(values_view))

        c_grouped_keys = move(c_groups.keys)
        c_grouped_values = move(c_groups.values)
        c_group_offsets = c_groups.offsets

        grouped_keys = cudf.Index._from_data(*data_from_unique_ptr(
            move(c_grouped_keys),
            column_names=range(c_grouped_keys.get()[0].num_columns())
        ))
        grouped_values = data_from_unique_ptr(
            move(c_grouped_values),
            index_names=values._index_names,
            column_names=values._column_names
        )
        return grouped_keys, grouped_values, c_group_offsets

    def aggregate(self, Table values, aggregations):
        """
        Parameters
        ----------
        values : Table
        aggregations
            A dict mapping column names in `Table` to a list of aggregations
            to perform on that column

            Each aggregation may be specified as:
            - a string (e.g., "max")
            - a lambda/function

        Returns
        -------
        Table of aggregated values
        """
        from cudf.core.column_accessor import ColumnAccessor
        cdef vector[libcudf_groupby.aggregation_request] c_agg_requests
        cdef libcudf_groupby.aggregation_request c_agg_request
        cdef Column col
        cdef Aggregation agg_obj

        cdef bool scan = _is_all_scan_aggregate(aggregations)
        allow_empty = all(len(v) == 0 for v in aggregations.values())

        included_aggregations = defaultdict(list)
        for i, (col_name, aggs) in enumerate(aggregations.items()):
            col = values._data[col_name]
            dtype = col.dtype

            valid_aggregations = (
                _LIST_AGGS if is_list_dtype(dtype)
                else _STRING_AGGS if is_string_dtype(dtype)
                else _CATEGORICAL_AGGS if is_categorical_dtype(dtype)
                else _STRUCT_AGGS if is_struct_dtype(dtype)
                else _INTERVAL_AGGS if is_interval_dtype(dtype)
                else _DECIMAL_AGGS if is_decimal_dtype(dtype)
                else "ALL"
            )
            if (valid_aggregations is _DECIMAL_AGGS
                    and rmm._cuda.gpu.runtimeGetVersion() < 11000):
                raise RuntimeError(
                    "Decimal aggregations are only supported on CUDA >= 11 "
                    "due to an nvcc compiler bug."
                )

            c_agg_request = move(libcudf_groupby.aggregation_request())
            for agg in aggs:
                agg_obj = make_aggregation(agg)
                if (valid_aggregations == "ALL"
                        or agg_obj.kind in valid_aggregations):
                    included_aggregations[col_name].append(agg)
                    c_agg_request.aggregations.push_back(
                        move(agg_obj.c_obj)
                    )
            if not c_agg_request.aggregations.empty():
                c_agg_request.values = col.view()
                c_agg_requests.push_back(
                    move(c_agg_request)
                )

        if c_agg_requests.empty() and not allow_empty:
            raise DataError("All requested aggregations are unsupported.")

        cdef pair[
            unique_ptr[table],
            vector[libcudf_groupby.aggregation_result]
        ] c_result

        try:
            with nogil:
                if scan:
                    c_result = move(
                        self.c_obj.get()[0].scan(
                            c_agg_requests
                        )
                    )
                else:
                    c_result = move(
                        self.c_obj.get()[0].aggregate(
                            c_agg_requests
                        )
                    )
        except RuntimeError as e:
            # TODO: remove this try..except after
            # https://github.com/rapidsai/cudf/issues/7611
            # is resolved
            if ("make_empty_column") in str(e):
                raise NotImplementedError(
                    "Aggregation not supported for empty columns"
                ) from e
            else:
                raise

        grouped_keys, _ = data_from_unique_ptr(
            move(c_result.first),
            column_names=self.keys._column_names
        )

        result_data = ColumnAccessor(multiindex=True)
        # Note: This loop relies on the included_aggregations dict being
        # insertion ordered to map results to requested aggregations by index.
        for i, col_name in enumerate(included_aggregations):
            for j, agg_name in enumerate(included_aggregations[col_name]):
                if callable(agg_name):
                    agg_name = agg_name.__name__
                result_data[(col_name, agg_name)] = (
                    Column.from_unique_ptr(move(c_result.second[i].results[j]))
                )

        return result_data, cudf.Index._from_data(grouped_keys)

    def shift(self, Table values, int periods, list fill_values):
        cdef table_view view = values.view()
        cdef size_type num_col = view.num_columns()
        cdef vector[size_type] offsets = vector[size_type](num_col, periods)

        cdef vector[reference_wrapper[constscalar]] c_fill_values
        cdef DeviceScalar d_slr
        d_slrs = []
        c_fill_values.reserve(num_col)
        for val, col in zip(fill_values, values._columns):
            d_slr = as_device_scalar(val, dtype=col.dtype)
            d_slrs.append(d_slr)
            c_fill_values.push_back(
                reference_wrapper[constscalar](d_slr.get_raw_ptr()[0])
            )

        cdef pair[unique_ptr[table], unique_ptr[table]] c_result

        with nogil:
            c_result = move(
                self.c_obj.get()[0].shift(view, offsets, c_fill_values)
            )

        grouped_keys = cudf.Index._from_data(*data_from_unique_ptr(
            move(c_result.first),
            column_names=self.keys._column_names
        ))

        shifted, _ = data_from_unique_ptr(
            move(c_result.second), column_names=values._column_names
        )

        return shifted, grouped_keys

    def replace_nulls(self, Table values, object method):
        cdef table_view val_view = values.view()
        cdef pair[unique_ptr[table], unique_ptr[table]] c_result
        cdef replace_policy policy = (
            replace_policy.PRECEDING
            if method == 'ffill' else replace_policy.FOLLOWING
        )
        cdef vector[replace_policy] policies = vector[replace_policy](
            val_view.num_columns(), policy
        )

        with nogil:
            c_result = move(
                self.c_obj.get()[0].replace_nulls(val_view, policies)
            )

        return data_from_unique_ptr(
            move(c_result.second), column_names=values._column_names
        )[0]


_GROUPBY_SCANS = {"cumcount", "cumsum", "cummin", "cummax"}


def _is_all_scan_aggregate(aggs):
    """
    Returns true if all are scan aggregations.
    Raises
    ------
    NotImplementedError
        If both reduction aggregations and scan aggregations are present.
    """

    def get_name(agg):
        return agg.__name__ if callable(agg) else agg

    all_scan = all(
        all(
            get_name(agg_name) in _GROUPBY_SCANS for agg_name in aggs[col_name]
        )
        for col_name in aggs
    )
    any_scan = any(
        any(
            get_name(agg_name) in _GROUPBY_SCANS for agg_name in aggs[col_name]
        )
        for col_name in aggs
    )

    if not all_scan and any_scan:
        raise NotImplementedError(
            "Cannot perform both aggregation and scan in one operation"
        )
    return all_scan and any_scan<|MERGE_RESOLUTION|>--- conflicted
+++ resolved
@@ -40,14 +40,8 @@
 from cudf._lib.cpp.scalar.scalar cimport scalar
 from cudf._lib.cpp.table.table cimport table, table_view
 from cudf._lib.cpp.types cimport size_type
-<<<<<<< HEAD
+from cudf._lib.cpp.utilities.host_span cimport host_span
 from cudf._lib.utils cimport data_from_unique_ptr
-cimport cudf._lib.cpp.types as libcudf_types
-cimport cudf._lib.cpp.groupby as libcudf_groupby
-
-=======
-from cudf._lib.cpp.utilities.host_span cimport host_span
->>>>>>> b5c4052a
 
 # The sets below define the possible aggregations that can be performed on
 # different dtypes. These strings must be elements of the AggregationKind enum.
