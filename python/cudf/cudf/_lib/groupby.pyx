# Copyright (c) 2020, NVIDIA CORPORATION.

from collections import defaultdict

import numpy as np
import rmm

from libcpp.pair cimport pair
from libcpp.memory cimport unique_ptr
from libcpp.utility cimport move
from libcpp.vector cimport vector
from libcpp cimport bool

from cudf._lib.column cimport Column
from cudf._lib.table cimport Table
from cudf._lib.aggregation cimport make_aggregation, Aggregation

from cudf._lib.cpp.table.table cimport table, table_view
cimport cudf._lib.cpp.types as libcudf_types
cimport cudf._lib.cpp.groupby as libcudf_groupby
cimport cudf._lib.cpp.aggregation as libcudf_aggregation


<<<<<<< HEAD
_GROUPBY_AGGS = {
    "count",
    "size",
    "sum",
    "idxmin",
    "idxmax",
    "min",
    "max",
    "mean",
    "var",
    "std",
    "quantile",
    "median",
    "nunique",
    "nth",
    "collect",
    "unique",
}

_GROUPBY_SCANS = {
    "cumcount",
    "cumsum",
    "cummin",
    "cummax",
}

=======
# The sets below define the possible aggregations that can be performed on
# different dtypes. The uppercased versions of these strings correspond to
# elements of the AggregationKind enum.
>>>>>>> 35e04686
_CATEGORICAL_AGGS = {
    "count",
    "size",
    "nunique",
    "unique",
    "cumcount",
}

_STRING_AGGS = {
    "count",
    "size",
    "max",
    "min",
    "nunique",
    "nth",
    "collect",
    "unique",
    "cumcount",
}

_LIST_AGGS = {
    "collect",
}

_STRUCT_AGGS = {
}

_INTERVAL_AGGS = {
}

_DECIMAL_AGGS = {
    "count",
    "sum",
    "argmin",
    "argmax",
    "min",
    "max",
    "nunique",
    "nth",
    "collect"
}


cdef class GroupBy:
    cdef unique_ptr[libcudf_groupby.groupby] c_obj
    cdef dict __dict__

    def __cinit__(self, Table keys, bool dropna=True, *args, **kwargs):
        cdef libcudf_types.null_policy c_null_handling

        if dropna:
            c_null_handling = libcudf_types.null_policy.EXCLUDE
        else:
            c_null_handling = libcudf_types.null_policy.INCLUDE

        cdef table_view keys_view = keys.view()

        with nogil:
            self.c_obj.reset(
                new libcudf_groupby.groupby(
                    keys_view,
                    c_null_handling,
                )
            )

    def __init__(self, Table keys, bool dropna=True):
        self.keys = keys
        self.dropna = dropna

    def groups(self, Table values):

        cdef table_view values_view = values.view()

        with nogil:
            c_groups = move(self.c_obj.get()[0].get_groups(values_view))

        c_grouped_keys = move(c_groups.keys)
        c_grouped_values = move(c_groups.values)
        c_group_offsets = c_groups.offsets

        grouped_keys = Table.from_unique_ptr(
            move(c_grouped_keys),
            column_names=range(c_grouped_keys.get()[0].num_columns())
        )
        grouped_values = Table.from_unique_ptr(
            move(c_grouped_values),
            index_names=values._index_names,
            column_names=values._column_names
        )
        return grouped_keys, grouped_values, c_group_offsets

    def aggregate(self, Table values, aggregations):
        """
        Parameters
        ----------
        values : Table
        aggregations
            A dict mapping column names in `Table` to a list of aggregations
            to perform on that column

            Each aggregation may be specified as:
            - a string (e.g., "max")
            - a lambda/function

        Returns
        -------
        Table of aggregated values
        """
        from cudf.core.column_accessor import ColumnAccessor
        cdef vector[libcudf_groupby.aggregation_request] c_agg_requests
        cdef Column col

        aggregations = _drop_unsupported_aggs(values, aggregations)
        cdef bool scan = _is_all_scan_aggregate(aggregations)

        for i, (col_name, aggs) in enumerate(aggregations.items()):
            col = values._data[col_name]
            c_agg_requests.push_back(
                move(libcudf_groupby.aggregation_request())
            )
            c_agg_requests[i].values = col.view()
            for agg in aggs:
                c_agg_requests[i].aggregations.push_back(
                    move(make_aggregation(agg))
                )

        cdef pair[
            unique_ptr[table],
            vector[libcudf_groupby.aggregation_result]
        ] c_result

        try:
            with nogil:
                if scan:
                    c_result = move(
                        self.c_obj.get()[0].scan(
                            c_agg_requests
                        )
                    )
                else:
                    c_result = move(
                        self.c_obj.get()[0].aggregate(
                            c_agg_requests
                        )
                    )
        except RuntimeError as e:
            # TODO: remove this try..except after
            # https://github.com/rapidsai/cudf/issues/7611
            # is resolved
            if ("make_empty_column") in str(e):
                raise NotImplementedError(
                    "Aggregation not supported for empty columns"
                ) from e
            else:
                raise

        grouped_keys = Table.from_unique_ptr(
            move(c_result.first),
            column_names=self.keys._column_names
        )

        result_data = ColumnAccessor(multiindex=True)
        for i, col_name in enumerate(aggregations):
            for j, agg_name in enumerate(aggregations[col_name]):
                if callable(agg_name):
                    agg_name = agg_name.__name__
                result_data[(col_name, agg_name)] = (
                    Column.from_unique_ptr(move(c_result.second[i].results[j]))
                )

        result = Table(data=result_data, index=grouped_keys)
        return result


def _drop_unsupported_aggs(Table values, aggs):
    """
    Drop any aggregations that are not supported.
    """
    from pandas.core.groupby.groupby import DataError

    if all(len(v) == 0 for v in aggs.values()):
        return aggs

    from cudf.utils.dtypes import (
        is_categorical_dtype,
        is_string_dtype,
        is_list_dtype,
        is_interval_dtype,
        is_struct_dtype,
        is_decimal_dtype,
    )
    result = aggs.copy()

    for col_name in aggs:
        if (
            is_list_dtype(values._data[col_name].dtype)
        ):
            for i, agg_name in enumerate(aggs[col_name]):
                if Aggregation(agg_name).kind not in _LIST_AGGS:
                    del result[col_name][i]
        elif (
            is_string_dtype(values._data[col_name].dtype)
        ):
            for i, agg_name in enumerate(aggs[col_name]):
                if Aggregation(agg_name).kind not in _STRING_AGGS:
                    del result[col_name][i]
        elif (
                is_categorical_dtype(values._data[col_name].dtype)
        ):
            for i, agg_name in enumerate(aggs[col_name]):
                if Aggregation(agg_name).kind not in _CATEGORICAL_AGGS:
                    del result[col_name][i]
        elif (
                is_struct_dtype(values._data[col_name].dtype)
        ):
            for i, agg_name in enumerate(aggs[col_name]):
                if Aggregation(agg_name).kind not in _STRUCT_AGGS:
                    del result[col_name][i]
        elif (
                is_interval_dtype(values._data[col_name].dtype)
        ):
            for i, agg_name in enumerate(aggs[col_name]):
                if Aggregation(agg_name).kind not in _INTERVAL_AGGS:
                    del result[col_name][i]
        elif (
                is_decimal_dtype(values._data[col_name].dtype)
        ):
            if rmm._cuda.gpu.runtimeGetVersion() < 11000:
                raise RuntimeError(
                    "Decimal aggregations are only supported on CUDA >= 11 "
                    "due to an nvcc compiler bug."
                )
            for i, agg_name in enumerate(aggs[col_name]):
                if Aggregation(agg_name).kind not in _DECIMAL_AGGS:
                    del result[col_name][i]

    if all(len(v) == 0 for v in result.values()):
        raise DataError("No numeric types to aggregate")

    return result


def _is_all_scan_aggregate(aggs):
    """
    Returns true if all are scan aggregations.
    Raises
    ------
    NotImplementedError
        If both reduction aggregations and scan aggregations are present.
    """

    def get_name(agg):
        return agg.__name__ if callable(agg) else agg

    all_scan = all(
        all(
            get_name(agg_name) in _GROUPBY_SCANS for agg_name in aggs[col_name]
        )
        for col_name in aggs
    )
    any_scan = any(
        any(
            get_name(agg_name) in _GROUPBY_SCANS for agg_name in aggs[col_name]
        )
        for col_name in aggs
    )

    if not all_scan and any_scan:
        raise NotImplementedError(
            "Cannot perform both aggregation and scan in one operation"
        )
    return all_scan and any_scan<|MERGE_RESOLUTION|>--- conflicted
+++ resolved
@@ -21,26 +21,9 @@
 cimport cudf._lib.cpp.aggregation as libcudf_aggregation
 
 
-<<<<<<< HEAD
-_GROUPBY_AGGS = {
-    "count",
-    "size",
-    "sum",
-    "idxmin",
-    "idxmax",
-    "min",
-    "max",
-    "mean",
-    "var",
-    "std",
-    "quantile",
-    "median",
-    "nunique",
-    "nth",
-    "collect",
-    "unique",
-}
-
+# The sets below define the possible aggregations that can be performed on
+# different dtypes. The uppercased versions of these strings correspond to
+# elements of the AggregationKind enum.
 _GROUPBY_SCANS = {
     "cumcount",
     "cumsum",
@@ -48,11 +31,6 @@
     "cummax",
 }
 
-=======
-# The sets below define the possible aggregations that can be performed on
-# different dtypes. The uppercased versions of these strings correspond to
-# elements of the AggregationKind enum.
->>>>>>> 35e04686
 _CATEGORICAL_AGGS = {
     "count",
     "size",
