--- conflicted
+++ resolved
@@ -206,7 +206,6 @@
         return Table(data=result_data, index=grouped_keys)
 
 
-<<<<<<< HEAD
     def replace_nulls(self, Column values, object method):
         cdef column_view val_view = values.view()
         cdef pair[unique_ptr[table], unique_ptr[column]] c_result
@@ -230,9 +229,7 @@
         result = Table(data=grouped_result, index=sorted_keys)
         return result
 
-=======
 _GROUPBY_SCANS = {"cumcount", "cumsum", "cummin", "cummax"}
->>>>>>> d56428ab
 
 
 def _is_all_scan_aggregate(aggs):
