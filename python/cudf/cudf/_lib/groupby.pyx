--- conflicted
+++ resolved
@@ -26,14 +26,11 @@
 from cudf._lib.scalar import as_device_scalar
 from cudf._lib.aggregation cimport Aggregation, make_aggregation
 
-<<<<<<< HEAD
 from cudf._lib.cpp.types cimport size_type
 from cudf._lib.cpp.scalar.scalar cimport scalar
 from cudf._lib.cpp.libcpp.functional cimport reference_wrapper
-=======
 from cudf._lib.cpp.column.column cimport column
 from cudf._lib.cpp.column.column_view cimport column_view
->>>>>>> dd5eecd4
 from cudf._lib.cpp.table.table cimport table, table_view
 from cudf._lib.cpp.replace cimport replace_policy
 from cudf._lib.cpp.utilities.host_span cimport host_span
@@ -217,7 +214,6 @@
 
         return Table(data=result_data, index=grouped_keys)
 
-<<<<<<< HEAD
     def shift(self, Table values, int periods, list fill_values):
         cdef table_view view = values.view()
         cdef size_type num_col = view.num_columns()
@@ -252,7 +248,6 @@
 
         return Table(data=shifted._data, index=grouped_keys)
 
-=======
     def replace_nulls(self, Table values, object method):
         cdef table_view val_view = values.view()
         cdef pair[unique_ptr[table], unique_ptr[table]] c_result
@@ -279,7 +274,6 @@
 
         result = Table(data=grouped_result, index=sorted_keys)
         return result
->>>>>>> dd5eecd4
 
 _GROUPBY_SCANS = {"cumcount", "cumsum", "cummin", "cummax"}
 
