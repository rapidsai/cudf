# Copyright (c) 2020, NVIDIA CORPORATION.

import cudf
from cudf.utils.dtypes import is_categorical_dtype

from libcpp.memory cimport unique_ptr
from libcpp.pair cimport pair
from libcpp.utility cimport move

from cudf._lib.column cimport Column
from cudf._lib.cpp.column.column cimport column
from cudf._lib.cpp.column.column_view cimport column_view
<<<<<<< HEAD
from cudf._lib.cpp.transpose cimport (
    transpose as cpp_transpose
)
from cudf._lib.utils cimport data_from_table_view
=======
from cudf._lib.cpp.table.table cimport table
from cudf._lib.cpp.table.table_view cimport table_view
from cudf._lib.cpp.transpose cimport transpose as cpp_transpose
from cudf._lib.table cimport Table
>>>>>>> b5c4052a


def transpose(Table source):
    """Transpose index and columns.

    See Also
    --------
    cudf.core.DataFrame.transpose
    """

    if source._num_columns == 0:
        return source

    cats = None
    dtype = source._columns[0].dtype

    if is_categorical_dtype(dtype):
        if any(not is_categorical_dtype(c.dtype) for c in source._columns):
            raise ValueError('Columns must all have the same dtype')
        cats = list(c.categories for c in source._columns)
        cats = cudf.core.column.concat_columns(cats).unique()
        source = Table(index=source._index, data=[
            (name, col._set_categories(cats, is_unique=True).codes)
            for name, col in source._data.items()
        ])
    elif dtype.kind in 'OU':
        raise NotImplementedError('Cannot transpose string columns')
    elif any(c.dtype != dtype for c in source._columns):
        raise ValueError('Columns must all have the same dtype')

    cdef pair[unique_ptr[column], table_view] c_result
    cdef table_view c_input = source.data_view()

    with nogil:
        c_result = move(cpp_transpose(c_input))

    result_owner = Column.from_unique_ptr(move(c_result.first))
    data, _ = data_from_table_view(
        c_result.second,
        owner=result_owner,
        column_names=range(source._num_rows)
    )

    if cats is not None:
        data= [
            (name, cudf.core.column.column.build_categorical_column(
                codes=cudf.core.column.column.as_column(
                    col.base_data, dtype=col.dtype),
                mask=col.base_mask,
                size=col.size,
                categories=cats,
                offset=col.offset,
            ))
            for name, col in data.items()
        ]

    return data<|MERGE_RESOLUTION|>--- conflicted
+++ resolved
@@ -10,17 +10,11 @@
 from cudf._lib.column cimport Column
 from cudf._lib.cpp.column.column cimport column
 from cudf._lib.cpp.column.column_view cimport column_view
-<<<<<<< HEAD
-from cudf._lib.cpp.transpose cimport (
-    transpose as cpp_transpose
-)
-from cudf._lib.utils cimport data_from_table_view
-=======
 from cudf._lib.cpp.table.table cimport table
 from cudf._lib.cpp.table.table_view cimport table_view
 from cudf._lib.cpp.transpose cimport transpose as cpp_transpose
 from cudf._lib.table cimport Table
->>>>>>> b5c4052a
+from cudf._lib.utils cimport data_from_table_view
 
 
 def transpose(Table source):
