--- conflicted
+++ resolved
@@ -76,17 +76,11 @@
         return cudf.utils.dtypes._get_nan_for_dtype(col_dtype)
 
     with nogil:
-<<<<<<< HEAD
-        c_result = move(
-            cpp_reduce(c_incol_view, cython_agg.c_obj, c_out_dtype)
-        )
-=======
         c_result = move(cpp_reduce(
             c_incol_view,
             dereference(cython_agg.c_obj),
             c_out_dtype
         ))
->>>>>>> 5c2150e0
 
     if is_decimal_type_id(c_result.get()[0].type().id()):
         scale = -c_result.get()[0].type().scale()
@@ -121,17 +115,11 @@
         scan_type.INCLUSIVE if inclusive else scan_type.EXCLUSIVE
 
     with nogil:
-<<<<<<< HEAD
-        c_result = move(
-            cpp_scan(c_incol_view, cython_agg.c_obj, c_inclusive)
-        )
-=======
         c_result = move(cpp_scan(
             c_incol_view,
             dereference(cython_agg.c_obj),
             c_inclusive
         ))
->>>>>>> 5c2150e0
 
     py_result = Column.from_unique_ptr(move(c_result))
     return py_result
