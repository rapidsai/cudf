--- conflicted
+++ resolved
@@ -30,12 +30,7 @@
 import numpy as np
 
 
-<<<<<<< HEAD
-cpdef read_orc(filepath_or_buffer, columns=None,
-               stripe=None, stripe_count=None, stripes=None,
-=======
 cpdef read_orc(filepath_or_buffer, columns=None, stripes=None,
->>>>>>> 9c3f9bc7
                skip_rows=None, num_rows=None, use_index=True,
                decimals_as_float=True, force_decimal_scale=None,
                timestamp_type=None):
@@ -49,11 +44,6 @@
     cdef read_orc_args c_read_orc_args = make_read_orc_args(
         filepath_or_buffer,
         columns or [],
-<<<<<<< HEAD
-        get_size_t_arg(stripe, "stripe"),
-        get_size_t_arg(stripe_count, "stripe_count"),
-=======
->>>>>>> 9c3f9bc7
         stripes or [],
         get_size_t_arg(skip_rows, "skip_rows"),
         get_size_t_arg(num_rows, "num_rows"),
@@ -130,11 +120,6 @@
 
 cdef read_orc_args make_read_orc_args(filepath_or_buffer,
                                       column_names,
-<<<<<<< HEAD
-                                      size_type stripe,
-                                      size_type stripe_count,
-=======
->>>>>>> 9c3f9bc7
                                       stripes,
                                       size_type skip_rows,
                                       size_type num_rows,
@@ -145,11 +130,6 @@
     cdef read_orc_args args = read_orc_args(
         make_source_info([filepath_or_buffer])
     )
-<<<<<<< HEAD
-    args.stripe = stripe
-    args.stripe_count = stripe_count
-=======
->>>>>>> 9c3f9bc7
     args.stripe_list = stripes
     args.skip_rows = skip_rows
     args.num_rows = num_rows
