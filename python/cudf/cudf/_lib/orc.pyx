# Copyright (c) 2020-2021, NVIDIA CORPORATION.

import cudf

from libcpp cimport bool, int
from libcpp.memory cimport make_unique, unique_ptr
from libcpp.string cimport string
from libcpp.utility cimport move
from libcpp.vector cimport vector

from cudf._lib.column cimport Column
from cudf._lib.cpp.column.column cimport column
from cudf._lib.cpp.io.orc cimport (
    chunked_orc_writer_options,
    orc_chunked_writer,
    orc_reader_options,
    orc_writer_options,
    read_orc as libcudf_read_orc,
    write_orc as libcudf_write_orc,
)
from cudf._lib.cpp.io.orc_metadata cimport (
    raw_orc_statistics,
    read_raw_orc_statistics as libcudf_read_raw_orc_statistics,
)
from cudf._lib.cpp.io.types cimport (
    column_in_metadata,
    column_name_info,
    compression_type,
    data_sink,
    sink_info,
    source_info,
    table_input_metadata,
    table_with_metadata,
)
from cudf._lib.cpp.table.table_view cimport table_view
from cudf._lib.cpp.types cimport data_type, size_type, type_id
from cudf._lib.io.utils cimport (
    make_sink_info,
    make_source_info,
    update_column_struct_field_names,
    update_struct_field_names,
)
from cudf._lib.table cimport Table, table_view_from_table

from cudf._lib.types import SUPPORTED_NUMPY_TO_LIBCUDF_TYPES

from cudf._lib.types cimport underlying_type_t_type_id

import numpy as np

from cudf._lib.utils cimport data_from_unique_ptr, get_column_names

from cudf._lib.utils import _index_level_name, generate_pandas_metadata
from cudf.utils.dtypes import is_list_dtype, is_struct_dtype


cpdef read_raw_orc_statistics(filepath_or_buffer):
    """
    Cython function to call into libcudf API, see `read_raw_orc_statistics`.

    See Also
    --------
    cudf.io.orc.read_orc_statistics
    """

    cdef raw_orc_statistics raw = (
        libcudf_read_raw_orc_statistics(make_source_info([filepath_or_buffer]))
    )
    return (raw.column_names, raw.file_stats, raw.stripes_stats)


cpdef read_orc(object filepaths_or_buffers,
               object columns=None,
               object stripes=None,
               object skip_rows=None,
               object num_rows=None,
               bool use_index=True,
               object decimal_cols_as_float=None,
               object timestamp_type=None):
    """
    Cython function to call into libcudf API, see `read_orc`.

    See Also
    --------
    cudf.read_orc
    """
    cdef orc_reader_options c_orc_reader_options = make_orc_reader_options(
        filepaths_or_buffers,
        columns or [],
        stripes or [],
        get_size_t_arg(skip_rows, "skip_rows"),
        get_size_t_arg(num_rows, "num_rows"),
        (
            type_id.EMPTY
            if timestamp_type is None else
            <type_id>(
                <underlying_type_t_type_id> (
                    SUPPORTED_NUMPY_TO_LIBCUDF_TYPES[
                        cudf.dtype(timestamp_type)
                    ]
                )
            )
        ),
        use_index,
        decimal_cols_as_float or [],
    )

    cdef table_with_metadata c_result

    with nogil:
        c_result = move(libcudf_read_orc(c_orc_reader_options))

    names = [name.decode() for name in c_result.metadata.column_names]

    data, index = data_from_unique_ptr(move(c_result.tbl), names)

    data = {
        name: update_column_struct_field_names(
            col, c_result.metadata.schema_info[i]
        )
        for i, (name, col) in enumerate(data.items())
    }

    return data, index


cdef compression_type _get_comp_type(object compression):
    if compression is None or compression is False:
        return compression_type.NONE
    elif compression == "snappy":
        return compression_type.SNAPPY
    else:
        raise ValueError(f"Unsupported `compression` type {compression}")


cpdef write_orc(Table table,
                object path_or_buf,
                object compression=None,
                bool enable_statistics=True):
    """
    Cython function to call into libcudf API, see `write_orc`.

    See Also
    --------
    cudf.read_orc
    """
    cdef compression_type compression_ = _get_comp_type(compression)
    cdef unique_ptr[data_sink] data_sink_c
    cdef sink_info sink_info_c = make_sink_info(path_or_buf, data_sink_c)
    cdef unique_ptr[table_input_metadata] tbl_meta

    if not isinstance(table._index, cudf.RangeIndex):
        tv = table.view()
        tbl_meta = make_unique[table_input_metadata](tv)
        for level, idx_name in enumerate(table._index.names):
            tbl_meta.get().column_metadata[level].set_name(
                str.encode(
                    _index_level_name(idx_name, level, table._column_names)
                )
            )
        num_index_cols_meta = len(table._index.names)
    else:
        tv = table.data_view()
        tbl_meta = make_unique[table_input_metadata](tv)
        num_index_cols_meta = 0

    for i, name in enumerate(table._column_names, num_index_cols_meta):
        tbl_meta.get().column_metadata[i].set_name(name.encode())
        _set_col_children_names(
            table[name]._column, tbl_meta.get().column_metadata[i]
        )

    cdef orc_writer_options c_orc_writer_options = move(
<<<<<<< HEAD
        orc_writer_options.builder(sink_info_c, table.data_view())
        .metadata(tbl_meta.get())
=======
        orc_writer_options.builder(
            sink_info_c, table_view_from_table(table, ignore_index=True)
        ).metadata(&metadata_)
>>>>>>> 0cf2c5ff
        .compression(compression_)
        .enable_statistics(<bool> (True if enable_statistics else False))
        .build()
    )

    with nogil:
        libcudf_write_orc(c_orc_writer_options)


cdef size_type get_size_t_arg(object arg, str name) except*:
    if name == "skip_rows":
        arg = 0 if arg is None else arg
        if not isinstance(arg, int) or arg < 0:
            raise TypeError(f"{name} must be an int >= 0")
    else:
        arg = -1 if arg is None else arg
        if not isinstance(arg, int) or arg < -1:
            raise TypeError(f"{name} must be an int >= -1")
    return <size_type> arg


cdef orc_reader_options make_orc_reader_options(
    object filepaths_or_buffers,
    object column_names,
    object stripes,
    size_type skip_rows,
    size_type num_rows,
    type_id timestamp_type,
    bool use_index,
    object decimal_cols_as_float
) except*:

    cdef vector[string] c_column_names
    cdef vector[vector[size_type]] strps = stripes
    c_column_names.reserve(len(column_names))
    for col in column_names:
        c_column_names.push_back(str(col).encode())
    cdef orc_reader_options opts
    cdef source_info src = make_source_info(filepaths_or_buffers)
    cdef vector[string] c_decimal_cols_as_float
    c_decimal_cols_as_float.reserve(len(decimal_cols_as_float))
    for decimal_col in decimal_cols_as_float:
        c_decimal_cols_as_float.push_back(str(decimal_col).encode())
    opts = move(
        orc_reader_options.builder(src)
        .columns(c_column_names)
        .stripes(strps)
        .skip_rows(skip_rows)
        .num_rows(num_rows)
        .timestamp_type(data_type(timestamp_type))
        .use_index(use_index)
        .decimal_cols_as_float(c_decimal_cols_as_float)
        .build()
    )

    return opts


cdef class ORCWriter:
    """
    ORCWriter lets you you incrementally write out a ORC file from a series
    of cudf tables

    See Also
    --------
    cudf.io.orc.to_orc
    """
    cdef bool initialized
    cdef unique_ptr[orc_chunked_writer] writer
    cdef sink_info sink
    cdef unique_ptr[data_sink] _data_sink
    cdef bool enable_stats
    cdef compression_type comp_type
    cdef object index
    cdef unique_ptr[table_input_metadata] tbl_meta

    def __cinit__(self, object path, object index=None,
                  object compression=None, bool enable_statistics=True):
        self.sink = make_sink_info(path, self._data_sink)
        self.enable_stats = enable_statistics
        self.comp_type = _get_comp_type(compression)
        self.index = index
        self.initialized = False

    def write_table(self, Table table):
        """ Writes a single table to the file """
        if not self.initialized:
            self._initialize_chunked_state(table)

        keep_index = self.index is not False and (
            table._index.name is not None or
            isinstance(table._index, cudf.core.multiindex.MultiIndex)
        )
        tv = table_view_from_table(table, not keep_index)

        with nogil:
            self.writer.get()[0].write(tv)

    def close(self):
        if not self.initialized:
            return

        with nogil:
            self.writer.get()[0].close()

    def __dealloc__(self):
        self.close()

    def _initialize_chunked_state(self, Table table):
        """
        Prepare all the values required to build the
        chunked_orc_writer_options anb creates a writer"""
        cdef table_view tv

        # Set the table_metadata
        num_index_cols_meta = 0
        self.tbl_meta = make_unique[table_input_metadata](table.data_view())
        if self.index is not False:
            if isinstance(table._index, cudf.core.multiindex.MultiIndex):
                tv = table.view()
                self.tbl_meta = make_unique[table_input_metadata](tv)
                for level, idx_name in enumerate(table._index.names):
                    self.tbl_meta.get().column_metadata[level].set_name(
                        (str.encode(idx_name))
                    )
                num_index_cols_meta = len(table._index.names)
            else:
                if table._index.name is not None:
                    tv = table.view()
                    self.tbl_meta = make_unique[table_input_metadata](tv)
                    self.tbl_meta.get().column_metadata[0].set_name(
                        str.encode(table._index.name)
                    )
                    num_index_cols_meta = 1

        for i, name in enumerate(table._column_names, num_index_cols_meta):
            self.tbl_meta.get().column_metadata[i].set_name(name.encode())
            _set_col_children_names(
                table[name]._column, self.tbl_meta.get().column_metadata[i]
            )

        pandas_metadata = generate_pandas_metadata(table, self.index)
        self.tbl_meta.get().user_data[str.encode("pandas")] = \
            str.encode(pandas_metadata)

        cdef chunked_orc_writer_options args
        with nogil:
            args = move(
                chunked_orc_writer_options.builder(self.sink)
                .metadata(self.tbl_meta.get())
                .compression(self.comp_type)
                .enable_statistics(self.enable_stats)
                .build()
            )
            self.writer.reset(new orc_chunked_writer(args))

        self.initialized = True

cdef _set_col_children_names(Column col, column_in_metadata& col_meta):
    if is_struct_dtype(col):
        for i, (child_col, name) in enumerate(
            zip(col.children, list(col.dtype.fields))
        ):
            col_meta.child(i).set_name(name.encode())
            _set_col_children_names(child_col, col_meta.child(i))
    elif is_list_dtype(col):
        _set_col_children_names(col.children[1], col_meta.child(1))
    else:
        return<|MERGE_RESOLUTION|>--- conflicted
+++ resolved
@@ -51,7 +51,7 @@
 from cudf._lib.utils cimport data_from_unique_ptr, get_column_names
 
 from cudf._lib.utils import _index_level_name, generate_pandas_metadata
-from cudf.utils.dtypes import is_list_dtype, is_struct_dtype
+from cudf.api.types import is_list_dtype, is_struct_dtype
 
 
 cpdef read_raw_orc_statistics(filepath_or_buffer):
@@ -150,7 +150,7 @@
     cdef unique_ptr[table_input_metadata] tbl_meta
 
     if not isinstance(table._index, cudf.RangeIndex):
-        tv = table.view()
+        tv = table_view_from_table(table)
         tbl_meta = make_unique[table_input_metadata](tv)
         for level, idx_name in enumerate(table._index.names):
             tbl_meta.get().column_metadata[level].set_name(
@@ -160,7 +160,7 @@
             )
         num_index_cols_meta = len(table._index.names)
     else:
-        tv = table.data_view()
+        tv = table_view_from_table(table, ignore_index=True)
         tbl_meta = make_unique[table_input_metadata](tv)
         num_index_cols_meta = 0
 
@@ -171,14 +171,9 @@
         )
 
     cdef orc_writer_options c_orc_writer_options = move(
-<<<<<<< HEAD
-        orc_writer_options.builder(sink_info_c, table.data_view())
-        .metadata(tbl_meta.get())
-=======
         orc_writer_options.builder(
             sink_info_c, table_view_from_table(table, ignore_index=True)
-        ).metadata(&metadata_)
->>>>>>> 0cf2c5ff
+        ).metadata(tbl_meta.get())
         .compression(compression_)
         .enable_statistics(<bool> (True if enable_statistics else False))
         .build()
@@ -295,10 +290,12 @@
 
         # Set the table_metadata
         num_index_cols_meta = 0
-        self.tbl_meta = make_unique[table_input_metadata](table.data_view())
+        self.tbl_meta = make_unique[table_input_metadata](
+            table_view_from_table(table, ignore_index=True)
+        )
         if self.index is not False:
             if isinstance(table._index, cudf.core.multiindex.MultiIndex):
-                tv = table.view()
+                tv = table_view_from_table(table)
                 self.tbl_meta = make_unique[table_input_metadata](tv)
                 for level, idx_name in enumerate(table._index.names):
                     self.tbl_meta.get().column_metadata[level].set_name(
@@ -307,7 +304,7 @@
                 num_index_cols_meta = len(table._index.names)
             else:
                 if table._index.name is not None:
-                    tv = table.view()
+                    tv = table_view_from_table(table)
                     self.tbl_meta = make_unique[table_input_metadata](tv)
                     self.tbl_meta.get().column_metadata[0].set_name(
                         str.encode(table._index.name)
