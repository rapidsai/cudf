--- conflicted
+++ resolved
@@ -1,9 +1,6 @@
 # Copyright (c) 2020-2021, NVIDIA CORPORATION.
-<<<<<<< HEAD
 
 import cudf
-=======
->>>>>>> 02e25b6f
 
 from libcpp cimport bool, int
 from libcpp.memory cimport unique_ptr, make_unique
