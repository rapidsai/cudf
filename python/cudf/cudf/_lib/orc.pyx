--- conflicted
+++ resolved
@@ -39,12 +39,9 @@
 from cudf._lib.cpp.types cimport data_type, size_type, type_id
 from cudf._lib.io.utils cimport (
     make_sink_info,
-<<<<<<< HEAD
+    make_source_info,
     update_column_struct_field_names,
-=======
-    make_source_info,
     update_struct_field_names,
->>>>>>> b5c4052a
 )
 from cudf._lib.table cimport Table
 
@@ -54,7 +51,7 @@
 
 import numpy as np
 
-from cudf._lib.utils cimport get_column_names, data_from_unique_ptr
+from cudf._lib.utils cimport data_from_unique_ptr, get_column_names
 
 from cudf._lib.utils import _index_level_name, generate_pandas_metadata
 
