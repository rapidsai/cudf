# Copyright (c) 2020-2021, NVIDIA CORPORATION.

import pickle

import pandas as pd

from libc.stdint cimport int32_t, int64_t
from libcpp cimport bool
from libcpp.memory cimport make_shared, make_unique, shared_ptr, unique_ptr
from libcpp.utility cimport move
<<<<<<< HEAD
from libcpp.vector cimport vector
=======
from libc.stdint cimport int32_t, int64_t, uint8_t, uintptr_t

from rmm._lib.device_buffer cimport DeviceBuffer, device_buffer
>>>>>>> dab8a629

from cudf._lib.column cimport Column

from cudf._lib.scalar import as_device_scalar

from cudf._lib.scalar cimport DeviceScalar
from cudf._lib.table cimport Table

from cudf._lib.reduce import minmax

<<<<<<< HEAD
cimport cudf._lib.cpp.copying as cpp_copying
=======
from cudf.core.abc import Serializable

>>>>>>> dab8a629
from cudf._lib.cpp.column.column cimport column
from cudf._lib.cpp.column.column_view cimport column_view, mutable_column_view
from cudf._lib.cpp.libcpp.functional cimport reference_wrapper
from cudf._lib.cpp.lists.gather cimport (
    segmented_gather as cpp_segmented_gather,
)
from cudf._lib.cpp.lists.lists_column_view cimport lists_column_view
from cudf._lib.cpp.scalar.scalar cimport scalar
from cudf._lib.cpp.table.table cimport table
from cudf._lib.cpp.table.table_view cimport table_view
from cudf._lib.cpp.types cimport size_type

# workaround for https://github.com/cython/cython/issues/3885
ctypedef const scalar constscalar


def copy_column(Column input_column):
    """
    Deep copies a column

    Parameters
    ----------
    input_columns : column to be copied

    Returns
    -------
    Deep copied column
    """

    cdef column_view input_column_view = input_column.view()
    cdef unique_ptr[column] c_result
    with nogil:
        c_result = move(make_unique[column](input_column_view))

    return Column.from_unique_ptr(move(c_result))


def _copy_range_in_place(Column input_column,
                         Column target_column,
                         size_type input_begin,
                         size_type input_end,
                         size_type target_begin):

    cdef column_view input_column_view = input_column.view()
    cdef mutable_column_view target_column_view = target_column.mutable_view()
    cdef size_type c_input_begin = input_begin
    cdef size_type c_input_end = input_end
    cdef size_type c_target_begin = target_begin

    with nogil:
        cpp_copying.copy_range_in_place(
            input_column_view,
            target_column_view,
            c_input_begin,
            c_input_end,
            c_target_begin)


def _copy_range(Column input_column,
                Column target_column,
                size_type input_begin,
                size_type input_end,
                size_type target_begin):

    cdef column_view input_column_view = input_column.view()
    cdef column_view target_column_view = target_column.view()
    cdef size_type c_input_begin = input_begin
    cdef size_type c_input_end = input_end
    cdef size_type c_target_begin = target_begin

    cdef unique_ptr[column] c_result

    with nogil:
        c_result = move(cpp_copying.copy_range(
            input_column_view,
            target_column_view,
            c_input_begin,
            c_input_end,
            c_target_begin)
        )

    return Column.from_unique_ptr(move(c_result))


def copy_range(Column input_column,
               Column target_column,
               size_type input_begin,
               size_type input_end,
               size_type target_begin,
               size_type target_end,
               bool inplace):
    """
    Copy input_column from input_begin to input_end to
    target_column from target_begin to target_end
    """

    if abs(target_end - target_begin) <= 1:
        return target_column

    if target_begin < 0:
        target_begin = target_begin + target_column.size

    if target_end < 0:
        target_end = target_end + target_column.size

    if target_begin > target_end:
        return target_column

    if inplace is True:
        _copy_range_in_place(input_column, target_column,
                             input_begin, input_end, target_begin)
    else:
        return _copy_range(input_column, target_column,
                           input_begin, input_end, target_begin)


def gather(
    Table source_table,
    Column gather_map,
    bool keep_index=True,
    bool nullify=False
):
    if not pd.api.types.is_integer_dtype(gather_map.dtype):
        raise ValueError("Gather map is not integer dtype.")

    if len(gather_map) > 0 and not nullify:
        gm_min, gm_max = minmax(gather_map)
        if gm_min < -len(source_table) or gm_max >= len(source_table):
            raise IndexError(f"Gather map index with min {gm_min},"
                             f" max {gm_max} is out of bounds in"
                             f" {type(source_table)} with {len(source_table)}"
                             f" rows.")

    cdef unique_ptr[table] c_result
    cdef table_view source_table_view
    if keep_index is True:
        source_table_view = source_table.view()
    else:
        source_table_view = source_table.data_view()
    cdef column_view gather_map_view = gather_map.view()
    cdef cpp_copying.out_of_bounds_policy policy = (
        cpp_copying.out_of_bounds_policy.NULLIFY if nullify
        else cpp_copying.out_of_bounds_policy.DONT_CHECK
    )

    with nogil:
        c_result = move(
            cpp_copying.gather(
                source_table_view,
                gather_map_view,
                policy
            )
        )

    return Table.from_unique_ptr(
        move(c_result),
        column_names=source_table._column_names,
        index_names=(
            None if (
                source_table._index is None)
            or keep_index is False
            else source_table._index_names
        )
    )


def _scatter_table(Table source_table, Column scatter_map,
                   Table target_table, bool bounds_check=True):

    cdef table_view source_table_view = source_table.data_view()
    cdef column_view scatter_map_view = scatter_map.view()
    cdef table_view target_table_view = target_table.data_view()
    cdef bool c_bounds_check = bounds_check

    cdef unique_ptr[table] c_result

    with nogil:
        c_result = move(
            cpp_copying.scatter(
                source_table_view,
                scatter_map_view,
                target_table_view,
                c_bounds_check
            )
        )

    out_table = Table.from_unique_ptr(
        move(c_result),
        column_names=target_table._column_names,
        index_names=None
    )

    out_table._index = (
        None if target_table._index is None else target_table._index.copy(
            deep=False)
    )

    return out_table


def _scatter_scalar(scalars, Column scatter_map,
                    Table target_table, bool bounds_check=True):

    cdef vector[reference_wrapper[constscalar]] source_scalars
    source_scalars.reserve(len(scalars))
    cdef bool c_bounds_check = bounds_check
    cdef DeviceScalar slr
    for val, col in zip(scalars, target_table._columns):
        slr = as_device_scalar(val, col.dtype)
        source_scalars.push_back(reference_wrapper[constscalar](
            slr.get_raw_ptr()[0]))
    cdef column_view scatter_map_view = scatter_map.view()
    cdef table_view target_table_view = target_table.data_view()

    cdef unique_ptr[table] c_result

    with nogil:
        c_result = move(
            cpp_copying.scatter(
                source_scalars,
                scatter_map_view,
                target_table_view,
                c_bounds_check
            )
        )

    out_table = Table.from_unique_ptr(
        move(c_result),
        column_names=target_table._column_names,
        index_names=None
    )

    out_table._index = (
        None if target_table._index is None else target_table._index.copy(
            deep=False)
    )

    return out_table


def scatter(object input, object scatter_map, Table target,
            bool bounds_check=True):
    """
    Scattering input into target as per the scatter map,
    input can be a list of scalars or can be a table
    """

    from cudf.core.column.column import as_column

    if not isinstance(scatter_map, Column):
        scatter_map = as_column(scatter_map)

    if isinstance(input, Table):
        return _scatter_table(input, scatter_map, target, bounds_check)
    else:
        return _scatter_scalar(input, scatter_map, target, bounds_check)


def _reverse_column(Column source_column):
    cdef column_view reverse_column_view = source_column.view()

    cdef unique_ptr[column] c_result

    with nogil:
        c_result = move(cpp_copying.reverse(
            reverse_column_view
        ))

    return Column.from_unique_ptr(
        move(c_result)
    )


def _reverse_table(Table source_table):
    cdef table_view reverse_table_view = source_table.view()

    cdef unique_ptr[table] c_result
    with nogil:
        c_result = move(cpp_copying.reverse(
            reverse_table_view
        ))

    return Table.from_unique_ptr(
        move(c_result),
        column_names=source_table._column_names,
        index_names=source_table._index_names
    )


def reverse(object source):
    """
    Reversing a column or a table
    """
    if isinstance(source, Column):
        return _reverse_column(source)
    else:
        return _reverse_table(source)


def column_empty_like(Column input_column):

    cdef column_view input_column_view = input_column.view()
    cdef unique_ptr[column] c_result

    with nogil:
        c_result = move(cpp_copying.empty_like(input_column_view))

    return Column.from_unique_ptr(move(c_result))


def column_allocate_like(Column input_column, size=None):

    cdef size_type c_size = 0
    cdef column_view input_column_view = input_column.view()
    cdef unique_ptr[column] c_result

    if size is None:
        with nogil:
            c_result = move(cpp_copying.allocate_like(
                input_column_view,
                cpp_copying.mask_allocation_policy.RETAIN)
            )
    else:
        c_size = size
        with nogil:
            c_result = move(cpp_copying.allocate_like(
                input_column_view,
                c_size,
                cpp_copying.mask_allocation_policy.RETAIN)
            )

    return Column.from_unique_ptr(move(c_result))


def table_empty_like(Table input_table, bool keep_index=True):

    cdef table_view input_table_view
    if keep_index is True:
        input_table_view = input_table.view()
    else:
        input_table_view = input_table.data_view()

    cdef unique_ptr[table] c_result

    with nogil:
        c_result = move(cpp_copying.empty_like(input_table_view))

    return Table.from_unique_ptr(
        move(c_result),
        column_names=input_table._column_names,
        index_names=(
            input_table._index._column_names if keep_index is True else None
        )
    )


def column_slice(Column input_column, object indices):

    cdef column_view input_column_view = input_column.view()
    cdef vector[size_type] c_indices
    c_indices.reserve(len(indices))

    cdef vector[column_view] c_result

    cdef int index

    for index in indices:
        c_indices.push_back(index)

    with nogil:
        c_result = move(
            cpp_copying.slice(
                input_column_view,
                c_indices)
        )

    num_of_result_cols = c_result.size()
    result = [
        Column.from_column_view(
            c_result[i],
            input_column) for i in range(num_of_result_cols)]

    return result


def table_slice(Table input_table, object indices, bool keep_index=True):

    cdef table_view input_table_view
    if keep_index is True:
        input_table_view = input_table.view()
    else:
        input_table_view = input_table.data_view()

    cdef vector[size_type] c_indices
    c_indices.reserve(len(indices))

    cdef vector[table_view] c_result

    cdef int index
    for index in indices:
        c_indices.push_back(index)

    with nogil:
        c_result = move(
            cpp_copying.slice(
                input_table_view,
                c_indices)
        )

    num_of_result_cols = c_result.size()
    result =[
        Table.from_table_view(
            c_result[i],
            input_table,
            column_names=input_table._column_names,
            index_names=(
                input_table._index._column_names if (
                    keep_index is True)
                else None
            )
        ) for i in range(num_of_result_cols)]

    return result


def column_split(Column input_column, object splits):

    cdef column_view input_column_view = input_column.view()
    cdef vector[size_type] c_splits
    c_splits.reserve(len(splits))

    cdef vector[column_view] c_result

    cdef int split

    for split in splits:
        c_splits.push_back(split)

    with nogil:
        c_result = move(
            cpp_copying.split(
                input_column_view,
                c_splits)
        )

    num_of_result_cols = c_result.size()
    result = [
        Column.from_column_view(
            c_result[i],
            input_column
        ) for i in range(num_of_result_cols)
    ]

    return result


def table_split(Table input_table, object splits, bool keep_index=True):

    cdef table_view input_table_view
    if keep_index is True:
        input_table_view = input_table.view()
    else:
        input_table_view = input_table.data_view()

    cdef vector[size_type] c_splits
    c_splits.reserve(len(splits))

    cdef vector[table_view] c_result

    cdef int split
    for split in splits:
        c_splits.push_back(split)

    with nogil:
        c_result = move(
            cpp_copying.split(
                input_table_view,
                c_splits)
        )

    num_of_result_cols = c_result.size()
    result = [
        Table.from_table_view(
            c_result[i],
            input_table,
            column_names=input_table._column_names,
            index_names=input_table._index_names if (
                keep_index is True)
            else None
        ) for i in range(num_of_result_cols)]

    return result


def _copy_if_else_column_column(Column lhs, Column rhs, Column boolean_mask):

    cdef column_view lhs_view = lhs.view()
    cdef column_view rhs_view = rhs.view()
    cdef column_view boolean_mask_view = boolean_mask.view()

    cdef unique_ptr[column] c_result

    with nogil:
        c_result = move(
            cpp_copying.copy_if_else(
                lhs_view,
                rhs_view,
                boolean_mask_view
            )
        )

    return Column.from_unique_ptr(move(c_result))


def _copy_if_else_scalar_column(DeviceScalar lhs,
                                Column rhs,
                                Column boolean_mask):

    cdef const scalar* lhs_scalar = lhs.get_raw_ptr()
    cdef column_view rhs_view = rhs.view()
    cdef column_view boolean_mask_view = boolean_mask.view()

    cdef unique_ptr[column] c_result

    with nogil:
        c_result = move(
            cpp_copying.copy_if_else(
                lhs_scalar[0],
                rhs_view,
                boolean_mask_view
            )
        )

    return Column.from_unique_ptr(move(c_result))


def _copy_if_else_column_scalar(Column lhs,
                                DeviceScalar rhs,
                                Column boolean_mask):

    cdef column_view lhs_view = lhs.view()
    cdef const scalar* rhs_scalar = rhs.get_raw_ptr()
    cdef column_view boolean_mask_view = boolean_mask.view()

    cdef unique_ptr[column] c_result

    with nogil:
        c_result = move(
            cpp_copying.copy_if_else(
                lhs_view,
                rhs_scalar[0],
                boolean_mask_view
            )
        )

    return Column.from_unique_ptr(move(c_result))


def _copy_if_else_scalar_scalar(DeviceScalar lhs,
                                DeviceScalar rhs,
                                Column boolean_mask):

    cdef const scalar* lhs_scalar = lhs.get_raw_ptr()
    cdef const scalar* rhs_scalar = rhs.get_raw_ptr()
    cdef column_view boolean_mask_view = boolean_mask.view()

    cdef unique_ptr[column] c_result

    with nogil:
        c_result = move(
            cpp_copying.copy_if_else(
                lhs_scalar[0],
                rhs_scalar[0],
                boolean_mask_view
            )
        )

    return Column.from_unique_ptr(move(c_result))


def copy_if_else(object lhs, object rhs, Column boolean_mask):

    if isinstance(lhs, Column):
        if isinstance(rhs, Column):
            return _copy_if_else_column_column(lhs, rhs, boolean_mask)
        else:
            return _copy_if_else_column_scalar(
                lhs, as_device_scalar(rhs), boolean_mask)
    else:
        if isinstance(rhs, Column):
            return _copy_if_else_scalar_column(
                as_device_scalar(lhs), rhs, boolean_mask)
        else:
            if lhs is None and rhs is None:
                return lhs

            return _copy_if_else_scalar_scalar(
                as_device_scalar(lhs), as_device_scalar(rhs), boolean_mask)


def _boolean_mask_scatter_table(Table input_table, Table target_table,
                                Column boolean_mask):

    cdef table_view input_table_view = input_table.view()
    cdef table_view target_table_view = target_table.view()
    cdef column_view boolean_mask_view = boolean_mask.view()

    cdef unique_ptr[table] c_result

    with nogil:
        c_result = move(
            cpp_copying.boolean_mask_scatter(
                input_table_view,
                target_table_view,
                boolean_mask_view
            )
        )

    return Table.from_unique_ptr(
        move(c_result),
        column_names=target_table._column_names,
        index_names=target_table._index._column_names
    )


def _boolean_mask_scatter_scalar(list input_scalars, Table target_table,
                                 Column boolean_mask):

    cdef vector[reference_wrapper[constscalar]] input_scalar_vector
    input_scalar_vector.reserve(len(input_scalars))
    cdef DeviceScalar scl
    for scl in input_scalars:
        input_scalar_vector.push_back(reference_wrapper[constscalar](
            scl.get_raw_ptr()[0]))
    cdef table_view target_table_view = target_table.view()
    cdef column_view boolean_mask_view = boolean_mask.view()

    cdef unique_ptr[table] c_result

    with nogil:
        c_result = move(
            cpp_copying.boolean_mask_scatter(
                input_scalar_vector,
                target_table_view,
                boolean_mask_view
            )
        )

    return Table.from_unique_ptr(
        move(c_result),
        column_names=target_table._column_names,
        index_names=target_table._index._column_names
    )


def boolean_mask_scatter(object input, Table target_table,
                         Column boolean_mask):

    if isinstance(input, Table):
        return _boolean_mask_scatter_table(
            input,
            target_table,
            boolean_mask
        )
    else:
        scalar_list = [as_device_scalar(i) for i in input]
        return _boolean_mask_scatter_scalar(
            scalar_list,
            target_table,
            boolean_mask
        )


def shift(Column input, int offset, object fill_value=None):

    cdef DeviceScalar fill

    if isinstance(fill_value, DeviceScalar):
        fill = fill_value
    else:
        fill = as_device_scalar(fill_value, input.dtype)

    cdef column_view c_input = input.view()
    cdef int32_t c_offset = offset
    cdef const scalar* c_fill_value = fill.get_raw_ptr()
    cdef unique_ptr[column] c_output

    with nogil:
        c_output = move(
            cpp_copying.shift(
                c_input,
                c_offset,
                c_fill_value[0]
            )
        )

    return Column.from_unique_ptr(move(c_output))


def get_element(Column input_column, size_type index):
    cdef column_view col_view = input_column.view()

    cdef unique_ptr[scalar] c_output
    with nogil:
        c_output = move(
            cpp_copying.get_element(col_view, index)
        )

    return DeviceScalar.from_unique_ptr(
        move(c_output), dtype=input_column.dtype
    )


def sample(Table input, size_type n,
           bool replace, int64_t seed, bool keep_index=True):
    cdef table_view tbl_view = (
        input.view() if keep_index else input.data_view()
    )
    cdef cpp_copying.sample_with_replacement replacement

    if replace:
        replacement = cpp_copying.sample_with_replacement.TRUE
    else:
        replacement = cpp_copying.sample_with_replacement.FALSE

    cdef unique_ptr[table] c_output
    with nogil:
        c_output = move(
            cpp_copying.sample(tbl_view, n, replacement, seed)
        )

    return Table.from_unique_ptr(
        move(c_output),
        column_names=input._column_names,
        index_names=(
            None if keep_index is False
            else input._index_names
        )
    )


def segmented_gather(Column source_column, Column gather_map):
    cdef shared_ptr[lists_column_view] source_LCV = (
        make_shared[lists_column_view](source_column.view())
    )
    cdef shared_ptr[lists_column_view] gather_map_LCV = (
        make_shared[lists_column_view](gather_map.view())
    )
    cdef unique_ptr[column] c_result

    with nogil:
        c_result = move(
            cpp_segmented_gather(
                source_LCV.get()[0], gather_map_LCV.get()[0])
        )

    result = Column.from_unique_ptr(move(c_result))
    return result


cdef class _CPackedColumns:

    @staticmethod
    cdef _CPackedColumns from_py_table(Table input_table, keep_index=True):
        """
        Construct a ``PackedColumns`` object from a ``cudf.DataFrame``.
        """
        from cudf.core import RangeIndex, dtypes

        cdef _CPackedColumns p = _CPackedColumns.__new__(_CPackedColumns)

        if keep_index and not input_table.index.equals(
            RangeIndex(start=0, stop=len(input_table), step=1)
        ):
            input_table_view = input_table.view()
            p.index_names = input_table._index_names
        else:
            input_table_view = input_table.data_view()

        p.column_names = input_table._column_names
        p.column_dtypes = {}
        for name, col in input_table._data.items():
            if isinstance(col.dtype, dtypes._BaseDtype):
                p.column_dtypes[name] = col.dtype

        p.c_obj = move(cpp_copying.pack(input_table_view))

        return p

    @property
    def gpu_data_ptr(self):
        return int(<uintptr_t>self.c_obj.gpu_data.get()[0].data())

    @property
    def gpu_data_size(self):
        return int(<size_t>self.c_obj.gpu_data.get()[0].size())

    def serialize(self):
        header = {}
        frames = []

        header["column-names"] = self.column_names
        header["index-names"] = self.index_names
        header["gpu-data-ptr"] = self.gpu_data_ptr
        header["gpu-data-size"] = self.gpu_data_size
        header["metadata"] = list(
            <uint8_t[:self.c_obj.metadata_.get()[0].size()]>
            self.c_obj.metadata_.get()[0].data()
        )

        column_dtypes = {}
        for name, dtype in self.column_dtypes.items():
            dtype_header, dtype_frames = dtype.serialize()
            column_dtypes[name] = (
                dtype_header,
                (len(frames), len(frames) + len(dtype_frames)),
            )
            frames.extend(dtype_frames)
        header["column-dtypes"] = column_dtypes

        return header, frames

    @staticmethod
    def deserialize(header, frames):
        cdef _CPackedColumns p = _CPackedColumns.__new__(_CPackedColumns)

        dbuf = DeviceBuffer(
            ptr=header["gpu-data-ptr"],
            size=header["gpu-data-size"]
        )

        cdef cpp_copying.packed_columns data
        data.metadata_ = move(
            make_unique[cpp_copying.metadata](
                move(<vector[uint8_t]>header["metadata"])
            )
        )
        data.gpu_data = move(dbuf.c_obj)

        p.c_obj = move(data)
        p.column_names = header["column-names"]
        p.index_names = header["index-names"]

        column_dtypes = {}
        for name, dtype in header["column-dtypes"].items():
            dtype_header, (start, stop) = dtype
            column_dtypes[name] = pickle.loads(
                dtype_header["type-serialized"]
            ).deserialize(dtype_header, frames[start:stop])
        p.column_dtypes = column_dtypes

        return p

    def unpack(self):
        output_table = Table.from_table_view(
            cpp_copying.unpack(self.c_obj),
            self,
            self.column_names,
            self.index_names
        )

        for name, dtype in self.column_dtypes.items():
            output_table._data[name] = (
                output_table._data[name]._with_type_metadata(dtype)
            )

        return output_table


class PackedColumns(Serializable):
    """
    A packed representation of a ``cudf.Table``, with all columns residing
    in a single GPU memory buffer.
    """

    def __init__(self, data):
        self._data = data

    def __reduce__(self):
        return self.deserialize, self.serialize()

    @property
    def __cuda_array_interface__(self):
        return {
            "data": (self._data.gpu_data_ptr, False),
            "shape": (self._data.gpu_data_size,),
            "strides": None,
            "typestr": "|u1",
            "version": 0
        }

    def serialize(self):
        return self._data.serialize()

    @classmethod
    def deserialize(cls, header, frames):
        return cls(_CPackedColumns.deserialize(header, frames))

    @classmethod
    def from_py_table(cls, input_table, keep_index=True):
        return cls(_CPackedColumns.from_py_table(input_table, keep_index))

    def unpack(self):
        return self._data.unpack()


def pack(input_table, keep_index=True):
    """
    Pack the columns of a ``cudf.Table`` into a single GPU memory buffer.
    """
    return PackedColumns.from_py_table(input_table, keep_index)


def unpack(packed):
    """
    Unpack the results of packing a ``cudf.Table``, returning a new
    ``Table`` in the process.
    """
    return packed.unpack()<|MERGE_RESOLUTION|>--- conflicted
+++ resolved
@@ -4,17 +4,13 @@
 
 import pandas as pd
 
-from libc.stdint cimport int32_t, int64_t
+from libc.stdint cimport int32_t, int64_t, uint8_t, uintptr_t
 from libcpp cimport bool
 from libcpp.memory cimport make_shared, make_unique, shared_ptr, unique_ptr
 from libcpp.utility cimport move
-<<<<<<< HEAD
 from libcpp.vector cimport vector
-=======
-from libc.stdint cimport int32_t, int64_t, uint8_t, uintptr_t
 
 from rmm._lib.device_buffer cimport DeviceBuffer, device_buffer
->>>>>>> dab8a629
 
 from cudf._lib.column cimport Column
 
@@ -25,12 +21,10 @@
 
 from cudf._lib.reduce import minmax
 
-<<<<<<< HEAD
 cimport cudf._lib.cpp.copying as cpp_copying
-=======
+
 from cudf.core.abc import Serializable
 
->>>>>>> dab8a629
 from cudf._lib.cpp.column.column cimport column
 from cudf._lib.cpp.column.column_view cimport column_view, mutable_column_view
 from cudf._lib.cpp.libcpp.functional cimport reference_wrapper
