--- conflicted
+++ resolved
@@ -11,6 +11,7 @@
 from libcpp.vector cimport vector
 
 from rmm._lib.device_buffer cimport DeviceBuffer
+
 from cudf.core.buffer import Buffer
 
 from cudf._lib.column cimport Column
@@ -35,19 +36,7 @@
 from cudf._lib.cpp.table.table cimport table
 from cudf._lib.cpp.table.table_view cimport table_view
 from cudf._lib.cpp.types cimport size_type
-<<<<<<< HEAD
-from cudf._lib.cpp.lists.lists_column_view cimport lists_column_view
-from cudf._lib.cpp.lists.gather cimport (
-    segmented_gather as cpp_segmented_gather
-)
-from cudf._lib.utils cimport (
-    data_from_table_view,
-    data_from_unique_ptr
-)
-cimport cudf._lib.cpp.copying as cpp_copying
-=======
->>>>>>> b5c4052a
-
+from cudf._lib.utils cimport data_from_table_view, data_from_unique_ptr
 
 # workaround for https://github.com/cython/cython/issues/3885
 ctypedef const scalar constscalar
