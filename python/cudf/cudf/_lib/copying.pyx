# Copyright (c) 2020-2021, NVIDIA CORPORATION.

import pickle

import pandas as pd

from libc.stdint cimport int32_t, int64_t, uint8_t, uintptr_t
from libcpp cimport bool
from libcpp.memory cimport make_shared, make_unique, shared_ptr, unique_ptr
from libcpp.utility cimport move
from libcpp.vector cimport vector

from rmm._lib.device_buffer cimport DeviceBuffer

import cudf
from cudf.core.buffer import Buffer

from cudf._lib.column cimport Column

from cudf._lib.scalar import as_device_scalar

from cudf._lib.scalar cimport DeviceScalar
from cudf._lib.utils cimport table_view_from_columns, table_view_from_table

from cudf._lib.reduce import minmax
from cudf.core.abc import Serializable

cimport cudf._lib.cpp.copying as cpp_copying
from cudf._lib.cpp.column.column cimport column
from cudf._lib.cpp.column.column_view cimport column_view, mutable_column_view
from cudf._lib.cpp.libcpp.functional cimport reference_wrapper
from cudf._lib.cpp.lists.gather cimport (
    segmented_gather as cpp_segmented_gather,
)
from cudf._lib.cpp.lists.lists_column_view cimport lists_column_view
from cudf._lib.cpp.scalar.scalar cimport scalar
from cudf._lib.cpp.table.table cimport table
from cudf._lib.cpp.table.table_view cimport table_view
from cudf._lib.cpp.types cimport size_type
from cudf._lib.utils cimport (
    columns_from_unique_ptr,
    data_from_table_view,
    data_from_unique_ptr,
    table_view_from_columns,
)

# workaround for https://github.com/cython/cython/issues/3885
ctypedef const scalar constscalar


def copy_column(Column input_column):
    """
    Deep copies a column

    Parameters
    ----------
    input_columns : column to be copied

    Returns
    -------
    Deep copied column
    """

    cdef column_view input_column_view = input_column.view()
    cdef unique_ptr[column] c_result
    with nogil:
        c_result = move(make_unique[column](input_column_view))

    return Column.from_unique_ptr(move(c_result))


def _copy_range_in_place(Column input_column,
                         Column target_column,
                         size_type input_begin,
                         size_type input_end,
                         size_type target_begin):

    cdef column_view input_column_view = input_column.view()
    cdef mutable_column_view target_column_view = target_column.mutable_view()
    cdef size_type c_input_begin = input_begin
    cdef size_type c_input_end = input_end
    cdef size_type c_target_begin = target_begin

    with nogil:
        cpp_copying.copy_range_in_place(
            input_column_view,
            target_column_view,
            c_input_begin,
            c_input_end,
            c_target_begin)


def _copy_range(Column input_column,
                Column target_column,
                size_type input_begin,
                size_type input_end,
                size_type target_begin):

    cdef column_view input_column_view = input_column.view()
    cdef column_view target_column_view = target_column.view()
    cdef size_type c_input_begin = input_begin
    cdef size_type c_input_end = input_end
    cdef size_type c_target_begin = target_begin

    cdef unique_ptr[column] c_result

    with nogil:
        c_result = move(cpp_copying.copy_range(
            input_column_view,
            target_column_view,
            c_input_begin,
            c_input_end,
            c_target_begin)
        )

    return Column.from_unique_ptr(move(c_result))


def copy_range(Column input_column,
               Column target_column,
               size_type input_begin,
               size_type input_end,
               size_type target_begin,
               size_type target_end,
               bool inplace):
    """
    Copy input_column from input_begin to input_end to
    target_column from target_begin to target_end
    """

    if abs(target_end - target_begin) <= 1:
        return target_column

    if target_begin < 0:
        target_begin = target_begin + target_column.size

    if target_end < 0:
        target_end = target_end + target_column.size

    if target_begin > target_end:
        return target_column

    if inplace is True:
        _copy_range_in_place(input_column, target_column,
                             input_begin, input_end, target_begin)
    else:
        return _copy_range(input_column, target_column,
                           input_begin, input_end, target_begin)


def gather(
    columns: list,
    Column gather_map,
    bool nullify=False
):
<<<<<<< HEAD
    if not pd.api.types.is_integer_dtype(gather_map.dtype):
        raise ValueError("Gather map is not integer dtype.")

    if len(gather_map) > 0 and not nullify:
        gm_min, gm_max = minmax(gather_map)
        if gm_min < -source_table._num_rows or gm_max >= source_table._num_rows:
            raise IndexError(f"Gather map index with min {gm_min},"
                             f" max {gm_max} is out of bounds in"
                             f" {type(source_table)} with {source_table._num_rows}"
                             f" rows.")

=======
>>>>>>> ebeb2023
    cdef unique_ptr[table] c_result
    cdef table_view source_table_view = table_view_from_columns(columns)
    cdef column_view gather_map_view = gather_map.view()
    cdef cpp_copying.out_of_bounds_policy policy = (
        cpp_copying.out_of_bounds_policy.NULLIFY if nullify
        else cpp_copying.out_of_bounds_policy.DONT_CHECK
    )

    with nogil:
        c_result = move(
            cpp_copying.gather(
                source_table_view,
                gather_map_view,
                policy
            )
        )

    return columns_from_unique_ptr(move(c_result))


def scatter(object source, Column scatter_map, Column target_column,
            bool bounds_check=True):
    """
    Scattering input into target as per the scatter map,
    input can be a list of scalars or can be a table
    """

    cdef column_view scatter_map_view = scatter_map.view()
    cdef table_view target_table_view = table_view_from_columns(
        (target_column,))
    cdef bool c_bounds_check = bounds_check
    cdef unique_ptr[table] c_result

    # Needed for the table branch
    cdef table_view source_table_view

    # Needed for the scalar branch
    cdef vector[reference_wrapper[constscalar]] source_scalars
    cdef DeviceScalar slr

    if isinstance(source, Column):
        source_table_view = table_view_from_columns((<Column> source,))

        with nogil:
            c_result = move(
                cpp_copying.scatter(
                    source_table_view,
                    scatter_map_view,
                    target_table_view,
                    c_bounds_check
                )
            )
    else:
        slr = as_device_scalar(source, target_column.dtype)
        source_scalars.push_back(reference_wrapper[constscalar](
            slr.get_raw_ptr()[0]))

        with nogil:
            c_result = move(
                cpp_copying.scatter(
                    source_scalars,
                    scatter_map_view,
                    target_table_view,
                    c_bounds_check
                )
            )

    data, _ = data_from_unique_ptr(
        move(c_result),
        column_names=(None,),
        index_names=None
    )

    return next(iter(data.values()))


def column_empty_like(Column input_column):

    cdef column_view input_column_view = input_column.view()
    cdef unique_ptr[column] c_result

    with nogil:
        c_result = move(cpp_copying.empty_like(input_column_view))

    return Column.from_unique_ptr(move(c_result))


def column_allocate_like(Column input_column, size=None):

    cdef size_type c_size = 0
    cdef column_view input_column_view = input_column.view()
    cdef unique_ptr[column] c_result

    if size is None:
        with nogil:
            c_result = move(cpp_copying.allocate_like(
                input_column_view,
                cpp_copying.mask_allocation_policy.RETAIN)
            )
    else:
        c_size = size
        with nogil:
            c_result = move(cpp_copying.allocate_like(
                input_column_view,
                c_size,
                cpp_copying.mask_allocation_policy.RETAIN)
            )

    return Column.from_unique_ptr(move(c_result))


def table_empty_like(input_table, bool keep_index=True):

    cdef table_view input_table_view = table_view_from_table(
        input_table, not keep_index
    )

    cdef unique_ptr[table] c_result

    with nogil:
        c_result = move(cpp_copying.empty_like(input_table_view))

    return data_from_unique_ptr(
        move(c_result),
        column_names=input_table._column_names,
        index_names=(
            input_table._index._column_names if keep_index is True else None
        )
    )


def column_slice(Column input_column, object indices):

    cdef column_view input_column_view = input_column.view()
    cdef vector[size_type] c_indices
    c_indices.reserve(len(indices))

    cdef vector[column_view] c_result

    cdef int index

    for index in indices:
        c_indices.push_back(index)

    with nogil:
        c_result = move(
            cpp_copying.slice(
                input_column_view,
                c_indices)
        )

    num_of_result_cols = c_result.size()
    result = [
        Column.from_column_view(
            c_result[i],
            input_column) for i in range(num_of_result_cols)]

    return result


def table_slice(input_table, object indices, bool keep_index=True):

    cdef table_view input_table_view = table_view_from_table(
        input_table, not keep_index
    )

    cdef vector[size_type] c_indices
    c_indices.reserve(len(indices))

    cdef vector[table_view] c_result

    cdef int index
    for index in indices:
        c_indices.push_back(index)

    with nogil:
        c_result = move(
            cpp_copying.slice(
                input_table_view,
                c_indices)
        )

    num_of_result_cols = c_result.size()
    return [
        data_from_table_view(
            c_result[i],
            input_table,
            column_names=input_table._column_names,
            index_names=(
                input_table._index._column_names if (
                    keep_index is True)
                else None
            )
        ) for i in range(num_of_result_cols)]


def column_split(Column input_column, object splits):

    cdef column_view input_column_view = input_column.view()
    cdef vector[size_type] c_splits
    c_splits.reserve(len(splits))

    cdef vector[column_view] c_result

    cdef int split

    for split in splits:
        c_splits.push_back(split)

    with nogil:
        c_result = move(
            cpp_copying.split(
                input_column_view,
                c_splits)
        )

    num_of_result_cols = c_result.size()
    result = [
        Column.from_column_view(
            c_result[i],
            input_column
        ) for i in range(num_of_result_cols)
    ]

    return result


def table_split(input_table, object splits, bool keep_index=True):

    cdef table_view input_table_view = table_view_from_table(
        input_table, not keep_index
    )

    cdef vector[size_type] c_splits
    c_splits.reserve(len(splits))

    cdef vector[table_view] c_result

    cdef int split
    for split in splits:
        c_splits.push_back(split)

    with nogil:
        c_result = move(
            cpp_copying.split(
                input_table_view,
                c_splits)
        )

    num_of_result_cols = c_result.size()
    return [
        data_from_table_view(
            c_result[i],
            input_table,
            column_names=input_table._column_names,
            index_names=input_table._index_names if (
                keep_index is True)
            else None
        ) for i in range(num_of_result_cols)]


def _copy_if_else_column_column(Column lhs, Column rhs, Column boolean_mask):

    cdef column_view lhs_view = lhs.view()
    cdef column_view rhs_view = rhs.view()
    cdef column_view boolean_mask_view = boolean_mask.view()

    cdef unique_ptr[column] c_result

    with nogil:
        c_result = move(
            cpp_copying.copy_if_else(
                lhs_view,
                rhs_view,
                boolean_mask_view
            )
        )

    return Column.from_unique_ptr(move(c_result))


def _copy_if_else_scalar_column(DeviceScalar lhs,
                                Column rhs,
                                Column boolean_mask):

    cdef const scalar* lhs_scalar = lhs.get_raw_ptr()
    cdef column_view rhs_view = rhs.view()
    cdef column_view boolean_mask_view = boolean_mask.view()

    cdef unique_ptr[column] c_result

    with nogil:
        c_result = move(
            cpp_copying.copy_if_else(
                lhs_scalar[0],
                rhs_view,
                boolean_mask_view
            )
        )

    return Column.from_unique_ptr(move(c_result))


def _copy_if_else_column_scalar(Column lhs,
                                DeviceScalar rhs,
                                Column boolean_mask):

    cdef column_view lhs_view = lhs.view()
    cdef const scalar* rhs_scalar = rhs.get_raw_ptr()
    cdef column_view boolean_mask_view = boolean_mask.view()

    cdef unique_ptr[column] c_result

    with nogil:
        c_result = move(
            cpp_copying.copy_if_else(
                lhs_view,
                rhs_scalar[0],
                boolean_mask_view
            )
        )

    return Column.from_unique_ptr(move(c_result))


def _copy_if_else_scalar_scalar(DeviceScalar lhs,
                                DeviceScalar rhs,
                                Column boolean_mask):

    cdef const scalar* lhs_scalar = lhs.get_raw_ptr()
    cdef const scalar* rhs_scalar = rhs.get_raw_ptr()
    cdef column_view boolean_mask_view = boolean_mask.view()

    cdef unique_ptr[column] c_result

    with nogil:
        c_result = move(
            cpp_copying.copy_if_else(
                lhs_scalar[0],
                rhs_scalar[0],
                boolean_mask_view
            )
        )

    return Column.from_unique_ptr(move(c_result))


def copy_if_else(object lhs, object rhs, Column boolean_mask):

    if isinstance(lhs, Column):
        if isinstance(rhs, Column):
            return _copy_if_else_column_column(lhs, rhs, boolean_mask)
        else:
            return _copy_if_else_column_scalar(
                lhs, as_device_scalar(rhs), boolean_mask)
    else:
        if isinstance(rhs, Column):
            return _copy_if_else_scalar_column(
                as_device_scalar(lhs), rhs, boolean_mask)
        else:
            if lhs is None and rhs is None:
                return lhs

            return _copy_if_else_scalar_scalar(
                as_device_scalar(lhs), as_device_scalar(rhs), boolean_mask)


def _boolean_mask_scatter_table(input_table, target_table,
                                Column boolean_mask):

    cdef table_view input_table_view = table_view_from_columns(input_table)
    cdef table_view target_table_view = table_view_from_columns(target_table)
    cdef column_view boolean_mask_view = boolean_mask.view()

    cdef unique_ptr[table] c_result

    with nogil:
        c_result = move(
            cpp_copying.boolean_mask_scatter(
                input_table_view,
                target_table_view,
                boolean_mask_view
            )
        )

    return data_from_unique_ptr(
        move(c_result),
        column_names=target_table._column_names,
        index_names=target_table._index._column_names
    )


def _boolean_mask_scatter_scalar(list input_scalars, target_table,
                                 Column boolean_mask):

    cdef vector[reference_wrapper[constscalar]] input_scalar_vector
    input_scalar_vector.reserve(len(input_scalars))
    cdef DeviceScalar scl
    for scl in input_scalars:
        input_scalar_vector.push_back(reference_wrapper[constscalar](
            scl.get_raw_ptr()[0]))
    cdef table_view target_table_view = table_view_from_columns(target_table)
    cdef column_view boolean_mask_view = boolean_mask.view()

    cdef unique_ptr[table] c_result

    with nogil:
        c_result = move(
            cpp_copying.boolean_mask_scatter(
                input_scalar_vector,
                target_table_view,
                boolean_mask_view
            )
        )

    return data_from_unique_ptr(
        move(c_result),
        column_names=target_table._column_names,
        index_names=target_table._index._column_names
    )


# TODO: This function is currently unused but should be used in
# ColumnBase.__setitem__, see https://github.com/rapidsai/cudf/issues/8667.
def boolean_mask_scatter(object input, target_table,
                         Column boolean_mask):

    if isinstance(input, cudf.core.frame.Frame):
        return _boolean_mask_scatter_table(
            input,
            target_table,
            boolean_mask
        )
    else:
        scalar_list = [as_device_scalar(i) for i in input]
        return _boolean_mask_scatter_scalar(
            scalar_list,
            target_table,
            boolean_mask
        )


def shift(Column input, int offset, object fill_value=None):

    cdef DeviceScalar fill

    if isinstance(fill_value, DeviceScalar):
        fill = fill_value
    else:
        fill = as_device_scalar(fill_value, input.dtype)

    cdef column_view c_input = input.view()
    cdef int32_t c_offset = offset
    cdef const scalar* c_fill_value = fill.get_raw_ptr()
    cdef unique_ptr[column] c_output

    with nogil:
        c_output = move(
            cpp_copying.shift(
                c_input,
                c_offset,
                c_fill_value[0]
            )
        )

    return Column.from_unique_ptr(move(c_output))


def get_element(Column input_column, size_type index):
    cdef column_view col_view = input_column.view()

    cdef unique_ptr[scalar] c_output
    with nogil:
        c_output = move(
            cpp_copying.get_element(col_view, index)
        )

    return DeviceScalar.from_unique_ptr(
        move(c_output), dtype=input_column.dtype
    )


def sample(input, size_type n,
           bool replace, int64_t seed, bool keep_index=True):
    cdef table_view tbl_view = table_view_from_table(input, not keep_index)
    cdef cpp_copying.sample_with_replacement replacement

    if replace:
        replacement = cpp_copying.sample_with_replacement.TRUE
    else:
        replacement = cpp_copying.sample_with_replacement.FALSE

    cdef unique_ptr[table] c_output
    with nogil:
        c_output = move(
            cpp_copying.sample(tbl_view, n, replacement, seed)
        )

    return data_from_unique_ptr(
        move(c_output),
        column_names=input._column_names,
        index_names=(
            None if keep_index is False
            else input._index_names
        )
    )


def segmented_gather(Column source_column, Column gather_map):
    cdef shared_ptr[lists_column_view] source_LCV = (
        make_shared[lists_column_view](source_column.view())
    )
    cdef shared_ptr[lists_column_view] gather_map_LCV = (
        make_shared[lists_column_view](gather_map.view())
    )
    cdef unique_ptr[column] c_result

    with nogil:
        c_result = move(
            cpp_segmented_gather(
                source_LCV.get()[0], gather_map_LCV.get()[0])
        )

    result = Column.from_unique_ptr(move(c_result))
    return result


cdef class _CPackedColumns:

    @staticmethod
    def from_py_table(input_table, keep_index=True):
        """
        Construct a ``PackedColumns`` object from a ``cudf.DataFrame``.
        """
        import cudf.core.dtypes

        cdef _CPackedColumns p = _CPackedColumns.__new__(_CPackedColumns)

        if keep_index and (
            not isinstance(input_table.index, cudf.RangeIndex)
            or input_table.index.start != 0
            or input_table.index.stop != len(input_table)
            or input_table.index.step != 1
        ):
            input_table_view = table_view_from_table(input_table)
            p.index_names = input_table._index_names
        else:
            input_table_view = table_view_from_table(
                input_table, ignore_index=True)

        p.column_names = input_table._column_names
        p.column_dtypes = {}
        for name, col in input_table._data.items():
            if isinstance(col.dtype, cudf.core.dtypes._BaseDtype):
                p.column_dtypes[name] = col.dtype

        p.c_obj = move(cpp_copying.pack(input_table_view))

        return p

    @property
    def gpu_data_ptr(self):
        return int(<uintptr_t>self.c_obj.gpu_data.get()[0].data())

    @property
    def gpu_data_size(self):
        return int(<size_t>self.c_obj.gpu_data.get()[0].size())

    def serialize(self):
        header = {}
        frames = []

        gpu_data = Buffer(self.gpu_data_ptr, self.gpu_data_size, self)
        data_header, data_frames = gpu_data.serialize()
        header["data"] = data_header
        frames.extend(data_frames)

        header["column-names"] = self.column_names
        header["index-names"] = self.index_names
        if self.c_obj.metadata_.get()[0].data() != NULL:
            header["metadata"] = list(
                <uint8_t[:self.c_obj.metadata_.get()[0].size()]>
                self.c_obj.metadata_.get()[0].data()
            )

        column_dtypes = {}
        for name, dtype in self.column_dtypes.items():
            dtype_header, dtype_frames = dtype.serialize()
            column_dtypes[name] = (
                dtype_header,
                (len(frames), len(frames) + len(dtype_frames)),
            )
            frames.extend(dtype_frames)
        header["column-dtypes"] = column_dtypes

        return header, frames

    @staticmethod
    def deserialize(header, frames):
        cdef _CPackedColumns p = _CPackedColumns.__new__(_CPackedColumns)

        gpu_data = Buffer.deserialize(header["data"], frames)

        dbuf = DeviceBuffer(
            ptr=gpu_data.ptr,
            size=gpu_data.nbytes
        )

        cdef cpp_copying.packed_columns data
        data.metadata_ = move(
            make_unique[cpp_copying.metadata](
                move(<vector[uint8_t]>header.get("metadata", []))
            )
        )
        data.gpu_data = move(dbuf.c_obj)

        p.c_obj = move(data)
        p.column_names = header["column-names"]
        p.index_names = header["index-names"]

        column_dtypes = {}
        for name, dtype in header["column-dtypes"].items():
            dtype_header, (start, stop) = dtype
            column_dtypes[name] = pickle.loads(
                dtype_header["type-serialized"]
            ).deserialize(dtype_header, frames[start:stop])
        p.column_dtypes = column_dtypes

        return p

    def unpack(self):
        output_table = cudf.core.frame.Frame(*data_from_table_view(
            cpp_copying.unpack(self.c_obj),
            self,
            self.column_names,
            self.index_names
        ))

        for name, dtype in self.column_dtypes.items():
            output_table._data[name] = (
                output_table._data[name]._with_type_metadata(dtype)
            )

        return output_table


class PackedColumns(Serializable):
    """
    A packed representation of a Frame, with all columns residing
    in a single GPU memory buffer.
    """

    def __init__(self, data):
        self._data = data

    def __reduce__(self):
        return self.deserialize, self.serialize()

    @property
    def __cuda_array_interface__(self):
        return {
            "data": (self._data.gpu_data_ptr, False),
            "shape": (self._data.gpu_data_size,),
            "strides": None,
            "typestr": "|u1",
            "version": 0
        }

    def serialize(self):
        header, frames = self._data.serialize()
        header["type-serialized"] = pickle.dumps(type(self))

        return header, frames

    @classmethod
    def deserialize(cls, header, frames):
        return cls(_CPackedColumns.deserialize(header, frames))

    @classmethod
    def from_py_table(cls, input_table, keep_index=True):
        return cls(_CPackedColumns.from_py_table(input_table, keep_index))

    def unpack(self):
        return self._data.unpack()


def pack(input_table, keep_index=True):
    """
    Pack the columns of a cudf Frame into a single GPU memory buffer.
    """
    return PackedColumns.from_py_table(input_table, keep_index)


def unpack(packed):
    """
    Unpack the results of packing a cudf Frame returning a new
    cudf Frame in the process.
    """
    return packed.unpack()<|MERGE_RESOLUTION|>--- conflicted
+++ resolved
@@ -153,20 +153,6 @@
     Column gather_map,
     bool nullify=False
 ):
-<<<<<<< HEAD
-    if not pd.api.types.is_integer_dtype(gather_map.dtype):
-        raise ValueError("Gather map is not integer dtype.")
-
-    if len(gather_map) > 0 and not nullify:
-        gm_min, gm_max = minmax(gather_map)
-        if gm_min < -source_table._num_rows or gm_max >= source_table._num_rows:
-            raise IndexError(f"Gather map index with min {gm_min},"
-                             f" max {gm_max} is out of bounds in"
-                             f" {type(source_table)} with {source_table._num_rows}"
-                             f" rows.")
-
-=======
->>>>>>> ebeb2023
     cdef unique_ptr[table] c_result
     cdef table_view source_table_view = table_view_from_columns(columns)
     cdef column_view gather_map_view = gather_map.view()
