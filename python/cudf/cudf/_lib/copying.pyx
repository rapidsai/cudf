--- conflicted
+++ resolved
@@ -134,12 +134,8 @@
     return Column.from_unique_ptr(move(c_result))
 
 
-<<<<<<< HEAD
-@with_spill_lock()
-def copy_range(Column input_column,
-=======
+@with_spill_lock()
 def copy_range(Column source_column,
->>>>>>> 825f0491
                Column target_column,
                size_type source_begin,
                size_type source_end,
