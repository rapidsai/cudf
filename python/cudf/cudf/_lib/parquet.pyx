# Copyright (c) 2019-2024, NVIDIA CORPORATION.

import io

import pyarrow as pa

import cudf
from cudf.core.buffer import acquire_spill_lock

try:
    import ujson as json
except ImportError:
    import json

import numpy as np

from cython.operator cimport dereference

from cudf.api.types import is_list_like

from cudf._lib.utils cimport _data_from_columns, data_from_pylibcudf_io

from cudf._lib.utils import _index_level_name, generate_pandas_metadata

from libc.stdint cimport int64_t, uint8_t
from libcpp cimport bool
from libcpp.map cimport map
from libcpp.memory cimport make_unique, unique_ptr
from libcpp.string cimport string
from libcpp.unordered_map cimport unordered_map
from libcpp.utility cimport move
from libcpp.vector cimport vector

cimport pylibcudf.libcudf.io.data_sink as cudf_io_data_sink
cimport pylibcudf.libcudf.io.types as cudf_io_types
from pylibcudf.expressions cimport Expression
from pylibcudf.io.datasource cimport NativeFileDatasource
from pylibcudf.io.parquet cimport ChunkedParquetReader
from pylibcudf.libcudf.io.parquet cimport (
    chunked_parquet_writer_options,
    merge_row_group_metadata as parquet_merge_metadata,
    parquet_chunked_writer as cpp_parquet_chunked_writer,
    parquet_writer_options,
    write_parquet as parquet_writer,
)
from pylibcudf.libcudf.io.parquet_metadata cimport (
    parquet_metadata,
    read_parquet_metadata as parquet_metadata_reader,
)
from pylibcudf.libcudf.io.types cimport (
    column_in_metadata,
    table_input_metadata,
)
from pylibcudf.libcudf.table.table_view cimport table_view
from pylibcudf.libcudf.types cimport size_type

from cudf._lib.column cimport Column
from cudf._lib.io.utils cimport (
    add_df_col_struct_names,
    make_sinks_info,
    make_source_info,
)
from cudf._lib.utils cimport table_view_from_table

from pyarrow.lib import NativeFile

import pylibcudf as plc

from pylibcudf cimport Table

from cudf.utils.ioutils import _ROW_GROUP_SIZE_BYTES_DEFAULT


cdef class BufferArrayFromVector:
    cdef Py_ssize_t length
    cdef unique_ptr[vector[uint8_t]] in_vec

    # these two things declare part of the buffer interface
    cdef Py_ssize_t shape[1]
    cdef Py_ssize_t strides[1]

    @staticmethod
    cdef BufferArrayFromVector from_unique_ptr(
        unique_ptr[vector[uint8_t]] in_vec
    ):
        cdef BufferArrayFromVector buf = BufferArrayFromVector()
        buf.in_vec = move(in_vec)
        buf.length = dereference(buf.in_vec).size()
        return buf

    def __getbuffer__(self, Py_buffer *buffer, int flags):
        cdef Py_ssize_t itemsize = sizeof(uint8_t)

        self.shape[0] = self.length
        self.strides[0] = 1

        buffer.buf = dereference(self.in_vec).data()

        buffer.format = NULL  # byte
        buffer.internal = NULL
        buffer.itemsize = itemsize
        buffer.len = self.length * itemsize   # product(shape) * itemsize
        buffer.ndim = 1
        buffer.obj = self
        buffer.readonly = 0
        buffer.shape = self.shape
        buffer.strides = self.strides
        buffer.suboffsets = NULL

    def __releasebuffer__(self, Py_buffer *buffer):
        pass


def _parse_metadata(meta):
    file_is_range_index = False
    file_index_cols = None
    file_column_dtype = None

    if 'index_columns' in meta and len(meta['index_columns']) > 0:
        file_index_cols = meta['index_columns']

        if isinstance(file_index_cols[0], dict) and \
                file_index_cols[0]['kind'] == 'range':
            file_is_range_index = True
    if 'column_indexes' in meta and len(meta['column_indexes']) == 1:
        file_column_dtype = meta['column_indexes'][0]["numpy_type"]
    return file_is_range_index, file_index_cols, file_column_dtype


cdef object _process_metadata(object df,
                              list names,
                              dict child_names,
                              list per_file_user_data,
                              object row_groups,
                              object filepaths_or_buffers,
                              list pa_buffers,
                              bool allow_range_index,
                              bool use_pandas_metadata,
                              size_type nrows=-1,
                              int64_t skip_rows=0,
                              ):

    add_df_col_struct_names(df, child_names)
    index_col = None
    is_range_index = True
    column_index_type = None
    index_col_names = None
    meta = None
    for single_file in per_file_user_data:
        if b'pandas' not in single_file:
            continue
        json_str = single_file[b'pandas'].decode('utf-8')
        meta = json.loads(json_str)
        file_is_range_index, index_col, column_index_type = _parse_metadata(meta)
        is_range_index &= file_is_range_index

        if not file_is_range_index and index_col is not None \
                and index_col_names is None:
            index_col_names = {}
            for idx_col in index_col:
                for c in meta['columns']:
                    if c['field_name'] == idx_col:
                        index_col_names[idx_col] = c['name']

    if meta is not None:
        # Book keep each column metadata as the order
        # of `meta["columns"]` and `column_names` are not
        # guaranteed to be deterministic and same always.
        meta_data_per_column = {
            col_meta['name']: col_meta for col_meta in meta["columns"]
        }

        # update the decimal precision of each column
        for col in names:
            if isinstance(df._data[col].dtype, cudf.core.dtypes.DecimalDtype):
                df._data[col].dtype.precision = (
                    meta_data_per_column[col]["metadata"]["precision"]
                )

    # Set the index column
    if index_col is not None and len(index_col) > 0:
        if is_range_index:
            if not allow_range_index:
                return df

            if len(per_file_user_data) > 1:
                range_index_meta = {
                    "kind": "range",
                    "name": None,
                    "start": 0,
                    "stop": len(df),
                    "step": 1
                }
            else:
                range_index_meta = index_col[0]

            if row_groups is not None:
                per_file_metadata = [
                    pa.parquet.read_metadata(
                        # Pyarrow cannot read directly from bytes
                        io.BytesIO(s) if isinstance(s, bytes) else s
                    ) for s in (
                        pa_buffers or filepaths_or_buffers
                    )
                ]

                filtered_idx = []
                for i, file_meta in enumerate(per_file_metadata):
                    row_groups_i = []
                    start = 0
                    for row_group in range(file_meta.num_row_groups):
                        stop = start + file_meta.row_group(row_group).num_rows
                        row_groups_i.append((start, stop))
                        start = stop

                    for rg in row_groups[i]:
                        filtered_idx.append(
                            cudf.RangeIndex(
                                start=row_groups_i[rg][0],
                                stop=row_groups_i[rg][1],
                                step=range_index_meta['step']
                            )
                        )

                if len(filtered_idx) > 0:
                    idx = cudf.concat(filtered_idx)
                else:
                    idx = cudf.Index._from_column(cudf.core.column.column_empty(0))
            else:
                start = range_index_meta["start"] + skip_rows
                stop = range_index_meta["stop"]
                if nrows != -1:
                    stop = start + nrows
                idx = cudf.RangeIndex(
                    start=start,
                    stop=stop,
                    step=range_index_meta['step'],
                    name=range_index_meta['name']
                )

            df._index = idx
        elif set(index_col).issubset(names):
            index_data = df[index_col]
            actual_index_names = list(index_col_names.values())
            if len(index_data._data) == 1:
                idx = cudf.Index._from_column(
                    index_data._data.columns[0],
                    name=actual_index_names[0]
                )
            else:
                idx = cudf.MultiIndex.from_frame(
                    index_data,
                    names=actual_index_names
                )
            df.drop(columns=index_col, inplace=True)
            df._index = idx
        else:
            if use_pandas_metadata:
                df.index.names = index_col

    if len(df._data.names) == 0 and column_index_type is not None:
        df._data.label_dtype = cudf.dtype(column_index_type)

    return df


def read_parquet_chunked(
    filepaths_or_buffers,
    columns=None,
    row_groups=None,
    use_pandas_metadata=True,
    allow_mismatched_pq_schemas=False,
    size_t chunk_read_limit=0,
    size_t pass_read_limit=1024000000,
    size_type nrows=-1,
    int64_t skip_rows=0
):
    # Convert NativeFile buffers to NativeFileDatasource,
    # but save original buffers in case we need to use
    # pyarrow for metadata processing
    # (See: https://github.com/rapidsai/cudf/issues/9599)

    pa_buffers = []

    new_bufs = []
    for i, datasource in enumerate(filepaths_or_buffers):
        if isinstance(datasource, NativeFile):
            new_bufs.append(NativeFileDatasource(datasource))
        else:
            new_bufs.append(datasource)

    # Note: If this function ever takes accepts filters
    # allow_range_index needs to be False when a filter is passed
    # (see read_parquet)
    allow_range_index = columns is not None and len(columns) != 0

    reader = ChunkedParquetReader(
        source_info=plc.io.SourceInfo(new_bufs),
        columns=columns,
        row_groups=row_groups,
        use_pandas_metadata=use_pandas_metadata,
        allow_mismatched_pq_schemas=allow_mismatched_pq_schemas,
        chunk_read_limit=chunk_read_limit,
        pass_read_limit=pass_read_limit,
        skip_rows=skip_rows,
        nrows=nrows,
    )

    tbl_w_meta = reader.read_chunk()
    column_names = tbl_w_meta.column_names(include_children=False)
    child_names = tbl_w_meta.child_names
    per_file_user_data = tbl_w_meta.per_file_user_data
    concatenated_columns = tbl_w_meta.tbl.columns()

    # save memory
    del tbl_w_meta

    cdef Table tbl
    while reader.has_next():
        tbl = reader.read_chunk().tbl

        for i in range(tbl.num_columns()):
            concatenated_columns[i] = plc.concatenate.concatenate(
                [concatenated_columns[i], tbl._columns[i]]
            )
            # Drop residual columns to save memory
            tbl._columns[i] = None

    df = cudf.DataFrame._from_data(
        *_data_from_columns(
            columns=[Column.from_pylibcudf(plc) for plc in concatenated_columns],
            column_names=column_names,
            index_names=None
        )
    )
    df = _process_metadata(df, column_names, child_names,
                           per_file_user_data, row_groups,
                           filepaths_or_buffers, pa_buffers,
                           allow_range_index, use_pandas_metadata,
                           nrows=nrows, skip_rows=skip_rows)
    return df


cpdef read_parquet(filepaths_or_buffers, columns=None, row_groups=None,
<<<<<<< HEAD
                   use_pandas_metadata=True, allow_mismatched_pq_schemas=False,
                   Expression filters=None):
=======
                   use_pandas_metadata=True,
                   Expression filters=None,
                   size_type nrows=-1,
                   int64_t skip_rows=0):
>>>>>>> c516fc48
    """
    Cython function to call into libcudf API, see `read_parquet`.

    filters, if not None, should be an Expression that evaluates to a
    boolean predicate as a function of columns being read.

    See Also
    --------
    cudf.io.parquet.read_parquet
    cudf.io.parquet.to_parquet
    """

    # Convert NativeFile buffers to NativeFileDatasource,
    # but save original buffers in case we need to use
    # pyarrow for metadata processing
    # (See: https://github.com/rapidsai/cudf/issues/9599)
    pa_buffers = []
    for i, datasource in enumerate(filepaths_or_buffers):
        if isinstance(datasource, NativeFile):
            pa_buffers.append(datasource)
            filepaths_or_buffers[i] = NativeFileDatasource(datasource)

    allow_range_index = True
    if columns is not None and len(columns) == 0 or filters:
        allow_range_index = False

    # Read Parquet

    tbl_w_meta = plc.io.parquet.read_parquet(
        plc.io.SourceInfo(filepaths_or_buffers),
        columns,
        row_groups,
        filters,
        convert_strings_to_categories = False,
        use_pandas_metadata = use_pandas_metadata,
<<<<<<< HEAD
        allow_mismatched_pq_schemas=allow_mismatched_pq_schemas,
=======
        skip_rows = skip_rows,
        nrows = nrows,
>>>>>>> c516fc48
    )

    df = cudf.DataFrame._from_data(
        *data_from_pylibcudf_io(tbl_w_meta)
    )

    df = _process_metadata(df, tbl_w_meta.column_names(include_children=False),
                           tbl_w_meta.child_names, tbl_w_meta.per_file_user_data,
                           row_groups, filepaths_or_buffers, pa_buffers,
                           allow_range_index, use_pandas_metadata,
                           nrows=nrows, skip_rows=skip_rows)
    return df

cpdef read_parquet_metadata(filepaths_or_buffers):
    """
    Cython function to call into libcudf API, see `read_parquet_metadata`.

    See Also
    --------
    cudf.io.parquet.read_parquet
    cudf.io.parquet.to_parquet
    """
    # Convert NativeFile buffers to NativeFileDatasource
    for i, datasource in enumerate(filepaths_or_buffers):
        if isinstance(datasource, NativeFile):
            filepaths_or_buffers[i] = NativeFileDatasource(datasource)

    cdef cudf_io_types.source_info source = make_source_info(filepaths_or_buffers)

    args = move(source)

    cdef parquet_metadata c_result

    # Read Parquet metadata
    with nogil:
        c_result = move(parquet_metadata_reader(args))

    # access and return results
    num_rows = c_result.num_rows()
    num_rowgroups = c_result.num_rowgroups()

    # extract row group metadata and sanitize keys
    row_group_metadata = [{k.decode(): v for k, v in metadata}
                          for metadata in c_result.rowgroup_metadata()]

    # read all column names including index column, if any
    col_names = [info.name().decode() for info in c_result.schema().root().children()]

    # access the Parquet file_footer to find the index
    index_col = None
    cdef unordered_map[string, string] file_footer = c_result.metadata()

    # get index column name(s)
    index_col_names = None
    json_str = file_footer[b'pandas'].decode('utf-8')
    meta = None
    if json_str != "":
        meta = json.loads(json_str)
        file_is_range_index, index_col, _ = _parse_metadata(meta)
        if not file_is_range_index and index_col is not None \
                and index_col_names is None:
            index_col_names = {}
            for idx_col in index_col:
                for c in meta['columns']:
                    if c['field_name'] == idx_col:
                        index_col_names[idx_col] = c['name']

    # remove the index column from the list of column names
    # only if index_col_names is not None
    if index_col_names is not None:
        col_names = [name for name in col_names if name not in index_col_names]

    # num_columns = length of list(col_names)
    num_columns = len(col_names)

    # return the metadata
    return num_rows, num_rowgroups, col_names, num_columns, row_group_metadata


@acquire_spill_lock()
def write_parquet(
    table,
    object filepaths_or_buffers,
    object index=None,
    object compression="snappy",
    object statistics="ROWGROUP",
    object metadata_file_path=None,
    object int96_timestamps=False,
    object row_group_size_bytes=_ROW_GROUP_SIZE_BYTES_DEFAULT,
    object row_group_size_rows=None,
    object max_page_size_bytes=None,
    object max_page_size_rows=None,
    object max_dictionary_size=None,
    object partitions_info=None,
    object force_nullable_schema=False,
    header_version="1.0",
    use_dictionary=True,
    object skip_compression=None,
    object column_encoding=None,
    object column_type_length=None,
    object output_as_binary=None,
    write_arrow_schema=False,
):
    """
    Cython function to call into libcudf API, see `write_parquet`.

    See Also
    --------
    cudf.io.parquet.write_parquet
    """

    # Create the write options
    cdef table_input_metadata tbl_meta

    cdef vector[map[string, string]] user_data
    cdef table_view tv
    cdef vector[unique_ptr[cudf_io_data_sink.data_sink]] _data_sinks
    cdef cudf_io_types.sink_info sink = make_sinks_info(
        filepaths_or_buffers, _data_sinks
    )

    if index is True or (
        index is None and not isinstance(table._index, cudf.RangeIndex)
    ):
        tv = table_view_from_table(table)
        tbl_meta = table_input_metadata(tv)
        for level, idx_name in enumerate(table._index.names):
            tbl_meta.column_metadata[level].set_name(
                str.encode(
                    _index_level_name(idx_name, level, table._column_names)
                )
            )
        num_index_cols_meta = len(table._index.names)
    else:
        tv = table_view_from_table(table, ignore_index=True)
        tbl_meta = table_input_metadata(tv)
        num_index_cols_meta = 0

    for i, name in enumerate(table._column_names, num_index_cols_meta):
        if not isinstance(name, str):
            if cudf.get_option("mode.pandas_compatible"):
                tbl_meta.column_metadata[i].set_name(str(name).encode())
            else:
                raise ValueError(
                    "Writing a Parquet file requires string column names"
                )
        else:
            tbl_meta.column_metadata[i].set_name(name.encode())

        _set_col_metadata(
            table[name]._column,
            tbl_meta.column_metadata[i],
            force_nullable_schema,
            None,
            skip_compression,
            column_encoding,
            column_type_length,
            output_as_binary
        )

    cdef map[string, string] tmp_user_data
    if partitions_info is not None:
        for start_row, num_row in partitions_info:
            partitioned_df = table.iloc[start_row: start_row + num_row].copy(
                deep=False
            )
            pandas_metadata = generate_pandas_metadata(partitioned_df, index)
            tmp_user_data[str.encode("pandas")] = str.encode(pandas_metadata)
            user_data.push_back(tmp_user_data)
            tmp_user_data.clear()
    else:
        pandas_metadata = generate_pandas_metadata(table, index)
        tmp_user_data[str.encode("pandas")] = str.encode(pandas_metadata)
        user_data.push_back(tmp_user_data)

    if header_version not in ("1.0", "2.0"):
        raise ValueError(
            f"Invalid parquet header version: {header_version}. "
            "Valid values are '1.0' and '2.0'"
        )

    cdef cudf_io_types.dictionary_policy dict_policy = (
        cudf_io_types.dictionary_policy.ADAPTIVE
        if use_dictionary
        else cudf_io_types.dictionary_policy.NEVER
    )

    cdef cudf_io_types.compression_type comp_type = _get_comp_type(compression)
    cdef cudf_io_types.statistics_freq stat_freq = _get_stat_freq(statistics)

    cdef unique_ptr[vector[uint8_t]] out_metadata_c
    cdef vector[string] c_column_chunks_file_paths
    cdef bool _int96_timestamps = int96_timestamps
    cdef vector[cudf_io_types.partition_info] partitions

    # Perform write
    cdef parquet_writer_options args = move(
        parquet_writer_options.builder(sink, tv)
        .metadata(tbl_meta)
        .key_value_metadata(move(user_data))
        .compression(comp_type)
        .stats_level(stat_freq)
        .int96_timestamps(_int96_timestamps)
        .write_v2_headers(header_version == "2.0")
        .dictionary_policy(dict_policy)
        .utc_timestamps(False)
        .write_arrow_schema(write_arrow_schema)
        .build()
    )
    if partitions_info is not None:
        partitions.reserve(len(partitions_info))
        for part in partitions_info:
            partitions.push_back(
                cudf_io_types.partition_info(part[0], part[1])
            )
        args.set_partitions(move(partitions))
    if metadata_file_path is not None:
        if is_list_like(metadata_file_path):
            for path in metadata_file_path:
                c_column_chunks_file_paths.push_back(str.encode(path))
        else:
            c_column_chunks_file_paths.push_back(
                str.encode(metadata_file_path)
            )
        args.set_column_chunks_file_paths(move(c_column_chunks_file_paths))
    if row_group_size_bytes is not None:
        args.set_row_group_size_bytes(row_group_size_bytes)
    if row_group_size_rows is not None:
        args.set_row_group_size_rows(row_group_size_rows)
    if max_page_size_bytes is not None:
        args.set_max_page_size_bytes(max_page_size_bytes)
    if max_page_size_rows is not None:
        args.set_max_page_size_rows(max_page_size_rows)
    if max_dictionary_size is not None:
        args.set_max_dictionary_size(max_dictionary_size)

    with nogil:
        out_metadata_c = move(parquet_writer(args))

    if metadata_file_path is not None:
        out_metadata_py = BufferArrayFromVector.from_unique_ptr(
            move(out_metadata_c)
        )
        return np.asarray(out_metadata_py)
    else:
        return None


cdef class ParquetWriter:
    """
    ParquetWriter lets you incrementally write out a Parquet file from a series
    of cudf tables

    Parameters
    ----------
    filepath_or_buffer : str, io.IOBase, os.PathLike, or list
        File path or buffer to write to. The argument may also correspond
        to a list of file paths or buffers.
    index : bool or None, default None
        If ``True``, include a dataframe's index(es) in the file output.
        If ``False``, they will not be written to the file. If ``None``,
        index(es) other than RangeIndex will be saved as columns.
    compression : {'snappy', None}, default 'snappy'
        Name of the compression to use. Use ``None`` for no compression.
    statistics : {'ROWGROUP', 'PAGE', 'COLUMN', 'NONE'}, default 'ROWGROUP'
        Level at which column statistics should be included in file.
    row_group_size_bytes: int, default 134217728
        Maximum size of each stripe of the output.
        By default, 134217728 (128MB) will be used.
    row_group_size_rows: int, default 1000000
        Maximum number of rows of each stripe of the output.
        By default, 1000000 (10^6 rows) will be used.
    max_page_size_bytes: int, default 524288
        Maximum uncompressed size of each page of the output.
        By default, 524288 (512KB) will be used.
    max_page_size_rows: int, default 20000
        Maximum number of rows of each page of the output.
        By default, 20000 will be used.
    max_dictionary_size: int, default 1048576
        Maximum size of the dictionary page for each output column chunk. Dictionary
        encoding for column chunks that exceeds this limit will be disabled.
        By default, 1048576 (1MB) will be used.
    use_dictionary : bool, default True
        If ``True``, enable dictionary encoding for Parquet page data
        subject to ``max_dictionary_size`` constraints.
        If ``False``, disable dictionary encoding for Parquet page data.
    store_schema : bool, default False
        If ``True``, enable computing and writing arrow schema to Parquet
        file footer's key-value metadata section for faithful round-tripping.
    See Also
    --------
    cudf.io.parquet.write_parquet
    """
    cdef bool initialized
    cdef unique_ptr[cpp_parquet_chunked_writer] writer
    cdef table_input_metadata tbl_meta
    cdef cudf_io_types.sink_info sink
    cdef vector[unique_ptr[cudf_io_data_sink.data_sink]] _data_sink
    cdef cudf_io_types.statistics_freq stat_freq
    cdef cudf_io_types.compression_type comp_type
    cdef object index
    cdef size_t row_group_size_bytes
    cdef size_type row_group_size_rows
    cdef size_t max_page_size_bytes
    cdef size_type max_page_size_rows
    cdef size_t max_dictionary_size
    cdef cudf_io_types.dictionary_policy dict_policy
    cdef bool write_arrow_schema

    def __cinit__(self, object filepath_or_buffer, object index=None,
                  object compression="snappy", str statistics="ROWGROUP",
                  int row_group_size_bytes=_ROW_GROUP_SIZE_BYTES_DEFAULT,
                  int row_group_size_rows=1000000,
                  int max_page_size_bytes=524288,
                  int max_page_size_rows=20000,
                  int max_dictionary_size=1048576,
                  bool use_dictionary=True,
                  bool store_schema=False):
        filepaths_or_buffers = (
            list(filepath_or_buffer)
            if is_list_like(filepath_or_buffer)
            else [filepath_or_buffer]
        )
        self.sink = make_sinks_info(filepaths_or_buffers, self._data_sink)
        self.stat_freq = _get_stat_freq(statistics)
        self.comp_type = _get_comp_type(compression)
        self.index = index
        self.initialized = False
        self.row_group_size_bytes = row_group_size_bytes
        self.row_group_size_rows = row_group_size_rows
        self.max_page_size_bytes = max_page_size_bytes
        self.max_page_size_rows = max_page_size_rows
        self.max_dictionary_size = max_dictionary_size
        self.dict_policy = (
            cudf_io_types.dictionary_policy.ADAPTIVE
            if use_dictionary
            else cudf_io_types.dictionary_policy.NEVER
        )
        self.write_arrow_schema = store_schema

    def write_table(self, table, object partitions_info=None):
        """ Writes a single table to the file """
        if not self.initialized:
            self._initialize_chunked_state(
                table,
                num_partitions=len(partitions_info) if partitions_info else 1
            )

        cdef table_view tv
        if self.index is not False and (
            table._index.name is not None or
                isinstance(table._index, cudf.core.multiindex.MultiIndex)):
            tv = table_view_from_table(table)
        else:
            tv = table_view_from_table(table, ignore_index=True)

        cdef vector[cudf_io_types.partition_info] partitions
        if partitions_info is not None:
            for part in partitions_info:
                partitions.push_back(
                    cudf_io_types.partition_info(part[0], part[1])
                )

        with nogil:
            self.writer.get()[0].write(tv, partitions)

    def close(self, object metadata_file_path=None):
        cdef unique_ptr[vector[uint8_t]] out_metadata_c
        cdef vector[string] column_chunks_file_paths

        if not self.initialized:
            return None

        # Update metadata-collection options
        if metadata_file_path is not None:
            if is_list_like(metadata_file_path):
                for path in metadata_file_path:
                    column_chunks_file_paths.push_back(str.encode(path))
            else:
                column_chunks_file_paths.push_back(
                    str.encode(metadata_file_path)
                )

        with nogil:
            out_metadata_c = move(
                self.writer.get()[0].close(column_chunks_file_paths)
            )

        if metadata_file_path is not None:
            out_metadata_py = BufferArrayFromVector.from_unique_ptr(
                move(out_metadata_c)
            )
            return np.asarray(out_metadata_py)
        return None

    def __enter__(self):
        return self

    def __exit__(self, *args):
        self.close()

    def _initialize_chunked_state(self, table, num_partitions=1):
        """ Prepares all the values required to build the
        chunked_parquet_writer_options and creates a writer"""
        cdef table_view tv

        # Set the table_metadata
        num_index_cols_meta = 0
        self.tbl_meta = table_input_metadata(
            table_view_from_table(table, ignore_index=True))
        if self.index is not False:
            if isinstance(table._index, cudf.core.multiindex.MultiIndex):
                tv = table_view_from_table(table)
                self.tbl_meta = table_input_metadata(tv)
                for level, idx_name in enumerate(table._index.names):
                    self.tbl_meta.column_metadata[level].set_name(
                        (str.encode(idx_name))
                    )
                num_index_cols_meta = len(table._index.names)
            else:
                if table._index.name is not None:
                    tv = table_view_from_table(table)
                    self.tbl_meta = table_input_metadata(tv)
                    self.tbl_meta.column_metadata[0].set_name(
                        str.encode(table._index.name)
                    )
                    num_index_cols_meta = 1

        for i, name in enumerate(table._column_names, num_index_cols_meta):
            self.tbl_meta.column_metadata[i].set_name(name.encode())
            _set_col_metadata(
                table[name]._column,
                self.tbl_meta.column_metadata[i],
            )

        index = (
            False if isinstance(table._index, cudf.RangeIndex) else self.index
        )
        pandas_metadata = generate_pandas_metadata(table, index)
        cdef map[string, string] tmp_user_data
        tmp_user_data[str.encode("pandas")] = str.encode(pandas_metadata)
        cdef vector[map[string, string]] user_data
        user_data = vector[map[string, string]](num_partitions, tmp_user_data)

        cdef chunked_parquet_writer_options args
        with nogil:
            args = move(
                chunked_parquet_writer_options.builder(self.sink)
                .metadata(self.tbl_meta)
                .key_value_metadata(move(user_data))
                .compression(self.comp_type)
                .stats_level(self.stat_freq)
                .row_group_size_bytes(self.row_group_size_bytes)
                .row_group_size_rows(self.row_group_size_rows)
                .max_page_size_bytes(self.max_page_size_bytes)
                .max_page_size_rows(self.max_page_size_rows)
                .max_dictionary_size(self.max_dictionary_size)
                .write_arrow_schema(self.write_arrow_schema)
                .build()
            )
            args.set_dictionary_policy(self.dict_policy)
            self.writer.reset(new cpp_parquet_chunked_writer(args))
        self.initialized = True


cpdef merge_filemetadata(object filemetadata_list):
    """
    Cython function to call into libcudf API, see `merge_row_group_metadata`.

    See Also
    --------
    cudf.io.parquet.merge_row_group_metadata
    """
    cdef vector[unique_ptr[vector[uint8_t]]] list_c
    cdef vector[uint8_t] blob_c
    cdef unique_ptr[vector[uint8_t]] output_c

    for blob_py in filemetadata_list:
        blob_c = blob_py
        list_c.push_back(move(make_unique[vector[uint8_t]](blob_c)))

    with nogil:
        output_c = move(parquet_merge_metadata(list_c))

    out_metadata_py = BufferArrayFromVector.from_unique_ptr(move(output_c))
    return np.asarray(out_metadata_py)


cdef cudf_io_types.statistics_freq _get_stat_freq(object statistics):
    statistics = str(statistics).upper()
    if statistics == "NONE":
        return cudf_io_types.statistics_freq.STATISTICS_NONE
    elif statistics == "ROWGROUP":
        return cudf_io_types.statistics_freq.STATISTICS_ROWGROUP
    elif statistics == "PAGE":
        return cudf_io_types.statistics_freq.STATISTICS_PAGE
    elif statistics == "COLUMN":
        return cudf_io_types.statistics_freq.STATISTICS_COLUMN
    else:
        raise ValueError("Unsupported `statistics_freq` type")


cdef cudf_io_types.compression_type _get_comp_type(object compression):
    if compression is None:
        return cudf_io_types.compression_type.NONE

    compression = str(compression).upper()
    if compression == "SNAPPY":
        return cudf_io_types.compression_type.SNAPPY
    elif compression == "ZSTD":
        return cudf_io_types.compression_type.ZSTD
    elif compression == "LZ4":
        return cudf_io_types.compression_type.LZ4
    else:
        raise ValueError("Unsupported `compression` type")


cdef cudf_io_types.column_encoding _get_encoding_type(object encoding):
    if encoding is None:
        return cudf_io_types.column_encoding.USE_DEFAULT

    enc = str(encoding).upper()
    if enc == "PLAIN":
        return cudf_io_types.column_encoding.PLAIN
    elif enc == "DICTIONARY":
        return cudf_io_types.column_encoding.DICTIONARY
    elif enc == "DELTA_BINARY_PACKED":
        return cudf_io_types.column_encoding.DELTA_BINARY_PACKED
    elif enc == "DELTA_LENGTH_BYTE_ARRAY":
        return cudf_io_types.column_encoding.DELTA_LENGTH_BYTE_ARRAY
    elif enc == "DELTA_BYTE_ARRAY":
        return cudf_io_types.column_encoding.DELTA_BYTE_ARRAY
    elif enc == "BYTE_STREAM_SPLIT":
        return cudf_io_types.column_encoding.BYTE_STREAM_SPLIT
    elif enc == "USE_DEFAULT":
        return cudf_io_types.column_encoding.USE_DEFAULT
    else:
        raise ValueError("Unsupported `column_encoding` type")


cdef _set_col_metadata(
    Column col,
    column_in_metadata& col_meta,
    bool force_nullable_schema=False,
    str path=None,
    object skip_compression=None,
    object column_encoding=None,
    object column_type_length=None,
    object output_as_binary=None,
):
    need_path = (skip_compression is not None or column_encoding is not None or
                 column_type_length is not None or output_as_binary is not None)
    name = col_meta.get_name().decode('UTF-8') if need_path else None
    full_path = path + "." + name if path is not None else name

    if force_nullable_schema:
        # Only set nullability if `force_nullable_schema`
        # is true.
        col_meta.set_nullability(True)

    if skip_compression is not None and full_path in skip_compression:
        col_meta.set_skip_compression(True)

    if column_encoding is not None and full_path in column_encoding:
        col_meta.set_encoding(_get_encoding_type(column_encoding[full_path]))

    if column_type_length is not None and full_path in column_type_length:
        col_meta.set_output_as_binary(True)
        col_meta.set_type_length(column_type_length[full_path])

    if output_as_binary is not None and full_path in output_as_binary:
        col_meta.set_output_as_binary(True)

    if isinstance(col.dtype, cudf.StructDtype):
        for i, (child_col, name) in enumerate(
            zip(col.children, list(col.dtype.fields))
        ):
            col_meta.child(i).set_name(name.encode())
            _set_col_metadata(
                child_col,
                col_meta.child(i),
                force_nullable_schema,
                full_path,
                skip_compression,
                column_encoding,
                column_type_length,
                output_as_binary
            )
    elif isinstance(col.dtype, cudf.ListDtype):
        if full_path is not None:
            full_path = full_path + ".list"
            col_meta.child(1).set_name("element".encode())
        _set_col_metadata(
            col.children[1],
            col_meta.child(1),
            force_nullable_schema,
            full_path,
            skip_compression,
            column_encoding,
            column_type_length,
            output_as_binary
        )
    elif isinstance(col.dtype, cudf.core.dtypes.DecimalDtype):
        col_meta.set_decimal_precision(col.dtype.precision)<|MERGE_RESOLUTION|>--- conflicted
+++ resolved
@@ -342,15 +342,11 @@
 
 
 cpdef read_parquet(filepaths_or_buffers, columns=None, row_groups=None,
-<<<<<<< HEAD
-                   use_pandas_metadata=True, allow_mismatched_pq_schemas=False,
-                   Expression filters=None):
-=======
                    use_pandas_metadata=True,
                    Expression filters=None,
                    size_type nrows=-1,
-                   int64_t skip_rows=0):
->>>>>>> c516fc48
+                   int64_t skip_rows=0,
+                   allow_mismatched_pq_schemas=False):
     """
     Cython function to call into libcudf API, see `read_parquet`.
 
@@ -386,12 +382,9 @@
         filters,
         convert_strings_to_categories = False,
         use_pandas_metadata = use_pandas_metadata,
-<<<<<<< HEAD
-        allow_mismatched_pq_schemas=allow_mismatched_pq_schemas,
-=======
         skip_rows = skip_rows,
         nrows = nrows,
->>>>>>> c516fc48
+        allow_mismatched_pq_schemas=allow_mismatched_pq_schemas,
     )
 
     df = cudf.DataFrame._from_data(
