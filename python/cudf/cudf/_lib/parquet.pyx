# Copyright (c) 2019-2024, NVIDIA CORPORATION.

import io

import pyarrow as pa

import cudf
from cudf.core.buffer import acquire_spill_lock

try:
    import ujson as json
except ImportError:
    import json

import numpy as np

from cython.operator cimport dereference

from cudf.api.types import is_list_like

from cudf._lib.utils cimport _data_from_columns, data_from_pylibcudf_io

from cudf._lib.utils import _index_level_name, generate_pandas_metadata

from libc.stdint cimport int64_t, uint8_t
from libcpp cimport bool
from libcpp.map cimport map
from libcpp.memory cimport make_unique, unique_ptr
from libcpp.string cimport string
from libcpp.unordered_map cimport unordered_map
from libcpp.utility cimport move
from libcpp.vector cimport vector

cimport cudf._lib.pylibcudf.libcudf.io.data_sink as cudf_io_data_sink
cimport cudf._lib.pylibcudf.libcudf.io.types as cudf_io_types
from cudf._lib.column cimport Column
from cudf._lib.io.utils cimport (
    add_df_col_struct_names,
    make_sinks_info,
    make_source_info,
)
from cudf._lib.pylibcudf.expressions cimport Expression
from cudf._lib.pylibcudf.io.datasource cimport NativeFileDatasource
from cudf._lib.pylibcudf.io.parquet cimport ChunkedParquetReader
from cudf._lib.pylibcudf.libcudf.io.parquet cimport (
    chunked_parquet_writer_options,
    merge_row_group_metadata as parquet_merge_metadata,
    parquet_chunked_writer as cpp_parquet_chunked_writer,
    parquet_writer_options,
    write_parquet as parquet_writer,
)
from cudf._lib.pylibcudf.libcudf.io.parquet_metadata cimport (
    parquet_metadata,
    read_parquet_metadata as parquet_metadata_reader,
)
from cudf._lib.pylibcudf.libcudf.io.types cimport (
    column_in_metadata,
    table_input_metadata,
)
from cudf._lib.pylibcudf.libcudf.table.table_view cimport table_view
from cudf._lib.pylibcudf.libcudf.types cimport size_type
from cudf._lib.utils cimport table_view_from_table

from pyarrow.lib import NativeFile

import cudf._lib.pylibcudf as plc
from cudf._lib.pylibcudf cimport Table
from cudf.utils.ioutils import _ROW_GROUP_SIZE_BYTES_DEFAULT


cdef class BufferArrayFromVector:
    cdef Py_ssize_t length
    cdef unique_ptr[vector[uint8_t]] in_vec

    # these two things declare part of the buffer interface
    cdef Py_ssize_t shape[1]
    cdef Py_ssize_t strides[1]

    @staticmethod
    cdef BufferArrayFromVector from_unique_ptr(
        unique_ptr[vector[uint8_t]] in_vec
    ):
        cdef BufferArrayFromVector buf = BufferArrayFromVector()
        buf.in_vec = move(in_vec)
        buf.length = dereference(buf.in_vec).size()
        return buf

    def __getbuffer__(self, Py_buffer *buffer, int flags):
        cdef Py_ssize_t itemsize = sizeof(uint8_t)

        self.shape[0] = self.length
        self.strides[0] = 1

        buffer.buf = dereference(self.in_vec).data()

        buffer.format = NULL  # byte
        buffer.internal = NULL
        buffer.itemsize = itemsize
        buffer.len = self.length * itemsize   # product(shape) * itemsize
        buffer.ndim = 1
        buffer.obj = self
        buffer.readonly = 0
        buffer.shape = self.shape
        buffer.strides = self.strides
        buffer.suboffsets = NULL

    def __releasebuffer__(self, Py_buffer *buffer):
        pass


def _parse_metadata(meta):
    file_is_range_index = False
    file_index_cols = None
    file_column_dtype = None

    if 'index_columns' in meta and len(meta['index_columns']) > 0:
        file_index_cols = meta['index_columns']

        if isinstance(file_index_cols[0], dict) and \
                file_index_cols[0]['kind'] == 'range':
            file_is_range_index = True
    if 'column_indexes' in meta and len(meta['column_indexes']) == 1:
        file_column_dtype = meta['column_indexes'][0]["numpy_type"]
    return file_is_range_index, file_index_cols, file_column_dtype


<<<<<<< HEAD
cdef pair[parquet_reader_options, bool] _setup_parquet_reader_options(
     cudf_io_types.source_info source,
     vector[vector[size_type]] row_groups,
     bool use_pandas_metadata,
     Expression filters,
     object columns,
     size_type num_rows=-1,
     int64_t skip_rows=0):

    cdef parquet_reader_options args
    cdef parquet_reader_options_builder builder
    cdef data_type cpp_timestamp_type = cudf_types.data_type(
        cudf_types.type_id.EMPTY
    )
    builder = (
        parquet_reader_options.builder(source)
        .row_groups(row_groups)
        .use_pandas_metadata(use_pandas_metadata)
        .use_arrow_schema(True)
        .timestamp_type(cpp_timestamp_type)
    )
    if filters is not None:
        builder = builder.filter(<expression &>dereference(filters.c_obj.get()))

    args = move(builder.build())
    cdef vector[string] cpp_columns
    allow_range_index = True
    if columns is not None:
        cpp_columns.reserve(len(columns))
        allow_range_index = len(columns) > 0
        for col in columns:
            cpp_columns.push_back(str(col).encode())
        args.set_columns(cpp_columns)

    if num_rows != -1:
        args.set_num_rows(num_rows)
    if skip_rows != 0:
        args.set_skip_rows(skip_rows)

    allow_range_index &= filters is None

    return pair[parquet_reader_options, bool](args, allow_range_index)

=======
>>>>>>> e6537de7
cdef object _process_metadata(object df,
                              list names,
                              dict child_names,
                              list per_file_user_data,
                              object row_groups,
                              object filepaths_or_buffers,
                              list pa_buffers,
                              bool allow_range_index,
                              bool use_pandas_metadata):

    add_df_col_struct_names(df, child_names)
    index_col = None
    is_range_index = True
    column_index_type = None
    index_col_names = None
    meta = None
    for single_file in per_file_user_data:
        if b'pandas' not in single_file:
            continue
        json_str = single_file[b'pandas'].decode('utf-8')
        meta = json.loads(json_str)
        file_is_range_index, index_col, column_index_type = _parse_metadata(meta)
        is_range_index &= file_is_range_index

        if not file_is_range_index and index_col is not None \
                and index_col_names is None:
            index_col_names = {}
            for idx_col in index_col:
                for c in meta['columns']:
                    if c['field_name'] == idx_col:
                        index_col_names[idx_col] = c['name']

    if meta is not None:
        # Book keep each column metadata as the order
        # of `meta["columns"]` and `column_names` are not
        # guaranteed to be deterministic and same always.
        meta_data_per_column = {
            col_meta['name']: col_meta for col_meta in meta["columns"]
        }

        # update the decimal precision of each column
        for col in names:
            if isinstance(df._data[col].dtype, cudf.core.dtypes.DecimalDtype):
                df._data[col].dtype.precision = (
                    meta_data_per_column[col]["metadata"]["precision"]
                )

    # Set the index column
    if index_col is not None and len(index_col) > 0:
        if is_range_index:
            if not allow_range_index:
                return df

            if len(per_file_user_data) > 1:
                range_index_meta = {
                    "kind": "range",
                    "name": None,
                    "start": 0,
                    "stop": len(df),
                    "step": 1
                }
            else:
                range_index_meta = index_col[0]

            if row_groups is not None:
                per_file_metadata = [
                    pa.parquet.read_metadata(
                        # Pyarrow cannot read directly from bytes
                        io.BytesIO(s) if isinstance(s, bytes) else s
                    ) for s in (
                        pa_buffers or filepaths_or_buffers
                    )
                ]

                filtered_idx = []
                for i, file_meta in enumerate(per_file_metadata):
                    row_groups_i = []
                    start = 0
                    for row_group in range(file_meta.num_row_groups):
                        stop = start + file_meta.row_group(row_group).num_rows
                        row_groups_i.append((start, stop))
                        start = stop

                    for rg in row_groups[i]:
                        filtered_idx.append(
                            cudf.RangeIndex(
                                start=row_groups_i[rg][0],
                                stop=row_groups_i[rg][1],
                                step=range_index_meta['step']
                            )
                        )

                if len(filtered_idx) > 0:
                    idx = cudf.concat(filtered_idx)
                else:
                    idx = cudf.Index(cudf.core.column.column_empty(0))
            else:
                idx = cudf.RangeIndex(
                    start=range_index_meta['start'],
                    stop=range_index_meta['stop'],
                    step=range_index_meta['step'],
                    name=range_index_meta['name']
                )

            df._index = idx
        elif set(index_col).issubset(names):
            index_data = df[index_col]
            actual_index_names = list(index_col_names.values())
            if len(index_data._data) == 1:
                idx = cudf.Index(
                    index_data._data.columns[0],
                    name=actual_index_names[0]
                )
            else:
                idx = cudf.MultiIndex.from_frame(
                    index_data,
                    names=actual_index_names
                )
            df.drop(columns=index_col, inplace=True)
            df._index = idx
        else:
            if use_pandas_metadata:
                df.index.names = index_col

    if len(df._data.names) == 0 and column_index_type is not None:
        df._data.label_dtype = cudf.dtype(column_index_type)

    return df


def read_parquet_chunked(
    filepaths_or_buffers,
    columns=None,
    row_groups=None,
    use_pandas_metadata=True,
    size_t chunk_read_limit=0,
    size_t pass_read_limit=1024000000
):
    # Convert NativeFile buffers to NativeFileDatasource,
    # but save original buffers in case we need to use
    # pyarrow for metadata processing
    # (See: https://github.com/rapidsai/cudf/issues/9599)

    pa_buffers = []

    new_bufs = []
    for i, datasource in enumerate(filepaths_or_buffers):
        if isinstance(datasource, NativeFile):
            new_bufs.append(NativeFileDatasource(datasource))
        else:
            new_bufs.append(datasource)

    # Note: If this function ever takes accepts filters
    # allow_range_index needs to be False when a filter is passed
    # (see read_parquet)
    allow_range_index = columns is not None and len(columns) != 0

    reader = ChunkedParquetReader(
        plc.io.SourceInfo(new_bufs),
        columns,
        row_groups,
        use_pandas_metadata,
        chunk_read_limit=chunk_read_limit,
        pass_read_limit=pass_read_limit
    )

    tbl_w_meta = reader.read_chunk()
    column_names = tbl_w_meta.column_names(include_children=False)
    child_names = tbl_w_meta.child_names
    per_file_user_data = tbl_w_meta.per_file_user_data
    concatenated_columns = tbl_w_meta.tbl.columns()

    # save memory
    del tbl_w_meta

    cdef Table tbl
    while reader.has_next():
        tbl = reader.read_chunk().tbl

        for i in range(tbl.num_columns()):
            concatenated_columns[i] = plc.concatenate.concatenate(
                [concatenated_columns[i], tbl._columns[i]]
            )
            # Drop residual columns to save memory
            tbl._columns[i] = None

    df = cudf.DataFrame._from_data(
        *_data_from_columns(
            columns=[Column.from_pylibcudf(plc) for plc in concatenated_columns],
            column_names=column_names,
            index_names=None
        )
    )
    df = _process_metadata(df, column_names, child_names,
                           per_file_user_data, row_groups,
                           filepaths_or_buffers, pa_buffers,
                           allow_range_index, use_pandas_metadata)
    return df


cpdef read_parquet(filepaths_or_buffers, columns=None, row_groups=None,
                   use_pandas_metadata=True,
                   Expression filters=None,
                   size_type nrows=-1,
                   int64_t skip_rows=0):
    """
    Cython function to call into libcudf API, see `read_parquet`.

    filters, if not None, should be an Expression that evaluates to a
    boolean predicate as a function of columns being read.

    See Also
    --------
    cudf.io.parquet.read_parquet
    cudf.io.parquet.to_parquet
    """

    # Convert NativeFile buffers to NativeFileDatasource,
    # but save original buffers in case we need to use
    # pyarrow for metadata processing
    # (See: https://github.com/rapidsai/cudf/issues/9599)
    pa_buffers = []
    for i, datasource in enumerate(filepaths_or_buffers):
        if isinstance(datasource, NativeFile):
            pa_buffers.append(datasource)
            filepaths_or_buffers[i] = NativeFileDatasource(datasource)

<<<<<<< HEAD
    cdef cudf_io_types.source_info source = make_source_info(
        filepaths_or_buffers)

    cdef vector[vector[size_type]] cpp_row_groups
    if row_groups is not None:
        cpp_row_groups = row_groups

    # Setup parquet reader arguments
    cdef parquet_reader_options args
    cdef pair[parquet_reader_options, bool] c_res = _setup_parquet_reader_options(
            source, cpp_row_groups, use_pandas_metadata, filters, columns,
            nrows, skip_rows)
    args, allow_range_index = c_res.first, c_res.second
=======
    allow_range_index = True
    if columns is not None and len(columns) == 0 or filters:
        allow_range_index = False
>>>>>>> e6537de7

    # Read Parquet

    tbl_w_meta = plc.io.parquet.read_parquet(
        plc.io.SourceInfo(filepaths_or_buffers),
        columns,
        row_groups,
        filters,
        convert_strings_to_categories = False,
        use_pandas_metadata = use_pandas_metadata,
    )

    df = cudf.DataFrame._from_data(
        *data_from_pylibcudf_io(tbl_w_meta)
    )

    df = _process_metadata(df, tbl_w_meta.column_names(include_children=False),
                           tbl_w_meta.child_names, tbl_w_meta.per_file_user_data,
                           row_groups, filepaths_or_buffers, pa_buffers,
                           allow_range_index, use_pandas_metadata)
    return df

cpdef read_parquet_metadata(filepaths_or_buffers):
    """
    Cython function to call into libcudf API, see `read_parquet_metadata`.

    See Also
    --------
    cudf.io.parquet.read_parquet
    cudf.io.parquet.to_parquet
    """
    # Convert NativeFile buffers to NativeFileDatasource
    for i, datasource in enumerate(filepaths_or_buffers):
        if isinstance(datasource, NativeFile):
            filepaths_or_buffers[i] = NativeFileDatasource(datasource)

    cdef cudf_io_types.source_info source = make_source_info(filepaths_or_buffers)

    args = move(source)

    cdef parquet_metadata c_result

    # Read Parquet metadata
    with nogil:
        c_result = move(parquet_metadata_reader(args))

    # access and return results
    num_rows = c_result.num_rows()
    num_rowgroups = c_result.num_rowgroups()

    # extract row group metadata and sanitize keys
    row_group_metadata = [{k.decode(): v for k, v in metadata}
                          for metadata in c_result.rowgroup_metadata()]

    # read all column names including index column, if any
    col_names = [info.name().decode() for info in c_result.schema().root().children()]

    # access the Parquet file_footer to find the index
    index_col = None
    cdef unordered_map[string, string] file_footer = c_result.metadata()

    # get index column name(s)
    index_col_names = None
    json_str = file_footer[b'pandas'].decode('utf-8')
    meta = None
    if json_str != "":
        meta = json.loads(json_str)
        file_is_range_index, index_col, _ = _parse_metadata(meta)
        if not file_is_range_index and index_col is not None \
                and index_col_names is None:
            index_col_names = {}
            for idx_col in index_col:
                for c in meta['columns']:
                    if c['field_name'] == idx_col:
                        index_col_names[idx_col] = c['name']

    # remove the index column from the list of column names
    # only if index_col_names is not None
    if index_col_names is not None:
        col_names = [name for name in col_names if name not in index_col_names]

    # num_columns = length of list(col_names)
    num_columns = len(col_names)

    # return the metadata
    return num_rows, num_rowgroups, col_names, num_columns, row_group_metadata


@acquire_spill_lock()
def write_parquet(
    table,
    object filepaths_or_buffers,
    object index=None,
    object compression="snappy",
    object statistics="ROWGROUP",
    object metadata_file_path=None,
    object int96_timestamps=False,
    object row_group_size_bytes=_ROW_GROUP_SIZE_BYTES_DEFAULT,
    object row_group_size_rows=None,
    object max_page_size_bytes=None,
    object max_page_size_rows=None,
    object max_dictionary_size=None,
    object partitions_info=None,
    object force_nullable_schema=False,
    header_version="1.0",
    use_dictionary=True,
    object skip_compression=None,
    object column_encoding=None,
    object column_type_length=None,
    object output_as_binary=None,
    write_arrow_schema=False,
):
    """
    Cython function to call into libcudf API, see `write_parquet`.

    See Also
    --------
    cudf.io.parquet.write_parquet
    """

    # Create the write options
    cdef table_input_metadata tbl_meta

    cdef vector[map[string, string]] user_data
    cdef table_view tv
    cdef vector[unique_ptr[cudf_io_data_sink.data_sink]] _data_sinks
    cdef cudf_io_types.sink_info sink = make_sinks_info(
        filepaths_or_buffers, _data_sinks
    )

    if index is True or (
        index is None and not isinstance(table._index, cudf.RangeIndex)
    ):
        tv = table_view_from_table(table)
        tbl_meta = table_input_metadata(tv)
        for level, idx_name in enumerate(table._index.names):
            tbl_meta.column_metadata[level].set_name(
                str.encode(
                    _index_level_name(idx_name, level, table._column_names)
                )
            )
        num_index_cols_meta = len(table._index.names)
    else:
        tv = table_view_from_table(table, ignore_index=True)
        tbl_meta = table_input_metadata(tv)
        num_index_cols_meta = 0

    for i, name in enumerate(table._column_names, num_index_cols_meta):
        if not isinstance(name, str):
            if cudf.get_option("mode.pandas_compatible"):
                tbl_meta.column_metadata[i].set_name(str(name).encode())
            else:
                raise ValueError(
                    "Writing a Parquet file requires string column names"
                )
        else:
            tbl_meta.column_metadata[i].set_name(name.encode())

        _set_col_metadata(
            table[name]._column,
            tbl_meta.column_metadata[i],
            force_nullable_schema,
            None,
            skip_compression,
            column_encoding,
            column_type_length,
            output_as_binary
        )

    cdef map[string, string] tmp_user_data
    if partitions_info is not None:
        for start_row, num_row in partitions_info:
            partitioned_df = table.iloc[start_row: start_row + num_row].copy(
                deep=False
            )
            pandas_metadata = generate_pandas_metadata(partitioned_df, index)
            tmp_user_data[str.encode("pandas")] = str.encode(pandas_metadata)
            user_data.push_back(tmp_user_data)
            tmp_user_data.clear()
    else:
        pandas_metadata = generate_pandas_metadata(table, index)
        tmp_user_data[str.encode("pandas")] = str.encode(pandas_metadata)
        user_data.push_back(tmp_user_data)

    if header_version not in ("1.0", "2.0"):
        raise ValueError(
            f"Invalid parquet header version: {header_version}. "
            "Valid values are '1.0' and '2.0'"
        )

    cdef cudf_io_types.dictionary_policy dict_policy = (
        cudf_io_types.dictionary_policy.ADAPTIVE
        if use_dictionary
        else cudf_io_types.dictionary_policy.NEVER
    )

    cdef cudf_io_types.compression_type comp_type = _get_comp_type(compression)
    cdef cudf_io_types.statistics_freq stat_freq = _get_stat_freq(statistics)

    cdef unique_ptr[vector[uint8_t]] out_metadata_c
    cdef vector[string] c_column_chunks_file_paths
    cdef bool _int96_timestamps = int96_timestamps
    cdef vector[cudf_io_types.partition_info] partitions

    # Perform write
    cdef parquet_writer_options args = move(
        parquet_writer_options.builder(sink, tv)
        .metadata(tbl_meta)
        .key_value_metadata(move(user_data))
        .compression(comp_type)
        .stats_level(stat_freq)
        .int96_timestamps(_int96_timestamps)
        .write_v2_headers(header_version == "2.0")
        .dictionary_policy(dict_policy)
        .utc_timestamps(False)
        .write_arrow_schema(write_arrow_schema)
        .build()
    )
    if partitions_info is not None:
        partitions.reserve(len(partitions_info))
        for part in partitions_info:
            partitions.push_back(
                cudf_io_types.partition_info(part[0], part[1])
            )
        args.set_partitions(move(partitions))
    if metadata_file_path is not None:
        if is_list_like(metadata_file_path):
            for path in metadata_file_path:
                c_column_chunks_file_paths.push_back(str.encode(path))
        else:
            c_column_chunks_file_paths.push_back(
                str.encode(metadata_file_path)
            )
        args.set_column_chunks_file_paths(move(c_column_chunks_file_paths))
    if row_group_size_bytes is not None:
        args.set_row_group_size_bytes(row_group_size_bytes)
    if row_group_size_rows is not None:
        args.set_row_group_size_rows(row_group_size_rows)
    if max_page_size_bytes is not None:
        args.set_max_page_size_bytes(max_page_size_bytes)
    if max_page_size_rows is not None:
        args.set_max_page_size_rows(max_page_size_rows)
    if max_dictionary_size is not None:
        args.set_max_dictionary_size(max_dictionary_size)

    with nogil:
        out_metadata_c = move(parquet_writer(args))

    if metadata_file_path is not None:
        out_metadata_py = BufferArrayFromVector.from_unique_ptr(
            move(out_metadata_c)
        )
        return np.asarray(out_metadata_py)
    else:
        return None


cdef class ParquetWriter:
    """
    ParquetWriter lets you incrementally write out a Parquet file from a series
    of cudf tables

    Parameters
    ----------
    filepath_or_buffer : str, io.IOBase, os.PathLike, or list
        File path or buffer to write to. The argument may also correspond
        to a list of file paths or buffers.
    index : bool or None, default None
        If ``True``, include a dataframe's index(es) in the file output.
        If ``False``, they will not be written to the file. If ``None``,
        index(es) other than RangeIndex will be saved as columns.
    compression : {'snappy', None}, default 'snappy'
        Name of the compression to use. Use ``None`` for no compression.
    statistics : {'ROWGROUP', 'PAGE', 'COLUMN', 'NONE'}, default 'ROWGROUP'
        Level at which column statistics should be included in file.
    row_group_size_bytes: int, default 134217728
        Maximum size of each stripe of the output.
        By default, 134217728 (128MB) will be used.
    row_group_size_rows: int, default 1000000
        Maximum number of rows of each stripe of the output.
        By default, 1000000 (10^6 rows) will be used.
    max_page_size_bytes: int, default 524288
        Maximum uncompressed size of each page of the output.
        By default, 524288 (512KB) will be used.
    max_page_size_rows: int, default 20000
        Maximum number of rows of each page of the output.
        By default, 20000 will be used.
    max_dictionary_size: int, default 1048576
        Maximum size of the dictionary page for each output column chunk. Dictionary
        encoding for column chunks that exceeds this limit will be disabled.
        By default, 1048576 (1MB) will be used.
    use_dictionary : bool, default True
        If ``True``, enable dictionary encoding for Parquet page data
        subject to ``max_dictionary_size`` constraints.
        If ``False``, disable dictionary encoding for Parquet page data.
    store_schema : bool, default False
        If ``True``, enable computing and writing arrow schema to Parquet
        file footer's key-value metadata section for faithful round-tripping.
    See Also
    --------
    cudf.io.parquet.write_parquet
    """
    cdef bool initialized
    cdef unique_ptr[cpp_parquet_chunked_writer] writer
    cdef table_input_metadata tbl_meta
    cdef cudf_io_types.sink_info sink
    cdef vector[unique_ptr[cudf_io_data_sink.data_sink]] _data_sink
    cdef cudf_io_types.statistics_freq stat_freq
    cdef cudf_io_types.compression_type comp_type
    cdef object index
    cdef size_t row_group_size_bytes
    cdef size_type row_group_size_rows
    cdef size_t max_page_size_bytes
    cdef size_type max_page_size_rows
    cdef size_t max_dictionary_size
    cdef cudf_io_types.dictionary_policy dict_policy
    cdef bool write_arrow_schema

    def __cinit__(self, object filepath_or_buffer, object index=None,
                  object compression="snappy", str statistics="ROWGROUP",
                  int row_group_size_bytes=_ROW_GROUP_SIZE_BYTES_DEFAULT,
                  int row_group_size_rows=1000000,
                  int max_page_size_bytes=524288,
                  int max_page_size_rows=20000,
                  int max_dictionary_size=1048576,
                  bool use_dictionary=True,
                  bool store_schema=False):
        filepaths_or_buffers = (
            list(filepath_or_buffer)
            if is_list_like(filepath_or_buffer)
            else [filepath_or_buffer]
        )
        self.sink = make_sinks_info(filepaths_or_buffers, self._data_sink)
        self.stat_freq = _get_stat_freq(statistics)
        self.comp_type = _get_comp_type(compression)
        self.index = index
        self.initialized = False
        self.row_group_size_bytes = row_group_size_bytes
        self.row_group_size_rows = row_group_size_rows
        self.max_page_size_bytes = max_page_size_bytes
        self.max_page_size_rows = max_page_size_rows
        self.max_dictionary_size = max_dictionary_size
        self.dict_policy = (
            cudf_io_types.dictionary_policy.ADAPTIVE
            if use_dictionary
            else cudf_io_types.dictionary_policy.NEVER
        )
        self.write_arrow_schema = store_schema

    def write_table(self, table, object partitions_info=None):
        """ Writes a single table to the file """
        if not self.initialized:
            self._initialize_chunked_state(
                table,
                num_partitions=len(partitions_info) if partitions_info else 1
            )

        cdef table_view tv
        if self.index is not False and (
            table._index.name is not None or
                isinstance(table._index, cudf.core.multiindex.MultiIndex)):
            tv = table_view_from_table(table)
        else:
            tv = table_view_from_table(table, ignore_index=True)

        cdef vector[cudf_io_types.partition_info] partitions
        if partitions_info is not None:
            for part in partitions_info:
                partitions.push_back(
                    cudf_io_types.partition_info(part[0], part[1])
                )

        with nogil:
            self.writer.get()[0].write(tv, partitions)

    def close(self, object metadata_file_path=None):
        cdef unique_ptr[vector[uint8_t]] out_metadata_c
        cdef vector[string] column_chunks_file_paths

        if not self.initialized:
            return None

        # Update metadata-collection options
        if metadata_file_path is not None:
            if is_list_like(metadata_file_path):
                for path in metadata_file_path:
                    column_chunks_file_paths.push_back(str.encode(path))
            else:
                column_chunks_file_paths.push_back(
                    str.encode(metadata_file_path)
                )

        with nogil:
            out_metadata_c = move(
                self.writer.get()[0].close(column_chunks_file_paths)
            )

        if metadata_file_path is not None:
            out_metadata_py = BufferArrayFromVector.from_unique_ptr(
                move(out_metadata_c)
            )
            return np.asarray(out_metadata_py)
        return None

    def __enter__(self):
        return self

    def __exit__(self, *args):
        self.close()

    def _initialize_chunked_state(self, table, num_partitions=1):
        """ Prepares all the values required to build the
        chunked_parquet_writer_options and creates a writer"""
        cdef table_view tv

        # Set the table_metadata
        num_index_cols_meta = 0
        self.tbl_meta = table_input_metadata(
            table_view_from_table(table, ignore_index=True))
        if self.index is not False:
            if isinstance(table._index, cudf.core.multiindex.MultiIndex):
                tv = table_view_from_table(table)
                self.tbl_meta = table_input_metadata(tv)
                for level, idx_name in enumerate(table._index.names):
                    self.tbl_meta.column_metadata[level].set_name(
                        (str.encode(idx_name))
                    )
                num_index_cols_meta = len(table._index.names)
            else:
                if table._index.name is not None:
                    tv = table_view_from_table(table)
                    self.tbl_meta = table_input_metadata(tv)
                    self.tbl_meta.column_metadata[0].set_name(
                        str.encode(table._index.name)
                    )
                    num_index_cols_meta = 1

        for i, name in enumerate(table._column_names, num_index_cols_meta):
            self.tbl_meta.column_metadata[i].set_name(name.encode())
            _set_col_metadata(
                table[name]._column,
                self.tbl_meta.column_metadata[i],
            )

        index = (
            False if isinstance(table._index, cudf.RangeIndex) else self.index
        )
        pandas_metadata = generate_pandas_metadata(table, index)
        cdef map[string, string] tmp_user_data
        tmp_user_data[str.encode("pandas")] = str.encode(pandas_metadata)
        cdef vector[map[string, string]] user_data
        user_data = vector[map[string, string]](num_partitions, tmp_user_data)

        cdef chunked_parquet_writer_options args
        with nogil:
            args = move(
                chunked_parquet_writer_options.builder(self.sink)
                .metadata(self.tbl_meta)
                .key_value_metadata(move(user_data))
                .compression(self.comp_type)
                .stats_level(self.stat_freq)
                .row_group_size_bytes(self.row_group_size_bytes)
                .row_group_size_rows(self.row_group_size_rows)
                .max_page_size_bytes(self.max_page_size_bytes)
                .max_page_size_rows(self.max_page_size_rows)
                .max_dictionary_size(self.max_dictionary_size)
                .write_arrow_schema(self.write_arrow_schema)
                .build()
            )
            args.set_dictionary_policy(self.dict_policy)
            self.writer.reset(new cpp_parquet_chunked_writer(args))
        self.initialized = True


<<<<<<< HEAD
cdef class ParquetReader:
    cdef bool initialized
    cdef unique_ptr[cpp_chunked_parquet_reader] reader
    cdef size_t chunk_read_limit
    cdef size_t pass_read_limit
    cdef size_t row_group_size_bytes
    cdef table_metadata result_meta
    cdef vector[unordered_map[string, string]] per_file_user_data
    cdef object pandas_meta
    cdef list pa_buffers
    cdef bool allow_range_index
    cdef object row_groups
    cdef object filepaths_or_buffers
    cdef object names
    cdef object column_index_type
    cdef object index_col_names
    cdef bool is_range_index
    cdef object index_col
    cdef bool cpp_use_pandas_metadata

    def __cinit__(self, filepaths_or_buffers, columns=None, row_groups=None,
                  use_pandas_metadata=True,
                  size_t chunk_read_limit=0,
                  size_t pass_read_limit=1024000000,
                  size_type nrows=-1,
                  int64_t skip_rows=0):

        # Convert NativeFile buffers to NativeFileDatasource,
        # but save original buffers in case we need to use
        # pyarrow for metadata processing
        # (See: https://github.com/rapidsai/cudf/issues/9599)

        pa_buffers = []
        for i, datasource in enumerate(filepaths_or_buffers):
            if isinstance(datasource, NativeFile):
                pa_buffers.append(datasource)
                filepaths_or_buffers[i] = NativeFileDatasource(datasource)
        self.pa_buffers = pa_buffers
        cdef cudf_io_types.source_info source = make_source_info(
            filepaths_or_buffers)

        self.cpp_use_pandas_metadata = use_pandas_metadata

        cdef vector[vector[size_type]] cpp_row_groups
        if row_groups is not None:
            cpp_row_groups = row_groups
        cdef parquet_reader_options args
        cdef pair[parquet_reader_options, bool] c_res = _setup_parquet_reader_options(
            source, cpp_row_groups, use_pandas_metadata, None, columns,
            nrows, skip_rows)
        args, self.allow_range_index = c_res.first, c_res.second

        with nogil:
            self.reader.reset(
                new cpp_chunked_parquet_reader(
                    chunk_read_limit,
                    pass_read_limit,
                    args
                )
            )
        self.initialized = False
        self.row_groups = row_groups
        self.filepaths_or_buffers = filepaths_or_buffers

    def _has_next(self):
        cdef bool res
        with nogil:
            res = self.reader.get()[0].has_next()
        return res

    def _read_chunk(self):
        # Read Parquet
        cdef cudf_io_types.table_with_metadata c_result

        with nogil:
            c_result = move(self.reader.get()[0].read_chunk())

        if not self.initialized:
            self.names = [info.name.decode() for info in c_result.metadata.schema_info]
            self.result_meta = c_result.metadata

        df = cudf.DataFrame._from_data(*data_from_unique_ptr(
            move(c_result.tbl),
            column_names=self.names,
        ))

        self.initialized = True
        return df

    def read(self):
        dfs = self._read_chunk()
        column_names = dfs._column_names
        concatenated_columns = list(dfs._columns)
        del dfs
        while self._has_next():
            new_chunk = list(self._read_chunk()._columns)
            for i in range(len(column_names)):
                concatenated_columns[i] = concat_columns(
                    [concatenated_columns[i], new_chunk[i]]
                )
                # Must drop any residual GPU columns to save memory
                new_chunk[i] = None

        dfs = cudf.DataFrame._from_data(
            *data_from_pylibcudf_table(
                pylibcudf.Table(
                    [col.to_pylibcudf(mode="read") for col in concatenated_columns]
                ),
                column_names=column_names,
                index_names=None
                )
            )

        return _process_metadata(dfs, self.result_meta, self.names, self.row_groups,
                                 self.filepaths_or_buffers, self.pa_buffers,
                                 self.allow_range_index, self.cpp_use_pandas_metadata)

=======
>>>>>>> e6537de7
cpdef merge_filemetadata(object filemetadata_list):
    """
    Cython function to call into libcudf API, see `merge_row_group_metadata`.

    See Also
    --------
    cudf.io.parquet.merge_row_group_metadata
    """
    cdef vector[unique_ptr[vector[uint8_t]]] list_c
    cdef vector[uint8_t] blob_c
    cdef unique_ptr[vector[uint8_t]] output_c

    for blob_py in filemetadata_list:
        blob_c = blob_py
        list_c.push_back(move(make_unique[vector[uint8_t]](blob_c)))

    with nogil:
        output_c = move(parquet_merge_metadata(list_c))

    out_metadata_py = BufferArrayFromVector.from_unique_ptr(move(output_c))
    return np.asarray(out_metadata_py)


cdef cudf_io_types.statistics_freq _get_stat_freq(object statistics):
    statistics = str(statistics).upper()
    if statistics == "NONE":
        return cudf_io_types.statistics_freq.STATISTICS_NONE
    elif statistics == "ROWGROUP":
        return cudf_io_types.statistics_freq.STATISTICS_ROWGROUP
    elif statistics == "PAGE":
        return cudf_io_types.statistics_freq.STATISTICS_PAGE
    elif statistics == "COLUMN":
        return cudf_io_types.statistics_freq.STATISTICS_COLUMN
    else:
        raise ValueError("Unsupported `statistics_freq` type")


cdef cudf_io_types.compression_type _get_comp_type(object compression):
    if compression is None:
        return cudf_io_types.compression_type.NONE

    compression = str(compression).upper()
    if compression == "SNAPPY":
        return cudf_io_types.compression_type.SNAPPY
    elif compression == "ZSTD":
        return cudf_io_types.compression_type.ZSTD
    elif compression == "LZ4":
        return cudf_io_types.compression_type.LZ4
    else:
        raise ValueError("Unsupported `compression` type")


cdef cudf_io_types.column_encoding _get_encoding_type(object encoding):
    if encoding is None:
        return cudf_io_types.column_encoding.USE_DEFAULT

    enc = str(encoding).upper()
    if enc == "PLAIN":
        return cudf_io_types.column_encoding.PLAIN
    elif enc == "DICTIONARY":
        return cudf_io_types.column_encoding.DICTIONARY
    elif enc == "DELTA_BINARY_PACKED":
        return cudf_io_types.column_encoding.DELTA_BINARY_PACKED
    elif enc == "DELTA_LENGTH_BYTE_ARRAY":
        return cudf_io_types.column_encoding.DELTA_LENGTH_BYTE_ARRAY
    elif enc == "DELTA_BYTE_ARRAY":
        return cudf_io_types.column_encoding.DELTA_BYTE_ARRAY
    elif enc == "BYTE_STREAM_SPLIT":
        return cudf_io_types.column_encoding.BYTE_STREAM_SPLIT
    elif enc == "USE_DEFAULT":
        return cudf_io_types.column_encoding.USE_DEFAULT
    else:
        raise ValueError("Unsupported `column_encoding` type")


cdef _set_col_metadata(
    Column col,
    column_in_metadata& col_meta,
    bool force_nullable_schema=False,
    str path=None,
    object skip_compression=None,
    object column_encoding=None,
    object column_type_length=None,
    object output_as_binary=None,
):
    need_path = (skip_compression is not None or column_encoding is not None or
                 column_type_length is not None or output_as_binary is not None)
    name = col_meta.get_name().decode('UTF-8') if need_path else None
    full_path = path + "." + name if path is not None else name

    if force_nullable_schema:
        # Only set nullability if `force_nullable_schema`
        # is true.
        col_meta.set_nullability(True)

    if skip_compression is not None and full_path in skip_compression:
        col_meta.set_skip_compression(True)

    if column_encoding is not None and full_path in column_encoding:
        col_meta.set_encoding(_get_encoding_type(column_encoding[full_path]))

    if column_type_length is not None and full_path in column_type_length:
        col_meta.set_output_as_binary(True)
        col_meta.set_type_length(column_type_length[full_path])

    if output_as_binary is not None and full_path in output_as_binary:
        col_meta.set_output_as_binary(True)

    if isinstance(col.dtype, cudf.StructDtype):
        for i, (child_col, name) in enumerate(
            zip(col.children, list(col.dtype.fields))
        ):
            col_meta.child(i).set_name(name.encode())
            _set_col_metadata(
                child_col,
                col_meta.child(i),
                force_nullable_schema,
                full_path,
                skip_compression,
                column_encoding,
                column_type_length,
                output_as_binary
            )
    elif isinstance(col.dtype, cudf.ListDtype):
        if full_path is not None:
            full_path = full_path + ".list"
            col_meta.child(1).set_name("element".encode())
        _set_col_metadata(
            col.children[1],
            col_meta.child(1),
            force_nullable_schema,
            full_path,
            skip_compression,
            column_encoding,
            column_type_length,
            output_as_binary
        )
    elif isinstance(col.dtype, cudf.core.dtypes.DecimalDtype):
        col_meta.set_decimal_precision(col.dtype.precision)<|MERGE_RESOLUTION|>--- conflicted
+++ resolved
@@ -124,52 +124,6 @@
     return file_is_range_index, file_index_cols, file_column_dtype
 
 
-<<<<<<< HEAD
-cdef pair[parquet_reader_options, bool] _setup_parquet_reader_options(
-     cudf_io_types.source_info source,
-     vector[vector[size_type]] row_groups,
-     bool use_pandas_metadata,
-     Expression filters,
-     object columns,
-     size_type num_rows=-1,
-     int64_t skip_rows=0):
-
-    cdef parquet_reader_options args
-    cdef parquet_reader_options_builder builder
-    cdef data_type cpp_timestamp_type = cudf_types.data_type(
-        cudf_types.type_id.EMPTY
-    )
-    builder = (
-        parquet_reader_options.builder(source)
-        .row_groups(row_groups)
-        .use_pandas_metadata(use_pandas_metadata)
-        .use_arrow_schema(True)
-        .timestamp_type(cpp_timestamp_type)
-    )
-    if filters is not None:
-        builder = builder.filter(<expression &>dereference(filters.c_obj.get()))
-
-    args = move(builder.build())
-    cdef vector[string] cpp_columns
-    allow_range_index = True
-    if columns is not None:
-        cpp_columns.reserve(len(columns))
-        allow_range_index = len(columns) > 0
-        for col in columns:
-            cpp_columns.push_back(str(col).encode())
-        args.set_columns(cpp_columns)
-
-    if num_rows != -1:
-        args.set_num_rows(num_rows)
-    if skip_rows != 0:
-        args.set_skip_rows(skip_rows)
-
-    allow_range_index &= filters is None
-
-    return pair[parquet_reader_options, bool](args, allow_range_index)
-
-=======
->>>>>>> e6537de7
 cdef object _process_metadata(object df,
                               list names,
                               dict child_names,
@@ -306,7 +260,9 @@
     row_groups=None,
     use_pandas_metadata=True,
     size_t chunk_read_limit=0,
-    size_t pass_read_limit=1024000000
+    size_t pass_read_limit=1024000000,
+    size_type nrows=-1,
+    int64_t skip_rows=0
 ):
     # Convert NativeFile buffers to NativeFileDatasource,
     # but save original buffers in case we need to use
@@ -333,7 +289,9 @@
         row_groups,
         use_pandas_metadata,
         chunk_read_limit=chunk_read_limit,
-        pass_read_limit=pass_read_limit
+        pass_read_limit=pass_read_limit,
+        skip_rows=skip_rows,
+        num_rows=nrows,
     )
 
     tbl_w_meta = reader.read_chunk()
@@ -397,25 +355,9 @@
             pa_buffers.append(datasource)
             filepaths_or_buffers[i] = NativeFileDatasource(datasource)
 
-<<<<<<< HEAD
-    cdef cudf_io_types.source_info source = make_source_info(
-        filepaths_or_buffers)
-
-    cdef vector[vector[size_type]] cpp_row_groups
-    if row_groups is not None:
-        cpp_row_groups = row_groups
-
-    # Setup parquet reader arguments
-    cdef parquet_reader_options args
-    cdef pair[parquet_reader_options, bool] c_res = _setup_parquet_reader_options(
-            source, cpp_row_groups, use_pandas_metadata, filters, columns,
-            nrows, skip_rows)
-    args, allow_range_index = c_res.first, c_res.second
-=======
     allow_range_index = True
     if columns is not None and len(columns) == 0 or filters:
         allow_range_index = False
->>>>>>> e6537de7
 
     # Read Parquet
 
@@ -426,6 +368,8 @@
         filters,
         convert_strings_to_categories = False,
         use_pandas_metadata = use_pandas_metadata,
+        skip_rows = skip_rows,
+        num_rows = nrows,
     )
 
     df = cudf.DataFrame._from_data(
@@ -890,126 +834,6 @@
         self.initialized = True
 
 
-<<<<<<< HEAD
-cdef class ParquetReader:
-    cdef bool initialized
-    cdef unique_ptr[cpp_chunked_parquet_reader] reader
-    cdef size_t chunk_read_limit
-    cdef size_t pass_read_limit
-    cdef size_t row_group_size_bytes
-    cdef table_metadata result_meta
-    cdef vector[unordered_map[string, string]] per_file_user_data
-    cdef object pandas_meta
-    cdef list pa_buffers
-    cdef bool allow_range_index
-    cdef object row_groups
-    cdef object filepaths_or_buffers
-    cdef object names
-    cdef object column_index_type
-    cdef object index_col_names
-    cdef bool is_range_index
-    cdef object index_col
-    cdef bool cpp_use_pandas_metadata
-
-    def __cinit__(self, filepaths_or_buffers, columns=None, row_groups=None,
-                  use_pandas_metadata=True,
-                  size_t chunk_read_limit=0,
-                  size_t pass_read_limit=1024000000,
-                  size_type nrows=-1,
-                  int64_t skip_rows=0):
-
-        # Convert NativeFile buffers to NativeFileDatasource,
-        # but save original buffers in case we need to use
-        # pyarrow for metadata processing
-        # (See: https://github.com/rapidsai/cudf/issues/9599)
-
-        pa_buffers = []
-        for i, datasource in enumerate(filepaths_or_buffers):
-            if isinstance(datasource, NativeFile):
-                pa_buffers.append(datasource)
-                filepaths_or_buffers[i] = NativeFileDatasource(datasource)
-        self.pa_buffers = pa_buffers
-        cdef cudf_io_types.source_info source = make_source_info(
-            filepaths_or_buffers)
-
-        self.cpp_use_pandas_metadata = use_pandas_metadata
-
-        cdef vector[vector[size_type]] cpp_row_groups
-        if row_groups is not None:
-            cpp_row_groups = row_groups
-        cdef parquet_reader_options args
-        cdef pair[parquet_reader_options, bool] c_res = _setup_parquet_reader_options(
-            source, cpp_row_groups, use_pandas_metadata, None, columns,
-            nrows, skip_rows)
-        args, self.allow_range_index = c_res.first, c_res.second
-
-        with nogil:
-            self.reader.reset(
-                new cpp_chunked_parquet_reader(
-                    chunk_read_limit,
-                    pass_read_limit,
-                    args
-                )
-            )
-        self.initialized = False
-        self.row_groups = row_groups
-        self.filepaths_or_buffers = filepaths_or_buffers
-
-    def _has_next(self):
-        cdef bool res
-        with nogil:
-            res = self.reader.get()[0].has_next()
-        return res
-
-    def _read_chunk(self):
-        # Read Parquet
-        cdef cudf_io_types.table_with_metadata c_result
-
-        with nogil:
-            c_result = move(self.reader.get()[0].read_chunk())
-
-        if not self.initialized:
-            self.names = [info.name.decode() for info in c_result.metadata.schema_info]
-            self.result_meta = c_result.metadata
-
-        df = cudf.DataFrame._from_data(*data_from_unique_ptr(
-            move(c_result.tbl),
-            column_names=self.names,
-        ))
-
-        self.initialized = True
-        return df
-
-    def read(self):
-        dfs = self._read_chunk()
-        column_names = dfs._column_names
-        concatenated_columns = list(dfs._columns)
-        del dfs
-        while self._has_next():
-            new_chunk = list(self._read_chunk()._columns)
-            for i in range(len(column_names)):
-                concatenated_columns[i] = concat_columns(
-                    [concatenated_columns[i], new_chunk[i]]
-                )
-                # Must drop any residual GPU columns to save memory
-                new_chunk[i] = None
-
-        dfs = cudf.DataFrame._from_data(
-            *data_from_pylibcudf_table(
-                pylibcudf.Table(
-                    [col.to_pylibcudf(mode="read") for col in concatenated_columns]
-                ),
-                column_names=column_names,
-                index_names=None
-                )
-            )
-
-        return _process_metadata(dfs, self.result_meta, self.names, self.row_groups,
-                                 self.filepaths_or_buffers, self.pa_buffers,
-                                 self.allow_range_index, self.cpp_use_pandas_metadata)
-
-=======
->>>>>>> e6537de7
 cpdef merge_filemetadata(object filemetadata_list):
     """
     Cython function to call into libcudf API, see `merge_row_group_metadata`.
