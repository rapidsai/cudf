--- conflicted
+++ resolved
@@ -413,12 +413,9 @@
         .compression(comp_type)
         .stats_level(stat_freq)
         .int96_timestamps(_int96_timestamps)
-<<<<<<< HEAD
         .write_v2_headers(header_version == "2.0")
         .dictionary_policy(dict_policy)
-=======
         .utc_timestamps(False)
->>>>>>> 56fe5dbb
         .build()
     )
     if partitions_info is not None:
