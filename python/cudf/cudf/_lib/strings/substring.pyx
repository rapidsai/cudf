# Copyright (c) 2020-2022, NVIDIA CORPORATION.
<<<<<<< HEAD
=======

import numpy as np
>>>>>>> 2f2685f1

from libcpp.memory cimport unique_ptr
from libcpp.utility cimport move

from cudf.core.buffer import acquire_spill_lock

from cudf._lib.column cimport Column
from cudf._lib.cpp.column.column cimport column
from cudf._lib.cpp.column.column_view cimport column_view
from cudf._lib.cpp.strings.substring cimport slice_strings as cpp_slice_strings
from cudf._lib.cpp.types cimport size_type

from cudf._lib.scalar import as_device_scalar

from cudf._lib.cpp.scalar.scalar cimport numeric_scalar
from cudf._lib.scalar cimport DeviceScalar


@acquire_spill_lock()
def slice_strings(Column source_strings,
                  object start,
                  object end,
                  object step):
    """
    Returns a Column by extracting a substring of each string
    at given start and end positions. Slicing can also be
    performed in steps by skipping `step` number of
    characters in a string.
    """
    cdef unique_ptr[column] c_result
    cdef column_view source_view = source_strings.view()

    cdef DeviceScalar start_scalar = as_device_scalar(start, np.int32)
    cdef DeviceScalar end_scalar = as_device_scalar(end, np.int32)
    cdef DeviceScalar step_scalar = as_device_scalar(step, np.int32)

    cdef numeric_scalar[size_type]* start_numeric_scalar = \
        <numeric_scalar[size_type]*>(
            start_scalar.get_raw_ptr())
    cdef numeric_scalar[size_type]* end_numeric_scalar = \
        <numeric_scalar[size_type]*>(end_scalar.get_raw_ptr())
    cdef numeric_scalar[size_type]* step_numeric_scalar = \
        <numeric_scalar[size_type]*>(step_scalar.get_raw_ptr())

    with nogil:
        c_result = move(cpp_slice_strings(
            source_view,
            start_numeric_scalar[0],
            end_numeric_scalar[0],
            step_numeric_scalar[0]
        ))

    return Column.from_unique_ptr(move(c_result))


@acquire_spill_lock()
def slice_from(Column source_strings,
               Column starts,
               Column stops):
    """
    Returns a Column by extracting a substring of each string
    at given starts and stops positions. `starts` and `stops`
    here are positions per element in the string-column.
    """
    cdef unique_ptr[column] c_result
    cdef column_view source_view = source_strings.view()
    cdef column_view starts_view = starts.view()
    cdef column_view stops_view = stops.view()

    with nogil:
        c_result = move(cpp_slice_strings(
            source_view,
            starts_view,
            stops_view
        ))

    return Column.from_unique_ptr(move(c_result))


@acquire_spill_lock()
def get(Column source_strings,
        object index):
    """
    Returns a Column which contains only single
    character from each input string. The index of
    characters required can be controlled by passing `index`.
    """
    cdef unique_ptr[column] c_result
    cdef column_view source_view = source_strings.view()
    if index < 0:
        next_index = index - 1
        step = -1
    else:
        next_index = index + 1
        step = 1
    cdef DeviceScalar start_scalar = as_device_scalar(index, np.int32)
    cdef DeviceScalar end_scalar = as_device_scalar(next_index, np.int32)
    cdef DeviceScalar step_scalar = as_device_scalar(step, np.int32)

    cdef numeric_scalar[size_type]* start_numeric_scalar = \
        <numeric_scalar[size_type]*>(
            start_scalar.get_raw_ptr())
    cdef numeric_scalar[size_type]* end_numeric_scalar = \
        <numeric_scalar[size_type]*>(end_scalar.get_raw_ptr())
    cdef numeric_scalar[size_type]* step_numeric_scalar = \
        <numeric_scalar[size_type]*>(step_scalar.get_raw_ptr())

    with nogil:
        c_result = move(cpp_slice_strings(
            source_view,
            start_numeric_scalar[0],
            end_numeric_scalar[0],
            step_numeric_scalar[0]
        ))

    return Column.from_unique_ptr(move(c_result))<|MERGE_RESOLUTION|>--- conflicted
+++ resolved
@@ -1,9 +1,6 @@
 # Copyright (c) 2020-2022, NVIDIA CORPORATION.
-<<<<<<< HEAD
-=======
 
 import numpy as np
->>>>>>> 2f2685f1
 
 from libcpp.memory cimport unique_ptr
 from libcpp.utility cimport move
