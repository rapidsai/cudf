--- conflicted
+++ resolved
@@ -12,15 +12,12 @@
     partition as cpp_partition,
     rpartition as cpp_rpartition,
 )
-<<<<<<< HEAD
-from cudf._lib.utils cimport data_from_unique_ptr
-=======
 from cudf._lib.cpp.table.table cimport table
 from cudf._lib.cpp.table.table_view cimport table_view
 from cudf._lib.cpp.types cimport size_type
 from cudf._lib.scalar cimport DeviceScalar
 from cudf._lib.table cimport Table
->>>>>>> b5c4052a
+from cudf._lib.utils cimport data_from_unique_ptr
 
 
 def partition(Column source_strings,
