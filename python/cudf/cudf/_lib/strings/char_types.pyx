# Copyright (c) 2021-2022, NVIDIA CORPORATION.
<<<<<<< HEAD
=======

>>>>>>> 2f2685f1

from libcpp cimport bool
from libcpp.memory cimport unique_ptr
from libcpp.utility cimport move

from cudf.core.buffer import acquire_spill_lock

from cudf._lib.column cimport Column
from cudf._lib.cpp.column.column cimport column
from cudf._lib.cpp.column.column_view cimport column_view
from cudf._lib.cpp.scalar.scalar cimport string_scalar
from cudf._lib.cpp.strings.char_types cimport (
    all_characters_of_type as cpp_all_characters_of_type,
    filter_characters_of_type as cpp_filter_characters_of_type,
    string_character_types as string_character_types,
)
from cudf._lib.scalar cimport DeviceScalar


@acquire_spill_lock()
def filter_alphanum(Column source_strings, object py_repl, bool keep=True):
    """
    Returns a Column of strings keeping only alphanumeric character types.
    """

    cdef DeviceScalar repl = py_repl.device_value

    cdef unique_ptr[column] c_result
    cdef column_view source_view = source_strings.view()
    cdef const string_scalar* scalar_repl = <const string_scalar*>(
        repl.get_raw_ptr()
    )

    with nogil:
        c_result = move(cpp_filter_characters_of_type(
            source_view,
            string_character_types.ALL_TYPES if keep
            else string_character_types.ALPHANUM,
            scalar_repl[0],
            string_character_types.ALPHANUM if keep
            else string_character_types.ALL_TYPES
        ))

    return Column.from_unique_ptr(move(c_result))


@acquire_spill_lock()
def is_decimal(Column source_strings):
    """
    Returns a Column of boolean values with True for `source_strings`
    that contain only decimal characters -- those that can be used
    to extract base10 numbers.
    """
    cdef unique_ptr[column] c_result
    cdef column_view source_view = source_strings.view()

    with nogil:
        c_result = move(cpp_all_characters_of_type(
            source_view,
            string_character_types.DECIMAL,
            string_character_types.ALL_TYPES
        ))

    return Column.from_unique_ptr(move(c_result))


@acquire_spill_lock()
def is_alnum(Column source_strings):
    """
    Returns a Column of boolean values with True for `source_strings`
    that contain only alphanumeric characters.

    Equivalent to: is_alpha() or is_digit() or is_numeric() or is_decimal()
    """
    cdef unique_ptr[column] c_result
    cdef column_view source_view = source_strings.view()

    with nogil:
        c_result = move(cpp_all_characters_of_type(
            source_view,
            string_character_types.ALPHANUM,
            string_character_types.ALL_TYPES
        ))

    return Column.from_unique_ptr(move(c_result))


@acquire_spill_lock()
def is_alpha(Column source_strings):
    """
    Returns a Column of boolean values with True for `source_strings`
    that contain only alphabetic characters.
    """
    cdef unique_ptr[column] c_result
    cdef column_view source_view = source_strings.view()

    with nogil:
        c_result = move(cpp_all_characters_of_type(
            source_view,
            string_character_types.ALPHA,
            string_character_types.ALL_TYPES
        ))

    return Column.from_unique_ptr(move(c_result))


@acquire_spill_lock()
def is_digit(Column source_strings):
    """
    Returns a Column of boolean values with True for `source_strings`
    that contain only decimal and digit characters.
    """
    cdef unique_ptr[column] c_result
    cdef column_view source_view = source_strings.view()

    with nogil:
        c_result = move(cpp_all_characters_of_type(
            source_view,
            string_character_types.DIGIT,
            string_character_types.ALL_TYPES
        ))

    return Column.from_unique_ptr(move(c_result))


@acquire_spill_lock()
def is_numeric(Column source_strings):
    """
    Returns a Column of boolean values with True for `source_strings`
    that contain only numeric characters. These include digit and
    numeric characters.
    """
    cdef unique_ptr[column] c_result
    cdef column_view source_view = source_strings.view()

    with nogil:
        c_result = move(cpp_all_characters_of_type(
            source_view,
            string_character_types.NUMERIC,
            string_character_types.ALL_TYPES
        ))

    return Column.from_unique_ptr(move(c_result))


@acquire_spill_lock()
def is_upper(Column source_strings):
    """
    Returns a Column of boolean values with True for `source_strings`
    that contain only upper-case characters.
    """
    cdef unique_ptr[column] c_result
    cdef column_view source_view = source_strings.view()

    with nogil:
        c_result = move(cpp_all_characters_of_type(
            source_view,
            string_character_types.UPPER,
            string_character_types.CASE_TYPES
        ))

    return Column.from_unique_ptr(move(c_result))


@acquire_spill_lock()
def is_lower(Column source_strings):
    """
    Returns a Column of boolean values with True for `source_strings`
    that contain only lower-case characters.
    """
    cdef unique_ptr[column] c_result
    cdef column_view source_view = source_strings.view()

    with nogil:
        c_result = move(cpp_all_characters_of_type(
            source_view,
            string_character_types.LOWER,
            string_character_types.CASE_TYPES
        ))

    return Column.from_unique_ptr(move(c_result))


@acquire_spill_lock()
def is_space(Column source_strings):
    """
    Returns a Column of boolean values with True for `source_strings`
    that contains all characters which are spaces only.
    """
    cdef unique_ptr[column] c_result
    cdef column_view source_view = source_strings.view()

    with nogil:
        c_result = move(cpp_all_characters_of_type(
            source_view,
            string_character_types.SPACE,
            string_character_types.ALL_TYPES
        ))

    return Column.from_unique_ptr(move(c_result))<|MERGE_RESOLUTION|>--- conflicted
+++ resolved
@@ -1,8 +1,5 @@
 # Copyright (c) 2021-2022, NVIDIA CORPORATION.
-<<<<<<< HEAD
-=======
-
->>>>>>> 2f2685f1
+
 
 from libcpp cimport bool
 from libcpp.memory cimport unique_ptr
