# Copyright (c) 2020-2022, NVIDIA CORPORATION.
from cudf._lib.nvtext.edit_distance import edit_distance, edit_distance_matrix
from cudf._lib.nvtext.generate_ngrams import (
    generate_character_ngrams,
    generate_ngrams,
)
from cudf._lib.nvtext.ngrams_tokenize import ngrams_tokenize
from cudf._lib.nvtext.normalize import normalize_characters, normalize_spaces
from cudf._lib.nvtext.replace import filter_tokens, replace_tokens
from cudf._lib.nvtext.stemmer import (
    LetterType,
    is_letter,
    is_letter_multi,
    porter_stemmer_measure,
)
from cudf._lib.nvtext.tokenize import (
    _count_tokens_column,
    _count_tokens_scalar,
    _tokenize_column,
    _tokenize_scalar,
    character_tokenize,
    detokenize,
)
from cudf._lib.strings.attributes import (
    code_points,
    count_bytes,
    count_characters,
)
from cudf._lib.strings.capitalize import capitalize, is_title, title
from cudf._lib.strings.case import swapcase, to_lower, to_upper
from cudf._lib.strings.char_types import (
    filter_alphanum,
    is_alnum,
    is_alpha,
    is_decimal,
    is_digit,
    is_lower,
    is_numeric,
    is_space,
    is_upper,
)
from cudf._lib.strings.combine import (
    concatenate,
    join,
    join_lists_with_column,
    join_lists_with_scalar,
)
from cudf._lib.strings.contains import contains_re, count_re, like, match_re
from cudf._lib.strings.convert.convert_fixed_point import to_decimal
from cudf._lib.strings.convert.convert_floats import is_float
from cudf._lib.strings.convert.convert_integers import is_integer
from cudf._lib.strings.convert.convert_urls import url_decode, url_encode
from cudf._lib.strings.extract import extract
from cudf._lib.strings.find import (
    contains,
    contains_multiple,
    endswith,
    endswith_multiple,
    find,
    rfind,
    startswith,
    startswith_multiple,
)
from cudf._lib.strings.findall import findall, findall_record
<<<<<<< HEAD
from cudf._lib.strings.json import GetJsonObjectOptions, get_json_object
from cudf._lib.strings.padding import PadSide, center, ljust, pad, rjust, zfill
=======
from cudf._lib.strings.json import get_json_object, GetJsonObjectOptions
from cudf._lib.strings.padding import (
    SideType,
    center,
    ljust,
    pad,
    rjust,
    zfill,
)
>>>>>>> 65a78211
from cudf._lib.strings.repeat import repeat_scalar, repeat_sequence
from cudf._lib.strings.replace import (
    insert,
    replace,
    replace_multi,
    slice_replace,
)
from cudf._lib.strings.replace_re import (
    replace_multi_re,
    replace_re,
    replace_with_backrefs,
)
from cudf._lib.strings.split.partition import partition, rpartition
from cudf._lib.strings.split.split import (
    rsplit,
    rsplit_re,
    rsplit_record,
    rsplit_record_re,
    split,
    split_re,
    split_record,
    split_record_re,
)
from cudf._lib.strings.strip import lstrip, rstrip, strip
from cudf._lib.strings.substring import get, slice_from, slice_strings
from cudf._lib.strings.translate import filter_characters, translate
from cudf._lib.strings.wrap import wrap<|MERGE_RESOLUTION|>--- conflicted
+++ resolved
@@ -62,10 +62,6 @@
     startswith_multiple,
 )
 from cudf._lib.strings.findall import findall, findall_record
-<<<<<<< HEAD
-from cudf._lib.strings.json import GetJsonObjectOptions, get_json_object
-from cudf._lib.strings.padding import PadSide, center, ljust, pad, rjust, zfill
-=======
 from cudf._lib.strings.json import get_json_object, GetJsonObjectOptions
 from cudf._lib.strings.padding import (
     SideType,
@@ -75,7 +71,6 @@
     rjust,
     zfill,
 )
->>>>>>> 65a78211
 from cudf._lib.strings.repeat import repeat_scalar, repeat_sequence
 from cudf._lib.strings.replace import (
     insert,
