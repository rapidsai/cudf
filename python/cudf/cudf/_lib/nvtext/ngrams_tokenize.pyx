--- conflicted
+++ resolved
@@ -14,15 +14,6 @@
     object py_delimiter,
     object py_separator
 ):
-<<<<<<< HEAD
-    result = nvtext.ngrams_tokenize.ngrams_tokenize(
-        input.to_pylibcudf(mode="read"),
-        ngrams,
-        py_delimiter.device_value.c_value,
-        py_separator.device_value.c_value
-    )
-    return Column.from_pylibcudf(result)
-=======
     return Column.from_pylibcudf(
         nvtext.ngrams_tokenize.ngrams_tokenize(
             input.to_pylibcudf(mode="read"),
@@ -30,5 +21,4 @@
             py_delimiter.device_value.c_value,
             py_separator.device_value.c_value
         )
-    )
->>>>>>> b8917229
+    )