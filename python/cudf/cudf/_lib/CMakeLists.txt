# =============================================================================
# Copyright (c) 2022-2024, NVIDIA CORPORATION.
#
# Licensed under the Apache License, Version 2.0 (the "License"); you may not use this file except
# in compliance with the License. You may obtain a copy of the License at
#
# http://www.apache.org/licenses/LICENSE-2.0
#
# Unless required by applicable law or agreed to in writing, software distributed under the License
# is distributed on an "AS IS" BASIS, WITHOUT WARRANTIES OR CONDITIONS OF ANY KIND, either express
# or implied. See the License for the specific language governing permissions and limitations under
# the License.
# =============================================================================

set(cython_sources
    column.pyx
    copying.pyx
    csv.pyx
    groupby.pyx
    interop.pyx
    parquet.pyx
    reduce.pyx
    scalar.pyx
    sort.pyx
    stream_compaction.pyx
    string_casting.pyx
    strings_udf.pyx
    types.pyx
    utils.pyx
)
set(linked_libraries cudf::cudf)

rapids_cython_create_modules(
  CXX
  SOURCE_FILES "${cython_sources}"
  LINKED_LIBRARIES "${linked_libraries}" ASSOCIATED_TARGETS cudf
)

target_link_libraries(strings_udf PUBLIC cudf_strings_udf)
target_include_directories(interop PUBLIC "$<BUILD_INTERFACE:${DLPACK_INCLUDE_DIR}>")

include(${rapids-cmake-dir}/export/find_package_root.cmake)
include(../../../../cpp/cmake/thirdparty/get_nanoarrow.cmake)
target_link_libraries(interop PUBLIC nanoarrow)

add_subdirectory(io)
<<<<<<< HEAD
add_subdirectory(strings)
=======
add_subdirectory(nvtext)
>>>>>>> 9df95d1c
<|MERGE_RESOLUTION|>--- conflicted
+++ resolved
@@ -13,20 +13,8 @@
 # =============================================================================
 
 set(cython_sources
-    column.pyx
-    copying.pyx
-    csv.pyx
-    groupby.pyx
-    interop.pyx
-    parquet.pyx
-    reduce.pyx
-    scalar.pyx
-    sort.pyx
-    stream_compaction.pyx
-    string_casting.pyx
-    strings_udf.pyx
-    types.pyx
-    utils.pyx
+    column.pyx copying.pyx csv.pyx groupby.pyx interop.pyx parquet.pyx reduce.pyx scalar.pyx
+    sort.pyx stream_compaction.pyx string_casting.pyx strings_udf.pyx types.pyx utils.pyx
 )
 set(linked_libraries cudf::cudf)
 
@@ -43,9 +31,4 @@
 include(../../../../cpp/cmake/thirdparty/get_nanoarrow.cmake)
 target_link_libraries(interop PUBLIC nanoarrow)
 
-add_subdirectory(io)
-<<<<<<< HEAD
-add_subdirectory(strings)
-=======
-add_subdirectory(nvtext)
->>>>>>> 9df95d1c
+add_subdirectory(io)