--- conflicted
+++ resolved
@@ -22,12 +22,6 @@
     filling.pyx
     groupby.pyx
     interop.pyx
-<<<<<<< HEAD
-    join.pyx
-    lists.pyx
-=======
-    json.pyx
->>>>>>> 776ef549
     merge.pyx
     null_mask.pyx
     orc.pyx
