--- conflicted
+++ resolved
@@ -17,11 +17,6 @@
     binaryop.pyx
     column.pyx
     copying.pyx
-<<<<<<< HEAD
-    filling.pyx
-=======
-    csv.pyx
->>>>>>> b67c0a97
     groupby.pyx
     interop.pyx
     merge.pyx
