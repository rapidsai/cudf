--- conflicted
+++ resolved
@@ -27,11 +27,6 @@
     stream_compaction.pyx
     string_casting.pyx
     strings_udf.pyx
-<<<<<<< HEAD
-    text.pyx
-=======
-    transform.pyx
->>>>>>> c791f804
     types.pyx
     utils.pyx
 )
