# =============================================================================
# Copyright (c) 2022-2024, NVIDIA CORPORATION.
#
# Licensed under the Apache License, Version 2.0 (the "License"); you may not use this file except
# in compliance with the License. You may obtain a copy of the License at
#
# http://www.apache.org/licenses/LICENSE-2.0
#
# Unless required by applicable law or agreed to in writing, software distributed under the License
# is distributed on an "AS IS" BASIS, WITHOUT WARRANTIES OR CONDITIONS OF ANY KIND, either express
# or implied. See the License for the specific language governing permissions and limitations under
# the License.
# =============================================================================

set(cython_sources
    aggregation.pyx
    binaryop.pyx
    column.pyx
    copying.pyx
    csv.pyx
    datetime.pyx
    filling.pyx
    groupby.pyx
    interop.pyx
    json.pyx
    merge.pyx
    null_mask.pyx
    orc.pyx
    parquet.pyx
    reduce.pyx
<<<<<<< HEAD
    reshape.pyx
    rolling.pyx
=======
    replace.pyx
>>>>>>> 776ef549
    round.pyx
    scalar.pyx
    sort.pyx
    stream_compaction.pyx
    string_casting.pyx
    strings_udf.pyx
    text.pyx
    transform.pyx
    types.pyx
    utils.pyx
)
set(linked_libraries cudf::cudf)

rapids_cython_create_modules(
  CXX
  SOURCE_FILES "${cython_sources}"
  LINKED_LIBRARIES "${linked_libraries}" ASSOCIATED_TARGETS cudf
)

target_link_libraries(strings_udf PUBLIC cudf_strings_udf)
target_include_directories(interop PUBLIC "$<BUILD_INTERFACE:${DLPACK_INCLUDE_DIR}>")

include(${rapids-cmake-dir}/export/find_package_root.cmake)
include(../../../../cpp/cmake/thirdparty/get_nanoarrow.cmake)
target_link_libraries(interop PUBLIC nanoarrow)

add_subdirectory(io)
add_subdirectory(nvtext)
add_subdirectory(strings)<|MERGE_RESOLUTION|>--- conflicted
+++ resolved
@@ -28,12 +28,6 @@
     orc.pyx
     parquet.pyx
     reduce.pyx
-<<<<<<< HEAD
-    reshape.pyx
-    rolling.pyx
-=======
-    replace.pyx
->>>>>>> 776ef549
     round.pyx
     scalar.pyx
     sort.pyx
