# =============================================================================
# Copyright (c) 2022-2024, NVIDIA CORPORATION.
#
# Licensed under the Apache License, Version 2.0 (the "License"); you may not use this file except
# in compliance with the License. You may obtain a copy of the License at
#
# http://www.apache.org/licenses/LICENSE-2.0
#
# Unless required by applicable law or agreed to in writing, software distributed under the License
# is distributed on an "AS IS" BASIS, WITHOUT WARRANTIES OR CONDITIONS OF ANY KIND, either express
# or implied. See the License for the specific language governing permissions and limitations under
# the License.
# =============================================================================

set(cython_sources
<<<<<<< HEAD
    <<<<<<<
    HEAD
    column.pyx
    csv.pyx
    groupby.pyx
    interop.pyx
    parquet.pyx
    reduce.pyx
    scalar.pyx
    sort.pyx
    stream_compaction.pyx
    string_casting.pyx
    strings_udf.pyx
    transform.pyx
    types.pyx
    utils.pyx
    =======
    column.pyx
    copying.pyx
    csv.pyx
    groupby.pyx
    interop.pyx
    parquet.pyx
    reduce.pyx
    scalar.pyx
    sort.pyx
    stream_compaction.pyx
    string_casting.pyx
    strings_udf.pyx
    types.pyx
    utils.pyx
    >>>>>>>
    upstream/branch-25.02
=======
    column.pyx copying.pyx csv.pyx groupby.pyx interop.pyx parquet.pyx reduce.pyx scalar.pyx
    sort.pyx stream_compaction.pyx string_casting.pyx strings_udf.pyx types.pyx utils.pyx
>>>>>>> 657f50ba
)
set(linked_libraries cudf::cudf)

rapids_cython_create_modules(
  CXX
  SOURCE_FILES "${cython_sources}"
  LINKED_LIBRARIES "${linked_libraries}" ASSOCIATED_TARGETS cudf
)

target_link_libraries(strings_udf PUBLIC cudf_strings_udf)
target_include_directories(interop PUBLIC "$<BUILD_INTERFACE:${DLPACK_INCLUDE_DIR}>")

include(${rapids-cmake-dir}/export/find_package_root.cmake)
include(../../../../cpp/cmake/thirdparty/get_nanoarrow.cmake)
target_link_libraries(interop PUBLIC nanoarrow)

add_subdirectory(io)
add_subdirectory(nvtext)<|MERGE_RESOLUTION|>--- conflicted
+++ resolved
@@ -13,44 +13,8 @@
 # =============================================================================
 
 set(cython_sources
-<<<<<<< HEAD
-    <<<<<<<
-    HEAD
-    column.pyx
-    csv.pyx
-    groupby.pyx
-    interop.pyx
-    parquet.pyx
-    reduce.pyx
-    scalar.pyx
-    sort.pyx
-    stream_compaction.pyx
-    string_casting.pyx
-    strings_udf.pyx
-    transform.pyx
-    types.pyx
-    utils.pyx
-    =======
-    column.pyx
-    copying.pyx
-    csv.pyx
-    groupby.pyx
-    interop.pyx
-    parquet.pyx
-    reduce.pyx
-    scalar.pyx
-    sort.pyx
-    stream_compaction.pyx
-    string_casting.pyx
-    strings_udf.pyx
-    types.pyx
-    utils.pyx
-    >>>>>>>
-    upstream/branch-25.02
-=======
-    column.pyx copying.pyx csv.pyx groupby.pyx interop.pyx parquet.pyx reduce.pyx scalar.pyx
-    sort.pyx stream_compaction.pyx string_casting.pyx strings_udf.pyx types.pyx utils.pyx
->>>>>>> 657f50ba
+    column.pyx csv.pyx groupby.pyx interop.pyx parquet.pyx reduce.pyx scalar.pyx sort.pyx
+    stream_compaction.pyx string_casting.pyx strings_udf.pyx types.pyx utils.pyx
 )
 set(linked_libraries cudf::cudf)
 
