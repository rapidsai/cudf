--- conflicted
+++ resolved
@@ -25,11 +25,6 @@
     orc.pyx
     parquet.pyx
     reduce.pyx
-<<<<<<< HEAD
-    replace.pyx
-=======
-    round.pyx
->>>>>>> 68848673
     scalar.pyx
     sort.pyx
     stream_compaction.pyx
