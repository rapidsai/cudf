--- conflicted
+++ resolved
@@ -23,11 +23,6 @@
     groupby.pyx
     interop.pyx
     json.pyx
-<<<<<<< HEAD
-    null_mask.pyx
-=======
-    merge.pyx
->>>>>>> 6d8ec80c
     orc.pyx
     parquet.pyx
     reduce.pyx
