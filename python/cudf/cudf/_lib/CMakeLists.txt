--- conflicted
+++ resolved
@@ -12,13 +12,8 @@
 # the License.
 # =============================================================================
 
-<<<<<<< HEAD
-set(cython_sources column.pyx copying.pyx groupby.pyx interop.pyx scalar.pyx stream_compaction.pyx
-                   strings_udf.pyx types.pyx utils.pyx
-=======
-set(cython_sources column.pyx groupby.pyx interop.pyx scalar.pyx string_casting.pyx strings_udf.pyx
+set(cython_sources column.pyx copying.pyx groupby.pyx interop.pyx scalar.pyx strings_udf.pyx
                    types.pyx utils.pyx
->>>>>>> c650bf7a
 )
 set(linked_libraries cudf::cudf)
 
