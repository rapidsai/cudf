--- conflicted
+++ resolved
@@ -13,31 +13,8 @@
 # =============================================================================
 
 set(cython_sources
-<<<<<<< HEAD
-    aggregation.pyx
-    binaryop.pyx
-    column.pyx
-    copying.pyx
-    groupby.pyx
-    interop.pyx
-    merge.pyx
-    orc.pyx
-    parquet.pyx
-    reduce.pyx
-    round.pyx
-    scalar.pyx
-    sort.pyx
-    stream_compaction.pyx
-    string_casting.pyx
-    strings_udf.pyx
-    text.pyx
-    transform.pyx
-    types.pyx
-    utils.pyx
-=======
-    column.pyx copying.pyx csv.pyx groupby.pyx interop.pyx parquet.pyx reduce.pyx scalar.pyx
-    sort.pyx stream_compaction.pyx string_casting.pyx strings_udf.pyx types.pyx utils.pyx
->>>>>>> 657f50ba
+    column.pyx copying.pyx groupby.pyx interop.pyx parquet.pyx reduce.pyx scalar.pyx sort.pyx
+    stream_compaction.pyx string_casting.pyx strings_udf.pyx types.pyx utils.pyx
 )
 set(linked_libraries cudf::cudf)
 
