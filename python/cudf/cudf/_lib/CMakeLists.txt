--- conflicted
+++ resolved
@@ -12,13 +12,8 @@
 # the License.
 # =============================================================================
 
-<<<<<<< HEAD
-set(cython_sources column.pyx copying.pyx groupby.pyx interop.pyx scalar.pyx sort.pyx
-                   stream_compaction.pyx strings_udf.pyx types.pyx utils.pyx
-=======
 set(cython_sources column.pyx copying.pyx groupby.pyx interop.pyx scalar.pyx stream_compaction.pyx
-                   string_casting.pyx strings_udf.pyx types.pyx utils.pyx
->>>>>>> 1a67646f
+                   strings_udf.pyx types.pyx utils.pyx
 )
 set(linked_libraries cudf::cudf)
 
