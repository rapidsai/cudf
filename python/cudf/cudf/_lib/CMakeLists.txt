# =============================================================================
# Copyright (c) 2022-2024, NVIDIA CORPORATION.
#
# Licensed under the Apache License, Version 2.0 (the "License"); you may not use this file except
# in compliance with the License. You may obtain a copy of the License at
#
# http://www.apache.org/licenses/LICENSE-2.0
#
# Unless required by applicable law or agreed to in writing, software distributed under the License
# is distributed on an "AS IS" BASIS, WITHOUT WARRANTIES OR CONDITIONS OF ANY KIND, either express
# or implied. See the License for the specific language governing permissions and limitations under
# the License.
# =============================================================================

set(cython_sources
    aggregation.pyx
    binaryop.pyx
    column.pyx
    copying.pyx
    csv.pyx
    datetime.pyx
    filling.pyx
    groupby.pyx
    interop.pyx
    json.pyx
    merge.pyx
    null_mask.pyx
    orc.pyx
    parquet.pyx
    reduce.pyx
    replace.pyx
    round.pyx
    scalar.pyx
    sort.pyx
    stream_compaction.pyx
    string_casting.pyx
    strings_udf.pyx
<<<<<<< HEAD
    timezone.pyx
=======
    text.pyx
>>>>>>> 776ef549
    transform.pyx
    types.pyx
    utils.pyx
)
set(linked_libraries cudf::cudf)

rapids_cython_create_modules(
  CXX
  SOURCE_FILES "${cython_sources}"
  LINKED_LIBRARIES "${linked_libraries}" ASSOCIATED_TARGETS cudf
)

target_link_libraries(strings_udf PUBLIC cudf_strings_udf)
target_include_directories(interop PUBLIC "$<BUILD_INTERFACE:${DLPACK_INCLUDE_DIR}>")

include(${rapids-cmake-dir}/export/find_package_root.cmake)
include(../../../../cpp/cmake/thirdparty/get_nanoarrow.cmake)
target_link_libraries(interop PUBLIC nanoarrow)

add_subdirectory(io)
add_subdirectory(nvtext)
add_subdirectory(strings)<|MERGE_RESOLUTION|>--- conflicted
+++ resolved
@@ -35,11 +35,6 @@
     stream_compaction.pyx
     string_casting.pyx
     strings_udf.pyx
-<<<<<<< HEAD
-    timezone.pyx
-=======
-    text.pyx
->>>>>>> 776ef549
     transform.pyx
     types.pyx
     utils.pyx
