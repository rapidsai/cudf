--- conflicted
+++ resolved
@@ -18,11 +18,6 @@
     csv.pyx
     groupby.pyx
     interop.pyx
-<<<<<<< HEAD
-    merge.pyx
-=======
-    orc.pyx
->>>>>>> 84690b5f
     parquet.pyx
     reduce.pyx
     round.pyx
