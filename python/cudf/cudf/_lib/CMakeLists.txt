# =============================================================================
# Copyright (c) 2022-2024, NVIDIA CORPORATION.
#
# Licensed under the Apache License, Version 2.0 (the "License"); you may not use this file except
# in compliance with the License. You may obtain a copy of the License at
#
# http://www.apache.org/licenses/LICENSE-2.0
#
# Unless required by applicable law or agreed to in writing, software distributed under the License
# is distributed on an "AS IS" BASIS, WITHOUT WARRANTIES OR CONDITIONS OF ANY KIND, either express
# or implied. See the License for the specific language governing permissions and limitations under
# the License.
# =============================================================================

<<<<<<< HEAD
set(cython_sources column.pyx copying.pyx interop.pyx scalar.pyx sort.pyx stream_compaction.pyx
                   string_casting.pyx strings_udf.pyx types.pyx utils.pyx
)
=======
set(cython_sources column.pyx groupby.pyx scalar.pyx strings_udf.pyx types.pyx utils.pyx)
>>>>>>> b9760ac1
set(linked_libraries cudf::cudf)

rapids_cython_create_modules(
  CXX
  SOURCE_FILES "${cython_sources}"
  LINKED_LIBRARIES "${linked_libraries}" ASSOCIATED_TARGETS cudf
)

target_link_libraries(strings_udf PUBLIC cudf_strings_udf)<|MERGE_RESOLUTION|>--- conflicted
+++ resolved
@@ -12,13 +12,7 @@
 # the License.
 # =============================================================================
 
-<<<<<<< HEAD
-set(cython_sources column.pyx copying.pyx interop.pyx scalar.pyx sort.pyx stream_compaction.pyx
-                   string_casting.pyx strings_udf.pyx types.pyx utils.pyx
-)
-=======
-set(cython_sources column.pyx groupby.pyx scalar.pyx strings_udf.pyx types.pyx utils.pyx)
->>>>>>> b9760ac1
+set(cython_sources column.pyx scalar.pyx strings_udf.pyx types.pyx utils.pyx)
 set(linked_libraries cudf::cudf)
 
 rapids_cython_create_modules(
