# Copyright (c) 2020-2024, NVIDIA CORPORATION.

from libcpp cimport bool

cimport pylibcudf.libcudf.types as libcudf_types

from cudf._lib.types cimport dtype_to_pylibcudf_type

import errno
import os
from collections import abc
from io import BytesIO, StringIO

import numpy as np
import pandas as pd

import cudf
from cudf.core.buffer import acquire_spill_lock

from libcpp cimport bool

<<<<<<< HEAD
from pylibcudf.libcudf.io.types cimport compression_type
=======
from pylibcudf.libcudf.io.csv cimport (
    csv_writer_options,
    write_csv as cpp_write_csv,
)
from pylibcudf.libcudf.io.data_sink cimport data_sink
from pylibcudf.libcudf.io.types cimport sink_info
from pylibcudf.libcudf.table.table_view cimport table_view
>>>>>>> ac5b3ed1

from cudf._lib.utils cimport data_from_pylibcudf_io

import pylibcudf as plc

from cudf.api.types import is_hashable

from pylibcudf.types cimport DataType

from cudf._lib.json import _dtype_to_names_list

CSV_HEX_TYPE_MAP = {
    "hex": np.dtype("int64"),
    "hex64": np.dtype("int64"),
    "hex32": np.dtype("int32")
}


def validate_args(
    object delimiter,
    object sep,
    bool delim_whitespace,
    object decimal,
    object thousands,
    object nrows,
    int skipfooter,
    object byte_range,
    int skiprows
):
    if delim_whitespace:
        if delimiter is not None:
            raise ValueError("cannot set both delimiter and delim_whitespace")
        if sep != ',':
            raise ValueError("cannot set both sep and delim_whitespace")

    # Alias sep -> delimiter.
    actual_delimiter = delimiter if delimiter else sep

    if decimal == actual_delimiter:
        raise ValueError("decimal cannot be the same as delimiter")

    if thousands == actual_delimiter:
        raise ValueError("thousands cannot be the same as delimiter")

    if nrows is not None and skipfooter != 0:
        raise ValueError("cannot use both nrows and skipfooter parameters")

    if byte_range is not None:
        if skipfooter != 0 or skiprows != 0 or nrows is not None:
            raise ValueError("""cannot manually limit rows to be read when
                                using the byte range parameter""")


def read_csv(
    object datasource,
    object lineterminator="\n",
    object quotechar='"',
    int quoting=0,
    bool doublequote=True,
    object header="infer",
    bool mangle_dupe_cols=True,
    object usecols=None,
    object sep=",",
    object delimiter=None,
    bool delim_whitespace=False,
    bool skipinitialspace=False,
    object names=None,
    object dtype=None,
    int skipfooter=0,
    int skiprows=0,
    bool dayfirst=False,
    object compression="infer",
    object thousands=None,
    object decimal=".",
    object true_values=None,
    object false_values=None,
    object nrows=None,
    object byte_range=None,
    bool skip_blank_lines=True,
    object parse_dates=None,
    object comment=None,
    object na_values=None,
    bool keep_default_na=True,
    bool na_filter=True,
    object prefix=None,
    object index_col=None,
):
    """
    Cython function to call into libcudf API, see `read_csv`.

    See Also
    --------
    cudf.read_csv
    """

    if not isinstance(datasource, (BytesIO, StringIO, bytes)):
        if not os.path.isfile(datasource):
            raise FileNotFoundError(
                errno.ENOENT, os.strerror(errno.ENOENT), datasource
            )

    if isinstance(datasource, StringIO):
        datasource = datasource.read().encode()
    elif isinstance(datasource, str) and not os.path.isfile(datasource):
        datasource = datasource.encode()

    validate_args(delimiter, sep, delim_whitespace, decimal, thousands,
                  nrows, skipfooter, byte_range, skiprows)

    # Alias sep -> delimiter.
    if delimiter is None:
        delimiter = sep

    delimiter = str(delimiter)

    if byte_range is None:
        byte_range = (0, 0)

    if compression is None:
        c_compression = plc.io.types.CompressionType.NONE
    else:
        compression_map = {
            "infer": plc.io.types.CompressionType.AUTO,
            "gzip": plc.io.types.CompressionType.GZIP,
            "bz2": plc.io.types.CompressionType.BZIP2,
            "zip": plc.io.types.CompressionType.ZIP,
        }
        c_compression = compression_map[compression]

    # We need this later when setting index cols
    orig_header = header

    if names is not None:
        # explicitly mentioned name, so don't check header
        if header is None or header == 'infer':
            header = -1
        else:
            header = header
        names = list(names)
    else:
        if header is None:
            header = -1
        elif header == 'infer':
            header = 0

    hex_cols = []

    new_dtypes = []
    if dtype is not None:
        if isinstance(dtype, abc.Mapping):
            new_dtypes = dict()
            for k, v in dtype.items():
                col_type = v
                if is_hashable(v) and v in CSV_HEX_TYPE_MAP:
                    col_type = CSV_HEX_TYPE_MAP[v]
                    hex_cols.append(str(k))

                new_dtypes[k] = _get_plc_data_type_from_dtype(
                    cudf.dtype(col_type)
                )
        elif (
            cudf.api.types.is_scalar(dtype) or
            isinstance(dtype, (
                np.dtype, pd.api.extensions.ExtensionDtype, type
            ))
        ):
            if is_hashable(dtype) and dtype in CSV_HEX_TYPE_MAP:
                dtype = CSV_HEX_TYPE_MAP[dtype]
                hex_cols.append(0)

            new_dtypes.append(
                _get_plc_data_type_from_dtype(dtype)
            )
        elif isinstance(dtype, abc.Collection):
            for index, col_dtype in enumerate(dtype):
                if is_hashable(col_dtype) and col_dtype in CSV_HEX_TYPE_MAP:
                    col_dtype = CSV_HEX_TYPE_MAP[col_dtype]
                    hex_cols.append(index)

                new_dtypes.append(
                    _get_plc_data_type_from_dtype(col_dtype)
                )
        else:
            raise ValueError(
                "dtype should be a scalar/str/list-like/dict-like"
            )

    lineterminator = str(lineterminator)

    df = cudf.DataFrame._from_data(
        *data_from_pylibcudf_io(
            plc.io.csv.read_csv(
                plc.io.SourceInfo([datasource]),
                lineterminator=lineterminator,
                quotechar = quotechar,
                quoting = quoting,
                doublequote = doublequote,
                header = header,
                mangle_dupe_cols = mangle_dupe_cols,
                usecols = usecols,
                delimiter = delimiter,
                delim_whitespace = delim_whitespace,
                skipinitialspace = skipinitialspace,
                col_names = names,
                dtypes = new_dtypes,
                skipfooter = skipfooter,
                skiprows = skiprows,
                dayfirst = dayfirst,
                compression = c_compression,
                thousands = thousands,
                decimal = decimal,
                true_values = true_values,
                false_values = false_values,
                nrows = nrows if nrows is not None else -1,
                byte_range_offset = byte_range[0],
                byte_range_size = byte_range[1],
                skip_blank_lines = skip_blank_lines,
                parse_dates = parse_dates,
                parse_hex = hex_cols,
                comment = comment,
                na_values = na_values,
                keep_default_na = keep_default_na,
                na_filter = na_filter,
                prefix = prefix,
            )
        )
    )

    if dtype is not None:
        if isinstance(dtype, abc.Mapping):
            for k, v in dtype.items():
                if isinstance(cudf.dtype(v), cudf.CategoricalDtype):
                    df._data[str(k)] = df._data[str(k)].astype(v)
        elif (
            cudf.api.types.is_scalar(dtype) or
            isinstance(dtype, (
                np.dtype, pd.api.extensions.ExtensionDtype, type
            ))
        ):
            if isinstance(cudf.dtype(dtype), cudf.CategoricalDtype):
                df = df.astype(dtype)
        elif isinstance(dtype, abc.Collection):
            for index, col_dtype in enumerate(dtype):
                if isinstance(cudf.dtype(col_dtype), cudf.CategoricalDtype):
                    col_name = df._column_names[index]
                    df._data[col_name] = df._data[col_name].astype(col_dtype)

    if names is not None and len(names) and isinstance(names[0], int):
        df.columns = [int(x) for x in df._data]
    elif names is None and header == -1 and cudf.get_option("mode.pandas_compatible"):
        df.columns = [int(x) for x in df._column_names]

    # Set index if the index_col parameter is passed
    if index_col is not None and index_col is not False:
        if isinstance(index_col, int):
            index_col_name = df._data.get_labels_by_index(index_col)[0]
            df = df.set_index(index_col_name)
            if isinstance(index_col_name, str) and \
                    names is None and orig_header == "infer":
                if index_col_name.startswith("Unnamed:"):
                    # TODO: Try to upstream it to libcudf
                    # csv reader in future
                    df._index.name = None
            elif names is None:
                df._index.name = index_col
        else:
            df = df.set_index(index_col)

    return df


@acquire_spill_lock()
def write_csv(
    table,
    object path_or_buf=None,
    object sep=",",
    object na_rep="",
    bool header=True,
    object lineterminator="\n",
    int rows_per_chunk=8,
    bool index=True,
):
    """
    Cython function to call into libcudf API, see `write_csv`.

    See Also
    --------
    cudf.to_csv
    """
    col_names = []
    for name in table._column_names:
        col_names.append((name, _dtype_to_names_list(table[name]._column)))
    for i, t in enumerate(col_names):
        if t[0] is None or pd.isnull(t[0]):
            col_names[i] = (na_rep, t[1])
    columns = [col.to_pylibcudf(mode="read") for col in table._columns]
    try:
        plc.io.csv.write_csv(
            plc.io.SinkInfo([path_or_buf]),
            plc.io.TableWithMetadata(
                plc.Table(columns),
                col_names
            ),
            path_or_buf=path_or_buf,
            sep=str(sep),
            na_rep=str(na_rep),
            header=header,
            lineterminator=str(lineterminator),
            rows_per_chunk=rows_per_chunk,
            index=index,
            indices=table._index,
        )
    except OverflowError:
        raise OverflowError(
            f"Writing CSV file with chunksize={rows_per_chunk} failed. "
            "Consider providing a smaller chunksize argument."
        )


cdef DataType _get_plc_data_type_from_dtype(object dtype) except *:
    # TODO: Remove this work-around Dictionary types
    # in libcudf are fully mapped to categorical columns:
    # https://github.com/rapidsai/cudf/issues/3960
    if isinstance(dtype, cudf.CategoricalDtype):
        dtype = dtype.categories.dtype
    elif dtype == "category":
        dtype = "str"

    if isinstance(dtype, str):
        if str(dtype) == "date32":
            return DataType(
                libcudf_types.type_id.TIMESTAMP_DAYS
            )
        elif str(dtype) in ("date", "date64"):
            return DataType(
                libcudf_types.type_id.TIMESTAMP_MILLISECONDS
            )
        elif str(dtype) == "timestamp":
            return DataType(
                libcudf_types.type_id.TIMESTAMP_MILLISECONDS
            )
        elif str(dtype) == "timestamp[us]":
            return DataType(
                libcudf_types.type_id.TIMESTAMP_MICROSECONDS
            )
        elif str(dtype) == "timestamp[s]":
            return DataType(
                libcudf_types.type_id.TIMESTAMP_SECONDS
            )
        elif str(dtype) == "timestamp[ms]":
            return DataType(
                libcudf_types.type_id.TIMESTAMP_MILLISECONDS
            )
        elif str(dtype) == "timestamp[ns]":
            return DataType(
                libcudf_types.type_id.TIMESTAMP_NANOSECONDS
            )

    dtype = cudf.dtype(dtype)
    return dtype_to_pylibcudf_type(dtype)<|MERGE_RESOLUTION|>--- conflicted
+++ resolved
@@ -18,18 +18,6 @@
 from cudf.core.buffer import acquire_spill_lock
 
 from libcpp cimport bool
-
-<<<<<<< HEAD
-from pylibcudf.libcudf.io.types cimport compression_type
-=======
-from pylibcudf.libcudf.io.csv cimport (
-    csv_writer_options,
-    write_csv as cpp_write_csv,
-)
-from pylibcudf.libcudf.io.data_sink cimport data_sink
-from pylibcudf.libcudf.io.types cimport sink_info
-from pylibcudf.libcudf.table.table_view cimport table_view
->>>>>>> ac5b3ed1
 
 from cudf._lib.utils cimport data_from_pylibcudf_io
 
