# Copyright (c) 2020, NVIDIA CORPORATION.

from libcpp cimport bool
from libcpp.map cimport map
from libcpp.memory cimport make_unique, unique_ptr
from libcpp.string cimport string
from libcpp.utility cimport move
from libcpp.vector cimport vector

<<<<<<< HEAD
from cudf._lib.cpp.io.types cimport datasource
from cudf._lib.io.datasource cimport Datasource, NativeFileDatasource
=======
cimport cudf._lib.cpp.types as libcudf_types
from cudf._lib.cpp.types cimport data_type, type_id
from cudf._lib.types cimport dtype_to_data_type
>>>>>>> 549bcb7a

import numpy as np
import pandas as pd

import cudf

from cudf._lib.cpp.types cimport size_type

import collections.abc as abc
import errno
import os
from enum import IntEnum
from io import BytesIO, StringIO

from libc.stdint cimport int32_t
from libcpp cimport bool

from cudf._lib.cpp.io.csv cimport (
    csv_reader_options,
    csv_writer_options,
    read_csv as cpp_read_csv,
    write_csv as cpp_write_csv,
)
from cudf._lib.cpp.io.types cimport (
    compression_type,
    data_sink,
    quote_style,
    sink_info,
    source_info,
    table_metadata,
    table_with_metadata,
)
from cudf._lib.cpp.table.table_view cimport table_view
from cudf._lib.io.utils cimport make_sink_info, make_source_info
from cudf._lib.table cimport Table, make_table_view
from cudf._lib.utils cimport data_from_unique_ptr

from pyarrow.lib import NativeFile

ctypedef int32_t underlying_type_t_compression


class Compression(IntEnum):
    INFER = (
        <underlying_type_t_compression> compression_type.AUTO
    )
    SNAPPY = (
        <underlying_type_t_compression> compression_type.SNAPPY
    )
    GZIP = (
        <underlying_type_t_compression> compression_type.GZIP
    )
    BZ2 = (
        <underlying_type_t_compression> compression_type.BZIP2
    )
    BROTLI = (
        <underlying_type_t_compression> compression_type.BROTLI
    )
    ZIP = (
        <underlying_type_t_compression> compression_type.ZIP
    )
    XZ = (
        <underlying_type_t_compression> compression_type.XZ
    )


CSV_HEX_TYPE_MAP = {
    "hex": np.dtype("int64"),
    "hex64": np.dtype("int64"),
    "hex32": np.dtype("int32")
}

cdef csv_reader_options make_csv_reader_options(
    object datasource,
    object lineterminator,
    object quotechar,
    int quoting,
    bool doublequote,
    object header,
    bool mangle_dupe_cols,
    object usecols,
    object delimiter,
    bool delim_whitespace,
    bool skipinitialspace,
    object names,
    object dtype,
    int skipfooter,
    int skiprows,
    bool dayfirst,
    object compression,
    object thousands,
    object decimal,
    object true_values,
    object false_values,
    object nrows,
    object byte_range,
    bool skip_blank_lines,
    object parse_dates,
    object comment,
    object na_values,
    bool keep_default_na,
    bool na_filter,
    object prefix,
    object index_col,
<<<<<<< HEAD
) except +:
    if isinstance(datasource, NativeFile):
        datasource = NativeFileDatasource(datasource)
=======
) except *:
>>>>>>> 549bcb7a
    cdef source_info c_source_info = make_source_info([datasource])
    cdef compression_type c_compression
    cdef size_type c_header
    cdef string c_prefix
    cdef vector[string] c_names
    cdef size_t c_byte_range_offset = (
        byte_range[0] if byte_range is not None else 0
    )
    cdef size_t c_byte_range_size = (
        byte_range[1] if byte_range is not None else 0
    )
    cdef vector[int] c_use_cols_indexes
    cdef vector[string] c_use_cols_names
    cdef size_type c_nrows = nrows if nrows is not None else -1
    cdef quote_style c_quoting
    cdef vector[string] c_parse_dates_names
    cdef vector[int] c_parse_dates_indexes
    cdef vector[string] c_hex_col_names
    cdef vector[data_type] c_dtypes_list
    cdef map[string, data_type] c_dtypes_map
    cdef vector[int] c_hex_col_indexes
    cdef vector[string] c_true_values
    cdef vector[string] c_false_values
    cdef vector[string] c_na_values

    # Reader settings
    if compression is None:
        c_compression = compression_type.NONE
    else:
        compression = str(compression)
        compression = Compression[compression.upper()]
        c_compression = <compression_type> (
            <underlying_type_t_compression> compression
        )

    if quoting == 1:
        c_quoting = quote_style.QUOTE_ALL
    elif quoting == 2:
        c_quoting = quote_style.QUOTE_NONNUMERIC
    elif quoting == 3:
        c_quoting = quote_style.QUOTE_NONE
    else:
        # Default value
        c_quoting = quote_style.QUOTE_MINIMAL

    cdef csv_reader_options csv_reader_options_c = move(
        csv_reader_options.builder(c_source_info)
        .compression(c_compression)
        .mangle_dupe_cols(mangle_dupe_cols)
        .byte_range_offset(c_byte_range_offset)
        .byte_range_size(c_byte_range_size)
        .nrows(c_nrows)
        .skiprows(skiprows)
        .skipfooter(skipfooter)
        .quoting(c_quoting)
        .lineterminator(ord(lineterminator))
        .quotechar(ord(quotechar))
        .decimal(ord(decimal))
        .delim_whitespace(delim_whitespace)
        .skipinitialspace(skipinitialspace)
        .skip_blank_lines(skip_blank_lines)
        .doublequote(doublequote)
        .keep_default_na(keep_default_na)
        .na_filter(na_filter)
        .dayfirst(dayfirst)
        .build()
    )

    if names is not None:
        # explicitly mentioned name, so don't check header
        if header is None or header == 'infer':
            csv_reader_options_c.set_header(-1)
        else:
            csv_reader_options_c.set_header(header)

        c_names.reserve(len(names))
        for name in names:
            c_names.push_back(str(name).encode())
        csv_reader_options_c.set_names(c_names)
    else:
        if header is None:
            csv_reader_options_c.set_header(-1)
        elif header == 'infer':
            csv_reader_options_c.set_header(0)
        else:
            csv_reader_options_c.set_header(header)

    if prefix is not None:
        csv_reader_options_c.set_prefix(prefix.encode())

    if usecols is not None:
        all_int = all(isinstance(col, int) for col in usecols)
        if all_int:
            c_use_cols_indexes.reserve(len(usecols))
            c_use_cols_indexes = usecols
            csv_reader_options_c.set_use_cols_indexes(c_use_cols_indexes)
        else:
            c_use_cols_names.reserve(len(usecols))
            for col_name in usecols:
                c_use_cols_names.push_back(
                    str(col_name).encode()
                )
            csv_reader_options_c.set_use_cols_names(c_use_cols_names)

    if delimiter is not None:
        csv_reader_options_c.set_delimiter(ord(delimiter))

    if thousands is not None:
        csv_reader_options_c.set_thousands(ord(thousands))

    if comment is not None:
        csv_reader_options_c.set_comment(ord(comment))

    if parse_dates is not None:
        if isinstance(parse_dates, abc.Mapping):
            raise NotImplementedError(
                "`parse_dates`: dictionaries are unsupported")
        if not isinstance(parse_dates, abc.Iterable):
            raise NotImplementedError(
                "`parse_dates`: non-lists are unsupported")
        for col in parse_dates:
            if isinstance(col, str):
                c_parse_dates_names.push_back(str(col).encode())
            elif isinstance(col, int):
                c_parse_dates_indexes.push_back(col)
            else:
                raise NotImplementedError(
                    "`parse_dates`: Nesting is unsupported")
        csv_reader_options_c.set_parse_dates(c_parse_dates_names)
        csv_reader_options_c.set_parse_dates(c_parse_dates_indexes)

    if dtype is not None:
        if isinstance(dtype, abc.Mapping):
            for k, v in dtype.items():
                col_type = v
                if v in CSV_HEX_TYPE_MAP:
                    col_type = CSV_HEX_TYPE_MAP[v]
                    c_hex_col_names.push_back(str(k).encode())

                c_dtypes_map[str(k).encode()] = \
                    _get_cudf_data_type_from_dtype(
                        cudf.dtype(col_type))
            csv_reader_options_c.set_dtypes(c_dtypes_map)
            csv_reader_options_c.set_parse_hex(c_hex_col_names)
        elif (
            cudf.utils.dtypes.is_scalar(dtype) or
            isinstance(dtype, (
                np.dtype, pd.core.dtypes.dtypes.ExtensionDtype, type
            ))
        ):
            c_dtypes_list.reserve(1)
            if dtype in CSV_HEX_TYPE_MAP:
                dtype = CSV_HEX_TYPE_MAP[dtype]
                c_hex_col_indexes.push_back(0)

            c_dtypes_list.push_back(
                _get_cudf_data_type_from_dtype(dtype)
            )
            csv_reader_options_c.set_dtypes(c_dtypes_list)
            csv_reader_options_c.set_parse_hex(c_hex_col_indexes)
        elif isinstance(dtype, abc.Iterable):
            c_dtypes_list.reserve(len(dtype))
            for index, col_dtype in enumerate(dtype):
                if col_dtype in CSV_HEX_TYPE_MAP:
                    col_dtype = CSV_HEX_TYPE_MAP[col_dtype]
                    c_hex_col_indexes.push_back(index)

                c_dtypes_list.push_back(
                    _get_cudf_data_type_from_dtype(col_dtype)
                )
            csv_reader_options_c.set_dtypes(c_dtypes_list)
            csv_reader_options_c.set_parse_hex(c_hex_col_indexes)
        else:
            raise ValueError(
                "dtype should be a scalar/str/list-like/dict-like"
            )

    if true_values is not None:
        c_true_values.reserve(len(true_values))
        for tv in true_values:
            c_true_values.push_back(tv.encode())
        csv_reader_options_c.set_true_values(c_true_values)

    if false_values is not None:
        c_false_values.reserve(len(false_values))
        for fv in c_false_values:
            c_false_values.push_back(fv.encode())
        csv_reader_options_c.set_false_values(c_false_values)

    if na_values is not None:
        c_na_values.reserve(len(na_values))
        for nv in na_values:
            c_na_values.push_back(nv.encode())
        csv_reader_options_c.set_na_values(c_na_values)

    return csv_reader_options_c


def validate_args(
    object delimiter,
    object sep,
    bool delim_whitespace,
    object decimal,
    object thousands,
    object nrows,
    int skipfooter,
    object byte_range,
    int skiprows
):
    if delim_whitespace:
        if delimiter is not None:
            raise ValueError("cannot set both delimiter and delim_whitespace")
        if sep != ',':
            raise ValueError("cannot set both sep and delim_whitespace")

    # Alias sep -> delimiter.
    actual_delimiter = delimiter if delimiter else sep

    if decimal == actual_delimiter:
        raise ValueError("decimal cannot be the same as delimiter")

    if thousands == actual_delimiter:
        raise ValueError("thousands cannot be the same as delimiter")

    if nrows is not None and skipfooter != 0:
        raise ValueError("cannot use both nrows and skipfooter parameters")

    if byte_range is not None:
        if skipfooter != 0 or skiprows != 0 or nrows is not None:
            raise ValueError("""cannot manually limit rows to be read when
                                using the byte range parameter""")


def read_csv(
    object datasource,
    object lineterminator="\n",
    object quotechar='"',
    int quoting=0,
    bool doublequote=True,
    object header="infer",
    bool mangle_dupe_cols=True,
    object usecols=None,
    object sep=",",
    object delimiter=None,
    bool delim_whitespace=False,
    bool skipinitialspace=False,
    object names=None,
    object dtype=None,
    int skipfooter=0,
    int skiprows=0,
    bool dayfirst=False,
    object compression="infer",
    object thousands=None,
    object decimal=".",
    object true_values=None,
    object false_values=None,
    object nrows=None,
    object byte_range=None,
    bool skip_blank_lines=True,
    object parse_dates=None,
    object comment=None,
    object na_values=None,
    bool keep_default_na=True,
    bool na_filter=True,
    object prefix=None,
    object index_col=None,
    **kwargs,
):
    """
    Cython function to call into libcudf API, see `read_csv`.

    See Also
    --------
    cudf.read_csv
    """

    if not isinstance(datasource, (BytesIO, StringIO, bytes,
                                   cudf._lib.io.datasource.Datasource,
                                   NativeFile)):
        if not os.path.isfile(datasource):
            raise FileNotFoundError(
                errno.ENOENT, os.strerror(errno.ENOENT), datasource
            )

    if isinstance(datasource, StringIO):
        datasource = datasource.read().encode()
    elif isinstance(datasource, str) and not os.path.isfile(datasource):
        datasource = datasource.encode()

    validate_args(delimiter, sep, delim_whitespace, decimal, thousands,
                  nrows, skipfooter, byte_range, skiprows)

    # Alias sep -> delimiter.
    if delimiter is None:
        delimiter = sep

    cdef csv_reader_options read_csv_options_c = make_csv_reader_options(
        datasource, lineterminator, quotechar, quoting, doublequote,
        header, mangle_dupe_cols, usecols, delimiter, delim_whitespace,
        skipinitialspace, names, dtype, skipfooter, skiprows, dayfirst,
        compression, thousands, decimal, true_values, false_values, nrows,
        byte_range, skip_blank_lines, parse_dates, comment, na_values,
        keep_default_na, na_filter, prefix, index_col)

    cdef table_with_metadata c_result
    with nogil:
        c_result = move(cpp_read_csv(read_csv_options_c))

    meta_names = [name.decode() for name in c_result.metadata.column_names]
    df = cudf.DataFrame._from_data(*data_from_unique_ptr(
        move(c_result.tbl),
        column_names=meta_names
    ))

    if names is not None and isinstance(names[0], (int)):
        df.columns = [int(x) for x in df._data]

    # Set index if the index_col parameter is passed
    if index_col is not None and index_col is not False:
        if isinstance(index_col, int):
            df = df.set_index(df._data.select_by_index(index_col).names[0])
            if names is None:
                df._index.name = index_col
        else:
            df = df.set_index(index_col)

    return df


cpdef write_csv(
    Table table,
    object path_or_buf=None,
    object sep=",",
    object na_rep="",
    bool header=True,
    object line_terminator="\n",
    int rows_per_chunk=8,
    bool index=True,
):
    """
    Cython function to call into libcudf API, see `write_csv`.

    See Also
    --------
    cudf.to_csv
    """
    cdef table_view input_table_view = \
        table.view() if index is True else table.data_view()
    cdef bool include_header_c = header
    cdef char delim_c = ord(sep)
    cdef string line_term_c = line_terminator.encode()
    cdef string na_c = na_rep.encode()
    cdef int rows_per_chunk_c = rows_per_chunk
    cdef table_metadata metadata_ = table_metadata()
    cdef string true_value_c = 'True'.encode()
    cdef string false_value_c = 'False'.encode()
    cdef unique_ptr[data_sink] data_sink_c
    cdef sink_info sink_info_c = make_sink_info(path_or_buf, data_sink_c)

    if header is True:
        all_names = columns_apply_na_rep(table._column_names, na_rep)
        if index is True:
            all_names = table._index.names + all_names

        if len(all_names) > 0:
            metadata_.column_names.reserve(len(all_names))
            if len(all_names) == 1:
                if all_names[0] in (None, ''):
                    metadata_.column_names.push_back('""'.encode())
                else:
                    metadata_.column_names.push_back(
                        str(all_names[0]).encode()
                    )
            else:
                for idx, col_name in enumerate(all_names):
                    if col_name is None:
                        metadata_.column_names.push_back(''.encode())
                    else:
                        metadata_.column_names.push_back(
                            str(col_name).encode()
                        )

    cdef csv_writer_options options = move(
        csv_writer_options.builder(sink_info_c, input_table_view)
        .metadata(&metadata_)
        .na_rep(na_c)
        .include_header(include_header_c)
        .rows_per_chunk(rows_per_chunk_c)
        .line_terminator(line_term_c)
        .inter_column_delimiter(delim_c)
        .true_value(true_value_c)
        .false_value(false_value_c)
        .build()
    )

    with nogil:
        cpp_write_csv(options)


cdef data_type _get_cudf_data_type_from_dtype(object dtype) except +:
    # TODO: Remove this Error message once the
    # following issue is fixed:
    # https://github.com/rapidsai/cudf/issues/3960
    if cudf.utils.dtypes.is_categorical_dtype(dtype):
        raise NotImplementedError(
            "CategoricalDtype as dtype is not yet "
            "supported in CSV reader"
        )

    if isinstance(dtype, str):
        if str(dtype) == "date32":
            return libcudf_types.data_type(
                libcudf_types.type_id.TIMESTAMP_DAYS
            )
        elif str(dtype) in ("date", "date64"):
            return libcudf_types.data_type(
                libcudf_types.type_id.TIMESTAMP_MILLISECONDS
            )
        elif str(dtype) == "timestamp":
            return libcudf_types.data_type(
                libcudf_types.type_id.TIMESTAMP_MILLISECONDS
            )
        elif str(dtype) == "timestamp[us]":
            return libcudf_types.data_type(
                libcudf_types.type_id.TIMESTAMP_MICROSECONDS
            )
        elif str(dtype) == "timestamp[s]":
            return libcudf_types.data_type(
                libcudf_types.type_id.TIMESTAMP_SECONDS
            )
        elif str(dtype) == "timestamp[ms]":
            return libcudf_types.data_type(
                libcudf_types.type_id.TIMESTAMP_MILLISECONDS
            )
        elif str(dtype) == "timestamp[ns]":
            return libcudf_types.data_type(
                libcudf_types.type_id.TIMESTAMP_NANOSECONDS
            )

    dtype = cudf.dtype(dtype)
    return dtype_to_data_type(dtype)


def columns_apply_na_rep(column_names, na_rep):
    return tuple(
        na_rep if pd.isnull(col_name)
        else col_name
        for col_name in column_names
    )<|MERGE_RESOLUTION|>--- conflicted
+++ resolved
@@ -7,14 +7,11 @@
 from libcpp.utility cimport move
 from libcpp.vector cimport vector
 
-<<<<<<< HEAD
 from cudf._lib.cpp.io.types cimport datasource
 from cudf._lib.io.datasource cimport Datasource, NativeFileDatasource
-=======
 cimport cudf._lib.cpp.types as libcudf_types
 from cudf._lib.cpp.types cimport data_type, type_id
 from cudf._lib.types cimport dtype_to_data_type
->>>>>>> 549bcb7a
 
 import numpy as np
 import pandas as pd
@@ -119,13 +116,9 @@
     bool na_filter,
     object prefix,
     object index_col,
-<<<<<<< HEAD
-) except +:
+) except *:
     if isinstance(datasource, NativeFile):
         datasource = NativeFileDatasource(datasource)
-=======
-) except *:
->>>>>>> 549bcb7a
     cdef source_info c_source_info = make_source_info([datasource])
     cdef compression_type c_compression
     cdef size_type c_header
