--- conflicted
+++ resolved
@@ -25,11 +25,9 @@
 
 from cudf.core.dtypes import ListDtype
 
-<<<<<<< HEAD
 from cudf._lib.cpp.lists.contains cimport contains
-=======
+
 from cudf._lib.cpp.lists.extract cimport extract_list_element
->>>>>>> 7f9f8f5d
 
 
 def count_elements(Column col):
@@ -68,17 +66,23 @@
     )
 
 
-<<<<<<< HEAD
-def contains_scalar(Column col, DeviceScalar search_key):
-=======
 def extract_element(Column col, size_type index):
->>>>>>> 7f9f8f5d
     # shared_ptr required because lists_column_view has no default
     # ctor
     cdef shared_ptr[lists_column_view] list_view = (
         make_shared[lists_column_view](col.view())
     )
-<<<<<<< HEAD
+
+    cdef unique_ptr[column] c_result
+
+    with nogil:
+        c_result = move(extract_list_element(list_view.get()[0], index))
+
+    result = Column.from_unique_ptr(move(c_result))
+    return result
+
+
+def contains_scalar(Column col, DeviceScalar search_key):
     cdef const scalar* search_key_value = search_key.get_raw_ptr()
 
     cdef unique_ptr[column] c_result
@@ -88,12 +92,6 @@
             list_view.get()[0],
             search_key_value[0],
         ))
-=======
-    cdef unique_ptr[column] c_result
-
-    with nogil:
-        c_result = move(extract_list_element(list_view.get()[0], index))
->>>>>>> 7f9f8f5d
 
     result = Column.from_unique_ptr(move(c_result))
     return result