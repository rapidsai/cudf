--- conflicted
+++ resolved
@@ -17,17 +17,13 @@
 from cudf._lib.cpp.table.table cimport table
 from cudf._lib.cpp.table.table_view cimport table_view
 from cudf._lib.cpp.types cimport size_type
-
-<<<<<<< HEAD
-from cudf._lib.cpp.types cimport size_type
-=======
 from cudf._lib.column cimport Column
 from cudf._lib.table cimport Table
->>>>>>> 8687182c
 
 from cudf.core.dtypes import ListDtype
 
 from cudf._lib.cpp.lists.extract cimport extract_list_element
+
 
 def count_elements(Column col):
     if not isinstance(col.dtype, ListDtype):
@@ -46,24 +42,6 @@
     result = Column.from_unique_ptr(move(c_result))
     return result
 
-<<<<<<< HEAD
-def extract_element(Column col, size_type index):
-    if not isinstance(col.dtype, ListDtype):
-        raise TypeError("col is not a list column.")
-
-    # shared_ptr required because lists_column_view has no default
-    # ctor
-    cdef shared_ptr[lists_column_view] list_view = (
-        make_shared[lists_column_view](col.view())
-    )
-    cdef unique_ptr[column] c_result
-
-    with nogil:
-        c_result = move(extract_list_element(list_view.get()[0], index))
-
-    result = Column.from_unique_ptr(move(c_result))
-    return result
-=======
 
 def explode_outer(Table tbl, int explode_column_idx, bool ignore_index=False):
     cdef table_view c_table_view = (
@@ -81,4 +59,21 @@
         column_names=tbl._column_names,
         index_names=None if ignore_index else tbl._index_names
     )
->>>>>>> 8687182c
+
+
+def extract_element(Column col, size_type index):
+    if not isinstance(col.dtype, ListDtype):
+        raise TypeError("col is not a list column.")
+
+    # shared_ptr required because lists_column_view has no default
+    # ctor
+    cdef shared_ptr[lists_column_view] list_view = (
+        make_shared[lists_column_view](col.view())
+    )
+    cdef unique_ptr[column] c_result
+
+    with nogil:
+        c_result = move(extract_list_element(list_view.get()[0], index))
+
+    result = Column.from_unique_ptr(move(c_result))
+    return result