--- conflicted
+++ resolved
@@ -14,11 +14,9 @@
 from cudf._lib.cpp.column.column_view cimport column_view
 from cudf._lib.cpp.column.column cimport column
 
-<<<<<<< HEAD
-from cudf._lib.column cimport Column
 from cudf._lib.scalar cimport DeviceScalar
 from cudf._lib.cpp.scalar.scalar cimport scalar
-=======
+
 from cudf._lib.cpp.table.table cimport table
 from cudf._lib.cpp.table.table_view cimport table_view
 from cudf._lib.cpp.types cimport size_type
@@ -26,7 +24,6 @@
 from cudf._lib.column cimport Column
 from cudf._lib.table cimport Table
 
->>>>>>> 217d702c
 from cudf.core.dtypes import ListDtype
 
 from cudf._lib.cpp.lists.contains cimport contains
@@ -50,7 +47,24 @@
     return result
 
 
-<<<<<<< HEAD
+def explode_outer(Table tbl, int explode_column_idx, bool ignore_index=False):
+    cdef table_view c_table_view = (
+        tbl.data_view() if ignore_index else tbl.view()
+    )
+    cdef size_type c_explode_column_idx = explode_column_idx
+
+    cdef unique_ptr[table] c_result
+
+    with nogil:
+        c_result = move(cpp_explode_outer(c_table_view, c_explode_column_idx))
+
+    return Table.from_unique_ptr(
+        move(c_result),
+        column_names=tbl._column_names,
+        index_names=None if ignore_index else tbl._index_names
+    )
+
+
 def contains_scalar(Column col, DeviceScalar search_key):
     if not isinstance(col.dtype, ListDtype):
         raise TypeError("col is not a list column.")
@@ -71,22 +85,4 @@
         ))
 
     result = Column.from_unique_ptr(move(c_result))
-    return result
-=======
-def explode_outer(Table tbl, int explode_column_idx, bool ignore_index=False):
-    cdef table_view c_table_view = (
-        tbl.data_view() if ignore_index else tbl.view()
-    )
-    cdef size_type c_explode_column_idx = explode_column_idx
-
-    cdef unique_ptr[table] c_result
-
-    with nogil:
-        c_result = move(cpp_explode_outer(c_table_view, c_explode_column_idx))
-
-    return Table.from_unique_ptr(
-        move(c_result),
-        column_names=tbl._column_names,
-        index_names=None if ignore_index else tbl._index_names
-    )
->>>>>>> 217d702c
+    return result