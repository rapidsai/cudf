# Copyright (c) 2021, NVIDIA CORPORATION.

from libcpp cimport bool
from libcpp.memory cimport unique_ptr, shared_ptr, make_shared
from libcpp.utility cimport move

from cudf._lib.cpp.lists.count_elements cimport (
    count_elements as cpp_count_elements
)
from cudf._lib.cpp.lists.explode cimport (
    explode_outer as cpp_explode_outer
)
from cudf._lib.cpp.lists.sorting cimport (
    sort_lists as cpp_sort_lists
)
from cudf._lib.cpp.lists.lists_column_view cimport lists_column_view
from cudf._lib.cpp.column.column_view cimport column_view
from cudf._lib.cpp.column.column cimport column

from cudf._lib.cpp.table.table cimport table
from cudf._lib.cpp.table.table_view cimport table_view
<<<<<<< HEAD
from cudf._lib.cpp.types cimport size_type, order, null_order

=======
from cudf._lib.cpp.types cimport size_type
>>>>>>> d500142e
from cudf._lib.column cimport Column
from cudf._lib.table cimport Table

from cudf._lib.types cimport (
    underlying_type_t_null_order, underlying_type_t_order
)
from cudf._lib.types import Order, NullOrder
from cudf.core.dtypes import ListDtype

from cudf._lib.cpp.lists.extract cimport extract_list_element


def count_elements(Column col):

    # shared_ptr required because lists_column_view has no default
    # ctor
    cdef shared_ptr[lists_column_view] list_view = (
        make_shared[lists_column_view](col.view())
    )
    cdef unique_ptr[column] c_result

    with nogil:
        c_result = move(cpp_count_elements(list_view.get()[0]))

    result = Column.from_unique_ptr(move(c_result))
    return result


def explode_outer(Table tbl, int explode_column_idx, bool ignore_index=False):
    cdef table_view c_table_view = (
        tbl.data_view() if ignore_index else tbl.view()
    )
    cdef size_type c_explode_column_idx = explode_column_idx

    cdef unique_ptr[table] c_result

    with nogil:
        c_result = move(cpp_explode_outer(c_table_view, c_explode_column_idx))

    return Table.from_unique_ptr(
        move(c_result),
        column_names=tbl._column_names,
        index_names=None if ignore_index else tbl._index_names
    )


<<<<<<< HEAD
def sort_lists(Column col, object order_enum, object null_order_enum):
    cdef shared_ptr[lists_column_view] list_view = (
        make_shared[lists_column_view](col.view())
    )
    cdef order c_sort_order = <order><underlying_type_t_order>order_enum.value
    cdef null_order c_null_prec = (
        <null_order><underlying_type_t_null_order>null_order_enum.value
    )

    cdef unique_ptr[column] c_result

    with nogil:
        c_result = move(
            cpp_sort_lists(list_view.get()[0], c_sort_order, c_null_prec)
        )

    return Column.from_unique_ptr(move(c_result))
=======
def extract_element(Column col, size_type index):
    # shared_ptr required because lists_column_view has no default
    # ctor
    cdef shared_ptr[lists_column_view] list_view = (
        make_shared[lists_column_view](col.view())
    )
    cdef unique_ptr[column] c_result

    with nogil:
        c_result = move(extract_list_element(list_view.get()[0], index))

    result = Column.from_unique_ptr(move(c_result))
    return result
>>>>>>> d500142e
<|MERGE_RESOLUTION|>--- conflicted
+++ resolved
@@ -19,12 +19,8 @@
 
 from cudf._lib.cpp.table.table cimport table
 from cudf._lib.cpp.table.table_view cimport table_view
-<<<<<<< HEAD
 from cudf._lib.cpp.types cimport size_type, order, null_order
 
-=======
-from cudf._lib.cpp.types cimport size_type
->>>>>>> d500142e
 from cudf._lib.column cimport Column
 from cudf._lib.table cimport Table
 
@@ -71,7 +67,6 @@
     )
 
 
-<<<<<<< HEAD
 def sort_lists(Column col, object order_enum, object null_order_enum):
     cdef shared_ptr[lists_column_view] list_view = (
         make_shared[lists_column_view](col.view())
@@ -89,7 +84,8 @@
         )
 
     return Column.from_unique_ptr(move(c_result))
-=======
+
+
 def extract_element(Column col, size_type index):
     # shared_ptr required because lists_column_view has no default
     # ctor
@@ -102,5 +98,4 @@
         c_result = move(extract_list_element(list_view.get()[0], index))
 
     result = Column.from_unique_ptr(move(c_result))
-    return result
->>>>>>> d500142e
+    return result