--- conflicted
+++ resolved
@@ -10,13 +10,11 @@
 from cudf._lib.cpp.lists.explode cimport (
     explode_outer as cpp_explode_outer
 )
-<<<<<<< HEAD
 from cudf._lib.cpp.lists.drop_list_duplicates cimport (
     drop_list_duplicates as cpp_drop_list_duplicates
-=======
+)
 from cudf._lib.cpp.lists.sorting cimport (
     sort_lists as cpp_sort_lists
->>>>>>> 7d49f75d
 )
 from cudf._lib.cpp.lists.lists_column_view cimport lists_column_view
 from cudf._lib.cpp.column.column_view cimport column_view
@@ -27,11 +25,7 @@
 
 from cudf._lib.cpp.table.table cimport table
 from cudf._lib.cpp.table.table_view cimport table_view
-<<<<<<< HEAD
-from cudf._lib.cpp.types cimport size_type, null_equality
-=======
-from cudf._lib.cpp.types cimport size_type, order, null_order
->>>>>>> 7d49f75d
+from cudf._lib.cpp.types cimport size_type, null_equality, order, null_order
 
 from cudf._lib.column cimport Column
 from cudf._lib.table cimport Table
@@ -80,7 +74,6 @@
     )
 
 
-<<<<<<< HEAD
 def drop_list_duplicates(Column col, bool nulls_equal):
     cdef shared_ptr[lists_column_view] list_view = (
         make_shared[lists_column_view](col.view())
@@ -88,7 +81,16 @@
     cdef null_equality c_nulls_equal = (
         null_equality.EQUAL if nulls_equal else null_equality.UNEQUAL
     )
-=======
+
+    cdef unique_ptr[column] c_result
+
+    with nogil:
+        c_result = move(
+            cpp_drop_list_duplicates(list_view.get()[0], c_nulls_equal)
+        )
+    return Column.from_unique_ptr(move(c_result))
+
+
 def sort_lists(Column col, bool ascending, str na_position):
     cdef shared_ptr[lists_column_view] list_view = (
         make_shared[lists_column_view](col.view())
@@ -100,16 +102,10 @@
         null_order.BEFORE if na_position == "first" else null_order.AFTER
     )
 
->>>>>>> 7d49f75d
     cdef unique_ptr[column] c_result
 
     with nogil:
         c_result = move(
-<<<<<<< HEAD
-            cpp_drop_list_duplicates(list_view.get()[0], c_nulls_equal)
-        )
-
-=======
             cpp_sort_lists(list_view.get()[0], c_sort_order, c_null_prec)
         )
 
@@ -145,7 +141,5 @@
             list_view.get()[0],
             search_key_value[0],
         ))
-
->>>>>>> 7d49f75d
     result = Column.from_unique_ptr(move(c_result))
     return result