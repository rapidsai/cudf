# Copyright (c) 2021-2024, NVIDIA CORPORATION.

from cudf.core.buffer import acquire_spill_lock

from libcpp cimport bool

<<<<<<< HEAD
from pylibcudf.libcudf.types cimport (
    nan_equality, null_equality, null_order, order, size_type
)
=======
from pylibcudf.libcudf.types cimport size_type
>>>>>>> 5cbdcd07

from cudf._lib.column cimport Column
from cudf._lib.utils cimport columns_from_pylibcudf_table

import pylibcudf as plc

from pylibcudf cimport Scalar


@acquire_spill_lock()
def count_elements(Column col):
    return Column.from_pylibcudf(
        plc.lists.count_elements(
            col.to_pylibcudf(mode="read"))
    )


@acquire_spill_lock()
def explode_outer(list source_columns, int explode_column_idx):
    return columns_from_pylibcudf_table(
        plc.lists.explode_outer(
            plc.Table([c.to_pylibcudf(mode="read") for c in source_columns]),
            explode_column_idx,
        )
    )


@acquire_spill_lock()
def distinct(Column col, bool nulls_equal, bool nans_all_equal):
    return Column.from_pylibcudf(
        plc.lists.distinct(
            col.to_pylibcudf(mode="read"),
            null_equality.EQUAL if nulls_equal else null_equality.UNEQUAL,
            nan_equality.ALL_EQUAL if nans_all_equal else nan_equality.UNEQUAL,
        )
    )


@acquire_spill_lock()
def sort_lists(Column col, bool ascending, str na_position):
    return Column.from_pylibcudf(
        plc.lists.sort_lists(
            col.to_pylibcudf(mode="read"),
<<<<<<< HEAD
            order.ASCENDING if ascending else order.DESCENDING,
            null_order.BEFORE if na_position == "first" else null_order.AFTER,
=======
            ascending,
            (
                plc.types.NullOrder.BEFORE
                if na_position == "first"
                else plc.types.NullOrder.AFTER
            ),
>>>>>>> 5cbdcd07
            False,
        )
    )


@acquire_spill_lock()
def extract_element_scalar(Column col, size_type index):
    return Column.from_pylibcudf(
        plc.lists.extract_list_element(
            col.to_pylibcudf(mode="read"),
            index,
        )
    )


@acquire_spill_lock()
def extract_element_column(Column col, Column index):
    return Column.from_pylibcudf(
        plc.lists.extract_list_element(
            col.to_pylibcudf(mode="read"),
            index.to_pylibcudf(mode="read"),
        )
    )


@acquire_spill_lock()
def contains_scalar(Column col, py_search_key):
    return Column.from_pylibcudf(
        plc.lists.contains(
            col.to_pylibcudf(mode="read"),
            <Scalar> py_search_key.device_value.c_value,
        )
    )


@acquire_spill_lock()
def index_of_scalar(Column col, object py_search_key):
    return Column.from_pylibcudf(
        plc.lists.index_of(
            col.to_pylibcudf(mode="read"),
            <Scalar> py_search_key.device_value.c_value,
            plc.lists.DuplicateFindOption.FIND_FIRST,
        )
    )


@acquire_spill_lock()
def index_of_column(Column col, Column search_keys):
    return Column.from_pylibcudf(
        plc.lists.index_of(
            col.to_pylibcudf(mode="read"),
            search_keys.to_pylibcudf(mode="read"),
            plc.lists.DuplicateFindOption.FIND_FIRST,
        )
    )


@acquire_spill_lock()
def concatenate_rows(list source_columns):
    return Column.from_pylibcudf(
        plc.lists.concatenate_rows(
            plc.Table([
                c.to_pylibcudf(mode="read") for c in source_columns
            ])
        )
    )


@acquire_spill_lock()
def concatenate_list_elements(Column input_column, dropna=False):
    return Column.from_pylibcudf(
        plc.lists.concatenate_list_elements(
            input_column.to_pylibcudf(mode="read"),
            plc.lists.ConcatenateNullPolicy.IGNORE
            if dropna
            else plc.lists.ConcatenateNullPolicy.NULLIFY_OUTPUT_ROW,
        )
    )


@acquire_spill_lock()
def segmented_gather(Column source_column, Column gather_map):
    return Column.from_pylibcudf(
        plc.lists.segmented_gather(
            source_column.to_pylibcudf(mode="read"),
            gather_map.to_pylibcudf(mode="read"),
        )
    )<|MERGE_RESOLUTION|>--- conflicted
+++ resolved
@@ -4,13 +4,7 @@
 
 from libcpp cimport bool
 
-<<<<<<< HEAD
-from pylibcudf.libcudf.types cimport (
-    nan_equality, null_equality, null_order, order, size_type
-)
-=======
-from pylibcudf.libcudf.types cimport size_type
->>>>>>> 5cbdcd07
+from pylibcudf.libcudf.types cimport nan_equality, null_order, order, size_type
 
 from cudf._lib.column cimport Column
 from cudf._lib.utils cimport columns_from_pylibcudf_table
@@ -54,17 +48,8 @@
     return Column.from_pylibcudf(
         plc.lists.sort_lists(
             col.to_pylibcudf(mode="read"),
-<<<<<<< HEAD
             order.ASCENDING if ascending else order.DESCENDING,
             null_order.BEFORE if na_position == "first" else null_order.AFTER,
-=======
-            ascending,
-            (
-                plc.types.NullOrder.BEFORE
-                if na_position == "first"
-                else plc.types.NullOrder.AFTER
-            ),
->>>>>>> 5cbdcd07
             False,
         )
     )
