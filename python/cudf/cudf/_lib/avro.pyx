--- conflicted
+++ resolved
@@ -1,25 +1,5 @@
 # Copyright (c) 2020, NVIDIA CORPORATION.
 
-<<<<<<< HEAD
-# cython: boundscheck = False
-
-
-from cudf._lib.cudf cimport *
-from cudf._lib.cudf import *
-from cudf._lib.includes.avro cimport reader as avro_reader
-from cudf._lib.includes.avro cimport reader_options as avro_reader_options
-from cudf._lib.utils cimport *
-from cudf._lib.utils import *
-from libc.stdlib cimport free
-from libcpp.vector cimport vector
-from libcpp.memory cimport unique_ptr
-
-from cudf.utils import ioutils
-
-from io import BytesIO
-import errno
-import os
-=======
 from cudf._lib.cpp.io.functions cimport (
     read_avro_args,
     read_avro as libcudf_read_avro
@@ -29,7 +9,6 @@
 from cudf._lib.io.utils cimport make_source_info
 from cudf._lib.move cimport move
 from cudf._lib.table cimport Table
->>>>>>> e9d9d79c
 
 
 cpdef read_avro(filepath_or_buffer, columns=None, skip_rows=-1, num_rows=-1):
