--- conflicted
+++ resolved
@@ -65,12 +65,8 @@
         # TODO: Figure out how to add an int32 overload of value()
 
     cdef cppclass list_scalar(scalar):
-<<<<<<< HEAD
+        list_scalar(column_view col) except +
         column_view view() except +
 
     cdef cppclass struct_scalar(scalar):
-        table_view view() except +
-=======
-        list_scalar(column_view col) except +
-        column_view view() except +
->>>>>>> 58a31c1c
+        table_view view() except +