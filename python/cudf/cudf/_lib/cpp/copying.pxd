--- conflicted
+++ resolved
@@ -1,14 +1,7 @@
 # Copyright (c) 2020, NVIDIA CORPORATION.
 
-<<<<<<< HEAD
-from libc.stdint cimport int32_t, int64_t
+from libc.stdint cimport int32_t, int64_t, uint8_t
 from libcpp cimport bool
-=======
-from rmm._lib.device_buffer cimport device_buffer
-
-from libcpp cimport bool
-from libc.stdint cimport int32_t, int64_t, uint8_t
->>>>>>> dab8a629
 from libcpp.memory cimport unique_ptr
 from libcpp.vector cimport vector
 
