--- conflicted
+++ resolved
@@ -116,8 +116,4 @@
         data_type output_type) except +
 
     cdef unique_ptr[T] make_correlation_aggregation[T](
-<<<<<<< HEAD
-        correlation_type type) except +
-=======
-        correlation_type type, size_type min_periods) except +
->>>>>>> 124c576b
+        correlation_type type, size_type min_periods) except +