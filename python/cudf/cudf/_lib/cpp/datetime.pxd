from libcpp.memory cimport unique_ptr

from cudf._lib.cpp.column.column cimport column
from cudf._lib.cpp.column.column_view cimport column_view


cdef extern from "cudf/datetime.hpp" namespace "cudf::datetime" nogil:
    cdef unique_ptr[column] extract_year(const column_view& column) except +
    cdef unique_ptr[column] extract_month(const column_view& column) except +
    cdef unique_ptr[column] extract_day(const column_view& column) except +
    cdef unique_ptr[column] extract_weekday(const column_view& column) except +
    cdef unique_ptr[column] extract_hour(const column_view& column) except +
    cdef unique_ptr[column] extract_minute(const column_view& column) except +
    cdef unique_ptr[column] extract_second(const column_view& column) except +
    cdef unique_ptr[column] add_calendrical_months(
        const column_view& timestamps,
        const column_view& months
    ) except +
    cdef unique_ptr[column] day_of_year(const column_view& column) except +
    cdef unique_ptr[column] is_leap_year(const column_view& column) except +
<<<<<<< HEAD
    cdef unique_ptr[column] last_day_of_month(
        const column_view& column
    ) except +
=======
    cdef unique_ptr[column] extract_quarter(const column_view& column) except +
>>>>>>> 2aaa57f3
    cdef unique_ptr[column] days_in_month(const column_view& column) except +<|MERGE_RESOLUTION|>--- conflicted
+++ resolved
@@ -18,11 +18,8 @@
     ) except +
     cdef unique_ptr[column] day_of_year(const column_view& column) except +
     cdef unique_ptr[column] is_leap_year(const column_view& column) except +
-<<<<<<< HEAD
     cdef unique_ptr[column] last_day_of_month(
         const column_view& column
     ) except +
-=======
     cdef unique_ptr[column] extract_quarter(const column_view& column) except +
->>>>>>> 2aaa57f3
     cdef unique_ptr[column] days_in_month(const column_view& column) except +