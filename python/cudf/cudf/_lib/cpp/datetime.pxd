from libcpp.memory cimport unique_ptr

from cudf._lib.cpp.column.column cimport column
from cudf._lib.cpp.column.column_view cimport column_view


cdef extern from "cudf/datetime.hpp" namespace "cudf::datetime" nogil:
    cdef unique_ptr[column] extract_year(const column_view& column) except +
    cdef unique_ptr[column] extract_month(const column_view& column) except +
    cdef unique_ptr[column] extract_day(const column_view& column) except +
    cdef unique_ptr[column] extract_weekday(const column_view& column) except +
    cdef unique_ptr[column] extract_hour(const column_view& column) except +
    cdef unique_ptr[column] extract_minute(const column_view& column) except +
    cdef unique_ptr[column] extract_second(const column_view& column) except +
    cdef unique_ptr[column] add_calendrical_months(
        const column_view& timestamps,
        const column_view& months
    ) except +
    cdef unique_ptr[column] day_of_year(const column_view& column) except +
    cdef unique_ptr[column] is_leap_year(const column_view& column) except +
<<<<<<< HEAD
    cdef unique_ptr[column] last_day_of_month(
        const column_view& column
    ) except +
=======
    cdef unique_ptr[column] days_in_month(const column_view& column) except +
>>>>>>> a4eabf00
<|MERGE_RESOLUTION|>--- conflicted
+++ resolved
@@ -18,10 +18,7 @@
     ) except +
     cdef unique_ptr[column] day_of_year(const column_view& column) except +
     cdef unique_ptr[column] is_leap_year(const column_view& column) except +
-<<<<<<< HEAD
     cdef unique_ptr[column] last_day_of_month(
         const column_view& column
     ) except +
-=======
-    cdef unique_ptr[column] days_in_month(const column_view& column) except +
->>>>>>> a4eabf00
+    cdef unique_ptr[column] days_in_month(const column_view& column) except +