--- conflicted
+++ resolved
@@ -19,7 +19,6 @@
     ) except +
     cdef unique_ptr[column] day_of_year(const column_view& column) except +
     cdef unique_ptr[column] is_leap_year(const column_view& column) except +
-<<<<<<< HEAD
     cdef unique_ptr[column] date_range_month(
         const scalar& initial,
         size_t n,
@@ -30,6 +29,4 @@
         size_t n,
         size_t nanoseconds,
     ) except +
-=======
-    cdef unique_ptr[column] days_in_month(const column_view& column) except +
->>>>>>> 7d892d11
+    cdef unique_ptr[column] days_in_month(const column_view& column) except +