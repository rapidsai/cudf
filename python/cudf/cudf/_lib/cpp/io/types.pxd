# Copyright (c) 2020, NVIDIA CORPORATION.

from libcpp cimport bool
from libcpp.memory cimport unique_ptr, shared_ptr
from libcpp.string cimport string
from libcpp.map cimport map
from libcpp.pair cimport pair
from libcpp.vector cimport vector
from libcpp.pair cimport pair
from pyarrow.includes.libarrow cimport RandomAccessFile
from cudf._lib.cpp.table.table cimport table


cdef extern from "cudf/io/types.hpp" \
        namespace "cudf::io" nogil:

    ctypedef enum quote_style:
        QUOTE_MINIMAL "cudf::io::quote_style::MINIMAL"
        QUOTE_ALL "cudf::io::quote_style::ALL"
        QUOTE_NONNUMERIC "cudf::io::quote_style::NONNUMERIC"
        QUOTE_NONE "cudf::io::quote_style::NONE"

    ctypedef enum compression_type:
        NONE "cudf::io::compression_type::NONE"
        AUTO "cudf::io::compression_type::AUTO"
        SNAPPY "cudf::io::compression_type::SNAPPY"
        GZIP "cudf::io::compression_type::GZIP"
        BZIP2 "cudf::io::compression_type::BZIP2"
        BROTLI "cudf::io::compression_type::BROTLI"
        ZIP "cudf::io::compression_type::ZIP"
        XZ "cudf::io::compression_type::XZ"

    ctypedef enum io_type:
        FILEPATH "cudf::io::io_type::FILEPATH"
        HOST_BUFFER "cudf::io::io_type::HOST_BUFFER"
        ARROW_RANDOM_ACCESS_FILE \
            "cudf::io::io_type::ARROW_RANDOM_ACCESS_FILE"
        VOID "cudf::io::io_type::VOID"
<<<<<<< HEAD
        USER_IMPLEMENTED "cudf::io::io_type::USER_IMPLEMENTED"
=======
        USER_SINK "cudf::io::io_type::USER_SINK"
>>>>>>> 4520d0f5

    ctypedef enum statistics_freq:
        STATISTICS_NONE = 0,
        STATISTICS_ROWGROUP = 1,
        STATISTICS_PAGE = 2,

    cdef cppclass table_metadata:
        table_metadata() except +

        vector[string] column_names
        map[string, string] user_data

    cdef cppclass table_metadata_with_nullability(table_metadata):
        table_metadata_with_nullability() except +

        vector[bool] nullability

    cdef cppclass table_with_metadata:
        unique_ptr[table] tbl
        table_metadata metadata

    cdef cppclass source_info:
        io_type type
        string filepath
        pair[const char*, size_t] buffer
        shared_ptr[RandomAccessFile] file

        source_info() except +
        source_info(const string filepath) except +
        source_info(const char* host_buffer, size_t size) except +
        source_info(const shared_ptr[RandomAccessFile] arrow_file) except +

    cdef cppclass sink_info:
        io_type type
        string filepath
        vector[char] * buffer
        data_sink * user_sink

        sink_info() except +
        sink_info(string file_path) except +
        sink_info(vector[char] * buffer) except +
        sink_info(data_sink * user_sink) except +


cdef extern from "cudf/io/data_sink.hpp" \
        namespace "cudf::io" nogil:

    cdef cppclass data_sink:
        pass<|MERGE_RESOLUTION|>--- conflicted
+++ resolved
@@ -36,11 +36,7 @@
         ARROW_RANDOM_ACCESS_FILE \
             "cudf::io::io_type::ARROW_RANDOM_ACCESS_FILE"
         VOID "cudf::io::io_type::VOID"
-<<<<<<< HEAD
         USER_IMPLEMENTED "cudf::io::io_type::USER_IMPLEMENTED"
-=======
-        USER_SINK "cudf::io::io_type::USER_SINK"
->>>>>>> 4520d0f5
 
     ctypedef enum statistics_freq:
         STATISTICS_NONE = 0,
