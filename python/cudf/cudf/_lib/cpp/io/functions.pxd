# Copyright (c) 2020, NVIDIA CORPORATION.

from libcpp cimport bool
from libcpp.string cimport string
from libcpp.vector cimport vector
from libcpp.memory cimport shared_ptr, unique_ptr
from libc.stdint cimport uint8_t

from cudf._lib.cpp.types cimport data_type, size_type
cimport cudf._lib.cpp.io.types as cudf_io_types
cimport cudf._lib.cpp.table.table_view as cudf_table_view


cdef extern from "cudf/io/functions.hpp" \
        namespace "cudf::io" nogil:

    cdef cppclass read_avro_args:
        cudf_io_types.source_info source
        vector[string] columns
        size_type skip_rows
        size_type num_rows
        read_avro_args() except +
        read_avro_args(cudf_io_types.source_info &info) except +

    cdef cudf_io_types.table_with_metadata read_avro(
        read_avro_args &args) except +

    cdef cppclass read_json_args:
        cudf_io_types.source_info source
        bool lines
        cudf_io_types.compression_type compression
        vector[string] dtype
        bool dayfirst
        size_t byte_range_offset
        size_t byte_range_size

        read_json_args() except +

        read_json_args(cudf_io_types.source_info src) except +

    cdef cudf_io_types.table_with_metadata read_json(
        read_json_args &args) except +

    cdef cppclass read_orc_args:
        cudf_io_types.source_info source
        vector[string] columns
        vector[size_type] stripes
        size_type skip_rows
        size_type num_rows
        bool use_index
        bool use_np_dtypes
        data_type timestamp_type
        bool decimals_as_float
        int forced_decimals_scale

        read_orc_args() except +
        read_orc_args(cudf_io_types.source_info &src) except +

    cdef cudf_io_types.table_with_metadata read_orc(
        read_orc_args &args
    ) except +

<<<<<<< HEAD
    cdef cppclass read_parquet_args:
        cudf_io_types.source_info source
        vector[string] columns
        vector[vector[size_type]] row_groups
        size_t skip_rows
        size_t num_rows
        bool strings_to_categorical
        bool use_pandas_metadata
        data_type timestamp_type

        read_parquet_args() except +
        read_parquet_args(cudf_io_types.source_info src) except +

    cdef cudf_io_types.table_with_metadata read_parquet(
        read_parquet_args args) except +
=======
    cdef cppclass write_csv_args:
        cudf_io_types.sink_info snk
        cudf_table_view.table_view table
        const cudf_io_types.table_metadata *metadata

        write_csv_args() except +
        write_csv_args(cudf_io_types.sink_info snk_,
                       cudf_table_view.table_view table_,
                       string na_,
                       bool include_header_,
                       int rows_per_chunk_,
                       string line_term_,
                       char delim_,
                       string true_v_,
                       string false_v_,
                       cudf_io_types.table_metadata *metadata_) except +

    cdef void write_csv(write_csv_args args) except +
>>>>>>> ac39e372

    cdef cppclass write_orc_args:
        cudf_io_types.sink_info sink
        cudf_io_types.compression_type compression
        bool enable_statistics
        cudf_table_view.table_view table
        const cudf_io_types.table_metadata *metadata

        write_orc_args() except +
        write_orc_args(cudf_io_types.sink_info sink_,
                       cudf_table_view.table_view table_,
                       cudf_io_types.table_metadata *metadata_,
                       cudf_io_types.compression_type compression_,
                       bool enable_statistics_) except +

    cdef void write_orc(write_orc_args args) except +

    cdef unique_ptr[vector[uint8_t]] merge_rowgroup_metadata(
        const vector[unique_ptr[vector[uint8_t]]]& metadata_list
    ) except +<|MERGE_RESOLUTION|>--- conflicted
+++ resolved
@@ -60,43 +60,6 @@
         read_orc_args &args
     ) except +
 
-<<<<<<< HEAD
-    cdef cppclass read_parquet_args:
-        cudf_io_types.source_info source
-        vector[string] columns
-        vector[vector[size_type]] row_groups
-        size_t skip_rows
-        size_t num_rows
-        bool strings_to_categorical
-        bool use_pandas_metadata
-        data_type timestamp_type
-
-        read_parquet_args() except +
-        read_parquet_args(cudf_io_types.source_info src) except +
-
-    cdef cudf_io_types.table_with_metadata read_parquet(
-        read_parquet_args args) except +
-=======
-    cdef cppclass write_csv_args:
-        cudf_io_types.sink_info snk
-        cudf_table_view.table_view table
-        const cudf_io_types.table_metadata *metadata
-
-        write_csv_args() except +
-        write_csv_args(cudf_io_types.sink_info snk_,
-                       cudf_table_view.table_view table_,
-                       string na_,
-                       bool include_header_,
-                       int rows_per_chunk_,
-                       string line_term_,
-                       char delim_,
-                       string true_v_,
-                       string false_v_,
-                       cudf_io_types.table_metadata *metadata_) except +
-
-    cdef void write_csv(write_csv_args args) except +
->>>>>>> ac39e372
-
     cdef cppclass write_orc_args:
         cudf_io_types.sink_info sink
         cudf_io_types.compression_type compression
