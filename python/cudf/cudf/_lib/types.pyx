# Copyright (c) 2020-2021, NVIDIA CORPORATION.

from enum import IntEnum

import numpy as np

from libcpp.memory cimport shared_ptr, make_shared

from cudf._lib.types cimport (
    underlying_type_t_order,
    underlying_type_t_null_order,
    underlying_type_t_sorted,
    underlying_type_t_interpolation
)
from cudf._lib.cpp.column.column_view cimport column_view
from cudf._lib.cpp.lists.lists_column_view cimport lists_column_view
<<<<<<< HEAD
from cudf._lib.column cimport Column
from cudf.core.dtypes import ListDtype, StructDtype, Decimal64Dtype, CategoricalDtype
from cudf.utils.dtypes import is_decimal_dtype, is_list_dtype, is_struct_dtype, is_categorical_dtype

=======
from cudf.core.dtypes import (
    ListDtype,
    StructDtype,
    Decimal64Dtype,
    Decimal32Dtype
)
from cudf.utils.dtypes import (
    is_decimal_dtype,
    is_list_dtype,
    is_struct_dtype,
    is_decimal64_dtype,
    is_decimal32_dtype
)
>>>>>>> d77ba829
cimport cudf._lib.cpp.types as libcudf_types


class TypeId(IntEnum):
    EMPTY = <underlying_type_t_type_id> libcudf_types.type_id.EMPTY
    INT8 = <underlying_type_t_type_id> libcudf_types.type_id.INT8
    INT16 = <underlying_type_t_type_id> libcudf_types.type_id.INT16
    INT32 = <underlying_type_t_type_id> libcudf_types.type_id.INT32
    INT64 = <underlying_type_t_type_id> libcudf_types.type_id.INT64
    UINT8 = <underlying_type_t_type_id> libcudf_types.type_id.UINT8
    UINT16 = <underlying_type_t_type_id> libcudf_types.type_id.UINT16
    UINT32 = <underlying_type_t_type_id> libcudf_types.type_id.UINT32
    UINT64 = <underlying_type_t_type_id> libcudf_types.type_id.UINT64
    FLOAT32 = <underlying_type_t_type_id> libcudf_types.type_id.FLOAT32
    FLOAT64 = <underlying_type_t_type_id> libcudf_types.type_id.FLOAT64
    TIMESTAMP_DAYS = (
        <underlying_type_t_type_id> libcudf_types.type_id.TIMESTAMP_DAYS
    )
    TIMESTAMP_SECONDS = (
        <underlying_type_t_type_id> libcudf_types.type_id.TIMESTAMP_SECONDS
    )
    TIMESTAMP_MILLISECONDS = (
        <underlying_type_t_type_id> (
            libcudf_types.type_id.TIMESTAMP_MILLISECONDS
        )
    )
    TIMESTAMP_MICROSECONDS = (
        <underlying_type_t_type_id> (
            libcudf_types.type_id.TIMESTAMP_MICROSECONDS
        )
    )
    TIMESTAMP_NANOSECONDS = (
        <underlying_type_t_type_id> libcudf_types.type_id.TIMESTAMP_NANOSECONDS
    )
    STRING = <underlying_type_t_type_id> libcudf_types.type_id.STRING
    BOOL8 = <underlying_type_t_type_id> libcudf_types.type_id.BOOL8
    DURATION_SECONDS = (
        <underlying_type_t_type_id> libcudf_types.type_id.DURATION_SECONDS
    )
    DURATION_MILLISECONDS = (
        <underlying_type_t_type_id> libcudf_types.type_id.DURATION_MILLISECONDS
    )
    DURATION_MICROSECONDS = (
        <underlying_type_t_type_id> libcudf_types.type_id.DURATION_MICROSECONDS
    )
    DURATION_NANOSECONDS = (
        <underlying_type_t_type_id> libcudf_types.type_id.DURATION_NANOSECONDS
    )
    DICTIONARY32 = <underlying_type_t_type_id> libcudf_types.type_id.DICTIONARY32
    DECIMAL32 = <underlying_type_t_type_id> libcudf_types.type_id.DECIMAL32
    DECIMAL64 = <underlying_type_t_type_id> libcudf_types.type_id.DECIMAL64


np_to_cudf_types = {
    np.dtype("int8"): TypeId.INT8,
    np.dtype("int16"): TypeId.INT16,
    np.dtype("int32"): TypeId.INT32,
    np.dtype("int64"): TypeId.INT64,
    np.dtype("uint8"): TypeId.UINT8,
    np.dtype("uint16"): TypeId.UINT16,
    np.dtype("uint32"): TypeId.UINT32,
    np.dtype("uint64"): TypeId.UINT64,
    np.dtype("float32"): TypeId.FLOAT32,
    np.dtype("float64"): TypeId.FLOAT64,
    np.dtype("datetime64[s]"): TypeId.TIMESTAMP_SECONDS,
    np.dtype("datetime64[ms]"): TypeId.TIMESTAMP_MILLISECONDS,
    np.dtype("datetime64[us]"): TypeId.TIMESTAMP_MICROSECONDS,
    np.dtype("datetime64[ns]"): TypeId.TIMESTAMP_NANOSECONDS,
    np.dtype("object"): TypeId.STRING,
    np.dtype("bool"): TypeId.BOOL8,
    np.dtype("timedelta64[s]"): TypeId.DURATION_SECONDS,
    np.dtype("timedelta64[ms]"): TypeId.DURATION_MILLISECONDS,
    np.dtype("timedelta64[us]"): TypeId.DURATION_MICROSECONDS,
    np.dtype("timedelta64[ns]"): TypeId.DURATION_NANOSECONDS,
}

cudf_to_np_types = {
    TypeId.INT8: np.dtype("int8"),
    TypeId.INT16: np.dtype("int16"),
    TypeId.INT32: np.dtype("int32"),
    TypeId.INT64: np.dtype("int64"),
    TypeId.UINT8: np.dtype("uint8"),
    TypeId.UINT16: np.dtype("uint16"),
    TypeId.UINT32: np.dtype("uint32"),
    TypeId.UINT64: np.dtype("uint64"),
    TypeId.FLOAT32: np.dtype("float32"),
    TypeId.FLOAT64: np.dtype("float64"),
    TypeId.TIMESTAMP_SECONDS: np.dtype("datetime64[s]"),
    TypeId.TIMESTAMP_MILLISECONDS: np.dtype("datetime64[ms]"),
    TypeId.TIMESTAMP_MICROSECONDS: np.dtype("datetime64[us]"),
    TypeId.TIMESTAMP_NANOSECONDS: np.dtype("datetime64[ns]"),
    TypeId.STRING: np.dtype("object"),
    TypeId.BOOL8: np.dtype("bool"),
    TypeId.DURATION_SECONDS: np.dtype("timedelta64[s]"),
    TypeId.DURATION_MILLISECONDS: np.dtype("timedelta64[ms]"),
    TypeId.DURATION_MICROSECONDS: np.dtype("timedelta64[us]"),
    TypeId.DURATION_NANOSECONDS: np.dtype("timedelta64[ns]"),
}

duration_unit_map = {
    TypeId.DURATION_SECONDS: "s",
    TypeId.DURATION_MILLISECONDS: "ms",
    TypeId.DURATION_MICROSECONDS: "us",
    TypeId.DURATION_NANOSECONDS: "ns"
}

datetime_unit_map = {
    TypeId.TIMESTAMP_SECONDS: "s",
    TypeId.TIMESTAMP_MILLISECONDS: "ms",
    TypeId.TIMESTAMP_MICROSECONDS: "us",
    TypeId.TIMESTAMP_NANOSECONDS: "ns",
}


class Interpolation(IntEnum):
    LINEAR = (
        <underlying_type_t_interpolation> libcudf_types.interpolation.LINEAR
    )
    LOWER = (
        <underlying_type_t_interpolation> libcudf_types.interpolation.LOWER
    )
    HIGHER = (
        <underlying_type_t_interpolation> libcudf_types.interpolation.HIGHER
    )
    MIDPOINT = (
        <underlying_type_t_interpolation> libcudf_types.interpolation.MIDPOINT
    )
    NEAREST = (
        <underlying_type_t_interpolation> libcudf_types.interpolation.NEAREST
    )


class Order(IntEnum):
    ASCENDING = <underlying_type_t_order> libcudf_types.order.ASCENDING
    DESCENDING = <underlying_type_t_order> libcudf_types.order.DESCENDING


class Sorted(IntEnum):
    YES = <underlying_type_t_sorted> libcudf_types.sorted.YES
    NO = <underlying_type_t_sorted> libcudf_types.sorted.NO


class NullOrder(IntEnum):
    BEFORE = <underlying_type_t_order> libcudf_types.null_order.BEFORE
    AFTER = <underlying_type_t_order> libcudf_types.null_order.AFTER


class NullHandling(IntEnum):
    INCLUDE = <underlying_type_t_null_policy> libcudf_types.null_policy.INCLUDE
    EXCLUDE = <underlying_type_t_null_policy> libcudf_types.null_policy.EXCLUDE


cdef dtype_from_lists_column_view(column_view cv):
    # lists_column_view have no default constructor, so we heap
    # allocate it to get around Cython's limitation of requiring
    # default constructors for stack allocated objects
    cdef shared_ptr[lists_column_view] lv = make_shared[lists_column_view](cv)
    cdef column_view child = lv.get()[0].child()

    if child.type().id() == libcudf_types.type_id.LIST:
        return ListDtype(dtype_from_lists_column_view(child))
    elif child.type().id() == libcudf_types.type_id.EMPTY:
        return ListDtype(np.dtype("int8"))
    else:
        return ListDtype(
            dtype_from_column_view(child)
        )

cdef dtype_from_structs_column_view(column_view cv):
    fields = {
        str(i): dtype_from_column_view(cv.child(i))
        for i in range(cv.num_children())
    }
    return StructDtype(fields)

<<<<<<< HEAD
cdef dtype_from_decimal_column_view(column_view cv):
    scale = -cv.type().scale()
    return Decimal64Dtype(precision=Decimal64Dtype.MAX_PRECISION, scale=scale)

cdef dtype_from_dictionary_column_view(column_view cv):
    """
    cuDF CategoricalDtype requires ordering information, which is not
    carried in libucdf dictionray columns. This information will need
    to be recovered at a later stage.
    """
    categories = Column.from_column_view(cv.child(1), None) if cv.num_children() > 0 else []
    return CategoricalDtype(categories=categories, ordered=False)

=======
>>>>>>> d77ba829
cdef dtype_from_column_view(column_view cv):
    cdef libcudf_types.type_id tid = cv.type().id()
    if tid == libcudf_types.type_id.LIST:
        return dtype_from_lists_column_view(cv)
    elif tid == libcudf_types.type_id.STRUCT:
        return dtype_from_structs_column_view(cv)
    elif tid == libcudf_types.type_id.DECIMAL64:
        return Decimal64Dtype(
            precision=Decimal64Dtype.MAX_PRECISION,
            scale=-cv.type().scale()
        )
    elif tid == libcudf_types.type_id.DECIMAL32:
<<<<<<< HEAD
        raise NotImplementedError("decimal32 types are not supported yet. "
                                  "Use decimal64 instead")
    elif tid == libcudf_types.type_id.DICTIONARY32:
        return dtype_from_dictionary_column_view(cv)
=======
        return Decimal32Dtype(
            precision=Decimal32Dtype.MAX_PRECISION,
            scale=-cv.type().scale()
        )
>>>>>>> d77ba829
    else:
        return cudf_to_np_types[<underlying_type_t_type_id>(tid)]

cdef libcudf_types.data_type dtype_to_data_type(dtype) except *:
    if is_list_dtype(dtype):
        tid = libcudf_types.type_id.LIST
    elif is_struct_dtype(dtype):
        tid = libcudf_types.type_id.STRUCT
    elif is_decimal64_dtype(dtype):
        tid = libcudf_types.type_id.DECIMAL64
<<<<<<< HEAD
    elif is_categorical_dtype(dtype):
        tid = libcudf_types.type_id.DICTIONARY32
=======
    elif is_decimal32_dtype(dtype):
        tid = libcudf_types.type_id.DECIMAL32
>>>>>>> d77ba829
    else:
        tid = <libcudf_types.type_id> (
            <underlying_type_t_type_id> (
                np_to_cudf_types[np.dtype(dtype)]))

    if tid in (
        libcudf_types.type_id.DECIMAL64,
        libcudf_types.type_id.DECIMAL32
    ):
        return libcudf_types.data_type(tid, -dtype.scale)
    else:
        return libcudf_types.data_type(tid)<|MERGE_RESOLUTION|>--- conflicted
+++ resolved
@@ -14,26 +14,21 @@
 )
 from cudf._lib.cpp.column.column_view cimport column_view
 from cudf._lib.cpp.lists.lists_column_view cimport lists_column_view
-<<<<<<< HEAD
-from cudf._lib.column cimport Column
-from cudf.core.dtypes import ListDtype, StructDtype, Decimal64Dtype, CategoricalDtype
-from cudf.utils.dtypes import is_decimal_dtype, is_list_dtype, is_struct_dtype, is_categorical_dtype
-
-=======
 from cudf.core.dtypes import (
     ListDtype,
     StructDtype,
     Decimal64Dtype,
-    Decimal32Dtype
+    Decimal32Dtype,
+    CategoricalDtype
 )
 from cudf.utils.dtypes import (
     is_decimal_dtype,
     is_list_dtype,
     is_struct_dtype,
     is_decimal64_dtype,
-    is_decimal32_dtype
+    is_decimal32_dtype,
+    is_categorical_dtype
 )
->>>>>>> d77ba829
 cimport cudf._lib.cpp.types as libcudf_types
 
 
@@ -209,7 +204,6 @@
     }
     return StructDtype(fields)
 
-<<<<<<< HEAD
 cdef dtype_from_decimal_column_view(column_view cv):
     scale = -cv.type().scale()
     return Decimal64Dtype(precision=Decimal64Dtype.MAX_PRECISION, scale=scale)
@@ -223,8 +217,6 @@
     categories = Column.from_column_view(cv.child(1), None) if cv.num_children() > 0 else []
     return CategoricalDtype(categories=categories, ordered=False)
 
-=======
->>>>>>> d77ba829
 cdef dtype_from_column_view(column_view cv):
     cdef libcudf_types.type_id tid = cv.type().id()
     if tid == libcudf_types.type_id.LIST:
@@ -237,17 +229,14 @@
             scale=-cv.type().scale()
         )
     elif tid == libcudf_types.type_id.DECIMAL32:
-<<<<<<< HEAD
         raise NotImplementedError("decimal32 types are not supported yet. "
                                   "Use decimal64 instead")
     elif tid == libcudf_types.type_id.DICTIONARY32:
         return dtype_from_dictionary_column_view(cv)
-=======
         return Decimal32Dtype(
             precision=Decimal32Dtype.MAX_PRECISION,
             scale=-cv.type().scale()
         )
->>>>>>> d77ba829
     else:
         return cudf_to_np_types[<underlying_type_t_type_id>(tid)]
 
@@ -258,13 +247,10 @@
         tid = libcudf_types.type_id.STRUCT
     elif is_decimal64_dtype(dtype):
         tid = libcudf_types.type_id.DECIMAL64
-<<<<<<< HEAD
     elif is_categorical_dtype(dtype):
         tid = libcudf_types.type_id.DICTIONARY32
-=======
     elif is_decimal32_dtype(dtype):
         tid = libcudf_types.type_id.DECIMAL32
->>>>>>> d77ba829
     else:
         tid = <libcudf_types.type_id> (
             <underlying_type_t_type_id> (
