# Copyright (c) 2020, NVIDIA CORPORATION.

from libcpp cimport bool
from libcpp.memory cimport unique_ptr
from libcpp.pair cimport pair
from libcpp.utility cimport move
from libcpp.vector cimport vector

from cudf._lib.column cimport Column
from cudf._lib.cpp.column.column_view cimport column_view
from cudf._lib.cpp.partitioning cimport partition as cpp_partition
from cudf._lib.cpp.table.table cimport table
from cudf._lib.cpp.table.table_view cimport table_view
from cudf._lib.table cimport Table

from cudf._lib.stream_compaction import distinct_count as cpp_distinct_count
<<<<<<< HEAD
from cudf._lib.utils cimport data_from_unique_ptr
=======

>>>>>>> b5c4052a
cimport cudf._lib.cpp.types as libcudf_types


def partition(Table source_table, Column partition_map,
              object num_partitions, bool keep_index=True):

    if num_partitions is None:
        num_partitions = cpp_distinct_count(partition_map, ignore_nulls=True)
    cdef int c_num_partitions = num_partitions
    cdef table_view c_source_view

    if keep_index is True:
        c_source_view = source_table.view()
    else:
        c_source_view = source_table.data_view()

    cdef column_view c_partition_map_view = partition_map.view()

    cdef pair[unique_ptr[table], vector[libcudf_types.size_type]] c_result
    with nogil:
        c_result = move(
            cpp_partition(
                c_source_view,
                c_partition_map_view,
                c_num_partitions
            )
        )

    return (
        *data_from_unique_ptr(
            move(c_result.first),
            column_names=source_table._column_names,
            index_names=source_table._index_names if(
                keep_index is True)
            else None

        ),
        list(c_result.second)
    )<|MERGE_RESOLUTION|>--- conflicted
+++ resolved
@@ -14,12 +14,9 @@
 from cudf._lib.table cimport Table
 
 from cudf._lib.stream_compaction import distinct_count as cpp_distinct_count
-<<<<<<< HEAD
+
+cimport cudf._lib.cpp.types as libcudf_types
 from cudf._lib.utils cimport data_from_unique_ptr
-=======
-
->>>>>>> b5c4052a
-cimport cudf._lib.cpp.types as libcudf_types
 
 
 def partition(Table source_table, Column partition_map,
