# Copyright (c) 2020-2021, NVIDIA CORPORATION.

import pyarrow as pa

import cudf

from libc.stdint cimport uint8_t
from libcpp.string cimport string
from libcpp.vector cimport vector

from cudf._lib.column cimport Column
from cudf._lib.cpp.column.column cimport column_view
from cudf._lib.cpp.table.table cimport table_view
from cudf._lib.table cimport Table

try:
    import ujson as json
except ImportError:
    import json

from cudf.utils.dtypes import (
<<<<<<< HEAD
    cudf_dtypes_to_pandas_dtypes,
    np_to_pa_dtype,
=======
>>>>>>> ceb3922a
    is_categorical_dtype,
    is_decimal_dtype,
    is_list_dtype,
    is_struct_dtype,
    np_to_pa_dtype,
)


PARQUET_META_TYPE_MAP = {
    str(cudf_dtype): str(pandas_dtype)
    for cudf_dtype, pandas_dtype in cudf_dtypes_to_pandas_dtypes.items()
}


cdef vector[column_view] make_column_views(object columns):
    cdef vector[column_view] views
    views.reserve(len(columns))
    for col in columns:
        views.push_back((<Column> col).view())
    return views


cdef vector[table_view] make_table_views(object tables):
    cdef vector[table_view] views
    views.reserve(len(tables))
    for tbl in tables:
        views.push_back((<Table> tbl).view())
    return views


cdef vector[table_view] make_table_data_views(object tables):
    cdef vector[table_view] views
    views.reserve(len(tables))
    for tbl in tables:
        views.push_back((<Table> tbl).data_view())
    return views


cdef vector[string] get_column_names(Table table, object index):
    cdef vector[string] column_names
    if index is not False:
        if isinstance(table._index, cudf.core.multiindex.MultiIndex):
            for idx_name in table._index.names:
                column_names.push_back(str.encode(idx_name))
        else:
            if table._index.name is not None:
                column_names.push_back(str.encode(table._index.name))

    for col_name in table._column_names:
        column_names.push_back(str.encode(col_name))

    return column_names


cpdef generate_pandas_metadata(Table table, index):
    col_names = []
    types = []
    index_levels = []
    index_descriptors = []

    # Columns
    for name, col in table._data.items():
        col_names.append(name)
        if is_categorical_dtype(col):
            raise ValueError(
                "'category' column dtypes are currently not "
                + "supported by the gpu accelerated parquet writer"
            )
        elif (
            is_list_dtype(col)
            or is_struct_dtype(col)
            or is_decimal_dtype(col)
        ):
            types.append(col.dtype.to_arrow())
        else:
            types.append(np_to_pa_dtype(col.dtype))

    # Indexes
    if index is not False:
        for level, name in enumerate(table._index.names):
            if isinstance(table._index, cudf.core.multiindex.MultiIndex):
                idx = table.index.get_level_values(level)
            else:
                idx = table.index

            if isinstance(idx, cudf.core.index.RangeIndex):
                if index is None:
                    descr = {
                        "kind": "range",
                        "name": table.index.name,
                        "start": table.index.start,
                        "stop": table.index.stop,
                        "step": table.index.step,
                    }
                else:
                    # When `index=True`, RangeIndex needs to be materialized.
                    materialized_idx = cudf.Index(idx._values, name=idx.name)
                    descr = \
                        _index_level_name(
                            index_name=materialized_idx.name,
                            level=level,
                            column_names=col_names
                        )
                    index_levels.append(materialized_idx)
            else:
                descr = \
                    _index_level_name(
                        index_name=idx.name,
                        level=level,
                        column_names=col_names
                    )
                if is_categorical_dtype(idx):
                    raise ValueError(
                        "'category' column dtypes are currently not "
                        + "supported by the gpu accelerated parquet writer"
                    )
                elif is_list_dtype(idx):
                    types.append(col.dtype.to_arrow())
                else:
                    types.append(np_to_pa_dtype(idx.dtype))
                index_levels.append(idx)
            col_names.append(name)
            index_descriptors.append(descr)

    metadata = pa.pandas_compat.construct_metadata(
        columns_to_convert=[
            col
            for col in table._columns
        ],
        df=table,
        column_names=col_names,
        index_levels=index_levels,
        index_descriptors=index_descriptors,
        preserve_index=index,
        types=types,
    )

    md_dict = json.loads(metadata[b"pandas"])

    # correct metadata for list and struct and nullable numeric types
    for col_meta in md_dict["columns"]:
        if (
            col_meta["name"] in table._column_names
            and table._data[col_meta["name"]].nullable
            and col_meta["numpy_type"] in PARQUET_META_TYPE_MAP
        ):
            col_meta["numpy_type"] = PARQUET_META_TYPE_MAP[
                col_meta["numpy_type"]
            ]
        if col_meta["numpy_type"] in ("list", "struct"):
            col_meta["numpy_type"] = "object"

    return json.dumps(md_dict)


def _index_level_name(index_name, level, column_names):
    """
    Return the name of an index level or a default name
    if `index_name` is None or is already a column name.

    Parameters
    ----------
    index_name : name of an Index object
    level : level of the Index object

    Returns
    -------
    name : str
    """
    if index_name is not None and index_name not in column_names:
        return index_name
    else:
        return f"__index_level_{level}__"<|MERGE_RESOLUTION|>--- conflicted
+++ resolved
@@ -19,11 +19,8 @@
     import json
 
 from cudf.utils.dtypes import (
-<<<<<<< HEAD
     cudf_dtypes_to_pandas_dtypes,
     np_to_pa_dtype,
-=======
->>>>>>> ceb3922a
     is_categorical_dtype,
     is_decimal_dtype,
     is_list_dtype,
