# Copyright (c) 2020-2021, NVIDIA CORPORATION.

import pyarrow as pa

<<<<<<< HEAD
from cython.operator cimport dereference

from cudf._lib.column cimport Column
from cudf._lib.table cimport Table
from cudf._lib.cpp.column.column cimport column, column_view
from cudf._lib.cpp.table.table cimport table_view
from cudf._lib.cpp.types cimport size_type
=======
import cudf
>>>>>>> b5c4052a

from libc.stdint cimport uint8_t
from libcpp.memory cimport unique_ptr
from libcpp.string cimport string
from libcpp.utility cimport move
from libcpp.vector cimport vector

from cudf._lib.column cimport Column
from cudf._lib.cpp.column.column cimport column_view
from cudf._lib.cpp.table.table cimport table_view
from cudf._lib.table cimport Table

try:
    import ujson as json
except ImportError:
    import json

from cudf.utils.dtypes import (
    cudf_dtypes_to_pandas_dtypes,
    is_categorical_dtype,
    is_decimal_dtype,
    is_list_dtype,
    is_struct_dtype,
    np_to_pa_dtype,
)

PARQUET_META_TYPE_MAP = {
    str(cudf_dtype): str(pandas_dtype)
    for cudf_dtype, pandas_dtype in cudf_dtypes_to_pandas_dtypes.items()
}


cdef vector[column_view] make_column_views(object columns):
    cdef vector[column_view] views
    views.reserve(len(columns))
    for col in columns:
        views.push_back((<Column> col).view())
    return views


cdef vector[table_view] make_table_views(object tables):
    cdef vector[table_view] views
    views.reserve(len(tables))
    for tbl in tables:
        views.push_back((<Table> tbl).view())
    return views


cdef vector[table_view] make_table_data_views(object tables):
    cdef vector[table_view] views
    views.reserve(len(tables))
    for tbl in tables:
        views.push_back((<Table> tbl).data_view())
    return views


cdef vector[string] get_column_names(Table table, object index):
    cdef vector[string] column_names
    if index is not False:
        if isinstance(table._index, cudf.core.multiindex.MultiIndex):
            for idx_name in table._index.names:
                column_names.push_back(str.encode(idx_name))
        else:
            if table._index.name is not None:
                column_names.push_back(str.encode(table._index.name))

    for col_name in table._column_names:
        column_names.push_back(str.encode(col_name))

    return column_names


cpdef generate_pandas_metadata(Table table, index):
    col_names = []
    types = []
    index_levels = []
    index_descriptors = []

    # Columns
    for name, col in table._data.items():
        col_names.append(name)
        if is_categorical_dtype(col):
            raise ValueError(
                "'category' column dtypes are currently not "
                + "supported by the gpu accelerated parquet writer"
            )
        elif (
            is_list_dtype(col)
            or is_struct_dtype(col)
            or is_decimal_dtype(col)
        ):
            types.append(col.dtype.to_arrow())
        else:
            types.append(np_to_pa_dtype(col.dtype))

    # Indexes
    if index is not False:
        for level, name in enumerate(table._index.names):
            if isinstance(table._index, cudf.core.multiindex.MultiIndex):
                idx = table.index.get_level_values(level)
            else:
                idx = table.index

            if isinstance(idx, cudf.core.index.RangeIndex):
                if index is None:
                    descr = {
                        "kind": "range",
                        "name": table.index.name,
                        "start": table.index.start,
                        "stop": table.index.stop,
                        "step": table.index.step,
                    }
                else:
                    # When `index=True`, RangeIndex needs to be materialized.
                    materialized_idx = cudf.Index(idx._values, name=idx.name)
                    descr = \
                        _index_level_name(
                            index_name=materialized_idx.name,
                            level=level,
                            column_names=col_names
                        )
                    index_levels.append(materialized_idx)
            else:
                descr = \
                    _index_level_name(
                        index_name=idx.name,
                        level=level,
                        column_names=col_names
                    )
                if is_categorical_dtype(idx):
                    raise ValueError(
                        "'category' column dtypes are currently not "
                        + "supported by the gpu accelerated parquet writer"
                    )
                elif is_list_dtype(idx):
                    types.append(col.dtype.to_arrow())
                else:
                    types.append(np_to_pa_dtype(idx.dtype))
                index_levels.append(idx)
            col_names.append(name)
            index_descriptors.append(descr)

    metadata = pa.pandas_compat.construct_metadata(
        columns_to_convert=[
            col
            for col in table._columns
        ],
        df=table,
        column_names=col_names,
        index_levels=index_levels,
        index_descriptors=index_descriptors,
        preserve_index=index,
        types=types,
    )

    md_dict = json.loads(metadata[b"pandas"])

    # correct metadata for list and struct and nullable numeric types
    for col_meta in md_dict["columns"]:
        if (
            col_meta["name"] in table._column_names
            and table._data[col_meta["name"]].nullable
            and col_meta["numpy_type"] in PARQUET_META_TYPE_MAP
        ):
            col_meta["numpy_type"] = PARQUET_META_TYPE_MAP[
                col_meta["numpy_type"]
            ]
        if col_meta["numpy_type"] in ("list", "struct"):
            col_meta["numpy_type"] = "object"

    return json.dumps(md_dict)


def _index_level_name(index_name, level, column_names):
    """
    Return the name of an index level or a default name
    if `index_name` is None or is already a column name.

    Parameters
    ----------
    index_name : name of an Index object
    level : level of the Index object

    Returns
    -------
    name : str
    """
    if index_name is not None and index_name not in column_names:
        return index_name
    else:
        return f"__index_level_{level}__"


# TODO: Look into simplifying calling APIs that don't use the index from this.
# TODO: There's a bit of an inconsistency in use cases where calling functions
# are calling this function once to get the index and once to get the data. The
# index is converted to an index object, while the data is not. Perhaps this
# should be made more consistent.
cdef data_from_unique_ptr(
    unique_ptr[table] c_tbl, column_names, index_names=None
):
    """Convert a libcudf table into a dict with an index.

    This method is intended to provide the bridge between the columns returned
    from calls to libcudf APIs and the cuDF Python Table objects, which require
    named columns and a separate index.

    Since cuDF Python has an independent representation of a table as a
    collection of columns, this function simply returns a list of columns
    suitable for conversion into data to be passed to cuDF constructors.
    This method returns the columns of the table in the order they are
    stored in libcudf, but calling code is responsible for partitioning and
    labeling them as needed.

    Parameters
    ----------
    c_tbl : unique_ptr[cudf::table]
    index_names : iterable
    column_names : iterable

    Returns
    -------
    List[Column]
        A list of the columns in the output table.
    """
    cdef vector[unique_ptr[column]] c_columns = move(c_tbl.get().release())
    cdef vector[unique_ptr[column]].iterator it = c_columns.begin()

    # First construct the index, if any
    cdef int i

    columns = [Column.from_unique_ptr(move(dereference(it+i)))
               for i in range(c_columns.size())]

    index = (
        cudf.Index._from_data(
            {
                name: columns[i]
                for i, name in enumerate(index_names)
            }
        )
        if index_names is not None
        else None
    )
    n_index_columns = len(index_names) if index_names is not None else 0
    data = {
        name: columns[i + n_index_columns]
        for i, name in enumerate(column_names)
    }
    return data, index


cdef data_from_table_view(
    table_view tv,
    object owner,
    object column_names,
    object index_names=None
):
    """
    Given a ``cudf::table_view``, constructs a ``cudf.Table`` from it,
    along with referencing an ``owner`` Python object that owns the memory
    lifetime. If ``owner`` is a ``cudf.Table``, we reach inside of it and
    reach inside of each ``cudf.Column`` to make the owner of each newly
    created ``Buffer`` underneath the ``cudf.Column`` objects of the
    created ``cudf.Table`` the respective ``Buffer`` from the relevant
    ``cudf.Column`` of the ``owner`` ``cudf.Table``.
    """
    cdef size_type column_idx = 0
    table_owner = isinstance(owner, Table)

    # First construct the index, if any
    index = None
    if index_names is not None:
        index_columns = []
        for _ in index_names:
            column_owner = owner
            if table_owner:
                column_owner = owner._index._columns[column_idx]
            index_columns.append(
                Column.from_column_view(
                    tv.column(column_idx),
                    column_owner
                )
            )
            column_idx += 1
        index = cudf.Index._from_data(dict(zip(index_names, index_columns)))

    # Construct the data dict
    cdef size_type source_column_idx = 0
    data_columns = []
    for _ in column_names:
        column_owner = owner
        if table_owner:
            column_owner = owner._columns[source_column_idx]
        data_columns.append(
            Column.from_column_view(tv.column(column_idx), column_owner)
        )
        column_idx += 1
        source_column_idx += 1

    return dict(zip(column_names, data_columns)), index<|MERGE_RESOLUTION|>--- conflicted
+++ resolved
@@ -2,18 +2,9 @@
 
 import pyarrow as pa
 
-<<<<<<< HEAD
+import cudf
+
 from cython.operator cimport dereference
-
-from cudf._lib.column cimport Column
-from cudf._lib.table cimport Table
-from cudf._lib.cpp.column.column cimport column, column_view
-from cudf._lib.cpp.table.table cimport table_view
-from cudf._lib.cpp.types cimport size_type
-=======
-import cudf
->>>>>>> b5c4052a
-
 from libc.stdint cimport uint8_t
 from libcpp.memory cimport unique_ptr
 from libcpp.string cimport string
@@ -21,8 +12,9 @@
 from libcpp.vector cimport vector
 
 from cudf._lib.column cimport Column
-from cudf._lib.cpp.column.column cimport column_view
+from cudf._lib.cpp.column.column cimport column, column_view
 from cudf._lib.cpp.table.table cimport table_view
+from cudf._lib.cpp.types cimport size_type
 from cudf._lib.table cimport Table
 
 try:
