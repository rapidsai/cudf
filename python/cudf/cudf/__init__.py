# Copyright (c) 2018-2021, NVIDIA CORPORATION.
from cudf.utils.gpu_utils import validate_setup

validate_setup()

import cupy
from numba import cuda

import rmm

from cudf.api.types import dtype
from cudf import core, datasets, testing
from cudf._version import get_versions
from cudf.api.extensions import (
    register_dataframe_accessor,
    register_index_accessor,
    register_series_accessor,
)
from cudf.core.scalar import (
    NA,
    Scalar,
)
from cudf.core.index import (
    BaseIndex,
    CategoricalIndex,
    DatetimeIndex,
    Float32Index,
    Float64Index,
    Index,
    GenericIndex,
    Int8Index,
    Int16Index,
    Int32Index,
    Int64Index,
    IntervalIndex,
    RangeIndex,
    StringIndex,
    TimedeltaIndex,
    UInt8Index,
    UInt16Index,
    UInt32Index,
    UInt64Index,
<<<<<<< HEAD
    cut,
    from_pandas,
    from_dataframe,
=======
>>>>>>> eb09d148
    interval_range,
)
from cudf.core.dataframe import DataFrame, from_pandas, merge
from cudf.core.series import Series
from cudf.core.multiindex import MultiIndex
from cudf.core.cut import cut
from cudf.core.algorithms import factorize
from cudf.core.dtypes import (
    CategoricalDtype,
    Decimal64Dtype,
    Decimal32Dtype,
    IntervalDtype,
    ListDtype,
    StructDtype,
)
from cudf.core.groupby import Grouper
from cudf.core.ops import (
    add,
    arccos,
    arcsin,
    arctan,
    cos,
    exp,
    floor_divide,
    log,
    logical_and,
    logical_not,
    logical_or,
    multiply,
    remainder,
    sin,
    sqrt,
    subtract,
    tan,
    true_divide,
)
from cudf.core.reshape import (
    concat,
    get_dummies,
    melt,
    merge_sorted,
    pivot,
    unstack,
)
from cudf.core.series import isclose
from cudf.core.tools.datetimes import DateOffset, to_datetime
from cudf.core.tools.numeric import to_numeric
from cudf.io import (
    from_dlpack,
    read_avro,
    read_csv,
    read_feather,
    read_hdf,
    read_json,
    read_orc,
    read_parquet,
)
from cudf.utils.dtypes import _NA_REP
from cudf.utils.utils import set_allocator

cuda.set_memory_manager(rmm.RMMNumbaManager)
cupy.cuda.set_allocator(rmm.rmm_cupy_allocator)

__version__ = get_versions()["version"]
del get_versions<|MERGE_RESOLUTION|>--- conflicted
+++ resolved
@@ -40,12 +40,6 @@
     UInt16Index,
     UInt32Index,
     UInt64Index,
-<<<<<<< HEAD
-    cut,
-    from_pandas,
-    from_dataframe,
-=======
->>>>>>> eb09d148
     interval_range,
 )
 from cudf.core.dataframe import DataFrame, from_pandas, merge
