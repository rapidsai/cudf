--- conflicted
+++ resolved
@@ -69,12 +69,7 @@
     pivot_table,
     unstack,
 )
-<<<<<<< HEAD
-from cudf.core.scalar import Scalar
 from cudf.core.series import Series
-=======
-from cudf.core.series import Series, isclose
->>>>>>> 8904a83e
 from cudf.core.tools.datetimes import DateOffset, date_range, to_datetime
 from cudf.core.tools.numeric import to_numeric
 from cudf.io import (
