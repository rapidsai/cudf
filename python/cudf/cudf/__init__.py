--- conflicted
+++ resolved
@@ -74,18 +74,15 @@
     tan,
     true_divide,
 )
-<<<<<<< HEAD
-from cudf.core.reshape import concat, crosstab, get_dummies, melt, merge_sorted
-=======
 from cudf.core.reshape import (
     concat,
+    crosstab,
     get_dummies,
     melt,
     merge_sorted,
     pivot,
     unstack,
 )
->>>>>>> 2aaa57f3
 from cudf.core.series import isclose
 from cudf.core.tools.datetimes import DateOffset, to_datetime
 from cudf.core.tools.numeric import to_numeric
