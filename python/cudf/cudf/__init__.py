--- conflicted
+++ resolved
@@ -39,12 +39,8 @@
     from_pandas,
     merge,
 )
-<<<<<<< HEAD
+from cudf.core.algorithms import factorize
 from cudf.core.dtypes import CategoricalDtype, DecimalDtype
-=======
-from cudf.core.algorithms import factorize
-from cudf.core.dtypes import CategoricalDtype
->>>>>>> d586aa7f
 from cudf.core.groupby import Grouper
 from cudf.core.ops import (
     add,
@@ -68,7 +64,7 @@
 )
 from cudf.core.reshape import concat, get_dummies, melt, merge_sorted
 from cudf.core.series import isclose
-from cudf.core.tools.datetimes import to_datetime, DateOffset
+from cudf.core.tools.datetimes import DateOffset, to_datetime
 from cudf.core.tools.numeric import to_numeric
 from cudf.io import (
     from_dlpack,
