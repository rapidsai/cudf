--- conflicted
+++ resolved
@@ -39,10 +39,7 @@
     from_pandas,
     merge,
 )
-<<<<<<< HEAD
-=======
 from cudf.core.algorithms import factorize
->>>>>>> 496ad19e
 from cudf.core.dtypes import CategoricalDtype, DecimalDtype
 from cudf.core.groupby import Grouper
 from cudf.core.ops import (
