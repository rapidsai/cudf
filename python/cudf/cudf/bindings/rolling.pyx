# Copyright (c) 2019, NVIDIA CORPORATION.

# cython: profile=False
# distutils: language = c++
# cython: embedsignature = True
# cython: language_level = 3

from libc.stdint cimport uintptr_t

import numba.cuda
import numba.numpy_support

from cudf.dataframe.column import Column

from cudf.bindings.cudf_cpp cimport *
from cudf.bindings.cudf_cpp import *
from cudf.bindings.rolling cimport *

from cudf.utils import cudautils


def apply_rolling(inp, window, min_periods, center, op):
    cdef gdf_column *c_input_col
    cdef gdf_column* c_output_col = NULL
    cdef gdf_index_type c_window = 0
    cdef gdf_index_type c_forward_window = 0
    cdef gdf_agg_op c_op
    cdef gdf_index_type *c_window_col = NULL
    cdef gdf_index_type *c_min_periods_col = NULL
    cdef gdf_index_type *c_forward_window_col = NULL

    cdef string cpp_str
    cdef gdf_dtype g_type

    if op == "mean":
        inp = inp.astype("float64")

    c_input_col = column_view_from_column(inp, inp.name)

    if op == "count":
        min_periods = 0

    cdef gdf_index_type c_min_periods = min_periods

    cdef uintptr_t c_window_ptr
    if isinstance(window, numba.cuda.devicearray.DeviceNDArray):
        if center:
            # TODO: we can support this even though Pandas currently does not
            raise NotImplementedError(
                "center is not implemented for offset-based windows"
            )
        c_window_ptr = get_ctype_ptr(window)
        c_window_col = <gdf_index_type*> c_window_ptr
    else:
        if center:
            c_window = (window // 2) + 1
            c_forward_window = window - (c_window)
        else:
            c_window = window
            c_forward_window = 0

    result = None

    if window == 0:
        mask = None
        out_value = 0
        null_count = 0
        out_size = inp.data.mem.size
        out_dtype = inp.data.mem.dtype
        if op not in ["count", "sum"]:
            null_count = len(inp)
            out_value = inp.default_na_value()
            mask = cudautils.make_empty_mask(null_count)
        data = cudautils.full(out_size, out_value, out_dtype)
        result = Column.from_mem_views(data, mask, null_count, inp.name)
    else:
<<<<<<< HEAD
        with nogil:
            c_output_col = rolling_window(
                c_input_col[0],
                c_window,
                c_min_periods,
                c_forward_window,
                c_op,
                c_window_col,
                c_min_periods_col,
                c_forward_window_col
            )
        # I'd expect this to work but it doesn't...
        # result = gdf_column_to_column(c_output_col)
        data, mask = gdf_column_to_column_mem(c_output_col)
        result = Column.from_mem_views(data, mask, None, inp.name)
=======
        if callable(op):
            nb_type = numba.numpy_support.from_dtype(inp.dtype)
            type_signature = (nb_type[:],)
            compiled_op = cudautils.compile_udf(op, type_signature)
            cpp_str = compiled_op[0].encode('UTF-8')
            if compiled_op[1] not in dtypes:
                raise TypeError(
                    "Result of window function has unsupported dtype {}"
                    .format(op[1])
                )
            g_type = dtypes[compiled_op[1]]
            with nogil:
                c_output_col = rolling_window(
                    inp_col[0],
                    c_window,
                    c_min_periods,
                    c_forward_window,
                    cpp_str,
                    GDF_NUMBA_GENERIC_AGG_OPS,
                    g_type,
                    c_window_col,
                    c_min_periods_col,
                    c_forward_window_col
                )
            data, mask = gdf_column_to_column_mem(&c_output_col)
        else:
            c_op = agg_ops[op]
            with nogil:
                output_col = rolling_window(
                    inp_col[0],
                    c_window,
                    c_min_periods,
                    c_forward_window,
                    c_op,
                    c_window_col,
                    c_min_periods_col,
                    c_forward_window_col
                )
            data, mask = gdf_column_to_column_mem(output_col)

    result = Column.from_mem_views(data, mask)
>>>>>>> e2fe47bd

    if c_window_col is NULL and op == "count":
        # Pandas only does this for fixed windows...?
        result = result.fillna(0)

    free_column(c_input_col)
    free_column(c_output_col)

    return result<|MERGE_RESOLUTION|>--- conflicted
+++ resolved
@@ -20,8 +20,7 @@
 
 
 def apply_rolling(inp, window, min_periods, center, op):
-    cdef gdf_column *c_input_col
-    cdef gdf_column* c_output_col = NULL
+    cdef gdf_column* c_out_ptr = NULL
     cdef gdf_index_type c_window = 0
     cdef gdf_index_type c_forward_window = 0
     cdef gdf_agg_op c_op
@@ -35,7 +34,7 @@
     if op == "mean":
         inp = inp.astype("float64")
 
-    c_input_col = column_view_from_column(inp, inp.name)
+    cdef gdf_column* c_in_col = column_view_from_column(inp, inp.name)
 
     if op == "count":
         min_periods = 0
@@ -59,38 +58,22 @@
             c_window = window
             c_forward_window = 0
 
-    result = None
+    data = None
+    mask = None
+    out_col = None
+    null_count = None
 
     if window == 0:
-        mask = None
-        out_value = 0
+        fill_value = 0
         null_count = 0
-        out_size = inp.data.mem.size
-        out_dtype = inp.data.mem.dtype
         if op not in ["count", "sum"]:
             null_count = len(inp)
-            out_value = inp.default_na_value()
+            fill_value = inp.default_na_value()
             mask = cudautils.make_empty_mask(null_count)
-        data = cudautils.full(out_size, out_value, out_dtype)
-        result = Column.from_mem_views(data, mask, null_count, inp.name)
+        data = cudautils.full(
+            inp.data.mem.size, fill_value, inp.data.mem.dtype
+        )
     else:
-<<<<<<< HEAD
-        with nogil:
-            c_output_col = rolling_window(
-                c_input_col[0],
-                c_window,
-                c_min_periods,
-                c_forward_window,
-                c_op,
-                c_window_col,
-                c_min_periods_col,
-                c_forward_window_col
-            )
-        # I'd expect this to work but it doesn't...
-        # result = gdf_column_to_column(c_output_col)
-        data, mask = gdf_column_to_column_mem(c_output_col)
-        result = Column.from_mem_views(data, mask, None, inp.name)
-=======
         if callable(op):
             nb_type = numba.numpy_support.from_dtype(inp.dtype)
             type_signature = (nb_type[:],)
@@ -103,8 +86,8 @@
                 )
             g_type = dtypes[compiled_op[1]]
             with nogil:
-                c_output_col = rolling_window(
-                    inp_col[0],
+                c_out_col = rolling_window(
+                    c_in_col[0],
                     c_window,
                     c_min_periods,
                     c_forward_window,
@@ -115,12 +98,12 @@
                     c_min_periods_col,
                     c_forward_window_col
                 )
-            data, mask = gdf_column_to_column_mem(&c_output_col)
+            data, mask = gdf_column_to_column_mem(&c_out_col)
         else:
             c_op = agg_ops[op]
             with nogil:
-                output_col = rolling_window(
-                    inp_col[0],
+                c_out_ptr = rolling_window(
+                    c_in_col[0],
                     c_window,
                     c_min_periods,
                     c_forward_window,
@@ -129,16 +112,15 @@
                     c_min_periods_col,
                     c_forward_window_col
                 )
-            data, mask = gdf_column_to_column_mem(output_col)
+            data, mask = gdf_column_to_column_mem(c_out_ptr)
 
-    result = Column.from_mem_views(data, mask)
->>>>>>> e2fe47bd
+    out_col = Column.from_mem_views(data, mask, null_count, inp.name)
 
     if c_window_col is NULL and op == "count":
         # Pandas only does this for fixed windows...?
-        result = result.fillna(0)
+        out_col = out_col.fillna(0)
 
-    free_column(c_input_col)
-    free_column(c_output_col)
+    free_column(c_in_col)
+    free_column(c_out_ptr)
 
-    return result+    return out_col