--- conflicted
+++ resolved
@@ -22,20 +22,6 @@
         ANY
         ALL
 
-<<<<<<< HEAD
-    cdef gdf_column apply_boolean_mask(
-        const gdf_column &input,
-        const gdf_column &boolean_mask
-    ) except +
-
-    cdef cudf_table apply_boolean_mask(
-        const cudf_table &input,
-        const gdf_column &boolean_mask
-    ) except +
-
-    cdef gdf_column drop_nulls(
-        const gdf_column &input
-=======
     cdef cudf_table apply_boolean_mask(
         const cudf_table &input,
         const gdf_column &boolean_mask
@@ -46,13 +32,6 @@
         const cudf_table &keys,
         const any_or_all drop_if,
         const gdf_size_type valid_threshold
->>>>>>> 43248707
-    ) except +
-
-    cdef cudf_table drop_nulls(
-        const cudf_table &input,
-        const vector[gdf_index_type]& column_indices,
-        const any_or_all drop_if
     ) except +
 
     cdef cudf_table drop_duplicates(
