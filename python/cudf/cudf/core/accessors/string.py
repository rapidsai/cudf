--- conflicted
+++ resolved
@@ -1015,13 +1015,8 @@
             raise TypeError(f"repl must be a str, not {type(repl).__name__}.")
 
         # Pandas forces non-regex replace when pat is a single-character
-<<<<<<< HEAD
         if regex is True and len(pat) > 0:
-            result = self._column.replace_re(  # type: ignore[arg-type]
-=======
-        if regex is True and len(pat) > 1:
             result = self._column.replace_re(
->>>>>>> 24927be5
                 pat,  # type: ignore[arg-type]
                 pa_repl,
                 n,
