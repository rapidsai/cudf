--- conflicted
+++ resolved
@@ -263,19 +263,12 @@
             center=self.center,
         )
 
-<<<<<<< HEAD
-    def _apply_agg_column(
-        self, source_column: ColumnBase, agg_name: str, **agg_kwargs
-    ) -> ColumnBase:
-        min_periods = self.min_periods or 1
-=======
     @functools.cached_property
     def _plc_windows(self) -> tuple[plc.Column, plc.Column]:
         """
         Return the preceding and following columns to pass into
         pylibcudf.rolling.rolling_window
         """
->>>>>>> e908cd54
         if isinstance(self.window, (int, pd.Timedelta)):
             if isinstance(self.window, pd.Timedelta):
                 if self.center:
@@ -292,21 +285,7 @@
                 else:
                     pre = self.window
                     fwd = 0
-<<<<<<< HEAD
-                orderby_obj = as_column(range(len(source_column)))
-            rolling_request = plc.rolling.RollingRequest(
-                source_column.to_pylibcudf(mode="read"),
-                min_periods,
-                aggregation.make_aggregation(
-                    agg_name,
-                    {"dtype": source_column.dtype}
-                    if callable(agg_name)
-                    else agg_kwargs,
-                ).plc_obj,
-            )
-=======
                 orderby_obj = as_column(range(len(self.obj)))
->>>>>>> e908cd54
             if self._group_keys is not None:
                 group_cols: list[plc.Column] = [
                     col.to_pylibcudf(mode="read")
@@ -315,19 +294,6 @@
             else:
                 group_cols = []
             group_keys = plc.Table(group_cols)
-<<<<<<< HEAD
-            with acquire_spill_lock():
-                (plc_result,) = plc.rolling.grouped_range_rolling_window(
-                    group_keys,
-                    orderby_obj.to_pylibcudf(mode="read"),
-                    plc.types.Order.ASCENDING,
-                    plc.types.NullOrder.BEFORE,
-                    plc.rolling.BoundedOpen(plc.Scalar.from_py(pre)),
-                    plc.rolling.BoundedClosed(plc.Scalar.from_py(fwd)),
-                    [rolling_request],
-                ).columns()
-            return ColumnBase.from_pylibcudf(plc_result)
-=======
             return plc.rolling.make_range_windows(
                 group_keys,
                 orderby_obj.to_pylibcudf(mode="read"),
@@ -336,7 +302,6 @@
                 plc.rolling.BoundedOpen(plc.Scalar.from_py(pre)),
                 plc.rolling.BoundedClosed(plc.Scalar.from_py(fwd)),
             )
->>>>>>> e908cd54
         elif isinstance(self.window, BaseIndexer):
             start, end = self.window.get_window_bounds(
                 num_values=len(self.obj),
@@ -347,37 +312,6 @@
             )
             start = as_column(start, dtype=SIZE_TYPE_DTYPE)
             end = as_column(end, dtype=SIZE_TYPE_DTYPE)
-<<<<<<< HEAD
-
-            idx = as_column(range(len(start)))
-            preceding_window = (idx - start + np.int32(1)).astype(
-                SIZE_TYPE_DTYPE
-            )
-            following_window = (end - idx - np.int32(1)).astype(
-                SIZE_TYPE_DTYPE
-            )
-            pre = preceding_window.to_pylibcudf(mode="read")
-            fwd = following_window.to_pylibcudf(mode="read")
-            with acquire_spill_lock():
-                return ColumnBase.from_pylibcudf(
-                    plc.rolling.rolling_window(
-                        source_column.to_pylibcudf(mode="read"),
-                        pre,
-                        fwd,
-                        min_periods,
-                        aggregation.make_aggregation(
-                            agg_name,
-                            {"dtype": source_column.dtype}
-                            if callable(agg_name)
-                            else agg_kwargs,
-                        ).plc_obj,
-                    )
-                )
-        else:
-            raise ValueError(
-                "self.window should have been an int, BaseIndexer, or a pandas.Timedelta "
-                f"not {type(self.window).__name__}"
-=======
 
             idx = as_column(range(len(start)))
             preceding_window = (idx - start + np.int32(1)).astype(
@@ -415,7 +349,6 @@
                     self.min_periods or 1,
                     rolling_agg,
                 )
->>>>>>> e908cd54
             )
 
     def _reduce(
