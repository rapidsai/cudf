# Copyright (c) 2020-2025, NVIDIA CORPORATION
from __future__ import annotations

import warnings

import numba
import numpy as np
import pandas as pd
from pandas.api.indexers import BaseIndexer

import pylibcudf as plc

import cudf
from cudf.api.types import is_integer, is_number
from cudf.core._internals import aggregation
from cudf.core.buffer import acquire_spill_lock
from cudf.core.column.column import ColumnBase, as_column
from cudf.core.mixins import Reducible
from cudf.utils import cudautils
from cudf.utils.utils import GetAttrGetItemMixin

<<<<<<< HEAD
=======
if TYPE_CHECKING:
    from cudf.core.column.column import ColumnBase
    from cudf.core.indexed_frame import IndexedFrame

>>>>>>> 53174fdc

class _RollingBase:
    """
    Contains routines to apply a window aggregation to a column.
    """

    obj: cudf.DataFrame | cudf.Series

    def _apply_agg_column(
        self, source_column: ColumnBase, agg_name: str
    ) -> ColumnBase:
        raise NotImplementedError

    def _apply_agg(self, agg_name: str) -> cudf.DataFrame | cudf.Series:
        applied = (
            self._apply_agg_column(col, agg_name) for col in self.obj._columns
        )
        return self.obj._from_data_like_self(
            self.obj._data._from_columns_like_self(applied)
        )


class Rolling(GetAttrGetItemMixin, _RollingBase, Reducible):
    """
    Rolling window calculations.

    Parameters
    ----------
    window : int, offset or a BaseIndexer subclass
        Size of the window, i.e., the number of observations used
        to calculate the statistic.
        For datetime indexes, an offset can be provided instead
        of an int. The offset must be convertible to a timedelta.
        As opposed to a fixed window size, each window will be
        sized to accommodate observations within the time period
        specified by the offset.
        If a BaseIndexer subclass is passed, calculates the window
        boundaries based on the defined ``get_window_bounds`` method.
    min_periods : int, optional
        The minimum number of observations in the window that are
        required to be non-null, so that the result is non-null.
        If not provided or ``None``, ``min_periods`` is equal to
        the window size.
    center : bool, optional
        If ``True``, the result is set at the center of the window.
        If ``False`` (default), the result is set at the right edge
        of the window.

    Returns
    -------
    ``Rolling`` object.

    Examples
    --------
    >>> import cudf
    >>> a = cudf.Series([1, 2, 3, None, 4])

    Rolling sum with window size 2.

    >>> print(a.rolling(2).sum())
    0
    1    3
    2    5
    3
    4
    dtype: int64

    Rolling sum with window size 2 and min_periods 1.

    >>> print(a.rolling(2, min_periods=1).sum())
    0    1
    1    3
    2    5
    3    3
    4    4
    dtype: int64

    Rolling count with window size 3.

    >>> print(a.rolling(3).count())
    0    1
    1    2
    2    3
    3    2
    4    2
    dtype: int64

    Rolling count with window size 3, but with the result set at the
    center of the window.

    >>> print(a.rolling(3, center=True).count())
    0    2
    1    3
    2    2
    3    2
    4    1 dtype: int64

    Rolling max with variable window size specified by an offset;
    only valid for datetime index.

    >>> a = cudf.Series(
    ...     [1, 9, 5, 4, np.nan, 1],
    ...     index=[
    ...         pd.Timestamp('20190101 09:00:00'),
    ...         pd.Timestamp('20190101 09:00:01'),
    ...         pd.Timestamp('20190101 09:00:02'),
    ...         pd.Timestamp('20190101 09:00:04'),
    ...         pd.Timestamp('20190101 09:00:07'),
    ...         pd.Timestamp('20190101 09:00:08')
    ...     ]
    ... )

    >>> print(a.rolling('2s').max())
    2019-01-01T09:00:00.000    1
    2019-01-01T09:00:01.000    9
    2019-01-01T09:00:02.000    9
    2019-01-01T09:00:04.000    4
    2019-01-01T09:00:07.000
    2019-01-01T09:00:08.000    1
    dtype: int64

    Apply custom function on the window with the *apply* method

    >>> import numpy as np
    >>> import math
    >>> b = cudf.Series([16, 25, 36, 49, 64, 81], dtype=np.float64)
    >>> def some_func(A):
    ...     b = 0
    ...     for a in A:
    ...         b = b + math.sqrt(a)
    ...     return b
    ...
    >>> print(b.rolling(3, min_periods=1).apply(some_func))
    0     4.0
    1     9.0
    2    15.0
    3    18.0
    4    21.0
    5    24.0
    dtype: float64

    And this also works for window rolling set by an offset

    >>> import pandas as pd
    >>> c = cudf.Series(
    ...     [16, 25, 36, 49, 64, 81],
    ...     index=[
    ...          pd.Timestamp('20190101 09:00:00'),
    ...          pd.Timestamp('20190101 09:00:01'),
    ...          pd.Timestamp('20190101 09:00:02'),
    ...          pd.Timestamp('20190101 09:00:04'),
    ...          pd.Timestamp('20190101 09:00:07'),
    ...          pd.Timestamp('20190101 09:00:08')
    ...      ],
    ...     dtype=np.float64
    ... )
    >>> print(c.rolling('2s').apply(some_func))
    2019-01-01T09:00:00.000     4.0
    2019-01-01T09:00:01.000     9.0
    2019-01-01T09:00:02.000    11.0
    2019-01-01T09:00:04.000     7.0
    2019-01-01T09:00:07.000     8.0
    2019-01-01T09:00:08.000    17.0
    dtype: float64
    """

    _PROTECTED_KEYS = frozenset(("obj",))

    _time_window = False

    _VALID_REDUCTIONS = {
        "sum",
        "min",
        "max",
        "mean",
        "var",
        "std",
    }

    def __init__(
        self,
        obj: IndexedFrame,
        window,
        min_periods=None,
        center: bool = False,
        win_type: str | None = None,
        on=None,
        axis=0,
        closed: str | None = None,
        step: int | None = None,
        method: str = "single",
    ):
        if cudf.get_option("mode.pandas_compatible"):
            obj = obj.nans_to_nulls()
        self.obj = obj  # type: ignore[assignment]
        self.window = window
        self.min_periods = min_periods
        self.center = center
        self._normalize()
        # for var & std only?
        self.agg_params: dict[str, int] = {}
        if axis != 0:
            warnings.warn(
                "axis is deprecated with will be removed in a future version. "
                "Transpose the DataFrame first instead."
            )
            raise NotImplementedError("axis != 0 is not supported yet.")
        self.axis = axis

        if win_type is not None:
            if win_type != "boxcar":
                raise NotImplementedError(
                    "Only the default win_type 'boxcar' is currently supported"
                )
        self.win_type = win_type

        if on is not None:
            raise NotImplementedError("on is currently not supported")
        if closed not in (None, "right"):
            raise NotImplementedError("closed is currently not supported")
        if step is not None:
            raise NotImplementedError("step is currently not supported")
        if method != "single":
            raise NotImplementedError("method is currently not supported")

    def __getitem__(self, arg):
        if isinstance(arg, tuple):
            arg = list(arg)
        return self.obj[arg].rolling(
            window=self.window,
            min_periods=self.min_periods,
            center=self.center,
        )

    def _apply_agg_column(self, source_column, agg_name):
        min_periods = self.min_periods or 1
        if isinstance(self.window, int):
            preceding_window = None
            following_window = None
            window = self.window
        elif isinstance(self.window, BaseIndexer):
            start, end = self.window.get_window_bounds(
                num_values=len(self.obj),
                min_periods=self.min_periods,
                center=self.center,
                closed=None,
                step=None,
            )
            start = as_column(start, dtype="int32")
            end = as_column(end, dtype="int32")

            idx = as_column(range(len(start)))
            preceding_window = (idx - start + np.int32(1)).astype("int32")
            following_window = (end - idx - np.int32(1)).astype("int32")
            window = None
        else:
            preceding_window = as_column(self.window)
            following_window = as_column(
                0, length=self.window.size, dtype=self.window.dtype
            )
            window = None

        with acquire_spill_lock():
            if window is None:
                if self.center:
                    # TODO: we can support this even though Pandas currently does not
                    raise NotImplementedError(
                        "center is not implemented for offset-based windows"
                    )
                pre = preceding_window.to_pylibcudf(mode="read")
                fwd = following_window.to_pylibcudf(mode="read")
            else:
                if self.center:
                    pre = (window // 2) + 1
                    fwd = window - (pre)
                else:
                    pre = window
                    fwd = 0

            return ColumnBase.from_pylibcudf(
                plc.rolling.rolling_window(
                    source_column.to_pylibcudf(mode="read"),
                    pre,
                    fwd,
                    min_periods,
                    aggregation.make_aggregation(
                        agg_name,
                        {"dtype": source_column.dtype}
                        if callable(agg_name)
                        else self.agg_params,
                    ).plc_obj,
                )
            )

    def _reduce(
        self,
        op: str,
        *args,
        **kwargs,
    ):
        """Calculate the rolling {op}.

        Returns
        -------
        Series or DataFrame
            Return type is the same as the original object.
        """
        return self._apply_agg(op)

    def var(self, ddof=1):
        """Calculate the rolling variance.

        Parameters
        ----------
        ddof : int, default 1
            Delta Degrees of Freedom.  The divisor used in calculations
            is ``N - ddof``, where ``N`` represents the number of
            elements.

        Returns
        -------
        Series or DataFrame
            Return type is the same as the original object.
        """
        self.agg_params["ddof"] = ddof
        return self._apply_agg("var")

    def std(self, ddof=1):
        """Calculate the rolling standard deviation.

        Parameters
        ----------
        ddof : int, default 1
            Delta Degrees of Freedom.  The divisor used in calculations
            is ``N - ddof``, where ``N`` represents the number of
            elements.

        Returns
        -------
        Series or DataFrame
            Return type is the same as the original object.
        """
        self.agg_params["ddof"] = ddof
        return self._apply_agg("std")

    def count(self):
        """Calculate the rolling count of non NaN observations.

        Returns
        -------
        Series or DataFrame
            Return type is the same as the original object.
        """
        return self._apply_agg("count")

    def apply(self, func, *args, **kwargs):
        """
        Calculate the rolling custom aggregation function.

        Parameters
        ----------
        func : function
            A user defined function that takes an 1D array as input
        args : tuple
            unsupported.
        kwargs
            unsupported

        See Also
        --------
        cudf.Series.apply: Apply an elementwise function to
            transform the values in the Column.

        Notes
        -----
        The supported Python features are listed in

        https://numba.readthedocs.io/en/stable/cuda/cudapysupported.html

        with these exceptions:

        * Math functions in `cmath` are not supported since `libcudf` does not
          have complex number support and output of `cmath` functions are most
          likely complex numbers.

        * These five functions in `math` are not supported since numba
          generates multiple PTX functions from them:

          * math.sin()
          * math.cos()
          * math.tan()
          * math.gamma()
          * math.lgamma()

        * Series with string dtypes are not supported.

        * Global variables need to be re-defined explicitly inside
          the udf, as numba considers them to be compile-time constants
          and there is no known way to obtain value of the global variable.

        Examples
        --------
        >>> import cudf
        >>> def count_if_gt_3(window):
        ...     count = 0
        ...     for i in window:
        ...             if i > 3:
        ...                     count += 1
        ...     return count
        ...
        >>> s = cudf.Series([0, 1.1, 5.8, 3.1, 6.2, 2.0, 1.5])
        >>> s.rolling(3, min_periods=1).apply(count_if_gt_3)
        0    0
        1    0
        2    1
        3    2
        4    3
        5    2
        6    1
        dtype: int64
        """
        has_nulls = False
        if isinstance(self.obj, cudf.Series):
            if self.obj._column.has_nulls():
                has_nulls = True
        else:
            for col in self.obj._data:
                if self.obj[col].has_nulls:
                    has_nulls = True
        if has_nulls:
            raise NotImplementedError(
                "Handling UDF with null values is not yet supported"
            )
        return self._apply_agg(func)

    def _normalize(self):
        """
        Normalize the *window* and *min_periods* args

        *window* can be:

        * An integer, in which case it is the window size.
          If *min_periods* is unspecified, it is set to be equal to
          the window size.

        * A timedelta offset, in which case it is used to generate
          a column of window sizes to use for each element.
          If *min_periods* is unspecified, it is set to 1.
          Only valid for datetime index.
        """
        window, min_periods = self.window, self.min_periods
        if is_number(window):
            # only allow integers
            if not is_integer(window):
                raise ValueError("window must be an integer")
            if window <= 0:
                raise ValueError("window cannot be zero or negative")
            if self.min_periods is None:
                min_periods = window
        else:
            if isinstance(
                window, (numba.cuda.devicearray.DeviceNDArray, BaseIndexer)
            ):
                # window is a device_array of window sizes or BaseIndexer
                self.window = window
                self.min_periods = min_periods
                return

            if not isinstance(self.obj.index, cudf.core.index.DatetimeIndex):
                raise ValueError(
                    "window must be an integer for non datetime index"
                )

            self._time_window = True

            try:
                window = pd.to_timedelta(window)
                # to_timedelta will also convert np.arrays etc.,
                if not isinstance(window, pd.Timedelta):
                    raise ValueError
                window = window.to_timedelta64()
            except ValueError as e:
                raise ValueError(
                    "window must be integer or convertible to a timedelta"
                ) from e
            if self.min_periods is None:
                min_periods = 1

        self.window = self._window_to_window_sizes(window)
        self.min_periods = min_periods

    def _window_to_window_sizes(self, window):
        """
        For non-fixed width windows,
        convert the window argument into window sizes.
        """
        if is_integer(window):
            return window
        else:
            with acquire_spill_lock():
                return cudautils.window_sizes_from_offset(
                    self.obj.index._values.data_array_view(mode="write"),
                    window,
                )

    def __repr__(self):
        return "{} [window={},min_periods={},center={}]".format(
            self.__class__.__name__, self.window, self.min_periods, self.center
        )


class RollingGroupby(Rolling):
    """
    Grouped rolling window calculation.

    See Also
    --------
    cudf.core.window.Rolling
    """

    def __init__(self, groupby, window, min_periods=None, center=False):
        sort_order = groupby.grouping.keys.argsort()

        # TODO: there may be overlap between the columns
        # of `groupby.grouping.keys` and `groupby.obj`.
        # As an optimization, avoid gathering those twice.
        self._group_keys = groupby.grouping.keys.take(sort_order)
        obj = groupby.obj.drop(columns=groupby.grouping._named_columns).take(
            sort_order
        )

        gb_size = groupby.size().sort_index()
        self._group_starts = (
            gb_size.cumsum().shift(1).fillna(0).repeat(gb_size)
        )

        super().__init__(obj, window, min_periods=min_periods, center=center)

    @acquire_spill_lock()
    def _window_to_window_sizes(self, window):
        if is_integer(window):
            return cudautils.grouped_window_sizes_from_offset(
                as_column(range(len(self.obj))).data_array_view(mode="read"),
                self._group_starts,
                window,
            )
        else:
            return cudautils.grouped_window_sizes_from_offset(
                self.obj.index._values.data_array_view(mode="read"),
                self._group_starts,
                window,
            )

    def _apply_agg(self, agg_name):
        index = cudf.MultiIndex._from_data(
            {**self._group_keys._data, **self.obj.index._data}
        )
        result = super()._apply_agg(agg_name)
        result.index = index
        return result<|MERGE_RESOLUTION|>--- conflicted
+++ resolved
@@ -2,6 +2,7 @@
 from __future__ import annotations
 
 import warnings
+from typing import TYPE_CHECKING
 
 import numba
 import numpy as np
@@ -19,13 +20,9 @@
 from cudf.utils import cudautils
 from cudf.utils.utils import GetAttrGetItemMixin
 
-<<<<<<< HEAD
-=======
 if TYPE_CHECKING:
-    from cudf.core.column.column import ColumnBase
     from cudf.core.indexed_frame import IndexedFrame
 
->>>>>>> 53174fdc
 
 class _RollingBase:
     """
