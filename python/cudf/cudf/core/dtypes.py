# Copyright (c) 2020-2024, NVIDIA CORPORATION.

import decimal
import operator
import pickle
import textwrap
import warnings
from functools import cached_property
from typing import Any, Callable, Dict, List, Tuple, Type, Union

import numpy as np
import pandas as pd
import pyarrow as pa
from pandas.api import types as pd_types
from pandas.api.extensions import ExtensionDtype
<<<<<<< HEAD
=======
from pandas.core.arrays.arrow.extension_types import ArrowIntervalType
from pandas.core.dtypes.dtypes import (
    CategoricalDtype as pd_CategoricalDtype,
    CategoricalDtypeType as pd_CategoricalDtypeType,
)
>>>>>>> bb597151

import cudf
from cudf._typing import Dtype
from cudf.core._compat import PANDAS_LT_300
from cudf.core.abc import Serializable
from cudf.core.buffer import Buffer
from cudf.utils.docutils import doc_apply


def dtype(arbitrary):
    """
    Return the cuDF-supported dtype corresponding to `arbitrary`.

    Parameters
    ----------
    arbitrary: dtype or scalar-like

    Returns
    -------
    dtype: the cuDF-supported dtype that best matches `arbitrary`
    """
    #  first, check if `arbitrary` is one of our extension types:
    if isinstance(arbitrary, cudf.core.dtypes._BaseDtype):
        return arbitrary

    # next, try interpreting arbitrary as a NumPy dtype that we support:
    try:
        np_dtype = np.dtype(arbitrary)
        if np_dtype.kind in ("OU"):
            return np.dtype("object")
    except TypeError:
        pass
    else:
        if np_dtype not in cudf._lib.types.SUPPORTED_NUMPY_TO_LIBCUDF_TYPES:
            raise TypeError(f"Unsupported type {np_dtype}")
        return np_dtype

    # use `pandas_dtype` to try and interpret
    # `arbitrary` as a Pandas extension type.
    #  Return the corresponding NumPy/cuDF type.
    pd_dtype = pd.api.types.pandas_dtype(arbitrary)
    if cudf.get_option(
        "mode.pandas_compatible"
    ) and cudf.api.types._is_pandas_nullable_extension_dtype(pd_dtype):
        raise NotImplementedError("not supported")
    try:
        return dtype(pd_dtype.numpy_dtype)
    except AttributeError:
        if isinstance(pd_dtype, pd.CategoricalDtype):
            return cudf.CategoricalDtype.from_pandas(pd_dtype)
        elif isinstance(pd_dtype, pd.StringDtype):
            return np.dtype("object")
        elif isinstance(pd_dtype, pd.IntervalDtype):
            return cudf.IntervalDtype.from_pandas(pd_dtype)
        elif isinstance(pd_dtype, pd.DatetimeTZDtype):
            return pd_dtype
        else:
            raise TypeError(
                f"Cannot interpret {arbitrary} as a valid cuDF dtype"
            )


def _decode_type(
    cls: Type,
    header: dict,
    frames: list,
    is_valid_class: Callable[[Type, Type], bool] = operator.is_,
) -> Tuple[dict, list, Type]:
    """Decode metadata-encoded type and check validity

    Parameters
    ----------
    cls : type
        class performing deserialization
    header : dict
        metadata for deserialization
    frames : list
        buffers containing data for deserialization
    is_valid_class : Callable
        function to call to check if the encoded class type is valid for
        serialization by `cls` (default is to check type equality), called
        as `is_valid_class(decoded_class, cls)`.

    Returns
    -------
    tuple
        Tuple of validated headers, frames, and the decoded class
        constructor.

    Raises
    ------
    AssertionError
        if the number of frames doesn't match the count encoded in the
        headers, or `is_valid_class` is not true.
    """
    assert header["frame_count"] == len(frames), (
        f"Deserialization expected {header['frame_count']} frames, "
        f"but received {len(frames)}."
    )
    klass = pickle.loads(header["type-serialized"])
    assert is_valid_class(
        klass, cls
    ), f"Header-encoded {klass=} does not match decoding {cls=}."
    return header, frames, klass


class _BaseDtype(ExtensionDtype, Serializable):
    # Base type for all cudf-specific dtypes
    pass


class CategoricalDtype(_BaseDtype):
    """
    Type for categorical data with the categories and orderedness.

    Parameters
    ----------
    categories : sequence, optional
        Must be unique, and must not contain any nulls.
        The categories are stored in an Index,
        and if an index is provided the dtype of that index will be used.
    ordered : bool or None, default False
        Whether or not this categorical is treated as a ordered categorical.
        None can be used to maintain the ordered value of existing categoricals
        when used in operations that combine categoricals, e.g. astype, and
        will resolve to False if there is no existing ordered to maintain.

    Attributes
    ----------
    categories
    ordered

    Methods
    -------
    from_pandas
    to_pandas

    Examples
    --------
    >>> import cudf
    >>> dtype = cudf.CategoricalDtype(categories=['b', 'a'], ordered=True)
    >>> cudf.Series(['a', 'b', 'a', 'c'], dtype=dtype)
    0       a
    1       b
    2       a
    3    <NA>
    dtype: category
    Categories (2, object): ['b' < 'a']
    """

    def __init__(self, categories=None, ordered: bool = False) -> None:
        self._categories = self._init_categories(categories)
        self._ordered = ordered

    @property
    def categories(self) -> "cudf.core.index.Index":
        """
        An ``Index`` containing the unique categories allowed.

        Examples
        --------
        >>> import cudf
        >>> dtype = cudf.CategoricalDtype(categories=['b', 'a'], ordered=True)
        >>> dtype.categories
        Index(['b', 'a'], dtype='object')
        """
        if self._categories is None:
            return cudf.core.index.as_index(
                cudf.core.column.column_empty(0, dtype="object", masked=False)
            )
        return cudf.core.index.as_index(self._categories, copy=False)

    @property
    def type(self):
        return self._categories.dtype.type

    @property
    def name(self):
        return "category"

    @property
    def str(self):
        return "|O08"

    @property
    def ordered(self) -> bool:
        """
        Whether the categories have an ordered relationship.
        """
        return self._ordered

    @ordered.setter
    def ordered(self, value) -> None:
        self._ordered = value

    @classmethod
    def from_pandas(cls, dtype: pd.CategoricalDtype) -> "CategoricalDtype":
        """
        Convert a ``pandas.CategrocialDtype`` to ``cudf.CategoricalDtype``

        Examples
        --------
        >>> import cudf
        >>> import pandas as pd
        >>> pd_dtype = pd.CategoricalDtype(categories=['b', 'a'], ordered=True)
        >>> pd_dtype
        CategoricalDtype(categories=['b', 'a'], ordered=True, categories_dtype=object)
        >>> cudf_dtype = cudf.CategoricalDtype.from_pandas(pd_dtype)
        >>> cudf_dtype
        CategoricalDtype(categories=['b', 'a'], ordered=True, categories_dtype=object)
        """  # noqa: E501
        return CategoricalDtype(
            categories=dtype.categories, ordered=dtype.ordered
        )

    def to_pandas(self) -> pd.CategoricalDtype:
        """
        Convert a ``cudf.CategoricalDtype`` to ``pandas.CategoricalDtype``

        Examples
        --------
        >>> import cudf
        >>> dtype = cudf.CategoricalDtype(categories=['b', 'a'], ordered=True)
        >>> dtype
        CategoricalDtype(categories=['b', 'a'], ordered=True, categories_dtype=object)
        >>> dtype.to_pandas()
        CategoricalDtype(categories=['b', 'a'], ordered=True, categories_dtype=object)
        """  # noqa: E501
        if self._categories is None:
            categories = None
        else:
            if self._categories.dtype in {
                cudf.dtype("float32"),
                cudf.dtype("float64"),
            }:
                categories = self._categories.dropna().to_pandas()
            else:
                categories = self._categories.to_pandas()
        return pd.CategoricalDtype(categories=categories, ordered=self.ordered)

    def _init_categories(self, categories: Any):
        if categories is None:
            return categories
        if len(categories) == 0 and not _is_interval_dtype(categories):
            dtype = "object"  # type: Any
        else:
            dtype = None

        column = cudf.core.column.as_column(categories, dtype=dtype)

        if isinstance(column, cudf.core.column.CategoricalColumn):
            return column.categories
        else:
            return column

    def __eq__(self, other: Dtype) -> bool:
        if isinstance(other, str):
            return other == self.name
        elif other is self:
            return True
        elif not isinstance(other, self.__class__):
            return False
        elif self.ordered != other.ordered:
            return False
        elif self._categories is None or other._categories is None:
            return True
        else:
            return (
                self._categories.dtype == other._categories.dtype
                and self._categories.equals(other._categories)
            )

    def construct_from_string(self):
        raise NotImplementedError()

    def serialize(self):
        header = {}
        header["type-serialized"] = pickle.dumps(type(self))
        header["ordered"] = self.ordered

        frames = []

        if self.categories is not None:
            categories_header, categories_frames = self.categories.serialize()
        header["categories"] = categories_header
        frames.extend(categories_frames)
        header["frame_count"] = len(frames)
        return header, frames

    @classmethod
    def deserialize(cls, header, frames):
        header, frames, klass = _decode_type(cls, header, frames)
        ordered = header["ordered"]
        categories_header = header["categories"]
        categories_frames = frames
        categories_type = pickle.loads(categories_header["type-serialized"])
        categories = categories_type.deserialize(
            categories_header, categories_frames
        )
        return klass(categories=categories, ordered=ordered)

    def __repr__(self):
        return self.to_pandas().__repr__()


class ListDtype(_BaseDtype):
    """
    Type to represent list data.

    Parameters
    ----------
    element_type : object
        A dtype with which represents the element types in the list.

    Attributes
    ----------
    element_type
    leaf_type

    Methods
    -------
    from_arrow
    to_arrow

    Examples
    --------
    >>> import cudf
    >>> list_dtype = cudf.ListDtype("int32")
    >>> list_dtype
    ListDtype(int32)

    A nested list dtype can be created by:

    >>> nested_list_dtype = cudf.ListDtype(list_dtype)
    >>> nested_list_dtype
    ListDtype(ListDtype(int32))
    """

    _typ: pa.ListType
    name: str = "list"

    def __init__(self, element_type: Any) -> None:
        if isinstance(element_type, ListDtype):
            self._typ = pa.list_(element_type._typ)
        else:
            element_type = cudf.utils.dtypes.cudf_dtype_to_pa_type(
                element_type
            )
            self._typ = pa.list_(element_type)

    @cached_property
    def element_type(self) -> Dtype:
        """
        Returns the element type of the ``ListDtype``.

        Returns
        -------
        Dtype

        Examples
        --------
        >>> import cudf
        >>> deep_nested_type = cudf.ListDtype(cudf.ListDtype(cudf.ListDtype("float32")))
        >>> deep_nested_type
        ListDtype(ListDtype(ListDtype(float32)))
        >>> deep_nested_type.element_type
        ListDtype(ListDtype(float32))
        >>> deep_nested_type.element_type.element_type
        ListDtype(float32)
        >>> deep_nested_type.element_type.element_type.element_type
        'float32'
        """  # noqa: E501
        if isinstance(self._typ.value_type, pa.ListType):
            return ListDtype.from_arrow(self._typ.value_type)
        elif isinstance(self._typ.value_type, pa.StructType):
            return StructDtype.from_arrow(self._typ.value_type)
        else:
            return cudf.dtype(self._typ.value_type.to_pandas_dtype())

    @cached_property
    def leaf_type(self):
        """
        Returns the type of the leaf values.

        Examples
        --------
        >>> import cudf
        >>> deep_nested_type = cudf.ListDtype(cudf.ListDtype(cudf.ListDtype("float32")))
        >>> deep_nested_type
        ListDtype(ListDtype(ListDtype(float32)))
        >>> deep_nested_type.leaf_type
        'float32'
        """  # noqa: E501
        if isinstance(self.element_type, ListDtype):
            return self.element_type.leaf_type
        else:
            return self.element_type

    @property
    def type(self):
        # TODO: we should change this to return something like a
        # ListDtypeType, once we figure out what that should look like
        return pa.array

    @classmethod
    def from_arrow(cls, typ):
        """
        Creates a ``ListDtype`` from ``pyarrow.ListType``.

        Parameters
        ----------
        typ : pyarrow.ListType
            A ``pyarrow.ListType`` that has to be converted to
            ``ListDtype``.

        Returns
        -------
        obj : ``ListDtype``

        Examples
        --------
        >>> import cudf
        >>> import pyarrow as pa
        >>> arrow_type = pa.infer_type([[1]])
        >>> arrow_type
        ListType(list<item: int64>)
        >>> list_dtype = cudf.ListDtype.from_arrow(arrow_type)
        >>> list_dtype
        ListDtype(int64)
        """
        obj = object.__new__(cls)
        obj._typ = typ
        return obj

    def to_arrow(self):
        """
        Convert to a ``pyarrow.ListType``

        Examples
        --------
        >>> import cudf
        >>> list_dtype = cudf.ListDtype(cudf.ListDtype("float32"))
        >>> list_dtype
        ListDtype(ListDtype(float32))
        >>> list_dtype.to_arrow()
        ListType(list<item: list<item: float>>)
        """
        return self._typ

    def __eq__(self, other):
        if isinstance(other, str):
            return other == self.name
        if not isinstance(other, ListDtype):
            return False
        return self._typ.equals(other._typ)

    def __repr__(self):
        if isinstance(self.element_type, (ListDtype, StructDtype)):
            return f"{type(self).__name__}({repr(self.element_type)})"
        else:
            return f"{type(self).__name__}({self.element_type})"

    def __hash__(self):
        return hash(self._typ)

    def serialize(self) -> Tuple[dict, list]:
        header: Dict[str, Dtype] = {}
        header["type-serialized"] = pickle.dumps(type(self))

        frames = []

        if isinstance(self.element_type, _BaseDtype):
            header["element-type"], frames = self.element_type.serialize()
        else:
            header["element-type"] = getattr(
                self.element_type, "name", self.element_type
            )
        header["frame_count"] = len(frames)
        return header, frames

    @classmethod
    def deserialize(cls, header: dict, frames: list):
        header, frames, klass = _decode_type(cls, header, frames)
        if isinstance(header["element-type"], dict):
            element_type = pickle.loads(
                header["element-type"]["type-serialized"]
            ).deserialize(header["element-type"], frames)
        else:
            element_type = header["element-type"]
        return klass(element_type=element_type)

    @cached_property
    def itemsize(self):
        return self.element_type.itemsize


class StructDtype(_BaseDtype):
    """
    Type to represent a struct data.

    Parameters
    ----------
    fields : dict
        A mapping of field names to dtypes, the dtypes can themselves
        be of ``StructDtype`` too.

    Attributes
    ----------
    fields
    itemsize

    Methods
    -------
    from_arrow
    to_arrow

    Examples
    --------
    >>> import cudf
    >>> struct_dtype = cudf.StructDtype({"a": "int64", "b": "string"})
    >>> struct_dtype
    StructDtype({'a': dtype('int64'), 'b': dtype('O')})

    A nested ``StructDtype`` can also be constructed in the following way:

    >>> nested_struct_dtype = cudf.StructDtype({"dict_data": struct_dtype, "c": "uint8"})
    >>> nested_struct_dtype
    StructDtype({'dict_data': StructDtype({'a': dtype('int64'), 'b': dtype('O')}), 'c': dtype('uint8')})
    """  # noqa: E501

    name = "struct"

    def __init__(self, fields):
        pa_fields = {
            k: cudf.utils.dtypes.cudf_dtype_to_pa_type(v)
            for k, v in fields.items()
        }
        self._typ = pa.struct(pa_fields)

    @property
    def fields(self):
        """
        Returns an ordered dict of column name and dtype key-value.

        Examples
        --------
        >>> import cudf
        >>> struct_dtype = cudf.StructDtype({"a": "int64", "b": "string"})
        >>> struct_dtype
        StructDtype({'a': dtype('int64'), 'b': dtype('O')})
        >>> struct_dtype.fields
        {'a': dtype('int64'), 'b': dtype('O')}
        """
        return {
            field.name: cudf.utils.dtypes.cudf_dtype_from_pa_type(field.type)
            for field in self._typ
        }

    @property
    def type(self):
        # TODO: we should change this to return something like a
        # StructDtypeType, once we figure out what that should look like
        return dict

    @classmethod
    def from_arrow(cls, typ):
        """
        Convert a ``pyarrow.StructType`` to ``StructDtype``.

        Examples
        --------
        >>> import cudf
        >>> import pyarrow as pa
        >>> pa_struct_type = pa.struct({'x': pa.int32(), 'y': pa.string()})
        >>> pa_struct_type
        StructType(struct<x: int32, y: string>)
        >>> cudf.StructDtype.from_arrow(pa_struct_type)
        StructDtype({'x': dtype('int32'), 'y': dtype('O')})
        """
        obj = object.__new__(cls)
        obj._typ = typ
        return obj

    def to_arrow(self):
        """
        Convert a ``StructDtype`` to a ``pyarrow.StructType``.

        Examples
        --------
        >>> import cudf
        >>> struct_type = cudf.StructDtype({"x": "int32", "y": "string"})
        >>> struct_type
        StructDtype({'x': dtype('int32'), 'y': dtype('O')})
        >>> struct_type.to_arrow()
        StructType(struct<x: int32, y: string>)
        """
        return self._typ

    def __eq__(self, other):
        if isinstance(other, str):
            return other == self.name
        if not isinstance(other, StructDtype):
            return False
        return self._typ.equals(other._typ)

    def __repr__(self):
        return f"{type(self).__name__}({self.fields})"

    def __hash__(self):
        return hash(self._typ)

    def serialize(self) -> Tuple[dict, list]:
        header: Dict[str, Any] = {}
        header["type-serialized"] = pickle.dumps(type(self))

        frames: List[Buffer] = []

        fields: Dict[str, Union[bytes, Tuple[Any, Tuple[int, int]]]] = {}

        for k, dtype in self.fields.items():
            if isinstance(dtype, _BaseDtype):
                dtype_header, dtype_frames = dtype.serialize()
                fields[k] = (
                    dtype_header,
                    (len(frames), len(frames) + len(dtype_frames)),
                )
                frames.extend(dtype_frames)
            else:
                fields[k] = pickle.dumps(dtype)
        header["fields"] = fields
        header["frame_count"] = len(frames)
        return header, frames

    @classmethod
    def deserialize(cls, header: dict, frames: list):
        header, frames, klass = _decode_type(cls, header, frames)
        fields = {}
        for k, dtype in header["fields"].items():
            if isinstance(dtype, tuple):
                dtype_header, (start, stop) = dtype
                fields[k] = pickle.loads(
                    dtype_header["type-serialized"]
                ).deserialize(
                    dtype_header,
                    frames[start:stop],
                )
            else:
                fields[k] = pickle.loads(dtype)
        return cls(fields)

    @cached_property
    def itemsize(self):
        return sum(
            cudf.utils.dtypes.cudf_dtype_from_pa_type(field.type).itemsize
            for field in self._typ
        )


decimal_dtype_template = textwrap.dedent(
    """
        Type to represent a ``decimal{size}`` data.

        Parameters
        ----------
        precision : int
            The total number of digits in each value of this dtype
        scale : int, optional
            The scale of the dtype. See Notes below.

        Attributes
        ----------
        precision
        scale
        itemsize

        Methods
        -------
        to_arrow
        from_arrow

        Notes
        -----
        When the scale is positive:
            - numbers with fractional parts (e.g., 0.0042) can be represented
            - the scale is the total number of digits to the right of the
              decimal point

        When the scale is negative:
            - only multiples of powers of 10 (including 10**0) can be
              represented (e.g., 1729, 4200, 1000000)
            - the scale represents the number of trailing zeros in the value.

        For example, 42 is representable with precision=2 and scale=0.
        13.0051 is representable with precision=6 and scale=4,
        and *not* representable with precision<6 or scale<4.

        Examples
        --------
        >>> import cudf
        >>> decimal{size}_dtype = cudf.Decimal{size}Dtype(precision=9, scale=2)
        >>> decimal{size}_dtype
        Decimal{size}Dtype(precision=9, scale=2)
    """  # noqa: E501
)


class DecimalDtype(_BaseDtype):
    _metadata = ("precision", "scale")

    def __init__(self, precision, scale=0):
        self._validate(precision, scale)
        self._typ = pa.decimal128(precision, scale)

    @property
    def str(self):
        return f"{str(self.name)}({self.precision}, {self.scale})"

    @property
    def precision(self):
        """
        The decimal precision, in number of decimal digits (an integer).
        """
        return self._typ.precision

    @precision.setter
    def precision(self, value):
        self._validate(value, self.scale)
        self._typ = pa.decimal128(precision=value, scale=self.scale)

    @property
    def scale(self):
        """
        The decimal scale (an integer).
        """
        return self._typ.scale

    @property
    def itemsize(self):
        """
        Length of one column element in bytes.
        """
        return self.ITEMSIZE

    @property
    def type(self):
        # might need to account for precision and scale here
        return decimal.Decimal

    def to_arrow(self):
        """
        Return the equivalent ``pyarrow`` dtype.
        """
        return self._typ

    @classmethod
    def from_arrow(cls, typ):
        """
        Construct a cudf decimal dtype from a ``pyarrow`` dtype

        Examples
        --------
        >>> import cudf
        >>> import pyarrow as pa
        >>> pa_type = pa.decimal128(precision=9, scale=2)

        Constructing a ``Decimal32Dtype``:

        >>> cudf.Decimal32Dtype.from_arrow(pa_type)
        Decimal64Dtype(precision=9, scale=2)

        Constructing a ``Decimal64Dtype``:

        >>> cudf.Decimal64Dtype.from_arrow(pa_type)
        Decimal64Dtype(precision=9, scale=2)

        Constructing a ``Decimal128Dtype``:

        >>> cudf.Decimal128Dtype.from_arrow(pa_type)
        Decimal128Dtype(precision=9, scale=2)
        """
        return cls(typ.precision, typ.scale)

    def __repr__(self):
        return (
            f"{self.__class__.__name__}"
            f"(precision={self.precision}, scale={self.scale})"
        )

    @classmethod
    def _validate(cls, precision, scale=0):
        if precision > cls.MAX_PRECISION:
            raise ValueError(
                f"Cannot construct a {cls.__name__}"
                f" with precision > {cls.MAX_PRECISION}"
            )
        if abs(scale) > precision:
            raise ValueError(f"scale={scale} exceeds precision={precision}")

    @classmethod
    def _from_decimal(cls, decimal):
        """
        Create a cudf.DecimalDtype from a decimal.Decimal object
        """
        metadata = decimal.as_tuple()
        precision = max(len(metadata.digits), -metadata.exponent)
        return cls(precision, -metadata.exponent)

    def serialize(self) -> Tuple[dict, list]:
        return (
            {
                "type-serialized": pickle.dumps(type(self)),
                "precision": self.precision,
                "scale": self.scale,
                "frame_count": 0,
            },
            [],
        )

    @classmethod
    def deserialize(cls, header: dict, frames: list):
        header, frames, klass = _decode_type(
            cls, header, frames, is_valid_class=issubclass
        )
        klass = pickle.loads(header["type-serialized"])
        return klass(header["precision"], header["scale"])

    def __eq__(self, other: Dtype) -> bool:
        if other is self:
            return True
        elif not isinstance(other, self.__class__):
            return False
        return self.precision == other.precision and self.scale == other.scale

    def __hash__(self):
        return hash(self._typ)


@doc_apply(
    decimal_dtype_template.format(
        size="32",
    )
)
class Decimal32Dtype(DecimalDtype):
    name = "decimal32"
    MAX_PRECISION = np.floor(np.log10(np.iinfo("int32").max))
    ITEMSIZE = 4


@doc_apply(
    decimal_dtype_template.format(
        size="64",
    )
)
class Decimal64Dtype(DecimalDtype):
    name = "decimal64"
    MAX_PRECISION = np.floor(np.log10(np.iinfo("int64").max))
    ITEMSIZE = 8


@doc_apply(
    decimal_dtype_template.format(
        size="128",
    )
)
class Decimal128Dtype(DecimalDtype):
    name = "decimal128"
    MAX_PRECISION = 38
    ITEMSIZE = 16


class IntervalDtype(StructDtype):
    """
    subtype: str, np.dtype
        The dtype of the Interval bounds.
    closed: {'right', 'left', 'both', 'neither'}, default 'right'
        Whether the interval is closed on the left-side, right-side,
        both or neither. See the Notes for more detailed explanation.
    """

    name = "interval"

    def __init__(self, subtype, closed="right"):
        super().__init__(fields={"left": subtype, "right": subtype})

        if closed is None:
            closed = "right"
        if closed in ["left", "right", "neither", "both"]:
            self.closed = closed
        else:
            raise ValueError("closed value is not valid")

    @property
    def subtype(self):
        return self.fields["left"]

    def __repr__(self) -> str:
        return f"interval[{self.subtype}, {self.closed}]"

    def __str__(self) -> str:
        return self.__repr__()

    @classmethod
    def from_arrow(cls, typ):
        return IntervalDtype(typ.subtype.to_pandas_dtype(), typ.closed)

    def to_arrow(self):
        return ArrowIntervalType(
            pa.from_numpy_dtype(self.subtype), self.closed
        )

    @classmethod
    def from_pandas(cls, pd_dtype: pd.IntervalDtype) -> "IntervalDtype":
        return cls(subtype=pd_dtype.subtype, closed=pd_dtype.closed)

    def to_pandas(self) -> pd.IntervalDtype:
        return pd.IntervalDtype(subtype=self.subtype, closed=self.closed)

    def __eq__(self, other):
        if isinstance(other, str):
            # This means equality isn't transitive but mimics pandas
            return other == self.name
        return (
            type(self) == type(other)
            and self.subtype == other.subtype
            and self.closed == other.closed
        )

    def __hash__(self):
        return hash((self.subtype, self.closed))

    def serialize(self) -> Tuple[dict, list]:
        header = {
            "type-serialized": pickle.dumps(type(self)),
            "fields": pickle.dumps((self.subtype, self.closed)),
            "frame_count": 0,
        }
        return header, []

    @classmethod
    def deserialize(cls, header: dict, frames: list):
        header, frames, klass = _decode_type(cls, header, frames)
        klass = pickle.loads(header["type-serialized"])
        subtype, closed = pickle.loads(header["fields"])
        return klass(subtype, closed=closed)


def _is_categorical_dtype(obj):
    if obj is None:
        return False

    if isinstance(
        obj,
        (
            pd.CategoricalDtype,
            cudf.CategoricalDtype,
            cudf.core.index.CategoricalIndex,
            cudf.core.column.CategoricalColumn,
            pd.Categorical,
            pd.CategoricalIndex,
        ),
    ):
        return True
    # Note that we cannot directly use `obj in (...)`  because that triggers
    # equality as well as identity checks and pandas extension dtypes won't
    # allow converting that equality check to a boolean; `__nonzero__` is
    # disabled because they treat dtypes as "array-like".
    if any(
        obj is t
        for t in (
            cudf.CategoricalDtype,
            pd.CategoricalDtype,
            pd.CategoricalDtype.type,
        )
    ):
        return True
    if isinstance(obj, (np.ndarray, np.dtype)):
        return False
    if isinstance(obj, str) and obj == "category":
        return True
    if isinstance(obj, cudf.core.index.BaseIndex):
        return obj._is_categorical()
    if isinstance(
        obj,
        (
            cudf.Series,
            cudf.core.column.ColumnBase,
            pd.Index,
            pd.Series,
        ),
    ):
        return _is_categorical_dtype(obj.dtype)
    if hasattr(obj, "type"):
        if obj.type is pd.CategoricalDtype.type:
            return True
    # TODO: A lot of the above checks are probably redundant and should be
    # farmed out to this function here instead.
    with warnings.catch_warnings():
        warnings.simplefilter("ignore")
        return pd_types.is_categorical_dtype(obj)


def is_categorical_dtype(obj):
    """Check whether an array-like or dtype is of the Categorical dtype.

    .. deprecated:: 24.04
       Use isinstance(dtype, cudf.CategoricalDtype) instead

    Parameters
    ----------
    obj : array-like or dtype
        The array-like or dtype to check.

    Returns
    -------
    bool
        Whether or not the array-like or dtype is of a categorical dtype.
    """
    # Do not remove until pandas 3.0 support is added.
    assert PANDAS_LT_300, "Need to drop after pandas-3.0 support is added."
    warnings.warn(
        "is_categorical_dtype is deprecated and will be removed in a future "
        "version. Use isinstance(dtype, cudf.CategoricalDtype) instead",
        DeprecationWarning,
    )
    return _is_categorical_dtype(obj)


def is_list_dtype(obj):
    """Check whether an array-like or dtype is of the list dtype.

    Parameters
    ----------
    obj : array-like or dtype
        The array-like or dtype to check.

    Returns
    -------
    bool
        Whether or not the array-like or dtype is of the list dtype.
    """
    return (
        type(obj) is cudf.core.dtypes.ListDtype
        or obj is cudf.core.dtypes.ListDtype
        or type(obj) is cudf.core.column.ListColumn
        or obj is cudf.core.column.ListColumn
        or (isinstance(obj, str) and obj == cudf.core.dtypes.ListDtype.name)
        or (
            hasattr(obj, "dtype")
            and isinstance(obj.dtype, cudf.core.dtypes.ListDtype)
        )
    )


def is_struct_dtype(obj):
    """Check whether an array-like or dtype is of the struct dtype.

    Parameters
    ----------
    obj : array-like or dtype
        The array-like or dtype to check.

    Returns
    -------
    bool
        Whether or not the array-like or dtype is of the struct dtype.
    """
    # TODO: This behavior is currently inconsistent for interval types. the
    # actual class IntervalDtype will return False, but instances (e.g.
    # IntervalDtype(int)) will return True. For now this is not being changed
    # since the interval dtype is being modified as part of the array refactor,
    # but this behavior should be made consistent afterwards.
    return (
        isinstance(obj, cudf.core.dtypes.StructDtype)
        or obj is cudf.core.dtypes.StructDtype
        or (isinstance(obj, str) and obj == cudf.core.dtypes.StructDtype.name)
        or (
            hasattr(obj, "dtype")
            and isinstance(obj.dtype, cudf.core.dtypes.StructDtype)
        )
    )


def is_decimal_dtype(obj):
    """Check whether an array-like or dtype is of the decimal dtype.

    Parameters
    ----------
    obj : array-like or dtype
        The array-like or dtype to check.

    Returns
    -------
    bool
        Whether or not the array-like or dtype is of the decimal dtype.
    """
    return (
        is_decimal32_dtype(obj)
        or is_decimal64_dtype(obj)
        or is_decimal128_dtype(obj)
    )


def _is_interval_dtype(obj):
    return (
        isinstance(
            obj,
            (
                cudf.core.dtypes.IntervalDtype,
                pd.IntervalDtype,
            ),
        )
        or obj is cudf.core.dtypes.IntervalDtype
        or (isinstance(obj, cudf.core.index.BaseIndex) and obj._is_interval())
        or (
            isinstance(obj, str) and obj == cudf.core.dtypes.IntervalDtype.name
        )
        or (
            isinstance(
                getattr(obj, "dtype", None),
                (pd.IntervalDtype, cudf.core.dtypes.IntervalDtype),
            )
        )
    )


def is_interval_dtype(obj):
    """Check whether an array-like or dtype is of the interval dtype.

    Parameters
    ----------
    obj : array-like or dtype
        The array-like or dtype to check.

    Returns
    -------
    bool
        Whether or not the array-like or dtype is of the interval dtype.
    """
    warnings.warn(
        "is_interval_dtype is deprecated and will be removed in a "
        "future version. Use `isinstance(dtype, cudf.IntervalDtype)` instead",
        DeprecationWarning,
    )
    return _is_interval_dtype(obj)


def is_decimal32_dtype(obj):
    return (
        type(obj) is cudf.core.dtypes.Decimal32Dtype
        or obj is cudf.core.dtypes.Decimal32Dtype
        or (
            isinstance(obj, str)
            and obj == cudf.core.dtypes.Decimal32Dtype.name
        )
        or (hasattr(obj, "dtype") and is_decimal32_dtype(obj.dtype))
    )


def is_decimal64_dtype(obj):
    return (
        type(obj) is cudf.core.dtypes.Decimal64Dtype
        or obj is cudf.core.dtypes.Decimal64Dtype
        or (
            isinstance(obj, str)
            and obj == cudf.core.dtypes.Decimal64Dtype.name
        )
        or (hasattr(obj, "dtype") and is_decimal64_dtype(obj.dtype))
    )


def is_decimal128_dtype(obj):
    return (
        type(obj) is cudf.core.dtypes.Decimal128Dtype
        or obj is cudf.core.dtypes.Decimal128Dtype
        or (
            isinstance(obj, str)
            and obj == cudf.core.dtypes.Decimal128Dtype.name
        )
        or (hasattr(obj, "dtype") and is_decimal128_dtype(obj.dtype))
    )<|MERGE_RESOLUTION|>--- conflicted
+++ resolved
@@ -13,14 +13,7 @@
 import pyarrow as pa
 from pandas.api import types as pd_types
 from pandas.api.extensions import ExtensionDtype
-<<<<<<< HEAD
-=======
 from pandas.core.arrays.arrow.extension_types import ArrowIntervalType
-from pandas.core.dtypes.dtypes import (
-    CategoricalDtype as pd_CategoricalDtype,
-    CategoricalDtypeType as pd_CategoricalDtypeType,
-)
->>>>>>> bb597151
 
 import cudf
 from cudf._typing import Dtype
