--- conflicted
+++ resolved
@@ -1129,17 +1129,9 @@
             isinstance(obj, str) and obj == cudf.core.dtypes.IntervalDtype.name
         )
         or (
-<<<<<<< HEAD
-            hasattr(obj, "dtype")
-            and isinstance(
-                obj.dtype, (pd.IntervalDtype, cudf.core.dtypes.IntervalDtype)
-            )
-        )
-=======
             isinstance(
                 getattr(obj, "dtype", None), (pd.IntervalDtype, cudf.core.dtypes.IntervalDtype)
             )
->>>>>>> c22c6957
     )
 
 
