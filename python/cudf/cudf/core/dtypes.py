--- conflicted
+++ resolved
@@ -285,7 +285,6 @@
     def from_arrow(cls, typ):
         return cls(typ.precision, typ.scale)
 
-<<<<<<< HEAD
     @property
     def itemsize(self):
         return 8
@@ -295,7 +294,6 @@
             f"{self.__class__.__name__}"
             f"(precision={self.precision}, scale={self.scale})"
         )
-=======
+
     def __hash__(self):
-        return hash(self._typ)
->>>>>>> 8d80d5c9
+        return hash(self._typ)