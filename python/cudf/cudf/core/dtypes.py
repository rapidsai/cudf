# Copyright (c) 2020, NVIDIA CORPORATION.

import pickle

import numpy as np
import pandas as pd
import pyarrow as pa
from pandas.api.extensions import ExtensionDtype

import cudf


class CategoricalDtype(ExtensionDtype):
    def __init__(self, categories=None, ordered=None):
        """
        dtype similar to pd.CategoricalDtype with the categories
        stored on the GPU.
        """
        self._categories = self._init_categories(categories)
        self.ordered = ordered

    @property
    def categories(self):
        if self._categories is None:
            return cudf.core.index.as_index(
                cudf.core.column.column_empty(0, dtype="object", masked=False)
            )
        return cudf.core.index.as_index(self._categories, copy=False)

    @property
    def type(self):
        return self._categories.dtype.type

    @property
    def name(self):
        return "category"

    @property
    def str(self):
        return "|O08"

    @classmethod
    def from_pandas(cls, dtype):
        return CategoricalDtype(
            categories=dtype.categories, ordered=dtype.ordered
        )

    def to_pandas(self):
        if self.categories is None:
            categories = None
        else:
            categories = self.categories.to_pandas()
        return pd.CategoricalDtype(categories=categories, ordered=self.ordered)

    def _init_categories(self, categories):
        if categories is None:
            return categories
        if len(categories) == 0:
            dtype = "object"
        else:
            dtype = None

        column = cudf.core.column.as_column(categories, dtype=dtype)

        if isinstance(column, cudf.core.column.CategoricalColumn):
            return column.categories
        else:
            return column

    def __eq__(self, other):
        if isinstance(other, str):
            return other == self.name
        elif other is self:
            return True
        elif not isinstance(other, self.__class__):
            return False
        elif self.ordered != other.ordered:
            return False
        elif self._categories is None or other._categories is None:
            return True
        else:
            return (
                self._categories.dtype == other._categories.dtype
                and self._categories.equals(other._categories)
            )

    def construct_from_string(self):
        raise NotImplementedError()

    def serialize(self):
        header = {}
        frames = []
        header["ordered"] = self.ordered
        if self.categories is not None:
            categories_header, categories_frames = self.categories.serialize()
        header["categories"] = categories_header
        frames.extend(categories_frames)
        return header, frames

    @classmethod
    def deserialize(cls, header, frames):
        ordered = header["ordered"]
        categories_header = header["categories"]
        categories_frames = frames
        categories_type = pickle.loads(categories_header["type-serialized"])
        categories = categories_type.deserialize(
            categories_header, categories_frames
        )
        return cls(categories=categories, ordered=ordered)


class ListDtype(ExtensionDtype):

    name = "list"

    def __init__(self, element_type):
        if isinstance(element_type, ListDtype):
            self._typ = pa.list_(element_type._typ)
        else:
            element_type = cudf.utils.dtypes.np_to_pa_dtype(
                np.dtype(element_type)
            )
            self._typ = pa.list_(element_type)

    @property
    def element_type(self):
        if isinstance(self._typ.value_type, pa.ListType):
            return ListDtype.from_arrow(self._typ.value_type)
        else:
            return np.dtype(self._typ.value_type.to_pandas_dtype()).name

    @property
    def leaf_type(self):
        if isinstance(self.element_type, ListDtype):
            return self.element_type.leaf_type
        else:
            return self.element_type

    @property
    def type(self):
        # TODO: we should change this to return something like a
        # ListDtypeType, once we figure out what that should look like
        return pa.array

    @classmethod
    def from_arrow(cls, typ):
        obj = object.__new__(cls)
        obj._typ = typ
        return obj

    def to_arrow(self):
        return self._typ

    def __eq__(self, other):
        if isinstance(other, str):
            return other == self.name
        if not isinstance(other, ListDtype):
            return False
        return self._typ.equals(other._typ)

    def __repr__(self):
        if isinstance(self.element_type, ListDtype):
            return f"ListDtype({self.element_type.__repr__()})"
        else:
            return f"ListDtype({self.element_type})"

<<<<<<< HEAD
    def __str__(self):
        return "object"
=======

class StructDtype(ExtensionDtype):

    name = "struct"

    def __init__(self, fields):
        """
        fields : dict
            A mapping of field names to dtypes
        """
        pa_fields = {
            k: cudf.utils.dtypes.cudf_dtype_to_pa_type(v)
            for k, v in fields.items()
        }
        self._typ = pa.struct(pa_fields)

    @property
    def fields(self):
        return {
            field.name: cudf.utils.dtypes.cudf_dtype_from_pa_type(field.type)
            for field in self._typ
        }

    @property
    def type(self):
        # TODO: we should change this to return something like a
        # StructDtypeType, once we figure out what that should look like
        return dict

    @classmethod
    def from_arrow(cls, typ):
        obj = object.__new__(cls)
        obj._typ = typ
        return obj

    def to_arrow(self):
        return self._typ

    def __eq__(self, other):
        if isinstance(other, str):
            return other == self.name
        if not isinstance(other, StructDtype):
            return False
        return self._typ.equals(other._typ)

    def __repr__(self):
        return f"StructDtype({self.fields})"
>>>>>>> 953f825b
<|MERGE_RESOLUTION|>--- conflicted
+++ resolved
@@ -164,10 +164,9 @@
         else:
             return f"ListDtype({self.element_type})"
 
-<<<<<<< HEAD
     def __str__(self):
         return "object"
-=======
+
 
 class StructDtype(ExtensionDtype):
 
@@ -214,5 +213,4 @@
         return self._typ.equals(other._typ)
 
     def __repr__(self):
-        return f"StructDtype({self.fields})"
->>>>>>> 953f825b
+        return f"StructDtype({self.fields})"