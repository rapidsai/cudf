# Copyright (c) 2021-2024, NVIDIA CORPORATION.

from __future__ import annotations

import warnings
from functools import cached_property
from typing import TYPE_CHECKING, Any, Literal

import pandas as pd
from typing_extensions import Self

import cudf
<<<<<<< HEAD
from cudf._lib.copying import _gather_map_is_valid, gather
from cudf._lib.types import size_type_dtype
from cudf.api.extensions import no_default
from cudf.api.types import is_integer, is_list_like, is_scalar
from cudf.core._internals.stream_compaction import (
=======
from cudf._lib.stream_compaction import (
>>>>>>> a5ac4bf3
    apply_boolean_mask,
    drop_duplicates,
    drop_nulls,
)
<<<<<<< HEAD
=======
from cudf._lib.types import size_type_dtype
from cudf.api.extensions import no_default
from cudf.api.types import is_integer, is_list_like, is_scalar
from cudf.core._internals import copying
>>>>>>> a5ac4bf3
from cudf.core.abc import Serializable
from cudf.core.column import ColumnBase, column
from cudf.core.copy_types import GatherMap
from cudf.errors import MixedTypeError
from cudf.utils import ioutils
from cudf.utils.dtypes import can_convert_to_column, is_mixed_with_object_dtype
from cudf.utils.utils import _is_same_name

if TYPE_CHECKING:
    from collections.abc import Generator

    import cupy

    from cudf.core.column_accessor import ColumnAccessor


class BaseIndex(Serializable):
    """Base class for all cudf Index types."""

    _accessors: set[Any] = set()
    _data: ColumnAccessor

    @property
    def _columns(self) -> tuple[Any, ...]:
        raise NotImplementedError

    @cached_property
    def _values(self) -> ColumnBase:
        raise NotImplementedError

    def copy(self, deep: bool = True) -> Self:
        raise NotImplementedError

    def __len__(self):
        raise NotImplementedError

    def __bool__(self):
        raise ValueError(
            f"The truth value of a {type(self).__name__} is ambiguous. Use "
            "a.empty, a.bool(), a.item(), a.any() or a.all()."
        )

    @property
    def size(self):
        # The size of an index is always its length irrespective of dimension.
        return len(self)

    def astype(self, dtype, copy: bool = True):
        """Create an Index with values cast to dtypes.

        The class of a new Index is determined by dtype. When conversion is
        impossible, a ValueError exception is raised.

        Parameters
        ----------
        dtype : :class:`numpy.dtype`
            Use a :class:`numpy.dtype` to cast entire Index object to.
        copy : bool, default False
            By default, astype always returns a newly allocated object.
            If copy is set to False and internal requirements on dtype are
            satisfied, the original data is used to create a new Index
            or the original Index is returned.

        Returns
        -------
        Index
            Index with values cast to specified dtype.

        Examples
        --------
        >>> import cudf
        >>> index = cudf.Index([1, 2, 3])
        >>> index
        Index([1, 2, 3], dtype='int64')
        >>> index.astype('float64')
        Index([1.0, 2.0, 3.0], dtype='float64')
        """
        raise NotImplementedError

    def argsort(self, *args, **kwargs) -> cupy.ndarray:
        """Return the integer indices that would sort the index.

        Parameters vary by subclass.
        """
        raise NotImplementedError

    @property
    def dtype(self):
        raise NotImplementedError

    @property
    def empty(self):
        return self.size == 0

    @property
    def is_unique(self):
        """Return if the index has unique values."""
        raise NotImplementedError

    def memory_usage(self, deep=False):
        """Return the memory usage of an object.

        Parameters
        ----------
        deep : bool
            The deep parameter is ignored and is only included for pandas
            compatibility.

        Returns
        -------
        The total bytes used.
        """
        raise NotImplementedError

    def tolist(self):
        raise TypeError(
            "cuDF does not support conversion to host memory "
            "via the `tolist()` method. Consider using "
            "`.to_arrow().to_pylist()` to construct a Python list."
        )

    to_list = tolist

    @property
    def name(self):
        """Returns the name of the Index."""
        raise NotImplementedError

    @property  # type: ignore
    def ndim(self) -> int:
        """Number of dimensions of the underlying data, by definition 1."""
        return 1

    def equals(self, other) -> bool:
        """
        Determine if two Index objects contain the same elements.

        Returns
        -------
        out: bool
            True if "other" is an Index and it has the same elements
            as calling index; False otherwise.
        """
        raise NotImplementedError

    def shift(self, periods=1, freq=None):
        """Not yet implemented"""
        raise NotImplementedError

    @property
    def shape(self):
        """Get a tuple representing the dimensionality of the data."""
        return (len(self),)

    @property
    def str(self):
        """Not yet implemented."""
        raise NotImplementedError

    @property
    def values(self):
        raise NotImplementedError

    def get_indexer(self, target, method=None, limit=None, tolerance=None):
        """
        Compute indexer and mask for new index given the current index.

        The indexer should be then used as an input to ndarray.take to align
        the current data to the new index.

        Parameters
        ----------
        target : Index
        method : {None, 'pad'/'fill', 'backfill'/'bfill', 'nearest'}, optional
            - default: exact matches only.
            - pad / ffill: find the PREVIOUS index value if no exact match.
            - backfill / bfill: use NEXT index value if no exact match.
            - nearest: use the NEAREST index value if no exact match. Tied
              distances are broken by preferring the larger index
              value.
        tolerance : int or float, optional
            Maximum distance from index value for inexact matches. The value
            of the index at the matching location must satisfy the equation
            ``abs(index[loc] - target) <= tolerance``.

        Returns
        -------
        cupy.ndarray
            Integers from 0 to n - 1 indicating that the index at these
            positions matches the corresponding target values.
            Missing values in the target are marked by -1.

        Examples
        --------
        >>> import cudf
        >>> index = cudf.Index(['c', 'a', 'b'])
        >>> index
        Index(['c', 'a', 'b'], dtype='object')
        >>> index.get_indexer(['a', 'b', 'x'])
        array([ 1,  2, -1], dtype=int32)
        """
        raise NotImplementedError

    def get_loc(self, key):
        """
        Get integer location, slice or boolean mask for requested label.

        Parameters
        ----------
        key : label

        Returns
        -------
        int or slice or boolean mask
            - If result is unique, return integer index
            - If index is monotonic, loc is returned as a slice object
            - Otherwise, a boolean mask is returned

        Examples
        --------
        >>> import cudf
        >>> unique_index = cudf.Index(list('abc'))
        >>> unique_index.get_loc('b')
        1
        >>> monotonic_index = cudf.Index(list('abbc'))
        >>> monotonic_index.get_loc('b')
        slice(1, 3, None)
        >>> non_monotonic_index = cudf.Index(list('abcb'))
        >>> non_monotonic_index.get_loc('b')
        array([False,  True, False,  True])
        >>> numeric_unique_index = cudf.Index([1, 2, 3])
        >>> numeric_unique_index.get_loc(3)
        2

        **MultiIndex**

        >>> multi_index = cudf.MultiIndex.from_tuples([('a', 'd'), ('b', 'e'), ('b', 'f')])
        >>> multi_index
        MultiIndex([('a', 'd'),
                    ('b', 'e'),
                    ('b', 'f')],
                )
        >>> multi_index.get_loc('b')
        slice(1, 3, None)
        >>> multi_index.get_loc(('b', 'e'))
        1
        """

    def max(self):
        """The maximum value of the index."""
        raise NotImplementedError

    def min(self):
        """The minimum value of the index."""
        raise NotImplementedError

    def __getitem__(self, key):
        raise NotImplementedError()

    def __contains__(self, item):
        hash(item)
        return item in self._values

    def _copy_type_metadata(self: Self, other: Self) -> Self:
        raise NotImplementedError

    def get_level_values(self, level):
        """
        Return an Index of values for requested level.

        This is primarily useful to get an individual level of values from a
        MultiIndex, but is provided on Index as well for compatibility.

        Parameters
        ----------
        level : int or str
            It is either the integer position or the name of the level.

        Returns
        -------
        Index
            Calling object, as there is only one level in the Index.

        See Also
        --------
        cudf.MultiIndex.get_level_values : Get values for
            a level of a MultiIndex.

        Notes
        -----
        For Index, level should be 0, since there are no multiple levels.

        Examples
        --------
        >>> import cudf
        >>> idx = cudf.Index(["a", "b", "c"])
        >>> idx.get_level_values(0)
        Index(['a', 'b', 'c'], dtype='object')
        """

        if level == self.name:
            return self
        elif is_integer(level):
            if level != 0:
                raise IndexError(
                    f"Cannot get level: {level} " f"for index with 1 level"
                )
            return self
        else:
            raise KeyError(f"Requested level with name {level} " "not found")

    @property
    def names(self):
        """
        Returns a FrozenList containing the name of the Index.
        """
        return pd.core.indexes.frozen.FrozenList([self.name])

    @names.setter
    def names(self, values):
        if not is_list_like(values):
            raise ValueError("Names must be a list-like")

        num_values = len(values)
        if num_values > 1:
            raise ValueError(
                "Length of new names must be 1, got %d" % num_values
            )

        self.name = values[0]

    def _clean_nulls_from_index(self):
        """
        Convert all na values(if any) in Index object
        to `<NA>` as a preprocessing step to `__repr__` methods.

        This will involve changing type of Index object
        to string dtype but it is the responsibility of the `__repr__`
        methods using this method to replace or handle representation
        of the actual types correctly.
        """
        raise NotImplementedError

    @property
    def is_monotonic_increasing(self):
        """Return boolean if values in the object are monotonically increasing.

        Returns
        -------
        bool
        """
        raise NotImplementedError

    @property
    def is_monotonic_decreasing(self):
        """Return boolean if values in the object are monotonically decreasing.

        Returns
        -------
        bool
        """
        raise NotImplementedError

    @property
    def hasnans(self):
        """
        Return True if there are any NaNs or nulls.

        Returns
        -------
        out : bool
            If Series has at least one NaN or null value, return True,
            if not return False.

        Examples
        --------
        >>> import cudf
        >>> import numpy as np
        >>> index = cudf.Index([1, 2, np.nan, 3, 4], nan_as_null=False)
        >>> index
        Index([1.0, 2.0, nan, 3.0, 4.0], dtype='float64')
        >>> index.hasnans
        True

        `hasnans` returns `True` for the presence of any `NA` values:

        >>> index = cudf.Index([1, 2, None, 3, 4])
        >>> index
        Index([1, 2, <NA>, 3, 4], dtype='int64')
        >>> index.hasnans
        True
        """
        raise NotImplementedError

    @property
    def nlevels(self) -> int:
        """
        Number of levels.
        """
        return 1

    def _set_names(self, names, inplace=False):
        if inplace:
            idx = self
        else:
            idx = self.copy(deep=False)

        idx.names = names
        if not inplace:
            return idx

    def set_names(self, names, level=None, inplace=False):
        """
        Set Index or MultiIndex name.
        Able to set new names partially and by level.

        Parameters
        ----------
        names : label or list of label
            Name(s) to set.
        level : int, label or list of int or label, optional
            If the index is a MultiIndex, level(s) to set (None for all
            levels). Otherwise level must be None.
        inplace : bool, default False
            Modifies the object directly, instead of creating a new Index or
            MultiIndex.

        Returns
        -------
        Index
            The same type as the caller or None if inplace is True.

        See Also
        --------
        cudf.Index.rename : Able to set new names without level.

        Examples
        --------
        >>> import cudf
        >>> idx = cudf.Index([1, 2, 3, 4])
        >>> idx
        Index([1, 2, 3, 4], dtype='int64')
        >>> idx.set_names('quarter')
        Index([1, 2, 3, 4], dtype='int64', name='quarter')
        >>> idx = cudf.MultiIndex.from_product([['python', 'cobra'],
        ... [2018, 2019]])
        >>> idx
        MultiIndex([('python', 2018),
                    ('python', 2019),
                    ( 'cobra', 2018),
                    ( 'cobra', 2019)],
                   )
        >>> idx.names
        FrozenList([None, None])
        >>> idx.set_names(['kind', 'year'], inplace=True)
        >>> idx.names
        FrozenList(['kind', 'year'])
        >>> idx.set_names('species', level=0, inplace=True)
        >>> idx.names
        FrozenList(['species', 'year'])
        """
        if level is not None:
            raise ValueError("Level must be None for non-MultiIndex")

        if not is_list_like(names):
            names = [names]

        return self._set_names(names=names, inplace=inplace)

    @property
    def has_duplicates(self):
        return not self.is_unique

    def where(self, cond, other=None, inplace=False):
        """
        Replace values where the condition is False.

        The replacement is taken from other.

        Parameters
        ----------
        cond : bool array-like with the same length as self
            Condition to select the values on.
        other : scalar, or array-like, default None
            Replacement if the condition is False.

        Returns
        -------
        cudf.Index
            A copy of self with values replaced from other
            where the condition is False.
        """
        raise NotImplementedError

    def factorize(self, sort: bool = False, use_na_sentinel: bool = True):
        raise NotImplementedError

    def union(self, other, sort=None):
        """
        Form the union of two Index objects.

        Parameters
        ----------
        other : Index or array-like
        sort : bool or None, default None
            Whether to sort the resulting Index.

            * None : Sort the result, except when

              1. `self` and `other` are equal.
              2. `self` or `other` has length 0.

            * False : do not sort the result.
            * True : Sort the result (which may raise TypeError).

        Returns
        -------
        union : Index

        Examples
        --------
        Union of an Index
        >>> import cudf
        >>> import pandas as pd
        >>> idx1 = cudf.Index([1, 2, 3, 4])
        >>> idx2 = cudf.Index([3, 4, 5, 6])
        >>> idx1.union(idx2)
        Index([1, 2, 3, 4, 5, 6], dtype='int64')

        MultiIndex case

        >>> idx1 = cudf.MultiIndex.from_pandas(
        ...    pd.MultiIndex.from_arrays(
        ...         [[1, 1, 2, 2], ["Red", "Blue", "Red", "Blue"]]
        ...    )
        ... )
        >>> idx1
        MultiIndex([(1,  'Red'),
                    (1, 'Blue'),
                    (2,  'Red'),
                    (2, 'Blue')],
                   )
        >>> idx2 = cudf.MultiIndex.from_pandas(
        ...    pd.MultiIndex.from_arrays(
        ...         [[3, 3, 2, 2], ["Red", "Green", "Red", "Green"]]
        ...    )
        ... )
        >>> idx2
        MultiIndex([(3,   'Red'),
                    (3, 'Green'),
                    (2,   'Red'),
                    (2, 'Green')],
                   )
        >>> idx1.union(idx2)
        MultiIndex([(1,  'Blue'),
                    (1,   'Red'),
                    (2,  'Blue'),
                    (2, 'Green'),
                    (2,   'Red'),
                    (3, 'Green'),
                    (3,   'Red')],
                   )
        >>> idx1.union(idx2, sort=False)
        MultiIndex([(1,   'Red'),
                    (1,  'Blue'),
                    (2,   'Red'),
                    (2,  'Blue'),
                    (3,   'Red'),
                    (3, 'Green'),
                    (2, 'Green')],
                   )
        """
        if not isinstance(other, BaseIndex):
            other = cudf.Index(other, name=self.name)

        if sort not in {None, False, True}:
            raise ValueError(
                f"The 'sort' keyword only takes the values of "
                f"[None, False, True]; {sort} was passed."
            )

        if cudf.get_option("mode.pandas_compatible"):
            if (self.dtype.kind == "b" and other.dtype.kind != "b") or (
                self.dtype.kind != "b" and other.dtype.kind == "b"
            ):
                # Bools + other types will result in mixed type.
                # This is not yet consistent in pandas and specific to APIs.
                raise MixedTypeError("Cannot perform union with mixed types")
            if (self.dtype.kind == "i" and other.dtype.kind == "u") or (
                self.dtype.kind == "u" and other.dtype.kind == "i"
            ):
                # signed + unsigned types will result in
                # mixed type for union in pandas.
                raise MixedTypeError("Cannot perform union with mixed types")

        if not len(other) or self.equals(other):
            common_dtype = cudf.utils.dtypes.find_common_type(
                [self.dtype, other.dtype]
            )
            res = self._get_reconciled_name_object(other).astype(common_dtype)
            if sort:
                return res.sort_values()
            return res
        elif not len(self):
            common_dtype = cudf.utils.dtypes.find_common_type(
                [self.dtype, other.dtype]
            )
            res = other._get_reconciled_name_object(self).astype(common_dtype)
            if sort:
                return res.sort_values()
            return res

        result = self._union(other, sort=sort)
        result.name = _get_result_name(self.name, other.name)
        return result

    def intersection(self, other, sort=False):
        """
        Form the intersection of two Index objects.

        This returns a new Index with elements common to the index and `other`.

        Parameters
        ----------
        other : Index or array-like
        sort : False or None, default False
            Whether to sort the resulting index.

            * False : do not sort the result.
            * None : sort the result, except when `self` and `other` are equal
              or when the values cannot be compared.
            * True : Sort the result (which may raise TypeError).

        Returns
        -------
        intersection : Index

        Examples
        --------
        >>> import cudf
        >>> import pandas as pd
        >>> idx1 = cudf.Index([1, 2, 3, 4])
        >>> idx2 = cudf.Index([3, 4, 5, 6])
        >>> idx1.intersection(idx2)
        Index([3, 4], dtype='int64')

        MultiIndex case

        >>> idx1 = cudf.MultiIndex.from_pandas(
        ...    pd.MultiIndex.from_arrays(
        ...         [[1, 1, 3, 4], ["Red", "Blue", "Red", "Blue"]]
        ...    )
        ... )
        >>> idx2 = cudf.MultiIndex.from_pandas(
        ...    pd.MultiIndex.from_arrays(
        ...         [[1, 1, 2, 2], ["Red", "Blue", "Red", "Blue"]]
        ...    )
        ... )
        >>> idx1
        MultiIndex([(1,  'Red'),
                    (1, 'Blue'),
                    (3,  'Red'),
                    (4, 'Blue')],
                )
        >>> idx2
        MultiIndex([(1,  'Red'),
                    (1, 'Blue'),
                    (2,  'Red'),
                    (2, 'Blue')],
                )
        >>> idx1.intersection(idx2)
        MultiIndex([(1,  'Red'),
                    (1, 'Blue')],
                )
        >>> idx1.intersection(idx2, sort=False)
        MultiIndex([(1,  'Red'),
                    (1, 'Blue')],
                )
        """
        if not can_convert_to_column(other):
            raise TypeError("Input must be Index or array-like")

        if not isinstance(other, BaseIndex):
            other = cudf.Index(
                other,
                name=getattr(other, "name", self.name),
            )

        if sort not in {None, False, True}:
            raise ValueError(
                f"The 'sort' keyword only takes the values of "
                f"[None, False, True]; {sort} was passed."
            )

        if not len(self) or not len(other) or self.equals(other):
            common_dtype = cudf.utils.dtypes._dtype_pandas_compatible(
                cudf.utils.dtypes.find_common_type([self.dtype, other.dtype])
            )

            lhs = self.unique() if self.has_duplicates else self
            rhs = other
            if not len(other):
                lhs, rhs = rhs, lhs

            return lhs._get_reconciled_name_object(rhs).astype(common_dtype)

        res_name = _get_result_name(self.name, other.name)

        if (self._is_boolean() and other._is_numeric()) or (
            self._is_numeric() and other._is_boolean()
        ):
            if isinstance(self, cudf.MultiIndex):
                return self[:0].rename(res_name)
            else:
                return cudf.Index([], name=res_name)

        if self.has_duplicates:
            lhs = self.unique()
        else:
            lhs = self
        if other.has_duplicates:
            rhs = other.unique()
        else:
            rhs = other
        result = lhs._intersection(rhs, sort=sort)
        result.name = res_name
        return result

    def _get_reconciled_name_object(self, other):
        """
        If the result of a set operation will be self,
        return self, unless the name changes, in which
        case make a shallow copy of self.
        """
        name = _get_result_name(self.name, other.name)
        if not _is_same_name(self.name, name):
            return self.rename(name)
        return self

    def fillna(self, value, downcast=None):
        """
        Fill null values with the specified value.

        Parameters
        ----------
        value : scalar
            Scalar value to use to fill nulls. This value cannot be a
            list-likes.

        downcast : dict, default is None
            This Parameter is currently NON-FUNCTIONAL.

        Returns
        -------
        filled : Index

        Examples
        --------
        >>> import cudf
        >>> index = cudf.Index([1, 2, None, 4])
        >>> index
        Index([1, 2, <NA>, 4], dtype='int64')
        >>> index.fillna(3)
        Index([1, 2, 3, 4], dtype='int64')
        """
        if downcast is not None:
            raise NotImplementedError(
                "`downcast` parameter is not yet supported"
            )

        return super().fillna(value=value)

    def to_arrow(self):
        """Convert to a suitable Arrow object."""
        raise NotImplementedError

    def to_cupy(self):
        """Convert to a cupy array."""
        raise NotImplementedError

    def to_numpy(self):
        """Convert to a numpy array."""
        raise NotImplementedError

    def to_flat_index(self) -> Self:
        """
        Identity method.

        This is implemented for compatibility with subclass implementations
        when chaining.

        Returns
        -------
        pd.Index
            Caller.

        See Also
        --------
        MultiIndex.to_flat_index : Subclass implementation.
        """
        return self

    def any(self):
        """
        Return whether any elements is True in Index.
        """
        raise NotImplementedError

    def isna(self):
        """
        Detect missing values.

        Return a boolean same-sized object indicating if the values are NA.
        NA values, such as ``None``, `numpy.NAN` or `cudf.NA`, get
        mapped to ``True`` values.
        Everything else get mapped to ``False`` values.

        Returns
        -------
        numpy.ndarray[bool]
            A boolean array to indicate which entries are NA.

        """
        raise NotImplementedError

    def notna(self):
        """
        Detect existing (non-missing) values.

        Return a boolean same-sized object indicating if the values are not NA.
        Non-missing values get mapped to ``True``.
        NA values, such as None or `numpy.NAN`, get mapped to ``False``
        values.

        Returns
        -------
        numpy.ndarray[bool]
            A boolean array to indicate which entries are not NA.
        """
        raise NotImplementedError

    def to_pandas(self, *, nullable: bool = False, arrow_type: bool = False):
        """
        Convert to a Pandas Index.

        Parameters
        ----------
        nullable : bool, Default False
            If ``nullable`` is ``True``, the resulting index will have
            a corresponding nullable Pandas dtype.
            If there is no corresponding nullable Pandas dtype present,
            the resulting dtype will be a regular pandas dtype.
            If ``nullable`` is ``False``, the resulting index will
            either convert null values to ``np.nan`` or ``None``
            depending on the dtype.
        arrow_type : bool, Default False
            Return the Index with a ``pandas.ArrowDtype``

        Notes
        -----
        nullable and arrow_type cannot both be set to ``True``

        Examples
        --------
        >>> import cudf
        >>> idx = cudf.Index([-3, 10, 15, 20])
        >>> idx
        Index([-3, 10, 15, 20], dtype='int64')
        >>> idx.to_pandas()
        Index([-3, 10, 15, 20], dtype='int64')
        >>> type(idx.to_pandas())
        <class 'pandas.core.indexes.base.Index'>
        >>> type(idx)
        <class 'cudf.core.index.Index'>
        >>> idx.to_pandas(arrow_type=True)
        Index([-3, 10, 15, 20], dtype='int64[pyarrow]')
        """
        raise NotImplementedError

    def isin(self, values, level=None):
        """Return a boolean array where the index values are in values.

        Compute boolean array of whether each index value is found in
        the passed set of values. The length of the returned boolean
        array matches the length of the index.

        Parameters
        ----------
        values : set, list-like, Index
            Sought values.
        level : str or int, optional
            Name or position of the index level to use (if the index is a
            `MultiIndex`).

        Returns
        -------
        is_contained : cupy array
            CuPy array of boolean values.

        Examples
        --------
        >>> idx = cudf.Index([1,2,3])
        >>> idx
        Index([1, 2, 3], dtype='int64')

        Check whether each index value in a list of values.

        >>> idx.isin([1, 4])
        array([ True, False, False])
        """
        # To match pandas behavior, even though only list-like objects are
        # supposed to be passed, only scalars throw errors. Other types (like
        # dicts) just transparently return False (see the implementation of
        # ColumnBase.isin).
        raise NotImplementedError

    def unique(self, level: int | None = None):
        """
        Return unique values in the index.

        Returns
        -------
        Index without duplicates
        """
        raise NotImplementedError

    def to_series(self, index=None, name=None):
        """
        Create a Series with both index and values equal to the index keys.
        Useful with map for returning an indexer based on an index.

        Parameters
        ----------
        index : Index, optional
            Index of resulting Series. If None, defaults to original index.
        name : str, optional
            Name of resulting Series. If None, defaults to name of original
            index.

        Returns
        -------
        Series
            The dtype will be based on the type of the Index values.
        """
        return cudf.Series._from_data(
            self._data,
            index=self.copy(deep=False) if index is None else index,
            name=self.name if name is None else name,
        )

    @ioutils.doc_to_dlpack()
    def to_dlpack(self):
        """{docstring}"""

        return cudf.io.dlpack.to_dlpack(self)

    def append(self, other):
        """
        Append a collection of Index objects together.

        Parameters
        ----------
        other : Index or list/tuple of indices

        Returns
        -------
        appended : Index

        Examples
        --------
        >>> import cudf
        >>> idx = cudf.Index([1, 2, 10, 100])
        >>> idx
        Index([1, 2, 10, 100], dtype='int64')
        >>> other = cudf.Index([200, 400, 50])
        >>> other
        Index([200, 400, 50], dtype='int64')
        >>> idx.append(other)
        Index([1, 2, 10, 100, 200, 400, 50], dtype='int64')

        append accepts list of Index objects

        >>> idx.append([other, other])
        Index([1, 2, 10, 100, 200, 400, 50, 200, 400, 50], dtype='int64')
        """
        raise NotImplementedError

    def difference(self, other, sort=None):
        """
        Return a new Index with elements from the index that are not in
        `other`.

        This is the set difference of two Index objects.

        Parameters
        ----------
        other : Index or array-like
        sort : False or None, default None
            Whether to sort the resulting index. By default, the
            values are attempted to be sorted, but any TypeError from
            incomparable elements is caught by cudf.

            * None : Attempt to sort the result, but catch any TypeErrors
              from comparing incomparable elements.
            * False : Do not sort the result.
            * True : Sort the result (which may raise TypeError).

        Returns
        -------
        difference : Index

        Examples
        --------
        >>> import cudf
        >>> idx1 = cudf.Index([2, 1, 3, 4])
        >>> idx1
        Index([2, 1, 3, 4], dtype='int64')
        >>> idx2 = cudf.Index([3, 4, 5, 6])
        >>> idx2
        Index([3, 4, 5, 6], dtype='int64')
        >>> idx1.difference(idx2)
        Index([1, 2], dtype='int64')
        >>> idx1.difference(idx2, sort=False)
        Index([2, 1], dtype='int64')
        """

        if not can_convert_to_column(other):
            raise TypeError("Input must be Index or array-like")

        if sort not in {None, False, True}:
            raise ValueError(
                f"The 'sort' keyword only takes the values "
                f"of [None, False, True]; {sort} was passed."
            )

        if not isinstance(other, BaseIndex):
            other = cudf.Index(
                other,
                name=getattr(other, "name", self.name),
            )

        if not len(other):
            res = self._get_reconciled_name_object(other).unique()
            if sort:
                return res.sort_values()
            return res
        elif self.equals(other):
            res = self[:0]._get_reconciled_name_object(other).unique()
            if sort:
                return res.sort_values()
            return res

        res_name = _get_result_name(self.name, other.name)

        if is_mixed_with_object_dtype(self, other) or len(other) == 0:
            difference = self.unique()
            difference.name = res_name
            if sort is True:
                return difference.sort_values()
        else:
            other = other.copy(deep=False)
            difference = cudf.core.index._index_from_data(
                cudf.DataFrame._from_data({"None": self._column.unique()})
                .merge(
                    cudf.DataFrame._from_data({"None": other._column}),
                    how="leftanti",
                    on="None",
                )
                ._data
            )
            difference.name = res_name

            if self.dtype != other.dtype:
                difference = difference.astype(self.dtype)

        if sort in {None, True} and len(other):
            return difference.sort_values()

        return difference

    def is_numeric(self):
        """
        Check if the Index only consists of numeric data.

        .. deprecated:: 23.04
           Use `cudf.api.types.is_any_real_numeric_dtype` instead.

        Returns
        -------
        bool
            Whether or not the Index only consists of numeric data.

        See Also
        --------
        is_boolean : Check if the Index only consists of booleans.
        is_integer : Check if the Index only consists of integers.
        is_floating : Check if the Index is a floating type.
        is_object : Check if the Index is of the object dtype.
        is_categorical : Check if the Index holds categorical data.
        is_interval : Check if the Index holds Interval objects.

        Examples
        --------
        >>> import cudf
        >>> idx = cudf.Index([1.0, 2.0, 3.0, 4.0])
        >>> idx.is_numeric()
        True
        >>> idx = cudf.Index([1, 2, 3, 4.0])
        >>> idx.is_numeric()
        True
        >>> idx = cudf.Index([1, 2, 3, 4])
        >>> idx.is_numeric()
        True
        >>> idx = cudf.Index([1, 2, 3, 4.0, np.nan])
        >>> idx.is_numeric()
        True
        >>> idx = cudf.Index(["Apple", "cold"])
        >>> idx.is_numeric()
        False
        """
        # Do not remove until pandas removes this.
        warnings.warn(
            f"{type(self).__name__}.is_numeric is deprecated. "
            "Use cudf.api.types.is_any_real_numeric_dtype instead",
            FutureWarning,
        )
        return self._is_numeric()

    def _is_numeric(self):
        raise NotImplementedError

    def is_boolean(self):
        """
        Check if the Index only consists of booleans.

        .. deprecated:: 23.04
           Use `cudf.api.types.is_bool_dtype` instead.

        Returns
        -------
        bool
            Whether or not the Index only consists of booleans.

        See Also
        --------
        is_integer : Check if the Index only consists of integers.
        is_floating : Check if the Index is a floating type.
        is_numeric : Check if the Index only consists of numeric data.
        is_object : Check if the Index is of the object dtype.
        is_categorical : Check if the Index holds categorical data.
        is_interval : Check if the Index holds Interval objects.

        Examples
        --------
        >>> import cudf
        >>> idx = cudf.Index([True, False, True])
        >>> idx.is_boolean()
        True
        >>> idx = cudf.Index(["True", "False", "True"])
        >>> idx.is_boolean()
        False
        >>> idx = cudf.Index([1, 2, 3])
        >>> idx.is_boolean()
        False
        """
        # Do not remove until pandas removes this.
        warnings.warn(
            f"{type(self).__name__}.is_boolean is deprecated. "
            "Use cudf.api.types.is_bool_dtype instead",
            FutureWarning,
        )
        return self._is_boolean()

    def _is_boolean(self):
        raise NotImplementedError

    def is_integer(self):
        """
        Check if the Index only consists of integers.

        .. deprecated:: 23.04
           Use `cudf.api.types.is_integer_dtype` instead.

        Returns
        -------
        bool
            Whether or not the Index only consists of integers.

        See Also
        --------
        is_boolean : Check if the Index only consists of booleans.
        is_floating : Check if the Index is a floating type.
        is_numeric : Check if the Index only consists of numeric data.
        is_object : Check if the Index is of the object dtype.
        is_categorical : Check if the Index holds categorical data.
        is_interval : Check if the Index holds Interval objects.

        Examples
        --------
        >>> import cudf
        >>> idx = cudf.Index([1, 2, 3, 4])
        >>> idx.is_integer()
        True
        >>> idx = cudf.Index([1.0, 2.0, 3.0, 4.0])
        >>> idx.is_integer()
        False
        >>> idx = cudf.Index(["Apple", "Mango", "Watermelon"])
        >>> idx.is_integer()
        False
        """
        # Do not remove until pandas removes this.
        warnings.warn(
            f"{type(self).__name__}.is_integer is deprecated. "
            "Use cudf.api.types.is_integer_dtype instead",
            FutureWarning,
        )
        return self._is_integer()

    def _is_integer(self):
        raise NotImplementedError

    def is_floating(self):
        """
        Check if the Index is a floating type.

        The Index may consist of only floats, NaNs, or a mix of floats,
        integers, or NaNs.

        .. deprecated:: 23.04
           Use `cudf.api.types.is_float_dtype` instead.

        Returns
        -------
        bool
            Whether or not the Index only consists of only consists
            of floats, NaNs, or a mix of floats, integers, or NaNs.

        See Also
        --------
        is_boolean : Check if the Index only consists of booleans.
        is_integer : Check if the Index only consists of integers.
        is_numeric : Check if the Index only consists of numeric data.
        is_object : Check if the Index is of the object dtype.
        is_categorical : Check if the Index holds categorical data.
        is_interval : Check if the Index holds Interval objects.

        Examples
        --------
        >>> import cudf
        >>> idx = cudf.Index([1.0, 2.0, 3.0, 4.0])
        >>> idx.is_floating()
        True
        >>> idx = cudf.Index([1.0, 2.0, np.nan, 4.0])
        >>> idx.is_floating()
        True
        >>> idx = cudf.Index([1, 2, 3, 4, np.nan], nan_as_null=False)
        >>> idx.is_floating()
        True
        >>> idx = cudf.Index([1, 2, 3, 4])
        >>> idx.is_floating()
        False
        """
        # Do not remove until pandas removes this.
        warnings.warn(
            f"{type(self).__name__}.is_floating is deprecated. "
            "Use cudf.api.types.is_float_dtype instead",
            FutureWarning,
        )
        return self._is_floating()

    def _is_floating(self):
        raise NotImplementedError

    def is_object(self):
        """
        Check if the Index is of the object dtype.

        .. deprecated:: 23.04
           Use `cudf.api.types.is_object_dtype` instead.

        Returns
        -------
        bool
            Whether or not the Index is of the object dtype.

        See Also
        --------
        is_boolean : Check if the Index only consists of booleans.
        is_integer : Check if the Index only consists of integers.
        is_floating : Check if the Index is a floating type.
        is_numeric : Check if the Index only consists of numeric data.
        is_categorical : Check if the Index holds categorical data.
        is_interval : Check if the Index holds Interval objects.

        Examples
        --------
        >>> import cudf
        >>> idx = cudf.Index(["Apple", "Mango", "Watermelon"])
        >>> idx.is_object()
        True
        >>> idx = cudf.Index(["Watermelon", "Orange", "Apple",
        ...                 "Watermelon"]).astype("category")
        >>> idx.is_object()
        False
        >>> idx = cudf.Index([1.0, 2.0, 3.0, 4.0])
        >>> idx.is_object()
        False
        """
        # Do not remove until pandas removes this.
        warnings.warn(
            f"{type(self).__name__}.is_object is deprecated. "
            "Use cudf.api.types.is_object_dtype instead",
            FutureWarning,
        )
        return self._is_object()

    def _is_object(self):
        raise NotImplementedError

    def is_categorical(self):
        """
        Check if the Index holds categorical data.

        .. deprecated:: 23.04
           Use `cudf.api.types.is_categorical_dtype` instead.

        Returns
        -------
        bool
            True if the Index is categorical.

        See Also
        --------
        CategoricalIndex : Index for categorical data.
        is_boolean : Check if the Index only consists of booleans.
        is_integer : Check if the Index only consists of integers.
        is_floating : Check if the Index is a floating type.
        is_numeric : Check if the Index only consists of numeric data.
        is_object : Check if the Index is of the object dtype.
        is_interval : Check if the Index holds Interval objects.

        Examples
        --------
        >>> import cudf
        >>> idx = cudf.Index(["Watermelon", "Orange", "Apple",
        ...                 "Watermelon"]).astype("category")
        >>> idx.is_categorical()
        True
        >>> idx = cudf.Index([1, 3, 5, 7])
        >>> idx.is_categorical()
        False
        >>> s = cudf.Series(["Peter", "Victor", "Elisabeth", "Mar"])
        >>> s
        0        Peter
        1       Victor
        2    Elisabeth
        3          Mar
        dtype: object
        >>> s.index.is_categorical()
        False
        """
        # Do not remove until pandas removes this.
        warnings.warn(
            f"{type(self).__name__}.is_categorical is deprecated. "
            "Use cudf.api.types.is_categorical_dtype instead",
            FutureWarning,
        )
        return self._is_categorical()

    def _is_categorical(self):
        raise NotImplementedError

    def is_interval(self):
        """
        Check if the Index holds Interval objects.

        .. deprecated:: 23.04
           Use `cudf.api.types.is_interval_dtype` instead.

        Returns
        -------
        bool
            Whether or not the Index holds Interval objects.

        See Also
        --------
        IntervalIndex : Index for Interval objects.
        is_boolean : Check if the Index only consists of booleans.
        is_integer : Check if the Index only consists of integers.
        is_floating : Check if the Index is a floating type.
        is_numeric : Check if the Index only consists of numeric data.
        is_object : Check if the Index is of the object dtype.
        is_categorical : Check if the Index holds categorical data.

        Examples
        --------
        >>> import cudf
        >>> import pandas as pd
        >>> idx = cudf.from_pandas(
        ...     pd.Index([pd.Interval(left=0, right=5),
        ...               pd.Interval(left=5, right=10)])
        ... )
        >>> idx.is_interval()
        True
        >>> idx = cudf.Index([1, 3, 5, 7])
        >>> idx.is_interval()
        False
        """
        # Do not remove until pandas removes this.
        warnings.warn(
            f"{type(self).__name__}.is_interval is deprecated. "
            "Use cudf.api.types.is_interval_dtype instead",
            FutureWarning,
        )
        return self._is_interval()

    def _is_interval(self):
        raise NotImplementedError

    def _union(self, other, sort=None):
        # TODO: As a future optimization we should explore
        # not doing `to_frame`
        self_df = self.to_frame(index=False, name=0)
        other_df = other.to_frame(index=False, name=0)
        self_df["order"] = self_df.index
        other_df["order"] = other_df.index
        res = self_df.merge(other_df, on=[0], how="outer")
        res = res.sort_values(
            by=res._data.to_pandas_index()[1:], ignore_index=True
        )
        union_result = cudf.core.index._index_from_data({0: res._data[0]})

        if sort in {None, True} and len(other):
            return union_result.sort_values()
        return union_result

    def _intersection(self, other, sort=None):
        intersection_result = cudf.core.index._index_from_data(
            cudf.DataFrame._from_data({"None": self.unique()._column})
            .merge(
                cudf.DataFrame._from_data({"None": other.unique()._column}),
                how="inner",
                on="None",
            )
            ._data
        )

        if sort in {None, True} and len(other):
            return intersection_result.sort_values()
        return intersection_result

    def sort_values(
        self,
        return_indexer=False,
        ascending=True,
        na_position="last",
        key=None,
    ) -> Self | tuple[Self, cupy.ndarray]:
        """
        Return a sorted copy of the index, and optionally return the indices
        that sorted the index itself.

        Parameters
        ----------
        return_indexer : bool, default False
            Should the indices that would sort the index be returned.
        ascending : bool, default True
            Should the index values be sorted in an ascending order.
        na_position : {'first' or 'last'}, default 'last'
            Argument 'first' puts NaNs at the beginning, 'last' puts NaNs at
            the end.
        key : None, optional
            This parameter is NON-FUNCTIONAL.

        Returns
        -------
        sorted_index : Index
            Sorted copy of the index.
        indexer : cupy.ndarray, optional
            The indices that the index itself was sorted by.

        See Also
        --------
        cudf.Series.min : Sort values of a Series.
        cudf.DataFrame.sort_values : Sort values in a DataFrame.

        Examples
        --------
        >>> import cudf
        >>> idx = cudf.Index([10, 100, 1, 1000])
        >>> idx
        Index([10, 100, 1, 1000], dtype='int64')

        Sort values in ascending order (default behavior).

        >>> idx.sort_values()
        Index([1, 10, 100, 1000], dtype='int64')

        Sort values in descending order, and also get the indices `idx` was
        sorted by.

        >>> idx.sort_values(ascending=False, return_indexer=True)
        (Index([1000, 100, 10, 1], dtype='int64'), array([3, 1, 0, 2],
                                                            dtype=int32))

        Sorting values in a MultiIndex:

        >>> midx = cudf.MultiIndex(
        ...      levels=[[1, 3, 4, -10], [1, 11, 5]],
        ...      codes=[[0, 0, 1, 2, 3], [0, 2, 1, 1, 0]],
        ...      names=["x", "y"],
        ... )
        >>> midx
        MultiIndex([(  1,  1),
                    (  1,  5),
                    (  3, 11),
                    (  4, 11),
                    (-10,  1)],
                   names=['x', 'y'])
        >>> midx.sort_values()
        MultiIndex([(-10,  1),
                    (  1,  1),
                    (  1,  5),
                    (  3, 11),
                    (  4, 11)],
                   names=['x', 'y'])
        >>> midx.sort_values(ascending=False)
        MultiIndex([(  4, 11),
                    (  3, 11),
                    (  1,  5),
                    (  1,  1),
                    (-10,  1)],
                   names=['x', 'y'])
        """
        if key is not None:
            raise NotImplementedError("key parameter is not yet implemented.")
        if na_position not in {"first", "last"}:
            raise ValueError(f"invalid na_position: {na_position}")

        indices = self.argsort(ascending=ascending, na_position=na_position)
        index_sorted = self.take(indices)

        if return_indexer:
            return index_sorted, indices
        else:
            return index_sorted

    def join(
        self, other, how="left", level=None, return_indexers=False, sort=False
    ):
        """
        Compute join_index and indexers to conform data structures
        to the new index.

        Parameters
        ----------
        other : Index.
        how : {'left', 'right', 'inner', 'outer'}
        return_indexers : bool, default False
        sort : bool, default False
            Sort the join keys lexicographically in the result Index. If False,
            the order of the join keys depends on the join type (how keyword).

        Returns: index

        Examples
        --------
        >>> import cudf
        >>> lhs = cudf.DataFrame({
        ...     "a": [2, 3, 1],
        ...     "b": [3, 4, 2],
        ... }).set_index(['a', 'b']).index
        >>> lhs
        MultiIndex([(2, 3),
                    (3, 4),
                    (1, 2)],
                   names=['a', 'b'])
        >>> rhs = cudf.DataFrame({"a": [1, 4, 3]}).set_index('a').index
        >>> rhs
        Index([1, 4, 3], dtype='int64', name='a')
        >>> lhs.join(rhs, how='inner')
        MultiIndex([(3, 4),
                    (1, 2)],
                   names=['a', 'b'])
        """
        if return_indexers is not False:
            raise NotImplementedError("return_indexers is not implemented")
        self_is_multi = isinstance(self, cudf.MultiIndex)
        other_is_multi = isinstance(other, cudf.MultiIndex)
        if level is not None:
            if self_is_multi and other_is_multi:
                raise TypeError(
                    "Join on level between two MultiIndex objects is ambiguous"
                )

            if not is_scalar(level):
                raise ValueError("level should be an int or a label only")

        if other_is_multi:
            if how == "left":
                how = "right"
            elif how == "right":
                how = "left"
            rhs = self.copy(deep=False)
            lhs = other.copy(deep=False)
        else:
            lhs = self.copy(deep=False)
            rhs = other.copy(deep=False)
        same_names = lhs.names == rhs.names
        # There should be no `None` values in Joined indices,
        # so essentially it would be `left/right` or 'inner'
        # in case of MultiIndex
        if isinstance(lhs, cudf.MultiIndex):
            on = (
                lhs._data.get_labels_by_index(level)[0]
                if isinstance(level, int)
                else level
            )

            if on is not None:
                rhs.names = (on,)
            on = rhs.names[0]
            if how == "outer":
                how = "left"
            elif how == "right":
                how = "inner"
        else:
            # Both are normal indices
            on = lhs.names[0]
            rhs.names = lhs.names

        lhs = lhs.to_frame()
        rhs = rhs.to_frame()

        output = lhs.merge(rhs, how=how, on=on, sort=sort)

        # If both inputs were MultiIndexes, the output is a MultiIndex.
        # Otherwise, the output is only a MultiIndex if there are multiple
        # columns
        if self_is_multi and other_is_multi:
            return cudf.MultiIndex._from_data(output._data)
        else:
            idx = cudf.core.index._index_from_data(output._data)
            idx.name = self.name if same_names else None
            return idx

    def rename(self, name, inplace=False):
        """
        Alter Index name.

        Defaults to returning new index.

        Parameters
        ----------
        name : label
            Name(s) to set.

        Returns
        -------
        Index

        Examples
        --------
        >>> import cudf
        >>> index = cudf.Index([1, 2, 3], name='one')
        >>> index
        Index([1, 2, 3], dtype='int64', name='one')
        >>> index.name
        'one'
        >>> renamed_index = index.rename('two')
        >>> renamed_index
        Index([1, 2, 3], dtype='int64', name='two')
        >>> renamed_index.name
        'two'
        """
        if inplace is True:
            self.name = name
            return None
        else:
            out = self.copy(deep=False)
            out.name = name
            return out

    def _indices_of(self, value) -> cudf.core.column.NumericalColumn:
        """
        Return indices corresponding to value

        Parameters
        ----------
        value
            Value to look for in index

        Returns
        -------
        Column of indices
        """
        raise NotImplementedError

    def find_label_range(self, loc: slice) -> slice:
        """
        Translate a label-based slice to an index-based slice

        Parameters
        ----------
        loc
            slice to search for.

        Notes
        -----
        As with all label-based searches, the slice is right-closed.

        Returns
        -------
        New slice translated into integer indices of the index (right-open).
        """
        start = loc.start
        stop = loc.stop
        step = 1 if loc.step is None else loc.step
        start_side: Literal["left", "right"]
        stop_side: Literal["left", "right"]
        if step < 0:
            start_side, stop_side = "right", "left"
        else:
            start_side, stop_side = "left", "right"
        istart = (
            None
            if start is None
            else self.get_slice_bound(start, side=start_side)
        )
        istop = (
            None
            if stop is None
            else self.get_slice_bound(stop, side=stop_side)
        )
        if step < 0:
            # Fencepost
            istart = None if istart is None else max(istart - 1, 0)
            istop = None if (istop is None or istop == 0) else istop - 1
        return slice(istart, istop, step)

    def searchsorted(
        self,
        value,
        side: Literal["left", "right"] = "left",
        ascending: bool = True,
        na_position: Literal["first", "last"] = "last",
    ):
        """Find index where elements should be inserted to maintain order

        Parameters
        ----------
        value :
            Value to be hypothetically inserted into Self
        side : str {'left', 'right'} optional, default 'left'
            If 'left', the index of the first suitable location found is given
            If 'right', return the last such index
        ascending : bool optional, default True
            Index is in ascending order (otherwise descending)
        na_position : str {'last', 'first'} optional, default 'last'
            Position of null values in sorted order

        Returns
        -------
        Insertion point.

        Notes
        -----
        As a precondition the index must be sorted in the same order
        as requested by the `ascending` flag.
        """
        raise NotImplementedError

    def get_slice_bound(
        self,
        label,
        side: Literal["left", "right"],
    ) -> int:
        """
        Calculate slice bound that corresponds to given label.
        Returns leftmost (one-past-the-rightmost if ``side=='right'``) position
        of given label.

        Parameters
        ----------
        label : object
        side : {'left', 'right'}

        Returns
        -------
        int
            Index of label.
        """
        if side not in {"left", "right"}:
            raise ValueError(f"Invalid side argument {side}")
        if self.is_monotonic_increasing or self.is_monotonic_decreasing:
            return self.searchsorted(
                label, side=side, ascending=self.is_monotonic_increasing
            )
        else:
            try:
                left, right = self._values._find_first_and_last(label)
            except ValueError:
                raise KeyError(f"{label=} not in index")
            if left != right:
                raise KeyError(
                    f"Cannot get slice bound for non-unique label {label=}"
                )
            if side == "left":
                return left
            else:
                return right + 1

    def __array_function__(self, func, types, args, kwargs):
        # check if the function is implemented for the current type
        cudf_index_module = type(self)
        for submodule in func.__module__.split(".")[1:]:
            # point cudf_index_module to the correct submodule
            if hasattr(cudf_index_module, submodule):
                cudf_index_module = getattr(cudf_index_module, submodule)
            else:
                return NotImplemented

        fname = func.__name__

        handled_types = [BaseIndex, cudf.Series]

        # check if  we don't handle any of the types (including sub-class)
        for t in types:
            if not any(
                issubclass(t, handled_type) for handled_type in handled_types
            ):
                return NotImplemented

        if hasattr(cudf_index_module, fname):
            cudf_func = getattr(cudf_index_module, fname)
            # Handle case if cudf_func is same as numpy function
            if cudf_func is func:
                return NotImplemented
            else:
                result = cudf_func(*args, **kwargs)
                if fname == "unique":
                    # NumPy expects a sorted result for `unique`, which is not
                    # guaranteed by cudf.Index.unique.
                    result = result.sort_values()
                return result

        else:
            return NotImplemented

    @classmethod
    def from_pandas(cls, index: pd.Index, nan_as_null=no_default):
        """
        Convert from a Pandas Index.

        Parameters
        ----------
        index : Pandas Index object
            A Pandas Index object which has to be converted
            to cuDF Index.
        nan_as_null : bool, Default None
            If ``None``/``True``, converts ``np.nan`` values
            to ``null`` values.
            If ``False``, leaves ``np.nan`` values as is.

        Raises
        ------
        TypeError for invalid input type.

        Examples
        --------
        >>> import cudf
        >>> import pandas as pd
        >>> import numpy as np
        >>> data = [10, 20, 30, np.nan]
        >>> pdi = pd.Index(data)
        >>> cudf.Index.from_pandas(pdi)
        Index([10.0, 20.0, 30.0, <NA>], dtype='float64')
        >>> cudf.Index.from_pandas(pdi, nan_as_null=False)
        Index([10.0, 20.0, 30.0, nan], dtype='float64')
        """
        if nan_as_null is no_default:
            nan_as_null = (
                False if cudf.get_option("mode.pandas_compatible") else None
            )

        if not isinstance(index, pd.Index):
            raise TypeError("not a pandas.Index")
        if isinstance(index, pd.RangeIndex):
            return cudf.RangeIndex(
                start=index.start,
                stop=index.stop,
                step=index.step,
                name=index.name,
            )
        else:
            return cudf.Index._from_column(
                column.as_column(index, nan_as_null=nan_as_null),
                name=index.name,
            )

    @property
    def _constructor_expanddim(self):
        return cudf.MultiIndex

    def drop_duplicates(
        self,
        keep="first",
        nulls_are_equal=True,
    ):
        """
        Drop duplicate rows in index.

        keep : {"first", "last", False}, default "first"
            - 'first' : Drop duplicates except for the first occurrence.
            - 'last' : Drop duplicates except for the last occurrence.
            - ``False`` : Drop all duplicates.
        nulls_are_equal: bool, default True
            Null elements are considered equal to other null elements.
        """

        # This utilizes the fact that all `Index` is also a `Frame`.
        # Except RangeIndex.
        return self._from_columns_like_self(
            drop_duplicates(
                list(self._columns),
                keep=keep,
                nulls_are_equal=nulls_are_equal,
            ),
            self._column_names,
        )

    def duplicated(self, keep="first") -> cupy.ndarray:
        """
        Indicate duplicate index values.

        Duplicated values are indicated as ``True`` values in the resulting
        array. Either all duplicates, all except the first, or all except the
        last occurrence of duplicates can be indicated.

        Parameters
        ----------
        keep : {'first', 'last', False}, default 'first'
            The value or values in a set of duplicates to mark as missing.

            - ``'first'`` : Mark duplicates as ``True`` except for the first
              occurrence.
            - ``'last'`` : Mark duplicates as ``True`` except for the last
              occurrence.
            - ``False`` : Mark all duplicates as ``True``.

        Returns
        -------
        cupy.ndarray[bool]

        See Also
        --------
        Series.duplicated : Equivalent method on cudf.Series.
        DataFrame.duplicated : Equivalent method on cudf.DataFrame.
        Index.drop_duplicates : Remove duplicate values from Index.

        Examples
        --------
        By default, for each set of duplicated values, the first occurrence is
        set to False and all others to True:

        >>> import cudf
        >>> idx = cudf.Index(['lama', 'cow', 'lama', 'beetle', 'lama'])
        >>> idx.duplicated()
        array([False, False,  True, False,  True])

        which is equivalent to

        >>> idx.duplicated(keep='first')
        array([False, False,  True, False,  True])

        By using 'last', the last occurrence of each set of duplicated values
        is set to False and all others to True:

        >>> idx.duplicated(keep='last')
        array([ True, False,  True, False, False])

        By setting keep to ``False``, all duplicates are True:

        >>> idx.duplicated(keep=False)
        array([ True, False,  True, False,  True])
        """
        return self.to_series().duplicated(keep=keep).to_cupy()

    def dropna(self, how="any"):
        """
        Drop null rows from Index.

        how : {"any", "all"}, default "any"
            Specifies how to decide whether to drop a row.
            "any" (default) drops rows containing at least
            one null value. "all" drops only rows containing
            *all* null values.
        """
        if how not in {"any", "all"}:
            raise ValueError(f"{how=} must be 'any' or 'all'")
        try:
            if not self.hasnans:
                return self.copy(deep=False)
        except NotImplementedError:
            pass
        # This is to be consistent with IndexedFrame.dropna to handle nans
        # as nulls by default
        data_columns = [col.nans_to_nulls() for col in self._columns]

        return self._from_columns_like_self(
            drop_nulls(
                data_columns,
                how=how,
            ),
            self._column_names,
        )

    def _gather(self, gather_map, nullify=False, check_bounds=True):
        """Gather rows of index specified by indices in `gather_map`.

        Skip bounds checking if check_bounds is False.
        Set rows to null for all out of bound indices if nullify is `True`.
        """
        gather_map = cudf.core.column.as_column(gather_map)

        # TODO: For performance, the check and conversion of gather map should
        # be done by the caller. This check will be removed in future release.
        if gather_map.dtype.kind not in "iu":
            gather_map = gather_map.astype(size_type_dtype)

        GatherMap(gather_map, len(self), nullify=not check_bounds or nullify)
        return self._from_columns_like_self(
            copying.gather(self._columns, gather_map, nullify=nullify),
            self._column_names,
        )

    def take(self, indices, axis=0, allow_fill=True, fill_value=None):
        """Return a new index containing the rows specified by *indices*

        Parameters
        ----------
        indices : array-like
            Array of ints indicating which positions to take.
        axis : int
            The axis over which to select values, always 0.
        allow_fill : Unsupported
        fill_value : Unsupported

        Returns
        -------
        out : Index
            New object with desired subset of rows.

        Examples
        --------
        >>> idx = cudf.Index(['a', 'b', 'c', 'd', 'e'])
        >>> idx.take([2, 0, 4, 3])
        Index(['c', 'a', 'e', 'd'], dtype='object')
        """

        if axis not in {0, "index"}:
            raise NotImplementedError(
                "Gather along column axis is not yet supported."
            )
        if not allow_fill or fill_value is not None:
            raise NotImplementedError(
                "`allow_fill` and `fill_value` are unsupported."
            )

        return self._gather(indices)

    def _apply_boolean_mask(self, boolean_mask):
        """Apply boolean mask to each row of `self`.

        Rows corresponding to `False` is dropped.
        """
        boolean_mask = cudf.core.column.as_column(boolean_mask)
        if boolean_mask.dtype.kind != "b":
            raise ValueError("boolean_mask is not boolean type.")

        return self._from_columns_like_self(
            apply_boolean_mask(list(self._columns), boolean_mask),
            column_names=self._column_names,
        )

    def repeat(self, repeats, axis=None):
        """Repeat elements of a Index.

        Returns a new Index where each element of the current Index is repeated
        consecutively a given number of times.

        Parameters
        ----------
        repeats : int, or array of ints
            The number of repetitions for each element. This should
            be a non-negative integer. Repeating 0 times will return
            an empty object.

        Returns
        -------
        Index
            A newly created object of same type as caller with repeated
            elements.

        Examples
        --------
        >>> index = cudf.Index([10, 22, 33, 55])
        >>> index
        Index([10, 22, 33, 55], dtype='int64')
        >>> index.repeat(5)
        Index([10, 10, 10, 10, 10, 22, 22, 22, 22, 22, 33,
                    33, 33, 33, 33, 55, 55, 55, 55, 55],
                dtype='int64')
        """
        raise NotImplementedError

    def _new_index_for_reset_index(
        self, levels: tuple | None, name
    ) -> None | BaseIndex:
        """Return the new index after .reset_index"""
        # None is caught later to return RangeIndex
        return None

    def _columns_for_reset_index(
        self, levels: tuple | None
    ) -> Generator[tuple[Any, ColumnBase], None, None]:
        """Return the columns and column names for .reset_index"""
        yield (
            "index" if self.name is None else self.name,
            next(iter(self._columns)),
        )

    def _split(self, splits):
        raise NotImplementedError


def _get_result_name(left_name, right_name):
    return left_name if _is_same_name(left_name, right_name) else None


def _return_get_indexer_result(result):
    if cudf.get_option("mode.pandas_compatible"):
        return result.astype("int64")
    return result<|MERGE_RESOLUTION|>--- conflicted
+++ resolved
@@ -10,26 +10,15 @@
 from typing_extensions import Self
 
 import cudf
-<<<<<<< HEAD
-from cudf._lib.copying import _gather_map_is_valid, gather
 from cudf._lib.types import size_type_dtype
 from cudf.api.extensions import no_default
 from cudf.api.types import is_integer, is_list_like, is_scalar
+from cudf.core._internals import copying
 from cudf.core._internals.stream_compaction import (
-=======
-from cudf._lib.stream_compaction import (
->>>>>>> a5ac4bf3
     apply_boolean_mask,
     drop_duplicates,
     drop_nulls,
 )
-<<<<<<< HEAD
-=======
-from cudf._lib.types import size_type_dtype
-from cudf.api.extensions import no_default
-from cudf.api.types import is_integer, is_list_like, is_scalar
-from cudf.core._internals import copying
->>>>>>> a5ac4bf3
 from cudf.core.abc import Serializable
 from cudf.core.column import ColumnBase, column
 from cudf.core.copy_types import GatherMap
