# Copyright (c) 2021-2022, NVIDIA CORPORATION.

from __future__ import annotations

import pickle
<<<<<<< HEAD
import warnings
=======
from functools import cached_property
>>>>>>> f263820f
from typing import Any, Set

import pandas as pd

import cudf
from cudf._lib.copying import _gather_map_is_valid, gather
from cudf._lib.stream_compaction import (
    apply_boolean_mask,
    drop_duplicates,
    drop_nulls,
)
from cudf._typing import DtypeObj
from cudf.api.types import (
    is_bool_dtype,
    is_dtype_equal,
    is_integer,
    is_integer_dtype,
    is_list_like,
    is_scalar,
)
from cudf.core.abc import Serializable
from cudf.core.column import ColumnBase, column
from cudf.core.column_accessor import ColumnAccessor
from cudf.utils import ioutils
from cudf.utils.dtypes import (
    is_mixed_with_object_dtype,
    numeric_normalize_types,
)


class BaseIndex(Serializable):
    """Base class for all cudf Index types."""

    dtype: DtypeObj
    _accessors: Set[Any] = set()
    _data: ColumnAccessor

    def __array_ufunc__(self, ufunc, method, *inputs, **kwargs):

        if method == "__call__" and hasattr(cudf, ufunc.__name__):
            func = getattr(cudf, ufunc.__name__)
            return func(*inputs)
        else:
            return NotImplemented

    @cached_property
    def _values(self) -> ColumnBase:
        raise NotImplementedError

    def copy(self, deep: bool = True) -> BaseIndex:
        raise NotImplementedError

    def __len__(self):
        raise NotImplementedError

    @property
    def size(self):
        # The size of an index is always its length irrespective of dimension.
        return len(self)

    @property
    def values(self):
        return self._values.values

    def get_loc(self, key, method=None, tolerance=None):
        raise NotImplementedError

    def __getitem__(self, key):
        raise NotImplementedError()

    def __contains__(self, item):
        return item in self._values

    def get_level_values(self, level):
        """
        Return an Index of values for requested level.

        This is primarily useful to get an individual level of values from a
        MultiIndex, but is provided on Index as well for compatibility.

        Parameters
        ----------
        level : int or str
            It is either the integer position or the name of the level.

        Returns
        -------
        Index
            Calling object, as there is only one level in the Index.

        See Also
        --------
        cudf.core.multiindex.MultiIndex.get_level_values : Get values for
            a level of a MultiIndex.

        Notes
        -----
        For Index, level should be 0, since there are no multiple levels.

        Examples
        --------
        >>> import cudf
        >>> idx = cudf.Index(["a", "b", "c"])
        >>> idx.get_level_values(0)
        StringIndex(['a' 'b' 'c'], dtype='object')
        """

        if level == self.name:
            return self
        elif is_integer(level):
            if level != 0:
                raise IndexError(
                    f"Cannot get level: {level} " f"for index with 1 level"
                )
            return self
        else:
            raise KeyError(f"Requested level with name {level} " "not found")

    @classmethod
    def deserialize(cls, header, frames):
        # Dispatch deserialization to the appropriate index type in case
        # deserialization is ever attempted with the base class directly.
        idx_type = pickle.loads(header["type-serialized"])
        return idx_type.deserialize(header, frames)

    @property
    def names(self):
        """
        Returns a tuple containing the name of the Index.
        """
        return (self.name,)

    @names.setter
    def names(self, values):
        if not is_list_like(values):
            raise ValueError("Names must be a list-like")

        num_values = len(values)
        if num_values > 1:
            raise ValueError(
                "Length of new names must be 1, got %d" % num_values
            )

        self.name = values[0]

    def _clean_nulls_from_index(self):
        """
        Convert all na values(if any) in Index object
        to `<NA>` as a preprocessing step to `__repr__` methods.

        This will involve changing type of Index object
        to StringIndex but it is the responsibility of the `__repr__`
        methods using this method to replace or handle representation
        of the actual types correctly.
        """
        if self._values.has_nulls():
            return cudf.Index(
                self._values.astype("str").fillna(cudf._NA_REP), name=self.name
            )
        else:
            return self

    @property
    def is_monotonic(self):
        """Return boolean if values in the object are monotonic_increasing.

        This property is an alias for :attr:`is_monotonic_increasing`.

        Returns
        -------
        bool
        """
        return self.is_monotonic_increasing

    @property
    def is_monotonic_increasing(self):
        """Return boolean if values in the object are monotonically increasing.

        Returns
        -------
        bool
        """
        raise NotImplementedError

    @property
    def is_monotonic_decreasing(self):
        """Return boolean if values in the object are monotonically decreasing.

        Returns
        -------
        bool
        """
        raise NotImplementedError

    @property
    def nlevels(self):
        """
        Number of levels.
        """
        return 1

    def _set_names(self, names, inplace=False):
        if inplace:
            idx = self
        else:
            idx = self.copy(deep=False)

        idx.names = names
        if not inplace:
            return idx

    def set_names(self, names, level=None, inplace=False):
        """
        Set Index or MultiIndex name.
        Able to set new names partially and by level.

        Parameters
        ----------
        names : label or list of label
            Name(s) to set.
        level : int, label or list of int or label, optional
            If the index is a MultiIndex, level(s) to set (None for all
            levels). Otherwise level must be None.
        inplace : bool, default False
            Modifies the object directly, instead of creating a new Index or
            MultiIndex.

        Returns
        -------
        Index
            The same type as the caller or None if inplace is True.

        See Also
        --------
        cudf.Index.rename : Able to set new names without level.

        Examples
        --------
        >>> import cudf
        >>> idx = cudf.Index([1, 2, 3, 4])
        >>> idx
        Int64Index([1, 2, 3, 4], dtype='int64')
        >>> idx.set_names('quarter')
        Int64Index([1, 2, 3, 4], dtype='int64', name='quarter')
        >>> idx = cudf.MultiIndex.from_product([['python', 'cobra'],
        ... [2018, 2019]])
        >>> idx
        MultiIndex([('python', 2018),
                    ('python', 2019),
                    ( 'cobra', 2018),
                    ( 'cobra', 2019)],
                   )
        >>> idx.names
        FrozenList([None, None])
        >>> idx.set_names(['kind', 'year'], inplace=True)
        >>> idx.names
        FrozenList(['kind', 'year'])
        >>> idx.set_names('species', level=0, inplace=True)
        >>> idx.names
        FrozenList(['species', 'year'])
        """
        if level is not None:
            raise ValueError("Level must be None for non-MultiIndex")

        if not is_list_like(names):
            names = [names]

        return self._set_names(names=names, inplace=inplace)

    @property
    def has_duplicates(self):
        return not self.is_unique

    def union(self, other, sort=None):
        """
        Form the union of two Index objects.

        Parameters
        ----------
        other : Index or array-like
        sort : bool or None, default None
            Whether to sort the resulting Index.

            * None : Sort the result, except when

              1. `self` and `other` are equal.
              2. `self` or `other` has length 0.

            * False : do not sort the result.

        Returns
        -------
        union : Index

        Examples
        --------
        Union of an Index
        >>> import cudf
        >>> import pandas as pd
        >>> idx1 = cudf.Index([1, 2, 3, 4])
        >>> idx2 = cudf.Index([3, 4, 5, 6])
        >>> idx1.union(idx2)
        Int64Index([1, 2, 3, 4, 5, 6], dtype='int64')

        MultiIndex case

        >>> idx1 = cudf.MultiIndex.from_pandas(
        ...    pd.MultiIndex.from_arrays(
        ...         [[1, 1, 2, 2], ["Red", "Blue", "Red", "Blue"]]
        ...    )
        ... )
        >>> idx1
        MultiIndex([(1,  'Red'),
                    (1, 'Blue'),
                    (2,  'Red'),
                    (2, 'Blue')],
                   )
        >>> idx2 = cudf.MultiIndex.from_pandas(
        ...    pd.MultiIndex.from_arrays(
        ...         [[3, 3, 2, 2], ["Red", "Green", "Red", "Green"]]
        ...    )
        ... )
        >>> idx2
        MultiIndex([(3,   'Red'),
                    (3, 'Green'),
                    (2,   'Red'),
                    (2, 'Green')],
                   )
        >>> idx1.union(idx2)
        MultiIndex([(1,  'Blue'),
                    (1,   'Red'),
                    (2,  'Blue'),
                    (2, 'Green'),
                    (2,   'Red'),
                    (3, 'Green'),
                    (3,   'Red')],
                   )
        >>> idx1.union(idx2, sort=False)
        MultiIndex([(1,   'Red'),
                    (1,  'Blue'),
                    (2,   'Red'),
                    (2,  'Blue'),
                    (3,   'Red'),
                    (3, 'Green'),
                    (2, 'Green')],
                   )
        """
        if not isinstance(other, BaseIndex):
            other = cudf.Index(other, name=self.name)

        if sort not in {None, False}:
            raise ValueError(
                f"The 'sort' keyword only takes the values of "
                f"None or False; {sort} was passed."
            )

        if not len(other) or self.equals(other):
            return self._get_reconciled_name_object(other)
        elif not len(self):
            return other._get_reconciled_name_object(self)

        result = self._union(other, sort=sort)
        result.name = _get_result_name(self.name, other.name)
        return result

    def intersection(self, other, sort=False):
        """
        Form the intersection of two Index objects.

        This returns a new Index with elements common to the index and `other`.

        Parameters
        ----------
        other : Index or array-like
        sort : False or None, default False
            Whether to sort the resulting index.

            * False : do not sort the result.
            * None : sort the result, except when `self` and `other` are equal
              or when the values cannot be compared.

        Returns
        -------
        intersection : Index

        Examples
        --------
        >>> import cudf
        >>> import pandas as pd
        >>> idx1 = cudf.Index([1, 2, 3, 4])
        >>> idx2 = cudf.Index([3, 4, 5, 6])
        >>> idx1.intersection(idx2)
        Int64Index([3, 4], dtype='int64')

        MultiIndex case

        >>> idx1 = cudf.MultiIndex.from_pandas(
        ...    pd.MultiIndex.from_arrays(
        ...         [[1, 1, 3, 4], ["Red", "Blue", "Red", "Blue"]]
        ...    )
        ... )
        >>> idx2 = cudf.MultiIndex.from_pandas(
        ...    pd.MultiIndex.from_arrays(
        ...         [[1, 1, 2, 2], ["Red", "Blue", "Red", "Blue"]]
        ...    )
        ... )
        >>> idx1
        MultiIndex([(1,  'Red'),
                    (1, 'Blue'),
                    (3,  'Red'),
                    (4, 'Blue')],
                )
        >>> idx2
        MultiIndex([(1,  'Red'),
                    (1, 'Blue'),
                    (2,  'Red'),
                    (2, 'Blue')],
                )
        >>> idx1.intersection(idx2)
        MultiIndex([(1,  'Red'),
                    (1, 'Blue')],
                )
        >>> idx1.intersection(idx2, sort=False)
        MultiIndex([(1,  'Red'),
                    (1, 'Blue')],
                )
        """
        if not isinstance(other, BaseIndex):
            other = cudf.Index(other, name=self.name)

        if sort not in {None, False}:
            raise ValueError(
                f"The 'sort' keyword only takes the values of "
                f"None or False; {sort} was passed."
            )

        if self.equals(other):
            if self.has_duplicates:
                return self.unique()._get_reconciled_name_object(other)
            return self._get_reconciled_name_object(other)

        res_name = _get_result_name(self.name, other.name)

        if (self.is_boolean() and other.is_numeric()) or (
            self.is_numeric() and other.is_boolean()
        ):
            if isinstance(self, cudf.MultiIndex):
                return self[:0].rename(res_name)
            else:
                return cudf.Index([], name=res_name)

        if self.has_duplicates:
            lhs = self.unique()
        else:
            lhs = self
        if other.has_duplicates:
            rhs = other.unique()
        else:
            rhs = other
        result = lhs._intersection(rhs, sort=sort)
        result.name = res_name
        return result

    def _get_reconciled_name_object(self, other):
        """
        If the result of a set operation will be self,
        return self, unless the name changes, in which
        case make a shallow copy of self.
        """
        name = _get_result_name(self.name, other.name)
        if self.name != name:
            return self.rename(name)
        return self

    def fillna(self, value, downcast=None):
        """
        Fill null values with the specified value.

        Parameters
        ----------
        value : scalar
            Scalar value to use to fill nulls. This value cannot be a
            list-likes.

        downcast : dict, default is None
            This Parameter is currently NON-FUNCTIONAL.

        Returns
        -------
        filled : Index

        Examples
        --------
        >>> import cudf
        >>> index = cudf.Index([1, 2, None, 4])
        >>> index
        Int64Index([1, 2, <NA>, 4], dtype='int64')
        >>> index.fillna(3)
        Int64Index([1, 2, 3, 4], dtype='int64')
        """
        if downcast is not None:
            raise NotImplementedError(
                "`downcast` parameter is not yet supported"
            )

        return super().fillna(value=value)

    def to_frame(self, index=True, name=None):
        """Create a DataFrame with a column containing this Index

        Parameters
        ----------
        index : boolean, default True
            Set the index of the returned DataFrame as the original Index
        name : str, default None
            Name to be used for the column

        Returns
        -------
        DataFrame
            cudf DataFrame
        """

        if name is not None:
            col_name = name
        elif self.name is None:
            col_name = 0
        else:
            col_name = self.name
        return cudf.DataFrame(
            {col_name: self._values}, index=self if index else None
        )

    def any(self):
        """
        Return whether any elements is True in Index.
        """
        return self._values.any()

    def to_pandas(self):
        """
        Convert to a Pandas Index.

        Examples
        --------
        >>> import cudf
        >>> idx = cudf.Index([-3, 10, 15, 20])
        >>> idx
        Int64Index([-3, 10, 15, 20], dtype='int64')
        >>> idx.to_pandas()
        Int64Index([-3, 10, 15, 20], dtype='int64')
        >>> type(idx.to_pandas())
        <class 'pandas.core.indexes.numeric.Int64Index'>
        >>> type(idx)
        <class 'cudf.core.index.Int64Index'>
        """
        return pd.Index(self._values.to_pandas(), name=self.name)

    @ioutils.doc_to_dlpack()
    def to_dlpack(self):
        """{docstring}"""

        return cudf.io.dlpack.to_dlpack(self)

    def append(self, other):
        """
        Append a collection of Index options together.

        Parameters
        ----------
        other : Index or list/tuple of indices

        Returns
        -------
        appended : Index

        Examples
        --------
        >>> import cudf
        >>> idx = cudf.Index([1, 2, 10, 100])
        >>> idx
        Int64Index([1, 2, 10, 100], dtype='int64')
        >>> other = cudf.Index([200, 400, 50])
        >>> other
        Int64Index([200, 400, 50], dtype='int64')
        >>> idx.append(other)
        Int64Index([1, 2, 10, 100, 200, 400, 50], dtype='int64')

        append accepts list of Index objects

        >>> idx.append([other, other])
        Int64Index([1, 2, 10, 100, 200, 400, 50, 200, 400, 50], dtype='int64')
        """

        if is_list_like(other):
            to_concat = [self]
            to_concat.extend(other)
        else:
            this = self
            if len(other) == 0:
                # short-circuit and return a copy
                to_concat = [self]

            other = cudf.Index(other)

            if len(self) == 0:
                to_concat = [other]

            if len(self) and len(other):
                if is_mixed_with_object_dtype(this, other):
                    got_dtype = (
                        other.dtype
                        if this.dtype == cudf.dtype("object")
                        else this.dtype
                    )
                    raise TypeError(
                        f"cudf does not support appending an Index of "
                        f"dtype `{cudf.dtype('object')}` with an Index "
                        f"of dtype `{got_dtype}`, please type-cast "
                        f"either one of them to same dtypes."
                    )

                if isinstance(self._values, cudf.core.column.NumericalColumn):
                    if self.dtype != other.dtype:
                        this, other = numeric_normalize_types(self, other)
                to_concat = [this, other]

        for obj in to_concat:
            if not isinstance(obj, BaseIndex):
                raise TypeError("all inputs must be Index")

        return self._concat(to_concat)

    def difference(self, other, sort=None):
        """
        Return a new Index with elements from the index that are not in
        `other`.

        This is the set difference of two Index objects.

        Parameters
        ----------
        other : Index or array-like
        sort : False or None, default None
            Whether to sort the resulting index. By default, the
            values are attempted to be sorted, but any TypeError from
            incomparable elements is caught by cudf.

            * None : Attempt to sort the result, but catch any TypeErrors
              from comparing incomparable elements.
            * False : Do not sort the result.

        Returns
        -------
        difference : Index

        Examples
        --------
        >>> import cudf
        >>> idx1 = cudf.Index([2, 1, 3, 4])
        >>> idx1
        Int64Index([2, 1, 3, 4], dtype='int64')
        >>> idx2 = cudf.Index([3, 4, 5, 6])
        >>> idx2
        Int64Index([3, 4, 5, 6], dtype='int64')
        >>> idx1.difference(idx2)
        Int64Index([1, 2], dtype='int64')
        >>> idx1.difference(idx2, sort=False)
        Int64Index([2, 1], dtype='int64')
        """
        if sort not in {None, False}:
            raise ValueError(
                f"The 'sort' keyword only takes the values "
                f"of None or False; {sort} was passed."
            )

        other = cudf.Index(other)

        if is_mixed_with_object_dtype(self, other):
            difference = self.copy()
        else:
            difference = self.join(other, how="leftanti")
            if self.dtype != other.dtype:
                difference = difference.astype(self.dtype)

        if sort is None and len(other):
            return difference.sort_values()

        return difference

    def is_numeric(self):
        """
        Check if the Index only consists of numeric data.

        Returns
        -------
        bool
            Whether or not the Index only consists of numeric data.

        See Also
        --------
        is_boolean : Check if the Index only consists of booleans.
        is_integer : Check if the Index only consists of integers.
        is_floating : Check if the Index is a floating type.
        is_object : Check if the Index is of the object dtype.
        is_categorical : Check if the Index holds categorical data.
        is_interval : Check if the Index holds Interval objects.

        Examples
        --------
        >>> import cudf
        >>> idx = cudf.Index([1.0, 2.0, 3.0, 4.0])
        >>> idx.is_numeric()
        True
        >>> idx = cudf.Index([1, 2, 3, 4.0])
        >>> idx.is_numeric()
        True
        >>> idx = cudf.Index([1, 2, 3, 4])
        >>> idx.is_numeric()
        True
        >>> idx = cudf.Index([1, 2, 3, 4.0, np.nan])
        >>> idx.is_numeric()
        True
        >>> idx = cudf.Index(["Apple", "cold"])
        >>> idx.is_numeric()
        False
        """
        raise NotImplementedError

    def is_boolean(self):
        """
        Check if the Index only consists of booleans.

        Returns
        -------
        bool
            Whether or not the Index only consists of booleans.

        See Also
        --------
        is_integer : Check if the Index only consists of integers.
        is_floating : Check if the Index is a floating type.
        is_numeric : Check if the Index only consists of numeric data.
        is_object : Check if the Index is of the object dtype.
        is_categorical : Check if the Index holds categorical data.
        is_interval : Check if the Index holds Interval objects.

        Examples
        --------
        >>> import cudf
        >>> idx = cudf.Index([True, False, True])
        >>> idx.is_boolean()
        True
        >>> idx = cudf.Index(["True", "False", "True"])
        >>> idx.is_boolean()
        False
        >>> idx = cudf.Index([1, 2, 3])
        >>> idx.is_boolean()
        False
        """
        raise NotImplementedError

    def is_integer(self):
        """
        Check if the Index only consists of integers.

        Returns
        -------
        bool
            Whether or not the Index only consists of integers.

        See Also
        --------
        is_boolean : Check if the Index only consists of booleans.
        is_floating : Check if the Index is a floating type.
        is_numeric : Check if the Index only consists of numeric data.
        is_object : Check if the Index is of the object dtype.
        is_categorical : Check if the Index holds categorical data.
        is_interval : Check if the Index holds Interval objects.

        Examples
        --------
        >>> import cudf
        >>> idx = cudf.Index([1, 2, 3, 4])
        >>> idx.is_integer()
        True
        >>> idx = cudf.Index([1.0, 2.0, 3.0, 4.0])
        >>> idx.is_integer()
        False
        >>> idx = cudf.Index(["Apple", "Mango", "Watermelon"])
        >>> idx.is_integer()
        False
        """
        raise NotImplementedError

    def is_floating(self):
        """
        Check if the Index is a floating type.

        The Index may consist of only floats, NaNs, or a mix of floats,
        integers, or NaNs.

        Returns
        -------
        bool
            Whether or not the Index only consists of only consists
            of floats, NaNs, or a mix of floats, integers, or NaNs.

        See Also
        --------
        is_boolean : Check if the Index only consists of booleans.
        is_integer : Check if the Index only consists of integers.
        is_numeric : Check if the Index only consists of numeric data.
        is_object : Check if the Index is of the object dtype.
        is_categorical : Check if the Index holds categorical data.
        is_interval : Check if the Index holds Interval objects.

        Examples
        --------
        >>> import cudf
        >>> idx = cudf.Index([1.0, 2.0, 3.0, 4.0])
        >>> idx.is_floating()
        True
        >>> idx = cudf.Index([1.0, 2.0, np.nan, 4.0])
        >>> idx.is_floating()
        True
        >>> idx = cudf.Index([1, 2, 3, 4, np.nan], nan_as_null=False)
        >>> idx.is_floating()
        True
        >>> idx = cudf.Index([1, 2, 3, 4])
        >>> idx.is_floating()
        False
        """
        raise NotImplementedError

    def is_object(self):
        """
        Check if the Index is of the object dtype.

        Returns
        -------
        bool
            Whether or not the Index is of the object dtype.

        See Also
        --------
        is_boolean : Check if the Index only consists of booleans.
        is_integer : Check if the Index only consists of integers.
        is_floating : Check if the Index is a floating type.
        is_numeric : Check if the Index only consists of numeric data.
        is_categorical : Check if the Index holds categorical data.
        is_interval : Check if the Index holds Interval objects.

        Examples
        --------
        >>> import cudf
        >>> idx = cudf.Index(["Apple", "Mango", "Watermelon"])
        >>> idx.is_object()
        True
        >>> idx = cudf.Index(["Watermelon", "Orange", "Apple",
        ...                 "Watermelon"]).astype("category")
        >>> idx.is_object()
        False
        >>> idx = cudf.Index([1.0, 2.0, 3.0, 4.0])
        >>> idx.is_object()
        False
        """
        raise NotImplementedError

    def is_categorical(self):
        """
        Check if the Index holds categorical data.

        Returns
        -------
        bool
            True if the Index is categorical.

        See Also
        --------
        CategoricalIndex : Index for categorical data.
        is_boolean : Check if the Index only consists of booleans.
        is_integer : Check if the Index only consists of integers.
        is_floating : Check if the Index is a floating type.
        is_numeric : Check if the Index only consists of numeric data.
        is_object : Check if the Index is of the object dtype.
        is_interval : Check if the Index holds Interval objects.

        Examples
        --------
        >>> import cudf
        >>> idx = cudf.Index(["Watermelon", "Orange", "Apple",
        ...                 "Watermelon"]).astype("category")
        >>> idx.is_categorical()
        True
        >>> idx = cudf.Index([1, 3, 5, 7])
        >>> idx.is_categorical()
        False
        >>> s = cudf.Series(["Peter", "Victor", "Elisabeth", "Mar"])
        >>> s
        0        Peter
        1       Victor
        2    Elisabeth
        3          Mar
        dtype: object
        >>> s.index.is_categorical()
        False
        """
        raise NotImplementedError

    def is_interval(self):
        """
        Check if the Index holds Interval objects.

        Returns
        -------
        bool
            Whether or not the Index holds Interval objects.

        See Also
        --------
        IntervalIndex : Index for Interval objects.
        is_boolean : Check if the Index only consists of booleans.
        is_integer : Check if the Index only consists of integers.
        is_floating : Check if the Index is a floating type.
        is_numeric : Check if the Index only consists of numeric data.
        is_object : Check if the Index is of the object dtype.
        is_categorical : Check if the Index holds categorical data.

        Examples
        --------
        >>> import cudf
        >>> import pandas as pd
        >>> idx = cudf.from_pandas(
        ...     pd.Index([pd.Interval(left=0, right=5),
        ...               pd.Interval(left=5, right=10)])
        ... )
        >>> idx.is_interval()
        True
        >>> idx = cudf.Index([1, 3, 5, 7])
        >>> idx.is_interval()
        False
        """
        raise NotImplementedError

    def _union(self, other, sort=None):
        # TODO: As a future optimization we should explore
        # not doing `to_frame`
        self_df = self.to_frame(index=False, name=0)
        other_df = other.to_frame(index=False, name=0)
        self_df["order"] = self_df.index
        other_df["order"] = other_df.index
        res = self_df.merge(other_df, on=[0], how="outer")
        res = res.sort_values(by=res.columns[1:], ignore_index=True)
        union_result = cudf.core.index._index_from_data({0: res._data[0]})

        if sort is None and len(other):
            return union_result.sort_values()
        return union_result

    def _intersection(self, other, sort=None):
        intersection_result = self.unique().join(other.unique(), how="inner")

        if sort is None and len(other):
            return intersection_result.sort_values()
        return intersection_result

    def sort_values(
        self,
        return_indexer=False,
        ascending=True,
        na_position="last",
        key=None,
    ):
        """
        Return a sorted copy of the index, and optionally return the indices
        that sorted the index itself.

        Parameters
        ----------
        return_indexer : bool, default False
            Should the indices that would sort the index be returned.
        ascending : bool, default True
            Should the index values be sorted in an ascending order.
        na_position : {'first' or 'last'}, default 'last'
            Argument 'first' puts NaNs at the beginning, 'last' puts NaNs at
            the end.
        key : None, optional
            This parameter is NON-FUNCTIONAL.

        Returns
        -------
        sorted_index : Index
            Sorted copy of the index.
        indexer : cupy.ndarray, optional
            The indices that the index itself was sorted by.

        See Also
        --------
        cudf.Series.min : Sort values of a Series.
        cudf.DataFrame.sort_values : Sort values in a DataFrame.

        Examples
        --------
        >>> import cudf
        >>> idx = cudf.Index([10, 100, 1, 1000])
        >>> idx
        Int64Index([10, 100, 1, 1000], dtype='int64')

        Sort values in ascending order (default behavior).

        >>> idx.sort_values()
        Int64Index([1, 10, 100, 1000], dtype='int64')

        Sort values in descending order, and also get the indices `idx` was
        sorted by.

        >>> idx.sort_values(ascending=False, return_indexer=True)
        (Int64Index([1000, 100, 10, 1], dtype='int64'), array([3, 1, 0, 2],
                                                            dtype=int32))

        Sorting values in a MultiIndex:

        >>> midx = cudf.MultiIndex(
        ...      levels=[[1, 3, 4, -10], [1, 11, 5]],
        ...      codes=[[0, 0, 1, 2, 3], [0, 2, 1, 1, 0]],
        ...      names=["x", "y"],
        ... )
        >>> midx
        MultiIndex([(  1,  1),
                    (  1,  5),
                    (  3, 11),
                    (  4, 11),
                    (-10,  1)],
                   names=['x', 'y'])
        >>> midx.sort_values()
        MultiIndex([(-10,  1),
                    (  1,  1),
                    (  1,  5),
                    (  3, 11),
                    (  4, 11)],
                   names=['x', 'y'])
        >>> midx.sort_values(ascending=False)
        MultiIndex([(  4, 11),
                    (  3, 11),
                    (  1,  5),
                    (  1,  1),
                    (-10,  1)],
                   names=['x', 'y'])
        """
        if key is not None:
            raise NotImplementedError("key parameter is not yet implemented.")
        if na_position not in {"first", "last"}:
            raise ValueError(f"invalid na_position: {na_position}")

        indices = self.argsort(ascending=ascending, na_position=na_position)
        index_sorted = self.take(indices)

        if return_indexer:
            return index_sorted, indices
        else:
            return index_sorted

    def unique(self):
        """
        Return unique values in the index.

        Returns
        -------
        Index without duplicates
        """
        return cudf.core.index._index_from_data(
            {self.name: self._values.unique()}, name=self.name
        )

    def join(
        self, other, how="left", level=None, return_indexers=False, sort=False
    ):
        """
        Compute join_index and indexers to conform data structures
        to the new index.

        Parameters
        ----------
        other : Index.
        how : {'left', 'right', 'inner', 'outer'}
        return_indexers : bool, default False
        sort : bool, default False
            Sort the join keys lexicographically in the result Index. If False,
            the order of the join keys depends on the join type (how keyword).

        Returns: index

        Examples
        --------
        >>> import cudf
        >>> lhs = cudf.DataFrame({
        ...     "a": [2, 3, 1],
        ...     "b": [3, 4, 2],
        ... }).set_index(['a', 'b']).index
        >>> lhs
        MultiIndex([(2, 3),
                    (3, 4),
                    (1, 2)],
                   names=['a', 'b'])
        >>> rhs = cudf.DataFrame({"a": [1, 4, 3]}).set_index('a').index
        >>> rhs
        Int64Index([1, 4, 3], dtype='int64', name='a')
        >>> lhs.join(rhs, how='inner')
        MultiIndex([(3, 4),
                    (1, 2)],
                   names=['a', 'b'])
        """

        if isinstance(self, cudf.MultiIndex) and isinstance(
            other, cudf.MultiIndex
        ):
            raise TypeError(
                "Join on level between two MultiIndex objects is ambiguous"
            )

        if level is not None and not is_scalar(level):
            raise ValueError("level should be an int or a label only")

        if isinstance(other, cudf.MultiIndex):
            if how == "left":
                how = "right"
            elif how == "right":
                how = "left"
            rhs = self.copy(deep=False)
            lhs = other.copy(deep=False)
        else:
            lhs = self.copy(deep=False)
            rhs = other.copy(deep=False)

        on = level
        # In case of MultiIndex, it will be None as
        # we don't need to update name
        left_names = lhs.names
        right_names = rhs.names
        # There should be no `None` values in Joined indices,
        # so essentially it would be `left/right` or 'inner'
        # in case of MultiIndex
        if isinstance(lhs, cudf.MultiIndex):
            if level is not None and isinstance(level, int):
                on = lhs._data.select_by_index(level).names[0]
            right_names = (on,) if on is not None else right_names
            on = right_names[0]
            if how == "outer":
                how = "left"
            elif how == "right":
                how = "inner"
        else:
            # Both are normal indices
            right_names = left_names
            on = right_names[0]

        lhs.names = left_names
        rhs.names = right_names

        output = lhs._merge(rhs, how=how, on=on, sort=sort)

        return output

    def rename(self, name, inplace=False):
        """
        Alter Index name.

        Defaults to returning new index.

        Parameters
        ----------
        name : label
            Name(s) to set.

        Returns
        -------
        Index

        Examples
        --------
        >>> import cudf
        >>> index = cudf.Index([1, 2, 3], name='one')
        >>> index
        Int64Index([1, 2, 3], dtype='int64', name='one')
        >>> index.name
        'one'
        >>> renamed_index = index.rename('two')
        >>> renamed_index
        Int64Index([1, 2, 3], dtype='int64', name='two')
        >>> renamed_index.name
        'two'
        """
        if inplace is True:
            self.name = name
            return None
        else:
            out = self.copy(deep=True)
            out.name = name
            return out

    def astype(self, dtype, copy=False):
        """
        Create an Index with values cast to dtypes. The class of a new Index
        is determined by dtype. When conversion is impossible, a ValueError
        exception is raised.

        Parameters
        ----------
        dtype : numpy dtype
            Use a numpy.dtype to cast entire Index object to.
        copy : bool, default False
            By default, astype always returns a newly allocated object.
            If copy is set to False and internal requirements on dtype are
            satisfied, the original data is used to create a new Index
            or the original Index is returned.

        Returns
        -------
        Index
            Index with values cast to specified dtype.

        Examples
        --------
        >>> import cudf
        >>> index = cudf.Index([1, 2, 3])
        >>> index
        Int64Index([1, 2, 3], dtype='int64')
        >>> index.astype('float64')
        Float64Index([1.0, 2.0, 3.0], dtype='float64')
        """
        if is_dtype_equal(dtype, self.dtype):
            return self.copy(deep=copy)

        return cudf.Index(
            self.copy(deep=copy)._values.astype(dtype), name=self.name
        )

    def to_series(self, index=None, name=None):
        """
        Create a Series with both index and values equal to the index keys.
        Useful with map for returning an indexer based on an index.

        Parameters
        ----------
        index : Index, optional
            Index of resulting Series. If None, defaults to original index.
        name : str, optional
            Dame of resulting Series. If None, defaults to name of original
            index.

        Returns
        -------
        Series
            The dtype will be based on the type of the Index values.
        """
        return cudf.Series(
            self._values,
            index=self.copy(deep=False) if index is None else index,
            name=self.name if name is None else name,
        )

    def get_slice_bound(self, label, side, kind=None):
        """
        Calculate slice bound that corresponds to given label.
        Returns leftmost (one-past-the-rightmost if ``side=='right'``) position
        of given label.

        Parameters
        ----------
        label : object
        side : {'left', 'right'}
        kind : {'ix', 'loc', 'getitem'}

        Returns
        -------
        int
            Index of label.
        """
        raise (NotImplementedError)

    def __array_function__(self, func, types, args, kwargs):

        # check if the function is implemented for the current type
        cudf_index_module = type(self)
        for submodule in func.__module__.split(".")[1:]:
            # point cudf_index_module to the correct submodule
            if hasattr(cudf_index_module, submodule):
                cudf_index_module = getattr(cudf_index_module, submodule)
            else:
                return NotImplemented

        fname = func.__name__

        handled_types = [BaseIndex, cudf.Series]

        # check if  we don't handle any of the types (including sub-class)
        for t in types:
            if not any(
                issubclass(t, handled_type) for handled_type in handled_types
            ):
                return NotImplemented

        if hasattr(cudf_index_module, fname):
            cudf_func = getattr(cudf_index_module, fname)
            # Handle case if cudf_func is same as numpy function
            if cudf_func is func:
                return NotImplemented
            else:
                return cudf_func(*args, **kwargs)

        else:
            return NotImplemented

    def isin(self, values):
        """Return a boolean array where the index values are in values.

        Compute boolean array of whether each index value is found in
        the passed set of values. The length of the returned boolean
        array matches the length of the index.

        Parameters
        ----------
        values : set, list-like, Index
            Sought values.

        Returns
        -------
        is_contained : cupy array
            CuPy array of boolean values.

        Examples
        --------
        >>> idx = cudf.Index([1,2,3])
        >>> idx
        Int64Index([1, 2, 3], dtype='int64')

        Check whether each index value in a list of values.

        >>> idx.isin([1, 4])
        array([ True, False, False])
        """

        return self._values.isin(values).values

    @classmethod
    def from_pandas(cls, index, nan_as_null=None):
        """
        Convert from a Pandas Index.

        Parameters
        ----------
        index : Pandas Index object
            A Pandas Index object which has to be converted
            to cuDF Index.
        nan_as_null : bool, Default None
            If ``None``/``True``, converts ``np.nan`` values
            to ``null`` values.
            If ``False``, leaves ``np.nan`` values as is.

        Raises
        ------
        TypeError for invalid input type.

        Examples
        --------
        >>> import cudf
        >>> import pandas as pd
        >>> import numpy as np
        >>> data = [10, 20, 30, np.nan]
        >>> pdi = pd.Index(data)
        >>> cudf.Index.from_pandas(pdi)
        Float64Index([10.0, 20.0, 30.0, <NA>], dtype='float64')
        >>> cudf.Index.from_pandas(pdi, nan_as_null=False)
        Float64Index([10.0, 20.0, 30.0, nan], dtype='float64')
        """
        if not isinstance(index, pd.Index):
            raise TypeError("not a pandas.Index")

        ind = cudf.Index(column.as_column(index, nan_as_null=nan_as_null))
        ind.name = index.name
        return ind

    @property
    def _constructor_expanddim(self):
        return cudf.MultiIndex

    def drop_duplicates(
        self, keep="first", nulls_are_equal=True,
    ):
        """
        Drop duplicate rows in index.

        keep : {"first", "last", False}, default "first"
            - 'first' : Drop duplicates except for the first occurrence.
            - 'last' : Drop duplicates except for the last occurrence.
            - ``False`` : Drop all duplicates.
        nulls_are_equal: bool, default True
            Null elements are considered equal to other null elements.
        """

        # This utilizes the fact that all `Index` is also a `Frame`.
        # Except RangeIndex.
        return self._from_columns_like_self(
            drop_duplicates(
                list(self._columns),
                keys=range(len(self._data)),
                keep=keep,
                nulls_are_equal=nulls_are_equal,
            ),
            self._column_names,
        )

    def dropna(self, how="any"):
        """
        Drop null rows from Index.

        how : {"any", "all"}, default "any"
            Specifies how to decide whether to drop a row.
            "any" (default) drops rows containing at least
            one null value. "all" drops only rows containing
            *all* null values.
        """

        # This is to be consistent with IndexedFrame.dropna to handle nans
        # as nulls by default
        data_columns = [
            col.nans_to_nulls()
            if isinstance(col, cudf.core.column.NumericalColumn)
            else col
            for col in self._columns
        ]

        return self._from_columns_like_self(
            drop_nulls(data_columns, how=how, keys=range(len(data_columns)),),
            self._column_names,
        )

    def _gather(self, gather_map, nullify=False, check_bounds=True):
        """Gather rows of index specified by indices in `gather_map`.

        Skip bounds checking if check_bounds is False.
        Set rows to null for all out of bound indices if nullify is `True`.
        """
        gather_map = cudf.core.column.as_column(gather_map)

        # TODO: For performance, the check and conversion of gather map should
        # be done by the caller. This check will be removed in future release.
        if not is_integer_dtype(gather_map.dtype):
            gather_map = gather_map.astype("int32")

        if not _gather_map_is_valid(
            gather_map, len(self), check_bounds, nullify
        ):
            raise IndexError("Gather map index is out of bounds.")

        return self._from_columns_like_self(
            gather(list(self._columns), gather_map, nullify=nullify),
            self._column_names,
        )

    def take(self, indices, axis=0, allow_fill=True, fill_value=None):
        """Return a new index containing the rows specified by *indices*

        Parameters
        ----------
        indices : array-like
            Array of ints indicating which positions to take.
        axis : int
            The axis over which to select values, always 0.
        allow_fill : Unsupported
        fill_value : Unsupported

        Returns
        -------
        out : Index
            New object with desired subset of rows.

        Examples
        --------
        >>> idx = cudf.Index(['a', 'b', 'c', 'd', 'e'])
        >>> idx.take([2, 0, 4, 3])
        StringIndex(['c' 'a' 'e' 'd'], dtype='object')
        """

        if axis not in {0, "index"}:
            raise NotImplementedError(
                "Gather along column axis is not yet supported."
            )
        if not allow_fill or fill_value is not None:
            raise NotImplementedError(
                "`allow_fill` and `fill_value` are unsupported."
            )

        return self._gather(indices)

    def _apply_boolean_mask(self, boolean_mask):
        """Apply boolean mask to each row of `self`.

        Rows corresponding to `False` is dropped.
        """
        boolean_mask = cudf.core.column.as_column(boolean_mask)
        if not is_bool_dtype(boolean_mask.dtype):
            raise ValueError("boolean_mask is not boolean type.")

        return self._from_columns_like_self(
            apply_boolean_mask(list(self._columns), boolean_mask),
            column_names=self._column_names,
        )

    def _split_columns_by_levels(self, levels):
        if isinstance(levels, int) and levels > 0:
            raise ValueError(f"Out of bound level: {levels}")
        return (
            [self._data[self.name]],
            [],
            ["index" if self.name is None else self.name],
            [],
        )

    def sample(
        self,
        n=None,
        frac=None,
        replace=False,
        weights=None,
        random_state=None,
        axis=None,
        ignore_index=False,
    ):
        warnings.warn(
            "Index.sample is deprecated and will be removed.", FutureWarning,
        )
        return cudf.core.index._index_from_data(
            self.to_frame()
            .sample(
                n, frac, replace, weights, random_state, axis, ignore_index
            )
            ._data
        )


def _get_result_name(left_name, right_name):
    if left_name == right_name:
        return left_name
    else:
        return None<|MERGE_RESOLUTION|>--- conflicted
+++ resolved
@@ -3,11 +3,8 @@
 from __future__ import annotations
 
 import pickle
-<<<<<<< HEAD
 import warnings
-=======
 from functools import cached_property
->>>>>>> f263820f
 from typing import Any, Set
 
 import pandas as pd
