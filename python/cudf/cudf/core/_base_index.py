# Copyright (c) 2021-2025, NVIDIA CORPORATION.

from __future__ import annotations

import warnings
from functools import cached_property
from typing import TYPE_CHECKING, Any, Literal

import pandas as pd
from typing_extensions import Self

import cudf
from cudf.api.extensions import no_default
from cudf.api.types import is_integer, is_list_like, is_scalar
from cudf.core._internals import copying, stream_compaction
from cudf.core.abc import Serializable
from cudf.core.column import ColumnBase, column
from cudf.core.copy_types import GatherMap
from cudf.errors import MixedTypeError
from cudf.utils import ioutils
from cudf.utils.dtypes import (
    SIZE_TYPE_DTYPE,
    can_convert_to_column,
    is_mixed_with_object_dtype,
)
from cudf.utils.utils import _is_same_name

if TYPE_CHECKING:
    from collections.abc import Generator

    import cupy

    from cudf.core.column_accessor import ColumnAccessor


class BaseIndex(Serializable):
    """Base class for all cudf Index types."""

    _accessors: set[Any] = set()
    _data: ColumnAccessor

    @property
    def _columns(self) -> tuple[Any, ...]:
        raise NotImplementedError

    @cached_property
    def _values(self) -> ColumnBase:
        raise NotImplementedError

    def copy(self, deep: bool = True) -> Self:
        raise NotImplementedError

    def __len__(self):
        raise NotImplementedError

    def __bool__(self):
        raise ValueError(
            f"The truth value of a {type(self).__name__} is ambiguous. Use "
            "a.empty, a.bool(), a.item(), a.any() or a.all()."
        )

    @property
    def size(self):
        # The size of an index is always its length irrespective of dimension.
        return len(self)

    def astype(self, dtype, copy: bool = True):
        """Create an Index with values cast to dtypes.

        The class of a new Index is determined by dtype. When conversion is
        impossible, a ValueError exception is raised.

        Parameters
        ----------
        dtype : :class:`numpy.dtype`
            Use a :class:`numpy.dtype` to cast entire Index object to.
        copy : bool, default False
            By default, astype always returns a newly allocated object.
            If copy is set to False and internal requirements on dtype are
            satisfied, the original data is used to create a new Index
            or the original Index is returned.

        Returns
        -------
        Index
            Index with values cast to specified dtype.

        Examples
        --------
        >>> import cudf
        >>> index = cudf.Index([1, 2, 3])
        >>> index
        Index([1, 2, 3], dtype='int64')
        >>> index.astype('float64')
        Index([1.0, 2.0, 3.0], dtype='float64')
        """
        raise NotImplementedError

    def argsort(self, *args, **kwargs) -> cupy.ndarray:
        """Return the integer indices that would sort the index.

        Parameters vary by subclass.
        """
        raise NotImplementedError

    @property
    def dtype(self):
        raise NotImplementedError

    @property
    def empty(self):
        return self.size == 0

    @property
    def is_unique(self):
        """Return if the index has unique values."""
        raise NotImplementedError

    def memory_usage(self, deep=False):
        """Return the memory usage of an object.

        Parameters
        ----------
        deep : bool
            The deep parameter is ignored and is only included for pandas
            compatibility.

        Returns
        -------
        The total bytes used.
        """
        raise NotImplementedError

    def tolist(self):
        raise TypeError(
            "cuDF does not support conversion to host memory "
            "via the `tolist()` method. Consider using "
            "`.to_arrow().to_pylist()` to construct a Python list."
        )

    to_list = tolist

    @property
    def name(self):
        """Returns the name of the Index."""
        raise NotImplementedError

    @property  # type: ignore
    def ndim(self) -> int:
        """Number of dimensions of the underlying data, by definition 1."""
        return 1

    def equals(self, other) -> bool:
        """
        Determine if two Index objects contain the same elements.

        Returns
        -------
        out: bool
            True if "other" is an Index and it has the same elements
            as calling index; False otherwise.
        """
        raise NotImplementedError

    def shift(self, periods=1, freq=None):
        """Not yet implemented"""
        raise NotImplementedError

    @property
    def shape(self):
        """Get a tuple representing the dimensionality of the data."""
        return (len(self),)

    @property
    def str(self):
        """Not yet implemented."""
        raise NotImplementedError

    @property
    def values(self):
        raise NotImplementedError

    def get_indexer(self, target, method=None, limit=None, tolerance=None):
        """
        Compute indexer and mask for new index given the current index.

        The indexer should be then used as an input to ndarray.take to align
        the current data to the new index.

        Parameters
        ----------
        target : Index
        method : {None, 'pad'/'fill', 'backfill'/'bfill', 'nearest'}, optional
            - default: exact matches only.
            - pad / ffill: find the PREVIOUS index value if no exact match.
            - backfill / bfill: use NEXT index value if no exact match.
            - nearest: use the NEAREST index value if no exact match. Tied
              distances are broken by preferring the larger index
              value.
        tolerance : int or float, optional
            Maximum distance from index value for inexact matches. The value
            of the index at the matching location must satisfy the equation
            ``abs(index[loc] - target) <= tolerance``.

        Returns
        -------
        cupy.ndarray
            Integers from 0 to n - 1 indicating that the index at these
            positions matches the corresponding target values.
            Missing values in the target are marked by -1.

        Examples
        --------
        >>> import cudf
        >>> index = cudf.Index(['c', 'a', 'b'])
        >>> index
        Index(['c', 'a', 'b'], dtype='object')
        >>> index.get_indexer(['a', 'b', 'x'])
        array([ 1,  2, -1], dtype=int32)
        """
        raise NotImplementedError

    def get_loc(self, key):
        """
        Get integer location, slice or boolean mask for requested label.

        Parameters
        ----------
        key : label

        Returns
        -------
        int or slice or boolean mask
            - If result is unique, return integer index
            - If index is monotonic, loc is returned as a slice object
            - Otherwise, a boolean mask is returned

        Examples
        --------
        >>> import cudf
        >>> unique_index = cudf.Index(list('abc'))
        >>> unique_index.get_loc('b')
        1
        >>> monotonic_index = cudf.Index(list('abbc'))
        >>> monotonic_index.get_loc('b')
        slice(1, 3, None)
        >>> non_monotonic_index = cudf.Index(list('abcb'))
        >>> non_monotonic_index.get_loc('b')
        array([False,  True, False,  True])
        >>> numeric_unique_index = cudf.Index([1, 2, 3])
        >>> numeric_unique_index.get_loc(3)
        2

        **MultiIndex**

        >>> multi_index = cudf.MultiIndex.from_tuples([('a', 'd'), ('b', 'e'), ('b', 'f')])
        >>> multi_index
        MultiIndex([('a', 'd'),
                    ('b', 'e'),
                    ('b', 'f')],
                )
        >>> multi_index.get_loc('b')
        slice(1, 3, None)
        >>> multi_index.get_loc(('b', 'e'))
        1
        """

    def max(self):
        """The maximum value of the index."""
        raise NotImplementedError

    def min(self):
        """The minimum value of the index."""
        raise NotImplementedError

    def __getitem__(self, key):
        raise NotImplementedError()

    def __contains__(self, item):
        hash(item)
        return item in self._values

    def _copy_type_metadata(self: Self, other: Self) -> Self:
        raise NotImplementedError

    def get_level_values(self, level):
        """
        Return an Index of values for requested level.

        This is primarily useful to get an individual level of values from a
        MultiIndex, but is provided on Index as well for compatibility.

        Parameters
        ----------
        level : int or str
            It is either the integer position or the name of the level.

        Returns
        -------
        Index
            Calling object, as there is only one level in the Index.

        See Also
        --------
        cudf.MultiIndex.get_level_values : Get values for
            a level of a MultiIndex.

        Notes
        -----
        For Index, level should be 0, since there are no multiple levels.

        Examples
        --------
        >>> import cudf
        >>> idx = cudf.Index(["a", "b", "c"])
        >>> idx.get_level_values(0)
        Index(['a', 'b', 'c'], dtype='object')
        """

        if level == self.name:
            return self
        elif is_integer(level):
            if level != 0:
                raise IndexError(
                    f"Cannot get level: {level} " f"for index with 1 level"
                )
            return self
        else:
            raise KeyError(f"Requested level with name {level} " "not found")

    @property
    def names(self):
        """
        Returns a FrozenList containing the name of the Index.
        """
        return pd.core.indexes.frozen.FrozenList([self.name])

    @names.setter
    def names(self, values):
        if not is_list_like(values):
            raise ValueError("Names must be a list-like")

        num_values = len(values)
        if num_values > 1:
            raise ValueError(
                "Length of new names must be 1, got %d" % num_values
            )

        self.name = values[0]

    def _pandas_repr_compatible(self):
        """
        Convert all na values(if any) in Index object
        to `<NA>` as a preprocessing step to `__repr__` methods.

        This will involve changing type of Index object
        to string dtype but it is the responsibility of the `__repr__`
        methods using this method to replace or handle representation
        of the actual types correctly.
        """
        raise NotImplementedError

    @property
    def is_monotonic_increasing(self):
        """Return boolean if values in the object are monotonically increasing.

        Returns
        -------
        bool
        """
        raise NotImplementedError

    @property
    def is_monotonic_decreasing(self):
        """Return boolean if values in the object are monotonically decreasing.

        Returns
        -------
        bool
        """
        raise NotImplementedError

    @property
    def hasnans(self):
        """
        Return True if there are any NaNs or nulls.

        Returns
        -------
        out : bool
            If Series has at least one NaN or null value, return True,
            if not return False.

        Examples
        --------
        >>> import cudf
        >>> import numpy as np
        >>> index = cudf.Index([1, 2, np.nan, 3, 4], nan_as_null=False)
        >>> index
        Index([1.0, 2.0, nan, 3.0, 4.0], dtype='float64')
        >>> index.hasnans
        True

        `hasnans` returns `True` for the presence of any `NA` values:

        >>> index = cudf.Index([1, 2, None, 3, 4])
        >>> index
        Index([1, 2, <NA>, 3, 4], dtype='int64')
        >>> index.hasnans
        True
        """
        raise NotImplementedError

    @property
    def nlevels(self) -> int:
        """
        Number of levels.
        """
        return 1

    def _set_names(self, names, inplace=False):
        if inplace:
            idx = self
        else:
            idx = self.copy(deep=False)

        idx.names = names
        if not inplace:
            return idx

    def set_names(self, names, level=None, inplace=False):
        """
        Set Index or MultiIndex name.
        Able to set new names partially and by level.

        Parameters
        ----------
        names : label or list of label
            Name(s) to set.
        level : int, label or list of int or label, optional
            If the index is a MultiIndex, level(s) to set (None for all
            levels). Otherwise level must be None.
        inplace : bool, default False
            Modifies the object directly, instead of creating a new Index or
            MultiIndex.

        Returns
        -------
        Index
            The same type as the caller or None if inplace is True.

        See Also
        --------
        cudf.Index.rename : Able to set new names without level.

        Examples
        --------
        >>> import cudf
        >>> idx = cudf.Index([1, 2, 3, 4])
        >>> idx
        Index([1, 2, 3, 4], dtype='int64')
        >>> idx.set_names('quarter')
        Index([1, 2, 3, 4], dtype='int64', name='quarter')
        >>> idx = cudf.MultiIndex.from_product([['python', 'cobra'],
        ... [2018, 2019]])
        >>> idx
        MultiIndex([('python', 2018),
                    ('python', 2019),
                    ( 'cobra', 2018),
                    ( 'cobra', 2019)],
                   )
        >>> idx.names
        FrozenList([None, None])
        >>> idx.set_names(['kind', 'year'], inplace=True)
        >>> idx.names
        FrozenList(['kind', 'year'])
        >>> idx.set_names('species', level=0, inplace=True)
        >>> idx.names
        FrozenList(['species', 'year'])
        """
        if level is not None:
            raise ValueError("Level must be None for non-MultiIndex")

        if not is_list_like(names):
            names = [names]

        return self._set_names(names=names, inplace=inplace)

    @property
    def has_duplicates(self):
        return not self.is_unique

    def where(self, cond, other=None, inplace=False):
        """
        Replace values where the condition is False.

        The replacement is taken from other.

        Parameters
        ----------
        cond : bool array-like with the same length as self
            Condition to select the values on.
        other : scalar, or array-like, default None
            Replacement if the condition is False.

        Returns
        -------
        cudf.Index
            A copy of self with values replaced from other
            where the condition is False.
        """
        raise NotImplementedError

    def factorize(self, sort: bool = False, use_na_sentinel: bool = True):
        raise NotImplementedError

    def union(self, other, sort=None):
        """
        Form the union of two Index objects.

        Parameters
        ----------
        other : Index or array-like
        sort : bool or None, default None
            Whether to sort the resulting Index.

            * None : Sort the result, except when

              1. `self` and `other` are equal.
              2. `self` or `other` has length 0.

            * False : do not sort the result.
            * True : Sort the result (which may raise TypeError).

        Returns
        -------
        union : Index

        Examples
        --------
        Union of an Index
        >>> import cudf
        >>> import pandas as pd
        >>> idx1 = cudf.Index([1, 2, 3, 4])
        >>> idx2 = cudf.Index([3, 4, 5, 6])
        >>> idx1.union(idx2)
        Index([1, 2, 3, 4, 5, 6], dtype='int64')

        MultiIndex case

        >>> idx1 = cudf.MultiIndex.from_pandas(
        ...    pd.MultiIndex.from_arrays(
        ...         [[1, 1, 2, 2], ["Red", "Blue", "Red", "Blue"]]
        ...    )
        ... )
        >>> idx1
        MultiIndex([(1,  'Red'),
                    (1, 'Blue'),
                    (2,  'Red'),
                    (2, 'Blue')],
                   )
        >>> idx2 = cudf.MultiIndex.from_pandas(
        ...    pd.MultiIndex.from_arrays(
        ...         [[3, 3, 2, 2], ["Red", "Green", "Red", "Green"]]
        ...    )
        ... )
        >>> idx2
        MultiIndex([(3,   'Red'),
                    (3, 'Green'),
                    (2,   'Red'),
                    (2, 'Green')],
                   )
        >>> idx1.union(idx2)
        MultiIndex([(1,  'Blue'),
                    (1,   'Red'),
                    (2,  'Blue'),
                    (2, 'Green'),
                    (2,   'Red'),
                    (3, 'Green'),
                    (3,   'Red')],
                   )
        >>> idx1.union(idx2, sort=False)
        MultiIndex([(1,   'Red'),
                    (1,  'Blue'),
                    (2,   'Red'),
                    (2,  'Blue'),
                    (3,   'Red'),
                    (3, 'Green'),
                    (2, 'Green')],
                   )
        """
        if not isinstance(other, BaseIndex):
            other = cudf.Index(other, name=self.name)

        if sort not in {None, False, True}:
            raise ValueError(
                f"The 'sort' keyword only takes the values of "
                f"[None, False, True]; {sort} was passed."
            )

        if cudf.get_option("mode.pandas_compatible"):
            if (self.dtype.kind == "b" and other.dtype.kind != "b") or (
                self.dtype.kind != "b" and other.dtype.kind == "b"
            ):
                # Bools + other types will result in mixed type.
                # This is not yet consistent in pandas and specific to APIs.
                raise MixedTypeError("Cannot perform union with mixed types")
            if (self.dtype.kind == "i" and other.dtype.kind == "u") or (
                self.dtype.kind == "u" and other.dtype.kind == "i"
            ):
                # signed + unsigned types will result in
                # mixed type for union in pandas.
                raise MixedTypeError("Cannot perform union with mixed types")

        if not len(other) or self.equals(other):
            common_dtype = cudf.utils.dtypes.find_common_type(
                [self.dtype, other.dtype]
            )
            res = self._get_reconciled_name_object(other).astype(common_dtype)
            if sort:
                return res.sort_values()
            return res
        elif not len(self):
            common_dtype = cudf.utils.dtypes.find_common_type(
                [self.dtype, other.dtype]
            )
            res = other._get_reconciled_name_object(self).astype(common_dtype)
            if sort:
                return res.sort_values()
            return res

        result = self._union(other, sort=sort)
        result.name = _get_result_name(self.name, other.name)
        return result

    def intersection(self, other, sort=False):
        """
        Form the intersection of two Index objects.

        This returns a new Index with elements common to the index and `other`.

        Parameters
        ----------
        other : Index or array-like
        sort : False or None, default False
            Whether to sort the resulting index.

            * False : do not sort the result.
            * None : sort the result, except when `self` and `other` are equal
              or when the values cannot be compared.
            * True : Sort the result (which may raise TypeError).

        Returns
        -------
        intersection : Index

        Examples
        --------
        >>> import cudf
        >>> import pandas as pd
        >>> idx1 = cudf.Index([1, 2, 3, 4])
        >>> idx2 = cudf.Index([3, 4, 5, 6])
        >>> idx1.intersection(idx2)
        Index([3, 4], dtype='int64')

        MultiIndex case

        >>> idx1 = cudf.MultiIndex.from_pandas(
        ...    pd.MultiIndex.from_arrays(
        ...         [[1, 1, 3, 4], ["Red", "Blue", "Red", "Blue"]]
        ...    )
        ... )
        >>> idx2 = cudf.MultiIndex.from_pandas(
        ...    pd.MultiIndex.from_arrays(
        ...         [[1, 1, 2, 2], ["Red", "Blue", "Red", "Blue"]]
        ...    )
        ... )
        >>> idx1
        MultiIndex([(1,  'Red'),
                    (1, 'Blue'),
                    (3,  'Red'),
                    (4, 'Blue')],
                )
        >>> idx2
        MultiIndex([(1,  'Red'),
                    (1, 'Blue'),
                    (2,  'Red'),
                    (2, 'Blue')],
                )
        >>> idx1.intersection(idx2)
        MultiIndex([(1,  'Red'),
                    (1, 'Blue')],
                )
        >>> idx1.intersection(idx2, sort=False)
        MultiIndex([(1,  'Red'),
                    (1, 'Blue')],
                )
        """
        if not can_convert_to_column(other):
            raise TypeError("Input must be Index or array-like")

        if not isinstance(other, BaseIndex):
            other = cudf.Index(
                other,
                name=getattr(other, "name", self.name),
            )

        if sort not in {None, False, True}:
            raise ValueError(
                f"The 'sort' keyword only takes the values of "
                f"[None, False, True]; {sort} was passed."
            )

        if not len(self) or not len(other) or self.equals(other):
            common_dtype = cudf.utils.dtypes._dtype_pandas_compatible(
                cudf.utils.dtypes.find_common_type([self.dtype, other.dtype])
            )

            lhs = self.unique() if self.has_duplicates else self
            rhs = other
            if not len(other):
                lhs, rhs = rhs, lhs

            return lhs._get_reconciled_name_object(rhs).astype(common_dtype)

        res_name = _get_result_name(self.name, other.name)

        if (self._is_boolean() and other._is_numeric()) or (
            self._is_numeric() and other._is_boolean()
        ):
            if isinstance(self, cudf.MultiIndex):
                return self[:0].rename(res_name)
            else:
                return cudf.Index([], name=res_name)

        if self.has_duplicates:
            lhs = self.unique()
        else:
            lhs = self
        if other.has_duplicates:
            rhs = other.unique()
        else:
            rhs = other
        result = lhs._intersection(rhs, sort=sort)
        result.name = res_name
        return result

    def _get_reconciled_name_object(self, other):
        """
        If the result of a set operation will be self,
        return self, unless the name changes, in which
        case make a shallow copy of self.
        """
        name = _get_result_name(self.name, other.name)
        if not _is_same_name(self.name, name):
            return self.rename(name)
        return self

    def fillna(self, value, downcast=None):
        """
        Fill null values with the specified value.

        Parameters
        ----------
        value : scalar
            Scalar value to use to fill nulls. This value cannot be a
            list-likes.

        downcast : dict, default is None
            This Parameter is currently NON-FUNCTIONAL.

        Returns
        -------
        filled : Index

        Examples
        --------
        >>> import cudf
        >>> index = cudf.Index([1, 2, None, 4])
        >>> index
        Index([1, 2, <NA>, 4], dtype='int64')
        >>> index.fillna(3)
        Index([1, 2, 3, 4], dtype='int64')
        """
        if downcast is not None:
            raise NotImplementedError(
                "`downcast` parameter is not yet supported"
            )

        return super().fillna(value=value)

    def to_arrow(self):
        """Convert to a suitable Arrow object."""
        raise NotImplementedError

    def to_cupy(self):
        """Convert to a cupy array."""
        raise NotImplementedError

    def to_numpy(self):
        """Convert to a numpy array."""
        raise NotImplementedError

    def to_flat_index(self) -> Self:
        """
        Identity method.

        This is implemented for compatibility with subclass implementations
        when chaining.

        Returns
        -------
        pd.Index
            Caller.

        See Also
        --------
        MultiIndex.to_flat_index : Subclass implementation.
        """
        return self

    def any(self):
        """
        Return whether any elements is True in Index.
        """
        raise NotImplementedError

    def isna(self):
        """
        Detect missing values.

        Return a boolean same-sized object indicating if the values are NA.
        NA values, such as ``None``, `numpy.NAN` or `cudf.NA`, get
        mapped to ``True`` values.
        Everything else get mapped to ``False`` values.

        Returns
        -------
        numpy.ndarray[bool]
            A boolean array to indicate which entries are NA.

        """
        raise NotImplementedError

    def notna(self):
        """
        Detect existing (non-missing) values.

        Return a boolean same-sized object indicating if the values are not NA.
        Non-missing values get mapped to ``True``.
        NA values, such as None or `numpy.NAN`, get mapped to ``False``
        values.

        Returns
        -------
        numpy.ndarray[bool]
            A boolean array to indicate which entries are not NA.
        """
        raise NotImplementedError

    def to_pandas(self, *, nullable: bool = False, arrow_type: bool = False):
        """
        Convert to a Pandas Index.

        Parameters
        ----------
        nullable : bool, Default False
            If ``nullable`` is ``True``, the resulting index will have
            a corresponding nullable Pandas dtype.
            If there is no corresponding nullable Pandas dtype present,
            the resulting dtype will be a regular pandas dtype.
            If ``nullable`` is ``False``, the resulting index will
            either convert null values to ``np.nan`` or ``None``
            depending on the dtype.
        arrow_type : bool, Default False
            Return the Index with a ``pandas.ArrowDtype``

        Notes
        -----
        nullable and arrow_type cannot both be set to ``True``

        Examples
        --------
        >>> import cudf
        >>> idx = cudf.Index([-3, 10, 15, 20])
        >>> idx
        Index([-3, 10, 15, 20], dtype='int64')
        >>> idx.to_pandas()
        Index([-3, 10, 15, 20], dtype='int64')
        >>> type(idx.to_pandas())
        <class 'pandas.core.indexes.base.Index'>
        >>> type(idx)
        <class 'cudf.core.index.Index'>
        >>> idx.to_pandas(arrow_type=True)
        Index([-3, 10, 15, 20], dtype='int64[pyarrow]')
        """
        raise NotImplementedError

    def isin(self, values, level=None):
        """Return a boolean array where the index values are in values.

        Compute boolean array of whether each index value is found in
        the passed set of values. The length of the returned boolean
        array matches the length of the index.

        Parameters
        ----------
        values : set, list-like, Index
            Sought values.
        level : str or int, optional
            Name or position of the index level to use (if the index is a
            `MultiIndex`).

        Returns
        -------
        is_contained : cupy array
            CuPy array of boolean values.

        Examples
        --------
        >>> idx = cudf.Index([1,2,3])
        >>> idx
        Index([1, 2, 3], dtype='int64')

        Check whether each index value in a list of values.

        >>> idx.isin([1, 4])
        array([ True, False, False])
        """
        # To match pandas behavior, even though only list-like objects are
        # supposed to be passed, only scalars throw errors. Other types (like
        # dicts) just transparently return False (see the implementation of
        # ColumnBase.isin).
        raise NotImplementedError

    def unique(self, level: int | None = None):
        """
        Return unique values in the index.

        Returns
        -------
        Index without duplicates
        """
        raise NotImplementedError

    def to_series(self, index=None, name=None):
        """
        Create a Series with both index and values equal to the index keys.
        Useful with map for returning an indexer based on an index.

        Parameters
        ----------
        index : Index, optional
            Index of resulting Series. If None, defaults to original index.
        name : str, optional
            Name of resulting Series. If None, defaults to name of original
            index.

        Returns
        -------
        Series
            The dtype will be based on the type of the Index values.
        """
        return cudf.Series._from_data(
            self._data,
            index=self.copy(deep=False) if index is None else index,
            name=self.name if name is None else name,
        )

    @ioutils.doc_to_dlpack()
    def to_dlpack(self):
        """{docstring}"""

        return cudf.io.dlpack.to_dlpack(self)

    def append(self, other):
        """
        Append a collection of Index objects together.

        Parameters
        ----------
        other : Index or list/tuple of indices

        Returns
        -------
        appended : Index

        Examples
        --------
        >>> import cudf
        >>> idx = cudf.Index([1, 2, 10, 100])
        >>> idx
        Index([1, 2, 10, 100], dtype='int64')
        >>> other = cudf.Index([200, 400, 50])
        >>> other
        Index([200, 400, 50], dtype='int64')
        >>> idx.append(other)
        Index([1, 2, 10, 100, 200, 400, 50], dtype='int64')

        append accepts list of Index objects

        >>> idx.append([other, other])
        Index([1, 2, 10, 100, 200, 400, 50, 200, 400, 50], dtype='int64')
        """
        raise NotImplementedError

    def difference(self, other, sort=None):
        """
        Return a new Index with elements from the index that are not in
        `other`.

        This is the set difference of two Index objects.

        Parameters
        ----------
        other : Index or array-like
        sort : False or None, default None
            Whether to sort the resulting index. By default, the
            values are attempted to be sorted, but any TypeError from
            incomparable elements is caught by cudf.

            * None : Attempt to sort the result, but catch any TypeErrors
              from comparing incomparable elements.
            * False : Do not sort the result.
            * True : Sort the result (which may raise TypeError).

        Returns
        -------
        difference : Index

        Examples
        --------
        >>> import cudf
        >>> idx1 = cudf.Index([2, 1, 3, 4])
        >>> idx1
        Index([2, 1, 3, 4], dtype='int64')
        >>> idx2 = cudf.Index([3, 4, 5, 6])
        >>> idx2
        Index([3, 4, 5, 6], dtype='int64')
        >>> idx1.difference(idx2)
        Index([1, 2], dtype='int64')
        >>> idx1.difference(idx2, sort=False)
        Index([2, 1], dtype='int64')
        """

        if not can_convert_to_column(other):
            raise TypeError("Input must be Index or array-like")

        if sort not in {None, False, True}:
            raise ValueError(
                f"The 'sort' keyword only takes the values "
                f"of [None, False, True]; {sort} was passed."
            )

        if not isinstance(other, BaseIndex):
            other = cudf.Index(
                other,
                name=getattr(other, "name", self.name),
            )

        if not len(other):
            res = self._get_reconciled_name_object(other).unique()
            if sort:
                return res.sort_values()
            return res
        elif self.equals(other):
            res = self[:0]._get_reconciled_name_object(other).unique()
            if sort:
                return res.sort_values()
            return res

        res_name = _get_result_name(self.name, other.name)

        if is_mixed_with_object_dtype(self, other) or len(other) == 0:
            difference = self.unique()
            difference.name = res_name
            if sort is True:
                return difference.sort_values()
        else:
            other = other.copy(deep=False)
            difference = cudf.core.index._index_from_data(
                cudf.DataFrame._from_data({"None": self._column.unique()})
                .merge(
                    cudf.DataFrame._from_data({"None": other._column}),
                    how="leftanti",
                    on="None",
                )
                ._data
            )
            difference.name = res_name

            if self.dtype != other.dtype:
                difference = difference.astype(self.dtype)

        if sort in {None, True} and len(other):
            return difference.sort_values()

        return difference

    def is_numeric(self):
        """
        Check if the Index only consists of numeric data.

        .. deprecated:: 23.04
           Use `cudf.api.types.is_any_real_numeric_dtype` instead.

        Returns
        -------
        bool
            Whether or not the Index only consists of numeric data.

        See Also
        --------
        is_boolean : Check if the Index only consists of booleans.
        is_integer : Check if the Index only consists of integers.
        is_floating : Check if the Index is a floating type.
        is_object : Check if the Index is of the object dtype.
        is_categorical : Check if the Index holds categorical data.
        is_interval : Check if the Index holds Interval objects.

        Examples
        --------
        >>> import cudf
        >>> idx = cudf.Index([1.0, 2.0, 3.0, 4.0])
        >>> idx.is_numeric()
        True
        >>> idx = cudf.Index([1, 2, 3, 4.0])
        >>> idx.is_numeric()
        True
        >>> idx = cudf.Index([1, 2, 3, 4])
        >>> idx.is_numeric()
        True
        >>> idx = cudf.Index([1, 2, 3, 4.0, np.nan])
        >>> idx.is_numeric()
        True
        >>> idx = cudf.Index(["Apple", "cold"])
        >>> idx.is_numeric()
        False
        """
        # Do not remove until pandas removes this.
        warnings.warn(
            f"{type(self).__name__}.is_numeric is deprecated. "
            "Use cudf.api.types.is_any_real_numeric_dtype instead",
            FutureWarning,
        )
        return self._is_numeric()

    def _is_numeric(self):
        raise NotImplementedError

    def is_boolean(self):
        """
        Check if the Index only consists of booleans.

        .. deprecated:: 23.04
           Use `cudf.api.types.is_bool_dtype` instead.

        Returns
        -------
        bool
            Whether or not the Index only consists of booleans.

        See Also
        --------
        is_integer : Check if the Index only consists of integers.
        is_floating : Check if the Index is a floating type.
        is_numeric : Check if the Index only consists of numeric data.
        is_object : Check if the Index is of the object dtype.
        is_categorical : Check if the Index holds categorical data.
        is_interval : Check if the Index holds Interval objects.

        Examples
        --------
        >>> import cudf
        >>> idx = cudf.Index([True, False, True])
        >>> idx.is_boolean()
        True
        >>> idx = cudf.Index(["True", "False", "True"])
        >>> idx.is_boolean()
        False
        >>> idx = cudf.Index([1, 2, 3])
        >>> idx.is_boolean()
        False
        """
        # Do not remove until pandas removes this.
        warnings.warn(
            f"{type(self).__name__}.is_boolean is deprecated. "
            "Use cudf.api.types.is_bool_dtype instead",
            FutureWarning,
        )
        return self._is_boolean()

    def _is_boolean(self):
        raise NotImplementedError

    def is_integer(self):
        """
        Check if the Index only consists of integers.

        .. deprecated:: 23.04
           Use `cudf.api.types.is_integer_dtype` instead.

        Returns
        -------
        bool
            Whether or not the Index only consists of integers.

        See Also
        --------
        is_boolean : Check if the Index only consists of booleans.
        is_floating : Check if the Index is a floating type.
        is_numeric : Check if the Index only consists of numeric data.
        is_object : Check if the Index is of the object dtype.
        is_categorical : Check if the Index holds categorical data.
        is_interval : Check if the Index holds Interval objects.

        Examples
        --------
        >>> import cudf
        >>> idx = cudf.Index([1, 2, 3, 4])
        >>> idx.is_integer()
        True
        >>> idx = cudf.Index([1.0, 2.0, 3.0, 4.0])
        >>> idx.is_integer()
        False
        >>> idx = cudf.Index(["Apple", "Mango", "Watermelon"])
        >>> idx.is_integer()
        False
        """
        # Do not remove until pandas removes this.
        warnings.warn(
            f"{type(self).__name__}.is_integer is deprecated. "
            "Use cudf.api.types.is_integer_dtype instead",
            FutureWarning,
        )
        return self._is_integer()

    def _is_integer(self):
        raise NotImplementedError

    def is_floating(self):
        """
        Check if the Index is a floating type.

        The Index may consist of only floats, NaNs, or a mix of floats,
        integers, or NaNs.

        .. deprecated:: 23.04
           Use `cudf.api.types.is_float_dtype` instead.

        Returns
        -------
        bool
            Whether or not the Index only consists of only consists
            of floats, NaNs, or a mix of floats, integers, or NaNs.

        See Also
        --------
        is_boolean : Check if the Index only consists of booleans.
        is_integer : Check if the Index only consists of integers.
        is_numeric : Check if the Index only consists of numeric data.
        is_object : Check if the Index is of the object dtype.
        is_categorical : Check if the Index holds categorical data.
        is_interval : Check if the Index holds Interval objects.

        Examples
        --------
        >>> import cudf
        >>> idx = cudf.Index([1.0, 2.0, 3.0, 4.0])
        >>> idx.is_floating()
        True
        >>> idx = cudf.Index([1.0, 2.0, np.nan, 4.0])
        >>> idx.is_floating()
        True
        >>> idx = cudf.Index([1, 2, 3, 4, np.nan], nan_as_null=False)
        >>> idx.is_floating()
        True
        >>> idx = cudf.Index([1, 2, 3, 4])
        >>> idx.is_floating()
        False
        """
        # Do not remove until pandas removes this.
        warnings.warn(
            f"{type(self).__name__}.is_floating is deprecated. "
            "Use cudf.api.types.is_float_dtype instead",
            FutureWarning,
        )
        return self._is_floating()

    def _is_floating(self):
        raise NotImplementedError

    def is_object(self):
        """
        Check if the Index is of the object dtype.

        .. deprecated:: 23.04
           Use `cudf.api.types.is_object_dtype` instead.

        Returns
        -------
        bool
            Whether or not the Index is of the object dtype.

        See Also
        --------
        is_boolean : Check if the Index only consists of booleans.
        is_integer : Check if the Index only consists of integers.
        is_floating : Check if the Index is a floating type.
        is_numeric : Check if the Index only consists of numeric data.
        is_categorical : Check if the Index holds categorical data.
        is_interval : Check if the Index holds Interval objects.

        Examples
        --------
        >>> import cudf
        >>> idx = cudf.Index(["Apple", "Mango", "Watermelon"])
        >>> idx.is_object()
        True
        >>> idx = cudf.Index(["Watermelon", "Orange", "Apple",
        ...                 "Watermelon"]).astype("category")
        >>> idx.is_object()
        False
        >>> idx = cudf.Index([1.0, 2.0, 3.0, 4.0])
        >>> idx.is_object()
        False
        """
        # Do not remove until pandas removes this.
        warnings.warn(
            f"{type(self).__name__}.is_object is deprecated. "
            "Use cudf.api.types.is_object_dtype instead",
            FutureWarning,
        )
        return self._is_object()

    def _is_object(self):
        raise NotImplementedError

    def is_categorical(self):
        """
        Check if the Index holds categorical data.

        .. deprecated:: 23.04
           Use `cudf.api.types.is_categorical_dtype` instead.

        Returns
        -------
        bool
            True if the Index is categorical.

        See Also
        --------
        CategoricalIndex : Index for categorical data.
        is_boolean : Check if the Index only consists of booleans.
        is_integer : Check if the Index only consists of integers.
        is_floating : Check if the Index is a floating type.
        is_numeric : Check if the Index only consists of numeric data.
        is_object : Check if the Index is of the object dtype.
        is_interval : Check if the Index holds Interval objects.

        Examples
        --------
        >>> import cudf
        >>> idx = cudf.Index(["Watermelon", "Orange", "Apple",
        ...                 "Watermelon"]).astype("category")
        >>> idx.is_categorical()
        True
        >>> idx = cudf.Index([1, 3, 5, 7])
        >>> idx.is_categorical()
        False
        >>> s = cudf.Series(["Peter", "Victor", "Elisabeth", "Mar"])
        >>> s
        0        Peter
        1       Victor
        2    Elisabeth
        3          Mar
        dtype: object
        >>> s.index.is_categorical()
        False
        """
        # Do not remove until pandas removes this.
        warnings.warn(
            f"{type(self).__name__}.is_categorical is deprecated. "
            "Use cudf.api.types.is_categorical_dtype instead",
            FutureWarning,
        )
        return self._is_categorical()

    def _is_categorical(self):
        raise NotImplementedError

    def is_interval(self):
        """
        Check if the Index holds Interval objects.

        .. deprecated:: 23.04
           Use `cudf.api.types.is_interval_dtype` instead.

        Returns
        -------
        bool
            Whether or not the Index holds Interval objects.

        See Also
        --------
        IntervalIndex : Index for Interval objects.
        is_boolean : Check if the Index only consists of booleans.
        is_integer : Check if the Index only consists of integers.
        is_floating : Check if the Index is a floating type.
        is_numeric : Check if the Index only consists of numeric data.
        is_object : Check if the Index is of the object dtype.
        is_categorical : Check if the Index holds categorical data.

        Examples
        --------
        >>> import cudf
        >>> import pandas as pd
        >>> idx = cudf.from_pandas(
        ...     pd.Index([pd.Interval(left=0, right=5),
        ...               pd.Interval(left=5, right=10)])
        ... )
        >>> idx.is_interval()
        True
        >>> idx = cudf.Index([1, 3, 5, 7])
        >>> idx.is_interval()
        False
        """
        # Do not remove until pandas removes this.
        warnings.warn(
            f"{type(self).__name__}.is_interval is deprecated. "
            "Use cudf.api.types.is_interval_dtype instead",
            FutureWarning,
        )
        return self._is_interval()

    def _is_interval(self):
        raise NotImplementedError

    def _union(self, other, sort=None):
        # TODO: As a future optimization we should explore
        # not doing `to_frame`
        self_df = self.to_frame(index=False, name=0)
        other_df = other.to_frame(index=False, name=0)
        self_df["order"] = self_df.index
        other_df["order"] = other_df.index
        res = self_df.merge(other_df, on=[0], how="outer")
        res = res.sort_values(
            by=res._data.to_pandas_index[1:], ignore_index=True
        )
        union_result = cudf.core.index._index_from_data({0: res._data[0]})

        if sort in {None, True} and len(other):
            return union_result.sort_values()
        return union_result

    def _intersection(self, other, sort=None):
        intersection_result = cudf.core.index._index_from_data(
            cudf.DataFrame._from_data({"None": self.unique()._column})
            .merge(
                cudf.DataFrame._from_data({"None": other.unique()._column}),
                how="inner",
                on="None",
            )
            ._data
        )

        if sort in {None, True} and len(other):
            return intersection_result.sort_values()
        return intersection_result

    def sort_values(
        self,
        return_indexer=False,
        ascending=True,
        na_position="last",
        key=None,
    ) -> Self | tuple[Self, cupy.ndarray]:
        """
        Return a sorted copy of the index, and optionally return the indices
        that sorted the index itself.

        Parameters
        ----------
        return_indexer : bool, default False
            Should the indices that would sort the index be returned.
        ascending : bool, default True
            Should the index values be sorted in an ascending order.
        na_position : {'first' or 'last'}, default 'last'
            Argument 'first' puts NaNs at the beginning, 'last' puts NaNs at
            the end.
        key : None, optional
            This parameter is NON-FUNCTIONAL.

        Returns
        -------
        sorted_index : Index
            Sorted copy of the index.
        indexer : cupy.ndarray, optional
            The indices that the index itself was sorted by.

        See Also
        --------
        cudf.Series.min : Sort values of a Series.
        cudf.DataFrame.sort_values : Sort values in a DataFrame.

        Examples
        --------
        >>> import cudf
        >>> idx = cudf.Index([10, 100, 1, 1000])
        >>> idx
        Index([10, 100, 1, 1000], dtype='int64')

        Sort values in ascending order (default behavior).

        >>> idx.sort_values()
        Index([1, 10, 100, 1000], dtype='int64')

        Sort values in descending order, and also get the indices `idx` was
        sorted by.

        >>> idx.sort_values(ascending=False, return_indexer=True)
        (Index([1000, 100, 10, 1], dtype='int64'), array([3, 1, 0, 2],
                                                            dtype=int32))

        Sorting values in a MultiIndex:

        >>> midx = cudf.MultiIndex(
        ...      levels=[[1, 3, 4, -10], [1, 11, 5]],
        ...      codes=[[0, 0, 1, 2, 3], [0, 2, 1, 1, 0]],
        ...      names=["x", "y"],
        ... )
        >>> midx
        MultiIndex([(  1,  1),
                    (  1,  5),
                    (  3, 11),
                    (  4, 11),
                    (-10,  1)],
                   names=['x', 'y'])
        >>> midx.sort_values()
        MultiIndex([(-10,  1),
                    (  1,  1),
                    (  1,  5),
                    (  3, 11),
                    (  4, 11)],
                   names=['x', 'y'])
        >>> midx.sort_values(ascending=False)
        MultiIndex([(  4, 11),
                    (  3, 11),
                    (  1,  5),
                    (  1,  1),
                    (-10,  1)],
                   names=['x', 'y'])
        """
        if key is not None:
            raise NotImplementedError("key parameter is not yet implemented.")
        if na_position not in {"first", "last"}:
            raise ValueError(f"invalid na_position: {na_position}")

        indices = self.argsort(ascending=ascending, na_position=na_position)
        index_sorted = self.take(indices)

        if return_indexer:
            return index_sorted, indices
        else:
            return index_sorted

    def join(
        self, other, how="left", level=None, return_indexers=False, sort=False
    ):
        """
        Compute join_index and indexers to conform data structures
        to the new index.

        Parameters
        ----------
        other : Index.
        how : {'left', 'right', 'inner', 'outer'}
        return_indexers : bool, default False
        sort : bool, default False
            Sort the join keys lexicographically in the result Index. If False,
            the order of the join keys depends on the join type (how keyword).

        Returns: index

        Examples
        --------
        >>> import cudf
        >>> lhs = cudf.DataFrame({
        ...     "a": [2, 3, 1],
        ...     "b": [3, 4, 2],
        ... }).set_index(['a', 'b']).index
        >>> lhs
        MultiIndex([(2, 3),
                    (3, 4),
                    (1, 2)],
                   names=['a', 'b'])
        >>> rhs = cudf.DataFrame({"a": [1, 4, 3]}).set_index('a').index
        >>> rhs
        Index([1, 4, 3], dtype='int64', name='a')
        >>> lhs.join(rhs, how='inner')
        MultiIndex([(3, 4),
                    (1, 2)],
                   names=['a', 'b'])
        """
        if return_indexers is not False:
            raise NotImplementedError("return_indexers is not implemented")
        self_is_multi = isinstance(self, cudf.MultiIndex)
        other_is_multi = isinstance(other, cudf.MultiIndex)
        if level is not None:
            if self_is_multi and other_is_multi:
                raise TypeError(
                    "Join on level between two MultiIndex objects is ambiguous"
                )

            if not is_scalar(level):
                raise ValueError("level should be an int or a label only")

        if other_is_multi:
            if how == "left":
                how = "right"
            elif how == "right":
                how = "left"
            rhs = self.copy(deep=False)
            lhs = other.copy(deep=False)
        else:
            lhs = self.copy(deep=False)
            rhs = other.copy(deep=False)
        same_names = lhs.names == rhs.names
        # There should be no `None` values in Joined indices,
        # so essentially it would be `left/right` or 'inner'
        # in case of MultiIndex
        if isinstance(lhs, cudf.MultiIndex):
            on = (
                lhs._data.get_labels_by_index(level)[0]
                if isinstance(level, int)
                else level
            )

            if on is not None:
                rhs.names = (on,)
            on = rhs.names[0]
            if how == "outer":
                how = "left"
            elif how == "right":
                how = "inner"
        else:
            # Both are normal indices
            on = lhs.names[0]
            rhs.names = lhs.names

        lhs = lhs.to_frame()
        rhs = rhs.to_frame()

        output = lhs.merge(rhs, how=how, on=on, sort=sort)

        # If both inputs were MultiIndexes, the output is a MultiIndex.
        # Otherwise, the output is only a MultiIndex if there are multiple
        # columns
        if self_is_multi and other_is_multi:
            return cudf.MultiIndex._from_data(output._data)
        else:
            idx = cudf.core.index._index_from_data(output._data)
            idx.name = self.name if same_names else None
            return idx

    def rename(self, name, inplace=False):
        """
        Alter Index name.

        Defaults to returning new index.

        Parameters
        ----------
        name : label
            Name(s) to set.

        Returns
        -------
        Index

        Examples
        --------
        >>> import cudf
        >>> index = cudf.Index([1, 2, 3], name='one')
        >>> index
        Index([1, 2, 3], dtype='int64', name='one')
        >>> index.name
        'one'
        >>> renamed_index = index.rename('two')
        >>> renamed_index
        Index([1, 2, 3], dtype='int64', name='two')
        >>> renamed_index.name
        'two'
        """
        if inplace is True:
            self.name = name
            return None
        else:
            out = self.copy(deep=False)
            out.name = name
            return out

    def _indices_of(self, value) -> cudf.core.column.NumericalColumn:
        """
        Return indices corresponding to value

        Parameters
        ----------
        value
            Value to look for in index

        Returns
        -------
        Column of indices
        """
        raise NotImplementedError

    def find_label_range(self, loc: slice) -> slice:
        """
        Translate a label-based slice to an index-based slice

        Parameters
        ----------
        loc
            slice to search for.

        Notes
        -----
        As with all label-based searches, the slice is right-closed.

        Returns
        -------
        New slice translated into integer indices of the index (right-open).
        """
        start = loc.start
        stop = loc.stop
        step = 1 if loc.step is None else loc.step
        start_side: Literal["left", "right"]
        stop_side: Literal["left", "right"]
        if step < 0:
            start_side, stop_side = "right", "left"
        else:
            start_side, stop_side = "left", "right"
        istart = (
            None
            if start is None
            else self.get_slice_bound(start, side=start_side)
        )
        istop = (
            None
            if stop is None
            else self.get_slice_bound(stop, side=stop_side)
        )
        if step < 0:
            # Fencepost
            istart = None if istart is None else max(istart - 1, 0)
            istop = None if (istop is None or istop == 0) else istop - 1
        return slice(istart, istop, step)

    def searchsorted(
        self,
        value,
        side: Literal["left", "right"] = "left",
        ascending: bool = True,
        na_position: Literal["first", "last"] = "last",
    ):
        """Find index where elements should be inserted to maintain order

        Parameters
        ----------
        value :
            Value to be hypothetically inserted into Self
        side : str {'left', 'right'} optional, default 'left'
            If 'left', the index of the first suitable location found is given
            If 'right', return the last such index
        ascending : bool optional, default True
            Index is in ascending order (otherwise descending)
        na_position : str {'last', 'first'} optional, default 'last'
            Position of null values in sorted order

        Returns
        -------
        Insertion point.

        Notes
        -----
        As a precondition the index must be sorted in the same order
        as requested by the `ascending` flag.
        """
        raise NotImplementedError

    def get_slice_bound(
        self,
        label,
        side: Literal["left", "right"],
    ) -> int:
        """
        Calculate slice bound that corresponds to given label.
        Returns leftmost (one-past-the-rightmost if ``side=='right'``) position
        of given label.

        Parameters
        ----------
        label : object
        side : {'left', 'right'}

        Returns
        -------
        int
            Index of label.
        """
        if side not in {"left", "right"}:
            raise ValueError(f"Invalid side argument {side}")
        if self.is_monotonic_increasing or self.is_monotonic_decreasing:
            return self.searchsorted(
                label, side=side, ascending=self.is_monotonic_increasing
            )
        else:
            try:
                left, right = self._values._find_first_and_last(label)
            except ValueError:
                raise KeyError(f"{label=} not in index")
            if left != right:
                raise KeyError(
                    f"Cannot get slice bound for non-unique label {label=}"
                )
            if side == "left":
                return left
            else:
                return right + 1

    def __array_function__(self, func, types, args, kwargs):
        # check if the function is implemented for the current type
        cudf_index_module = type(self)
        for submodule in func.__module__.split(".")[1:]:
            # point cudf_index_module to the correct submodule
            if hasattr(cudf_index_module, submodule):
                cudf_index_module = getattr(cudf_index_module, submodule)
            else:
                return NotImplemented

        fname = func.__name__

        handled_types = [BaseIndex, cudf.Series]

        # check if  we don't handle any of the types (including sub-class)
        for t in types:
            if not any(
                issubclass(t, handled_type) for handled_type in handled_types
            ):
                return NotImplemented

        if hasattr(cudf_index_module, fname):
            cudf_func = getattr(cudf_index_module, fname)
            # Handle case if cudf_func is same as numpy function
            if cudf_func is func:
                return NotImplemented
            else:
                result = cudf_func(*args, **kwargs)
                if fname == "unique":
                    # NumPy expects a sorted result for `unique`, which is not
                    # guaranteed by cudf.Index.unique.
                    result = result.sort_values()
                return result

        else:
            return NotImplemented

    @classmethod
    def from_pandas(cls, index: pd.Index, nan_as_null=no_default):
        """
        Convert from a Pandas Index.

        Parameters
        ----------
        index : Pandas Index object
            A Pandas Index object which has to be converted
            to cuDF Index.
        nan_as_null : bool, Default None
            If ``None``/``True``, converts ``np.nan`` values
            to ``null`` values.
            If ``False``, leaves ``np.nan`` values as is.

        Raises
        ------
        TypeError for invalid input type.

        Examples
        --------
        >>> import cudf
        >>> import pandas as pd
        >>> import numpy as np
        >>> data = [10, 20, 30, np.nan]
        >>> pdi = pd.Index(data)
        >>> cudf.Index.from_pandas(pdi)
        Index([10.0, 20.0, 30.0, <NA>], dtype='float64')
        >>> cudf.Index.from_pandas(pdi, nan_as_null=False)
        Index([10.0, 20.0, 30.0, nan], dtype='float64')
        """
        if nan_as_null is no_default:
            nan_as_null = (
                False if cudf.get_option("mode.pandas_compatible") else None
            )

        if not isinstance(index, pd.Index):
            raise TypeError("not a pandas.Index")
        if isinstance(index, pd.RangeIndex):
            return cudf.RangeIndex(
                start=index.start,
                stop=index.stop,
                step=index.step,
                name=index.name,
            )
        else:
            return cudf.Index._from_column(
                column.as_column(index, nan_as_null=nan_as_null),
                name=index.name,
            )

    @property
    def _constructor_expanddim(self):
        return cudf.MultiIndex

    def drop_duplicates(
        self,
        keep="first",
        nulls_are_equal=True,
    ):
        """
        Drop duplicate rows in index.

        keep : {"first", "last", False}, default "first"
            - 'first' : Drop duplicates except for the first occurrence.
            - 'last' : Drop duplicates except for the last occurrence.
            - ``False`` : Drop all duplicates.
        nulls_are_equal: bool, default True
            Null elements are considered equal to other null elements.
        """

        # This utilizes the fact that all `Index` is also a `Frame`.
        # Except RangeIndex.
        return self._from_columns_like_self(
<<<<<<< HEAD
            [
                ColumnBase.from_pylibcudf(col)
                for col in drop_duplicates(
                    list(self._columns),
                    keep=keep,
                    nulls_are_equal=nulls_are_equal,
                )
            ],
=======
            stream_compaction.drop_duplicates(
                list(self._columns),
                keep=keep,
                nulls_are_equal=nulls_are_equal,
            ),
>>>>>>> 9f3cb658
            self._column_names,
        )

    def duplicated(self, keep="first") -> cupy.ndarray:
        """
        Indicate duplicate index values.

        Duplicated values are indicated as ``True`` values in the resulting
        array. Either all duplicates, all except the first, or all except the
        last occurrence of duplicates can be indicated.

        Parameters
        ----------
        keep : {'first', 'last', False}, default 'first'
            The value or values in a set of duplicates to mark as missing.

            - ``'first'`` : Mark duplicates as ``True`` except for the first
              occurrence.
            - ``'last'`` : Mark duplicates as ``True`` except for the last
              occurrence.
            - ``False`` : Mark all duplicates as ``True``.

        Returns
        -------
        cupy.ndarray[bool]

        See Also
        --------
        Series.duplicated : Equivalent method on cudf.Series.
        DataFrame.duplicated : Equivalent method on cudf.DataFrame.
        Index.drop_duplicates : Remove duplicate values from Index.

        Examples
        --------
        By default, for each set of duplicated values, the first occurrence is
        set to False and all others to True:

        >>> import cudf
        >>> idx = cudf.Index(['lama', 'cow', 'lama', 'beetle', 'lama'])
        >>> idx.duplicated()
        array([False, False,  True, False,  True])

        which is equivalent to

        >>> idx.duplicated(keep='first')
        array([False, False,  True, False,  True])

        By using 'last', the last occurrence of each set of duplicated values
        is set to False and all others to True:

        >>> idx.duplicated(keep='last')
        array([ True, False,  True, False, False])

        By setting keep to ``False``, all duplicates are True:

        >>> idx.duplicated(keep=False)
        array([ True, False,  True, False,  True])
        """
        return self.to_series().duplicated(keep=keep).to_cupy()

    def dropna(self, how="any"):
        """
        Drop null rows from Index.

        how : {"any", "all"}, default "any"
            Specifies how to decide whether to drop a row.
            "any" (default) drops rows containing at least
            one null value. "all" drops only rows containing
            *all* null values.
        """
        if how not in {"any", "all"}:
            raise ValueError(f"{how=} must be 'any' or 'all'")
        try:
            if not self.hasnans:
                return self.copy(deep=False)
        except NotImplementedError:
            pass
        # This is to be consistent with IndexedFrame.dropna to handle nans
        # as nulls by default
        data_columns = [col.nans_to_nulls() for col in self._columns]

        return self._from_columns_like_self(
<<<<<<< HEAD
            [
                ColumnBase.from_pylibcudf(col)
                for col in drop_nulls(
                    data_columns,
                    how=how,
                )
            ],
=======
            stream_compaction.drop_nulls(
                data_columns,
                how=how,
            ),
>>>>>>> 9f3cb658
            self._column_names,
        )

    def _gather(self, gather_map, nullify=False, check_bounds=True):
        """Gather rows of index specified by indices in `gather_map`.

        Skip bounds checking if check_bounds is False.
        Set rows to null for all out of bound indices if nullify is `True`.
        """
        gather_map = cudf.core.column.as_column(gather_map)

        # TODO: For performance, the check and conversion of gather map should
        # be done by the caller. This check will be removed in future release.
        if gather_map.dtype.kind not in "iu":
            gather_map = gather_map.astype(SIZE_TYPE_DTYPE)

        GatherMap(gather_map, len(self), nullify=not check_bounds or nullify)
        return self._from_columns_like_self(
            [
                ColumnBase.from_pylibcudf(col)
                for col in copying.gather(
                    self._columns, gather_map, nullify=nullify
                )
            ],
            self._column_names,
        )

    def take(self, indices, axis=0, allow_fill=True, fill_value=None):
        """Return a new index containing the rows specified by *indices*

        Parameters
        ----------
        indices : array-like
            Array of ints indicating which positions to take.
        axis : int
            The axis over which to select values, always 0.
        allow_fill : Unsupported
        fill_value : Unsupported

        Returns
        -------
        out : Index
            New object with desired subset of rows.

        Examples
        --------
        >>> idx = cudf.Index(['a', 'b', 'c', 'd', 'e'])
        >>> idx.take([2, 0, 4, 3])
        Index(['c', 'a', 'e', 'd'], dtype='object')
        """

        if axis not in {0, "index"}:
            raise NotImplementedError(
                "Gather along column axis is not yet supported."
            )
        if not allow_fill or fill_value is not None:
            raise NotImplementedError(
                "`allow_fill` and `fill_value` are unsupported."
            )

        return self._gather(indices)

    def _apply_boolean_mask(self, boolean_mask):
        """Apply boolean mask to each row of `self`.

        Rows corresponding to `False` is dropped.
        """
        boolean_mask = cudf.core.column.as_column(boolean_mask)
        if boolean_mask.dtype.kind != "b":
            raise ValueError("boolean_mask is not boolean type.")

        return self._from_columns_like_self(
<<<<<<< HEAD
            [
                ColumnBase.from_pylibcudf(col)
                for col in apply_boolean_mask(
                    list(self._columns), boolean_mask
                )
            ],
=======
            stream_compaction.apply_boolean_mask(
                list(self._columns), boolean_mask
            ),
>>>>>>> 9f3cb658
            column_names=self._column_names,
        )

    def repeat(self, repeats, axis=None):
        """Repeat elements of a Index.

        Returns a new Index where each element of the current Index is repeated
        consecutively a given number of times.

        Parameters
        ----------
        repeats : int, or array of ints
            The number of repetitions for each element. This should
            be a non-negative integer. Repeating 0 times will return
            an empty object.

        Returns
        -------
        Index
            A newly created object of same type as caller with repeated
            elements.

        Examples
        --------
        >>> index = cudf.Index([10, 22, 33, 55])
        >>> index
        Index([10, 22, 33, 55], dtype='int64')
        >>> index.repeat(5)
        Index([10, 10, 10, 10, 10, 22, 22, 22, 22, 22, 33,
                    33, 33, 33, 33, 55, 55, 55, 55, 55],
                dtype='int64')
        """
        raise NotImplementedError

    def _new_index_for_reset_index(
        self, levels: tuple | None, name
    ) -> None | BaseIndex:
        """Return the new index after .reset_index"""
        # None is caught later to return RangeIndex
        return None

    def _columns_for_reset_index(
        self, levels: tuple | None
    ) -> Generator[tuple[Any, ColumnBase], None, None]:
        """Return the columns and column names for .reset_index"""
        yield (
            "index" if self.name is None else self.name,
            next(iter(self._columns)),
        )

    def _split(self, splits):
        raise NotImplementedError


def _get_result_name(left_name, right_name):
    return left_name if _is_same_name(left_name, right_name) else None


def _return_get_indexer_result(result):
    if cudf.get_option("mode.pandas_compatible"):
        return result.astype("int64")
    return result<|MERGE_RESOLUTION|>--- conflicted
+++ resolved
@@ -1940,22 +1940,14 @@
         # This utilizes the fact that all `Index` is also a `Frame`.
         # Except RangeIndex.
         return self._from_columns_like_self(
-<<<<<<< HEAD
             [
                 ColumnBase.from_pylibcudf(col)
-                for col in drop_duplicates(
+                for col in stream_compaction.drop_duplicates(
                     list(self._columns),
                     keep=keep,
                     nulls_are_equal=nulls_are_equal,
                 )
             ],
-=======
-            stream_compaction.drop_duplicates(
-                list(self._columns),
-                keep=keep,
-                nulls_are_equal=nulls_are_equal,
-            ),
->>>>>>> 9f3cb658
             self._column_names,
         )
 
@@ -2038,20 +2030,13 @@
         data_columns = [col.nans_to_nulls() for col in self._columns]
 
         return self._from_columns_like_self(
-<<<<<<< HEAD
             [
                 ColumnBase.from_pylibcudf(col)
-                for col in drop_nulls(
+                for col in stream_compaction.drop_nulls(
                     data_columns,
                     how=how,
                 )
             ],
-=======
-            stream_compaction.drop_nulls(
-                data_columns,
-                how=how,
-            ),
->>>>>>> 9f3cb658
             self._column_names,
         )
 
@@ -2124,18 +2109,12 @@
             raise ValueError("boolean_mask is not boolean type.")
 
         return self._from_columns_like_self(
-<<<<<<< HEAD
             [
                 ColumnBase.from_pylibcudf(col)
-                for col in apply_boolean_mask(
+                for col in stream_compaction.apply_boolean_mask(
                     list(self._columns), boolean_mask
                 )
             ],
-=======
-            stream_compaction.apply_boolean_mask(
-                list(self._columns), boolean_mask
-            ),
->>>>>>> 9f3cb658
             column_names=self._column_names,
         )
 
