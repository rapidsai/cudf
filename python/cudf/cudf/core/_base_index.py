--- conflicted
+++ resolved
@@ -1423,7 +1423,6 @@
     def _constructor_expanddim(self):
         return cudf.MultiIndex
 
-<<<<<<< HEAD
     def drop_duplicates(
         self, keep="first", nulls_are_equal=True,
     ):
@@ -1547,7 +1546,6 @@
             return self._apply_boolean_mask(indices)
         return self._gather(indices)
 
-=======
     def _split_columns_by_levels(self, levels):
         if isinstance(levels, int) and levels > 0:
             raise ValueError(f"Out of bound level: {levels}")
@@ -1558,7 +1556,6 @@
             [],
         )
 
->>>>>>> 0d5ec7f8
 
 def _get_result_name(left_name, right_name):
     if left_name == right_name:
