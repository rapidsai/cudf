--- conflicted
+++ resolved
@@ -85,13 +85,10 @@
         # The size of an index is always its length irrespective of dimension.
         return len(self)
 
-<<<<<<< HEAD
-=======
     @property
     def values(self):
         return NotImplementedError()
 
->>>>>>> 6194c27b
     def get_loc(self, key, method=None, tolerance=None):
         raise NotImplementedError
 
@@ -523,8 +520,6 @@
 
         return super().fillna(value=value)
 
-<<<<<<< HEAD
-=======
     def to_frame(self, index=True, name=None):
         """Create a DataFrame with a column containing this Index
 
@@ -626,15 +621,12 @@
         """
         return NotImplementedError()
 
->>>>>>> 6194c27b
     @ioutils.doc_to_dlpack()
     def to_dlpack(self):
         """{docstring}"""
 
         return cudf.io.dlpack.to_dlpack(self)
 
-<<<<<<< HEAD
-=======
     def append(self, other):
         """
         Append a collection of Index objects together.
@@ -666,7 +658,6 @@
         """
         return NotImplementedError()
 
->>>>>>> 6194c27b
     def difference(self, other, sort=None):
         """
         Return a new Index with elements from the index that are not in
