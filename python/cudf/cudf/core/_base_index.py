# Copyright (c) 2021-2022, NVIDIA CORPORATION.

from __future__ import annotations

import pickle
from functools import cached_property
from typing import Any, Set, TypeVar

import pandas as pd

import cudf
from cudf._lib.copying import _gather_map_is_valid, gather
from cudf._lib.stream_compaction import (
    apply_boolean_mask,
    drop_duplicates,
    drop_nulls,
)
from cudf._typing import DtypeObj
from cudf.api.types import (
    is_bool_dtype,
    is_integer,
    is_integer_dtype,
    is_list_like,
    is_scalar,
)
from cudf.core.abc import Serializable
from cudf.core.column import ColumnBase, column
from cudf.core.column_accessor import ColumnAccessor
from cudf.utils import ioutils
from cudf.utils.dtypes import is_mixed_with_object_dtype

_index_astype_docstring = """\
Create an Index with values cast to dtypes.

The class of a new Index is determined by dtype. When conversion is
impossible, a ValueError exception is raised.

Parameters
----------
dtype : :class:`numpy.dtype`
    Use a :class:`numpy.dtype` to cast entire Index object to.
copy : bool, default False
    By default, astype always returns a newly allocated object.
    If copy is set to False and internal requirements on dtype are
    satisfied, the original data is used to create a new Index
    or the original Index is returned.

Returns
-------
Index
    Index with values cast to specified dtype.

Examples
--------
>>> import cudf
>>> index = cudf.Index([1, 2, 3])
>>> index
Int64Index([1, 2, 3], dtype='int64')
>>> index.astype('float64')
Float64Index([1.0, 2.0, 3.0], dtype='float64')
"""

BaseIndexT = TypeVar("BaseIndexT", bound="BaseIndex")


class BaseIndex(Serializable):
    """Base class for all cudf Index types."""

    dtype: DtypeObj
    _accessors: Set[Any] = set()
    _data: ColumnAccessor

    @cached_property
    def _values(self) -> ColumnBase:
        raise NotImplementedError

    def copy(self, deep: bool = True) -> BaseIndex:
        raise NotImplementedError

    def __len__(self):
        raise NotImplementedError

    @property
    def size(self):
        # The size of an index is always its length irrespective of dimension.
        return len(self)

    @property
    def values(self):
        raise NotImplementedError

    def get_loc(self, key, method=None, tolerance=None):
        raise NotImplementedError

    def __getitem__(self, key):
        raise NotImplementedError()

    def __contains__(self, item):
        return item in self._values

    def _copy_type_metadata(
        self: BaseIndexT, other: BaseIndexT, *, override_dtypes=None
    ) -> BaseIndexT:
        raise NotImplementedError

    def get_level_values(self, level):
        """
        Return an Index of values for requested level.

        This is primarily useful to get an individual level of values from a
        MultiIndex, but is provided on Index as well for compatibility.

        Parameters
        ----------
        level : int or str
            It is either the integer position or the name of the level.

        Returns
        -------
        Index
            Calling object, as there is only one level in the Index.

        See Also
        --------
        cudf.MultiIndex.get_level_values : Get values for
            a level of a MultiIndex.

        Notes
        -----
        For Index, level should be 0, since there are no multiple levels.

        Examples
        --------
        >>> import cudf
        >>> idx = cudf.Index(["a", "b", "c"])
        >>> idx.get_level_values(0)
        StringIndex(['a' 'b' 'c'], dtype='object')
        """

        if level == self.name:
            return self
        elif is_integer(level):
            if level != 0:
                raise IndexError(
                    f"Cannot get level: {level} " f"for index with 1 level"
                )
            return self
        else:
            raise KeyError(f"Requested level with name {level} " "not found")

    @classmethod
    def deserialize(cls, header, frames):
        # Dispatch deserialization to the appropriate index type in case
        # deserialization is ever attempted with the base class directly.
        idx_type = pickle.loads(header["type-serialized"])
        return idx_type.deserialize(header, frames)

    @property
    def names(self):
        """
        Returns a tuple containing the name of the Index.
        """
        return (self.name,)

    @names.setter
    def names(self, values):
        if not is_list_like(values):
            raise ValueError("Names must be a list-like")

        num_values = len(values)
        if num_values > 1:
            raise ValueError(
                "Length of new names must be 1, got %d" % num_values
            )

        self.name = values[0]

    def _clean_nulls_from_index(self):
        """
        Convert all na values(if any) in Index object
        to `<NA>` as a preprocessing step to `__repr__` methods.

        This will involve changing type of Index object
        to StringIndex but it is the responsibility of the `__repr__`
        methods using this method to replace or handle representation
        of the actual types correctly.
        """
        raise NotImplementedError

    @property
    def is_monotonic(self):
        """Return boolean if values in the object are monotonic_increasing.

        This property is an alias for :attr:`is_monotonic_increasing`.

        Returns
        -------
        bool
        """
        return self.is_monotonic_increasing

    @property
    def is_monotonic_increasing(self):
        """Return boolean if values in the object are monotonically increasing.

        Returns
        -------
        bool
        """
        raise NotImplementedError

    @property
    def is_monotonic_decreasing(self):
        """Return boolean if values in the object are monotonically decreasing.

        Returns
        -------
        bool
        """
        raise NotImplementedError

    @property
    def hasnans(self):
        """
        Return True if there are any NaNs or nulls.

        Returns
        -------
        out : bool
            If Series has at least one NaN or null value, return True,
            if not return False.

        Examples
        --------
        >>> import cudf
        >>> import numpy as np
        >>> index = cudf.Index([1, 2, np.nan, 3, 4], nan_as_null=False)
        >>> index
        Float64Index([1.0, 2.0, nan, 3.0, 4.0], dtype='float64')
        >>> index.hasnans
        True

        `hasnans` returns `True` for the presence of any `NA` values:

        >>> index = cudf.Index([1, 2, None, 3, 4])
        >>> index
        Int64Index([1, 2, <NA>, 3, 4], dtype='int64')
        >>> index.hasnans
        True
        """
        raise NotImplementedError

    @property
    def nlevels(self):
        """
        Number of levels.
        """
        return 1

    def _set_names(self, names, inplace=False):
        if inplace:
            idx = self
        else:
            idx = self.copy(deep=False)

        idx.names = names
        if not inplace:
            return idx

    def set_names(self, names, level=None, inplace=False):
        """
        Set Index or MultiIndex name.
        Able to set new names partially and by level.

        Parameters
        ----------
        names : label or list of label
            Name(s) to set.
        level : int, label or list of int or label, optional
            If the index is a MultiIndex, level(s) to set (None for all
            levels). Otherwise level must be None.
        inplace : bool, default False
            Modifies the object directly, instead of creating a new Index or
            MultiIndex.

        Returns
        -------
        Index
            The same type as the caller or None if inplace is True.

        See Also
        --------
        cudf.Index.rename : Able to set new names without level.

        Examples
        --------
        >>> import cudf
        >>> idx = cudf.Index([1, 2, 3, 4])
        >>> idx
        Int64Index([1, 2, 3, 4], dtype='int64')
        >>> idx.set_names('quarter')
        Int64Index([1, 2, 3, 4], dtype='int64', name='quarter')
        >>> idx = cudf.MultiIndex.from_product([['python', 'cobra'],
        ... [2018, 2019]])
        >>> idx
        MultiIndex([('python', 2018),
                    ('python', 2019),
                    ( 'cobra', 2018),
                    ( 'cobra', 2019)],
                   )
        >>> idx.names
        FrozenList([None, None])
        >>> idx.set_names(['kind', 'year'], inplace=True)
        >>> idx.names
        FrozenList(['kind', 'year'])
        >>> idx.set_names('species', level=0, inplace=True)
        >>> idx.names
        FrozenList(['species', 'year'])
        """
        if level is not None:
            raise ValueError("Level must be None for non-MultiIndex")

        if not is_list_like(names):
            names = [names]

        return self._set_names(names=names, inplace=inplace)

    @property
    def has_duplicates(self):
        return not self.is_unique

    def union(self, other, sort=None):
        """
        Form the union of two Index objects.

        Parameters
        ----------
        other : Index or array-like
        sort : bool or None, default None
            Whether to sort the resulting Index.

            * None : Sort the result, except when

              1. `self` and `other` are equal.
              2. `self` or `other` has length 0.

            * False : do not sort the result.

        Returns
        -------
        union : Index

        Examples
        --------
        Union of an Index
        >>> import cudf
        >>> import pandas as pd
        >>> idx1 = cudf.Index([1, 2, 3, 4])
        >>> idx2 = cudf.Index([3, 4, 5, 6])
        >>> idx1.union(idx2)
        Int64Index([1, 2, 3, 4, 5, 6], dtype='int64')

        MultiIndex case

        >>> idx1 = cudf.MultiIndex.from_pandas(
        ...    pd.MultiIndex.from_arrays(
        ...         [[1, 1, 2, 2], ["Red", "Blue", "Red", "Blue"]]
        ...    )
        ... )
        >>> idx1
        MultiIndex([(1,  'Red'),
                    (1, 'Blue'),
                    (2,  'Red'),
                    (2, 'Blue')],
                   )
        >>> idx2 = cudf.MultiIndex.from_pandas(
        ...    pd.MultiIndex.from_arrays(
        ...         [[3, 3, 2, 2], ["Red", "Green", "Red", "Green"]]
        ...    )
        ... )
        >>> idx2
        MultiIndex([(3,   'Red'),
                    (3, 'Green'),
                    (2,   'Red'),
                    (2, 'Green')],
                   )
        >>> idx1.union(idx2)
        MultiIndex([(1,  'Blue'),
                    (1,   'Red'),
                    (2,  'Blue'),
                    (2, 'Green'),
                    (2,   'Red'),
                    (3, 'Green'),
                    (3,   'Red')],
                   )
        >>> idx1.union(idx2, sort=False)
        MultiIndex([(1,   'Red'),
                    (1,  'Blue'),
                    (2,   'Red'),
                    (2,  'Blue'),
                    (3,   'Red'),
                    (3, 'Green'),
                    (2, 'Green')],
                   )
        """
        if not isinstance(other, BaseIndex):
            other = cudf.Index(other, name=self.name)

        if sort not in {None, False}:
            raise ValueError(
                f"The 'sort' keyword only takes the values of "
                f"None or False; {sort} was passed."
            )

        if not len(other) or self.equals(other):
            return self._get_reconciled_name_object(other)
        elif not len(self):
            return other._get_reconciled_name_object(self)

        result = self._union(other, sort=sort)
        result.name = _get_result_name(self.name, other.name)
        return result

    def intersection(self, other, sort=False):
        """
        Form the intersection of two Index objects.

        This returns a new Index with elements common to the index and `other`.

        Parameters
        ----------
        other : Index or array-like
        sort : False or None, default False
            Whether to sort the resulting index.

            * False : do not sort the result.
            * None : sort the result, except when `self` and `other` are equal
              or when the values cannot be compared.

        Returns
        -------
        intersection : Index

        Examples
        --------
        >>> import cudf
        >>> import pandas as pd
        >>> idx1 = cudf.Index([1, 2, 3, 4])
        >>> idx2 = cudf.Index([3, 4, 5, 6])
        >>> idx1.intersection(idx2)
        Int64Index([3, 4], dtype='int64')

        MultiIndex case

        >>> idx1 = cudf.MultiIndex.from_pandas(
        ...    pd.MultiIndex.from_arrays(
        ...         [[1, 1, 3, 4], ["Red", "Blue", "Red", "Blue"]]
        ...    )
        ... )
        >>> idx2 = cudf.MultiIndex.from_pandas(
        ...    pd.MultiIndex.from_arrays(
        ...         [[1, 1, 2, 2], ["Red", "Blue", "Red", "Blue"]]
        ...    )
        ... )
        >>> idx1
        MultiIndex([(1,  'Red'),
                    (1, 'Blue'),
                    (3,  'Red'),
                    (4, 'Blue')],
                )
        >>> idx2
        MultiIndex([(1,  'Red'),
                    (1, 'Blue'),
                    (2,  'Red'),
                    (2, 'Blue')],
                )
        >>> idx1.intersection(idx2)
        MultiIndex([(1,  'Red'),
                    (1, 'Blue')],
                )
        >>> idx1.intersection(idx2, sort=False)
        MultiIndex([(1,  'Red'),
                    (1, 'Blue')],
                )
        """
        if not isinstance(other, BaseIndex):
            other = cudf.Index(other, name=self.name)

        if sort not in {None, False}:
            raise ValueError(
                f"The 'sort' keyword only takes the values of "
                f"None or False; {sort} was passed."
            )

        if self.equals(other):
            if self.has_duplicates:
                return self.unique()._get_reconciled_name_object(other)
            return self._get_reconciled_name_object(other)

        res_name = _get_result_name(self.name, other.name)

        if (self.is_boolean() and other.is_numeric()) or (
            self.is_numeric() and other.is_boolean()
        ):
            if isinstance(self, cudf.MultiIndex):
                return self[:0].rename(res_name)
            else:
                return cudf.Index([], name=res_name)

        if self.has_duplicates:
            lhs = self.unique()
        else:
            lhs = self
        if other.has_duplicates:
            rhs = other.unique()
        else:
            rhs = other
        result = lhs._intersection(rhs, sort=sort)
        result.name = res_name
        return result

    def _get_reconciled_name_object(self, other):
        """
        If the result of a set operation will be self,
        return self, unless the name changes, in which
        case make a shallow copy of self.
        """
        name = _get_result_name(self.name, other.name)
        if self.name != name:
            return self.rename(name)
        return self

    def fillna(self, value, downcast=None):
        """
        Fill null values with the specified value.

        Parameters
        ----------
        value : scalar
            Scalar value to use to fill nulls. This value cannot be a
            list-likes.

        downcast : dict, default is None
            This Parameter is currently NON-FUNCTIONAL.

        Returns
        -------
        filled : Index

        Examples
        --------
        >>> import cudf
        >>> index = cudf.Index([1, 2, None, 4])
        >>> index
        Int64Index([1, 2, <NA>, 4], dtype='int64')
        >>> index.fillna(3)
        Int64Index([1, 2, 3, 4], dtype='int64')
        """
        if downcast is not None:
            raise NotImplementedError(
                "`downcast` parameter is not yet supported"
            )

        return super().fillna(value=value)

    def to_frame(self, index=True, name=None):
        """Create a DataFrame with a column containing this Index

        Parameters
        ----------
        index : boolean, default True
            Set the index of the returned DataFrame as the original Index
        name : str, default None
            Name to be used for the column
        Returns
        -------
        DataFrame
            cudf DataFrame
        """
        if name is not None:
            col_name = name
        elif self.name is None:
            col_name = 0
        else:
            col_name = self.name
        return cudf.DataFrame(
            {col_name: self._values}, index=self if index else None
        )

    def any(self):
        """
        Return whether any elements is True in Index.
        """
        raise NotImplementedError

    def isna(self):
        """
        Detect missing values.

        Return a boolean same-sized object indicating if the values are NA.
        NA values, such as ``None``, :attr:`numpy.NaN` or :attr:`cudf.NaN`, get
        mapped to ``True`` values.
        Everything else get mapped to ``False`` values.

        Returns
        -------
        numpy.ndarray[bool]
            A boolean array to indicate which entries are NA.

        """
        raise NotImplementedError

    def notna(self):
        """
        Detect existing (non-missing) values.

        Return a boolean same-sized object indicating if the values are not NA.
        Non-missing values get mapped to ``True``.
        NA values, such as None or :attr:`numpy.NaN`, get mapped to ``False``
        values.

        Returns
        -------
        numpy.ndarray[bool]
            A boolean array to indicate which entries are not NA.
        """
        raise NotImplementedError

    def to_pandas(self, nullable=False):
        """
        Convert to a Pandas Index.

        Parameters
        ----------
<<<<<<< HEAD
        nullable : Boolean, Default False
            If ``nullable`` is ``True``, the resulting series will be
            having a corresponding nullable Pandas dtype.
            If there is no corresponding nullable Pandas dtype present,
            the resulting dtype will be a regular pandas dtype.
            If ``nullable`` is ``False``, the resulting series will
            either convert null values to ``np.nan`` or ``None``
            depending on the dtype.
=======
        nullable : bool, Default False
            If ``nullable`` is ``True``, the resulting index will have
            a corresponding nullable Pandas dtype. If ``nullable``
            is ``False``, the resulting index will either convert null
            values to ``np.nan`` or ``None`` depending on the dtype.
>>>>>>> ed962802

        Examples
        --------
        >>> import cudf
        >>> idx = cudf.Index([-3, 10, 15, 20])
        >>> idx
        Int64Index([-3, 10, 15, 20], dtype='int64')
        >>> idx.to_pandas()
        Int64Index([-3, 10, 15, 20], dtype='int64')
        >>> type(idx.to_pandas())
        <class 'pandas.core.indexes.numeric.Int64Index'>
        >>> type(idx)
        <class 'cudf.core.index.Int64Index'>
        """
        raise NotImplementedError

    def isin(self, values):
        """Return a boolean array where the index values are in values.

        Compute boolean array of whether each index value is found in
        the passed set of values. The length of the returned boolean
        array matches the length of the index.

        Parameters
        ----------
        values : set, list-like, Index
            Sought values.

        Returns
        -------
        is_contained : cupy array
            CuPy array of boolean values.

        Examples
        --------
        >>> idx = cudf.Index([1,2,3])
        >>> idx
        Int64Index([1, 2, 3], dtype='int64')

        Check whether each index value in a list of values.

        >>> idx.isin([1, 4])
        array([ True, False, False])
        """
        # To match pandas behavior, even though only list-like objects are
        # supposed to be passed, only scalars throw errors. Other types (like
        # dicts) just transparently return False (see the implementation of
        # ColumnBase.isin).
        raise NotImplementedError

    def unique(self):
        """
        Return unique values in the index.

        Returns
        -------
        Index without duplicates
        """
        raise NotImplementedError

    def to_series(self, index=None, name=None):
        """
        Create a Series with both index and values equal to the index keys.
        Useful with map for returning an indexer based on an index.

        Parameters
        ----------
        index : Index, optional
            Index of resulting Series. If None, defaults to original index.
        name : str, optional
            Name of resulting Series. If None, defaults to name of original
            index.

        Returns
        -------
        Series
            The dtype will be based on the type of the Index values.
        """
        return cudf.Series._from_data(
            self._data,
            index=self.copy(deep=False) if index is None else index,
            name=self.name if name is None else name,
        )

    @ioutils.doc_to_dlpack()
    def to_dlpack(self):
        """{docstring}"""

        return cudf.io.dlpack.to_dlpack(self)

    def append(self, other):
        """
        Append a collection of Index objects together.

        Parameters
        ----------
        other : Index or list/tuple of indices

        Returns
        -------
        appended : Index

        Examples
        --------
        >>> import cudf
        >>> idx = cudf.Index([1, 2, 10, 100])
        >>> idx
        Int64Index([1, 2, 10, 100], dtype='int64')
        >>> other = cudf.Index([200, 400, 50])
        >>> other
        Int64Index([200, 400, 50], dtype='int64')
        >>> idx.append(other)
        Int64Index([1, 2, 10, 100, 200, 400, 50], dtype='int64')

        append accepts list of Index objects

        >>> idx.append([other, other])
        Int64Index([1, 2, 10, 100, 200, 400, 50, 200, 400, 50], dtype='int64')
        """
        raise NotImplementedError

    def difference(self, other, sort=None):
        """
        Return a new Index with elements from the index that are not in
        `other`.

        This is the set difference of two Index objects.

        Parameters
        ----------
        other : Index or array-like
        sort : False or None, default None
            Whether to sort the resulting index. By default, the
            values are attempted to be sorted, but any TypeError from
            incomparable elements is caught by cudf.

            * None : Attempt to sort the result, but catch any TypeErrors
              from comparing incomparable elements.
            * False : Do not sort the result.

        Returns
        -------
        difference : Index

        Examples
        --------
        >>> import cudf
        >>> idx1 = cudf.Index([2, 1, 3, 4])
        >>> idx1
        Int64Index([2, 1, 3, 4], dtype='int64')
        >>> idx2 = cudf.Index([3, 4, 5, 6])
        >>> idx2
        Int64Index([3, 4, 5, 6], dtype='int64')
        >>> idx1.difference(idx2)
        Int64Index([1, 2], dtype='int64')
        >>> idx1.difference(idx2, sort=False)
        Int64Index([2, 1], dtype='int64')
        """
        if sort not in {None, False}:
            raise ValueError(
                f"The 'sort' keyword only takes the values "
                f"of None or False; {sort} was passed."
            )

        other = cudf.Index(other)

        if is_mixed_with_object_dtype(self, other):
            difference = self.copy()
        else:
            other = other.copy(deep=False)
            other.names = self.names
            difference = cudf.core.index._index_from_data(
                cudf.DataFrame._from_data(self._data)
                .merge(
                    cudf.DataFrame._from_data(other._data),
                    how="leftanti",
                    on=self.name,
                )
                ._data
            )

            if self.dtype != other.dtype:
                difference = difference.astype(self.dtype)

        if sort is None and len(other):
            return difference.sort_values()

        return difference

    def is_numeric(self):
        """
        Check if the Index only consists of numeric data.

        Returns
        -------
        bool
            Whether or not the Index only consists of numeric data.

        See Also
        --------
        is_boolean : Check if the Index only consists of booleans.
        is_integer : Check if the Index only consists of integers.
        is_floating : Check if the Index is a floating type.
        is_object : Check if the Index is of the object dtype.
        is_categorical : Check if the Index holds categorical data.
        is_interval : Check if the Index holds Interval objects.

        Examples
        --------
        >>> import cudf
        >>> idx = cudf.Index([1.0, 2.0, 3.0, 4.0])
        >>> idx.is_numeric()
        True
        >>> idx = cudf.Index([1, 2, 3, 4.0])
        >>> idx.is_numeric()
        True
        >>> idx = cudf.Index([1, 2, 3, 4])
        >>> idx.is_numeric()
        True
        >>> idx = cudf.Index([1, 2, 3, 4.0, np.nan])
        >>> idx.is_numeric()
        True
        >>> idx = cudf.Index(["Apple", "cold"])
        >>> idx.is_numeric()
        False
        """
        raise NotImplementedError

    def is_boolean(self):
        """
        Check if the Index only consists of booleans.

        Returns
        -------
        bool
            Whether or not the Index only consists of booleans.

        See Also
        --------
        is_integer : Check if the Index only consists of integers.
        is_floating : Check if the Index is a floating type.
        is_numeric : Check if the Index only consists of numeric data.
        is_object : Check if the Index is of the object dtype.
        is_categorical : Check if the Index holds categorical data.
        is_interval : Check if the Index holds Interval objects.

        Examples
        --------
        >>> import cudf
        >>> idx = cudf.Index([True, False, True])
        >>> idx.is_boolean()
        True
        >>> idx = cudf.Index(["True", "False", "True"])
        >>> idx.is_boolean()
        False
        >>> idx = cudf.Index([1, 2, 3])
        >>> idx.is_boolean()
        False
        """
        raise NotImplementedError

    def is_integer(self):
        """
        Check if the Index only consists of integers.

        Returns
        -------
        bool
            Whether or not the Index only consists of integers.

        See Also
        --------
        is_boolean : Check if the Index only consists of booleans.
        is_floating : Check if the Index is a floating type.
        is_numeric : Check if the Index only consists of numeric data.
        is_object : Check if the Index is of the object dtype.
        is_categorical : Check if the Index holds categorical data.
        is_interval : Check if the Index holds Interval objects.

        Examples
        --------
        >>> import cudf
        >>> idx = cudf.Index([1, 2, 3, 4])
        >>> idx.is_integer()
        True
        >>> idx = cudf.Index([1.0, 2.0, 3.0, 4.0])
        >>> idx.is_integer()
        False
        >>> idx = cudf.Index(["Apple", "Mango", "Watermelon"])
        >>> idx.is_integer()
        False
        """
        raise NotImplementedError

    def is_floating(self):
        """
        Check if the Index is a floating type.

        The Index may consist of only floats, NaNs, or a mix of floats,
        integers, or NaNs.

        Returns
        -------
        bool
            Whether or not the Index only consists of only consists
            of floats, NaNs, or a mix of floats, integers, or NaNs.

        See Also
        --------
        is_boolean : Check if the Index only consists of booleans.
        is_integer : Check if the Index only consists of integers.
        is_numeric : Check if the Index only consists of numeric data.
        is_object : Check if the Index is of the object dtype.
        is_categorical : Check if the Index holds categorical data.
        is_interval : Check if the Index holds Interval objects.

        Examples
        --------
        >>> import cudf
        >>> idx = cudf.Index([1.0, 2.0, 3.0, 4.0])
        >>> idx.is_floating()
        True
        >>> idx = cudf.Index([1.0, 2.0, np.nan, 4.0])
        >>> idx.is_floating()
        True
        >>> idx = cudf.Index([1, 2, 3, 4, np.nan], nan_as_null=False)
        >>> idx.is_floating()
        True
        >>> idx = cudf.Index([1, 2, 3, 4])
        >>> idx.is_floating()
        False
        """
        raise NotImplementedError

    def is_object(self):
        """
        Check if the Index is of the object dtype.

        Returns
        -------
        bool
            Whether or not the Index is of the object dtype.

        See Also
        --------
        is_boolean : Check if the Index only consists of booleans.
        is_integer : Check if the Index only consists of integers.
        is_floating : Check if the Index is a floating type.
        is_numeric : Check if the Index only consists of numeric data.
        is_categorical : Check if the Index holds categorical data.
        is_interval : Check if the Index holds Interval objects.

        Examples
        --------
        >>> import cudf
        >>> idx = cudf.Index(["Apple", "Mango", "Watermelon"])
        >>> idx.is_object()
        True
        >>> idx = cudf.Index(["Watermelon", "Orange", "Apple",
        ...                 "Watermelon"]).astype("category")
        >>> idx.is_object()
        False
        >>> idx = cudf.Index([1.0, 2.0, 3.0, 4.0])
        >>> idx.is_object()
        False
        """
        raise NotImplementedError

    def is_categorical(self):
        """
        Check if the Index holds categorical data.

        Returns
        -------
        bool
            True if the Index is categorical.

        See Also
        --------
        CategoricalIndex : Index for categorical data.
        is_boolean : Check if the Index only consists of booleans.
        is_integer : Check if the Index only consists of integers.
        is_floating : Check if the Index is a floating type.
        is_numeric : Check if the Index only consists of numeric data.
        is_object : Check if the Index is of the object dtype.
        is_interval : Check if the Index holds Interval objects.

        Examples
        --------
        >>> import cudf
        >>> idx = cudf.Index(["Watermelon", "Orange", "Apple",
        ...                 "Watermelon"]).astype("category")
        >>> idx.is_categorical()
        True
        >>> idx = cudf.Index([1, 3, 5, 7])
        >>> idx.is_categorical()
        False
        >>> s = cudf.Series(["Peter", "Victor", "Elisabeth", "Mar"])
        >>> s
        0        Peter
        1       Victor
        2    Elisabeth
        3          Mar
        dtype: object
        >>> s.index.is_categorical()
        False
        """
        raise NotImplementedError

    def is_interval(self):
        """
        Check if the Index holds Interval objects.

        Returns
        -------
        bool
            Whether or not the Index holds Interval objects.

        See Also
        --------
        IntervalIndex : Index for Interval objects.
        is_boolean : Check if the Index only consists of booleans.
        is_integer : Check if the Index only consists of integers.
        is_floating : Check if the Index is a floating type.
        is_numeric : Check if the Index only consists of numeric data.
        is_object : Check if the Index is of the object dtype.
        is_categorical : Check if the Index holds categorical data.

        Examples
        --------
        >>> import cudf
        >>> import pandas as pd
        >>> idx = cudf.from_pandas(
        ...     pd.Index([pd.Interval(left=0, right=5),
        ...               pd.Interval(left=5, right=10)])
        ... )
        >>> idx.is_interval()
        True
        >>> idx = cudf.Index([1, 3, 5, 7])
        >>> idx.is_interval()
        False
        """
        raise NotImplementedError

    def _union(self, other, sort=None):
        # TODO: As a future optimization we should explore
        # not doing `to_frame`
        self_df = self.to_frame(index=False, name=0)
        other_df = other.to_frame(index=False, name=0)
        self_df["order"] = self_df.index
        other_df["order"] = other_df.index
        res = self_df.merge(other_df, on=[0], how="outer")
        res = res.sort_values(
            by=res._data.to_pandas_index()[1:], ignore_index=True
        )
        union_result = cudf.core.index._index_from_data({0: res._data[0]})

        if sort is None and len(other):
            return union_result.sort_values()
        return union_result

    def _intersection(self, other, sort=None):
        other_unique = other.unique()
        other_unique.names = self.names
        intersection_result = cudf.core.index._index_from_data(
            cudf.DataFrame._from_data(self.unique()._data)
            .merge(
                cudf.DataFrame._from_data(other_unique._data),
                how="inner",
                on=self.name,
            )
            ._data
        )

        if sort is None and len(other):
            return intersection_result.sort_values()
        return intersection_result

    def sort_values(
        self,
        return_indexer=False,
        ascending=True,
        na_position="last",
        key=None,
    ):
        """
        Return a sorted copy of the index, and optionally return the indices
        that sorted the index itself.

        Parameters
        ----------
        return_indexer : bool, default False
            Should the indices that would sort the index be returned.
        ascending : bool, default True
            Should the index values be sorted in an ascending order.
        na_position : {'first' or 'last'}, default 'last'
            Argument 'first' puts NaNs at the beginning, 'last' puts NaNs at
            the end.
        key : None, optional
            This parameter is NON-FUNCTIONAL.

        Returns
        -------
        sorted_index : Index
            Sorted copy of the index.
        indexer : cupy.ndarray, optional
            The indices that the index itself was sorted by.

        See Also
        --------
        cudf.Series.min : Sort values of a Series.
        cudf.DataFrame.sort_values : Sort values in a DataFrame.

        Examples
        --------
        >>> import cudf
        >>> idx = cudf.Index([10, 100, 1, 1000])
        >>> idx
        Int64Index([10, 100, 1, 1000], dtype='int64')

        Sort values in ascending order (default behavior).

        >>> idx.sort_values()
        Int64Index([1, 10, 100, 1000], dtype='int64')

        Sort values in descending order, and also get the indices `idx` was
        sorted by.

        >>> idx.sort_values(ascending=False, return_indexer=True)
        (Int64Index([1000, 100, 10, 1], dtype='int64'), array([3, 1, 0, 2],
                                                            dtype=int32))

        Sorting values in a MultiIndex:

        >>> midx = cudf.MultiIndex(
        ...      levels=[[1, 3, 4, -10], [1, 11, 5]],
        ...      codes=[[0, 0, 1, 2, 3], [0, 2, 1, 1, 0]],
        ...      names=["x", "y"],
        ... )
        >>> midx
        MultiIndex([(  1,  1),
                    (  1,  5),
                    (  3, 11),
                    (  4, 11),
                    (-10,  1)],
                   names=['x', 'y'])
        >>> midx.sort_values()
        MultiIndex([(-10,  1),
                    (  1,  1),
                    (  1,  5),
                    (  3, 11),
                    (  4, 11)],
                   names=['x', 'y'])
        >>> midx.sort_values(ascending=False)
        MultiIndex([(  4, 11),
                    (  3, 11),
                    (  1,  5),
                    (  1,  1),
                    (-10,  1)],
                   names=['x', 'y'])
        """
        if key is not None:
            raise NotImplementedError("key parameter is not yet implemented.")
        if na_position not in {"first", "last"}:
            raise ValueError(f"invalid na_position: {na_position}")

        indices = self.argsort(ascending=ascending, na_position=na_position)
        index_sorted = self.take(indices)

        if return_indexer:
            return index_sorted, indices
        else:
            return index_sorted

    def join(
        self, other, how="left", level=None, return_indexers=False, sort=False
    ):
        """
        Compute join_index and indexers to conform data structures
        to the new index.

        Parameters
        ----------
        other : Index.
        how : {'left', 'right', 'inner', 'outer'}
        return_indexers : bool, default False
        sort : bool, default False
            Sort the join keys lexicographically in the result Index. If False,
            the order of the join keys depends on the join type (how keyword).

        Returns: index

        Examples
        --------
        >>> import cudf
        >>> lhs = cudf.DataFrame({
        ...     "a": [2, 3, 1],
        ...     "b": [3, 4, 2],
        ... }).set_index(['a', 'b']).index
        >>> lhs
        MultiIndex([(2, 3),
                    (3, 4),
                    (1, 2)],
                   names=['a', 'b'])
        >>> rhs = cudf.DataFrame({"a": [1, 4, 3]}).set_index('a').index
        >>> rhs
        Int64Index([1, 4, 3], dtype='int64', name='a')
        >>> lhs.join(rhs, how='inner')
        MultiIndex([(3, 4),
                    (1, 2)],
                   names=['a', 'b'])
        """
        self_is_multi = isinstance(self, cudf.MultiIndex)
        other_is_multi = isinstance(other, cudf.MultiIndex)
        if level is not None:
            if self_is_multi and other_is_multi:
                raise TypeError(
                    "Join on level between two MultiIndex objects is ambiguous"
                )

            if not is_scalar(level):
                raise ValueError("level should be an int or a label only")

        if other_is_multi:
            if how == "left":
                how = "right"
            elif how == "right":
                how = "left"
            rhs = self.copy(deep=False)
            lhs = other.copy(deep=False)
        else:
            lhs = self.copy(deep=False)
            rhs = other.copy(deep=False)

        # There should be no `None` values in Joined indices,
        # so essentially it would be `left/right` or 'inner'
        # in case of MultiIndex
        if isinstance(lhs, cudf.MultiIndex):
            on = (
                lhs._data.select_by_index(level).names[0]
                if isinstance(level, int)
                else level
            )

            if on is not None:
                rhs.names = (on,)
            on = rhs.names[0]
            if how == "outer":
                how = "left"
            elif how == "right":
                how = "inner"
        else:
            # Both are normal indices
            on = rhs.names[0]
            rhs.names = lhs.names

        lhs = lhs.to_frame()
        rhs = rhs.to_frame()

        output = lhs.merge(rhs, how=how, on=on, sort=sort)

        # If both inputs were MultiIndexes, the output is a MultiIndex.
        # Otherwise, the output is only a MultiIndex if there are multiple
        # columns
        if self_is_multi and other_is_multi:
            return cudf.MultiIndex._from_data(output._data)
        else:
            return cudf.core.index._index_from_data(output._data)

    def rename(self, name, inplace=False):
        """
        Alter Index name.

        Defaults to returning new index.

        Parameters
        ----------
        name : label
            Name(s) to set.

        Returns
        -------
        Index

        Examples
        --------
        >>> import cudf
        >>> index = cudf.Index([1, 2, 3], name='one')
        >>> index
        Int64Index([1, 2, 3], dtype='int64', name='one')
        >>> index.name
        'one'
        >>> renamed_index = index.rename('two')
        >>> renamed_index
        Int64Index([1, 2, 3], dtype='int64', name='two')
        >>> renamed_index.name
        'two'
        """
        if inplace is True:
            self.name = name
            return None
        else:
            out = self.copy(deep=True)
            out.name = name
            return out

    def get_slice_bound(self, label, side, kind=None):
        """
        Calculate slice bound that corresponds to given label.
        Returns leftmost (one-past-the-rightmost if ``side=='right'``) position
        of given label.

        Parameters
        ----------
        label : object
        side : {'left', 'right'}
        kind : {'ix', 'loc', 'getitem'}

        Returns
        -------
        int
            Index of label.
        """
        raise NotImplementedError

    def __array_function__(self, func, types, args, kwargs):

        # check if the function is implemented for the current type
        cudf_index_module = type(self)
        for submodule in func.__module__.split(".")[1:]:
            # point cudf_index_module to the correct submodule
            if hasattr(cudf_index_module, submodule):
                cudf_index_module = getattr(cudf_index_module, submodule)
            else:
                return NotImplemented

        fname = func.__name__

        handled_types = [BaseIndex, cudf.Series]

        # check if  we don't handle any of the types (including sub-class)
        for t in types:
            if not any(
                issubclass(t, handled_type) for handled_type in handled_types
            ):
                return NotImplemented

        if hasattr(cudf_index_module, fname):
            cudf_func = getattr(cudf_index_module, fname)
            # Handle case if cudf_func is same as numpy function
            if cudf_func is func:
                return NotImplemented
            else:
                return cudf_func(*args, **kwargs)

        else:
            return NotImplemented

    @classmethod
    def from_pandas(cls, index, nan_as_null=None):
        """
        Convert from a Pandas Index.

        Parameters
        ----------
        index : Pandas Index object
            A Pandas Index object which has to be converted
            to cuDF Index.
        nan_as_null : bool, Default None
            If ``None``/``True``, converts ``np.nan`` values
            to ``null`` values.
            If ``False``, leaves ``np.nan`` values as is.

        Raises
        ------
        TypeError for invalid input type.

        Examples
        --------
        >>> import cudf
        >>> import pandas as pd
        >>> import numpy as np
        >>> data = [10, 20, 30, np.nan]
        >>> pdi = pd.Index(data)
        >>> cudf.Index.from_pandas(pdi)
        Float64Index([10.0, 20.0, 30.0, <NA>], dtype='float64')
        >>> cudf.Index.from_pandas(pdi, nan_as_null=False)
        Float64Index([10.0, 20.0, 30.0, nan], dtype='float64')
        """
        if not isinstance(index, pd.Index):
            raise TypeError("not a pandas.Index")

        ind = cudf.Index(column.as_column(index, nan_as_null=nan_as_null))
        ind.name = index.name
        return ind

    @property
    def _constructor_expanddim(self):
        return cudf.MultiIndex

    def drop_duplicates(
        self,
        keep="first",
        nulls_are_equal=True,
    ):
        """
        Drop duplicate rows in index.

        keep : {"first", "last", False}, default "first"
            - 'first' : Drop duplicates except for the first occurrence.
            - 'last' : Drop duplicates except for the last occurrence.
            - ``False`` : Drop all duplicates.
        nulls_are_equal: bool, default True
            Null elements are considered equal to other null elements.
        """

        # This utilizes the fact that all `Index` is also a `Frame`.
        # Except RangeIndex.
        return self._from_columns_like_self(
            drop_duplicates(
                list(self._columns),
                keys=range(len(self._data)),
                keep=keep,
                nulls_are_equal=nulls_are_equal,
            ),
            self._column_names,
        )

    def dropna(self, how="any"):
        """
        Drop null rows from Index.

        how : {"any", "all"}, default "any"
            Specifies how to decide whether to drop a row.
            "any" (default) drops rows containing at least
            one null value. "all" drops only rows containing
            *all* null values.
        """

        # This is to be consistent with IndexedFrame.dropna to handle nans
        # as nulls by default
        data_columns = [
            col.nans_to_nulls()
            if isinstance(col, cudf.core.column.NumericalColumn)
            else col
            for col in self._columns
        ]

        return self._from_columns_like_self(
            drop_nulls(
                data_columns,
                how=how,
                keys=range(len(data_columns)),
            ),
            self._column_names,
        )

    def _gather(self, gather_map, nullify=False, check_bounds=True):
        """Gather rows of index specified by indices in `gather_map`.

        Skip bounds checking if check_bounds is False.
        Set rows to null for all out of bound indices if nullify is `True`.
        """
        gather_map = cudf.core.column.as_column(gather_map)

        # TODO: For performance, the check and conversion of gather map should
        # be done by the caller. This check will be removed in future release.
        if not is_integer_dtype(gather_map.dtype):
            gather_map = gather_map.astype("int32")

        if not _gather_map_is_valid(
            gather_map, len(self), check_bounds, nullify
        ):
            raise IndexError("Gather map index is out of bounds.")

        return self._from_columns_like_self(
            gather(list(self._columns), gather_map, nullify=nullify),
            self._column_names,
        )

    def take(self, indices, axis=0, allow_fill=True, fill_value=None):
        """Return a new index containing the rows specified by *indices*

        Parameters
        ----------
        indices : array-like
            Array of ints indicating which positions to take.
        axis : int
            The axis over which to select values, always 0.
        allow_fill : Unsupported
        fill_value : Unsupported

        Returns
        -------
        out : Index
            New object with desired subset of rows.

        Examples
        --------
        >>> idx = cudf.Index(['a', 'b', 'c', 'd', 'e'])
        >>> idx.take([2, 0, 4, 3])
        StringIndex(['c' 'a' 'e' 'd'], dtype='object')
        """

        if axis not in {0, "index"}:
            raise NotImplementedError(
                "Gather along column axis is not yet supported."
            )
        if not allow_fill or fill_value is not None:
            raise NotImplementedError(
                "`allow_fill` and `fill_value` are unsupported."
            )

        return self._gather(indices)

    def _apply_boolean_mask(self, boolean_mask):
        """Apply boolean mask to each row of `self`.

        Rows corresponding to `False` is dropped.
        """
        boolean_mask = cudf.core.column.as_column(boolean_mask)
        if not is_bool_dtype(boolean_mask.dtype):
            raise ValueError("boolean_mask is not boolean type.")

        return self._from_columns_like_self(
            apply_boolean_mask(list(self._columns), boolean_mask),
            column_names=self._column_names,
        )

    def repeat(self, repeats, axis=None):
        """Repeat elements of a Index.

        Returns a new Index where each element of the current Index is repeated
        consecutively a given number of times.

        Parameters
        ----------
        repeats : int, or array of ints
            The number of repetitions for each element. This should
            be a non-negative integer. Repeating 0 times will return
            an empty object.

        Returns
        -------
        Index
            A newly created object of same type as caller with repeated
            elements.

        Examples
        --------
        >>> index = cudf.Index([10, 22, 33, 55])
        >>> index
        Int64Index([10, 22, 33, 55], dtype='int64')
        >>> index.repeat(5)
        Int64Index([10, 10, 10, 10, 10, 22, 22, 22, 22, 22, 33,
                    33, 33, 33, 33, 55, 55, 55, 55, 55],
                dtype='int64')
        """
        raise NotImplementedError

    def _split_columns_by_levels(self, levels):
        if isinstance(levels, int) and levels > 0:
            raise ValueError(f"Out of bound level: {levels}")
        return (
            [self._data[self.name]],
            [],
            ["index" if self.name is None else self.name],
            [],
        )

    def _split(self, splits):
        raise NotImplementedError


def _get_result_name(left_name, right_name):
    if left_name == right_name:
        return left_name
    else:
        return None<|MERGE_RESOLUTION|>--- conflicted
+++ resolved
@@ -632,22 +632,14 @@
 
         Parameters
         ----------
-<<<<<<< HEAD
-        nullable : Boolean, Default False
-            If ``nullable`` is ``True``, the resulting series will be
-            having a corresponding nullable Pandas dtype.
+        nullable : bool, Default False
+            If ``nullable`` is ``True``, the resulting index will have
+            a corresponding nullable Pandas dtype.
             If there is no corresponding nullable Pandas dtype present,
             the resulting dtype will be a regular pandas dtype.
-            If ``nullable`` is ``False``, the resulting series will
+            If ``nullable`` is ``False``, the resulting index will
             either convert null values to ``np.nan`` or ``None``
             depending on the dtype.
-=======
-        nullable : bool, Default False
-            If ``nullable`` is ``True``, the resulting index will have
-            a corresponding nullable Pandas dtype. If ``nullable``
-            is ``False``, the resulting index will either convert null
-            values to ``np.nan`` or ``None`` depending on the dtype.
->>>>>>> ed962802
 
         Examples
         --------
