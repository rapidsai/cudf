--- conflicted
+++ resolved
@@ -576,8 +576,7 @@
             ) and not libgroupby._is_all_scan_aggregate(normalized_aggs):
                 # Even with `sort=False`, pandas clearly documents and
                 # ensures that the ordering inside the group by columns
-<<<<<<< HEAD
-                # is preserved(i.e., it is not non-deterministic).
+                # is preserved(i.e., it is deterministic).
                 left_cols = list(
                     self.grouping.keys.drop_duplicates()._data.columns
                 )
@@ -594,27 +593,6 @@
                     how="left",
                 )
                 result = result.take(indices)
-=======
-                # is preserved (i.e., it is deterministic).
-                if not isinstance(result_index, cudf.MultiIndex):
-                    lcol, rcol = _match_join_keys(
-                        self.grouping.keys.drop_duplicates()._column,
-                        result_index._column,
-                        "inner",
-                    )
-                    _, indices = libcudf.join.join([lcol], [rcol], how="inner")
-                else:
-                    left_cols = list(
-                        self.grouping.keys.drop_duplicates()._data.columns
-                    )
-                    right_cols = list(result_index._data.columns)
-                    _, indices = libcudf.join.join(
-                        left_cols, right_cols, how="inner"
-                    )
-
-                new_index = result_index[indices]
-                result = result.reindex(new_index)
->>>>>>> b4f86bf5
 
         if not self._as_index:
             result = result.reset_index()
