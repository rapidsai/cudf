# Copyright (c) 2020-2021, NVIDIA CORPORATION.

import collections
import itertools
import pickle
import warnings

import pandas as pd
from nvtx import annotate

import cudf
from cudf._lib import groupby as libgroupby
from cudf._typing import DataFrameOrSeries
from cudf.api.types import is_list_like
from cudf.core.abc import Serializable
from cudf.core.column.column import arange
from cudf.utils.utils import GetAttrGetItemMixin, cached_property


# The three functions below return the quantiles [25%, 50%, 75%]
# respectively, which are called in the describe() method to ouput
# the summary stats of a GroupBy object
def _quantile_25(x):
    return x.quantile(0.25)


def _quantile_50(x):
    return x.quantile(0.50)


def _quantile_75(x):
    return x.quantile(0.75)


# Note that all valid aggregation methods (e.g. GroupBy.min) are bound to the
# class after its definition (see below).
class GroupBy(Serializable):

    _MAX_GROUPS_BEFORE_WARN = 100

    def __init__(
        self, obj, by=None, level=None, sort=False, as_index=True, dropna=True
    ):
        """
        Group a DataFrame or Series by a set of columns.

        Parameters
        ----------
        by : optional
            Specifies the grouping columns. Can be any of the following:
            - A Python function called on each value of the object's index
            - A dict or Series that maps index labels to group names
            - A cudf.Index object
            - A str indicating a column name
            - An array of the same length as the object
            - A Grouper object
            - A list of the above
        level : int, level_name or list, optional
            For objects with a MultiIndex, `level` can be used to specify
            grouping by one or more levels of the MultiIndex.
        sort : bool, default False
            Sort the result by group keys. Differ from Pandas, cudf defaults
            to False for better performance.
        as_index : bool, optional
            If as_index=True (default), the group names appear
            as the keys of the resulting DataFrame.
            If as_index=False, the groups are returned as ordinary
            columns of the resulting DataFrame, *if they are named columns*.
        dropna : bool, optional
            If True (default), do not include the "null" group.
        """
        self.obj = obj
        self._as_index = as_index
        self._sort = sort
        self._dropna = dropna

        if isinstance(by, _Grouping):
            self.grouping = by
        else:
            self.grouping = _Grouping(obj, by, level)

    def __iter__(self):
        group_names, offsets, _, grouped_values = self._grouped()
        if isinstance(group_names, cudf.BaseIndex):
            group_names = group_names.to_pandas()
        for i, name in enumerate(group_names):
            yield name, grouped_values[offsets[i] : offsets[i + 1]]

    @cached_property
    def groups(self):
        """
        Returns a dictionary mapping group keys to row labels.
        """
        group_names, offsets, _, grouped_values = self._grouped()
        grouped_index = grouped_values.index

        if len(group_names) > self._MAX_GROUPS_BEFORE_WARN:
            warnings.warn(
                f"GroupBy.groups() performance scales poorly with "
                f"number of groups. Got {len(group_names)} groups."
            )

        return dict(
            zip(group_names.to_pandas(), grouped_index._split(offsets[1:-1]))
        )

    def get_group(self, name, obj=None):
        """
        Construct DataFrame from group with provided name.

        Parameters
        ----------
        name : object
            The name of the group to get as a DataFrame.
        obj : DataFrame, default None
            The DataFrame to take the DataFrame out of.  If
            it is None, the object groupby was called on will
            be used.

        Returns
        -------
        group : same type as obj

        Examples
        --------
        >>> import cudf
        >>> df = cudf.DataFrame({"X": ["A", "B", "A", "B"], "Y": [1, 4, 3, 2]})
        >>> df
           X  Y
        0  A  1
        1  B  4
        2  A  3
        3  B  2
        >>> df.groupby("X").get_group("A")
           X  Y
        0  A  1
        2  A  3
        """
        if obj is None:
            obj = self.obj

        return obj.loc[self.groups[name]]

    def size(self):
        """
        Return the size of each group.
        """
        return (
            cudf.Series(
                cudf.core.column.column_empty(
                    len(self.obj), "int8", masked=False
                )
            )
            .groupby(self.grouping, sort=self._sort)
            .agg("size")
        )

    def cumcount(self):
        """
        Return the cumulative count of keys in each group.
        """
        return (
            cudf.Series(
                cudf.core.column.column_empty(
                    len(self.obj), "int8", masked=False
                )
            )
            .groupby(self.grouping, sort=self._sort)
            .agg("cumcount")
            .reset_index(drop=True)
        )

    @cached_property
    def _groupby(self):
        return libgroupby.GroupBy(self.grouping.keys, dropna=self._dropna)

    @annotate("GROUPBY_AGG", domain="cudf_python")
    def agg(self, func):
        """
        Apply aggregation(s) to the groups.

        Parameters
        ----------
        func : str, callable, list or dict

        Returns
        -------
        A Series or DataFrame containing the combined results of the
        aggregation.

        Examples
        --------
        >>> import cudf
        >>> a = cudf.DataFrame(
            {'a': [1, 1, 2], 'b': [1, 2, 3], 'c': [2, 2, 1]})
        >>> a.groupby('a').agg('sum')
           b  c
        a
        2  3  1
        1  3  4

        Specifying a list of aggregations to perform on each column.

        >>> a.groupby('a').agg(['sum', 'min'])
            b       c
          sum min sum min
        a
        2   3   3   1   1
        1   3   1   4   2

        Using a dict to specify aggregations to perform per column.

        >>> a.groupby('a').agg({'a': 'max', 'b': ['min', 'mean']})
            a   b
          max min mean
        a
        2   2   3  3.0
        1   1   1  1.5

        Using lambdas/callables to specify aggregations taking parameters.

        >>> f1 = lambda x: x.quantile(0.5); f1.__name__ = "q0.5"
        >>> f2 = lambda x: x.quantile(0.75); f2.__name__ = "q0.75"
        >>> a.groupby('a').agg([f1, f2])
             b          c
          q0.5 q0.75 q0.5 q0.75
        a
        1  1.5  1.75  2.0   2.0
        2  3.0  3.00  1.0   1.0
        """
        normalized_aggs = self._normalize_aggs(func)

        # Note: When there are no key columns, the below produces
        # a Float64Index, while Pandas returns an Int64Index
        # (GH: 6945)
        result = cudf.DataFrame._from_data(
            *self._groupby.aggregate(self.obj, normalized_aggs)
        )

        if self._sort:
            result = result.sort_index()

        if not _is_multi_agg(func):
            if result.columns.nlevels == 1:
                # make sure it's a flat index:
                result.columns = result.columns.get_level_values(0)

            if result.columns.nlevels > 1:
                try:
                    # drop the last level
                    result.columns = result.columns.droplevel(-1)
                except IndexError:
                    # Pandas raises an IndexError if we are left
                    # with an all-nan MultiIndex when dropping
                    # the last level
                    if result.shape[1] == 1:
                        result.columns = [None]
                    else:
                        raise

        if libgroupby._is_all_scan_aggregate(normalized_aggs):
            # Scan aggregations return rows in original index order
            return self._mimic_pandas_order(result)

        # set index names to be group key names
        if len(result):
            result.index.names = self.grouping.names

        # copy categorical information from keys to the result index:
        result.index._copy_type_metadata(self.grouping.keys)
        result._index = cudf.Index(result._index)

        if not self._as_index:
            for col_name in reversed(self.grouping._named_columns):
                result.insert(
                    0,
                    col_name,
                    result.index.get_level_values(col_name)._values,
                )
            result.index = cudf.core.index.RangeIndex(len(result))

        return result

    aggregate = agg

    def nth(self, n):
        """
        Return the nth row from each group.
        """
        result = self.agg(lambda x: x.nth(n)).sort_index()
        sizes = self.size().sort_index()

        return result[sizes > n]

    def serialize(self):
        header = {}
        frames = []

        header["kwargs"] = {
            "sort": self._sort,
            "dropna": self._dropna,
            "as_index": self._as_index,
        }

        obj_header, obj_frames = self.obj.serialize()
        header["obj"] = obj_header
        header["obj_type"] = pickle.dumps(type(self.obj))
        header["num_obj_frames"] = len(obj_frames)
        frames.extend(obj_frames)

        grouping_header, grouping_frames = self.grouping.serialize()
        header["grouping"] = grouping_header
        header["num_grouping_frames"] = len(grouping_frames)
        frames.extend(grouping_frames)

        return header, frames

    @classmethod
    def deserialize(cls, header, frames):
        kwargs = header["kwargs"]

        obj_type = pickle.loads(header["obj_type"])
        obj = obj_type.deserialize(
            header["obj"], frames[: header["num_obj_frames"]]
        )
        grouping = _Grouping.deserialize(
            header["grouping"], frames[header["num_obj_frames"] :]
        )
        return cls(obj, grouping, **kwargs)

    def _grouped(self):
        grouped_keys, grouped_values, offsets = self._groupby.groups(self.obj)
        grouped_values = self.obj.__class__._from_data(*grouped_values)
        grouped_values._copy_type_metadata(self.obj)
        group_names = grouped_keys.unique()
        return (group_names, offsets, grouped_keys, grouped_values)

    def _normalize_aggs(self, aggs):
        """
        Normalize aggs to a dict mapping column names
        to a list of aggregations.
        """
        if not isinstance(aggs, collections.abc.Mapping):
            # Make col_name->aggs mapping from aggs.
            # Do not include named key columns

            # Can't do set arithmetic here as sets are
            # not ordered
            if isinstance(self, SeriesGroupBy):
                columns = [self.obj.name]
            else:
                columns = [
                    col_name
                    for col_name in self.obj._data
                    if col_name not in self.grouping._named_columns
                ]
            out = dict.fromkeys(columns, aggs)
        else:
            out = aggs.copy()

        # Convert all values to list-like:
        for col, agg in out.items():
            if not is_list_like(agg):
                out[col] = [agg]
            else:
                out[col] = list(agg)

        return out

    def pipe(self, func, *args, **kwargs):
        """
        Apply a function `func` with arguments to this GroupBy
        object and return the function’s result.

        Parameters
        ----------
        func : function
            Function to apply to this GroupBy object or,
            alternatively, a ``(callable, data_keyword)`` tuple where
            ``data_keyword`` is a string indicating the keyword of
            ``callable`` that expects the GroupBy object.
        args : iterable, optional
            Positional arguments passed into ``func``.
        kwargs : mapping, optional
            A dictionary of keyword arguments passed into ``func``.

        Returns
        -------
        object : the return type of ``func``.

        See also
        --------
        cudf.Series.pipe
            Apply a function with arguments to a series.

        cudf.DataFrame.pipe
            Apply a function with arguments to a dataframe.

        apply
            Apply function to each group instead of to the full GroupBy object.

        Examples
        --------
        >>> import cudf
        >>> df = cudf.DataFrame({'A': ['a', 'b', 'a', 'b'], 'B': [1, 2, 3, 4]})
        >>> df
           A  B
        0  a  1
        1  b  2
        2  a  3
        3  b  4

        To get the difference between each groups maximum and minimum value
        in one pass, you can do

        >>> df.groupby('A').pipe(lambda x: x.max() - x.min())
           B
        A
        a  2
        b  2
        """
        return cudf.core.common.pipe(self, func, *args, **kwargs)

    def apply(self, function):
        """Apply a python transformation function over the grouped chunk.

        Parameters
        ----------
        func : function
          The python transformation function that will be applied
          on the grouped chunk.

        Examples
        --------
        .. code-block:: python

          from cudf import DataFrame
          df = DataFrame()
          df['key'] = [0, 0, 1, 1, 2, 2, 2]
          df['val'] = [0, 1, 2, 3, 4, 5, 6]
          groups = df.groupby(['key'])

          # Define a function to apply to each row in a group
          def mult(df):
            df['out'] = df['key'] * df['val']
            return df

          result = groups.apply(mult)
          print(result)

        Output:

        .. code-block:: python

             key  val  out
          0    0    0    0
          1    0    1    0
          2    1    2    2
          3    1    3    3
          4    2    4    8
          5    2    5   10
          6    2    6   12

        .. pandas-compat::
            **groupby.apply**

            cuDF's ``groupby.apply`` is limited compared to pandas.
            In some situations, Pandas returns the grouped keys as part of
            the index while cudf does not due to redundancy. For example:

            .. code-block::

                >>> df = pd.DataFrame({
                    'a': [1, 1, 2, 2],
                    'b': [1, 2, 1, 2],
                    'c': [1, 2, 3, 4]})
                >>> gdf = cudf.from_pandas(df)
                >>> df.groupby('a').apply(lambda x: x.iloc[[0]])
                        a  b  c
                    a
                    1 0  1  1  1
                    2 2  2  1  3
                >>> gdf.groupby('a').apply(lambda x: x.iloc[[0]])
                        a  b  c
                    0  1  1  1
                    2  2  1  3
        """
        if not callable(function):
            raise TypeError(f"type {type(function)} is not callable")
        group_names, offsets, _, grouped_values = self._grouped()

        ngroups = len(offsets) - 1
        if ngroups > self._MAX_GROUPS_BEFORE_WARN:
            warnings.warn(
                f"GroupBy.apply() performance scales poorly with "
                f"number of groups. Got {ngroups} groups."
            )

        chunks = [
            grouped_values[s:e] for s, e in zip(offsets[:-1], offsets[1:])
        ]
        chunk_results = [function(chk) for chk in chunks]

        if not len(chunk_results):
            return self.obj.head(0)

        if cudf.api.types.is_scalar(chunk_results[0]):
            result = cudf.Series(chunk_results, index=group_names)
            result.index.names = self.grouping.names
        elif isinstance(chunk_results[0], cudf.Series):
            result = cudf.concat(chunk_results, axis=1).T
            result.index.names = self.grouping.names
        else:
            result = cudf.concat(chunk_results)

        if self._sort:
            result = result.sort_index()
        return result

    def apply_grouped(self, function, **kwargs):
        """Apply a transformation function over the grouped chunk.

        This uses numba's CUDA JIT compiler to convert the Python
        transformation function into a CUDA kernel, thus will have a
        compilation overhead during the first run.

        Parameters
        ----------
        func : function
          The transformation function that will be executed on the CUDA GPU.
        incols: list
          A list of names of input columns.
        outcols: list
          A dictionary of output column names and their dtype.
        kwargs : dict
          name-value of extra arguments. These values are passed directly into
          the function.

        Examples
        --------
        .. code-block:: python

            from cudf import DataFrame
            from numba import cuda
            import numpy as np

            df = DataFrame()
            df['key'] = [0, 0, 1, 1, 2, 2, 2]
            df['val'] = [0, 1, 2, 3, 4, 5, 6]
            groups = df.groupby(['key'])

            # Define a function to apply to each group
            def mult_add(key, val, out1, out2):
                for i in range(cuda.threadIdx.x, len(key), cuda.blockDim.x):
                    out1[i] = key[i] * val[i]
                    out2[i] = key[i] + val[i]

            result = groups.apply_grouped(mult_add,
                                          incols=['key', 'val'],
                                          outcols={'out1': np.int32,
                                                   'out2': np.int32},
                                          # threads per block
                                          tpb=8)

            print(result)

        Output:

        .. code-block:: python

               key  val out1 out2
            0    0    0    0    0
            1    0    1    0    1
            2    1    2    2    3
            3    1    3    3    4
            4    2    4    8    6
            5    2    5   10    7
            6    2    6   12    8



        .. code-block:: python

            import cudf
            import numpy as np
            from numba import cuda
            import pandas as pd
            from random import randint


            # Create a random 15 row dataframe with one categorical
            # feature and one random integer valued feature
            df = cudf.DataFrame(
                    {
                        "cat": [1] * 5 + [2] * 5 + [3] * 5,
                        "val": [randint(0, 100) for _ in range(15)],
                    }
                 )

            # Group the dataframe by its categorical feature
            groups = df.groupby("cat")

            # Define a kernel which takes the moving average of a
            # sliding window
            def rolling_avg(val, avg):
                win_size = 3
                for i in range(cuda.threadIdx.x, len(val), cuda.blockDim.x):
                    if i < win_size - 1:
                        # If there is not enough data to fill the window,
                        # take the average to be NaN
                        avg[i] = np.nan
                    else:
                        total = 0
                        for j in range(i - win_size + 1, i + 1):
                            total += val[j]
                        avg[i] = total / win_size

            # Compute moving averages on all groups
            results = groups.apply_grouped(rolling_avg,
                                           incols=['val'],
                                           outcols=dict(avg=np.float64))
            print("Results:", results)

            # Note this gives the same result as its pandas equivalent
            pdf = df.to_pandas()
            pd_results = pdf.groupby('cat')['val'].rolling(3).mean()


        Output:

        .. code-block:: python

            Results:
               cat  val                 avg
            0    1   16
            1    1   45
            2    1   62                41.0
            3    1   45  50.666666666666664
            4    1   26  44.333333333333336
            5    2    5
            6    2   51
            7    2   77  44.333333333333336
            8    2    1                43.0
            9    2   46  41.333333333333336
            [5 more rows]

        This is functionally equivalent to `pandas.DataFrame.Rolling
        <https://pandas.pydata.org/pandas-docs/stable/reference/api/pandas.DataFrame.rolling.html>`_

        """
        if not callable(function):
            raise TypeError(f"type {type(function)} is not callable")

        _, offsets, _, grouped_values = self._grouped()
        kwargs.update({"chunks": offsets})
        return grouped_values.apply_chunks(function, **kwargs)

    def rolling(self, *args, **kwargs):
        """
        Returns a `RollingGroupby` object that enables rolling window
        calculations on the groups.

        See also
        --------
        cudf.core.window.Rolling
        """
        return cudf.core.window.rolling.RollingGroupby(self, *args, **kwargs)

    def count(self, dropna=True):
        """Compute the number of values in each column.

        Parameters
        ----------
        dropna : bool
            If ``True``, don't include null values in the count.
        """

        def func(x):
            return getattr(x, "count")(dropna=dropna)

        return self.agg(func)

    def describe(self, include=None, exclude=None):
        """
        Generate descriptive statistics that summarizes the central tendency,
        dispersion and shape of a dataset’s distribution, excluding NaN values.

        Analyzes numeric DataFrames only

        Parameters
        ----------
        include: ‘all’, list-like of dtypes or None (default), optional
            list of data types to include in the result.
            Ignored for Series.

        exclude: list-like of dtypes or None (default), optional,
            list of data types to omit from the result.
            Ignored for Series.

        Returns
        -------
        Series or DataFrame
            Summary statistics of the Dataframe provided.

        Examples
        --------
        >>> import cudf
        >>> gdf = cudf.DataFrame({"Speed": [380.0, 370.0, 24.0, 26.0],
                                  "Score": [50, 30, 90, 80]})
        >>> gdf
        Speed  Score
        0  380.0     50
        1  370.0     30
        2   24.0     90
        3   26.0     80
        >>> gdf.groupby('Score').describe()
             Speed
             count   mean   std    min    25%    50%    75%     max
        Score
        30        1  370.0  <NA>  370.0  370.0  370.0  370.0  370.0
        50        1  380.0  <NA>  380.0  380.0  380.0  380.0  380.0
        80        1   26.0  <NA>   26.0   26.0   26.0   26.0   26.0
        90        1   24.0  <NA>   24.0   24.0   24.0   24.0   24.0

        """
        if exclude is not None and include is not None:
            raise NotImplementedError

        res = self.agg(
            [
                "count",
                "mean",
                "std",
                "min",
                _quantile_25,
                _quantile_50,
                _quantile_75,
                "max",
            ]
        )
        res.rename(
            columns={
                "_quantile_25": "25%",
                "_quantile_50": "50%",
                "_quantile_75": "75%",
            },
            level=1,
            inplace=True,
        )
        return res

    def sum(self):
        """Compute the column-wise sum of the values in each group."""
        return self.agg("sum")

    def prod(self):
        """Compute the column-wise product of the values in each group."""
        return self.agg("prod")

    def idxmin(self):
        """Get the column-wise index of the minimum value in each group."""
        return self.agg("idxmin")

    def idxmax(self):
        """Get the column-wise index of the maximum value in each group."""
        return self.agg("idxmax")

    def min(self):
        """Get the column-wise minimum value in each group."""
        return self.agg("min")

    def max(self):
        """Get the column-wise maximum value in each group."""
        return self.agg("max")

    def mean(self):
        """Compute the column-wise mean of the values in each group."""
        return self.agg("mean")

    def median(self):
        """Get the column-wise median of the values in each group."""
        return self.agg("median")

<<<<<<< HEAD
    def corr(self):
        # breakpoint()
=======
    def corr(self, method="pearson"):
        """
        Compute pairwise correlation of columns, excluding NA/null values.

        Parameters
        ----------
        method: Method of correlation
            {‘pearson’, ‘kendall’, ‘spearman’} or callable

            pearson : standard correlation coefficient

            kendall : Kendall Tau correlation coefficient

            spearman : Spearman rank correlation

            callable: callable with input two 1d ndarrays and returning
            float. Note that the returned matrix from corr will have 1
            along the diagonals and will be symmetric regardless of the
            callable’s behavior.

        min_periods: int, optional
            Minimum number of observations required per pair of columns
            to have a valid result.

        Returns
        ----------
        DataFrame
            Correlation matrix.

        Examples
        --------
        >>> import cudf
        >>> gdf = cudf.DataFrame({
        ...             "id": ["a", "a", "a", "b", "b", "b", "c", "c", "c"],
        ...             "val1": [5, 4, 6, 4, 8, 7, 4, 5, 2],
        ...             "val2": [4, 5, 6, 1, 2, 9, 8, 5, 1],
        ...             "val3": [4, 5, 6, 1, 2, 9, 8, 5, 1]})
        >>> gdf
        id  val1  val2  val3
        0  a     5     4     4
        1  a     4     5     5
        2  a     6     6     6
        3  b     4     1     1
        4  b     8     2     2
        5  b     7     9     9
        6  c     4     8     8
        7  c     5     5     5
        8  c     2     1     1
        >>> gdf.groupby("id").corr(method="pearson")
                    val1      val2      val3
        id
        a   val1  1.000000  0.500000  0.500000
            val2  0.500000  1.000000  1.000000
            val3  0.500000  1.000000  1.000000
        b   val1  1.000000  0.385727  0.385727
            val2  0.385727  1.000000  1.000000
            val3  0.385727  1.000000  1.000000
        c   val1  1.000000  0.714575  0.714575
            val2  0.714575  1.000000  1.000000
            val3  0.714575  1.000000  1.000000

        """

        if method in ["kendall", "spearman"]:
            raise NotImplementedError(
                "Only pearson correlation is currently supported"
            )

>>>>>>> c58cff3e
        _cols = self.grouping.values.columns.tolist()
        new_df = cudf.DataFrame({self.grouping.keys.names: self.grouping.keys})
        new_df._data.multiindex = False
        for i in tuple(itertools.combinations_with_replacement(_cols, 2)):
            new_df[i] = cudf.DataFrame(
                {"x": self.obj[i[0]], "y": self.obj[i[1]]}
            ).to_struct()
        new_gb = new_df.groupby(self.grouping)
        gb_corr = new_gb.agg("corr")

        cols_list = []
        for i, x in enumerate(_cols):
            for j, y in enumerate(_cols):
                if i > j:
                    cols_list.append((_cols[j], _cols[i]))
                else:
                    cols_list.append((_cols[i], _cols[j]))
        cols_split = [
            cols_list[i : i + 3] for i in range(0, len(cols_list), 3)
        ]

        res = cudf.DataFrame()
        for i, x in zip(cols_split, _cols):
            ic = gb_corr.loc[:, i].interleave_columns()
            res[x] = ic

        _index = cudf.DataFrame(
            {
                self.grouping.keys.names[0]: self.grouping.keys,
                None: _cols * (len(_cols)),
            }
        )
        res.index = _index
        return res

    def var(self, ddof=1):
        """Compute the column-wise variance of the values in each group.

        Parameters
        ----------
        ddof : int
            The delta degrees of freedom. N - ddof is the divisor used to
            normalize the variance.
        """

        def func(x):
            return getattr(x, "var")(ddof=ddof)

        return self.agg(func)

    def std(self, ddof=1):
        """Compute the column-wise std of the values in each group.

        Parameters
        ----------
        ddof : int
            The delta degrees of freedom. N - ddof is the divisor used to
            normalize the standard deviation.
        """

        def func(x):
            return getattr(x, "std")(ddof=ddof)

        return self.agg(func)

    def quantile(self, q=0.5, interpolation="linear"):
        """Compute the column-wise quantiles of the values in each group.

        Parameters
        ----------
        q : float or array-like
            The quantiles to compute.
        interpolation : {"linear", "lower", "higher", "midpoint", "nearest"}
            The interpolation method to use when the desired quantile lies
            between two data points. Defaults to "linear".
        """

        def func(x):
            return getattr(x, "quantile")(q=q, interpolation=interpolation)

        return self.agg(func)

    def nunique(self):
        """Compute the number of unique values in each column in each group."""
        return self.agg("nunique")

    def collect(self):
        """Get a list of all the values for each column in each group."""
        return self.agg("collect")

    def unique(self):
        """Get a list of the unique values for each column in each group."""
        return self.agg("unique")

    def cumsum(self):
        """Compute the column-wise cumulative sum of the values in
        each group."""
        return self.agg("cumsum")

    def cummin(self):
        """Get the column-wise cumulative minimum value in each group."""
        return self.agg("cummin")

    def cummax(self):
        """Get the column-wise cumulative maximum value in each group."""
        return self.agg("cummax")

    def first(self):
        """Get the first non-null value in each group."""
        return self.agg("first")

    def last(self):
        """Get the last non-null value in each group."""
        return self.agg("last")

    def diff(self, periods=1, axis=0):
        """Get the difference between the values in each group.

        Parameters
        ----------
        periods : int, default 1
            Periods to shift for calculating difference,
            accepts negative values.
        axis : {0 or 'index', 1 or 'columns'}, default 0
            Take difference over rows (0) or columns (1).
            Only row-wise (0) shift is supported.

        Returns
        -------
        Series or DataFrame
            First differences of the Series or DataFrame.
        """

        if not axis == 0:
            raise NotImplementedError("Only axis=0 is supported.")

        # grouped values
        value_columns = self.grouping.values
        _, (data, index), _ = self._groupby.groups(
            cudf.core.frame.Frame(value_columns._data)
        )
        grouped = self.obj.__class__._from_data(data, index)
        grouped = self._mimic_pandas_order(grouped)

        result = grouped - self.shift(periods=periods)
        return result._copy_type_metadata(value_columns)

    def _scan_fill(self, method: str, limit: int) -> DataFrameOrSeries:
        """Internal implementation for `ffill` and `bfill`"""
        value_columns = self.grouping.values
        result = self.obj.__class__._from_data(
            self._groupby.replace_nulls(
                cudf.core.frame.Frame(value_columns._data), method
            )
        )
        result = self._mimic_pandas_order(result)
        return result._copy_type_metadata(value_columns)

    def pad(self, limit=None):
        """Forward fill NA values.

        Parameters
        ----------
        limit : int, default None
            Unsupported
        """

        if limit is not None:
            raise NotImplementedError("Does not support limit param yet.")

        return self._scan_fill("ffill", limit)

    ffill = pad

    def backfill(self, limit=None):
        """Backward fill NA values.

        Parameters
        ----------
        limit : int, default None
            Unsupported
        """
        if limit is not None:
            raise NotImplementedError("Does not support limit param yet.")

        return self._scan_fill("bfill", limit)

    bfill = backfill

    def fillna(
        self,
        value=None,
        method=None,
        axis=0,
        inplace=False,
        limit=None,
        downcast=None,
    ):
        """Fill NA values using the specified method.

        Parameters
        ----------
        value : scalar, dict
            Value to use to fill the holes. Cannot be specified with method.
        method : {'backfill', 'bfill', 'pad', 'ffill', None}, default None
            Method to use for filling holes in reindexed Series

            - pad/ffill: propagate last valid observation forward to next valid
            - backfill/bfill: use next valid observation to fill gap
        axis : {0 or 'index', 1 or 'columns'}
            Unsupported
        inplace : bool, default False
            If `True`, fill inplace. Note: this will modify other views on this
            object.
        limit : int, default None
            Unsupported
        downcast : dict, default None
            Unsupported

        Returns
        -------
        DataFrame or Series

        .. pandas-compat::
            **groupby.fillna**

            This function may return result in different format to the method
            Pandas supports. For example:

            .. code-block::

                >>> df = pd.DataFrame({'k': [1, 1, 2], 'v': [2, None, 4]})
                >>> gdf = cudf.from_pandas(df)
                >>> df.groupby('k').fillna({'v': 4}) # pandas
                       v
                k
                1 0  2.0
                  1  4.0
                2 2  4.0
                >>> gdf.groupby('k').fillna({'v': 4}) # cudf
                     v
                0  2.0
                1  4.0
                2  4.0
        """
        if inplace:
            raise NotImplementedError("Does not support inplace yet.")
        if limit is not None:
            raise NotImplementedError("Does not support limit param yet.")
        if downcast is not None:
            raise NotImplementedError("Does not support downcast yet.")
        if not axis == 0:
            raise NotImplementedError("Only support axis == 0.")

        if value is None and method is None:
            raise ValueError("Must specify a fill 'value' or 'method'.")
        if value is not None and method is not None:
            raise ValueError("Cannot specify both 'value' and 'method'.")

        if method is not None:
            if method not in {"pad", "ffill", "backfill", "bfill"}:
                raise ValueError(
                    "Method can only be of 'pad', 'ffill',"
                    "'backfill', 'bfill'."
                )
            return getattr(self, method, limit)()

        value_columns = self.grouping.values
        _, (data, index), _ = self._groupby.groups(
            cudf.core.frame.Frame(value_columns._data)
        )

        grouped = self.obj.__class__._from_data(data, index)
        result = grouped.fillna(
            value=value, inplace=inplace, axis=axis, limit=limit
        )
        result = self._mimic_pandas_order(result)
        return result._copy_type_metadata(value_columns)

    def shift(self, periods=1, freq=None, axis=0, fill_value=None):
        """
        Shift each group by ``periods`` positions.

        Parameters
        ----------
        periods : int, default 1
            Number of periods to shift.
        freq : str, unsupported
        axis : 0, axis to shift
            Shift direction. Only row-wise shift is supported
        fill_value : scalar or list of scalars, optional
            The scalar value to use for newly introduced missing values. Can be
            specified with `None`, a single value or multiple values:

            - `None` (default): sets all indeterminable values to null.
            - Single value: fill all shifted columns with this value. Should
              match the data type of all columns.
            - List of values: fill shifted columns with corresponding value in
              the list. The length of the list should match the number of
              columns shifted. Each value should match the data type of the
              column to fill.

        Returns
        -------
        Series or DataFrame
            Object shifted within each group.

        Notes
        -----
        Parameter ``freq`` is unsupported.
        """

        if freq is not None:
            raise NotImplementedError("Parameter freq is unsupported.")

        if not axis == 0:
            raise NotImplementedError("Only axis=0 is supported.")

        value_columns = self.grouping.values
        if is_list_like(fill_value):
            if not len(fill_value) == len(value_columns._data):
                raise ValueError(
                    "Mismatched number of columns and values to fill."
                )
        else:
            fill_value = [fill_value] * len(value_columns._data)

        result = self.obj.__class__._from_data(
            *self._groupby.shift(
                cudf.core.frame.Frame(value_columns), periods, fill_value
            )
        )
        result = self._mimic_pandas_order(result)
        return result._copy_type_metadata(value_columns)

    def _mimic_pandas_order(
        self, result: DataFrameOrSeries
    ) -> DataFrameOrSeries:
        """Given a groupby result from libcudf, reconstruct the row orders
        matching that of pandas. This also adds appropriate indices.
        """
        sorted_order_column = arange(0, result._data.nrows)
        _, (order, _), _ = self._groupby.groups(
            cudf.core.frame.Frame({"sorted_order_column": sorted_order_column})
        )
        gather_map = order["sorted_order_column"].argsort()
        result = result.take(gather_map)
        result.index = self.obj.index
        return result


class DataFrameGroupBy(GroupBy, GetAttrGetItemMixin):
    """
    Group DataFrame using a mapper or by a Series of columns.

    A groupby operation involves some combination of splitting the object,
    applying a function, and combining the results. This can be used to
    group large amounts of data and compute operations on these groups.

    Parameters
    ----------
    by : mapping, function, label, or list of labels
        Used to determine the groups for the groupby. If by is a
        function, it’s called on each value of the object’s index.
        If a dict or Series is passed, the Series or dict VALUES will
        be used to determine the groups (the Series’ values are first
        aligned; see .align() method). If a cupy array is passed, the
        values are used as-is determine the groups. A label or list
        of labels may be passed to group by the columns in self.
        Notice that a tuple is interpreted as a (single) key.
    level : int, level name, or sequence of such, default None
        If the axis is a MultiIndex (hierarchical), group by a particular
        level or levels.
    as_index : bool, default True
        For aggregated output, return object with group labels as
        the index. Only relevant for DataFrame input.
        as_index=False is effectively “SQL-style” grouped output.
    sort : bool, default False
        Sort result by group key. Differ from Pandas, cudf defaults to
        ``False`` for better performance. Note this does not influence
        the order of observations within each group. Groupby preserves
        the order of rows within each group.
    dropna : bool, optional
        If True (default), do not include the "null" group.

    Returns
    -------
        DataFrameGroupBy
            Returns a groupby object that contains information
            about the groups.

    Examples
    --------
    >>> import cudf
    >>> import pandas as pd
    >>> df = cudf.DataFrame({'Animal': ['Falcon', 'Falcon',
    ...                               'Parrot', 'Parrot'],
    ...                    'Max Speed': [380., 370., 24., 26.]})
    >>> df
       Animal  Max Speed
    0  Falcon      380.0
    1  Falcon      370.0
    2  Parrot       24.0
    3  Parrot       26.0
    >>> df.groupby(['Animal']).mean()
            Max Speed
    Animal
    Falcon      375.0
    Parrot       25.0

    >>> arrays = [['Falcon', 'Falcon', 'Parrot', 'Parrot'],
    ... ['Captive', 'Wild', 'Captive', 'Wild']]
    >>> index = pd.MultiIndex.from_arrays(arrays, names=('Animal', 'Type'))
    >>> df = cudf.DataFrame({'Max Speed': [390., 350., 30., 20.]},
            index=index)
    >>> df
                    Max Speed
    Animal Type
    Falcon Captive      390.0
           Wild         350.0
    Parrot Captive       30.0
           Wild          20.0
    >>> df.groupby(level=0).mean()
            Max Speed
    Animal
    Falcon      370.0
    Parrot       25.0
    >>> df.groupby(level="Type").mean()
            Max Speed
    Type
    Wild         185.0
    Captive      210.0
    """

    _PROTECTED_KEYS = frozenset(("obj",))

    def __init__(
        self, obj, by=None, level=None, sort=False, as_index=True, dropna=True
    ):
        super().__init__(
            obj=obj,
            by=by,
            level=level,
            sort=sort,
            as_index=as_index,
            dropna=dropna,
        )

    def __getitem__(self, key):
        return self.obj[key].groupby(
            self.grouping, dropna=self._dropna, sort=self._sort
        )

    def nunique(self):
        """
        Return the number of unique values per group
        """
        return self.agg("nunique")


class SeriesGroupBy(GroupBy):
    """
    Group Series using a mapper or by a Series of columns.

    A groupby operation involves some combination of splitting the object,
    applying a function, and combining the results. This can be used to
    group large amounts of data and compute operations on these groups.

    Parameters
    ----------
    by : mapping, function, label, or list of labels
        Used to determine the groups for the groupby. If by is a
        function, it’s called on each value of the object’s index.
        If a dict or Series is passed, the Series or dict VALUES will
        be used to determine the groups (the Series’ values are first
        aligned; see .align() method). If an cupy array is passed, the
        values are used as-is determine the groups. A label or list
        of labels may be passed to group by the columns in self.
        Notice that a tuple is interpreted as a (single) key.
    level : int, level name, or sequence of such, default None
        If the axis is a MultiIndex (hierarchical), group by a particular
        level or levels.
    as_index : bool, default True
        For aggregated output, return object with group labels as
        the index. Only relevant for DataFrame input.
        as_index=False is effectively “SQL-style” grouped output.
    sort : bool, default False
        Sort result by group key. Differ from Pandas, cudf defaults to
        ``False`` for better performance. Note this does not influence
        the order of observations within each group. Groupby preserves
        the order of rows within each group.

    Returns
    -------
        SeriesGroupBy
            Returns a groupby object that contains information
            about the groups.

    Examples
    --------
    >>> ser = cudf.Series([390., 350., 30., 20.],
    ...                 index=['Falcon', 'Falcon', 'Parrot', 'Parrot'],
    ...                 name="Max Speed")
    >>> ser
    Falcon    390.0
    Falcon    350.0
    Parrot     30.0
    Parrot     20.0
    Name: Max Speed, dtype: float64
    >>> ser.groupby(level=0).mean()
    Falcon    370.0
    Parrot     25.0
    Name: Max Speed, dtype: float64
    >>> ser.groupby(ser > 100).mean()
    Max Speed
    False     25.0
    True     370.0
    Name: Max Speed, dtype: float64
    """

    def __init__(
        self, obj, by=None, level=None, sort=False, as_index=True, dropna=True
    ):
        super().__init__(
            obj=obj,
            by=by,
            level=level,
            sort=sort,
            as_index=as_index,
            dropna=dropna,
        )

    def agg(self, func):
        result = super().agg(func)

        # downcast the result to a Series:
        if len(result._data):
            if result.shape[1] == 1 and not is_list_like(func):
                return result.iloc[:, 0]

        # drop the first level if we have a multiindex
        if (
            isinstance(result.columns, pd.MultiIndex)
            and result.columns.nlevels > 1
        ):
            result.columns = result.columns.droplevel(0)

        return result

    def apply(self, func):
        result = super().apply(func)

        # apply Series name to result
        result.name = self.obj.name

        return result


class Grouper(object):
    def __init__(self, key=None, level=None):
        if key is not None and level is not None:
            raise ValueError("Grouper cannot specify both key and level")
        if key is None and level is None:
            raise ValueError("Grouper must specify either key or level")
        self.key = key
        self.level = level


class _Grouping(Serializable):
    def __init__(self, obj, by=None, level=None):
        self._obj = obj
        self._key_columns = []
        self.names = []
        # For transform operations, we want to filter out only the value
        # columns that will be used. When part of the key columns are composed
        # from columns in `obj`, these columns are not included in the value
        # columns. This only happens when `by` is specified with
        # column labels or `Grouper` object with `key` param. To avoid that
        # external objects overlaps in names to `obj`, these column
        # names are recorded separately in this list.
        self._key_column_names_from_obj = []

        # Need to keep track of named key columns
        # to support `as_index=False` correctly
        self._named_columns = []
        self._handle_by_or_level(by, level)

        if len(obj) and not len(self._key_columns):
            raise ValueError("No group keys passed")

    def _handle_by_or_level(self, by=None, level=None):
        if level is not None:
            if by is not None:
                raise ValueError("Cannot specify both by and level")
            level_list = level if isinstance(level, list) else [level]
            for level in level_list:
                self._handle_level(level)
        else:
            by_list = by if isinstance(by, list) else [by]

            for by in by_list:
                if callable(by):
                    self._handle_callable(by)
                elif isinstance(by, cudf.Series):
                    self._handle_series(by)
                elif isinstance(by, cudf.BaseIndex):
                    self._handle_index(by)
                elif isinstance(by, collections.abc.Mapping):
                    self._handle_mapping(by)
                elif isinstance(by, Grouper):
                    self._handle_grouper(by)
                else:
                    try:
                        self._handle_label(by)
                    except (KeyError, TypeError):
                        self._handle_misc(by)

    @property
    def keys(self):
        """Return grouping key columns as index"""
        nkeys = len(self._key_columns)

        if nkeys == 0:
            return cudf.core.index.as_index([], name=None)
        elif nkeys > 1:
            return cudf.MultiIndex._from_data(
                dict(zip(range(nkeys), self._key_columns))
            )._set_names(self.names)
        else:
            return cudf.core.index.as_index(
                self._key_columns[0], name=self.names[0]
            )

    @property
    def values(self):
        """Return value columns as a frame.

        Note that in aggregation, value columns can be arbitrarily
        specified. While this method returns all non-key columns from `obj` as
        a frame.

        This is mainly used in transform-like operations.
        """
        # If the key columns are in `obj`, filter them out
        value_column_names = [
            x
            for x in self._obj._data.names
            if x not in self._key_column_names_from_obj
        ]
        value_columns = self._obj._data.select_by_label(value_column_names)
        return self._obj.__class__._from_data(value_columns)

    def _handle_callable(self, by):
        by = by(self._obj.index)
        self.__init__(self._obj, by)

    def _handle_series(self, by):
        by = by._align_to_index(self._obj.index, how="right")
        self._key_columns.append(by._column)
        self.names.append(by.name)

    def _handle_index(self, by):
        self._key_columns.extend(by._data.columns)
        self.names.extend(by._data.names)

    def _handle_mapping(self, by):
        by = cudf.Series(by.values(), index=by.keys())
        self._handle_series(by)

    def _handle_label(self, by):
        self._key_columns.append(self._obj._data[by])
        self.names.append(by)
        self._named_columns.append(by)
        self._key_column_names_from_obj.append(by)

    def _handle_grouper(self, by):
        if by.key:
            self._handle_label(by.key)
        else:
            self._handle_level(by.level)

    def _handle_level(self, by):
        level_values = self._obj.index.get_level_values(by)
        self._key_columns.append(level_values._values)
        self.names.append(level_values.name)

    def _handle_misc(self, by):
        by = cudf.core.column.as_column(by)
        if len(by) != len(self._obj):
            raise ValueError("Grouper and object must have same length")
        self._key_columns.append(by)
        self.names.append(None)

    def serialize(self):
        header = {}
        frames = []
        header["names"] = pickle.dumps(self.names)
        header["_named_columns"] = pickle.dumps(self._named_columns)
        column_header, column_frames = cudf.core.column.serialize_columns(
            self._key_columns
        )
        header["columns"] = column_header
        frames.extend(column_frames)
        return header, frames

    @classmethod
    def deserialize(cls, header, frames):
        names = pickle.loads(header["names"])
        _named_columns = pickle.loads(header["_named_columns"])
        key_columns = cudf.core.column.deserialize_columns(
            header["columns"], frames
        )
        out = _Grouping.__new__(_Grouping)
        out.names = names
        out._named_columns = _named_columns
        out._key_columns = key_columns
        return out


def _is_multi_agg(aggs):
    """
    Returns True if more than one aggregation is performed
    on any of the columns as specified in `aggs`.
    """
    if isinstance(aggs, collections.abc.Mapping):
        return any(is_list_like(agg) for agg in aggs.values())
    if is_list_like(aggs):
        return True
    return False<|MERGE_RESOLUTION|>--- conflicted
+++ resolved
@@ -781,10 +781,6 @@
         """Get the column-wise median of the values in each group."""
         return self.agg("median")
 
-<<<<<<< HEAD
-    def corr(self):
-        # breakpoint()
-=======
     def corr(self, method="pearson"):
         """
         Compute pairwise correlation of columns, excluding NA/null values.
@@ -853,7 +849,6 @@
                 "Only pearson correlation is currently supported"
             )
 
->>>>>>> c58cff3e
         _cols = self.grouping.values.columns.tolist()
         new_df = cudf.DataFrame({self.grouping.keys.names: self.grouping.keys})
         new_df._data.multiindex = False
