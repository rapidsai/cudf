--- conflicted
+++ resolved
@@ -854,13 +854,9 @@
             plc.table.Table([col.to_pylibcudf(mode="read") for col in values]),
             [periods] * len(values),
             [
-<<<<<<< HEAD
-                cudf.Scalar(val, dtype=col.dtype).device_value
-=======
                 plc.interop.from_arrow(
                     pa.scalar(val, type=cudf_dtype_to_pa_type(col.dtype))
                 )
->>>>>>> 2c385c45
                 for val, col in zip(fill_values, values)
             ],
         )
